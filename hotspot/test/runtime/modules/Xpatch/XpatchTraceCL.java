--- conflicted
+++ resolved
@@ -51,18 +51,13 @@
              "mods/java.naming");
 
         ProcessBuilder pb = ProcessTools.createJavaProcessBuilder("-Xpatch:java.naming=mods/java.naming",
-             "-Xlog:classload=info", "XpatchMain", "javax.naming.spi.NamingManager");
+             "-Xlog:class+load=info", "XpatchMain", "javax.naming.spi.NamingManager");
 
         OutputAnalyzer output = new OutputAnalyzer(pb.start());
         // "modules" jimage case.
         output.shouldContain("[class,load] java.lang.Thread source: jrt:/java.base");
         // -Xpatch case.
-<<<<<<< HEAD
-        output.shouldContain("[classload] javax.naming.spi.NamingManager source: mods/java.naming");
-=======
-        output.shouldContain("[class,load] javax.naming.spi.NamingManager source: mods" +
-            File.separator + "java.naming");
->>>>>>> 80dc8b84
+        output.shouldContain("[class,load] javax.naming.spi.NamingManager source: mods/java.naming");
         // -cp case.
         output.shouldContain("[class,load] XpatchMain source: file");
 
@@ -79,7 +74,7 @@
              "xbcp");
 
         pb = ProcessTools.createJavaProcessBuilder("-Xbootclasspath/a:xbcp",
-             "-Xlog:classload=info", "XpatchMain", "XpatchTraceCL_pkg.ItIsI");
+             "-Xlog:class+load=info", "XpatchMain", "XpatchTraceCL_pkg.ItIsI");
         output = new OutputAnalyzer(pb.start());
         // -Xbootclasspath/a case.
         output.shouldContain("[class,load] XpatchTraceCL_pkg.ItIsI source: xbcp");
