--- conflicted
+++ resolved
@@ -220,14 +220,8 @@
 	sane-ant_version \
 	sane-zip_version \
 	sane-unzip_version \
-<<<<<<< HEAD
 	sane-msvcrt_path \
-        sane-freetype \
-        sane-build_modules
-=======
- 	sane-msvcrt_path \
         sane-freetype
->>>>>>> c290d7c1
 
 ######################################################
 # check for COPYRIGHT_YEAR variable
