--- conflicted
+++ resolved
@@ -114,16 +114,10 @@
     public static final String COUNTEDLOOP = START + "CountedLoop\\b" + MID + END;
     public static final String COUNTEDLOOP_MAIN = START + "CountedLoop\\b" + MID + "main" + END;
 
-<<<<<<< HEAD
-    public static final String CALL = START + "CallStaticJava" + MID + END;
-    public static final String DYNAMIC_CALL_OF_METHOD = COMPOSITE_PREFIX + START + "CallDynamicJava" + MID + IS_REPLACED + END;
-    public static final String STATIC_CALL_OF_METHOD = COMPOSITE_PREFIX + START + "CallStaticJava" + MID + IS_REPLACED + END;
-=======
     public static final String CALL = START + "Call.*Java" + MID + END;
     public static final String CALL_OF_METHOD = COMPOSITE_PREFIX + START + "Call.*Java" + MID + IS_REPLACED + " " +  END;
     public static final String DYNAMIC_CALL_OF_METHOD = COMPOSITE_PREFIX + START + "CallDynamicJava" + MID + IS_REPLACED + " " + END;
     public static final String STATIC_CALL_OF_METHOD = COMPOSITE_PREFIX + START + "CallStaticJava" + MID + IS_REPLACED + " " +  END;
->>>>>>> 9945f7a0
     public static final String TRAP = START + "CallStaticJava" + MID + "uncommon_trap.*reason" + END;
     public static final String PREDICATE_TRAP = START + "CallStaticJava" + MID + "uncommon_trap.*predicate" + END;
     public static final String UNSTABLE_IF_TRAP = START + "CallStaticJava" + MID + "uncommon_trap.*unstable_if" + END;
