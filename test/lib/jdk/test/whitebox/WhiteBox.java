--- conflicted
+++ resolved
@@ -151,7 +151,6 @@
     return encodeConstantPoolIndyIndex0(index);
   }
 
-<<<<<<< HEAD
   private native Object[] getObjectsViaKlassOopMaps0(Object thing);
   public Object[] getObjectsViaKlassOopMaps(Object thing) {
     Objects.requireNonNull(thing);
@@ -166,7 +165,6 @@
 
   public native Object[] getObjectsViaFrameOopIterator(int depth);
 
-=======
   private native int getIndyInfoLength0(Class<?> aClass);
   public         int getIndyInfoLength(Class<?> aClass) {
     Objects.requireNonNull(aClass);
@@ -179,7 +177,6 @@
     return getIndyCPIndex0(aClass, index);
   }
 
->>>>>>> 750bece0
   // JVMTI
   private native void addToBootstrapClassLoaderSearch0(String segment);
   public         void addToBootstrapClassLoaderSearch(String segment){
