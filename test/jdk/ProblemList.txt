--- conflicted
+++ resolved
@@ -699,14 +699,10 @@
 
 com/sun/jdi/AfterThreadDeathTest.java                           8232839 linux-all
 
-<<<<<<< HEAD
 com/sun/jdi/cds/CDSBreakpointTest.java                          8304168 generic-all
 com/sun/jdi/cds/CDSDeleteAllBkptsTest.java                      8304168 generic-all
 com/sun/jdi/cds/CDSFieldWatchpoints.java                        8304168 generic-all
-com/sun/jdi/JdbLastErrorTest.java                               8305913 windows-x64
-
-=======
->>>>>>> 2836c34b
+
 ############################################################################
 
 # jdk_time
