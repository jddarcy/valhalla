--- conflicted
+++ resolved
@@ -62,10 +62,7 @@
 
     VarHandle vhArray;
 
-<<<<<<< HEAD
     VarHandle vhValueTypeField;
-=======
->>>>>>> f9e285bc
 
     @BeforeClass
     public void setup() throws Exception {
@@ -220,15 +217,11 @@
         cases.add(new VarHandleAccessTestCase("Array index out of bounds",
                                               vhArray, VarHandleTestAccessBoolean::testArrayIndexOutOfBounds,
                                               false));
-<<<<<<< HEAD
         cases.add(new VarHandleAccessTestCase("Value type field",
                                               vhValueTypeField, vh -> testValueTypeField(Value.getInstance(), vh)));
         cases.add(new VarHandleAccessTestCase("Value type field unsupported",
                                               vhValueTypeField, vh -> testValueTypeFieldUnsupported(Value.getInstance(), vh),
                                               false));
-
-=======
->>>>>>> f9e285bc
         // Work around issue with jtreg summary reporting which truncates
         // the String result of Object.toString to 30 characters, hence
         // the first dummy argument
