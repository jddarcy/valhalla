/*
 * Copyright (c) 2003, 2023, Oracle and/or its affiliates. All rights reserved.
 * DO NOT ALTER OR REMOVE COPYRIGHT NOTICES OR THIS FILE HEADER.
 *
 * This code is free software; you can redistribute it and/or modify it
 * under the terms of the GNU General Public License version 2 only, as
 * published by the Free Software Foundation.
 *
 * This code is distributed in the hope that it will be useful, but WITHOUT
 * ANY WARRANTY; without even the implied warranty of MERCHANTABILITY or
 * FITNESS FOR A PARTICULAR PURPOSE.  See the GNU General Public License
 * version 2 for more details (a copy is included in the LICENSE file that
 * accompanied this code).
 *
 * You should have received a copy of the GNU General Public License version
 * 2 along with this work; if not, write to the Free Software Foundation,
 * Inc., 51 Franklin St, Fifth Floor, Boston, MA 02110-1301 USA.
 *
 * Please contact Oracle, 500 Oracle Parkway, Redwood Shores, CA 94065 USA
 * or visit www.oracle.com if you need additional information or have any
 * questions.
 */

// common infrastructure for SunPKCS11 tests

import java.io.ByteArrayOutputStream;
import java.io.File;
import java.io.IOException;
import java.io.InputStream;
import java.io.StringReader;
import java.nio.charset.StandardCharsets;
import java.nio.file.Files;
import java.nio.file.Path;
import java.nio.file.Paths;
import java.nio.file.StandardCopyOption;
import java.security.AlgorithmParameters;
import java.security.InvalidAlgorithmParameterException;
import java.security.KeyPairGenerator;
import java.security.NoSuchProviderException;
import java.security.Policy;
import java.security.Provider;
import java.security.ProviderException;
import java.security.SecureRandom;
import java.security.Security;
import java.security.spec.ECGenParameterSpec;
import java.security.spec.ECParameterSpec;
import java.util.ArrayList;
import java.util.Arrays;
import java.util.HashMap;
import java.util.Iterator;
import java.util.List;
import java.util.Map;
import java.util.Optional;
import java.util.Properties;
import java.util.ServiceConfigurationError;
import java.util.ServiceLoader;
import java.util.Set;

import javax.crypto.SecretKey;
import javax.crypto.spec.SecretKeySpec;

import jdk.test.lib.artifacts.Artifact;
import jdk.test.lib.artifacts.ArtifactResolver;
import jdk.test.lib.artifacts.ArtifactResolverException;
import jtreg.SkippedException;

public abstract class PKCS11Test {

    static final Properties props = System.getProperties();
    static final String PKCS11 = "PKCS11";
    // directory of the test source
    static final String BASE = System.getProperty("test.src", ".");
    static final String TEST_CLASSES = System.getProperty("test.classes", ".");
    static final char SEP = File.separatorChar;
    // directory corresponding to BASE in the /closed hierarchy
    static final String CLOSED_BASE;
    private static final String DEFAULT_POLICY = BASE + SEP + ".." + SEP + "policy";
    private static final String PKCS11_REL_PATH = "sun/security/pkcs11";
    private static final char[] HEX_DIGITS = "0123456789abcdef".toCharArray();
    private static final SecureRandom srdm = new SecureRandom();

<<<<<<< HEAD
=======
    // Version of the NSS artifact. This coincides with the version of
    // the NSS version
    private static final String NSS_BUNDLE_VERSION = "3.91";
    private static final String NSSLIB = "jpg.tests.jdk.nsslib";

>>>>>>> 16fa7709
    static double nss_version = -1;
    static ECCState nss_ecc_status = ECCState.Basic;

    // The NSS library we need to search for in getNSSLibDir()
    // Default is "libsoftokn3.so", listed as "softokn3"
    // The other is "libnss3.so", listed as "nss3".
    static String nss_library = "softokn3";

    // NSS versions of each library.  It is simpler to keep nss_version
    // for quick checking for generic testing than many if-else statements.
    static double softoken3_version = -1;
    static double nss3_version = -1;
    static Provider pkcs11 = newPKCS11Provider();
    private static String PKCS11_BASE;
    private static Map<String, String[]> osMap;

    static {
        // hack
        String absBase = new File(BASE).getAbsolutePath();
        int k = absBase.indexOf(SEP + "test" + SEP + "jdk" + SEP);
        if (k < 0) k = 0;
        String p1 = absBase.substring(0, k);
        String p2 = absBase.substring(k);
        CLOSED_BASE = p1 + "/../closed" + p2;

        // set it as a system property to make it available in policy file
        System.setProperty("closed.base", CLOSED_BASE);
    }

    static {
        try {
            PKCS11_BASE = getBase();
        } catch (Exception e) {
            // ignore
        }
    }

    private boolean enableSM = false;

    public static Provider newPKCS11Provider() {
        ServiceLoader<Provider> sl = ServiceLoader.load(java.security.Provider.class);
        Iterator<Provider> iter = sl.iterator();
        Provider p = null;
        boolean found = false;
        while (iter.hasNext()) {
            try {
                p = iter.next();
                if (p.getName().equals("SunPKCS11")) {
                    found = true;
                    break;
                }
            } catch (Exception | ServiceConfigurationError e) {
                // ignore and move on to the next one
            }
        }
        // Nothing found through ServiceLoader; fall back to reflection
        if (!found) {
            try {
                Class<?> clazz = Class.forName("sun.security.pkcs11.SunPKCS11");
                p = (Provider) clazz.getDeclaredConstructor().newInstance();
            } catch (Exception ex) {
                ex.printStackTrace();
            }
        }
        return p;
    }

    // Return the static test SunPKCS11 provider configured with the specified config file
    static Provider getSunPKCS11(String config) throws Exception {
        return getSunPKCS11(config, pkcs11);
    }

    // Return the Provider p configured with the specified config file
    static Provider getSunPKCS11(String config, Provider p) throws Exception {
        if (p == null) {
            throw new NoSuchProviderException("No PKCS11 provider available");
        }
        return p.configure(config);
    }

    public static void main(PKCS11Test test) throws Exception {
        main(test, null);
    }

    public static void main(PKCS11Test test, String[] args) throws Exception {
        if (args != null) {
            if (args.length > 0) {
                if ("sm".equals(args[0])) {
                    test.enableSM = true;
                } else {
                    throw new RuntimeException("Unknown Command, use 'sm' as "
                            + "first argument to enable security manager");
                }
            }
            if (test.enableSM) {
                System.setProperty("java.security.policy",
                        (args.length > 1) ? BASE + SEP + args[1]
                                : DEFAULT_POLICY);
            }
        }

        Provider[] oldProviders = Security.getProviders();
        try {
            System.out.println("Beginning test run " + test.getClass().getName() + "...");
<<<<<<< HEAD
            boolean skippedDefault = false;
            boolean skippedNSS = false;
            boolean skippedDeimos = false;

            // Use separate try-catch for each test to allow all test run
            try {
                testDefault(test);
            } catch (SkippedException se) {
                System.out.println("testDefault: Skipped");
                skippedDefault = true;
                se.printStackTrace(System.out);
            }

            try {
                testNSS(test);
            } catch (SkippedException se) {
                System.out.println("testNSS: Skipped");
                skippedNSS = true;
                se.printStackTrace(System.out);
            }

            try {
                testDeimos(test);
            } catch (SkippedException se) {
                System.out.println("testDeimos: Skipped");
                skippedDeimos = true;
                se.printStackTrace(System.out);
            }

            if (skippedDefault && skippedNSS && skippedDeimos) {
                throw new SkippedException("All tests are skipped, check logs");
            }
=======
            testNSS(test);
>>>>>>> 16fa7709

        } finally {
            // NOTE: Do not place a 'return' in any finally block
            // as it will suppress exceptions and hide test failures.
            Provider[] newProviders = Security.getProviders();
            boolean found = true;
            // Do not restore providers if nothing changed. This is especially
            // useful for ./Provider/Login.sh, where a SecurityManager exists.
            if (oldProviders.length == newProviders.length) {
                found = false;
                for (int i = 0; i < oldProviders.length; i++) {
                    if (oldProviders[i] != newProviders[i]) {
                        found = true;
                        break;
                    }
                }
            }
            if (found) {
                for (Provider p : newProviders) {
                    Security.removeProvider(p.getName());
                }
                for (Provider p : oldProviders) {
                    Security.addProvider(p);
                }
            }
        }
    }

<<<<<<< HEAD
    public static void testDeimos(PKCS11Test test) throws Exception {
        System.out.println("===> testDeimos: Starting test run");
        if ("true".equals(System.getProperty("NO_DEIMOS"))) {
            System.out.println("Skip Deimos software as test configured with NO_DEIMOS");
            return;
        }

        if (!new File("/opt/SUNWconn/lib/libpkcs11.so").isFile()) {
            throw new SkippedException("testDeimos: \"/opt/SUNWconn/lib/libpkcs11.so\" " +
                    "file required for Deimos not found");
        }

        String base = getBase();
        String p11config = base + SEP + "nss" + SEP + "p11-deimos.txt";
        Provider p = getSunPKCS11(p11config);
        test.premain(p);
        System.out.println("testDeimos: Completed");
    }

    // Run test for default configured PKCS11 providers (if any)
    public static void testDefault(PKCS11Test test) throws Exception {
        System.out.println("===> testDefault: Starting test run");
        boolean foundPKCS11 = false;

        if ("true".equals(System.getProperty("NO_DEFAULT"))) {
            System.out.println("Skip default provider as test configured with NO_DEFAULT");
            return;
        }

        Provider[] providers = Security.getProviders();
        for (Provider p : providers) {
            if (p.getName().startsWith("SunPKCS11-")) {
                foundPKCS11 = true;
                test.premain(p);
            }
        }

        if (!foundPKCS11) {
            throw new SkippedException("testDefault: Skip default test as SunPKCS11 " +
                    "provider is not configured");
        }

        System.out.println("testDefault: Completed");
    }

=======
>>>>>>> 16fa7709
    public static String getBase() throws Exception {
        if (PKCS11_BASE != null) {
            return PKCS11_BASE;
        }
        File cwd = new File(System.getProperty("test.src", ".")).getCanonicalFile();
        while (true) {
            File file = new File(cwd, "TEST.ROOT");
            if (file.isFile()) {
                break;
            }
            cwd = cwd.getParentFile();
            if (cwd == null) {
                throw new RuntimeException("Test root directory not found");
            }
        }
        PKCS11_BASE = new File(cwd, PKCS11_REL_PATH.replace('/', SEP)).getAbsolutePath();
        return PKCS11_BASE;
    }

    public static String getNSSLibDir() throws Exception {
        return getNSSLibDir(nss_library);
    }

    static String getNSSLibDir(String library) throws Exception {
        Path libPath = getNSSLibPath(library);
        if (libPath == null) {
            return null;
        }

        String libDir = String.valueOf(libPath.getParent()) + File.separatorChar;
        System.out.println("nssLibDir: " + libDir);
        System.setProperty("pkcs11test.nss.libdir", libDir);
        return libDir;
    }

    private static Path getNSSLibPath() throws Exception {
        return getNSSLibPath(nss_library);
    }

    static Path getNSSLibPath(String library) throws Exception {
        String osid = getOsId();
        String[] nssLibDirs = getNssLibPaths(osid);
        if (nssLibDirs == null) {
            System.out.println("Warning: unsupported OS: " + osid
                    + ", please initialize NSS library location, skipping test");
            return null;
        }
        if (nssLibDirs.length == 0) {
            System.out.println("Warning: NSS not supported on this platform, skipping test");
            return null;
        }

        Path nssLibPath = null;
        for (String dir : nssLibDirs) {
            Path libPath = Paths.get(dir).resolve(System.mapLibraryName(library));
            if (Files.exists(libPath)) {
                nssLibPath = libPath;
                break;
            }
        }
        if (nssLibPath == null) {
            System.out.println("Warning: can't find NSS library on this machine, skipping test");
            return null;
        }
        return nssLibPath;
    }

    private static String getOsId() {
        String osName = props.getProperty("os.name");
        if (osName.startsWith("Win")) {
            osName = "Windows";
        } else if (osName.equals("Mac OS X")) {
            osName = "MacOSX";
        }
        return osName + "-" + props.getProperty("os.arch") + "-"
                + props.getProperty("sun.arch.data.model");
    }

    static boolean isBadNSSVersion(Provider p) {
        double nssVersion = getNSSVersion();
        if (isNSS(p) && nssVersion >= 3.11 && nssVersion < 3.12) {
            System.out.println("NSS 3.11 has a DER issue that recent " +
                    "version do not, skipping");
            return true;
        }
        return false;
    }

    protected static void safeReload(String lib) {
        try {
            System.load(lib);
        } catch (UnsatisfiedLinkError e) {
            if (e.getMessage().contains("already loaded")) {
                return;
            }
        }
    }

    static boolean loadNSPR(String libdir) {
        // load NSS softoken dependencies in advance to avoid resolver issues
        String dir = libdir.endsWith(File.separator) ? libdir : libdir + File.separator;
        safeReload(dir + System.mapLibraryName("nspr4"));
        safeReload(dir + System.mapLibraryName("plc4"));
        safeReload(dir + System.mapLibraryName("plds4"));
        safeReload(dir + System.mapLibraryName("sqlite3"));
        safeReload(dir + System.mapLibraryName("nssutil3"));
        return true;
    }

    // Check the provider being used is NSS
    public static boolean isNSS(Provider p) {
        return p.getName().equalsIgnoreCase("SUNPKCS11-NSS");
    }

    static double getNSSVersion() {
        if (nss_version == -1)
            getNSSInfo();
        return nss_version;
    }

    static ECCState getNSSECC() {
        if (nss_version == -1)
            getNSSInfo();
        return nss_ecc_status;
    }

    public static double getLibsoftokn3Version() {
        if (softoken3_version == -1)
            return getNSSInfo("softokn3");
        return softoken3_version;
    }

    public static double getLibnss3Version() {
        if (nss3_version == -1)
            return getNSSInfo("nss3");
        return nss3_version;
    }

    /* Read the library to find out the verison */
    static void getNSSInfo() {
        getNSSInfo(nss_library);
    }

    // Try to parse the version for the specified library.
    // Assuming the library contains either of the following patterns:
    // $Header: NSS <version>
    // Version: NSS <version>
    // Here, <version> stands for NSS version.
    static double getNSSInfo(String library) {
        // look for two types of headers in NSS libraries
        String nssHeader1 = "$Header: NSS";
        String nssHeader2 = "Version: NSS";
        boolean found = false;
        String s = null;
        int i = 0;
        Path libfile = null;

        if (library.compareTo("softokn3") == 0 && softoken3_version > -1)
            return softoken3_version;
        if (library.compareTo("nss3") == 0 && nss3_version > -1)
            return nss3_version;

        try {
            libfile = getNSSLibPath();
            if (libfile == null) {
                return 0.0;
            }
            try (InputStream is = Files.newInputStream(libfile)) {
                byte[] data = new byte[1000];
                int read = 0;

                while (is.available() > 0) {
                    if (read == 0) {
                        read = is.read(data, 0, 1000);
                    } else {
                        // Prepend last 100 bytes in case the header was split
                        // between the reads.
                        System.arraycopy(data, 900, data, 0, 100);
                        read = 100 + is.read(data, 100, 900);
                    }

                    s = new String(data, 0, read, StandardCharsets.US_ASCII);
                    i = s.indexOf(nssHeader1);
                    if (i > 0 || (i = s.indexOf(nssHeader2)) > 0) {
                        found = true;
                        // If the nssHeader is before 920 we can break, otherwise
                        // we may not have the whole header so do another read.  If
                        // no bytes are in the stream, that is ok, found is true.
                        if (i < 920) {
                            break;
                        }
                    }
                }
            }
        } catch (Exception e) {
            e.printStackTrace();
        }

        if (!found) {
            System.out.println("lib" + library +
                    " version not found, set to 0.0: " + libfile);
            nss_version = 0.0;
            return nss_version;
        }

        // the index after whitespace after nssHeader
        int afterheader = s.indexOf("NSS", i) + 4;
        StringBuilder version = new StringBuilder(String.valueOf(s.charAt(afterheader)));
        for (char c = s.charAt(++afterheader);
             c == '.' || (c >= '0' && c <= '9');
             c = s.charAt(++afterheader)) {
            version.append(c);
        }

        // If a "dot dot" release, strip the extra dots for double parsing
        String[] dot = version.toString().split("\\.");
        if (dot.length > 2) {
            version = new StringBuilder(dot[0] + "." + dot[1]);
            for (int j = 2; dot.length > j; j++) {
                version.append(dot[j]);
            }
        }

        // Convert to double for easier version value checking
        try {
            nss_version = Double.parseDouble(version.toString());
        } catch (NumberFormatException e) {
            System.out.println("===== Content start =====");
            System.out.println(s);
            System.out.println("===== Content end =====");
            System.out.println("Failed to parse lib" + library +
                    " version. Set to 0.0");
            e.printStackTrace();
        }

        System.out.print("library: " + library + ", version: " + version + ".  ");

        // Check for ECC
        if (s.indexOf("Basic") > 0) {
            nss_ecc_status = ECCState.Basic;
            System.out.println("ECC Basic.");
        } else if (s.indexOf("Extended") > 0) {
            nss_ecc_status = ECCState.Extended;
            System.out.println("ECC Extended.");
        } else {
            System.out.println("ECC None.");
        }

        if (library.compareTo("softokn3") == 0) {
            softoken3_version = nss_version;
        } else if (library.compareTo("nss3") == 0) {
            nss3_version = nss_version;
        }

        return nss_version;
    }

    // Used to set the nss_library file to search for libsoftokn3.so
    public static void useNSS() {
        nss_library = "nss3";
    }

    // Run NSS testing on a Provider p configured with test nss config
    public static void testNSS(PKCS11Test test) throws Exception {
        System.out.println("===> testNSS: Starting test run");
        String nssConfig = getNssConfig();
        if (nssConfig == null) {
            throw new SkippedException("testNSS: Problem loading NSS libraries");
        }

        Provider p = getSunPKCS11(nssConfig);
        test.premain(p);
        System.out.println("testNSS: Completed");
    }

    public static String getNssConfig() throws Exception {
        String libdir = getNSSLibDir();
        if (libdir == null) {
            return null;
        }

        if (!loadNSPR(libdir)) {
            return null;
        }

        String base = getBase();

        String libfile = libdir + System.mapLibraryName(nss_library);

        String customDBdir = System.getProperty("CUSTOM_DB_DIR");
        String dbdir = (customDBdir != null) ?
                customDBdir :
                base + SEP + "nss" + SEP + "db";
        // NSS always wants forward slashes for the config path
        dbdir = dbdir.replace('\\', '/');

        String customConfig = System.getProperty("CUSTOM_P11_CONFIG");
        String customConfigName = System.getProperty("CUSTOM_P11_CONFIG_NAME", "p11-nss.txt");
        System.setProperty("pkcs11test.nss.lib", libfile);
        System.setProperty("pkcs11test.nss.db", dbdir);
        return (customConfig != null) ?
                customConfig :
                base + SEP + "nss" + SEP + customConfigName;
    }

    // Generate a vector of supported elliptic curves of a given provider
    static List<ECParameterSpec> getKnownCurves(Provider p) throws Exception {
        int index;
        int begin;
        int end;
        String curve;

        List<ECParameterSpec> results = new ArrayList<>();
        // Get Curves to test from SunEC.
        String kcProp = Security.getProvider("SunEC").
                getProperty("AlgorithmParameters.EC SupportedCurves");

        if (kcProp == null) {
            throw new RuntimeException(
                    "\"AlgorithmParameters.EC SupportedCurves property\" not found");
        }

        System.out.println("Finding supported curves using list from SunEC\n");
        index = 0;
        for (; ; ) {
            // Each set of curve names is enclosed with brackets.
            begin = kcProp.indexOf('[', index);
            end = kcProp.indexOf(']', index);
            if (begin == -1 || end == -1) {
                break;
            }

            /*
             * Each name is separated by a comma.
             * Just get the first name in the set.
             */
            index = end + 1;
            begin++;
            end = kcProp.indexOf(',', begin);
            if (end == -1) {
                // Only one name in the set.
                end = index - 1;
            }

            curve = kcProp.substring(begin, end);
            getSupportedECParameterSpec(curve, p)
                    .ifPresent(spec -> results.add(spec));
        }

        if (results.size() == 0) {
            throw new RuntimeException("No supported EC curves found");
        }

        return results;
    }

    static Optional<ECParameterSpec> getSupportedECParameterSpec(String curve,
                                                                 Provider p) throws Exception {
        ECParameterSpec e = getECParameterSpec(p, curve);
        System.out.print("\t " + curve + ": ");
        try {
            KeyPairGenerator kpg = KeyPairGenerator.getInstance("EC", p);
            kpg.initialize(e);
            kpg.generateKeyPair();
            System.out.println("Supported");
            return Optional.of(e);
        } catch (ProviderException ex) {
            System.out.println("Unsupported: PKCS11: " +
                    ex.getCause().getMessage());
            return Optional.empty();
        } catch (InvalidAlgorithmParameterException ex) {
            System.out.println("Unsupported: Key Length: " +
                    ex.getMessage());
            return Optional.empty();
        }
    }

    private static ECParameterSpec getECParameterSpec(Provider p, String name)
            throws Exception {

        AlgorithmParameters parameters =
                AlgorithmParameters.getInstance("EC", p);

        parameters.init(new ECGenParameterSpec(name));

        return parameters.getParameterSpec(ECParameterSpec.class);
    }

    // Location of the NSS libraries on each supported platform
    private static Map<String, String[]> getOsMap() {
        if (osMap != null) {
            return osMap;
        }

        osMap = new HashMap<>();
        osMap.put("Linux-i386-32", new String[]{
                "/usr/lib/i386-linux-gnu/",
                "/usr/lib32/",
                "/usr/lib/"});
        osMap.put("Linux-amd64-64", new String[]{
                "/usr/lib/x86_64-linux-gnu/",
                "/usr/lib/x86_64-linux-gnu/nss/",
                "/usr/lib64/"});
        osMap.put("Linux-ppc64-64", new String[]{"/usr/lib64/"});
<<<<<<< HEAD
        osMap.put("Linux-ppc64le-64", new String[]{"/usr/lib64/"});
=======
        osMap.put("Linux-ppc64le-64", new String[]{
                 "/usr/lib/powerpc64le-linux-gnu/",
                 "/usr/lib/powerpc64le-linux-gnu/nss/",
                 "/usr/lib64/"});
>>>>>>> 16fa7709
        osMap.put("Linux-s390x-64", new String[]{"/usr/lib64/"});
        osMap.put("Windows-x86-32", new String[]{});
        osMap.put("Windows-amd64-64", new String[]{});
        osMap.put("MacOSX-x86_64-64", new String[]{});
        osMap.put("Linux-arm-32", new String[]{
                "/usr/lib/arm-linux-gnueabi/nss/",
                "/usr/lib/arm-linux-gnueabihf/nss/"});
<<<<<<< HEAD
        // Exclude linux-aarch64 at the moment until the following bug is fixed:
        // 8296631: NSS tests failing on OL9 linux-aarch64 hosts
//        osMap.put("Linux-aarch64-64", new String[] {
//                "/usr/lib/aarch64-linux-gnu/",
//                "/usr/lib/aarch64-linux-gnu/nss/",
//                "/usr/lib64/" });
=======
        osMap.put("Linux-aarch64-64", new String[] {
                "/usr/lib/aarch64-linux-gnu/",
                "/usr/lib/aarch64-linux-gnu/nss/",
                "/usr/lib64/" });
>>>>>>> 16fa7709
        return osMap;
    }

    private static String[] getNssLibPaths(String osId) {
        String[] preferablePaths = getPreferableNssLibPaths(osId);
        if (preferablePaths.length != 0) {
            return preferablePaths;
        } else {
            return getOsMap().get(osId);
        }
    }

    private static String[] getPreferableNssLibPaths(String osId) {
        List<String> nssLibPaths = new ArrayList<>();

        String customNssLibPaths = System.getProperty("test.nss.lib.paths");
        if (customNssLibPaths == null) {
            // If custom local NSS lib path is not provided,
            // try to download NSS libs from artifactory
            String path = fetchNssLib(osId);
            if (path != null) {
                nssLibPaths.add(path);
            }
        } else {
            String[] paths = customNssLibPaths.split(",");
            for (String path : paths) {
                if (!path.endsWith(File.separator)) {
                    nssLibPaths.add(path + File.separator);
                } else {
                    nssLibPaths.add(path);
                }
            }
        }

        return nssLibPaths.toArray(new String[0]);
    }

    public static String toString(byte[] b) {
        if (b == null) {
            return "(null)";
        }
        StringBuilder sb = new StringBuilder(b.length * 3);
        for (int i = 0; i < b.length; i++) {
            int k = b[i] & 0xff;
            if (i != 0) {
                sb.append(':');
            }
            sb.append(HEX_DIGITS[k >>> 4]);
            sb.append(HEX_DIGITS[k & 0xf]);
        }
        return sb.toString();
    }

    public static byte[] parse(String s) {
        if (s.equals("(null)")) {
            return null;
        }
        try {
            int n = s.length();
            ByteArrayOutputStream out = new ByteArrayOutputStream(n / 3);
            StringReader r = new StringReader(s);
            while (true) {
                int b1 = nextNibble(r);
                if (b1 < 0) {
                    break;
                }
                int b2 = nextNibble(r);
                if (b2 < 0) {
                    throw new RuntimeException("Invalid string " + s);
                }
                int b = (b1 << 4) | b2;
                out.write(b);
            }
            return out.toByteArray();
        } catch (IOException e) {
            throw new RuntimeException(e);
        }
    }

    private static int nextNibble(StringReader r) throws IOException {
        while (true) {
            int ch = r.read();
            if (ch == -1) {
                return -1;
            } else if ((ch >= '0') && (ch <= '9')) {
                return ch - '0';
            } else if ((ch >= 'a') && (ch <= 'f')) {
                return ch - 'a' + 10;
            } else if ((ch >= 'A') && (ch <= 'F')) {
                return ch - 'A' + 10;
            }
        }
    }

    /**
     * Returns supported algorithms of specified type.
     */
    static List<String> getSupportedAlgorithms(String type, String alg,
                                               Provider p) {
        // prepare a list of supported algorithms
        List<String> algorithms = new ArrayList<>();
        Set<Provider.Service> services = p.getServices();
        for (Provider.Service service : services) {
            if (service.getType().equals(type)
                    && service.getAlgorithm().startsWith(alg)) {
                algorithms.add(service.getAlgorithm());
            }
        }
        return algorithms;
    }

    static SecretKey generateKey(String alg, int keySize) {
        if (alg.contains("PBE")) {
            return generateKeyPBE(alg, keySize);
        } else {
            return generateKeyNonPBE(alg, keySize);
        }
    }

    private static SecretKey generateKeyNonPBE(String alg, int keySize) {
        byte[] keyVal = new byte[keySize];
        srdm.nextBytes(keyVal);
        return new SecretKeySpec(keyVal, alg);
    }

    private static SecretKey generateKeyPBE(String alg, int keySize) {
        char[] pass = new char[keySize];
        for (int i = 0; i < pass.length; i++) {
            pass[i] = (char) ('0' + srdm.nextInt(74));
        }
        byte[] salt = new byte[srdm.nextInt(8, 16)];
        srdm.nextBytes(salt);
        int iterations = srdm.nextInt(1, 1000);
        return new javax.crypto.interfaces.PBEKey() {
            @Override
            public String getAlgorithm() {
                return "PBE";
            }

            @Override
            public String getFormat() {
                return null;
            }

            @Override
            public byte[] getEncoded() {
                throw new RuntimeException("Should not be called");
            }

            @Override
            public char[] getPassword() {
                return pass;
            }

            @Override
            public byte[] getSalt() {
                return salt;
            }

            @Override
            public int getIterationCount() {
                return iterations;
            }
        };
    }

    static byte[] generateData(int length) {
        byte data[] = new byte[length];
        for (int i = 0; i < data.length; i++) {
            data[i] = (byte) (i % 256);
        }
        return data;
    }

    private static String fetchNssLib(String osId) {
        switch (osId) {
<<<<<<< HEAD
            case "Windows-x86-32":
                return fetchNssLib(WINDOWS_X86.class);

            case "Windows-amd64-64":
                return fetchNssLib(WINDOWS_X64.class);

            case "MacOSX-x86_64-64":
                return fetchNssLib(MACOSX_X64.class);
=======
            case "Windows-amd64-64":
                return fetchNssLib(WINDOWS_X64.class);

            case "MacOSX-x86_64-64":
                return fetchNssLib(MACOSX_X64.class);

            case "MacOSX-aarch64-64":
                return fetchNssLib(MACOSX_AARCH64.class);
>>>>>>> 16fa7709

            case "Linux-amd64-64":
                return fetchNssLib(LINUX_X64.class);

<<<<<<< HEAD
=======
            case "Linux-aarch64-64":
                return fetchNssLib(LINUX_AARCH64.class);

>>>>>>> 16fa7709
            default:
                return null;
        }
    }

    private static String fetchNssLib(Class<?> clazz) {
        String path = null;
        try {
            path = ArtifactResolver.resolve(clazz).entrySet().stream()
                    .findAny().get().getValue() + File.separator + "nss"
                    + File.separator + "lib" + File.separator;
        } catch (ArtifactResolverException e) {
            Throwable cause = e.getCause();
            if (cause == null) {
                System.out.println("Cannot resolve artifact, "
                        + "please check if JIB jar is present in classpath.");
            } else {
                throw new RuntimeException("Fetch artifact failed: " + clazz
                        + "\nPlease make sure the artifact is available.", e);
            }
        }
        Policy.setPolicy(null); // Clear the policy created by JIB if any
        return path;
    }

    public abstract void main(Provider p) throws Exception;

    protected boolean skipTest(Provider p) {
        return false;
    }

    private void premain(Provider p) throws Exception {
        if (skipTest(p)) {
            return;
        }

        // set a security manager and policy before a test case runs,
        // and disable them after the test case finished
        try {
            if (enableSM) {
                System.setSecurityManager(new SecurityManager());
            }
            long start = System.currentTimeMillis();
            System.out.printf(
                    "Running test with provider %s (security manager %s) ...%n",
                    p.getName(), enableSM ? "enabled" : "disabled");
            main(p);
            long stop = System.currentTimeMillis();
            System.out.println("Completed test with provider " + p.getName() +
                    " (" + (stop - start) + " ms).");
        } finally {
            if (enableSM) {
                System.setSecurityManager(null);
            }
        }
    }

    // Check support for a curve with a provided Vector of EC support
    boolean checkSupport(List<ECParameterSpec> supportedEC,
                         ECParameterSpec curve) {
        for (ECParameterSpec ec : supportedEC) {
            if (ec.equals(curve)) {
                return true;
            }
        }
        return false;
    }

    <T> T[] concat(T[] a, T[] b) {
        if ((b == null) || (b.length == 0)) {
            return a;
        }
        T[] r = Arrays.copyOf(a, a.length + b.length);
        System.arraycopy(b, 0, r, a.length, b.length);
        return r;
    }

    protected void setCommonSystemProps() {
        System.setProperty("java.security.debug", "true");
        System.setProperty("CUSTOM_DB_DIR", TEST_CLASSES);
    }

    protected void copyNssCertKeyToClassesDir() throws IOException {
        Path dbPath = Path.of(BASE).getParent().resolve("nss").resolve("db");
        copyNssCertKeyToClassesDir(dbPath);
    }

    protected void copyNssCertKeyToClassesDir(Path dbPath) throws IOException {
        Path destinationPath = Path.of(TEST_CLASSES);
        String keyDbFile3 = "key3.db";
        String keyDbFile4 = "key4.db";
        String certDbFile8 = "cert8.db";
        String certDbFile9 = "cert9.db";

        Files.copy(dbPath.resolve(certDbFile8),
                destinationPath.resolve(certDbFile8),
                StandardCopyOption.REPLACE_EXISTING);
        Files.copy(dbPath.resolve(certDbFile9),
                destinationPath.resolve(certDbFile9),
                StandardCopyOption.REPLACE_EXISTING);
        Files.copy(dbPath.resolve(keyDbFile3),
                destinationPath.resolve(keyDbFile3),
                StandardCopyOption.REPLACE_EXISTING);
        Files.copy(dbPath.resolve(keyDbFile4),
                destinationPath.resolve(keyDbFile4),
                StandardCopyOption.REPLACE_EXISTING);
    }

    // NSS version info
    public static enum ECCState {None, Basic, Extended}

    @Artifact(
            organization = NSSLIB,
            name = "nsslib-windows_x64",
            revision = NSS_BUNDLE_VERSION,
            extension = "zip")
    private static class WINDOWS_X64 {
    }

    @Artifact(
            organization = NSSLIB,
            name = "nsslib-macosx_x64",
            revision = NSS_BUNDLE_VERSION,
            extension = "zip")
<<<<<<< HEAD
    private static class WINDOWS_X86 {
=======
    private static class MACOSX_X64 {
>>>>>>> 16fa7709
    }

    @Artifact(
            organization = NSSLIB,
            name = "nsslib-macosx_aarch64",
            revision = NSS_BUNDLE_VERSION,
            extension = "zip")
<<<<<<< HEAD
    private static class MACOSX_X64 {
=======
    private static class MACOSX_AARCH64 {
>>>>>>> 16fa7709
    }

    @Artifact(
            organization = NSSLIB,
            name = "nsslib-linux_x64",
            revision = NSS_BUNDLE_VERSION,
            extension = "zip")
    private static class LINUX_X64 {
    }
<<<<<<< HEAD
=======

    @Artifact(
            organization = NSSLIB,
            name = "nsslib-linux_aarch64",
            revision = NSS_BUNDLE_VERSION,
            extension = "zip"
    )
    private static class LINUX_AARCH64{
    }
>>>>>>> 16fa7709
}<|MERGE_RESOLUTION|>--- conflicted
+++ resolved
@@ -79,14 +79,11 @@
     private static final char[] HEX_DIGITS = "0123456789abcdef".toCharArray();
     private static final SecureRandom srdm = new SecureRandom();
 
-<<<<<<< HEAD
-=======
     // Version of the NSS artifact. This coincides with the version of
     // the NSS version
     private static final String NSS_BUNDLE_VERSION = "3.91";
     private static final String NSSLIB = "jpg.tests.jdk.nsslib";
 
->>>>>>> 16fa7709
     static double nss_version = -1;
     static ECCState nss_ecc_status = ECCState.Basic;
 
@@ -191,42 +188,7 @@
         Provider[] oldProviders = Security.getProviders();
         try {
             System.out.println("Beginning test run " + test.getClass().getName() + "...");
-<<<<<<< HEAD
-            boolean skippedDefault = false;
-            boolean skippedNSS = false;
-            boolean skippedDeimos = false;
-
-            // Use separate try-catch for each test to allow all test run
-            try {
-                testDefault(test);
-            } catch (SkippedException se) {
-                System.out.println("testDefault: Skipped");
-                skippedDefault = true;
-                se.printStackTrace(System.out);
-            }
-
-            try {
-                testNSS(test);
-            } catch (SkippedException se) {
-                System.out.println("testNSS: Skipped");
-                skippedNSS = true;
-                se.printStackTrace(System.out);
-            }
-
-            try {
-                testDeimos(test);
-            } catch (SkippedException se) {
-                System.out.println("testDeimos: Skipped");
-                skippedDeimos = true;
-                se.printStackTrace(System.out);
-            }
-
-            if (skippedDefault && skippedNSS && skippedDeimos) {
-                throw new SkippedException("All tests are skipped, check logs");
-            }
-=======
             testNSS(test);
->>>>>>> 16fa7709
 
         } finally {
             // NOTE: Do not place a 'return' in any finally block
@@ -255,54 +217,6 @@
         }
     }
 
-<<<<<<< HEAD
-    public static void testDeimos(PKCS11Test test) throws Exception {
-        System.out.println("===> testDeimos: Starting test run");
-        if ("true".equals(System.getProperty("NO_DEIMOS"))) {
-            System.out.println("Skip Deimos software as test configured with NO_DEIMOS");
-            return;
-        }
-
-        if (!new File("/opt/SUNWconn/lib/libpkcs11.so").isFile()) {
-            throw new SkippedException("testDeimos: \"/opt/SUNWconn/lib/libpkcs11.so\" " +
-                    "file required for Deimos not found");
-        }
-
-        String base = getBase();
-        String p11config = base + SEP + "nss" + SEP + "p11-deimos.txt";
-        Provider p = getSunPKCS11(p11config);
-        test.premain(p);
-        System.out.println("testDeimos: Completed");
-    }
-
-    // Run test for default configured PKCS11 providers (if any)
-    public static void testDefault(PKCS11Test test) throws Exception {
-        System.out.println("===> testDefault: Starting test run");
-        boolean foundPKCS11 = false;
-
-        if ("true".equals(System.getProperty("NO_DEFAULT"))) {
-            System.out.println("Skip default provider as test configured with NO_DEFAULT");
-            return;
-        }
-
-        Provider[] providers = Security.getProviders();
-        for (Provider p : providers) {
-            if (p.getName().startsWith("SunPKCS11-")) {
-                foundPKCS11 = true;
-                test.premain(p);
-            }
-        }
-
-        if (!foundPKCS11) {
-            throw new SkippedException("testDefault: Skip default test as SunPKCS11 " +
-                    "provider is not configured");
-        }
-
-        System.out.println("testDefault: Completed");
-    }
-
-=======
->>>>>>> 16fa7709
     public static String getBase() throws Exception {
         if (PKCS11_BASE != null) {
             return PKCS11_BASE;
@@ -707,14 +621,10 @@
                 "/usr/lib/x86_64-linux-gnu/nss/",
                 "/usr/lib64/"});
         osMap.put("Linux-ppc64-64", new String[]{"/usr/lib64/"});
-<<<<<<< HEAD
-        osMap.put("Linux-ppc64le-64", new String[]{"/usr/lib64/"});
-=======
         osMap.put("Linux-ppc64le-64", new String[]{
                  "/usr/lib/powerpc64le-linux-gnu/",
                  "/usr/lib/powerpc64le-linux-gnu/nss/",
                  "/usr/lib64/"});
->>>>>>> 16fa7709
         osMap.put("Linux-s390x-64", new String[]{"/usr/lib64/"});
         osMap.put("Windows-x86-32", new String[]{});
         osMap.put("Windows-amd64-64", new String[]{});
@@ -722,19 +632,10 @@
         osMap.put("Linux-arm-32", new String[]{
                 "/usr/lib/arm-linux-gnueabi/nss/",
                 "/usr/lib/arm-linux-gnueabihf/nss/"});
-<<<<<<< HEAD
-        // Exclude linux-aarch64 at the moment until the following bug is fixed:
-        // 8296631: NSS tests failing on OL9 linux-aarch64 hosts
-//        osMap.put("Linux-aarch64-64", new String[] {
-//                "/usr/lib/aarch64-linux-gnu/",
-//                "/usr/lib/aarch64-linux-gnu/nss/",
-//                "/usr/lib64/" });
-=======
         osMap.put("Linux-aarch64-64", new String[] {
                 "/usr/lib/aarch64-linux-gnu/",
                 "/usr/lib/aarch64-linux-gnu/nss/",
                 "/usr/lib64/" });
->>>>>>> 16fa7709
         return osMap;
     }
 
@@ -911,35 +812,21 @@
 
     private static String fetchNssLib(String osId) {
         switch (osId) {
-<<<<<<< HEAD
-            case "Windows-x86-32":
-                return fetchNssLib(WINDOWS_X86.class);
-
             case "Windows-amd64-64":
                 return fetchNssLib(WINDOWS_X64.class);
 
             case "MacOSX-x86_64-64":
                 return fetchNssLib(MACOSX_X64.class);
-=======
-            case "Windows-amd64-64":
-                return fetchNssLib(WINDOWS_X64.class);
-
-            case "MacOSX-x86_64-64":
-                return fetchNssLib(MACOSX_X64.class);
 
             case "MacOSX-aarch64-64":
                 return fetchNssLib(MACOSX_AARCH64.class);
->>>>>>> 16fa7709
 
             case "Linux-amd64-64":
                 return fetchNssLib(LINUX_X64.class);
 
-<<<<<<< HEAD
-=======
             case "Linux-aarch64-64":
                 return fetchNssLib(LINUX_AARCH64.class);
 
->>>>>>> 16fa7709
             default:
                 return null;
         }
@@ -1064,11 +951,7 @@
             name = "nsslib-macosx_x64",
             revision = NSS_BUNDLE_VERSION,
             extension = "zip")
-<<<<<<< HEAD
-    private static class WINDOWS_X86 {
-=======
     private static class MACOSX_X64 {
->>>>>>> 16fa7709
     }
 
     @Artifact(
@@ -1076,11 +959,7 @@
             name = "nsslib-macosx_aarch64",
             revision = NSS_BUNDLE_VERSION,
             extension = "zip")
-<<<<<<< HEAD
-    private static class MACOSX_X64 {
-=======
     private static class MACOSX_AARCH64 {
->>>>>>> 16fa7709
     }
 
     @Artifact(
@@ -1090,8 +969,6 @@
             extension = "zip")
     private static class LINUX_X64 {
     }
-<<<<<<< HEAD
-=======
 
     @Artifact(
             organization = NSSLIB,
@@ -1101,5 +978,4 @@
     )
     private static class LINUX_AARCH64{
     }
->>>>>>> 16fa7709
 }