###########################################################################
#
# Copyright (c) 2015, 2022, Oracle and/or its affiliates. All rights reserved.
# DO NOT ALTER OR REMOVE COPYRIGHT NOTICES OR THIS FILE HEADER.
#
# This code is free software; you can redistribute it and/or modify it
# under the terms of the GNU General Public License version 2 only, as
# published by the Free Software Foundation.
#
# This code is distributed in the hope that it will be useful, but WITHOUT
# ANY WARRANTY; without even the implied warranty of MERCHANTABILITY or
# FITNESS FOR A PARTICULAR PURPOSE.  See the GNU General Public License
# version 2 for more details (a copy is included in the LICENSE file that
# accompanied this code).
#
# You should have received a copy of the GNU General Public License version
# 2 along with this work; if not, write to the Free Software Foundation,
# Inc., 51 Franklin St, Fifth Floor, Boston, MA 02110-1301 USA.
#
# Please contact Oracle, 500 Oracle Parkway, Redwood Shores, CA 94065 USA
# or visit www.oracle.com if you need additional information or have any
# questions.
#
###########################################################################

#############################################################################
#
# List of quarantined tests -- tests that should not be run by default, because
# they may fail due to known reason. The reason (CR#) must be mandatory specified.
#
# List items are testnames followed by labels, all MUST BE commented
#   as to why they are here and use a label:
#     generic-all   Problems on all platforms
#     generic-ARCH  Where ARCH is one of: x64, i586, ppc64, ppc64le, s390x etc.
#     OSNAME-all    Where OSNAME is one of: linux, windows, macosx, aix
#     OSNAME-ARCH   Specific on to one OSNAME and ARCH, e.g. macosx-x64
#     OSNAME-REV    Specific on to one OSNAME and REV, e.g. macosx-10.7.4
#
# More than one label is allowed but must be on the same line.
#
#############################################################################

###########################################################################
#
# javadoc

###########################################################################
#
# jshell

jdk/jshell/UserJdiUserRemoteTest.java                                           8173079    linux-all
jdk/jshell/UserInputTest.java                                                   8169536    generic-all
jdk/jshell/ToolBasicTest.java                                                   8265357    macosx-aarch64
jdk/jshell/HighlightUITest.java                                                 8284144    generic-all

jdk/jshell/UserExecutionControlTest.java                                        8308779    generic-all
jdk/jshell/ToolLocalSimpleTest.java                                             8308779    generic-all
jdk/jshell/SimpleRegressionTest.java                                            8308779    generic-all
jdk/jshell/ExecutionControlSpecTest.java                                        8308779    generic-all
jdk/jshell/ExceptionMessageTest.java                                            8308779    generic-all
jdk/jshell/ClassMembersTest.java                                                8308779    generic-all

###########################################################################
#
# javac

tools/javac/annotations/typeAnnotations/failures/CantAnnotatePackages.java      8057679    generic-all    clarify error messages trying to annotate scoping
tools/javac/annotations/typeAnnotations/failures/CantAnnotateScoping.java       8057679    generic-all    clarify error messages trying to annotate scoping
tools/javac/annotations/typeAnnotations/failures/CantAnnotateStaticClass2.java  8057679,8057683    generic-all    clarify error messages and improve ordering of errors with type annotations
tools/javac/annotations/typeAnnotations/failures/CantAnnotateStaticClass3.java  8057679,8057683    generic-all    clarify error messages and improve ordering of errors with type annotations
tools/javac/annotations/typeAnnotations/newlocations/RepeatingTypeAnnotations.java 8057683 generic-all    improve ordering of errors with type annotations
tools/javac/annotations/typeAnnotations/referenceinfos/Lambda.java              8057687    generic-all    emit correct byte code an attributes for type annotations
tools/javac/annotations/typeAnnotations/referenceinfos/NestedTypes.java         8057687    generic-all    emit correct byte code an attributes for type annotations
tools/javac/warnings/suppress/TypeAnnotations.java                              8057683    generic-all    improve ordering of errors with type annotations
tools/javac/modules/SourceInSymlinkTest.java                                    8180263    windows-all    fails when run on a subst drive
<<<<<<< HEAD
tools/javac/Diagnostics/8043251/T8043251.java                                   8301662    generic-all
=======
tools/javac/lambda/bytecode/TestLambdaBytecodeTargetRelease14.java              8312534    linux-i586     fails with assert "g1ConcurrentMark.cpp: Overflow during reference processing"
tools/javac/varargs/warning/Warn5.java                                          8312534    linux-i586     fails with assert "g1ConcurrentMark.cpp: Overflow during reference processing"
>>>>>>> 242a2e63

###########################################################################
#
# javap

tools/javap/output/RepeatingTypeAnnotations.java                                8057687    generic-all    emit correct byte code an attributes for type annotations

###########################################################################
#
# jdeps<|MERGE_RESOLUTION|>--- conflicted
+++ resolved
@@ -73,12 +73,14 @@
 tools/javac/annotations/typeAnnotations/referenceinfos/NestedTypes.java         8057687    generic-all    emit correct byte code an attributes for type annotations
 tools/javac/warnings/suppress/TypeAnnotations.java                              8057683    generic-all    improve ordering of errors with type annotations
 tools/javac/modules/SourceInSymlinkTest.java                                    8180263    windows-all    fails when run on a subst drive
-<<<<<<< HEAD
-tools/javac/Diagnostics/8043251/T8043251.java                                   8301662    generic-all
-=======
 tools/javac/lambda/bytecode/TestLambdaBytecodeTargetRelease14.java              8312534    linux-i586     fails with assert "g1ConcurrentMark.cpp: Overflow during reference processing"
 tools/javac/varargs/warning/Warn5.java                                          8312534    linux-i586     fails with assert "g1ConcurrentMark.cpp: Overflow during reference processing"
->>>>>>> 242a2e63
+
+# javac Valhalla
+tools/javac/Diagnostics/8043251/T8043251.java                                   8301662    generic-all
+tools/javac/annotations/SyntheticParameters.java                                8317415    generic-all
+tools/javac/annotations/typeAnnotations/classfile/SyntheticParameters.java      8317415    generic-all
+
 
 ###########################################################################
 #
