/*
 * Copyright (c) 2022, Oracle and/or its affiliates. All rights reserved.
 * DO NOT ALTER OR REMOVE COPYRIGHT NOTICES OR THIS FILE HEADER.
 *
 * This code is free software; you can redistribute it and/or modify it
 * under the terms of the GNU General Public License version 2 only, as
 * published by the Free Software Foundation.  Oracle designates this
 * particular file as subject to the "Classpath" exception as provided
 * by Oracle in the LICENSE file that accompanied this code.
 *
 * This code is distributed in the hope that it will be useful, but WITHOUT
 * ANY WARRANTY; without even the implied warranty of MERCHANTABILITY or
 * FITNESS FOR A PARTICULAR PURPOSE.  See the GNU General Public License
 * version 2 for more details (a copy is included in the LICENSE file that
 * accompanied this code).
 *
 * You should have received a copy of the GNU General Public License version
 * 2 along with this work; if not, write to the Free Software Foundation,
 * Inc., 51 Franklin St, Fifth Floor, Boston, MA 02110-1301 USA.
 *
 * Please contact Oracle, 500 Oracle Parkway, Redwood Shores, CA 94065 USA
 * or visit www.oracle.com if you need additional information or have any
 * questions.
 */

/*
 * @test
 * @bug 8288644
 * @summary [lw4] Unable to extend a separately compiled abstract value class
 * @compile AbstractValueSuper.java ConcreteValue.java
 * @compile ConcreteValue.java
 * @run main ConcreteValue
<<<<<<< HEAD
 * @ignore 8316628
=======
 * @ignore Verifier error
>>>>>>> 9c21d4c5
 */

public value class ConcreteValue extends AbstractValueSuper {
    public static void main(String [] args) {
    }
}<|MERGE_RESOLUTION|>--- conflicted
+++ resolved
@@ -30,11 +30,7 @@
  * @compile AbstractValueSuper.java ConcreteValue.java
  * @compile ConcreteValue.java
  * @run main ConcreteValue
-<<<<<<< HEAD
- * @ignore 8316628
-=======
  * @ignore Verifier error
->>>>>>> 9c21d4c5
  */
 
 public value class ConcreteValue extends AbstractValueSuper {
