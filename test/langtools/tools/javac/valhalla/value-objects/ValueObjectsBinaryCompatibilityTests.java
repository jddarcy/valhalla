--- conflicted
+++ resolved
@@ -32,11 +32,7 @@
  *          jdk.jdeps/com.sun.tools.classfile
  * @build toolbox.ToolBox toolbox.JavacTask
  * @run main ValueObjectsBinaryCompatibilityTests
-<<<<<<< HEAD
- * @ignore 8316628
-=======
  * @ignore Verifier error
->>>>>>> 9c21d4c5
  */
 
 import java.io.IOException;
