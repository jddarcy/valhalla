/*
 * Copyright (c) 2018, Oracle and/or its affiliates. All rights reserved.
 * DO NOT ALTER OR REMOVE COPYRIGHT NOTICES OR THIS FILE HEADER.
 *
 * This code is free software; you can redistribute it and/or modify it
 * under the terms of the GNU General Public License version 2 only, as
 * published by the Free Software Foundation.
 *
 * This code is distributed in the hope that it will be useful, but WITHOUT
 * ANY WARRANTY; without even the implied warranty of MERCHANTABILITY or
 * FITNESS FOR A PARTICULAR PURPOSE.  See the GNU General Public License
 * version 2 for more details (a copy is included in the LICENSE file that
 * accompanied this code).
 *
 * You should have received a copy of the GNU General Public License version
 * 2 along with this work; if not, write to the Free Software Foundation,
 * Inc., 51 Franklin St, Fifth Floor, Boston, MA 02110-1301 USA.
 *
 * Please contact Oracle, 500 Oracle Parkway, Redwood Shores, CA 94065 USA
 * or visit www.oracle.com if you need additional information or have any
 * questions.
 */

/**
 * @test
 * @bug 8207341
 * @summary Test value constructor code with side effects.
<<<<<<< HEAD
 * @compile -XDenablePrimitiveClasses SideEffectTest.java
 * @run main/othervm -XX:+EnableValhalla -XX:+EnablePrimitiveClasses SideEffectTest
 * @ignore 8316628
=======
 * @compile SideEffectTest.java
 * @run main/othervm -XX:+EnablePrimitiveClasses SideEffectTest
 * @ignore
>>>>>>> 9c21d4c5
 */

public class SideEffectTest {

    static value class V {

        static String output = "";

        int x;

        public implicit V();

        V(boolean dummy) {
            foo(x = 1234);
        }

        V(int x) {
            int l = 1234;
            foo(l += this.x = x);
        }

        static void foo(int x) {
            output += x;
        }
    }

    public static void main(String[] args) {
        V v = new V(false);
        if (!v.output.equals("1234"))
            throw new AssertionError("Broken");
        if (v.x != 1234)
            throw new AssertionError("Broken");
        v = new V(8765);
        if (!v.output.equals("12349999"))
            throw new AssertionError("Broken");
        if (v.x != 8765)
            throw new AssertionError("Broken");
    }
}<|MERGE_RESOLUTION|>--- conflicted
+++ resolved
@@ -25,16 +25,11 @@
  * @test
  * @bug 8207341
  * @summary Test value constructor code with side effects.
-<<<<<<< HEAD
- * @compile -XDenablePrimitiveClasses SideEffectTest.java
- * @run main/othervm -XX:+EnableValhalla -XX:+EnablePrimitiveClasses SideEffectTest
- * @ignore 8316628
-=======
  * @compile SideEffectTest.java
  * @run main/othervm -XX:+EnablePrimitiveClasses SideEffectTest
  * @ignore
->>>>>>> 9c21d4c5
  */
+
 
 public class SideEffectTest {
 
@@ -61,7 +56,7 @@
     }
 
     public static void main(String[] args) {
-        V v = new V(false);
+        V v = new V();
         if (!v.output.equals("1234"))
             throw new AssertionError("Broken");
         if (v.x != 1234)
