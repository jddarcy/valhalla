/*
 * Copyright (c) 2002, 2022, Oracle and/or its affiliates. All rights reserved.
 * DO NOT ALTER OR REMOVE COPYRIGHT NOTICES OR THIS FILE HEADER.
 *
 * This code is free software; you can redistribute it and/or modify it
 * under the terms of the GNU General Public License version 2 only, as
 * published by the Free Software Foundation.
 *
 * This code is distributed in the hope that it will be useful, but WITHOUT
 * ANY WARRANTY; without even the implied warranty of MERCHANTABILITY or
 * FITNESS FOR A PARTICULAR PURPOSE.  See the GNU General Public License
 * version 2 for more details (a copy is included in the LICENSE file that
 * accompanied this code).
 *
 * You should have received a copy of the GNU General Public License version
 * 2 along with this work; if not, write to the Free Software Foundation,
 * Inc., 51 Franklin St, Fifth Floor, Boston, MA 02110-1301 USA.
 *
 * Please contact Oracle, 500 Oracle Parkway, Redwood Shores, CA 94065 USA
 * or visit www.oracle.com if you need additional information or have any
 * questions.
 *
 */

package sun.jvm.hotspot.tools.jcore;

import java.io.*;
import java.util.*;
import sun.jvm.hotspot.oops.*;
import sun.jvm.hotspot.runtime.*;
import sun.jvm.hotspot.utilities.*;

public class ClassWriter implements /* imports */ ClassConstants
{
    public static final boolean DEBUG = false;

    protected void debugMessage(String message) {
        System.out.println(message);
    }

    protected InstanceKlass     klass;
    protected DataOutputStream  dos;
    protected ConstantPool      cpool;

    // Map between class name to index of type CONSTANT_Class
    protected Map<String, Short> classToIndex = new HashMap<String, Short>();

    // Map between any modified UTF-8 and it's constant pool index.
    protected Map<String, Short> utf8ToIndex = new HashMap<String, Short>();

    // constant pool index for attribute names.

    protected short  _sourceFileIndex;
    protected short  _innerClassesIndex;
    protected short  _syntheticIndex;
    protected short  _deprecatedIndex;
    protected short  _constantValueIndex;
    protected short  _codeIndex;
    protected short  _exceptionsIndex;
    protected short  _lineNumberTableIndex;
    protected short  _localVariableTableIndex;
    protected short  _signatureIndex;

    protected static int extractHighShortFromInt(int val) {
        // must stay in sync with ConstantPool::name_and_type_at_put, method_at_put, etc.
        return (val >> 16) & 0xFFFF;
    }

    protected static int extractLowShortFromInt(int val) {
        // must stay in sync with ConstantPool::name_and_type_at_put, method_at_put, etc.
        return val & 0xFFFF;
    }

    public ClassWriter(InstanceKlass kls, OutputStream os) {
        klass = kls;
        dos = new DataOutputStream(os);
        cpool = klass.getConstants();
    }

    public void write() throws IOException {
        if (DEBUG) debugMessage("class name = " + klass.getName().asString());

        // write magic
        dos.writeInt(0xCAFEBABE);

        writeVersion();
        writeConstantPool();
        writeClassAccessFlags();
        writeThisClass();
        writeSuperClass();
        writeInterfaces();
        writeFields();
        writeMethods();
        writeClassAttributes();

        // flush output
        dos.flush();
    }

    protected void writeVersion() throws IOException {
        dos.writeShort((short)klass.minorVersion());
        dos.writeShort((short)klass.majorVersion());
    }

    protected void writeIndex(int index) throws IOException {
        if (index == 0) throw new InternalError();
        dos.writeShort(index);
    }

    protected void writeConstantPool() throws IOException {
        final U1Array tags = cpool.getTags();
        final long len = tags.length();
        dos.writeShort((short) len);

        if (DEBUG) debugMessage("constant pool length = " + len);

        int ci = 0; // constant pool index

        // collect all modified UTF-8 Strings from Constant Pool

        for (ci = 1; ci < len; ci++) {
            int cpConstType = tags.at(ci);
            if(cpConstType == JVM_CONSTANT_Utf8) {
                Symbol sym = cpool.getSymbolAt(ci);
                utf8ToIndex.put(sym.asString(), (short) ci);
            }
            else if(cpConstType == JVM_CONSTANT_Long ||
                      cpConstType == JVM_CONSTANT_Double) {
                ci++;
            }
        }

        // remember index of attribute name modified UTF-8 strings

        // class attributes
        Short sourceFileIndex = utf8ToIndex.get("SourceFile");
        _sourceFileIndex = (sourceFileIndex != null)? sourceFileIndex.shortValue() : 0;
        if (DEBUG) debugMessage("SourceFile index = " + _sourceFileIndex);

        Short innerClassesIndex = utf8ToIndex.get("InnerClasses");
        _innerClassesIndex = (innerClassesIndex != null)? innerClassesIndex.shortValue() : 0;
        if (DEBUG) debugMessage("InnerClasses index = " + _innerClassesIndex);

        // field attributes
        Short constantValueIndex = utf8ToIndex.get("ConstantValue");
        _constantValueIndex = (constantValueIndex != null)?
                                          constantValueIndex.shortValue() : 0;
        if (DEBUG) debugMessage("ConstantValue index = " + _constantValueIndex);

        Short syntheticIndex = utf8ToIndex.get("Synthetic");
        _syntheticIndex = (syntheticIndex != null)? syntheticIndex.shortValue() : 0;
        if (DEBUG) debugMessage("Synthetic index = " + _syntheticIndex);

        Short deprecatedIndex = utf8ToIndex.get("Deprecated");
        _deprecatedIndex = (deprecatedIndex != null)? deprecatedIndex.shortValue() : 0;
        if (DEBUG) debugMessage("Deprecated index = " + _deprecatedIndex);

        // method attributes
        Short codeIndex = utf8ToIndex.get("Code");
        _codeIndex = (codeIndex != null)? codeIndex.shortValue() : 0;
        if (DEBUG) debugMessage("Code index = " + _codeIndex);

        Short exceptionsIndex = utf8ToIndex.get("Exceptions");
        _exceptionsIndex = (exceptionsIndex != null)? exceptionsIndex.shortValue() : 0;
        if (DEBUG) debugMessage("Exceptions index = " + _exceptionsIndex);

        // Short syntheticIndex = (Short) utf8ToIndex.get("Synthetic");
        // Short deprecatedIndex = (Short) utf8ToIndex.get("Deprecated");

        // Code attributes
        Short lineNumberTableIndex = utf8ToIndex.get("LineNumberTable");
        _lineNumberTableIndex = (lineNumberTableIndex != null)?
                                       lineNumberTableIndex.shortValue() : 0;
        if (DEBUG) debugMessage("LineNumberTable index = " + _lineNumberTableIndex);

        Short localVariableTableIndex = utf8ToIndex.get("LocalVariableTable");
        _localVariableTableIndex = (localVariableTableIndex != null)?
                                       localVariableTableIndex.shortValue() : 0;
        if (DEBUG) debugMessage("LocalVariableTable index = " + _localVariableTableIndex);

        Short signatureIdx = utf8ToIndex.get("Signature");
        _signatureIndex = (signatureIdx != null)? signatureIdx.shortValue() : 0;
        if (DEBUG) debugMessage("Signature index = " + _signatureIndex);

        for(ci = 1; ci < len; ci++) {
            int cpConstType = tags.at(ci);
            // write cp_info
            // write constant type
            switch(cpConstType) {
                case JVM_CONSTANT_Utf8: {
                     dos.writeByte(cpConstType);
                     Symbol sym = cpool.getSymbolAt(ci);
                     dos.writeShort((short)sym.getLength());
                     dos.write(sym.asByteArray());
                     if (DEBUG) debugMessage("CP[" + ci + "] = modified UTF-8 " + sym.asString());
                     break;
                }

                case JVM_CONSTANT_Unicode:
                     throw new IllegalArgumentException("Unicode constant!");

                case JVM_CONSTANT_Integer:
                     dos.writeByte(cpConstType);
                     dos.writeInt(cpool.getIntAt(ci));
                     if (DEBUG) debugMessage("CP[" + ci + "] = int " + cpool.getIntAt(ci));
                     break;

                case JVM_CONSTANT_Float:
                     dos.writeByte(cpConstType);
                     dos.writeFloat(cpool.getFloatAt(ci));
                     if (DEBUG) debugMessage("CP[" + ci + "] = float " + cpool.getFloatAt(ci));
                     break;

                case JVM_CONSTANT_Long: {
                     dos.writeByte(cpConstType);
                     long l = cpool.getLongAt(ci);
                     // long entries occupy two pool entries
                     ci++;
                     dos.writeLong(l);
                     break;
                }

                case JVM_CONSTANT_Double:
                     dos.writeByte(cpConstType);
                     dos.writeDouble(cpool.getDoubleAt(ci));
                     // double entries occupy two pool entries
                     ci++;
                     break;

                case JVM_CONSTANT_Class:
                case JVM_CONSTANT_UnresolvedClass:
                case JVM_CONSTANT_UnresolvedClassInError: {
                     dos.writeByte(JVM_CONSTANT_Class);
                     String klassName = cpool.getKlassNameAt(ci).asString();
                     Short s = utf8ToIndex.get(klassName);
                     classToIndex.put(klassName, (short) ci);
                     dos.writeShort(s.shortValue());
                     if (DEBUG) debugMessage("CP[" + ci  + "] = class " + s);
                     break;
                }

                case JVM_CONSTANT_String: {
                     dos.writeByte(cpConstType);
                     String str = cpool.getUnresolvedStringAt(ci).asString();
                     Short s = utf8ToIndex.get(str);
                     dos.writeShort(s.shortValue());
                     if (DEBUG) debugMessage("CP[" + ci + "] = string " + s);
                     break;
                }

                // all external, internal method/field references
                case JVM_CONSTANT_Fieldref:
                case JVM_CONSTANT_Methodref:
                case JVM_CONSTANT_InterfaceMethodref: {
                     dos.writeByte(cpConstType);
                     int value = cpool.getIntAt(ci);
                     short klassIndex = (short) extractLowShortFromInt(value);
                     short nameAndTypeIndex = (short) extractHighShortFromInt(value);
                     dos.writeShort(klassIndex);
                     dos.writeShort(nameAndTypeIndex);
                     if (DEBUG) debugMessage("CP[" + ci + "] = ref klass = " +
                           klassIndex + ", N&T = " + nameAndTypeIndex);
                     break;
                }

                case JVM_CONSTANT_NameAndType: {
                     dos.writeByte(cpConstType);
                     int value = cpool.getIntAt(ci);
                     short nameIndex = (short) extractLowShortFromInt(value);
                     short signatureIndex = (short) extractHighShortFromInt(value);
                     dos.writeShort(nameIndex);
                     dos.writeShort(signatureIndex);
                     if (DEBUG) debugMessage("CP[" + ci + "] = N&T name = " + nameIndex
                                        + ", type = " + signatureIndex);
                     break;
                }

                case JVM_CONSTANT_MethodHandle: {
                     dos.writeByte(cpConstType);
                     int value = cpool.getIntAt(ci);
                     byte refKind = (byte) extractLowShortFromInt(value);
                     short memberIndex = (short) extractHighShortFromInt(value);
                     dos.writeByte(refKind);
                     dos.writeShort(memberIndex);
                     if (DEBUG) debugMessage("CP[" + ci + "] = MH kind = " +
                           refKind + ", mem = " + memberIndex);
                     break;
                }

                case JVM_CONSTANT_MethodType: {
                     dos.writeByte(cpConstType);
                     int value = cpool.getIntAt(ci);
                     short refIndex = (short) value;
                     dos.writeShort(refIndex);
                     if (DEBUG) debugMessage("CP[" + ci + "] = MT index = " + refIndex);
                     break;
                }

                case JVM_CONSTANT_Dynamic: {
                    dos.writeByte(cpConstType);
                    int value = cpool.getIntAt(ci);
                    short bsmIndex = (short) extractLowShortFromInt(value);
                    short nameAndTypeIndex = (short) extractHighShortFromInt(value);
                    dos.writeShort(bsmIndex);
                    dos.writeShort(nameAndTypeIndex);
                    if (DEBUG) debugMessage("CP[" + ci + "] = CONDY bsm = " +
                                            bsmIndex + ", N&T = " + nameAndTypeIndex);
                    break;
                }

                case JVM_CONSTANT_InvokeDynamic: {
                     dos.writeByte(cpConstType);
                     int value = cpool.getIntAt(ci);
                     short bsmIndex = (short) extractLowShortFromInt(value);
                     short nameAndTypeIndex = (short) extractHighShortFromInt(value);
                     dos.writeShort(bsmIndex);
                     dos.writeShort(nameAndTypeIndex);
                     if (DEBUG) debugMessage("CP[" + ci + "] = INDY bsm = " +
                           bsmIndex + ", N&T = " + nameAndTypeIndex);
                     break;
                }

                default:
                  throw new InternalError("Unknown tag: " + cpConstType);
            } // switch
        }
    }

    protected void writeClassAccessFlags() throws IOException {
        int flags = (int)(klass.getAccessFlags() & JVM_RECOGNIZED_CLASS_MODIFIERS);
        dos.writeShort((short)flags);
    }

    protected void writeThisClass() throws IOException {
        String klassName = klass.getName().asString();
        Short index = classToIndex.get(klassName);
        dos.writeShort(index.shortValue());
        if (DEBUG) debugMessage("this class = " + index);
    }

    protected void writeSuperClass() throws IOException {
        Klass superKlass = klass.getSuper();
        if (superKlass != null) { // is not java.lang.Object
            String superName = superKlass.getName().asString();
            Short index = classToIndex.get(superName);
            if (DEBUG) debugMessage("super class = " + index);
            dos.writeShort(index.shortValue());
        } else {
            dos.writeShort(0); // no super class
        }
    }
    protected void writeInterfaces() throws IOException {
        KlassArray interfaces = klass.getLocalInterfaces();
        final int len = interfaces.length();
        int nb_interfaces = len;

        if (DEBUG) debugMessage("number of interfaces = " + nb_interfaces);

        // write interfaces count
        dos.writeShort((short) nb_interfaces);
        for (int i = 0; i < len; i++) {
           Klass k = interfaces.getAt(i);
<<<<<<< HEAD
           Short index = (Short) classToIndex.get(k.getName().asString());
           if (index != null) { // Injected interfaces have no constant pool entry
               dos.writeShort(index.shortValue());
               if (DEBUG) debugMessage("\t" + index);
           }
=======
           Short index = classToIndex.get(k.getName().asString());
           dos.writeShort(index.shortValue());
           if (DEBUG) debugMessage("\t" + index);
>>>>>>> 711e2520
        }
    }

    protected void writeFields() throws IOException {
        final int javaFieldsCount = klass.getJavaFieldsCount();

        // write number of fields
        dos.writeShort((short) javaFieldsCount);

        if (DEBUG) debugMessage("number of fields = " + javaFieldsCount);

        for (int index = 0; index < javaFieldsCount; index++) {
            short accessFlags    = klass.getFieldAccessFlags(index);
            dos.writeShort(accessFlags & (short) JVM_RECOGNIZED_FIELD_MODIFIERS);

            short nameIndex    = klass.getFieldNameIndex(index);
            dos.writeShort(nameIndex);

            short signatureIndex = klass.getFieldSignatureIndex(index);
            dos.writeShort(signatureIndex);
            if (DEBUG) debugMessage("\tfield name = " + nameIndex + ", signature = " + signatureIndex);

            short fieldAttributeCount = 0;
            boolean hasSyn = hasSyntheticAttribute(accessFlags);
            if (hasSyn)
                fieldAttributeCount++;

            short initvalIndex = klass.getFieldInitialValueIndex(index);
            if (initvalIndex != 0)
                fieldAttributeCount++;

            short genSigIndex = klass.getFieldGenericSignatureIndex(index);
            if (genSigIndex != 0)
                fieldAttributeCount++;

            dos.writeShort(fieldAttributeCount);

            // write synthetic, if applicable
            if (hasSyn)
                writeSynthetic();

            if (initvalIndex != 0) {
                writeIndex(_constantValueIndex);
                dos.writeInt(2);
                dos.writeShort(initvalIndex);
                if (DEBUG) debugMessage("\tfield init value = " + initvalIndex);
            }

            if (genSigIndex != 0) {
                writeIndex(_signatureIndex);
                dos.writeInt(2);
                dos.writeShort(genSigIndex);
                if (DEBUG) debugMessage("\tfield generic signature index " + genSigIndex);
            }
        }
    }

    protected boolean isSynthetic(short accessFlags) {
        return (accessFlags & (short) JVM_ACC_SYNTHETIC) != 0;
    }

    protected boolean hasSyntheticAttribute(short accessFlags) {
        // Check if flags have the attribute and if the constant pool contains an entry for it.
        return isSynthetic(accessFlags) && _syntheticIndex != 0;
    }

    protected void writeSynthetic() throws IOException {
        writeIndex(_syntheticIndex);
        dos.writeInt(0);
    }

    protected void writeMethods() throws IOException {
        MethodArray methods = klass.getMethods();
        ArrayList<Method> valid_methods = new ArrayList<Method>();
        for (int i = 0; i < methods.length(); i++) {
            Method m = methods.at(i);
            long accessFlags = m.getAccessFlags();
            // overpass method
            if (accessFlags == (JVM_ACC_PUBLIC | JVM_ACC_SYNTHETIC | JVM_ACC_BRIDGE)) {
                continue;
            }
            valid_methods.add(m);
        }
        final int len = valid_methods.size();
        // write number of methods
        dos.writeShort((short) len);
        if (DEBUG) debugMessage("number of methods = " + len);
        for (int m = 0; m < len; m++) {
            writeMethod(valid_methods.get(m));
        }
    }

    protected void writeMethod(Method m) throws IOException {
        long accessFlags = m.getAccessFlags();
        dos.writeShort((short) (accessFlags & JVM_RECOGNIZED_METHOD_MODIFIERS));
        dos.writeShort((short) m.getNameIndex());
        dos.writeShort((short) m.getSignatureIndex());
        if (DEBUG) debugMessage("\tmethod name = " + m.getNameIndex() + ", signature = "
                        + m.getSignatureIndex());

        final boolean isNative = ((accessFlags & JVM_ACC_NATIVE) != 0);
        final boolean isAbstract = ((accessFlags & JVM_ACC_ABSTRACT) != 0);

        short methodAttributeCount = 0;

        final boolean hasSyn = hasSyntheticAttribute((short)accessFlags);
        if (hasSyn)
            methodAttributeCount++;

        final boolean hasCheckedExceptions = m.hasCheckedExceptions();
        if (hasCheckedExceptions)
            methodAttributeCount++;

        final boolean isCodeAvailable = (!isNative) && (!isAbstract);
        if (isCodeAvailable)
            methodAttributeCount++;

        final boolean isGeneric = (m.getGenericSignature() != null);
        if (isGeneric)
            methodAttributeCount++;

        dos.writeShort(methodAttributeCount);
        if (DEBUG) debugMessage("\tmethod attribute count = " + methodAttributeCount);

        if (hasSyn) {
            if (DEBUG) debugMessage("\tmethod is synthetic");
            writeSynthetic();
        }

        if (isCodeAvailable) {
            byte[] code = m.getByteCode();
            short codeAttrCount = 0;
            int codeSize  = 2           /* max_stack   */ +
                            2           /* max_locals  */ +
                            4           /* code_length */ +
                            code.length /* code        */ +
                            2           /* exp. table len.  */ +
                            2           /* code attr. count */;

            boolean hasExceptionTable = m.hasExceptionTable();
            ExceptionTableElement[] exceptionTable = null;
            int exceptionTableLen = 0;
            if (hasExceptionTable) {
                exceptionTable = m.getExceptionTable();
                exceptionTableLen = exceptionTable.length;
                if (DEBUG) debugMessage("\tmethod has exception table");
                codeSize += exceptionTableLen /* exception table is 4-tuple array */
                                         * (2 /* start_pc     */ +
                                            2 /* end_pc       */ +
                                            2 /* handler_pc   */ +
                                            2 /* catch_type   */);
            }

            boolean hasLineNumberTable = m.hasLineNumberTable();
            LineNumberTableElement[] lineNumberTable = null;
            int lineNumberAttrLen = 0;

            if (hasLineNumberTable) {
                if (DEBUG) debugMessage("\tmethod has line number table");
                lineNumberTable = m.getLineNumberTable();
                if (DEBUG) debugMessage("\t\tline table length = " + lineNumberTable.length);

                lineNumberAttrLen = 2 /* line number table length         */ +
                           lineNumberTable.length * (2 /* start_pc */ + 2 /* line_number */);

                codeSize += 2 /* line number table attr index     */ +
                            4 /* line number table attr length    */ +
                            lineNumberAttrLen;

                if (DEBUG) debugMessage("\t\tline number table attr size = " +
                                              lineNumberAttrLen);

                codeAttrCount++;
            }

            boolean hasLocalVariableTable = m.hasLocalVariableTable();
            LocalVariableTableElement[] localVariableTable = null;
            int localVarAttrLen = 0;

            if (hasLocalVariableTable) {
                if (DEBUG) debugMessage("\tmethod has local variable table");
                localVariableTable = m.getLocalVariableTable();
                if (DEBUG) debugMessage("\t\tlocal variable table length = "
                              + localVariableTable.length);
                localVarAttrLen =
                               2 /* local variable table length      */ +
                               localVariableTable.length * ( 2 /* start_pc          */ +
                                                          2 /* length            */ +
                                                          2 /* name_index        */ +
                                                          2 /* signature_index   */ +
                                                          2 /* variable index    */ );

                if (DEBUG) debugMessage("\t\tlocal variable attr size = " +
                                              localVarAttrLen);

                codeSize += 2 /* local variable table attr index  */ +
                            4 /* local variable table attr length */ +
                            localVarAttrLen;

                codeAttrCount++;
            }

            // fix ConstantPoolCache indices to ConstantPool indices.
            rewriteByteCode(m, code);

            // start writing Code

            writeIndex(_codeIndex);

            dos.writeInt(codeSize);
            if (DEBUG) debugMessage("\tcode attribute length = " + codeSize);

            dos.writeShort((short) m.getMaxStack());
            if (DEBUG) debugMessage("\tmax stack = " + m.getMaxStack());

            dos.writeShort((short) m.getMaxLocals());
            if (DEBUG) debugMessage("\tmax locals = " + m.getMaxLocals());

            dos.writeInt(code.length);
            if (DEBUG) debugMessage("\tcode size = " + code.length);

            dos.write(code);

            // write exception table size
            dos.writeShort((short) exceptionTableLen);
            if (DEBUG) debugMessage("\texception table length = " + exceptionTableLen);

            if (exceptionTableLen != 0) {
                for (int e = 0; e < exceptionTableLen; e++) {
                     dos.writeShort((short) exceptionTable[e].getStartPC());
                     dos.writeShort((short) exceptionTable[e].getEndPC());
                     dos.writeShort((short) exceptionTable[e].getHandlerPC());
                     dos.writeShort((short) exceptionTable[e].getCatchTypeIndex());
                }
            }

            dos.writeShort(codeAttrCount);
            if (DEBUG) debugMessage("\tcode attribute count = " + codeAttrCount);

            // write LineNumberTable, if available.
            if (hasLineNumberTable) {
                writeIndex(_lineNumberTableIndex);
                dos.writeInt(lineNumberAttrLen);
                dos.writeShort((short) lineNumberTable.length);
                for (int l = 0; l < lineNumberTable.length; l++) {
                     dos.writeShort((short) lineNumberTable[l].getStartBCI());
                     dos.writeShort((short) lineNumberTable[l].getLineNumber());
                }
            }

            // write LocalVariableTable, if available.
            if (hasLocalVariableTable) {
                writeIndex(_localVariableTableIndex);
                dos.writeInt(localVarAttrLen);
                dos.writeShort((short) localVariableTable.length);
                for (int l = 0; l < localVariableTable.length; l++) {
                     dos.writeShort((short) localVariableTable[l].getStartBCI());
                     dos.writeShort((short) localVariableTable[l].getLength());
                     dos.writeShort((short) localVariableTable[l].getNameCPIndex());
                     dos.writeShort((short) localVariableTable[l].getDescriptorCPIndex());
                     dos.writeShort((short) localVariableTable[l].getSlot());
                }
            }
        }

        if (hasCheckedExceptions) {
            CheckedExceptionElement[] exceptions = m.getCheckedExceptions();
            writeIndex(_exceptionsIndex);

            int attrSize = 2 /* number_of_exceptions */ +
                           exceptions.length * 2 /* exception_index */;
            dos.writeInt(attrSize);
            dos.writeShort(exceptions.length);
            if (DEBUG) debugMessage("\tmethod has " + exceptions.length
                                        +  " checked exception(s)");
            for (int e = 0; e < exceptions.length; e++) {
                 short cpIndex = (short) exceptions[e].getClassCPIndex();
                 dos.writeShort(cpIndex);
            }
        }

        if (isGeneric) {
           writeGenericSignature(m.getGenericSignature().asString());
        }
    }

    protected void rewriteByteCode(Method m, byte[] code) {
        ByteCodeRewriter r = new ByteCodeRewriter(m, cpool, code);
        r.rewrite();
    }

    protected void writeGenericSignature(String signature) throws IOException {
        writeIndex(_signatureIndex);
        if (DEBUG) debugMessage("signature attribute = " + _signatureIndex);
        dos.writeInt(2);
        Short index = utf8ToIndex.get(signature);
        dos.writeShort(index.shortValue());
        if (DEBUG) debugMessage("generic signature = " + index);
    }

    protected void writeClassAttributes() throws IOException {
        final long flags = klass.getAccessFlags();
        final boolean hasSyn = hasSyntheticAttribute((short) flags);

        // check for source file
        short classAttributeCount = 0;

        if (hasSyn)
            classAttributeCount++;

        Symbol sourceFileName = klass.getSourceFileName();
        if (sourceFileName != null)
            classAttributeCount++;

        Symbol genericSignature = klass.getGenericSignature();
        if (genericSignature != null)
            classAttributeCount++;

        U2Array innerClasses = klass.getInnerClasses();
        final int numInnerClasses = innerClasses.length() / 4;
        if (numInnerClasses != 0)
            classAttributeCount++;

        dos.writeShort(classAttributeCount);
        if (DEBUG) debugMessage("class attribute count = " + classAttributeCount);

        if (hasSyn)
            writeSynthetic();

        // write SourceFile, if any
        if (sourceFileName != null) {
            writeIndex(_sourceFileIndex);
            if (DEBUG) debugMessage("source file attribute = " + _sourceFileIndex);
            dos.writeInt(2);
            Short index = utf8ToIndex.get(sourceFileName.asString());
            dos.writeShort(index.shortValue());
            if (DEBUG) debugMessage("source file name = " + index);
        }

        // write Signature, if any
        if (genericSignature != null) {
            writeGenericSignature(genericSignature.asString());
        }

        // write inner classes, if any
        if (numInnerClasses != 0) {
            writeIndex(_innerClassesIndex);
            final int innerAttrLen = 2 /* number_of_inner_classes */ +
                                     numInnerClasses * (
                                                 2 /* inner_class_info_index */ +
                                                 2 /* outer_class_info_index */ +
                                                 2 /* inner_class_name_index */ +
                                                 2 /* inner_class_access_flags */);
            dos.writeInt(innerAttrLen);

            dos.writeShort(numInnerClasses);
            if (DEBUG) debugMessage("class has " + numInnerClasses + " inner class entries");

            for (int index = 0; index < numInnerClasses * 4; index++) {
                dos.writeShort(innerClasses.at(index));
            }
        }
    }
}<|MERGE_RESOLUTION|>--- conflicted
+++ resolved
@@ -360,17 +360,9 @@
         dos.writeShort((short) nb_interfaces);
         for (int i = 0; i < len; i++) {
            Klass k = interfaces.getAt(i);
-<<<<<<< HEAD
-           Short index = (Short) classToIndex.get(k.getName().asString());
-           if (index != null) { // Injected interfaces have no constant pool entry
-               dos.writeShort(index.shortValue());
-               if (DEBUG) debugMessage("\t" + index);
-           }
-=======
            Short index = classToIndex.get(k.getName().asString());
            dos.writeShort(index.shortValue());
            if (DEBUG) debugMessage("\t" + index);
->>>>>>> 711e2520
         }
     }
 
