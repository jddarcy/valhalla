--- conflicted
+++ resolved
@@ -34,11 +34,13 @@
 import com.sun.tools.javac.code.*;
 import com.sun.tools.javac.code.Lint.LintCategory;
 import com.sun.tools.javac.code.Scope.ImportFilter;
+import com.sun.tools.javac.code.Scope.ImportScope;
 import com.sun.tools.javac.code.Scope.NamedImportScope;
 import com.sun.tools.javac.code.Scope.StarImportScope;
 import com.sun.tools.javac.code.Scope.WriteableScope;
 import com.sun.tools.javac.code.Source.Feature;
 import com.sun.tools.javac.comp.Annotate.AnnotationTypeMetadata;
+import com.sun.tools.javac.jvm.Target;
 import com.sun.tools.javac.parser.Parser;
 import com.sun.tools.javac.parser.ParserFactory;
 import com.sun.tools.javac.tree.*;
@@ -57,6 +59,7 @@
 import static com.sun.tools.javac.code.Kinds.Kind.*;
 import static com.sun.tools.javac.code.TypeTag.CLASS;
 import static com.sun.tools.javac.code.TypeTag.ERROR;
+import com.sun.tools.javac.resources.CompilerProperties.Fragments;
 
 import static com.sun.tools.javac.code.TypeTag.*;
 import static com.sun.tools.javac.tree.JCTree.Tag.*;
@@ -1066,7 +1069,6 @@
                 defaultConstructor = defaultConstructor(make.at(tree.pos), helper);
                 tree.defs = tree.defs.prepend(defaultConstructor);
             }
-
             if (!sym.isRecord()) {
                 enterThisAndSuper(sym, env);
             }
@@ -1145,53 +1147,6 @@
             }
         }
 
-<<<<<<< HEAD
-            // where
-            private boolean abstractClassHasImplicitIdentity(JCClassDecl tree) {
-
-                Type t = tree.sym.type;
-
-                if (t == null || t.tsym == null || t.tsym.kind == ERR)
-                    return false;
-
-                if ((t.tsym.flags() & HASINITBLOCK) != 0) {
-                    return true;
-                }
-
-                // No instance fields and no arged constructors both mean inner classes cannot be value class supers.
-                Type encl = t.getEnclosingType();
-                if (encl != null && encl.hasTag(CLASS)) {
-                    return true;
-                }
-                for (Symbol s : t.tsym.members().getSymbols(NON_RECURSIVE)) {
-                    switch (s.kind) {
-                        case VAR:
-                            if ((s.flags() & STATIC) == 0) {
-                                return true;
-                            }
-                            break;
-                        case MTH:
-                            if ((s.flags() & (SYNCHRONIZED | STATIC)) == SYNCHRONIZED) {
-                                return true;
-                            } else if (s.isInit()) {
-                                MethodSymbol m = (MethodSymbol)s;
-                                if (m.getParameters().size() > 0
-                                        || m.getTypeParameters().size() > 0
-                                        || m.type.getThrownTypes().nonEmpty()
-                                        || (m.flags() & EMPTYNOARGCONSTR) == 0
-                                        || (Check.protection(m.flags()) > Check.protection(m.owner.flags()))) {
-                                    return true;
-                                }
-                            }
-                            break;
-                    }
-                }
-                return false;
-            }
-
-
-=======
->>>>>>> 9c21d4c5
         private void addAccessor(JCVariableDecl tree, Env<AttrContext> env) {
             MethodSymbol implSym = lookupMethod(env.enclClass.sym, tree.sym.name, List.nil());
             RecordComponent rec = ((ClassSymbol) tree.sym.owner).getRecordComponent(tree.sym);
