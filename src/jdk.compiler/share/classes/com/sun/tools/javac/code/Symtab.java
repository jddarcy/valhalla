--- conflicted
+++ resolved
@@ -222,12 +222,9 @@
     public final Type previewFeatureInternalType;
     public final Type typeDescriptorType;
     public final Type recordType;
-<<<<<<< HEAD
     public final Type identityObjectType;
     public final Type primitiveObjectType;
-=======
     public final Type switchBootstrapsType;
->>>>>>> df65237b
     public final Type valueBasedType;
 
     /** The symbol representing the length field of an array.
@@ -602,12 +599,9 @@
         previewFeatureInternalType = enterSyntheticAnnotation("jdk.internal.PreviewFeature+Annotation");
         typeDescriptorType = enterClass("java.lang.invoke.TypeDescriptor");
         recordType = enterClass("java.lang.Record");
-<<<<<<< HEAD
         identityObjectType = enterClass("java.lang.IdentityObject");
         primitiveObjectType = enterClass("java.lang.PrimitiveObject");
-=======
         switchBootstrapsType = enterClass("java.lang.runtime.SwitchBootstraps");
->>>>>>> df65237b
         valueBasedType = enterClass("jdk.internal.ValueBased");
 
         synthesizeEmptyInterfaceIfMissing(autoCloseableType);
