/*
 * Copyright (c) 1999, 2018, Oracle and/or its affiliates. All rights reserved.
 * DO NOT ALTER OR REMOVE COPYRIGHT NOTICES OR THIS FILE HEADER.
 *
 * This code is free software; you can redistribute it and/or modify it
 * under the terms of the GNU General Public License version 2 only, as
 * published by the Free Software Foundation.  Oracle designates this
 * particular file as subject to the "Classpath" exception as provided
 * by Oracle in the LICENSE file that accompanied this code.
 *
 * This code is distributed in the hope that it will be useful, but WITHOUT
 * ANY WARRANTY; without even the implied warranty of MERCHANTABILITY or
 * FITNESS FOR A PARTICULAR PURPOSE.  See the GNU General Public License
 * version 2 for more details (a copy is included in the LICENSE file that
 * accompanied this code).
 *
 * You should have received a copy of the GNU General Public License version
 * 2 along with this work; if not, write to the Free Software Foundation,
 * Inc., 51 Franklin St, Fifth Floor, Boston, MA 02110-1301 USA.
 *
 * Please contact Oracle, 500 Oracle Parkway, Redwood Shores, CA 94065 USA
 * or visit www.oracle.com if you need additional information or have any
 * questions.
 */

//todo: one might eliminate uninits.andSets when monotonic

package com.sun.tools.javac.comp;

import java.util.HashMap;

import com.sun.source.tree.LambdaExpressionTree.BodyKind;
import com.sun.tools.javac.code.*;
import com.sun.tools.javac.code.Scope.WriteableScope;
import com.sun.tools.javac.code.Source.Feature;
import com.sun.tools.javac.resources.CompilerProperties.Errors;
import com.sun.tools.javac.resources.CompilerProperties.Warnings;
import com.sun.tools.javac.tree.*;
import com.sun.tools.javac.util.*;
import com.sun.tools.javac.util.JCDiagnostic.DiagnosticPosition;
import com.sun.tools.javac.util.JCDiagnostic.Error;
import com.sun.tools.javac.util.JCDiagnostic.Warning;

import com.sun.tools.javac.code.Symbol.*;
import com.sun.tools.javac.tree.JCTree.*;

import static com.sun.tools.javac.code.Flags.*;
import static com.sun.tools.javac.code.Flags.BLOCK;
import static com.sun.tools.javac.code.Kinds.Kind.*;
import static com.sun.tools.javac.code.TypeTag.BOOLEAN;
import static com.sun.tools.javac.code.TypeTag.VOID;
import static com.sun.tools.javac.comp.Flow.ThisExposability.ALLOWED;
import static com.sun.tools.javac.comp.Flow.ThisExposability.BANNED;
import static com.sun.tools.javac.comp.Flow.ThisExposability.DISCOURAGED;
import static com.sun.tools.javac.tree.JCTree.Tag.*;

/** This pass implements dataflow analysis for Java programs though
 *  different AST visitor steps. Liveness analysis (see AliveAnalyzer) checks that
 *  every statement is reachable. Exception analysis (see FlowAnalyzer) ensures that
 *  every checked exception that is thrown is declared or caught.  Definite assignment analysis
 *  (see AssignAnalyzer) ensures that each variable is assigned when used.  Definite
 *  unassignment analysis (see AssignAnalyzer) in ensures that no final variable
 *  is assigned more than once. Finally, local variable capture analysis (see CaptureAnalyzer)
 *  determines that local variables accessed within the scope of an inner class/lambda
 *  are either final or effectively-final.
 *
 *  <p>The JLS has a number of problems in the
 *  specification of these flow analysis problems. This implementation
 *  attempts to address those issues.
 *
 *  <p>First, there is no accommodation for a finally clause that cannot
 *  complete normally. For liveness analysis, an intervening finally
 *  clause can cause a break, continue, or return not to reach its
 *  target.  For exception analysis, an intervening finally clause can
 *  cause any exception to be "caught".  For DA/DU analysis, the finally
 *  clause can prevent a transfer of control from propagating DA/DU
 *  state to the target.  In addition, code in the finally clause can
 *  affect the DA/DU status of variables.
 *
 *  <p>For try statements, we introduce the idea of a variable being
 *  definitely unassigned "everywhere" in a block.  A variable V is
 *  "unassigned everywhere" in a block iff it is unassigned at the
 *  beginning of the block and there is no reachable assignment to V
 *  in the block.  An assignment V=e is reachable iff V is not DA
 *  after e.  Then we can say that V is DU at the beginning of the
 *  catch block iff V is DU everywhere in the try block.  Similarly, V
 *  is DU at the beginning of the finally block iff V is DU everywhere
 *  in the try block and in every catch block.  Specifically, the
 *  following bullet is added to 16.2.2
 *  <pre>
 *      V is <em>unassigned everywhere</em> in a block if it is
 *      unassigned before the block and there is no reachable
 *      assignment to V within the block.
 *  </pre>
 *  <p>In 16.2.15, the third bullet (and all of its sub-bullets) for all
 *  try blocks is changed to
 *  <pre>
 *      V is definitely unassigned before a catch block iff V is
 *      definitely unassigned everywhere in the try block.
 *  </pre>
 *  <p>The last bullet (and all of its sub-bullets) for try blocks that
 *  have a finally block is changed to
 *  <pre>
 *      V is definitely unassigned before the finally block iff
 *      V is definitely unassigned everywhere in the try block
 *      and everywhere in each catch block of the try statement.
 *  </pre>
 *  <p>In addition,
 *  <pre>
 *      V is definitely assigned at the end of a constructor iff
 *      V is definitely assigned after the block that is the body
 *      of the constructor and V is definitely assigned at every
 *      return that can return from the constructor.
 *  </pre>
 *  <p>In addition, each continue statement with the loop as its target
 *  is treated as a jump to the end of the loop body, and "intervening"
 *  finally clauses are treated as follows: V is DA "due to the
 *  continue" iff V is DA before the continue statement or V is DA at
 *  the end of any intervening finally block.  V is DU "due to the
 *  continue" iff any intervening finally cannot complete normally or V
 *  is DU at the end of every intervening finally block.  This "due to
 *  the continue" concept is then used in the spec for the loops.
 *
 *  <p>Similarly, break statements must consider intervening finally
 *  blocks.  For liveness analysis, a break statement for which any
 *  intervening finally cannot complete normally is not considered to
 *  cause the target statement to be able to complete normally. Then
 *  we say V is DA "due to the break" iff V is DA before the break or
 *  V is DA at the end of any intervening finally block.  V is DU "due
 *  to the break" iff any intervening finally cannot complete normally
 *  or V is DU at the break and at the end of every intervening
 *  finally block.  (I suspect this latter condition can be
 *  simplified.)  This "due to the break" is then used in the spec for
 *  all statements that can be "broken".
 *
 *  <p>The return statement is treated similarly.  V is DA "due to a
 *  return statement" iff V is DA before the return statement or V is
 *  DA at the end of any intervening finally block.  Note that we
 *  don't have to worry about the return expression because this
 *  concept is only used for construcrors.
 *
 *  <p>There is no spec in the JLS for when a variable is definitely
 *  assigned at the end of a constructor, which is needed for final
 *  fields (8.3.1.2).  We implement the rule that V is DA at the end
 *  of the constructor iff it is DA and the end of the body of the
 *  constructor and V is DA "due to" every return of the constructor.
 *
 *  <p>Intervening finally blocks similarly affect exception analysis.  An
 *  intervening finally that cannot complete normally allows us to ignore
 *  an otherwise uncaught exception.
 *
 *  <p>To implement the semantics of intervening finally clauses, all
 *  nonlocal transfers (break, continue, return, throw, method call that
 *  can throw a checked exception, and a constructor invocation that can
 *  thrown a checked exception) are recorded in a queue, and removed
 *  from the queue when we complete processing the target of the
 *  nonlocal transfer.  This allows us to modify the queue in accordance
 *  with the above rules when we encounter a finally clause.  The only
 *  exception to this [no pun intended] is that checked exceptions that
 *  are known to be caught or declared to be caught in the enclosing
 *  method are not recorded in the queue, but instead are recorded in a
 *  global variable "{@code Set<Type> thrown}" that records the type of all
 *  exceptions that can be thrown.
 *
 *  <p>Other minor issues the treatment of members of other classes
 *  (always considered DA except that within an anonymous class
 *  constructor, where DA status from the enclosing scope is
 *  preserved), treatment of the case expression (V is DA before the
 *  case expression iff V is DA after the switch expression),
 *  treatment of variables declared in a switch block (the implied
 *  DA/DU status after the switch expression is DU and not DA for
 *  variables defined in a switch block), the treatment of boolean ?:
 *  expressions (The JLS rules only handle b and c non-boolean; the
 *  new rule is that if b and c are boolean valued, then V is
 *  (un)assigned after a?b:c when true/false iff V is (un)assigned
 *  after b when true/false and V is (un)assigned after c when
 *  true/false).
 *
 *  <p>There is the remaining question of what syntactic forms constitute a
 *  reference to a variable.  It is conventional to allow this.x on the
 *  left-hand-side to initialize a final instance field named x, yet
 *  this.x isn't considered a "use" when appearing on a right-hand-side
 *  in most implementations.  Should parentheses affect what is
 *  considered a variable reference?  The simplest rule would be to
 *  allow unqualified forms only, parentheses optional, and phase out
 *  support for assigning to a final field via this.x.
 *
 *  <p><b>This is NOT part of any supported API.
 *  If you write code that depends on this, you do so at your own risk.
 *  This code and its internal interfaces are subject to change or
 *  deletion without notice.</b>
 */
public class Flow {
    protected static final Context.Key<Flow> flowKey = new Context.Key<>();

    private final Names names;
    private final Log log;
    private final Symtab syms;
    private final Types types;
    private final Check chk;
    private       TreeMaker make;
    private final Resolve rs;
    private final JCDiagnostic.Factory diags;
    private Env<AttrContext> attrEnv;
    private       Lint lint;
    private final boolean allowEffectivelyFinalInInnerClasses;

    public static Flow instance(Context context) {
        Flow instance = context.get(flowKey);
        if (instance == null)
            instance = new Flow(context);
        return instance;
    }

    public void analyzeTree(Env<AttrContext> env, TreeMaker make) {
        new AliveAnalyzer().analyzeTree(env, make);
        new AssignAnalyzer().analyzeTree(env);
        new FlowAnalyzer().analyzeTree(env, make);
        new CaptureAnalyzer().analyzeTree(env, make);
    }

    public void analyzeLambda(Env<AttrContext> env, JCLambda that, TreeMaker make, boolean speculative) {
        Log.DiagnosticHandler diagHandler = null;
        //we need to disable diagnostics temporarily; the problem is that if
        //a lambda expression contains e.g. an unreachable statement, an error
        //message will be reported and will cause compilation to skip the flow analyis
        //step - if we suppress diagnostics, we won't stop at Attr for flow-analysis
        //related errors, which will allow for more errors to be detected
        if (!speculative) {
            diagHandler = new Log.DiscardDiagnosticHandler(log);
        }
        try {
            new LambdaAliveAnalyzer().analyzeTree(env, that, make);
        } finally {
            if (!speculative) {
                log.popDiagnosticHandler(diagHandler);
            }
        }
    }

    public List<Type> analyzeLambdaThrownTypes(final Env<AttrContext> env,
            JCLambda that, TreeMaker make) {
        //we need to disable diagnostics temporarily; the problem is that if
        //a lambda expression contains e.g. an unreachable statement, an error
        //message will be reported and will cause compilation to skip the flow analyis
        //step - if we suppress diagnostics, we won't stop at Attr for flow-analysis
        //related errors, which will allow for more errors to be detected
        Log.DiagnosticHandler diagHandler = new Log.DiscardDiagnosticHandler(log);
        try {
            new LambdaAssignAnalyzer(env).analyzeTree(env, that);
            LambdaFlowAnalyzer flowAnalyzer = new LambdaFlowAnalyzer();
            flowAnalyzer.analyzeTree(env, that, make);
            return flowAnalyzer.inferredThrownTypes;
        } finally {
            log.popDiagnosticHandler(diagHandler);
        }
    }

    /**
     * Definite assignment scan mode
     */
    enum FlowKind {
        /**
         * This is the normal DA/DU analysis mode
         */
        NORMAL("var.might.already.be.assigned", false),
        /**
         * This is the speculative DA/DU analysis mode used to speculatively
         * derive assertions within loop bodies
         */
        SPECULATIVE_LOOP("var.might.be.assigned.in.loop", true);

        final String errKey;
        final boolean isFinal;

        FlowKind(String errKey, boolean isFinal) {
            this.errKey = errKey;
            this.isFinal = isFinal;
        }

        boolean isFinal() {
            return isFinal;
        }
    }

    protected Flow(Context context) {
        context.put(flowKey, this);
        names = Names.instance(context);
        log = Log.instance(context);
        syms = Symtab.instance(context);
        types = Types.instance(context);
        chk = Check.instance(context);
        lint = Lint.instance(context);
        rs = Resolve.instance(context);
        diags = JCDiagnostic.Factory.instance(context);
        Source source = Source.instance(context);
        allowEffectivelyFinalInInnerClasses = Feature.EFFECTIVELY_FINAL_IN_INNER_CLASSES.allowedInSource(source);
    }

    /**
     * Base visitor class for all visitors implementing dataflow analysis logic.
     * This class define the shared logic for handling jumps (break/continue statements).
     */
    static abstract class BaseAnalyzer<P extends BaseAnalyzer.PendingExit> extends TreeScanner {

        enum JumpKind {
            BREAK(JCTree.Tag.BREAK) {
                @Override
                JCTree getTarget(JCTree tree) {
                    return ((JCBreak)tree).target;
                }
            },
            CONTINUE(JCTree.Tag.CONTINUE) {
                @Override
                JCTree getTarget(JCTree tree) {
                    return ((JCContinue)tree).target;
                }
            };

            final JCTree.Tag treeTag;

            private JumpKind(Tag treeTag) {
                this.treeTag = treeTag;
            }

            abstract JCTree getTarget(JCTree tree);
        }

        /** The currently pending exits that go from current inner blocks
         *  to an enclosing block, in source order.
         */
        ListBuffer<P> pendingExits;

        /** A pending exit.  These are the statements return, break, and
         *  continue.  In addition, exception-throwing expressions or
         *  statements are put here when not known to be caught.  This
         *  will typically result in an error unless it is within a
         *  try-finally whose finally block cannot complete normally.
         */
        static class PendingExit {
            JCTree tree;

            PendingExit(JCTree tree) {
                this.tree = tree;
            }

            void resolveJump() {
                //do nothing
            }
        }

        abstract void markDead();

        /** Record an outward transfer of control. */
        void recordExit(P pe) {
            pendingExits.append(pe);
            markDead();
        }

        /** Resolve all jumps of this statement. */
        private boolean resolveJump(JCTree tree,
                        ListBuffer<P> oldPendingExits,
                        JumpKind jk) {
            boolean resolved = false;
            List<P> exits = pendingExits.toList();
            pendingExits = oldPendingExits;
            for (; exits.nonEmpty(); exits = exits.tail) {
                P exit = exits.head;
                if (exit.tree.hasTag(jk.treeTag) &&
                        jk.getTarget(exit.tree) == tree) {
                    exit.resolveJump();
                    resolved = true;
                } else {
                    pendingExits.append(exit);
                }
            }
            return resolved;
        }

        /** Resolve all continues of this statement. */
        boolean resolveContinues(JCTree tree) {
            return resolveJump(tree, new ListBuffer<P>(), JumpKind.CONTINUE);
        }

        /** Resolve all breaks of this statement. */
        boolean resolveBreaks(JCTree tree, ListBuffer<P> oldPendingExits) {
            return resolveJump(tree, oldPendingExits, JumpKind.BREAK);
        }

        @Override
        public void scan(JCTree tree) {
            if (tree != null && (
                    tree.type == null ||
                    tree.type != Type.stuckType)) {
                super.scan(tree);
            }
        }

        public void visitPackageDef(JCPackageDecl tree) {
            // Do nothing for PackageDecl
        }
    }

    /**
     * This pass implements the first step of the dataflow analysis, namely
     * the liveness analysis check. This checks that every statement is reachable.
     * The output of this analysis pass are used by other analyzers. This analyzer
     * sets the 'finallyCanCompleteNormally' field in the JCTry class.
     */
    class AliveAnalyzer extends BaseAnalyzer<BaseAnalyzer.PendingExit> {

        /** A flag that indicates whether the last statement could
         *  complete normally.
         */
        private boolean alive;

        @Override
        void markDead() {
            alive = false;
        }

    /*************************************************************************
     * Visitor methods for statements and definitions
     *************************************************************************/

        /** Analyze a definition.
         */
        void scanDef(JCTree tree) {
            scanStat(tree);
            if (tree != null && tree.hasTag(JCTree.Tag.BLOCK) && !alive) {
                log.error(tree.pos(),
                          Errors.InitializerMustBeAbleToCompleteNormally);
            }
        }

        /** Analyze a statement. Check that statement is reachable.
         */
        void scanStat(JCTree tree) {
            if (!alive && tree != null) {
                log.error(tree.pos(), Errors.UnreachableStmt);
                if (!tree.hasTag(SKIP)) alive = true;
            }
            scan(tree);
        }

        /** Analyze list of statements.
         */
        void scanStats(List<? extends JCStatement> trees) {
            if (trees != null)
                for (List<? extends JCStatement> l = trees; l.nonEmpty(); l = l.tail)
                    scanStat(l.head);
        }

        /* ------------ Visitor methods for various sorts of trees -------------*/

        public void visitClassDef(JCClassDecl tree) {
            if (tree.sym == null) return;
            boolean alivePrev = alive;
            ListBuffer<PendingExit> pendingExitsPrev = pendingExits;
            Lint lintPrev = lint;

            pendingExits = new ListBuffer<>();
            lint = lint.augment(tree.sym);

            try {
                // process all the static initializers
                for (List<JCTree> l = tree.defs; l.nonEmpty(); l = l.tail) {
                    if (!l.head.hasTag(METHODDEF) &&
                        (TreeInfo.flags(l.head) & STATIC) != 0) {
                        scanDef(l.head);
                    }
                }

                // process all the instance initializers
                for (List<JCTree> l = tree.defs; l.nonEmpty(); l = l.tail) {
                    if (!l.head.hasTag(METHODDEF) &&
                        (TreeInfo.flags(l.head) & STATIC) == 0) {
                        scanDef(l.head);
                    }
                }

                // process all the methods
                for (List<JCTree> l = tree.defs; l.nonEmpty(); l = l.tail) {
                    if (l.head.hasTag(METHODDEF)) {
                        scan(l.head);
                    }
                }
            } finally {
                pendingExits = pendingExitsPrev;
                alive = alivePrev;
                lint = lintPrev;
            }
        }

        public void visitMethodDef(JCMethodDecl tree) {
            if (tree.body == null) return;
            Lint lintPrev = lint;

            lint = lint.augment(tree.sym);

            Assert.check(pendingExits.isEmpty());

            try {
                alive = true;
                scanStat(tree.body);

                if (alive && !tree.sym.type.getReturnType().hasTag(VOID))
                    log.error(TreeInfo.diagEndPos(tree.body), Errors.MissingRetStmt);

                List<PendingExit> exits = pendingExits.toList();
                pendingExits = new ListBuffer<>();
                while (exits.nonEmpty()) {
                    PendingExit exit = exits.head;
                    exits = exits.tail;
                    Assert.check(exit.tree.hasTag(RETURN));
                }
            } finally {
                lint = lintPrev;
            }
        }

        public void visitVarDef(JCVariableDecl tree) {
            if (tree.init != null) {
                Lint lintPrev = lint;
                lint = lint.augment(tree.sym);
                try{
                    scan(tree.init);
                } finally {
                    lint = lintPrev;
                }
            }
        }

        public void visitBlock(JCBlock tree) {
            scanStats(tree.stats);
        }

        public void visitDoLoop(JCDoWhileLoop tree) {
            ListBuffer<PendingExit> prevPendingExits = pendingExits;
            pendingExits = new ListBuffer<>();
            scanStat(tree.body);
            alive |= resolveContinues(tree);
            scan(tree.cond);
            alive = alive && !tree.cond.type.isTrue();
            alive |= resolveBreaks(tree, prevPendingExits);
        }

        public void visitWhileLoop(JCWhileLoop tree) {
            ListBuffer<PendingExit> prevPendingExits = pendingExits;
            pendingExits = new ListBuffer<>();
            scan(tree.cond);
            alive = !tree.cond.type.isFalse();
            scanStat(tree.body);
            alive |= resolveContinues(tree);
            alive = resolveBreaks(tree, prevPendingExits) ||
                !tree.cond.type.isTrue();
        }

        public void visitForLoop(JCForLoop tree) {
            ListBuffer<PendingExit> prevPendingExits = pendingExits;
            scanStats(tree.init);
            pendingExits = new ListBuffer<>();
            if (tree.cond != null) {
                scan(tree.cond);
                alive = !tree.cond.type.isFalse();
            } else {
                alive = true;
            }
            scanStat(tree.body);
            alive |= resolveContinues(tree);
            scan(tree.step);
            alive = resolveBreaks(tree, prevPendingExits) ||
                tree.cond != null && !tree.cond.type.isTrue();
        }

        public void visitForeachLoop(JCEnhancedForLoop tree) {
            visitVarDef(tree.var);
            ListBuffer<PendingExit> prevPendingExits = pendingExits;
            scan(tree.expr);
            pendingExits = new ListBuffer<>();
            scanStat(tree.body);
            alive |= resolveContinues(tree);
            resolveBreaks(tree, prevPendingExits);
            alive = true;
        }

        public void visitLabelled(JCLabeledStatement tree) {
            ListBuffer<PendingExit> prevPendingExits = pendingExits;
            pendingExits = new ListBuffer<>();
            scanStat(tree.body);
            alive |= resolveBreaks(tree, prevPendingExits);
        }

        public void visitSwitch(JCSwitch tree) {
            ListBuffer<PendingExit> prevPendingExits = pendingExits;
            pendingExits = new ListBuffer<>();
            scan(tree.selector);
            boolean hasDefault = false;
            for (List<JCCase> l = tree.cases; l.nonEmpty(); l = l.tail) {
                alive = true;
                JCCase c = l.head;
                if (c.pat == null)
                    hasDefault = true;
                else
                    scan(c.pat);
                scanStats(c.stats);
                // Warn about fall-through if lint switch fallthrough enabled.
                if (alive &&
                    lint.isEnabled(Lint.LintCategory.FALLTHROUGH) &&
                    c.stats.nonEmpty() && l.tail.nonEmpty())
                    log.warning(Lint.LintCategory.FALLTHROUGH,
                                l.tail.head.pos(),
                                Warnings.PossibleFallThroughIntoCase);
            }
            if (!hasDefault) {
                alive = true;
            }
            alive |= resolveBreaks(tree, prevPendingExits);
        }

        public void visitTry(JCTry tree) {
            ListBuffer<PendingExit> prevPendingExits = pendingExits;
            pendingExits = new ListBuffer<>();
            for (JCTree resource : tree.resources) {
                if (resource instanceof JCVariableDecl) {
                    JCVariableDecl vdecl = (JCVariableDecl) resource;
                    visitVarDef(vdecl);
                } else if (resource instanceof JCExpression) {
                    scan((JCExpression) resource);
                } else {
                    throw new AssertionError(tree);  // parser error
                }
            }

            scanStat(tree.body);
            boolean aliveEnd = alive;

            for (List<JCCatch> l = tree.catchers; l.nonEmpty(); l = l.tail) {
                alive = true;
                JCVariableDecl param = l.head.param;
                scan(param);
                scanStat(l.head.body);
                aliveEnd |= alive;
            }
            if (tree.finalizer != null) {
                ListBuffer<PendingExit> exits = pendingExits;
                pendingExits = prevPendingExits;
                alive = true;
                scanStat(tree.finalizer);
                tree.finallyCanCompleteNormally = alive;
                if (!alive) {
                    if (lint.isEnabled(Lint.LintCategory.FINALLY)) {
                        log.warning(Lint.LintCategory.FINALLY,
                                TreeInfo.diagEndPos(tree.finalizer),
                                Warnings.FinallyCannotComplete);
                    }
                } else {
                    while (exits.nonEmpty()) {
                        pendingExits.append(exits.next());
                    }
                    alive = aliveEnd;
                }
            } else {
                alive = aliveEnd;
                ListBuffer<PendingExit> exits = pendingExits;
                pendingExits = prevPendingExits;
                while (exits.nonEmpty()) pendingExits.append(exits.next());
            }
        }

        @Override
        public void visitIf(JCIf tree) {
            scan(tree.cond);
            scanStat(tree.thenpart);
            if (tree.elsepart != null) {
                boolean aliveAfterThen = alive;
                alive = true;
                scanStat(tree.elsepart);
                alive = alive | aliveAfterThen;
            } else {
                alive = true;
            }
        }

        public void visitBreak(JCBreak tree) {
            recordExit(new PendingExit(tree));
        }

        public void visitContinue(JCContinue tree) {
            recordExit(new PendingExit(tree));
        }

        public void visitReturn(JCReturn tree) {
            scan(tree.expr);
            recordExit(new PendingExit(tree));
        }

        public void visitThrow(JCThrow tree) {
            scan(tree.expr);
            markDead();
        }

        public void visitApply(JCMethodInvocation tree) {
            scan(tree.meth);
            scan(tree.args);
        }

        public void visitNewClass(JCNewClass tree) {
            scan(tree.encl);
            scan(tree.args);
            if (tree.def != null) {
                scan(tree.def);
            }
        }

        @Override
        public void visitLambda(JCLambda tree) {
            if (tree.type != null &&
                    tree.type.isErroneous()) {
                return;
            }

            ListBuffer<PendingExit> prevPending = pendingExits;
            boolean prevAlive = alive;
            try {
                pendingExits = new ListBuffer<>();
                alive = true;
                scanStat(tree.body);
                tree.canCompleteNormally = alive;
            }
            finally {
                pendingExits = prevPending;
                alive = prevAlive;
            }
        }

        public void visitModuleDef(JCModuleDecl tree) {
            // Do nothing for modules
        }

    /**************************************************************************
     * main method
     *************************************************************************/

        /** Perform definite assignment/unassignment analysis on a tree.
         */
        public void analyzeTree(Env<AttrContext> env, TreeMaker make) {
            analyzeTree(env, env.tree, make);
        }
        public void analyzeTree(Env<AttrContext> env, JCTree tree, TreeMaker make) {
            try {
                attrEnv = env;
                Flow.this.make = make;
                pendingExits = new ListBuffer<>();
                alive = true;
                scan(tree);
            } finally {
                pendingExits = null;
                Flow.this.make = null;
            }
        }
    }

    /**
     * This pass implements the second step of the dataflow analysis, namely
     * the exception analysis. This is to ensure that every checked exception that is
     * thrown is declared or caught. The analyzer uses some info that has been set by
     * the liveliness analyzer.
     */
    class FlowAnalyzer extends BaseAnalyzer<FlowAnalyzer.FlowPendingExit> {

        /** A flag that indicates whether the last statement could
         *  complete normally.
         */
        HashMap<Symbol, List<Type>> preciseRethrowTypes;

        /** The current class being defined.
         */
        JCClassDecl classDef;

        /** The list of possibly thrown declarable exceptions.
         */
        List<Type> thrown;

        /** The list of exceptions that are either caught or declared to be
         *  thrown.
         */
        List<Type> caught;

        class FlowPendingExit extends BaseAnalyzer.PendingExit {

            Type thrown;

            FlowPendingExit(JCTree tree, Type thrown) {
                super(tree);
                this.thrown = thrown;
            }
        }

        @Override
        void markDead() {
            //do nothing
        }

        /*-------------------- Exceptions ----------------------*/

        /** Complain that pending exceptions are not caught.
         */
        void errorUncaught() {
            for (FlowPendingExit exit = pendingExits.next();
                 exit != null;
                 exit = pendingExits.next()) {
                if (classDef != null &&
                    classDef.pos == exit.tree.pos) {
                    log.error(exit.tree.pos(),
                              Errors.UnreportedExceptionDefaultConstructor(exit.thrown));
                } else if (exit.tree.hasTag(VARDEF) &&
                        ((JCVariableDecl)exit.tree).sym.isResourceVariable()) {
                    log.error(exit.tree.pos(),
                              Errors.UnreportedExceptionImplicitClose(exit.thrown,
                                                                      ((JCVariableDecl)exit.tree).sym.name));
                } else {
                    log.error(exit.tree.pos(),
                              Errors.UnreportedExceptionNeedToCatchOrThrow(exit.thrown));
                }
            }
        }

        /** Record that exception is potentially thrown and check that it
         *  is caught.
         */
        void markThrown(JCTree tree, Type exc) {
            if (!chk.isUnchecked(tree.pos(), exc)) {
                if (!chk.isHandled(exc, caught)) {
                    pendingExits.append(new FlowPendingExit(tree, exc));
                }
                thrown = chk.incl(exc, thrown);
            }
        }

    /*************************************************************************
     * Visitor methods for statements and definitions
     *************************************************************************/

        /* ------------ Visitor methods for various sorts of trees -------------*/

        public void visitClassDef(JCClassDecl tree) {
            if (tree.sym == null) return;

            JCClassDecl classDefPrev = classDef;
            List<Type> thrownPrev = thrown;
            List<Type> caughtPrev = caught;
            ListBuffer<FlowPendingExit> pendingExitsPrev = pendingExits;
            Lint lintPrev = lint;
            boolean anonymousClass = tree.name == names.empty;
            pendingExits = new ListBuffer<>();
            if (!anonymousClass) {
                caught = List.nil();
            }
            classDef = tree;
            thrown = List.nil();
            lint = lint.augment(tree.sym);

            try {
                // process all the static initializers
                for (List<JCTree> l = tree.defs; l.nonEmpty(); l = l.tail) {
                    if (!l.head.hasTag(METHODDEF) &&
                        (TreeInfo.flags(l.head) & STATIC) != 0) {
                        scan(l.head);
                        errorUncaught();
                    }
                }

                // add intersection of all thrown clauses of initial constructors
                // to set of caught exceptions, unless class is anonymous.
                if (!anonymousClass) {
                    boolean firstConstructor = true;
                    for (List<JCTree> l = tree.defs; l.nonEmpty(); l = l.tail) {
                        if (TreeInfo.isInitialConstructor(l.head)) {
                            List<Type> mthrown =
                                ((JCMethodDecl) l.head).sym.type.getThrownTypes();
                            if (firstConstructor) {
                                caught = mthrown;
                                firstConstructor = false;
                            } else {
                                caught = chk.intersect(mthrown, caught);
                            }
                        }
                    }
                }

                // process all the instance initializers
                for (List<JCTree> l = tree.defs; l.nonEmpty(); l = l.tail) {
                    if (!l.head.hasTag(METHODDEF) &&
                        (TreeInfo.flags(l.head) & STATIC) == 0) {
                        scan(l.head);
                        errorUncaught();
                    }
                }

                // in an anonymous class, add the set of thrown exceptions to
                // the throws clause of the synthetic constructor and propagate
                // outwards.
                // Changing the throws clause on the fly is okay here because
                // the anonymous constructor can't be invoked anywhere else,
                // and its type hasn't been cached.
                if (anonymousClass) {
                    for (List<JCTree> l = tree.defs; l.nonEmpty(); l = l.tail) {
                        if (TreeInfo.isConstructor(l.head)) {
                            JCMethodDecl mdef = (JCMethodDecl)l.head;
                            scan(mdef);
                            mdef.thrown = make.Types(thrown);
                            mdef.sym.type = types.createMethodTypeWithThrown(mdef.sym.type, thrown);
                        }
                    }
                    thrownPrev = chk.union(thrown, thrownPrev);
                }

                // process all the methods
                for (List<JCTree> l = tree.defs; l.nonEmpty(); l = l.tail) {
                    if (anonymousClass && TreeInfo.isConstructor(l.head))
                        continue; // there can never be an uncaught exception.
                    if (l.head.hasTag(METHODDEF)) {
                        scan(l.head);
                        errorUncaught();
                    }
                }

                thrown = thrownPrev;
            } finally {
                pendingExits = pendingExitsPrev;
                caught = caughtPrev;
                classDef = classDefPrev;
                lint = lintPrev;
            }
        }

        public void visitMethodDef(JCMethodDecl tree) {
            if (tree.body == null) return;

            List<Type> caughtPrev = caught;
            List<Type> mthrown = tree.sym.type.getThrownTypes();
            Lint lintPrev = lint;

            lint = lint.augment(tree.sym);

            Assert.check(pendingExits.isEmpty());

            try {
                for (List<JCVariableDecl> l = tree.params; l.nonEmpty(); l = l.tail) {
                    JCVariableDecl def = l.head;
                    scan(def);
                }
                if (TreeInfo.isInitialConstructor(tree))
                    caught = chk.union(caught, mthrown);
                else if ((tree.sym.flags() & (BLOCK | STATIC)) != BLOCK)
                    caught = mthrown;
                // else we are in an instance initializer block;
                // leave caught unchanged.

                scan(tree.body);

                List<FlowPendingExit> exits = pendingExits.toList();
                pendingExits = new ListBuffer<>();
                while (exits.nonEmpty()) {
                    FlowPendingExit exit = exits.head;
                    exits = exits.tail;
                    if (exit.thrown == null) {
                        Assert.check(exit.tree.hasTag(RETURN));
                    } else {
                        // uncaught throws will be reported later
                        pendingExits.append(exit);
                    }
                }
            } finally {
                caught = caughtPrev;
                lint = lintPrev;
            }
        }

        public void visitVarDef(JCVariableDecl tree) {
            if (tree.init != null) {
                Lint lintPrev = lint;
                lint = lint.augment(tree.sym);
                try{
                    scan(tree.init);
                } finally {
                    lint = lintPrev;
                }
            }
        }

        public void visitBlock(JCBlock tree) {
            scan(tree.stats);
        }

        public void visitDoLoop(JCDoWhileLoop tree) {
            ListBuffer<FlowPendingExit> prevPendingExits = pendingExits;
            pendingExits = new ListBuffer<>();
            scan(tree.body);
            resolveContinues(tree);
            scan(tree.cond);
            resolveBreaks(tree, prevPendingExits);
        }

        public void visitWhileLoop(JCWhileLoop tree) {
            ListBuffer<FlowPendingExit> prevPendingExits = pendingExits;
            pendingExits = new ListBuffer<>();
            scan(tree.cond);
            scan(tree.body);
            resolveContinues(tree);
            resolveBreaks(tree, prevPendingExits);
        }

        public void visitForLoop(JCForLoop tree) {
            ListBuffer<FlowPendingExit> prevPendingExits = pendingExits;
            scan(tree.init);
            pendingExits = new ListBuffer<>();
            if (tree.cond != null) {
                scan(tree.cond);
            }
            scan(tree.body);
            resolveContinues(tree);
            scan(tree.step);
            resolveBreaks(tree, prevPendingExits);
        }

        public void visitForeachLoop(JCEnhancedForLoop tree) {
            visitVarDef(tree.var);
            ListBuffer<FlowPendingExit> prevPendingExits = pendingExits;
            scan(tree.expr);
            pendingExits = new ListBuffer<>();
            scan(tree.body);
            resolveContinues(tree);
            resolveBreaks(tree, prevPendingExits);
        }

        public void visitLabelled(JCLabeledStatement tree) {
            ListBuffer<FlowPendingExit> prevPendingExits = pendingExits;
            pendingExits = new ListBuffer<>();
            scan(tree.body);
            resolveBreaks(tree, prevPendingExits);
        }

        public void visitSwitch(JCSwitch tree) {
            ListBuffer<FlowPendingExit> prevPendingExits = pendingExits;
            pendingExits = new ListBuffer<>();
            scan(tree.selector);
            for (List<JCCase> l = tree.cases; l.nonEmpty(); l = l.tail) {
                JCCase c = l.head;
                if (c.pat != null) {
                    scan(c.pat);
                }
                scan(c.stats);
            }
            resolveBreaks(tree, prevPendingExits);
        }

        public void visitTry(JCTry tree) {
            List<Type> caughtPrev = caught;
            List<Type> thrownPrev = thrown;
            thrown = List.nil();
            for (List<JCCatch> l = tree.catchers; l.nonEmpty(); l = l.tail) {
                List<JCExpression> subClauses = TreeInfo.isMultiCatch(l.head) ?
                        ((JCTypeUnion)l.head.param.vartype).alternatives :
                        List.of(l.head.param.vartype);
                for (JCExpression ct : subClauses) {
                    caught = chk.incl(ct.type, caught);
                }
            }

            ListBuffer<FlowPendingExit> prevPendingExits = pendingExits;
            pendingExits = new ListBuffer<>();
            for (JCTree resource : tree.resources) {
                if (resource instanceof JCVariableDecl) {
                    JCVariableDecl vdecl = (JCVariableDecl) resource;
                    visitVarDef(vdecl);
                } else if (resource instanceof JCExpression) {
                    scan((JCExpression) resource);
                } else {
                    throw new AssertionError(tree);  // parser error
                }
            }
            for (JCTree resource : tree.resources) {
                List<Type> closeableSupertypes = resource.type.isCompound() ?
                    types.interfaces(resource.type).prepend(types.supertype(resource.type)) :
                    List.of(resource.type);
                for (Type sup : closeableSupertypes) {
                    if (types.asSuper(sup, syms.autoCloseableType.tsym) != null) {
                        Symbol closeMethod = rs.resolveQualifiedMethod(tree,
                                attrEnv,
                                types.skipTypeVars(sup, false),
                                names.close,
                                List.nil(),
                                List.nil());
                        Type mt = types.memberType(resource.type, closeMethod);
                        if (closeMethod.kind == MTH) {
                            for (Type t : mt.getThrownTypes()) {
                                markThrown(resource, t);
                            }
                        }
                    }
                }
            }
            scan(tree.body);
            List<Type> thrownInTry = chk.union(thrown, List.of(syms.runtimeExceptionType, syms.errorType));
            thrown = thrownPrev;
            caught = caughtPrev;

            List<Type> caughtInTry = List.nil();
            for (List<JCCatch> l = tree.catchers; l.nonEmpty(); l = l.tail) {
                JCVariableDecl param = l.head.param;
                List<JCExpression> subClauses = TreeInfo.isMultiCatch(l.head) ?
                        ((JCTypeUnion)l.head.param.vartype).alternatives :
                        List.of(l.head.param.vartype);
                List<Type> ctypes = List.nil();
                List<Type> rethrownTypes = chk.diff(thrownInTry, caughtInTry);
                for (JCExpression ct : subClauses) {
                    Type exc = ct.type;
                    if (exc != syms.unknownType) {
                        ctypes = ctypes.append(exc);
                        if (types.isSameType(exc, syms.objectType))
                            continue;
                        checkCaughtType(l.head.pos(), exc, thrownInTry, caughtInTry);
                        caughtInTry = chk.incl(exc, caughtInTry);
                    }
                }
                scan(param);
                preciseRethrowTypes.put(param.sym, chk.intersect(ctypes, rethrownTypes));
                scan(l.head.body);
                preciseRethrowTypes.remove(param.sym);
            }
            if (tree.finalizer != null) {
                List<Type> savedThrown = thrown;
                thrown = List.nil();
                ListBuffer<FlowPendingExit> exits = pendingExits;
                pendingExits = prevPendingExits;
                scan(tree.finalizer);
                if (!tree.finallyCanCompleteNormally) {
                    // discard exits and exceptions from try and finally
                    thrown = chk.union(thrown, thrownPrev);
                } else {
                    thrown = chk.union(thrown, chk.diff(thrownInTry, caughtInTry));
                    thrown = chk.union(thrown, savedThrown);
                    // FIX: this doesn't preserve source order of exits in catch
                    // versus finally!
                    while (exits.nonEmpty()) {
                        pendingExits.append(exits.next());
                    }
                }
            } else {
                thrown = chk.union(thrown, chk.diff(thrownInTry, caughtInTry));
                ListBuffer<FlowPendingExit> exits = pendingExits;
                pendingExits = prevPendingExits;
                while (exits.nonEmpty()) pendingExits.append(exits.next());
            }
        }

        @Override
        public void visitIf(JCIf tree) {
            scan(tree.cond);
            scan(tree.thenpart);
            if (tree.elsepart != null) {
                scan(tree.elsepart);
            }
        }

        void checkCaughtType(DiagnosticPosition pos, Type exc, List<Type> thrownInTry, List<Type> caughtInTry) {
            if (chk.subset(exc, caughtInTry)) {
                log.error(pos, Errors.ExceptAlreadyCaught(exc));
            } else if (!chk.isUnchecked(pos, exc) &&
                    !isExceptionOrThrowable(exc) &&
                    !chk.intersects(exc, thrownInTry)) {
                log.error(pos, Errors.ExceptNeverThrownInTry(exc));
            } else {
                List<Type> catchableThrownTypes = chk.intersect(List.of(exc), thrownInTry);
                // 'catchableThrownTypes' cannnot possibly be empty - if 'exc' was an
                // unchecked exception, the result list would not be empty, as the augmented
                // thrown set includes { RuntimeException, Error }; if 'exc' was a checked
                // exception, that would have been covered in the branch above
                if (chk.diff(catchableThrownTypes, caughtInTry).isEmpty() &&
                        !isExceptionOrThrowable(exc)) {
                    Warning key = catchableThrownTypes.length() == 1 ?
                            Warnings.UnreachableCatch(catchableThrownTypes) :
                            Warnings.UnreachableCatch1(catchableThrownTypes);
                    log.warning(pos, key);
                }
            }
        }
        //where
            private boolean isExceptionOrThrowable(Type exc) {
                return exc.tsym == syms.throwableType.tsym ||
                    exc.tsym == syms.exceptionType.tsym;
            }

        public void visitBreak(JCBreak tree) {
            recordExit(new FlowPendingExit(tree, null));
        }

        public void visitContinue(JCContinue tree) {
            recordExit(new FlowPendingExit(tree, null));
        }

        public void visitReturn(JCReturn tree) {
            scan(tree.expr);
            recordExit(new FlowPendingExit(tree, null));
        }

        public void visitThrow(JCThrow tree) {
            scan(tree.expr);
            Symbol sym = TreeInfo.symbol(tree.expr);
            if (sym != null &&
                sym.kind == VAR &&
                (sym.flags() & (FINAL | EFFECTIVELY_FINAL)) != 0 &&
                preciseRethrowTypes.get(sym) != null) {
                for (Type t : preciseRethrowTypes.get(sym)) {
                    markThrown(tree, t);
                }
            }
            else {
                markThrown(tree, tree.expr.type);
            }
            markDead();
        }

        public void visitApply(JCMethodInvocation tree) {
            scan(tree.meth);
            scan(tree.args);
            for (List<Type> l = tree.meth.type.getThrownTypes(); l.nonEmpty(); l = l.tail)
                markThrown(tree, l.head);
        }

        public void visitNewClass(JCNewClass tree) {
            scan(tree.encl);
            scan(tree.args);
           // scan(tree.def);
            for (List<Type> l = tree.constructorType.getThrownTypes();
                 l.nonEmpty();
                 l = l.tail) {
                markThrown(tree, l.head);
            }
            List<Type> caughtPrev = caught;
            try {
                // If the new class expression defines an anonymous class,
                // analysis of the anonymous constructor may encounter thrown
                // types which are unsubstituted type variables.
                // However, since the constructor's actual thrown types have
                // already been marked as thrown, it is safe to simply include
                // each of the constructor's formal thrown types in the set of
                // 'caught/declared to be thrown' types, for the duration of
                // the class def analysis.
                if (tree.def != null)
                    for (List<Type> l = tree.constructor.type.getThrownTypes();
                         l.nonEmpty();
                         l = l.tail) {
                        caught = chk.incl(l.head, caught);
                    }
                scan(tree.def);
            }
            finally {
                caught = caughtPrev;
            }
        }

        @Override
        public void visitLambda(JCLambda tree) {
            if (tree.type != null &&
                    tree.type.isErroneous()) {
                return;
            }
            List<Type> prevCaught = caught;
            List<Type> prevThrown = thrown;
            ListBuffer<FlowPendingExit> prevPending = pendingExits;
            try {
                pendingExits = new ListBuffer<>();
                caught = tree.getDescriptorType(types).getThrownTypes();
                thrown = List.nil();
                scan(tree.body);
                List<FlowPendingExit> exits = pendingExits.toList();
                pendingExits = new ListBuffer<>();
                while (exits.nonEmpty()) {
                    FlowPendingExit exit = exits.head;
                    exits = exits.tail;
                    if (exit.thrown == null) {
                        Assert.check(exit.tree.hasTag(RETURN));
                    } else {
                        // uncaught throws will be reported later
                        pendingExits.append(exit);
                    }
                }

                errorUncaught();
            } finally {
                pendingExits = prevPending;
                caught = prevCaught;
                thrown = prevThrown;
            }
        }

        public void visitModuleDef(JCModuleDecl tree) {
            // Do nothing for modules
        }

    /**************************************************************************
     * main method
     *************************************************************************/

        /** Perform definite assignment/unassignment analysis on a tree.
         */
        public void analyzeTree(Env<AttrContext> env, TreeMaker make) {
            analyzeTree(env, env.tree, make);
        }
        public void analyzeTree(Env<AttrContext> env, JCTree tree, TreeMaker make) {
            try {
                attrEnv = env;
                Flow.this.make = make;
                pendingExits = new ListBuffer<>();
                preciseRethrowTypes = new HashMap<>();
                this.thrown = this.caught = null;
                this.classDef = null;
                scan(tree);
            } finally {
                pendingExits = null;
                Flow.this.make = null;
                this.thrown = this.caught = null;
                this.classDef = null;
            }
        }
    }

    /**
     * Specialized pass that performs reachability analysis on a lambda
     */
    class LambdaAliveAnalyzer extends AliveAnalyzer {

        boolean inLambda;

        @Override
        public void visitReturn(JCReturn tree) {
            //ignore lambda return expression (which might not even be attributed)
            recordExit(new PendingExit(tree));
        }

        @Override
        public void visitLambda(JCLambda tree) {
            if (inLambda || tree.getBodyKind() == BodyKind.EXPRESSION) {
                return;
            }
            inLambda = true;
            try {
                super.visitLambda(tree);
            } finally {
                inLambda = false;
            }
        }

        @Override
        public void visitClassDef(JCClassDecl tree) {
            //skip
        }
    }

    /**
     * Specialized pass that performs DA/DU on a lambda
     */
    class LambdaAssignAnalyzer extends AssignAnalyzer {
        WriteableScope enclosedSymbols;
        boolean inLambda;

        LambdaAssignAnalyzer(Env<AttrContext> env) {
            enclosedSymbols = WriteableScope.create(env.enclClass.sym);
        }

        @Override
        public void visitLambda(JCLambda tree) {
            if (inLambda) {
                return;
            }
            inLambda = true;
            try {
                super.visitLambda(tree);
            } finally {
                inLambda = false;
            }
        }

        @Override
        public void visitVarDef(JCVariableDecl tree) {
            enclosedSymbols.enter(tree.sym);
            super.visitVarDef(tree);
        }
        @Override
        protected boolean trackable(VarSymbol sym) {
            return enclosedSymbols.includes(sym) &&
                   sym.owner.kind == MTH;
        }

        @Override
        public void visitClassDef(JCClassDecl tree) {
            //skip
        }
    }

    /**
     * Specialized pass that performs inference of thrown types for lambdas.
     */
    class LambdaFlowAnalyzer extends FlowAnalyzer {
        List<Type> inferredThrownTypes;
        boolean inLambda;
        @Override
        public void visitLambda(JCLambda tree) {
            if ((tree.type != null &&
                    tree.type.isErroneous()) || inLambda) {
                return;
            }
            List<Type> prevCaught = caught;
            List<Type> prevThrown = thrown;
            ListBuffer<FlowPendingExit> prevPending = pendingExits;
            inLambda = true;
            try {
                pendingExits = new ListBuffer<>();
                caught = List.of(syms.throwableType);
                thrown = List.nil();
                scan(tree.body);
                inferredThrownTypes = thrown;
            } finally {
                pendingExits = prevPending;
                caught = prevCaught;
                thrown = prevThrown;
                inLambda = false;
            }
        }
        @Override
        public void visitClassDef(JCClassDecl tree) {
            //skip
        }
    }

    /** Enum to model whether constructors allowed to "leak" this reference before
        all instance fields are DA.
     */
    enum ThisExposability {
        ALLOWED,     // Normal Object classes - NOP
        BANNED,      // Value types           - Error
        DISCOURAGED  // Value based types     - Warning
    }

    /**
     * This pass implements (i) definite assignment analysis, which ensures that
     * each variable is assigned when used and (ii) definite unassignment analysis,
     * which ensures that no final variable is assigned more than once. This visitor
     * depends on the results of the liveliness analyzer. This pass is also used to mark
     * effectively-final local variables/parameters.
     */

    public class AssignAnalyzer extends BaseAnalyzer<AssignAnalyzer.AssignPendingExit> {

        /** The set of definitely assigned variables.
         */
        final Bits inits;

        /** The set of definitely unassigned variables.
         */
        final Bits uninits;

        /** The set of variables that are definitely unassigned everywhere
         *  in current try block. This variable is maintained lazily; it is
         *  updated only when something gets removed from uninits,
         *  typically by being assigned in reachable code.  To obtain the
         *  correct set of variables which are definitely unassigned
         *  anywhere in current try block, intersect uninitsTry and
         *  uninits.
         */
        final Bits uninitsTry;

        /** When analyzing a condition, inits and uninits are null.
         *  Instead we have:
         */
        final Bits initsWhenTrue;
        final Bits initsWhenFalse;
        final Bits uninitsWhenTrue;
        final Bits uninitsWhenFalse;

        /** A mapping from addresses to variable symbols.
         */
        protected JCVariableDecl[] vardecls;

        /** The current class being defined.
         */
        JCClassDecl classDef;

        /** The first variable sequence number in this class definition.
         */
        int firstadr;

        /** The next available variable sequence number.
         */
        protected int nextadr;

        /** The first variable sequence number in a block that can return.
         */
        protected int returnadr;

        /** The list of unreferenced automatic resources.
         */
        WriteableScope unrefdResources;

        /** Modified when processing a loop body the second time for DU analysis. */
        FlowKind flowKind = FlowKind.NORMAL;

        /** The starting position of the analyzed tree */
        int startPos;

        public class AssignPendingExit extends BaseAnalyzer.PendingExit {

            final Bits inits;
            final Bits uninits;
            final Bits exit_inits = new Bits(true);
            final Bits exit_uninits = new Bits(true);

            public AssignPendingExit(JCTree tree, final Bits inits, final Bits uninits) {
                super(tree);
                this.inits = inits;
                this.uninits = uninits;
                this.exit_inits.assign(inits);
                this.exit_uninits.assign(uninits);
            }

            @Override
            public void resolveJump() {
                inits.andSet(exit_inits);
                uninits.andSet(exit_uninits);
            }
        }

        // Are constructors allowed to leak this reference ?
        ThisExposability thisExposability = ALLOWED;

        public AssignAnalyzer() {
            this.inits = new Bits();
            uninits = new Bits();
            uninitsTry = new Bits();
            initsWhenTrue = new Bits(true);
            initsWhenFalse = new Bits(true);
            uninitsWhenTrue = new Bits(true);
            uninitsWhenFalse = new Bits(true);
        }

        private boolean isInitialConstructor = false;

        @Override
        protected void markDead() {
            if (!isInitialConstructor) {
                inits.inclRange(returnadr, nextadr);
            } else {
                for (int address = returnadr; address < nextadr; address++) {
                    if (!(isFinalUninitializedStaticField(vardecls[address].sym))) {
                        inits.incl(address);
                    }
                }
            }
            uninits.inclRange(returnadr, nextadr);
        }

        /*-------------- Processing variables ----------------------*/

        /** Do we need to track init/uninit state of this symbol?
         *  I.e. is symbol either a local or a blank final variable?
         */
        protected boolean trackable(VarSymbol sym) {
            return
                sym.pos >= startPos &&
                ((sym.owner.kind == MTH ||
                isFinalUninitializedField(sym)));
        }

        boolean isFinalUninitializedField(VarSymbol sym) {
            return sym.owner.kind == TYP &&
                   ((sym.flags() & (FINAL | HASINIT | PARAMETER)) == FINAL &&
                   classDef.sym.isEnclosedBy((ClassSymbol)sym.owner));
        }

        boolean isFinalUninitializedStaticField(VarSymbol sym) {
            return isFinalUninitializedField(sym) && sym.isStatic();
        }

        /** Initialize new trackable variable by setting its address field
         *  to the next available sequence number and entering it under that
         *  index into the vars array.
         */
        void newVar(JCVariableDecl varDecl) {
            VarSymbol sym = varDecl.sym;
            vardecls = ArrayUtils.ensureCapacity(vardecls, nextadr);
            if ((sym.flags() & FINAL) == 0) {
                sym.flags_field |= EFFECTIVELY_FINAL;
            }
            sym.adr = nextadr;
            vardecls[nextadr] = varDecl;
            inits.excl(nextadr);
            uninits.incl(nextadr);
            nextadr++;
        }

        /** Record an initialization of a trackable variable.
         */
        void letInit(DiagnosticPosition pos, VarSymbol sym) {
            if (sym.adr >= firstadr && trackable(sym)) {
                if ((sym.flags() & EFFECTIVELY_FINAL) != 0) {
                    if (!uninits.isMember(sym.adr)) {
                        //assignment targeting an effectively final variable
                        //makes the variable lose its status of effectively final
                        //if the variable is _not_ definitively unassigned
                        sym.flags_field &= ~EFFECTIVELY_FINAL;
                    } else {
                        uninit(sym);
                    }
                }
                else if ((sym.flags() & FINAL) != 0) {
                    if ((sym.flags() & PARAMETER) != 0) {
                        if ((sym.flags() & UNION) != 0) { //multi-catch parameter
                            log.error(pos, Errors.MulticatchParameterMayNotBeAssigned(sym));
                        }
                        else {
                            log.error(pos,
                                      Errors.FinalParameterMayNotBeAssigned(sym));
                        }
                    } else if (!uninits.isMember(sym.adr)) {
                        log.error(pos, diags.errorKey(flowKind.errKey, sym));
                    } else {
                        uninit(sym);
                    }
                }
                inits.incl(sym.adr);
            } else if ((sym.flags() & FINAL) != 0) {
                log.error(pos, Errors.VarMightAlreadyBeAssigned(sym));
            }
        }
        //where
            void uninit(VarSymbol sym) {
                if (!inits.isMember(sym.adr)) {
                    // reachable assignment
                    uninits.excl(sym.adr);
                    uninitsTry.excl(sym.adr);
                } else {
                    //log.rawWarning(pos, "unreachable assignment");//DEBUG
                    uninits.excl(sym.adr);
                }
            }

        /** If tree is either a simple name or of the form this.name or
         *  C.this.name, and tree represents a trackable variable,
         *  record an initialization of the variable.
         */
        void letInit(JCTree tree) {
            tree = TreeInfo.skipParens(tree);
            if (tree.hasTag(IDENT) || tree.hasTag(SELECT)) {
                Symbol sym = TreeInfo.symbol(tree);
                if (sym.kind == VAR) {
                    letInit(tree.pos(), (VarSymbol)sym);
                }
            }
        }

        void checkEmbryonicThisExposure(JCTree node) {
            if (this.thisExposability == ALLOWED || classDef == null)
                return;

            // Note: for non-initial constructors, firstadr is post all instance fields.
            for (int i = firstadr; i < nextadr; i++) {
                VarSymbol sym = vardecls[i].sym;
                if (sym.owner != classDef.sym)
                    continue;
                if ((sym.flags() & (FINAL | HASINIT | STATIC | PARAMETER)) != FINAL)
                    continue;
                if (sym.pos < startPos || sym.adr < firstadr)
                    continue;
                if (!inits.isMember(sym.adr)) {
                    if (this.thisExposability == BANNED) {
                        log.error(node, Errors.ThisExposedPrematurely);
                    } else {
                        log.warning(node, Warnings.ThisExposedPrematurely);
                    }
                    return; // don't flog a dead horse.
                }
            }
        }

        /** Check that trackable variable is initialized.
         */
        void checkInit(DiagnosticPosition pos, VarSymbol sym) {
            checkInit(pos, sym, Errors.VarMightNotHaveBeenInitialized(sym));
        }

        void checkInit(DiagnosticPosition pos, VarSymbol sym, Error errkey) {
            if ((sym.adr >= firstadr || sym.owner.kind != TYP) &&
                trackable(sym) &&
                !inits.isMember(sym.adr)) {
                log.error(pos, errkey);
                inits.incl(sym.adr);
            }
        }

        /** Utility method to reset several Bits instances.
         */
        private void resetBits(Bits... bits) {
            for (Bits b : bits) {
                b.reset();
            }
        }

        /** Split (duplicate) inits/uninits into WhenTrue/WhenFalse sets
         */
        void split(boolean setToNull) {
            initsWhenFalse.assign(inits);
            uninitsWhenFalse.assign(uninits);
            initsWhenTrue.assign(inits);
            uninitsWhenTrue.assign(uninits);
            if (setToNull) {
                resetBits(inits, uninits);
            }
        }

        /** Merge (intersect) inits/uninits from WhenTrue/WhenFalse sets.
         */
        protected void merge() {
            inits.assign(initsWhenFalse.andSet(initsWhenTrue));
            uninits.assign(uninitsWhenFalse.andSet(uninitsWhenTrue));
        }

    /* ************************************************************************
     * Visitor methods for statements and definitions
     *************************************************************************/

        /** Analyze an expression. Make sure to set (un)inits rather than
         *  (un)initsWhenTrue(WhenFalse) on exit.
         */
        void scanExpr(JCTree tree) {
            if (tree != null) {
                scan(tree);
                if (inits.isReset()) {
                    merge();
                }
            }
        }

        /** Analyze a list of expressions.
         */
        void scanExprs(List<? extends JCExpression> trees) {
            if (trees != null)
                for (List<? extends JCExpression> l = trees; l.nonEmpty(); l = l.tail)
                    scanExpr(l.head);
        }

        /** Analyze a condition. Make sure to set (un)initsWhenTrue(WhenFalse)
         *  rather than (un)inits on exit.
         */
        void scanCond(JCTree tree) {
            if (tree.type.isFalse()) {
                if (inits.isReset()) merge();
                initsWhenTrue.assign(inits);
                initsWhenTrue.inclRange(firstadr, nextadr);
                uninitsWhenTrue.assign(uninits);
                uninitsWhenTrue.inclRange(firstadr, nextadr);
                initsWhenFalse.assign(inits);
                uninitsWhenFalse.assign(uninits);
            } else if (tree.type.isTrue()) {
                if (inits.isReset()) merge();
                initsWhenFalse.assign(inits);
                initsWhenFalse.inclRange(firstadr, nextadr);
                uninitsWhenFalse.assign(uninits);
                uninitsWhenFalse.inclRange(firstadr, nextadr);
                initsWhenTrue.assign(inits);
                uninitsWhenTrue.assign(uninits);
            } else {
                scan(tree);
                if (!inits.isReset())
                    split(tree.type != syms.unknownType);
            }
            if (tree.type != syms.unknownType) {
                resetBits(inits, uninits);
            }
        }

        /* ------------ Visitor methods for various sorts of trees -------------*/

        public void visitClassDef(JCClassDecl tree) {
            if (tree.sym == null) {
                return;
            }

            Lint lintPrev = lint;
            lint = lint.augment(tree.sym);
            try {
                if (tree.sym == null) {
                    return;
                }

                JCClassDecl classDefPrev = classDef;
                int firstadrPrev = firstadr;
                int nextadrPrev = nextadr;
                ListBuffer<AssignPendingExit> pendingExitsPrev = pendingExits;

                pendingExits = new ListBuffer<>();
                if (tree.name != names.empty) {
                    firstadr = nextadr;
                }
                classDef = tree;
                try {
                    // define all the static fields
                    for (List<JCTree> l = tree.defs; l.nonEmpty(); l = l.tail) {
                        if (l.head.hasTag(VARDEF)) {
                            JCVariableDecl def = (JCVariableDecl)l.head;
                            if ((def.mods.flags & STATIC) != 0) {
                                VarSymbol sym = def.sym;
                                if (trackable(sym)) {
                                    newVar(def);
                                }
                            }
                        }
                    }

                    // process all the static initializers
                    for (List<JCTree> l = tree.defs; l.nonEmpty(); l = l.tail) {
                        if (!l.head.hasTag(METHODDEF) &&
                            (TreeInfo.flags(l.head) & STATIC) != 0) {
                            scan(l.head);
                        }
                    }

                    // define all the instance fields
                    for (List<JCTree> l = tree.defs; l.nonEmpty(); l = l.tail) {
                        if (l.head.hasTag(VARDEF)) {
                            JCVariableDecl def = (JCVariableDecl)l.head;
                            if ((def.mods.flags & STATIC) == 0) {
                                VarSymbol sym = def.sym;
                                if (trackable(sym)) {
                                    newVar(def);
                                }
                            }
                        }
                    }

                    // process all the instance initializers
                    for (List<JCTree> l = tree.defs; l.nonEmpty(); l = l.tail) {
                        if (!l.head.hasTag(METHODDEF) &&
                            (TreeInfo.flags(l.head) & STATIC) == 0) {
                            scan(l.head);
                        }
                    }

                    // process all the methods
                    for (List<JCTree> l = tree.defs; l.nonEmpty(); l = l.tail) {
                        if (l.head.hasTag(METHODDEF)) {
                            scan(l.head);
                        }
                    }
                } finally {
                    pendingExits = pendingExitsPrev;
                    nextadr = nextadrPrev;
                    firstadr = firstadrPrev;
                    classDef = classDefPrev;
                }
            } finally {
                lint = lintPrev;
            }
        }

        public void visitMethodDef(JCMethodDecl tree) {
            if (tree.body == null) {
                return;
            }

            /*  MemberEnter can generate synthetic methods ignore them
             */
            if ((tree.sym.flags() & SYNTHETIC) != 0) {
                return;
            }

            Lint lintPrev = lint;
            lint = lint.augment(tree.sym);
            ThisExposability priorThisExposability = this.thisExposability;
            try {
                if (tree.body == null) {
                    return;
                }
                /*  Ignore synthetic methods, except for translated lambda methods.
                 */
                if ((tree.sym.flags() & (SYNTHETIC | LAMBDA_METHOD)) == SYNTHETIC) {
                    return;
                }

                final Bits initsPrev = new Bits(inits);
                final Bits uninitsPrev = new Bits(uninits);
                int nextadrPrev = nextadr;
                int firstadrPrev = firstadr;
                int returnadrPrev = returnadr;

                Assert.check(pendingExits.isEmpty());
                boolean lastInitialConstructor = isInitialConstructor;
                try {
                    isInitialConstructor = TreeInfo.isInitialConstructor(tree);

                    if (!isInitialConstructor) {
                        firstadr = nextadr;
                        this.thisExposability = ALLOWED;
                    } else {
                        if (types.isValueBased(tree.sym.owner.type))
                            this.thisExposability = DISCOURAGED;
                        else if (types.isValue(tree.sym.owner.type))
                            this.thisExposability = BANNED;
                        else
                            this.thisExposability = ALLOWED;
                    }
                    for (List<JCVariableDecl> l = tree.params; l.nonEmpty(); l = l.tail) {
                        JCVariableDecl def = l.head;
                        scan(def);
                        Assert.check((def.sym.flags() & PARAMETER) != 0, "Method parameter without PARAMETER flag");
                        /*  If we are executing the code from Gen, then there can be
                         *  synthetic or mandated variables, ignore them.
                         */
                        initParam(def);
                    }
                    // else we are in an instance initializer block;
                    // leave caught unchanged.
                    scan(tree.body);

                    if (isInitialConstructor) {
                        boolean isSynthesized = (tree.sym.flags() &
                                                 GENERATEDCONSTR) != 0;
                        for (int i = firstadr; i < nextadr; i++) {
                            JCVariableDecl vardecl = vardecls[i];
                            VarSymbol var = vardecl.sym;
                            if (var.owner == classDef.sym) {
                                // choose the diagnostic position based on whether
                                // the ctor is default(synthesized) or not
                                if (isSynthesized) {
                                    checkInit(TreeInfo.diagnosticPositionFor(var, vardecl),
                                        var, Errors.VarNotInitializedInDefaultConstructor(var));
                                } else {
                                    checkInit(TreeInfo.diagEndPos(tree.body), var);
                                }
                            }
                        }
                    }
                    List<AssignPendingExit> exits = pendingExits.toList();
                    pendingExits = new ListBuffer<>();
                    while (exits.nonEmpty()) {
                        AssignPendingExit exit = exits.head;
                        exits = exits.tail;
                        Assert.check(exit.tree.hasTag(RETURN), exit.tree);
                        if (isInitialConstructor) {
                            inits.assign(exit.exit_inits);
                            for (int i = firstadr; i < nextadr; i++) {
                                checkInit(exit.tree.pos(), vardecls[i].sym);
                            }
                        }
                    }
                } finally {
                    inits.assign(initsPrev);
                    uninits.assign(uninitsPrev);
                    nextadr = nextadrPrev;
                    firstadr = firstadrPrev;
                    returnadr = returnadrPrev;
                    isInitialConstructor = lastInitialConstructor;
                }
            } finally {
                lint = lintPrev;
                this.thisExposability = priorThisExposability;
            }
        }

        protected void initParam(JCVariableDecl def) {
            inits.incl(def.sym.adr);
            uninits.excl(def.sym.adr);
        }

        public void visitVarDef(JCVariableDecl tree) {
            Lint lintPrev = lint;
            lint = lint.augment(tree.sym);
            try{
                boolean track = trackable(tree.sym);
                if (track && tree.sym.owner.kind == MTH) {
                    newVar(tree);
                }
                if (tree.init != null) {
                    scanExpr(tree.init);
                    if (track) {
                        letInit(tree.pos(), tree.sym);
                    }
                }
            } finally {
                lint = lintPrev;
            }
        }

        public void visitBlock(JCBlock tree) {
            int nextadrPrev = nextadr;
            scan(tree.stats);
            nextadr = nextadrPrev;
        }

        public void visitDoLoop(JCDoWhileLoop tree) {
            ListBuffer<AssignPendingExit> prevPendingExits = pendingExits;
            FlowKind prevFlowKind = flowKind;
            flowKind = FlowKind.NORMAL;
            final Bits initsSkip = new Bits(true);
            final Bits uninitsSkip = new Bits(true);
            pendingExits = new ListBuffer<>();
            int prevErrors = log.nerrors;
            do {
                final Bits uninitsEntry = new Bits(uninits);
                uninitsEntry.excludeFrom(nextadr);
                scan(tree.body);
                resolveContinues(tree);
                scanCond(tree.cond);
                if (!flowKind.isFinal()) {
                    initsSkip.assign(initsWhenFalse);
                    uninitsSkip.assign(uninitsWhenFalse);
                }
                if (log.nerrors !=  prevErrors ||
                    flowKind.isFinal() ||
                    new Bits(uninitsEntry).diffSet(uninitsWhenTrue).nextBit(firstadr)==-1)
                    break;
                inits.assign(initsWhenTrue);
                uninits.assign(uninitsEntry.andSet(uninitsWhenTrue));
                flowKind = FlowKind.SPECULATIVE_LOOP;
            } while (true);
            flowKind = prevFlowKind;
            inits.assign(initsSkip);
            uninits.assign(uninitsSkip);
            resolveBreaks(tree, prevPendingExits);
        }

        public void visitWhileLoop(JCWhileLoop tree) {
            ListBuffer<AssignPendingExit> prevPendingExits = pendingExits;
            FlowKind prevFlowKind = flowKind;
            flowKind = FlowKind.NORMAL;
            final Bits initsSkip = new Bits(true);
            final Bits uninitsSkip = new Bits(true);
            pendingExits = new ListBuffer<>();
            int prevErrors = log.nerrors;
            final Bits uninitsEntry = new Bits(uninits);
            uninitsEntry.excludeFrom(nextadr);
            do {
                scanCond(tree.cond);
                if (!flowKind.isFinal()) {
                    initsSkip.assign(initsWhenFalse) ;
                    uninitsSkip.assign(uninitsWhenFalse);
                }
                inits.assign(initsWhenTrue);
                uninits.assign(uninitsWhenTrue);
                scan(tree.body);
                resolveContinues(tree);
                if (log.nerrors != prevErrors ||
                    flowKind.isFinal() ||
                    new Bits(uninitsEntry).diffSet(uninits).nextBit(firstadr) == -1) {
                    break;
                }
                uninits.assign(uninitsEntry.andSet(uninits));
                flowKind = FlowKind.SPECULATIVE_LOOP;
            } while (true);
            flowKind = prevFlowKind;
            //a variable is DA/DU after the while statement, if it's DA/DU assuming the
            //branch is not taken AND if it's DA/DU before any break statement
            inits.assign(initsSkip);
            uninits.assign(uninitsSkip);
            resolveBreaks(tree, prevPendingExits);
        }

        public void visitForLoop(JCForLoop tree) {
            ListBuffer<AssignPendingExit> prevPendingExits = pendingExits;
            FlowKind prevFlowKind = flowKind;
            flowKind = FlowKind.NORMAL;
            int nextadrPrev = nextadr;
            scan(tree.init);
            final Bits initsSkip = new Bits(true);
            final Bits uninitsSkip = new Bits(true);
            pendingExits = new ListBuffer<>();
            int prevErrors = log.nerrors;
            do {
                final Bits uninitsEntry = new Bits(uninits);
                uninitsEntry.excludeFrom(nextadr);
                if (tree.cond != null) {
                    scanCond(tree.cond);
                    if (!flowKind.isFinal()) {
                        initsSkip.assign(initsWhenFalse);
                        uninitsSkip.assign(uninitsWhenFalse);
                    }
                    inits.assign(initsWhenTrue);
                    uninits.assign(uninitsWhenTrue);
                } else if (!flowKind.isFinal()) {
                    initsSkip.assign(inits);
                    initsSkip.inclRange(firstadr, nextadr);
                    uninitsSkip.assign(uninits);
                    uninitsSkip.inclRange(firstadr, nextadr);
                }
                scan(tree.body);
                resolveContinues(tree);
                scan(tree.step);
                if (log.nerrors != prevErrors ||
                    flowKind.isFinal() ||
                    new Bits(uninitsEntry).diffSet(uninits).nextBit(firstadr) == -1)
                    break;
                uninits.assign(uninitsEntry.andSet(uninits));
                flowKind = FlowKind.SPECULATIVE_LOOP;
            } while (true);
            flowKind = prevFlowKind;
            //a variable is DA/DU after a for loop, if it's DA/DU assuming the
            //branch is not taken AND if it's DA/DU before any break statement
            inits.assign(initsSkip);
            uninits.assign(uninitsSkip);
            resolveBreaks(tree, prevPendingExits);
            nextadr = nextadrPrev;
        }

        public void visitForeachLoop(JCEnhancedForLoop tree) {
            visitVarDef(tree.var);

            ListBuffer<AssignPendingExit> prevPendingExits = pendingExits;
            FlowKind prevFlowKind = flowKind;
            flowKind = FlowKind.NORMAL;
            int nextadrPrev = nextadr;
            scan(tree.expr);
            final Bits initsStart = new Bits(inits);
            final Bits uninitsStart = new Bits(uninits);

            letInit(tree.pos(), tree.var.sym);
            pendingExits = new ListBuffer<>();
            int prevErrors = log.nerrors;
            do {
                final Bits uninitsEntry = new Bits(uninits);
                uninitsEntry.excludeFrom(nextadr);
                scan(tree.body);
                resolveContinues(tree);
                if (log.nerrors != prevErrors ||
                    flowKind.isFinal() ||
                    new Bits(uninitsEntry).diffSet(uninits).nextBit(firstadr) == -1)
                    break;
                uninits.assign(uninitsEntry.andSet(uninits));
                flowKind = FlowKind.SPECULATIVE_LOOP;
            } while (true);
            flowKind = prevFlowKind;
            inits.assign(initsStart);
            uninits.assign(uninitsStart.andSet(uninits));
            resolveBreaks(tree, prevPendingExits);
            nextadr = nextadrPrev;
        }

        public void visitLabelled(JCLabeledStatement tree) {
            ListBuffer<AssignPendingExit> prevPendingExits = pendingExits;
            pendingExits = new ListBuffer<>();
            scan(tree.body);
            resolveBreaks(tree, prevPendingExits);
        }

        public void visitSwitch(JCSwitch tree) {
            ListBuffer<AssignPendingExit> prevPendingExits = pendingExits;
            pendingExits = new ListBuffer<>();
            int nextadrPrev = nextadr;
            scanExpr(tree.selector);
            final Bits initsSwitch = new Bits(inits);
            final Bits uninitsSwitch = new Bits(uninits);
            boolean hasDefault = false;
            for (List<JCCase> l = tree.cases; l.nonEmpty(); l = l.tail) {
                inits.assign(initsSwitch);
                uninits.assign(uninits.andSet(uninitsSwitch));
                JCCase c = l.head;
                if (c.pat == null) {
                    hasDefault = true;
                } else {
                    scanExpr(c.pat);
                }
                if (hasDefault) {
                    inits.assign(initsSwitch);
                    uninits.assign(uninits.andSet(uninitsSwitch));
                }
                scan(c.stats);
                addVars(c.stats, initsSwitch, uninitsSwitch);
                if (!hasDefault) {
                    inits.assign(initsSwitch);
                    uninits.assign(uninits.andSet(uninitsSwitch));
                }
                // Warn about fall-through if lint switch fallthrough enabled.
            }
            if (!hasDefault) {
                inits.andSet(initsSwitch);
            }
            resolveBreaks(tree, prevPendingExits);
            nextadr = nextadrPrev;
        }
        // where
            /** Add any variables defined in stats to inits and uninits. */
            private void addVars(List<JCStatement> stats, final Bits inits,
                                        final Bits uninits) {
                for (;stats.nonEmpty(); stats = stats.tail) {
                    JCTree stat = stats.head;
                    if (stat.hasTag(VARDEF)) {
                        int adr = ((JCVariableDecl) stat).sym.adr;
                        inits.excl(adr);
                        uninits.incl(adr);
                    }
                }
            }

        public void visitTry(JCTry tree) {
            ListBuffer<JCVariableDecl> resourceVarDecls = new ListBuffer<>();
            final Bits uninitsTryPrev = new Bits(uninitsTry);
            ListBuffer<AssignPendingExit> prevPendingExits = pendingExits;
            pendingExits = new ListBuffer<>();
            final Bits initsTry = new Bits(inits);
            uninitsTry.assign(uninits);
            for (JCTree resource : tree.resources) {
                if (resource instanceof JCVariableDecl) {
                    JCVariableDecl vdecl = (JCVariableDecl) resource;
                    visitVarDef(vdecl);
                    unrefdResources.enter(vdecl.sym);
                    resourceVarDecls.append(vdecl);
                } else if (resource instanceof JCExpression) {
                    scanExpr((JCExpression) resource);
                } else {
                    throw new AssertionError(tree);  // parser error
                }
            }
            scan(tree.body);
            uninitsTry.andSet(uninits);
            final Bits initsEnd = new Bits(inits);
            final Bits uninitsEnd = new Bits(uninits);
            int nextadrCatch = nextadr;

            if (!resourceVarDecls.isEmpty() &&
                    lint.isEnabled(Lint.LintCategory.TRY)) {
                for (JCVariableDecl resVar : resourceVarDecls) {
                    if (unrefdResources.includes(resVar.sym)) {
                        log.warning(Lint.LintCategory.TRY, resVar.pos(),
                                    Warnings.TryResourceNotReferenced(resVar.sym));
                        unrefdResources.remove(resVar.sym);
                    }
                }
            }

            /*  The analysis of each catch should be independent.
             *  Each one should have the same initial values of inits and
             *  uninits.
             */
            final Bits initsCatchPrev = new Bits(initsTry);
            final Bits uninitsCatchPrev = new Bits(uninitsTry);

            for (List<JCCatch> l = tree.catchers; l.nonEmpty(); l = l.tail) {
                JCVariableDecl param = l.head.param;
                inits.assign(initsCatchPrev);
                uninits.assign(uninitsCatchPrev);
                scan(param);
                /* If this is a TWR and we are executing the code from Gen,
                 * then there can be synthetic variables, ignore them.
                 */
                initParam(param);
                scan(l.head.body);
                initsEnd.andSet(inits);
                uninitsEnd.andSet(uninits);
                nextadr = nextadrCatch;
            }
            if (tree.finalizer != null) {
                inits.assign(initsTry);
                uninits.assign(uninitsTry);
                ListBuffer<AssignPendingExit> exits = pendingExits;
                pendingExits = prevPendingExits;
                scan(tree.finalizer);
                if (!tree.finallyCanCompleteNormally) {
                    // discard exits and exceptions from try and finally
                } else {
                    uninits.andSet(uninitsEnd);
                    // FIX: this doesn't preserve source order of exits in catch
                    // versus finally!
                    while (exits.nonEmpty()) {
                        AssignPendingExit exit = exits.next();
                        if (exit.exit_inits != null) {
                            exit.exit_inits.orSet(inits);
                            exit.exit_uninits.andSet(uninits);
                        }
                        pendingExits.append(exit);
                    }
                    inits.orSet(initsEnd);
                }
            } else {
                inits.assign(initsEnd);
                uninits.assign(uninitsEnd);
                ListBuffer<AssignPendingExit> exits = pendingExits;
                pendingExits = prevPendingExits;
                while (exits.nonEmpty()) pendingExits.append(exits.next());
            }
            uninitsTry.andSet(uninitsTryPrev).andSet(uninits);
        }

        public void visitConditional(JCConditional tree) {
            scanCond(tree.cond);
            final Bits initsBeforeElse = new Bits(initsWhenFalse);
            final Bits uninitsBeforeElse = new Bits(uninitsWhenFalse);
            inits.assign(initsWhenTrue);
            uninits.assign(uninitsWhenTrue);
            if (tree.truepart.type.hasTag(BOOLEAN) &&
                tree.falsepart.type.hasTag(BOOLEAN)) {
                // if b and c are boolean valued, then
                // v is (un)assigned after a?b:c when true iff
                //    v is (un)assigned after b when true and
                //    v is (un)assigned after c when true
                scanCond(tree.truepart);
                final Bits initsAfterThenWhenTrue = new Bits(initsWhenTrue);
                final Bits initsAfterThenWhenFalse = new Bits(initsWhenFalse);
                final Bits uninitsAfterThenWhenTrue = new Bits(uninitsWhenTrue);
                final Bits uninitsAfterThenWhenFalse = new Bits(uninitsWhenFalse);
                inits.assign(initsBeforeElse);
                uninits.assign(uninitsBeforeElse);
                scanCond(tree.falsepart);
                initsWhenTrue.andSet(initsAfterThenWhenTrue);
                initsWhenFalse.andSet(initsAfterThenWhenFalse);
                uninitsWhenTrue.andSet(uninitsAfterThenWhenTrue);
                uninitsWhenFalse.andSet(uninitsAfterThenWhenFalse);
            } else {
                scanExpr(tree.truepart);
                final Bits initsAfterThen = new Bits(inits);
                final Bits uninitsAfterThen = new Bits(uninits);
                inits.assign(initsBeforeElse);
                uninits.assign(uninitsBeforeElse);
                scanExpr(tree.falsepart);
                inits.andSet(initsAfterThen);
                uninits.andSet(uninitsAfterThen);
            }
        }

        public void visitIf(JCIf tree) {
            scanCond(tree.cond);
            final Bits initsBeforeElse = new Bits(initsWhenFalse);
            final Bits uninitsBeforeElse = new Bits(uninitsWhenFalse);
            inits.assign(initsWhenTrue);
            uninits.assign(uninitsWhenTrue);
            scan(tree.thenpart);
            if (tree.elsepart != null) {
                final Bits initsAfterThen = new Bits(inits);
                final Bits uninitsAfterThen = new Bits(uninits);
                inits.assign(initsBeforeElse);
                uninits.assign(uninitsBeforeElse);
                scan(tree.elsepart);
                inits.andSet(initsAfterThen);
                uninits.andSet(uninitsAfterThen);
            } else {
                inits.andSet(initsBeforeElse);
                uninits.andSet(uninitsBeforeElse);
            }
        }

        @Override
        public void visitBreak(JCBreak tree) {
            recordExit(new AssignPendingExit(tree, inits, uninits));
        }

        @Override
        public void visitContinue(JCContinue tree) {
            recordExit(new AssignPendingExit(tree, inits, uninits));
        }

        @Override
        public void visitReturn(JCReturn tree) {
            scanExpr(tree.expr);
            recordExit(new AssignPendingExit(tree, inits, uninits));
        }

        public void visitThrow(JCThrow tree) {
            scanExpr(tree.expr);
            markDead();
        }

        public void visitApply(JCMethodInvocation tree) {
            scanExpr(tree.meth);
            scanExprs(tree.args);
            if (tree.meth.hasTag(IDENT)) {
                JCIdent ident = (JCIdent) tree.meth;
                if (ident.name != names._super && !ident.sym.isStatic())
                    checkEmbryonicThisExposure(tree);
            }
        }

        public void visitNewClass(JCNewClass tree) {
            scanExpr(tree.encl);
            scanExprs(tree.args);
            scan(tree.def);
            if (classDef != null && tree.encl == null && tree.clazz.hasTag(IDENT)) {
                JCIdent clazz = (JCIdent) tree.clazz;
                if (!clazz.sym.isStatic() && clazz.type.getEnclosingType().tsym == classDef.sym) {
                    checkEmbryonicThisExposure(tree);
                }
            }
        }

        @Override
        public void visitLambda(JCLambda tree) {
            final Bits prevUninits = new Bits(uninits);
            final Bits prevInits = new Bits(inits);
            int returnadrPrev = returnadr;
            int nextadrPrev = nextadr;
            ListBuffer<AssignPendingExit> prevPending = pendingExits;
            try {
                returnadr = nextadr;
                pendingExits = new ListBuffer<>();
                for (List<JCVariableDecl> l = tree.params; l.nonEmpty(); l = l.tail) {
                    JCVariableDecl def = l.head;
                    scan(def);
                    inits.incl(def.sym.adr);
                    uninits.excl(def.sym.adr);
                }
                if (tree.getBodyKind() == JCLambda.BodyKind.EXPRESSION) {
                    scanExpr(tree.body);
                } else {
                    scan(tree.body);
                }
            }
            finally {
                returnadr = returnadrPrev;
                uninits.assign(prevUninits);
                inits.assign(prevInits);
                pendingExits = prevPending;
                nextadr = nextadrPrev;
            }
        }

        public void visitNewArray(JCNewArray tree) {
            scanExprs(tree.dims);
            scanExprs(tree.elems);
        }

        public void visitAssert(JCAssert tree) {
            final Bits initsExit = new Bits(inits);
            final Bits uninitsExit = new Bits(uninits);
            scanCond(tree.cond);
            uninitsExit.andSet(uninitsWhenTrue);
            if (tree.detail != null) {
                inits.assign(initsWhenFalse);
                uninits.assign(uninitsWhenFalse);
                scanExpr(tree.detail);
            }
            inits.assign(initsExit);
            uninits.assign(uninitsExit);
        }

        public void visitAssign(JCAssign tree) {
            if (!TreeInfo.isIdentOrThisDotIdent(tree.lhs))
                scanExpr(tree.lhs);
            scanExpr(tree.rhs);
            letInit(tree.lhs);
        }

        // check fields accessed through this.<field> are definitely
        // assigned before reading their value
        public void visitSelect(JCFieldAccess tree) {
<<<<<<< HEAD
            ThisExposability priorThisExposability = this.thisExposability;
            try {
                if (tree.name == names._this && classDef != null && tree.sym.owner == classDef.sym) {
                    checkEmbryonicThisExposure(tree);
                } else if (tree.sym.kind == VAR || tree.sym.isStatic()) {
                    this.thisExposability = ALLOWED;
                }
                super.visitSelect(tree);
                JCTree sel = TreeInfo.skipParens(tree.selected);
                if (enforceThisDotInit &&
                        sel.hasTag(IDENT) &&
                        ((JCIdent)sel).name == names._this &&
                        tree.sym.kind == VAR) {
                    checkInit(tree.pos(), (VarSymbol)tree.sym);
                }
            } finally {
                 this.thisExposability = priorThisExposability;
=======
            super.visitSelect(tree);
            if (TreeInfo.isThisQualifier(tree.selected) &&
                tree.sym.kind == VAR) {
                checkInit(tree.pos(), (VarSymbol)tree.sym);
>>>>>>> 6ccb6093
            }
        }

        public void visitAssignop(JCAssignOp tree) {
            scanExpr(tree.lhs);
            scanExpr(tree.rhs);
            letInit(tree.lhs);
        }

        public void visitUnary(JCUnary tree) {
            switch (tree.getTag()) {
            case NOT:
                scanCond(tree.arg);
                final Bits t = new Bits(initsWhenFalse);
                initsWhenFalse.assign(initsWhenTrue);
                initsWhenTrue.assign(t);
                t.assign(uninitsWhenFalse);
                uninitsWhenFalse.assign(uninitsWhenTrue);
                uninitsWhenTrue.assign(t);
                break;
            case PREINC: case POSTINC:
            case PREDEC: case POSTDEC:
                scanExpr(tree.arg);
                letInit(tree.arg);
                break;
            default:
                scanExpr(tree.arg);
            }
        }

        public void visitBinary(JCBinary tree) {
            switch (tree.getTag()) {
            case AND:
                scanCond(tree.lhs);
                final Bits initsWhenFalseLeft = new Bits(initsWhenFalse);
                final Bits uninitsWhenFalseLeft = new Bits(uninitsWhenFalse);
                inits.assign(initsWhenTrue);
                uninits.assign(uninitsWhenTrue);
                scanCond(tree.rhs);
                initsWhenFalse.andSet(initsWhenFalseLeft);
                uninitsWhenFalse.andSet(uninitsWhenFalseLeft);
                break;
            case OR:
                scanCond(tree.lhs);
                final Bits initsWhenTrueLeft = new Bits(initsWhenTrue);
                final Bits uninitsWhenTrueLeft = new Bits(uninitsWhenTrue);
                inits.assign(initsWhenFalse);
                uninits.assign(uninitsWhenFalse);
                scanCond(tree.rhs);
                initsWhenTrue.andSet(initsWhenTrueLeft);
                uninitsWhenTrue.andSet(uninitsWhenTrueLeft);
                break;
            default:
                scanExpr(tree.lhs);
                scanExpr(tree.rhs);
            }
        }

        public void visitIdent(JCIdent tree) {
            if (tree.sym.kind == VAR) {
                checkInit(tree.pos(), (VarSymbol)tree.sym);
                referenced(tree.sym);
            }
            if (tree.name == names._this) {
                checkEmbryonicThisExposure(tree);
            }
        }

        void referenced(Symbol sym) {
            unrefdResources.remove(sym);
        }

        public void visitAnnotatedType(JCAnnotatedType tree) {
            // annotations don't get scanned
            tree.underlyingType.accept(this);
        }

        public void visitModuleDef(JCModuleDecl tree) {
            // Do nothing for modules
        }

    /**************************************************************************
     * main method
     *************************************************************************/

        /** Perform definite assignment/unassignment analysis on a tree.
         */
        public void analyzeTree(Env<?> env) {
            analyzeTree(env, env.tree);
         }

        public void analyzeTree(Env<?> env, JCTree tree) {
            try {
                startPos = tree.pos().getStartPosition();

                if (vardecls == null)
                    vardecls = new JCVariableDecl[32];
                else
                    for (int i=0; i<vardecls.length; i++)
                        vardecls[i] = null;
                firstadr = 0;
                nextadr = 0;
                pendingExits = new ListBuffer<>();
                this.classDef = null;
                unrefdResources = WriteableScope.create(env.enclClass.sym);
                scan(tree);
            } finally {
                // note that recursive invocations of this method fail hard
                startPos = -1;
                resetBits(inits, uninits, uninitsTry, initsWhenTrue,
                        initsWhenFalse, uninitsWhenTrue, uninitsWhenFalse);
                if (vardecls != null) {
                    for (int i=0; i<vardecls.length; i++)
                        vardecls[i] = null;
                }
                firstadr = 0;
                nextadr = 0;
                pendingExits = null;
                this.classDef = null;
                unrefdResources = null;
            }
        }
    }

    /**
     * This pass implements the last step of the dataflow analysis, namely
     * the effectively-final analysis check. This checks that every local variable
     * reference from a lambda body/local inner class is either final or effectively final.
     * Additional this also checks that every variable that is used as an operand to
     * try-with-resources is final or effectively final.
     * As effectively final variables are marked as such during DA/DU, this pass must run after
     * AssignAnalyzer.
     */
    class CaptureAnalyzer extends BaseAnalyzer<BaseAnalyzer.PendingExit> {

        JCTree currentTree; //local class or lambda

        @Override
        void markDead() {
            //do nothing
        }

        @SuppressWarnings("fallthrough")
        void checkEffectivelyFinal(DiagnosticPosition pos, VarSymbol sym) {
            if (currentTree != null &&
                    sym.owner.kind == MTH &&
                    sym.pos < currentTree.getStartPosition()) {
                switch (currentTree.getTag()) {
                    case CLASSDEF:
                        if (!allowEffectivelyFinalInInnerClasses) {
                            if ((sym.flags() & FINAL) == 0) {
                                reportInnerClsNeedsFinalError(pos, sym);
                            }
                            break;
                        }
                    case LAMBDA:
                        if ((sym.flags() & (EFFECTIVELY_FINAL | FINAL)) == 0) {
                           reportEffectivelyFinalError(pos, sym);
                        }
                }
            }
        }

        @SuppressWarnings("fallthrough")
        void letInit(JCTree tree) {
            tree = TreeInfo.skipParens(tree);
            if (tree.hasTag(IDENT) || tree.hasTag(SELECT)) {
                Symbol sym = TreeInfo.symbol(tree);
                if (currentTree != null &&
                        sym.kind == VAR &&
                        sym.owner.kind == MTH &&
                        ((VarSymbol)sym).pos < currentTree.getStartPosition()) {
                    switch (currentTree.getTag()) {
                        case CLASSDEF:
                            if (!allowEffectivelyFinalInInnerClasses) {
                                reportInnerClsNeedsFinalError(tree, sym);
                                break;
                            }
                        case LAMBDA:
                            reportEffectivelyFinalError(tree, sym);
                    }
                }
            }
        }

        void reportEffectivelyFinalError(DiagnosticPosition pos, Symbol sym) {
            String subKey = currentTree.hasTag(LAMBDA) ?
                  "lambda"  : "inner.cls";
            log.error(pos, Errors.CantRefNonEffectivelyFinalVar(sym, diags.fragment(subKey)));
        }

        void reportInnerClsNeedsFinalError(DiagnosticPosition pos, Symbol sym) {
            log.error(pos,
                      Errors.LocalVarAccessedFromIclsNeedsFinal(sym));
        }

    /*************************************************************************
     * Visitor methods for statements and definitions
     *************************************************************************/

        /* ------------ Visitor methods for various sorts of trees -------------*/

        public void visitClassDef(JCClassDecl tree) {
            JCTree prevTree = currentTree;
            try {
                currentTree = tree.sym.isLocal() ? tree : null;
                super.visitClassDef(tree);
            } finally {
                currentTree = prevTree;
            }
        }

        @Override
        public void visitLambda(JCLambda tree) {
            JCTree prevTree = currentTree;
            try {
                currentTree = tree;
                super.visitLambda(tree);
            } finally {
                currentTree = prevTree;
            }
        }

        @Override
        public void visitIdent(JCIdent tree) {
            if (tree.sym.kind == VAR) {
                checkEffectivelyFinal(tree, (VarSymbol)tree.sym);
            }
        }

        public void visitAssign(JCAssign tree) {
            JCTree lhs = TreeInfo.skipParens(tree.lhs);
            if (!(lhs instanceof JCIdent)) {
                scan(lhs);
            }
            scan(tree.rhs);
            letInit(lhs);
        }

        public void visitAssignop(JCAssignOp tree) {
            scan(tree.lhs);
            scan(tree.rhs);
            letInit(tree.lhs);
        }

        public void visitUnary(JCUnary tree) {
            switch (tree.getTag()) {
                case PREINC: case POSTINC:
                case PREDEC: case POSTDEC:
                    scan(tree.arg);
                    letInit(tree.arg);
                    break;
                default:
                    scan(tree.arg);
            }
        }

        public void visitTry(JCTry tree) {
            for (JCTree resource : tree.resources) {
                if (!resource.hasTag(VARDEF)) {
                    Symbol var = TreeInfo.symbol(resource);
                    if (var != null && (var.flags() & (FINAL | EFFECTIVELY_FINAL)) == 0) {
                        log.error(resource.pos(), Errors.TryWithResourcesExprEffectivelyFinalVar(var));
                    }
                }
            }
            super.visitTry(tree);
        }

        public void visitModuleDef(JCModuleDecl tree) {
            // Do nothing for modules
        }

    /**************************************************************************
     * main method
     *************************************************************************/

        /** Perform definite assignment/unassignment analysis on a tree.
         */
        public void analyzeTree(Env<AttrContext> env, TreeMaker make) {
            analyzeTree(env, env.tree, make);
        }
        public void analyzeTree(Env<AttrContext> env, JCTree tree, TreeMaker make) {
            try {
                attrEnv = env;
                Flow.this.make = make;
                pendingExits = new ListBuffer<>();
                scan(tree);
            } finally {
                pendingExits = null;
                Flow.this.make = null;
            }
        }
    }
}<|MERGE_RESOLUTION|>--- conflicted
+++ resolved
@@ -2451,7 +2451,6 @@
         // check fields accessed through this.<field> are definitely
         // assigned before reading their value
         public void visitSelect(JCFieldAccess tree) {
-<<<<<<< HEAD
             ThisExposability priorThisExposability = this.thisExposability;
             try {
                 if (tree.name == names._this && classDef != null && tree.sym.owner == classDef.sym) {
@@ -2460,21 +2459,12 @@
                     this.thisExposability = ALLOWED;
                 }
                 super.visitSelect(tree);
-                JCTree sel = TreeInfo.skipParens(tree.selected);
-                if (enforceThisDotInit &&
-                        sel.hasTag(IDENT) &&
-                        ((JCIdent)sel).name == names._this &&
-                        tree.sym.kind == VAR) {
+            if (TreeInfo.isThisQualifier(tree.selected) &&
+                tree.sym.kind == VAR) {
                     checkInit(tree.pos(), (VarSymbol)tree.sym);
                 }
             } finally {
                  this.thisExposability = priorThisExposability;
-=======
-            super.visitSelect(tree);
-            if (TreeInfo.isThisQualifier(tree.selected) &&
-                tree.sym.kind == VAR) {
-                checkInit(tree.pos(), (VarSymbol)tree.sym);
->>>>>>> 6ccb6093
             }
         }
 
