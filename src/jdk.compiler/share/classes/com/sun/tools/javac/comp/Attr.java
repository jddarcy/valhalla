/*
 * Copyright (c) 1999, 2023, Oracle and/or its affiliates. All rights reserved.
 * DO NOT ALTER OR REMOVE COPYRIGHT NOTICES OR THIS FILE HEADER.
 *
 * This code is free software; you can redistribute it and/or modify it
 * under the terms of the GNU General Public License version 2 only, as
 * published by the Free Software Foundation.  Oracle designates this
 * particular file as subject to the "Classpath" exception as provided
 * by Oracle in the LICENSE file that accompanied this code.
 *
 * This code is distributed in the hope that it will be useful, but WITHOUT
 * ANY WARRANTY; without even the implied warranty of MERCHANTABILITY or
 * FITNESS FOR A PARTICULAR PURPOSE.  See the GNU General Public License
 * version 2 for more details (a copy is included in the LICENSE file that
 * accompanied this code).
 *
 * You should have received a copy of the GNU General Public License version
 * 2 along with this work; if not, write to the Free Software Foundation,
 * Inc., 51 Franklin St, Fifth Floor, Boston, MA 02110-1301 USA.
 *
 * Please contact Oracle, 500 Oracle Parkway, Redwood Shores, CA 94065 USA
 * or visit www.oracle.com if you need additional information or have any
 * questions.
 */

package com.sun.tools.javac.comp;

import java.util.*;
import java.util.function.BiConsumer;
import java.util.function.Consumer;
import java.util.stream.Stream;

import javax.lang.model.element.ElementKind;
import javax.tools.JavaFileObject;

import com.sun.source.tree.CaseTree;
import com.sun.source.tree.IdentifierTree;
import com.sun.source.tree.MemberReferenceTree.ReferenceMode;
import com.sun.source.tree.MemberSelectTree;
import com.sun.source.tree.TreeVisitor;
import com.sun.source.util.SimpleTreeVisitor;
import com.sun.tools.javac.code.*;
import com.sun.tools.javac.code.Lint.LintCategory;
import com.sun.tools.javac.code.Scope.WriteableScope;
import com.sun.tools.javac.code.Source.Feature;
import com.sun.tools.javac.code.Symbol.*;
import com.sun.tools.javac.code.Type.*;
import com.sun.tools.javac.code.Type.ClassType.Flavor;
import com.sun.tools.javac.code.Types.FunctionDescriptorLookupError;
import com.sun.tools.javac.comp.ArgumentAttr.LocalCacheContext;
import com.sun.tools.javac.comp.Check.CheckContext;
import com.sun.tools.javac.comp.DeferredAttr.AttrMode;
import com.sun.tools.javac.comp.MatchBindingsComputer.MatchBindings;
import com.sun.tools.javac.jvm.*;

import static com.sun.tools.javac.resources.CompilerProperties.Fragments.Diamond;
import static com.sun.tools.javac.resources.CompilerProperties.Fragments.DiamondInvalidArg;
import static com.sun.tools.javac.resources.CompilerProperties.Fragments.DiamondInvalidArgs;

import com.sun.tools.javac.resources.CompilerProperties.Errors;
import com.sun.tools.javac.resources.CompilerProperties.Fragments;
import com.sun.tools.javac.resources.CompilerProperties.Warnings;
import com.sun.tools.javac.tree.*;
import com.sun.tools.javac.tree.JCTree.*;
import com.sun.tools.javac.tree.JCTree.JCPolyExpression.*;
import com.sun.tools.javac.util.*;
import com.sun.tools.javac.util.DefinedBy.Api;
import com.sun.tools.javac.util.JCDiagnostic.DiagnosticPosition;
import com.sun.tools.javac.util.JCDiagnostic.Error;
import com.sun.tools.javac.util.JCDiagnostic.Fragment;
import com.sun.tools.javac.util.JCDiagnostic.Warning;
import com.sun.tools.javac.util.List;

import static com.sun.tools.javac.code.Flags.*;
import static com.sun.tools.javac.code.Flags.ANNOTATION;
import static com.sun.tools.javac.code.Flags.BLOCK;
import static com.sun.tools.javac.code.Kinds.*;
import static com.sun.tools.javac.code.Kinds.Kind.*;
import static com.sun.tools.javac.code.TypeTag.*;
import static com.sun.tools.javac.code.TypeTag.WILDCARD;
import static com.sun.tools.javac.tree.JCTree.Tag.*;
import com.sun.tools.javac.util.JCDiagnostic.DiagnosticFlag;

/** This is the main context-dependent analysis phase in GJC. It
 *  encompasses name resolution, type checking and constant folding as
 *  subtasks. Some subtasks involve auxiliary classes.
 *  @see Check
 *  @see Resolve
 *  @see ConstFold
 *  @see Infer
 *
 *  <p><b>This is NOT part of any supported API.
 *  If you write code that depends on this, you do so at your own risk.
 *  This code and its internal interfaces are subject to change or
 *  deletion without notice.</b>
 */
public class Attr extends JCTree.Visitor {
    protected static final Context.Key<Attr> attrKey = new Context.Key<>();

    final Names names;
    final Log log;
    final Symtab syms;
    final Resolve rs;
    final Operators operators;
    final Infer infer;
    final Analyzer analyzer;
    final DeferredAttr deferredAttr;
    final Check chk;
    final Flow flow;
    final MemberEnter memberEnter;
    final TypeEnter typeEnter;
    final TreeMaker make;
    final ConstFold cfolder;
    final Enter enter;
    final Target target;
    final Types types;
    final Preview preview;
    final JCDiagnostic.Factory diags;
    final TypeAnnotations typeAnnotations;
    final DeferredLintHandler deferredLintHandler;
    final TypeEnvs typeEnvs;
    final Dependencies dependencies;
    final Annotate annotate;
    final ArgumentAttr argumentAttr;
    final MatchBindingsComputer matchBindingsComputer;
    final AttrRecover attrRecover;

    public static Attr instance(Context context) {
        Attr instance = context.get(attrKey);
        if (instance == null)
            instance = new Attr(context);
        return instance;
    }

    @SuppressWarnings("this-escape")
    protected Attr(Context context) {
        context.put(attrKey, this);

        names = Names.instance(context);
        log = Log.instance(context);
        syms = Symtab.instance(context);
        rs = Resolve.instance(context);
        operators = Operators.instance(context);
        chk = Check.instance(context);
        flow = Flow.instance(context);
        memberEnter = MemberEnter.instance(context);
        typeEnter = TypeEnter.instance(context);
        make = TreeMaker.instance(context);
        enter = Enter.instance(context);
        infer = Infer.instance(context);
        analyzer = Analyzer.instance(context);
        deferredAttr = DeferredAttr.instance(context);
        cfolder = ConstFold.instance(context);
        target = Target.instance(context);
        types = Types.instance(context);
        preview = Preview.instance(context);
        diags = JCDiagnostic.Factory.instance(context);
        annotate = Annotate.instance(context);
        typeAnnotations = TypeAnnotations.instance(context);
        deferredLintHandler = DeferredLintHandler.instance(context);
        typeEnvs = TypeEnvs.instance(context);
        dependencies = Dependencies.instance(context);
        argumentAttr = ArgumentAttr.instance(context);
        matchBindingsComputer = MatchBindingsComputer.instance(context);
        attrRecover = AttrRecover.instance(context);

        Options options = Options.instance(context);

        Source source = Source.instance(context);
        allowPrimitiveClasses = Feature.PRIMITIVE_CLASSES.allowedInSource(source) && options.isSet("enablePrimitiveClasses");
        allowReifiableTypesInInstanceof = Feature.REIFIABLE_TYPES_INSTANCEOF.allowedInSource(source);
        allowRecords = Feature.RECORDS.allowedInSource(source);
        allowPatternSwitch = (preview.isEnabled() || !preview.isPreview(Feature.PATTERN_SWITCH)) &&
                             Feature.PATTERN_SWITCH.allowedInSource(source);
        allowUnconditionalPatternsInstanceOf =
                             Feature.UNCONDITIONAL_PATTERN_IN_INSTANCEOF.allowedInSource(source);
        sourceName = source.name;
        useBeforeDeclarationWarning = options.isSet("useBeforeDeclarationWarning");

        statInfo = new ResultInfo(KindSelector.NIL, Type.noType);
        varAssignmentInfo = new ResultInfo(KindSelector.ASG, Type.noType);
        unknownExprInfo = new ResultInfo(KindSelector.VAL, Type.noType);
        methodAttrInfo = new MethodAttrInfo();
        unknownTypeInfo = new ResultInfo(KindSelector.TYP, Type.noType);
        unknownTypeExprInfo = new ResultInfo(KindSelector.VAL_TYP, Type.noType);
        recoveryInfo = new RecoveryInfo(deferredAttr.emptyDeferredAttrContext);
    }

    /** Switch: allow primitive classes ?
     */
    boolean allowPrimitiveClasses;

    /** Switch: reifiable types in instanceof enabled?
     */
    boolean allowReifiableTypesInInstanceof;

    /** Are records allowed
     */
    private final boolean allowRecords;

    /** Are patterns in switch allowed
     */
    private final boolean allowPatternSwitch;

    /** Are unconditional patterns in instanceof allowed
     */
    private final boolean allowUnconditionalPatternsInstanceOf;

    /**
     * Switch: warn about use of variable before declaration?
     * RFE: 6425594
     */
    boolean useBeforeDeclarationWarning;

    /**
     * Switch: name of source level; used for error reporting.
     */
    String sourceName;

    /** Check kind and type of given tree against protokind and prototype.
     *  If check succeeds, store type in tree and return it.
     *  If check fails, store errType in tree and return it.
     *  No checks are performed if the prototype is a method type.
     *  It is not necessary in this case since we know that kind and type
     *  are correct.
     *
     *  @param tree     The tree whose kind and type is checked
     *  @param found    The computed type of the tree
     *  @param ownkind  The computed kind of the tree
     *  @param resultInfo  The expected result of the tree
     */
    Type check(final JCTree tree,
               final Type found,
               final KindSelector ownkind,
               final ResultInfo resultInfo) {
        InferenceContext inferenceContext = resultInfo.checkContext.inferenceContext();
        Type owntype;
        boolean shouldCheck = !found.hasTag(ERROR) &&
                !resultInfo.pt.hasTag(METHOD) &&
                !resultInfo.pt.hasTag(FORALL);
        if (shouldCheck && !ownkind.subset(resultInfo.pkind)) {
            log.error(tree.pos(),
                      Errors.UnexpectedType(resultInfo.pkind.kindNames(),
                                            ownkind.kindNames()));
            owntype = types.createErrorType(found);
        } else if (inferenceContext.free(found)) {
            //delay the check if there are inference variables in the found type
            //this means we are dealing with a partially inferred poly expression
            owntype = shouldCheck ? resultInfo.pt : found;
            if (resultInfo.checkMode.installPostInferenceHook()) {
                inferenceContext.addFreeTypeListener(List.of(found),
                        instantiatedContext -> {
                            ResultInfo pendingResult =
                                    resultInfo.dup(inferenceContext.asInstType(resultInfo.pt));
                            check(tree, inferenceContext.asInstType(found), ownkind, pendingResult);
                        });
            }
        } else {
            owntype = shouldCheck ?
            resultInfo.check(tree, found) :
            found;
        }
        if (resultInfo.checkMode.updateTreeType()) {
            tree.type = owntype;
        }
        return owntype;
    }

    /** Is given blank final variable assignable, i.e. in a scope where it
     *  may be assigned to even though it is final?
     *  @param v      The blank final variable.
     *  @param env    The current environment.
     */
    boolean isAssignableAsBlankFinal(VarSymbol v, Env<AttrContext> env) {
        Symbol owner = env.info.scope.owner;
           // owner refers to the innermost variable, method or
           // initializer block declaration at this point.
        boolean isAssignable =
            v.owner == owner
            ||
            ((names.isInitOrVNew(owner.name) ||    // i.e. we are in a constructor
              owner.kind == VAR ||           // i.e. we are in a variable initializer
              (owner.flags() & BLOCK) != 0)  // i.e. we are in an initializer block
             &&
             v.owner == owner.owner
             &&
             ((v.flags() & STATIC) != 0) == Resolve.isStatic(env));
        boolean insideCompactConstructor = env.enclMethod != null && TreeInfo.isCompactConstructor(env.enclMethod);
        return isAssignable & !insideCompactConstructor;
    }

    /** Check that variable can be assigned to.
     *  @param pos    The current source code position.
     *  @param v      The assigned variable
     *  @param base   If the variable is referred to in a Select, the part
     *                to the left of the `.', null otherwise.
     *  @param env    The current environment.
     */
    void checkAssignable(DiagnosticPosition pos, VarSymbol v, JCTree base, Env<AttrContext> env) {
        if (v.name == names._this) {
            log.error(pos, Errors.CantAssignValToThis);
        } else if ((v.flags() & FINAL) != 0 &&
            ((v.flags() & HASINIT) != 0
             ||
             !((base == null ||
               TreeInfo.isThisQualifier(base)) &&
               isAssignableAsBlankFinal(v, env)))) {
            if (v.isResourceVariable()) { //TWR resource
                log.error(pos, Errors.TryResourceMayNotBeAssigned(v));
            } else {
                log.error(pos, Errors.CantAssignValToVar(Flags.toSource(v.flags() & (STATIC | FINAL)), v));
            }
        }
    }

    /** Does tree represent a static reference to an identifier?
     *  It is assumed that tree is either a SELECT or an IDENT.
     *  We have to weed out selects from non-type names here.
     *  @param tree    The candidate tree.
     */
    boolean isStaticReference(JCTree tree) {
        if (tree.hasTag(SELECT)) {
            Symbol lsym = TreeInfo.symbol(((JCFieldAccess) tree).selected);
            if (lsym == null || lsym.kind != TYP) {
                return false;
            }
        }
        return true;
    }

    /** Is this symbol a type?
     */
    static boolean isType(Symbol sym) {
        return sym != null && sym.kind == TYP;
    }

    /** The current `this' symbol.
     *  @param env    The current environment.
     */
    Symbol thisSym(DiagnosticPosition pos, Env<AttrContext> env) {
        return rs.resolveSelf(pos, env, env.enclClass.sym, names._this);
    }

    /** Attribute a parsed identifier.
     * @param tree Parsed identifier name
     * @param topLevel The toplevel to use
     */
    public Symbol attribIdent(JCTree tree, JCCompilationUnit topLevel) {
        Env<AttrContext> localEnv = enter.topLevelEnv(topLevel);
        localEnv.enclClass = make.ClassDef(make.Modifiers(0),
                                           syms.errSymbol.name,
                                           null, null, null, null);
        localEnv.enclClass.sym = syms.errSymbol;
        return attribIdent(tree, localEnv);
    }

    /** Attribute a parsed identifier.
     * @param tree Parsed identifier name
     * @param env The env to use
     */
    public Symbol attribIdent(JCTree tree, Env<AttrContext> env) {
        return tree.accept(identAttributer, env);
    }
    // where
        private TreeVisitor<Symbol,Env<AttrContext>> identAttributer = new IdentAttributer();
        private class IdentAttributer extends SimpleTreeVisitor<Symbol,Env<AttrContext>> {
            @Override @DefinedBy(Api.COMPILER_TREE)
            public Symbol visitMemberSelect(MemberSelectTree node, Env<AttrContext> env) {
                Symbol site = visit(node.getExpression(), env);
                if (site.kind == ERR || site.kind == ABSENT_TYP || site.kind == HIDDEN)
                    return site;
                Name name = (Name)node.getIdentifier();
                if (site.kind == PCK) {
                    env.toplevel.packge = (PackageSymbol)site;
                    return rs.findIdentInPackage(null, env, (TypeSymbol)site, name,
                            KindSelector.TYP_PCK);
                } else {
                    env.enclClass.sym = (ClassSymbol)site;
                    return rs.findMemberType(env, site.asType(), name, (TypeSymbol)site);
                }
            }

            @Override @DefinedBy(Api.COMPILER_TREE)
            public Symbol visitIdentifier(IdentifierTree node, Env<AttrContext> env) {
                return rs.findIdent(null, env, (Name)node.getName(), KindSelector.TYP_PCK);
            }
        }

    public Type coerce(Type etype, Type ttype) {
        return cfolder.coerce(etype, ttype);
    }

    public Type attribType(JCTree node, TypeSymbol sym) {
        Env<AttrContext> env = typeEnvs.get(sym);
        Env<AttrContext> localEnv = env.dup(node, env.info.dup());
        return attribTree(node, localEnv, unknownTypeInfo);
    }

    public Type attribImportQualifier(JCImport tree, Env<AttrContext> env) {
        // Attribute qualifying package or class.
        JCFieldAccess s = tree.qualid;
        return attribTree(s.selected, env,
                          new ResultInfo(tree.staticImport ?
                                         KindSelector.TYP : KindSelector.TYP_PCK,
                       Type.noType));
    }

    public Env<AttrContext> attribExprToTree(JCTree expr, Env<AttrContext> env, JCTree tree) {
        return attribToTree(expr, env, tree, unknownExprInfo);
    }

    public Env<AttrContext> attribStatToTree(JCTree stmt, Env<AttrContext> env, JCTree tree) {
        return attribToTree(stmt, env, tree, statInfo);
    }

    private Env<AttrContext> attribToTree(JCTree root, Env<AttrContext> env, JCTree tree, ResultInfo resultInfo) {
        breakTree = tree;
        JavaFileObject prev = log.useSource(env.toplevel.sourcefile);
        try {
            deferredAttr.attribSpeculative(root, env, resultInfo,
                    null, DeferredAttr.AttributionMode.ATTRIB_TO_TREE,
                    argumentAttr.withLocalCacheContext());
            attrRecover.doRecovery();
        } catch (BreakAttr b) {
            return b.env;
        } catch (AssertionError ae) {
            if (ae.getCause() instanceof BreakAttr breakAttr) {
                return breakAttr.env;
            } else {
                throw ae;
            }
        } finally {
            breakTree = null;
            log.useSource(prev);
        }
        return env;
    }

    private JCTree breakTree = null;

    private static class BreakAttr extends RuntimeException {
        static final long serialVersionUID = -6924771130405446405L;
        private transient Env<AttrContext> env;
        private BreakAttr(Env<AttrContext> env) {
            this.env = env;
        }
    }

    /**
     * Mode controlling behavior of Attr.Check
     */
    enum CheckMode {

        NORMAL,

        /**
         * Mode signalling 'fake check' - skip tree update. A side-effect of this mode is
         * that the captured var cache in {@code InferenceContext} will be used in read-only
         * mode when performing inference checks.
         */
        NO_TREE_UPDATE {
            @Override
            public boolean updateTreeType() {
                return false;
            }
        },
        /**
         * Mode signalling that caller will manage free types in tree decorations.
         */
        NO_INFERENCE_HOOK {
            @Override
            public boolean installPostInferenceHook() {
                return false;
            }
        };

        public boolean updateTreeType() {
            return true;
        }
        public boolean installPostInferenceHook() {
            return true;
        }
    }


    class ResultInfo {
        final KindSelector pkind;
        final Type pt;
        final CheckContext checkContext;
        final CheckMode checkMode;

        ResultInfo(KindSelector pkind, Type pt) {
            this(pkind, pt, chk.basicHandler, CheckMode.NORMAL);
        }

        ResultInfo(KindSelector pkind, Type pt, CheckMode checkMode) {
            this(pkind, pt, chk.basicHandler, checkMode);
        }

        protected ResultInfo(KindSelector pkind,
                             Type pt, CheckContext checkContext) {
            this(pkind, pt, checkContext, CheckMode.NORMAL);
        }

        protected ResultInfo(KindSelector pkind,
                             Type pt, CheckContext checkContext, CheckMode checkMode) {
            this.pkind = pkind;
            this.pt = pt;
            this.checkContext = checkContext;
            this.checkMode = checkMode;
        }

        /**
         * Should {@link Attr#attribTree} use the {@code ArgumentAttr} visitor instead of this one?
         * @param tree The tree to be type-checked.
         * @return true if {@code ArgumentAttr} should be used.
         */
        protected boolean needsArgumentAttr(JCTree tree) { return false; }

        protected Type check(final DiagnosticPosition pos, final Type found) {
            return chk.checkType(pos, found, pt, checkContext);
        }

        protected ResultInfo dup(Type newPt) {
            return new ResultInfo(pkind, newPt, checkContext, checkMode);
        }

        protected ResultInfo dup(CheckContext newContext) {
            return new ResultInfo(pkind, pt, newContext, checkMode);
        }

        protected ResultInfo dup(Type newPt, CheckContext newContext) {
            return new ResultInfo(pkind, newPt, newContext, checkMode);
        }

        protected ResultInfo dup(Type newPt, CheckContext newContext, CheckMode newMode) {
            return new ResultInfo(pkind, newPt, newContext, newMode);
        }

        protected ResultInfo dup(CheckMode newMode) {
            return new ResultInfo(pkind, pt, checkContext, newMode);
        }

        @Override
        public String toString() {
            if (pt != null) {
                return pt.toString();
            } else {
                return "";
            }
        }
    }

    class MethodAttrInfo extends ResultInfo {
        public MethodAttrInfo() {
            this(chk.basicHandler);
        }

        public MethodAttrInfo(CheckContext checkContext) {
            super(KindSelector.VAL, Infer.anyPoly, checkContext);
        }

        @Override
        protected boolean needsArgumentAttr(JCTree tree) {
            return true;
        }

        protected ResultInfo dup(Type newPt) {
            throw new IllegalStateException();
        }

        protected ResultInfo dup(CheckContext newContext) {
            return new MethodAttrInfo(newContext);
        }

        protected ResultInfo dup(Type newPt, CheckContext newContext) {
            throw new IllegalStateException();
        }

        protected ResultInfo dup(Type newPt, CheckContext newContext, CheckMode newMode) {
            throw new IllegalStateException();
        }

        protected ResultInfo dup(CheckMode newMode) {
            throw new IllegalStateException();
        }
    }

    class RecoveryInfo extends ResultInfo {

        public RecoveryInfo(final DeferredAttr.DeferredAttrContext deferredAttrContext) {
            this(deferredAttrContext, Type.recoveryType);
        }

        public RecoveryInfo(final DeferredAttr.DeferredAttrContext deferredAttrContext, Type pt) {
            super(KindSelector.VAL, pt, new Check.NestedCheckContext(chk.basicHandler) {
                @Override
                public DeferredAttr.DeferredAttrContext deferredAttrContext() {
                    return deferredAttrContext;
                }
                @Override
                public boolean compatible(Type found, Type req, Warner warn) {
                    return true;
                }
                @Override
                public void report(DiagnosticPosition pos, JCDiagnostic details) {
                    boolean needsReport = pt == Type.recoveryType ||
                            (details.getDiagnosticPosition() != null &&
                            details.getDiagnosticPosition().getTree().hasTag(LAMBDA));
                    if (needsReport) {
                        chk.basicHandler.report(pos, details);
                    }
                }
            });
        }
    }

    final ResultInfo statInfo;
    final ResultInfo varAssignmentInfo;
    final ResultInfo methodAttrInfo;
    final ResultInfo unknownExprInfo;
    final ResultInfo unknownTypeInfo;
    final ResultInfo unknownTypeExprInfo;
    final ResultInfo recoveryInfo;

    Type pt() {
        return resultInfo.pt;
    }

    KindSelector pkind() {
        return resultInfo.pkind;
    }

/* ************************************************************************
 * Visitor methods
 *************************************************************************/

    /** Visitor argument: the current environment.
     */
    Env<AttrContext> env;

    /** Visitor argument: the currently expected attribution result.
     */
    ResultInfo resultInfo;

    /** Visitor result: the computed type.
     */
    Type result;

    MatchBindings matchBindings = MatchBindingsComputer.EMPTY;

    /** Visitor method: attribute a tree, catching any completion failure
     *  exceptions. Return the tree's type.
     *
     *  @param tree    The tree to be visited.
     *  @param env     The environment visitor argument.
     *  @param resultInfo   The result info visitor argument.
     */
    Type attribTree(JCTree tree, Env<AttrContext> env, ResultInfo resultInfo) {
        Env<AttrContext> prevEnv = this.env;
        ResultInfo prevResult = this.resultInfo;
        try {
            this.env = env;
            this.resultInfo = resultInfo;
            if (resultInfo.needsArgumentAttr(tree)) {
                result = argumentAttr.attribArg(tree, env);
            } else {
                tree.accept(this);
            }
            matchBindings = matchBindingsComputer.finishBindings(tree,
                                                                 matchBindings);
            if (tree == breakTree &&
                    resultInfo.checkContext.deferredAttrContext().mode == AttrMode.CHECK) {
                breakTreeFound(copyEnv(env));
            }
            return result;
        } catch (CompletionFailure ex) {
            tree.type = syms.errType;
            return chk.completionError(tree.pos(), ex);
        } finally {
            this.env = prevEnv;
            this.resultInfo = prevResult;
        }
    }

    protected void breakTreeFound(Env<AttrContext> env) {
        throw new BreakAttr(env);
    }

    Env<AttrContext> copyEnv(Env<AttrContext> env) {
        Env<AttrContext> newEnv =
                env.dup(env.tree, env.info.dup(copyScope(env.info.scope)));
        if (newEnv.outer != null) {
            newEnv.outer = copyEnv(newEnv.outer);
        }
        return newEnv;
    }

    WriteableScope copyScope(WriteableScope sc) {
        WriteableScope newScope = WriteableScope.create(sc.owner);
        List<Symbol> elemsList = List.nil();
        for (Symbol sym : sc.getSymbols()) {
            elemsList = elemsList.prepend(sym);
        }
        for (Symbol s : elemsList) {
            newScope.enter(s);
        }
        return newScope;
    }

    /** Derived visitor method: attribute an expression tree.
     */
    public Type attribExpr(JCTree tree, Env<AttrContext> env, Type pt) {
        return attribTree(tree, env, new ResultInfo(KindSelector.VAL, !pt.hasTag(ERROR) ? pt : Type.noType));
    }

    /** Derived visitor method: attribute an expression tree with
     *  no constraints on the computed type.
     */
    public Type attribExpr(JCTree tree, Env<AttrContext> env) {
        return attribTree(tree, env, unknownExprInfo);
    }

    /** Derived visitor method: attribute a type tree.
     */
    public Type attribType(JCTree tree, Env<AttrContext> env) {
        Type result = attribType(tree, env, Type.noType);
        return result;
    }

    /** Derived visitor method: attribute a type tree.
     */
    Type attribType(JCTree tree, Env<AttrContext> env, Type pt) {
        Type result = attribTree(tree, env, new ResultInfo(KindSelector.TYP, pt));
        return result;
    }

    /** Derived visitor method: attribute a statement or definition tree.
     */
    public Type attribStat(JCTree tree, Env<AttrContext> env) {
        Env<AttrContext> analyzeEnv = analyzer.copyEnvIfNeeded(tree, env);
        Type result = attribTree(tree, env, statInfo);
        analyzer.analyzeIfNeeded(tree, analyzeEnv);
        attrRecover.doRecovery();
        return result;
    }

    /** Attribute a list of expressions, returning a list of types.
     */
    List<Type> attribExprs(List<JCExpression> trees, Env<AttrContext> env, Type pt) {
        ListBuffer<Type> ts = new ListBuffer<>();
        for (List<JCExpression> l = trees; l.nonEmpty(); l = l.tail)
            ts.append(attribExpr(l.head, env, pt));
        return ts.toList();
    }

    /** Attribute a list of statements, returning nothing.
     */
    <T extends JCTree> void attribStats(List<T> trees, Env<AttrContext> env) {
        for (List<T> l = trees; l.nonEmpty(); l = l.tail)
            attribStat(l.head, env);
    }

    /** Attribute the arguments in a method call, returning the method kind.
     */
    KindSelector attribArgs(KindSelector initialKind, List<JCExpression> trees, Env<AttrContext> env, ListBuffer<Type> argtypes) {
        KindSelector kind = initialKind;
        for (JCExpression arg : trees) {
            Type argtype = chk.checkNonVoid(arg, attribTree(arg, env, methodAttrInfo));
            if (argtype.hasTag(DEFERRED)) {
                kind = KindSelector.of(KindSelector.POLY, kind);
            }
            argtypes.append(argtype);
        }
        return kind;
    }

    /** Attribute a type argument list, returning a list of types.
     *  Caller is responsible for calling checkRefTypes.
     */
    List<Type> attribAnyTypes(List<JCExpression> trees, Env<AttrContext> env) {
        ListBuffer<Type> argtypes = new ListBuffer<>();
        for (List<JCExpression> l = trees; l.nonEmpty(); l = l.tail)
            argtypes.append(attribType(l.head, env));
        return argtypes.toList();
    }

    /** Attribute a type argument list, returning a list of types.
     *  Check that all the types are references.
     */
    List<Type> attribTypes(List<JCExpression> trees, Env<AttrContext> env) {
        List<Type> types = attribAnyTypes(trees, env);
        return chk.checkRefTypes(trees, types);
    }

    /**
     * Attribute type variables (of generic classes or methods).
     * Compound types are attributed later in attribBounds.
     * @param typarams the type variables to enter
     * @param env      the current environment
     */
    void attribTypeVariables(List<JCTypeParameter> typarams, Env<AttrContext> env, boolean checkCyclic) {
        for (JCTypeParameter tvar : typarams) {
            TypeVar a = (TypeVar)tvar.type;
            a.tsym.flags_field |= UNATTRIBUTED;
            a.setUpperBound(Type.noType);
            if (!tvar.bounds.isEmpty()) {
                List<Type> bounds = List.of(chk.checkRefType(tvar.bounds.head, attribType(tvar.bounds.head, env), false));
                for (JCExpression bound : tvar.bounds.tail)
                    bounds = bounds.prepend(chk.checkRefType(bound, attribType(bound, env), false));
                types.setBounds(a, bounds.reverse());
            } else {
                // if no bounds are given, assume a single bound of
                // java.lang.Object.
                types.setBounds(a, List.of(syms.objectType));
            }
            a.tsym.flags_field &= ~UNATTRIBUTED;
        }
        if (checkCyclic) {
            for (JCTypeParameter tvar : typarams) {
                chk.checkNonCyclic(tvar.pos(), (TypeVar)tvar.type);
            }
        }
    }

    /**
     * Attribute the type references in a list of annotations.
     */
    void attribAnnotationTypes(List<JCAnnotation> annotations,
                               Env<AttrContext> env) {
        for (List<JCAnnotation> al = annotations; al.nonEmpty(); al = al.tail) {
            JCAnnotation a = al.head;
            attribType(a.annotationType, env);
        }
    }

    /**
     * Attribute a "lazy constant value".
     *  @param env         The env for the const value
     *  @param variable    The initializer for the const value
     *  @param type        The expected type, or null
     *  @see VarSymbol#setLazyConstValue
     */
    public Object attribLazyConstantValue(Env<AttrContext> env,
                                      JCVariableDecl variable,
                                      Type type) {

        DiagnosticPosition prevLintPos
                = deferredLintHandler.setPos(variable.pos());

        final JavaFileObject prevSource = log.useSource(env.toplevel.sourcefile);
        try {
            Type itype = attribExpr(variable.init, env, type);
            if (variable.isImplicitlyTyped()) {
                //fixup local variable type
                type = variable.type = variable.sym.type = chk.checkLocalVarType(variable, itype, variable.name);
            }
            if (itype.constValue() != null) {
                return coerce(itype, type).constValue();
            } else {
                return null;
            }
        } finally {
            log.useSource(prevSource);
            deferredLintHandler.setPos(prevLintPos);
        }
    }

    /** Attribute type reference in an `extends' or `implements' clause.
     *  Supertypes of anonymous inner classes are usually already attributed.
     *
     *  @param tree              The tree making up the type reference.
     *  @param env               The environment current at the reference.
     *  @param classExpected     true if only a class is expected here.
     *  @param interfaceExpected true if only an interface is expected here.
     */
    Type attribBase(JCTree tree,
                    Env<AttrContext> env,
                    boolean classExpected,
                    boolean interfaceExpected,
                    boolean checkExtensible) {
        Type t = tree.type != null ?
            tree.type :
            attribType(tree, env);
        try {
            return checkBase(t, tree, env, classExpected, interfaceExpected, checkExtensible);
        } catch (CompletionFailure ex) {
            chk.completionError(tree.pos(), ex);
            return t;
        }
    }
    Type checkBase(Type t,
                   JCTree tree,
                   Env<AttrContext> env,
                   boolean classExpected,
                   boolean interfaceExpected,
                   boolean checkExtensible) {
        final DiagnosticPosition pos = tree.hasTag(TYPEAPPLY) ?
                (((JCTypeApply) tree).clazz).pos() : tree.pos();
        if (t.tsym.isAnonymous()) {
            log.error(pos, Errors.CantInheritFromAnon);
            return types.createErrorType(t);
        }
        if (t.isErroneous())
            return t;
        if (t.hasTag(TYPEVAR) && !classExpected && !interfaceExpected) {
            // check that type variable is already visible
            if (t.getUpperBound() == null) {
                log.error(pos, Errors.IllegalForwardRef);
                return types.createErrorType(t);
            }
        } else {
            t = chk.checkClassType(pos, t, checkExtensible);
        }
        if (interfaceExpected && (t.tsym.flags() & INTERFACE) == 0) {
            log.error(pos, Errors.IntfExpectedHere);
            // return errType is necessary since otherwise there might
            // be undetected cycles which cause attribution to loop
            return types.createErrorType(t);
        } else if (checkExtensible &&
                   classExpected &&
                   (t.tsym.flags() & INTERFACE) != 0) {
            log.error(pos, Errors.NoIntfExpectedHere);
            return types.createErrorType(t);
        }
        if (checkExtensible &&
            ((t.tsym.flags() & FINAL) != 0)) {
            log.error(pos,
                      Errors.CantInheritFromFinal(t.tsym));
        }
        chk.checkNonCyclic(pos, t);
        return t;
    }

    Type attribIdentAsEnumType(Env<AttrContext> env, JCIdent id) {
        Assert.check((env.enclClass.sym.flags() & ENUM) != 0);
        id.type = env.info.scope.owner.enclClass().type;
        id.sym = env.info.scope.owner.enclClass();
        return id.type;
    }

    public void visitClassDef(JCClassDecl tree) {
        Optional<ArgumentAttr.LocalCacheContext> localCacheContext =
                Optional.ofNullable(env.info.attributionMode.isSpeculative ?
                        argumentAttr.withLocalCacheContext() : null);
        try {
            // Local and anonymous classes have not been entered yet, so we need to
            // do it now.
            if (env.info.scope.owner.kind.matches(KindSelector.VAL_MTH)) {
                enter.classEnter(tree, env);
            } else {
                // If this class declaration is part of a class level annotation,
                // as in @MyAnno(new Object() {}) class MyClass {}, enter it in
                // order to simplify later steps and allow for sensible error
                // messages.
                if (env.tree.hasTag(NEWCLASS) && TreeInfo.isInAnnotation(env, tree))
                    enter.classEnter(tree, env);
            }

            ClassSymbol c = tree.sym;
            if (c == null) {
                // exit in case something drastic went wrong during enter.
                result = null;
            } else {
                // make sure class has been completed:
                c.complete();

                // If this class appears as an anonymous class
                // in a superclass constructor call
                // disable implicit outer instance from being passed.
                // (This would be an illegal access to "this before super").
                if (env.info.isSelfCall &&
                        env.tree.hasTag(NEWCLASS)) {
                    c.flags_field |= NOOUTERTHIS;
                }
                attribClass(tree.pos(), c);
                result = tree.type = c.type;
            }
        } finally {
            localCacheContext.ifPresent(LocalCacheContext::leave);
        }
    }

    public void visitMethodDef(JCMethodDecl tree) {
        MethodSymbol m = tree.sym;
        boolean isDefaultMethod = (m.flags() & DEFAULT) != 0;

        Lint lint = env.info.lint.augment(m);
        Lint prevLint = chk.setLint(lint);
        MethodSymbol prevMethod = chk.setMethod(m);
        try {
            deferredLintHandler.flush(tree.pos());
            chk.checkDeprecatedAnnotation(tree.pos(), m);


            // Create a new environment with local scope
            // for attributing the method.
            Env<AttrContext> localEnv = memberEnter.methodEnv(tree, env);
            localEnv.info.lint = lint;

            attribStats(tree.typarams, localEnv);

            // If we override any other methods, check that we do so properly.
            // JLS ???
            if (m.isStatic()) {
                chk.checkHideClashes(tree.pos(), env.enclClass.type, m);
            } else {
                chk.checkOverrideClashes(tree.pos(), env.enclClass.type, m);
            }
            chk.checkOverride(env, tree, m);

            if (isDefaultMethod && types.overridesObjectMethod(m.enclClass(), m)) {
                log.error(tree, Errors.DefaultOverridesObjectMember(m.name, Kinds.kindName(m.location()), m.location()));
            }

            // Enter all type parameters into the local method scope.
            for (List<JCTypeParameter> l = tree.typarams; l.nonEmpty(); l = l.tail)
                localEnv.info.scope.enterIfAbsent(l.head.type.tsym);

            ClassSymbol owner = env.enclClass.sym;
            if ((owner.flags() & ANNOTATION) != 0 &&
                    (tree.params.nonEmpty() ||
                    tree.recvparam != null))
                log.error(tree.params.nonEmpty() ?
                        tree.params.head.pos() :
                        tree.recvparam.pos(),
                        Errors.IntfAnnotationMembersCantHaveParams);

            // Attribute all value parameters.
            for (List<JCVariableDecl> l = tree.params; l.nonEmpty(); l = l.tail) {
                attribStat(l.head, localEnv);
            }

            chk.checkVarargsMethodDecl(localEnv, tree);

            // Check that type parameters are well-formed.
            chk.validate(tree.typarams, localEnv);

            // Check that result type is well-formed.
            if (tree.restype != null && !tree.restype.type.hasTag(VOID))
                chk.validate(tree.restype, localEnv);

            // Check that receiver type is well-formed.
            if (tree.recvparam != null) {
                // Use a new environment to check the receiver parameter.
                // Otherwise I get "might not have been initialized" errors.
                // Is there a better way?
                Env<AttrContext> newEnv = memberEnter.methodEnv(tree, env);
                attribType(tree.recvparam, newEnv);
                chk.validate(tree.recvparam, newEnv);
            }

            if (env.enclClass.sym.isRecord() && tree.sym.owner.kind == TYP) {
                // lets find if this method is an accessor
                Optional<? extends RecordComponent> recordComponent = env.enclClass.sym.getRecordComponents().stream()
                        .filter(rc -> rc.accessor == tree.sym && (rc.accessor.flags_field & GENERATED_MEMBER) == 0).findFirst();
                if (recordComponent.isPresent()) {
                    // the method is a user defined accessor lets check that everything is fine
                    if (!tree.sym.isPublic()) {
                        log.error(tree, Errors.InvalidAccessorMethodInRecord(env.enclClass.sym, Fragments.MethodMustBePublic));
                    }
                    if (!types.isSameType(tree.sym.type.getReturnType(), recordComponent.get().type)) {
                        log.error(tree, Errors.InvalidAccessorMethodInRecord(env.enclClass.sym,
                                Fragments.AccessorReturnTypeDoesntMatch(tree.sym, recordComponent.get())));
                    }
                    if (tree.sym.type.asMethodType().thrown != null && !tree.sym.type.asMethodType().thrown.isEmpty()) {
                        log.error(tree,
                                Errors.InvalidAccessorMethodInRecord(env.enclClass.sym, Fragments.AccessorMethodCantThrowException));
                    }
                    if (!tree.typarams.isEmpty()) {
                        log.error(tree,
                                Errors.InvalidAccessorMethodInRecord(env.enclClass.sym, Fragments.AccessorMethodMustNotBeGeneric));
                    }
                    if (tree.sym.isStatic()) {
                        log.error(tree,
                                Errors.InvalidAccessorMethodInRecord(env.enclClass.sym, Fragments.AccessorMethodMustNotBeStatic));
                    }
                }

                if (names.isInitOrVNew(tree.name)) {
                    // if this a constructor other than the canonical one
                    if ((tree.sym.flags_field & RECORD) == 0) {
                        JCMethodInvocation app = TreeInfo.firstConstructorCall(tree);
                        if (app == null ||
                                TreeInfo.name(app.meth) != names._this ||
                                !checkFirstConstructorStat(app, tree, false)) {
                            log.error(tree, Errors.FirstStatementMustBeCallToAnotherConstructor(env.enclClass.sym));
                        }
                    } else {
                        // but if it is the canonical:

                        /* if user generated, then it shouldn't:
                         *     - have an accessibility stricter than that of the record type
                         *     - explicitly invoke any other constructor
                         */
                        if ((tree.sym.flags_field & GENERATEDCONSTR) == 0) {
                            if (Check.protection(m.flags()) > Check.protection(env.enclClass.sym.flags())) {
                                log.error(tree,
                                        (env.enclClass.sym.flags() & AccessFlags) == 0 ?
                                            Errors.InvalidCanonicalConstructorInRecord(
                                                Fragments.Canonical,
                                                env.enclClass.sym.name,
                                                Fragments.CanonicalMustNotHaveStrongerAccess("package")
                                            ) :
                                            Errors.InvalidCanonicalConstructorInRecord(
                                                    Fragments.Canonical,
                                                    env.enclClass.sym.name,
                                                    Fragments.CanonicalMustNotHaveStrongerAccess(asFlagSet(env.enclClass.sym.flags() & AccessFlags))
                                            )
                                );
                            }

                            JCMethodInvocation app = TreeInfo.firstConstructorCall(tree);
                            if (app != null &&
                                    (TreeInfo.name(app.meth) == names._this ||
                                            TreeInfo.name(app.meth) == names._super) &&
                                    checkFirstConstructorStat(app, tree, false)) {
                                log.error(tree, Errors.InvalidCanonicalConstructorInRecord(
                                        Fragments.Canonical, env.enclClass.sym.name,
                                        Fragments.CanonicalMustNotContainExplicitConstructorInvocation));
                            }
                        }

                        // also we want to check that no type variables have been defined
                        if (!tree.typarams.isEmpty()) {
                            log.error(tree, Errors.InvalidCanonicalConstructorInRecord(
                                    Fragments.Canonical, env.enclClass.sym.name, Fragments.CanonicalMustNotDeclareTypeVariables));
                        }

                        /* and now we need to check that the constructor's arguments are exactly the same as those of the
                         * record components
                         */
                        List<? extends RecordComponent> recordComponents = env.enclClass.sym.getRecordComponents();
                        List<Type> recordFieldTypes = TreeInfo.recordFields(env.enclClass).map(vd -> vd.sym.type);
                        for (JCVariableDecl param: tree.params) {
                            boolean paramIsVarArgs = (param.sym.flags_field & VARARGS) != 0;
                            if (!types.isSameType(param.type, recordFieldTypes.head) ||
                                    (recordComponents.head.isVarargs() != paramIsVarArgs)) {
                                log.error(param, Errors.InvalidCanonicalConstructorInRecord(
                                        Fragments.Canonical, env.enclClass.sym.name,
                                        Fragments.TypeMustBeIdenticalToCorrespondingRecordComponentType));
                            }
                            recordComponents = recordComponents.tail;
                            recordFieldTypes = recordFieldTypes.tail;
                        }
                    }
                }
            }

            // annotation method checks
            if ((owner.flags() & ANNOTATION) != 0) {
                // annotation method cannot have throws clause
                if (tree.thrown.nonEmpty()) {
                    log.error(tree.thrown.head.pos(),
                              Errors.ThrowsNotAllowedInIntfAnnotation);
                }
                // annotation method cannot declare type-parameters
                if (tree.typarams.nonEmpty()) {
                    log.error(tree.typarams.head.pos(),
                              Errors.IntfAnnotationMembersCantHaveTypeParams);
                }
                // validate annotation method's return type (could be an annotation type)
                chk.validateAnnotationType(tree.restype);
                // ensure that annotation method does not clash with members of Object/Annotation
                chk.validateAnnotationMethod(tree.pos(), m);
            }

            for (List<JCExpression> l = tree.thrown; l.nonEmpty(); l = l.tail)
                chk.checkType(l.head.pos(), l.head.type, syms.throwableType);

            if (tree.body == null) {
                // Empty bodies are only allowed for
                // abstract, native, or interface methods, or for methods
                // in a retrofit signature class.
                if (tree.defaultValue != null) {
                    if ((owner.flags() & ANNOTATION) == 0)
                        log.error(tree.pos(),
                                  Errors.DefaultAllowedInIntfAnnotationMember);
                }
                if (isDefaultMethod || (tree.sym.flags() & (ABSTRACT | NATIVE)) == 0)
                    log.error(tree.pos(), Errors.MissingMethBodyOrDeclAbstract);
            } else {
                if ((tree.sym.flags() & (ABSTRACT|DEFAULT|PRIVATE)) == ABSTRACT) {
                    if ((owner.flags() & INTERFACE) != 0) {
                        log.error(tree.body.pos(), Errors.IntfMethCantHaveBody);
                    } else {
                        log.error(tree.pos(), Errors.AbstractMethCantHaveBody);
                    }
                } else if ((tree.mods.flags & NATIVE) != 0) {
                    log.error(tree.pos(), Errors.NativeMethCantHaveBody);
                }
                // Add an implicit super() call unless an explicit call to
                // super(...) or this(...) is given
                // or we are compiling class java.lang.Object.
                if (names.isInitOrVNew(tree.name) && owner.type != syms.objectType) {
                    JCBlock body = tree.body;
                    if (body.stats.isEmpty() ||
                            TreeInfo.getConstructorInvocationName(body.stats, names, true) == names.empty) {
                        JCStatement supCall = make.at(body.pos).Exec(make.Apply(List.nil(),
                                make.Ident(names._super), make.Idents(List.nil())));
                        body.stats = body.stats.prepend(supCall);
                    } else if ((env.enclClass.sym.flags() & ENUM) != 0 &&
                            (tree.mods.flags & GENERATEDCONSTR) == 0 &&
                            TreeInfo.isSuperCall(body.stats.head)) {
                        // enum constructors are not allowed to call super
                        // directly, so make sure there aren't any super calls
                        // in enum constructors, except in the compiler
                        // generated one.
                        log.error(tree.body.stats.head.pos(),
                                  Errors.CallToSuperNotAllowedInEnumCtor(env.enclClass.sym));
                    } else if ((env.enclClass.sym.flags() & VALUE_CLASS) != 0 &&
                        (tree.mods.flags & GENERATEDCONSTR) == 0 &&
                        TreeInfo.isSuperCall(body.stats.head)) {
                        // value constructors are not allowed to call super directly,
                        // but tolerate compiler generated ones, these are ignored during code generation
                        log.error(tree.body.stats.head.pos(), Errors.CallToSuperNotAllowedInValueCtor);
                    }
                    if (env.enclClass.sym.isRecord() && (tree.sym.flags_field & RECORD) != 0) { // we are seeing the canonical constructor
                        List<Name> recordComponentNames = TreeInfo.recordFields(env.enclClass).map(vd -> vd.sym.name);
                        List<Name> initParamNames = tree.sym.params.map(p -> p.name);
                        if (!initParamNames.equals(recordComponentNames)) {
                            log.error(tree, Errors.InvalidCanonicalConstructorInRecord(
                                    Fragments.Canonical, env.enclClass.sym.name, Fragments.CanonicalWithNameMismatch));
                        }
                        if (tree.sym.type.asMethodType().thrown != null && !tree.sym.type.asMethodType().thrown.isEmpty()) {
                            log.error(tree,
                                    Errors.InvalidCanonicalConstructorInRecord(
                                            TreeInfo.isCompactConstructor(tree) ? Fragments.Compact : Fragments.Canonical,
                                            env.enclClass.sym.name,
                                            Fragments.ThrowsClauseNotAllowedForCanonicalConstructor(
                                                    TreeInfo.isCompactConstructor(tree) ? Fragments.Compact : Fragments.Canonical)));
                        }
                    }
                }

                // Attribute all type annotations in the body
                annotate.queueScanTreeAndTypeAnnotate(tree.body, localEnv, m, null);
                annotate.flush();

                // Attribute method body.
                attribStat(tree.body, localEnv);
            }

            localEnv.info.scope.leave();
            result = tree.type = m.type;
        } finally {
            chk.setLint(prevLint);
            chk.setMethod(prevMethod);
        }
    }

    public void visitVarDef(JCVariableDecl tree) {
        // Local variables have not been entered yet, so we need to do it now:
        if (env.info.scope.owner.kind == MTH || env.info.scope.owner.kind == VAR) {
            if (tree.sym != null) {
                // parameters have already been entered
                env.info.scope.enter(tree.sym);
            } else {
                if (tree.isImplicitlyTyped() && (tree.getModifiers().flags & PARAMETER) == 0) {
                    if (tree.init == null) {
                        //cannot use 'var' without initializer
                        log.error(tree, Errors.CantInferLocalVarType(tree.name, Fragments.LocalMissingInit));
                        tree.vartype = make.Erroneous();
                    } else {
                        Fragment msg = canInferLocalVarType(tree);
                        if (msg != null) {
                            //cannot use 'var' with initializer which require an explicit target
                            //(e.g. lambda, method reference, array initializer).
                            log.error(tree, Errors.CantInferLocalVarType(tree.name, msg));
                            tree.vartype = make.Erroneous();
                        }
                    }
                }
                try {
                    annotate.blockAnnotations();
                    memberEnter.memberEnter(tree, env);
                } finally {
                    annotate.unblockAnnotations();
                }
            }
        } else {
            if (tree.init != null) {
                // Field initializer expression need to be entered.
                annotate.queueScanTreeAndTypeAnnotate(tree.init, env, tree.sym, tree.pos());
                annotate.flush();
            }
        }

        VarSymbol v = tree.sym;
        Lint lint = env.info.lint.augment(v);
        Lint prevLint = chk.setLint(lint);

        // Check that the variable's declared type is well-formed.
        boolean isImplicitLambdaParameter = env.tree.hasTag(LAMBDA) &&
                ((JCLambda)env.tree).paramKind == JCLambda.ParameterKind.IMPLICIT &&
                (tree.sym.flags() & PARAMETER) != 0;
        chk.validate(tree.vartype, env, !isImplicitLambdaParameter && !tree.isImplicitlyTyped());

        try {
            v.getConstValue(); // ensure compile-time constant initializer is evaluated
            deferredLintHandler.flush(tree.pos());
            chk.checkDeprecatedAnnotation(tree.pos(), v);

            /* Don't want constant propagation/folding for instance fields of primitive classes,
               as these can undergo updates via copy on write.
            */
            if (tree.init != null) {
                if ((v.flags_field & FINAL) == 0 || ((v.flags_field & STATIC) == 0 && v.owner.isValueClass()) ||
                    !memberEnter.needsLazyConstValue(tree.init)) {
                    // Not a compile-time constant
                    // Attribute initializer in a new environment
                    // with the declared variable as owner.
                    // Check that initializer conforms to variable's declared type.
                    Env<AttrContext> initEnv = memberEnter.initEnv(tree, env);
                    initEnv.info.lint = lint;
                    // In order to catch self-references, we set the variable's
                    // declaration position to maximal possible value, effectively
                    // marking the variable as undefined.
                    initEnv.info.enclVar = v;
                    attribExpr(tree.init, initEnv, v.type);
                    if (tree.isImplicitlyTyped()) {
                        //fixup local variable type
                        v.type = chk.checkLocalVarType(tree, tree.init.type, tree.name);
                    }
                }
                if (tree.isImplicitlyTyped()) {
                    setSyntheticVariableType(tree, v.type);
                }
            }
            result = tree.type = v.type;
            if (env.enclClass.sym.isRecord() && tree.sym.owner.kind == TYP && !v.isStatic()) {
                if (isNonArgsMethodInObject(v.name)) {
                    log.error(tree, Errors.IllegalRecordComponentName(v));
                }
            }
        }
        finally {
            chk.setLint(prevLint);
        }
    }

    private boolean isNonArgsMethodInObject(Name name) {
        for (Symbol s : syms.objectType.tsym.members().getSymbolsByName(name, s -> s.kind == MTH)) {
            if (s.type.getParameterTypes().isEmpty()) {
                return true;
            }
        }
        // isValueObject is not included in Object yet so we need a work around
        return name == names.isValueObject;
    }

    Fragment canInferLocalVarType(JCVariableDecl tree) {
        LocalInitScanner lis = new LocalInitScanner();
        lis.scan(tree.init);
        return lis.badInferenceMsg;
    }

    static class LocalInitScanner extends TreeScanner {
        Fragment badInferenceMsg = null;
        boolean needsTarget = true;

        @Override
        public void visitNewArray(JCNewArray tree) {
            if (tree.elemtype == null && needsTarget) {
                badInferenceMsg = Fragments.LocalArrayMissingTarget;
            }
        }

        @Override
        public void visitLambda(JCLambda tree) {
            if (needsTarget) {
                badInferenceMsg = Fragments.LocalLambdaMissingTarget;
            }
        }

        @Override
        public void visitTypeCast(JCTypeCast tree) {
            boolean prevNeedsTarget = needsTarget;
            try {
                needsTarget = false;
                super.visitTypeCast(tree);
            } finally {
                needsTarget = prevNeedsTarget;
            }
        }

        @Override
        public void visitReference(JCMemberReference tree) {
            if (needsTarget) {
                badInferenceMsg = Fragments.LocalMrefMissingTarget;
            }
        }

        @Override
        public void visitNewClass(JCNewClass tree) {
            boolean prevNeedsTarget = needsTarget;
            try {
                needsTarget = false;
                super.visitNewClass(tree);
            } finally {
                needsTarget = prevNeedsTarget;
            }
        }

        @Override
        public void visitApply(JCMethodInvocation tree) {
            boolean prevNeedsTarget = needsTarget;
            try {
                needsTarget = false;
                super.visitApply(tree);
            } finally {
                needsTarget = prevNeedsTarget;
            }
        }
    }

    public void visitSkip(JCSkip tree) {
        result = null;
    }

    public void visitBlock(JCBlock tree) {
        if (env.info.scope.owner.kind == TYP || env.info.scope.owner.kind == ERR) {
            // Block is a static or instance initializer;
            // let the owner of the environment be a freshly
            // created BLOCK-method.
            Symbol fakeOwner =
                new MethodSymbol(tree.flags | BLOCK |
                    env.info.scope.owner.flags() & STRICTFP, names.empty, null,
                    env.info.scope.owner);
            final Env<AttrContext> localEnv =
                env.dup(tree, env.info.dup(env.info.scope.dupUnshared(fakeOwner)));

            if ((tree.flags & STATIC) != 0) localEnv.info.staticLevel++;
            // Attribute all type annotations in the block
            annotate.queueScanTreeAndTypeAnnotate(tree, localEnv, localEnv.info.scope.owner, null);
            annotate.flush();
            attribStats(tree.stats, localEnv);

            {
                // Store init and clinit type annotations with the ClassSymbol
                // to allow output in Gen.normalizeDefs.
                ClassSymbol cs = (ClassSymbol)env.info.scope.owner;
                List<Attribute.TypeCompound> tas = localEnv.info.scope.owner.getRawTypeAttributes();
                if ((tree.flags & STATIC) != 0) {
                    cs.appendClassInitTypeAttributes(tas);
                } else {
                    cs.appendInitTypeAttributes(tas);
                }
            }
        } else {
            // Create a new local environment with a local scope.
            Env<AttrContext> localEnv =
                env.dup(tree, env.info.dup(env.info.scope.dup()));
            try {
                attribStats(tree.stats, localEnv);
            } finally {
                localEnv.info.scope.leave();
            }
        }
        result = null;
    }

    public void visitDoLoop(JCDoWhileLoop tree) {
        attribStat(tree.body, env.dup(tree));
        attribExpr(tree.cond, env, syms.booleanType);
        handleLoopConditionBindings(matchBindings, tree, tree.body);
        result = null;
    }

    public void visitWhileLoop(JCWhileLoop tree) {
        attribExpr(tree.cond, env, syms.booleanType);
        MatchBindings condBindings = matchBindings;
        // include condition's bindings when true in the body:
        Env<AttrContext> whileEnv = bindingEnv(env, condBindings.bindingsWhenTrue);
        try {
            attribStat(tree.body, whileEnv.dup(tree));
        } finally {
            whileEnv.info.scope.leave();
        }
        handleLoopConditionBindings(condBindings, tree, tree.body);
        result = null;
    }

    public void visitForLoop(JCForLoop tree) {
        Env<AttrContext> loopEnv =
            env.dup(env.tree, env.info.dup(env.info.scope.dup()));
        MatchBindings condBindings = MatchBindingsComputer.EMPTY;
        try {
            attribStats(tree.init, loopEnv);
            if (tree.cond != null) {
                attribExpr(tree.cond, loopEnv, syms.booleanType);
                // include condition's bindings when true in the body and step:
                condBindings = matchBindings;
            }
            Env<AttrContext> bodyEnv = bindingEnv(loopEnv, condBindings.bindingsWhenTrue);
            try {
                bodyEnv.tree = tree; // before, we were not in loop!
                attribStats(tree.step, bodyEnv);
                attribStat(tree.body, bodyEnv);
            } finally {
                bodyEnv.info.scope.leave();
            }
            result = null;
        }
        finally {
            loopEnv.info.scope.leave();
        }
        handleLoopConditionBindings(condBindings, tree, tree.body);
    }

    /**
     * Include condition's bindings when false after the loop, if cannot get out of the loop
     */
    private void handleLoopConditionBindings(MatchBindings condBindings,
                                             JCStatement loop,
                                             JCStatement loopBody) {
        if (condBindings.bindingsWhenFalse.nonEmpty() &&
            !breaksTo(env, loop, loopBody)) {
            addBindings2Scope(loop, condBindings.bindingsWhenFalse);
        }
    }

    private boolean breaksTo(Env<AttrContext> env, JCTree loop, JCTree body) {
        preFlow(body);
        return flow.breaksToTree(env, loop, body, make);
    }

    /**
     * Add given bindings to the current scope, unless there's a break to
     * an immediately enclosing labeled statement.
     */
    private void addBindings2Scope(JCStatement introducingStatement,
                                   List<BindingSymbol> bindings) {
        if (bindings.isEmpty()) {
            return ;
        }

        var searchEnv = env;
        while (searchEnv.tree instanceof JCLabeledStatement labeled &&
               labeled.body == introducingStatement) {
            if (breaksTo(env, labeled, labeled.body)) {
                //breaking to an immediately enclosing labeled statement
                return ;
            }
            searchEnv = searchEnv.next;
            introducingStatement = labeled;
        }

        //include condition's body when false after the while, if cannot get out of the loop
        bindings.forEach(env.info.scope::enter);
        bindings.forEach(BindingSymbol::preserveBinding);
    }

    public void visitForeachLoop(JCEnhancedForLoop tree) {
        Env<AttrContext> loopEnv =
            env.dup(env.tree, env.info.dup(env.info.scope.dup()));
        try {
            //the Formal Parameter of a for-each loop is not in the scope when
            //attributing the for-each expression; we mimic this by attributing
            //the for-each expression first (against original scope).
            Type exprType = types.cvarUpperBound(attribExpr(tree.expr, loopEnv));
            chk.checkNonVoid(tree.pos(), exprType);
            Type elemtype = types.elemtype(exprType); // perhaps expr is an array?
            if (elemtype == null) {
                // or perhaps expr implements Iterable<T>?
                Type base = types.asSuper(exprType.referenceProjectionOrSelf(), syms.iterableType.tsym);
                if (base == null) {
                    log.error(tree.expr.pos(),
                              Errors.ForeachNotApplicableToType(exprType,
                                                                Fragments.TypeReqArrayOrIterable));
                    elemtype = types.createErrorType(exprType);
                } else {
                    List<Type> iterableParams = base.allparams();
                    elemtype = iterableParams.isEmpty()
                        ? syms.objectType
                        : types.wildUpperBound(iterableParams.head);

                    // Check the return type of the method iterator().
                    // This is the bare minimum we need to verify to make sure code generation doesn't crash.
                    Symbol iterSymbol = rs.resolveInternalMethod(tree.pos(),
                            loopEnv, types.skipTypeVars(exprType, false), names.iterator, List.nil(), List.nil());
                    if (types.asSuper(iterSymbol.type.getReturnType().referenceProjectionOrSelf(), syms.iteratorType.tsym) == null) {
                        log.error(tree.pos(),
                                Errors.ForeachNotApplicableToType(exprType, Fragments.TypeReqArrayOrIterable));
                    }
                }
            }
            if (tree.var.isImplicitlyTyped()) {
                Type inferredType = chk.checkLocalVarType(tree.var, elemtype, tree.var.name);
                setSyntheticVariableType(tree.var, inferredType);
            }
            attribStat(tree.var, loopEnv);
            chk.checkType(tree.expr.pos(), elemtype, tree.var.sym.type);
            loopEnv.tree = tree; // before, we were not in loop!
            attribStat(tree.body, loopEnv);
            result = null;
        }
        finally {
            loopEnv.info.scope.leave();
        }
    }

    public void visitLabelled(JCLabeledStatement tree) {
        // Check that label is not used in an enclosing statement
        Env<AttrContext> env1 = env;
        while (env1 != null && !env1.tree.hasTag(CLASSDEF)) {
            if (env1.tree.hasTag(LABELLED) &&
                ((JCLabeledStatement) env1.tree).label == tree.label) {
                log.error(tree.pos(),
                          Errors.LabelAlreadyInUse(tree.label));
                break;
            }
            env1 = env1.next;
        }

        attribStat(tree.body, env.dup(tree));
        result = null;
    }

    public void visitSwitch(JCSwitch tree) {
        handleSwitch(tree, tree.selector, tree.cases, (c, caseEnv) -> {
            attribStats(c.stats, caseEnv);
        });
        result = null;
    }

    public void visitSwitchExpression(JCSwitchExpression tree) {
        tree.polyKind = (pt().hasTag(NONE) && pt() != Type.recoveryType && pt() != Infer.anyPoly) ?
                PolyKind.STANDALONE : PolyKind.POLY;

        if (tree.polyKind == PolyKind.POLY && resultInfo.pt.hasTag(VOID)) {
            //this means we are returning a poly conditional from void-compatible lambda expression
            resultInfo.checkContext.report(tree, diags.fragment(Fragments.SwitchExpressionTargetCantBeVoid));
            result = tree.type = types.createErrorType(resultInfo.pt);
            return;
        }

        ResultInfo condInfo = tree.polyKind == PolyKind.STANDALONE ?
                unknownExprInfo :
                resultInfo.dup(switchExpressionContext(resultInfo.checkContext));

        ListBuffer<DiagnosticPosition> caseTypePositions = new ListBuffer<>();
        ListBuffer<Type> caseTypes = new ListBuffer<>();

        handleSwitch(tree, tree.selector, tree.cases, (c, caseEnv) -> {
            caseEnv.info.yieldResult = condInfo;
            attribStats(c.stats, caseEnv);
            new TreeScanner() {
                @Override
                public void visitYield(JCYield brk) {
                    if (brk.target == tree) {
                        caseTypePositions.append(brk.value != null ? brk.value.pos() : brk.pos());
                        caseTypes.append(brk.value != null ? brk.value.type : syms.errType);
                    }
                    super.visitYield(brk);
                }

                @Override public void visitClassDef(JCClassDecl tree) {}
                @Override public void visitLambda(JCLambda tree) {}
            }.scan(c.stats);
        });

        if (tree.cases.isEmpty()) {
            log.error(tree.pos(),
                      Errors.SwitchExpressionEmpty);
        } else if (caseTypes.isEmpty()) {
            log.error(tree.pos(),
                      Errors.SwitchExpressionNoResultExpressions);
        }

        Type owntype = (tree.polyKind == PolyKind.STANDALONE) ? condType(caseTypePositions.toList(), caseTypes.toList()) : pt();

        result = tree.type = check(tree, owntype, KindSelector.VAL, resultInfo);
    }
    //where:
        CheckContext switchExpressionContext(CheckContext checkContext) {
            return new Check.NestedCheckContext(checkContext) {
                //this will use enclosing check context to check compatibility of
                //subexpression against target type; if we are in a method check context,
                //depending on whether boxing is allowed, we could have incompatibilities
                @Override
                public void report(DiagnosticPosition pos, JCDiagnostic details) {
                    enclosingContext.report(pos, diags.fragment(Fragments.IncompatibleTypeInSwitchExpression(details)));
                }
            };
        }

    private void handleSwitch(JCTree switchTree,
                              JCExpression selector,
                              List<JCCase> cases,
                              BiConsumer<JCCase, Env<AttrContext>> attribCase) {
        Type seltype = attribExpr(selector, env);

        Env<AttrContext> switchEnv =
            env.dup(switchTree, env.info.dup(env.info.scope.dup()));

        try {
            boolean enumSwitch = (seltype.tsym.flags() & Flags.ENUM) != 0;
            boolean stringSwitch = types.isSameType(seltype, syms.stringType);
            boolean errorEnumSwitch = TreeInfo.isErrorEnumSwitch(selector, cases);
            boolean intSwitch = types.isAssignable(seltype, syms.intType);
            boolean errorPrimitiveSwitch = seltype.isPrimitive() && !intSwitch;
            boolean patternSwitch;
            if (!enumSwitch && !stringSwitch && !errorEnumSwitch &&
                !intSwitch && !errorPrimitiveSwitch) {
                preview.checkSourceLevel(selector.pos(), Feature.PATTERN_SWITCH);
                patternSwitch = true;
            } else {
                if (errorPrimitiveSwitch) {
                    log.error(selector.pos(), Errors.SelectorTypeNotAllowed(seltype));
                }
                patternSwitch = cases.stream()
                                     .flatMap(c -> c.labels.stream())
                                     .anyMatch(l -> l.hasTag(PATTERNCASELABEL) ||
                                                    TreeInfo.isNullCaseLabel(l));
            }

            // Attribute all cases and
            // check that there are no duplicate case labels or default clauses.
            Set<Object> constants = new HashSet<>(); // The set of case constants.
            boolean hasDefault = false;           // Is there a default label?
            boolean hasUnconditionalPattern = false; // Is there a unconditional pattern?
            boolean lastPatternErroneous = false; // Has the last pattern erroneous type?
            boolean hasNullPattern = false;       // Is there a null pattern?
            CaseTree.CaseKind caseKind = null;
            boolean wasError = false;
            for (List<JCCase> l = cases; l.nonEmpty(); l = l.tail) {
                JCCase c = l.head;
                if (caseKind == null) {
                    caseKind = c.caseKind;
                } else if (caseKind != c.caseKind && !wasError) {
                    log.error(c.pos(),
                              Errors.SwitchMixingCaseTypes);
                    wasError = true;
                }
                MatchBindings currentBindings = null;
                MatchBindings guardBindings = null;
                for (List<JCCaseLabel> labels = c.labels; labels.nonEmpty(); labels = labels.tail) {
                    JCCaseLabel label = labels.head;
                    if (label instanceof JCConstantCaseLabel constLabel) {
                        JCExpression expr = constLabel.expr;
                        if (TreeInfo.isNull(expr)) {
                            preview.checkSourceLevel(expr.pos(), Feature.CASE_NULL);
                            if (hasNullPattern) {
                                log.error(label.pos(), Errors.DuplicateCaseLabel);
                            }
                            hasNullPattern = true;
                            attribExpr(expr, switchEnv, seltype);
                            matchBindings = new MatchBindings(matchBindings.bindingsWhenTrue, matchBindings.bindingsWhenFalse, true);
                        } else if (enumSwitch) {
                            Symbol sym = enumConstant(expr, seltype);
                            if (sym == null) {
                                if (allowPatternSwitch) {
                                    attribTree(expr, switchEnv, caseLabelResultInfo(seltype));
                                    Symbol enumSym = TreeInfo.symbol(expr);
                                    if (enumSym == null || !enumSym.isEnum() || enumSym.kind != VAR) {
                                        log.error(expr.pos(), Errors.EnumLabelMustBeEnumConstant);
                                    } else if (!constants.add(enumSym)) {
                                        log.error(label.pos(), Errors.DuplicateCaseLabel);
                                    }
                                } else {
                                    log.error(expr.pos(), Errors.EnumLabelMustBeUnqualifiedEnum);
                                }
                            } else if (!constants.add(sym)) {
                                log.error(label.pos(), Errors.DuplicateCaseLabel);
                            }
                        } else if (errorEnumSwitch) {
                            //error recovery: the selector is erroneous, and all the case labels
                            //are identifiers. This could be an enum switch - don't report resolve
                            //error for the case label:
                            var prevResolveHelper = rs.basicLogResolveHelper;
                            try {
                                rs.basicLogResolveHelper = rs.silentLogResolveHelper;
                                attribExpr(expr, switchEnv, seltype);
                            } finally {
                                rs.basicLogResolveHelper = prevResolveHelper;
                            }
                        } else {
                            Type pattype = attribTree(expr, switchEnv, caseLabelResultInfo(seltype));
                            if (!pattype.hasTag(ERROR)) {
                                if (pattype.constValue() == null) {
                                    Symbol s = TreeInfo.symbol(expr);
                                    if (s != null && s.kind == TYP) {
                                        log.error(expr.pos(),
                                                  Errors.PatternExpected);
                                    } else if (s == null || !s.isEnum()) {
                                        log.error(expr.pos(),
                                                  (stringSwitch ? Errors.StringConstReq
                                                                : intSwitch ? Errors.ConstExprReq
                                                                            : Errors.PatternOrEnumReq));
                                    } else if (!constants.add(s)) {
                                        log.error(label.pos(), Errors.DuplicateCaseLabel);
                                    }
                                } else if (!stringSwitch && !intSwitch && !errorPrimitiveSwitch) {
                                    log.error(label.pos(), Errors.ConstantLabelNotCompatible(pattype, seltype));
                                } else if (!constants.add(pattype.constValue())) {
                                    log.error(c.pos(), Errors.DuplicateCaseLabel);
                                }
                            }
                        }
                    } else if (label instanceof JCDefaultCaseLabel def) {
                        if (hasDefault) {
                            log.error(label.pos(), Errors.DuplicateDefaultLabel);
                        } else if (hasUnconditionalPattern) {
                            log.error(label.pos(), Errors.UnconditionalPatternAndDefault);
                        }
                        hasDefault = true;
                        matchBindings = MatchBindingsComputer.EMPTY;
                    } else if (label instanceof JCPatternCaseLabel patternlabel) {
                        //pattern
                        JCPattern pat = patternlabel.pat;
                        attribExpr(pat, switchEnv, seltype);
                        Type primaryType = TreeInfo.primaryPatternType(pat);
                        if (!primaryType.hasTag(TYPEVAR)) {
                            primaryType = chk.checkClassOrArrayType(pat.pos(), primaryType);
                        }
                        if (!errorPrimitiveSwitch) {
                            checkCastablePattern(pat.pos(), seltype, primaryType);
                        }
                        Type patternType = types.erasure(primaryType);
                        JCExpression guard = c.guard;
                        if (guardBindings == null && guard != null) {
                            MatchBindings afterPattern = matchBindings;
                            Env<AttrContext> bodyEnv = bindingEnv(switchEnv, matchBindings.bindingsWhenTrue);
                            try {
                                attribExpr(guard, bodyEnv, syms.booleanType);
                            } finally {
                                bodyEnv.info.scope.leave();
                            }

                            guardBindings = matchBindings;
                            matchBindings = afterPattern;

                            if (TreeInfo.isBooleanWithValue(guard, 0)) {
                                log.error(guard.pos(), Errors.GuardHasConstantExpressionFalse);
                            }
                        }
                        boolean unguarded = TreeInfo.unguardedCase(c) && !pat.hasTag(RECORDPATTERN);
                        boolean unconditional =
                                unguarded &&
                                !patternType.isErroneous() &&
                                types.isSubtype(types.boxedTypeOrType(types.erasure(seltype)),
                                                patternType);
                        if (unconditional) {
                            if (hasUnconditionalPattern) {
                                log.error(pat.pos(), Errors.DuplicateUnconditionalPattern);
                            } else if (hasDefault) {
                                log.error(pat.pos(), Errors.UnconditionalPatternAndDefault);
                            }
                            hasUnconditionalPattern = true;
                        }
                        lastPatternErroneous = patternType.isErroneous();
                    } else {
                        Assert.error();
                    }
                    currentBindings = matchBindingsComputer.switchCase(label, currentBindings, matchBindings);
                }

                if (guardBindings != null) {
                    currentBindings = matchBindingsComputer.caseGuard(c, currentBindings, guardBindings);
                }

                Env<AttrContext> caseEnv =
                        bindingEnv(switchEnv, c, currentBindings.bindingsWhenTrue);
                try {
                    attribCase.accept(c, caseEnv);
                } finally {
                    caseEnv.info.scope.leave();
                }
                addVars(c.stats, switchEnv.info.scope);

                preFlow(c);
                c.completesNormally = flow.aliveAfter(caseEnv, c, make);
            }
            if (patternSwitch) {
                chk.checkSwitchCaseStructure(cases);
                chk.checkSwitchCaseLabelDominated(cases);
            }
            if (switchTree.hasTag(SWITCH)) {
                ((JCSwitch) switchTree).hasUnconditionalPattern =
                        hasDefault || hasUnconditionalPattern || lastPatternErroneous;
                ((JCSwitch) switchTree).patternSwitch = patternSwitch;
            } else if (switchTree.hasTag(SWITCH_EXPRESSION)) {
                ((JCSwitchExpression) switchTree).hasUnconditionalPattern =
                        hasDefault || hasUnconditionalPattern || lastPatternErroneous;
                ((JCSwitchExpression) switchTree).patternSwitch = patternSwitch;
            } else {
                Assert.error(switchTree.getTag().name());
            }
        } finally {
            switchEnv.info.scope.leave();
        }
    }
    // where
        private ResultInfo caseLabelResultInfo(Type seltype) {
            return new ResultInfo(KindSelector.VAL_TYP,
                                  !seltype.hasTag(ERROR) ? seltype
                                                         : Type.noType);
        }
        /** Add any variables defined in stats to the switch scope. */
        private static void addVars(List<JCStatement> stats, WriteableScope switchScope) {
            for (;stats.nonEmpty(); stats = stats.tail) {
                JCTree stat = stats.head;
                if (stat.hasTag(VARDEF))
                    switchScope.enter(((JCVariableDecl) stat).sym);
            }
        }
    // where
    /** Return the selected enumeration constant symbol, or null. */
    private Symbol enumConstant(JCTree tree, Type enumType) {
        if (tree.hasTag(IDENT)) {
            JCIdent ident = (JCIdent)tree;
            Name name = ident.name;
            for (Symbol sym : enumType.tsym.members().getSymbolsByName(name)) {
                if (sym.kind == VAR) {
                    Symbol s = ident.sym = sym;
                    ((VarSymbol)s).getConstValue(); // ensure initializer is evaluated
                    ident.type = s.type;
                    return ((s.flags_field & Flags.ENUM) == 0)
                        ? null : s;
                }
            }
        }
        return null;
    }

    public void visitSynchronized(JCSynchronized tree) {
        chk.checkIdentityType(tree.pos(), attribExpr(tree.lock, env));
        if (env.info.lint.isEnabled(LintCategory.SYNCHRONIZATION) && isValueBased(tree.lock.type)) {
            log.warning(LintCategory.SYNCHRONIZATION, tree.pos(), Warnings.AttemptToSynchronizeOnInstanceOfValueBasedClass);
        }
        attribStat(tree.body, env);
        result = null;
    }
        // where
        private boolean isValueBased(Type t) {
            return t != null && t.tsym != null && (t.tsym.flags() & VALUE_BASED) != 0;
        }


    public void visitTry(JCTry tree) {
        // Create a new local environment with a local
        Env<AttrContext> localEnv = env.dup(tree, env.info.dup(env.info.scope.dup()));
        try {
            boolean isTryWithResource = tree.resources.nonEmpty();
            // Create a nested environment for attributing the try block if needed
            Env<AttrContext> tryEnv = isTryWithResource ?
                env.dup(tree, localEnv.info.dup(localEnv.info.scope.dup())) :
                localEnv;
            try {
                // Attribute resource declarations
                for (JCTree resource : tree.resources) {
                    CheckContext twrContext = new Check.NestedCheckContext(resultInfo.checkContext) {
                        @Override
                        public void report(DiagnosticPosition pos, JCDiagnostic details) {
                            chk.basicHandler.report(pos, diags.fragment(Fragments.TryNotApplicableToType(details)));
                        }
                    };
                    ResultInfo twrResult =
                        new ResultInfo(KindSelector.VAR,
                                       syms.autoCloseableType,
                                       twrContext);
                    if (resource.hasTag(VARDEF)) {
                        attribStat(resource, tryEnv);
                        twrResult.check(resource, resource.type);

                        //check that resource type cannot throw InterruptedException
                        checkAutoCloseable(resource.pos(), localEnv, resource.type);

                        VarSymbol var = ((JCVariableDecl) resource).sym;

                        var.flags_field |= Flags.FINAL;
                        var.setData(ElementKind.RESOURCE_VARIABLE);
                    } else {
                        attribTree(resource, tryEnv, twrResult);
                    }
                }
                // Attribute body
                attribStat(tree.body, tryEnv);
            } finally {
                if (isTryWithResource)
                    tryEnv.info.scope.leave();
            }

            // Attribute catch clauses
            for (List<JCCatch> l = tree.catchers; l.nonEmpty(); l = l.tail) {
                JCCatch c = l.head;
                Env<AttrContext> catchEnv =
                    localEnv.dup(c, localEnv.info.dup(localEnv.info.scope.dup()));
                try {
                    Type ctype = attribStat(c.param, catchEnv);
                    if (TreeInfo.isMultiCatch(c)) {
                        //multi-catch parameter is implicitly marked as final
                        c.param.sym.flags_field |= FINAL | UNION;
                    }
                    if (c.param.sym.kind == VAR) {
                        c.param.sym.setData(ElementKind.EXCEPTION_PARAMETER);
                    }
                    chk.checkType(c.param.vartype.pos(),
                                  chk.checkClassType(c.param.vartype.pos(), ctype),
                                  syms.throwableType);
                    attribStat(c.body, catchEnv);
                } finally {
                    catchEnv.info.scope.leave();
                }
            }

            // Attribute finalizer
            if (tree.finalizer != null) attribStat(tree.finalizer, localEnv);
            result = null;
        }
        finally {
            localEnv.info.scope.leave();
        }
    }

    void checkAutoCloseable(DiagnosticPosition pos, Env<AttrContext> env, Type resource) {
        if (!resource.isErroneous() &&
            types.asSuper(resource.referenceProjectionOrSelf(), syms.autoCloseableType.tsym) != null &&
            !types.isSameType(resource, syms.autoCloseableType)) { // Don't emit warning for AutoCloseable itself
            Symbol close = syms.noSymbol;
            Log.DiagnosticHandler discardHandler = new Log.DiscardDiagnosticHandler(log);
            try {
                close = rs.resolveQualifiedMethod(pos,
                        env,
                        types.skipTypeVars(resource, false),
                        names.close,
                        List.nil(),
                        List.nil());
            }
            finally {
                log.popDiagnosticHandler(discardHandler);
            }
            if (close.kind == MTH &&
                    close.overrides(syms.autoCloseableClose, resource.tsym, types, true) &&
                    chk.isHandled(syms.interruptedExceptionType, types.memberType(resource, close).getThrownTypes()) &&
                    env.info.lint.isEnabled(LintCategory.TRY)) {
                log.warning(LintCategory.TRY, pos, Warnings.TryResourceThrowsInterruptedExc(resource));
            }
        }
    }

    public void visitConditional(JCConditional tree) {
        Type condtype = attribExpr(tree.cond, env, syms.booleanType);
        MatchBindings condBindings = matchBindings;

        tree.polyKind = (pt().hasTag(NONE) && pt() != Type.recoveryType && pt() != Infer.anyPoly ||
                isBooleanOrNumeric(env, tree)) ?
                PolyKind.STANDALONE : PolyKind.POLY;

        if (tree.polyKind == PolyKind.POLY && resultInfo.pt.hasTag(VOID)) {
            //this means we are returning a poly conditional from void-compatible lambda expression
            resultInfo.checkContext.report(tree, diags.fragment(Fragments.ConditionalTargetCantBeVoid));
            result = tree.type = types.createErrorType(resultInfo.pt);
            return;
        }

        ResultInfo condInfo = tree.polyKind == PolyKind.STANDALONE ?
                unknownExprInfo :
                resultInfo.dup(conditionalContext(resultInfo.checkContext));


        // x ? y : z
        // include x's bindings when true in y
        // include x's bindings when false in z

        Type truetype;
        Env<AttrContext> trueEnv = bindingEnv(env, condBindings.bindingsWhenTrue);
        try {
            truetype = attribTree(tree.truepart, trueEnv, condInfo);
        } finally {
            trueEnv.info.scope.leave();
        }

        MatchBindings trueBindings = matchBindings;

        Type falsetype;
        Env<AttrContext> falseEnv = bindingEnv(env, condBindings.bindingsWhenFalse);
        try {
            falsetype = attribTree(tree.falsepart, falseEnv, condInfo);
        } finally {
            falseEnv.info.scope.leave();
        }

        MatchBindings falseBindings = matchBindings;

        Type owntype = (tree.polyKind == PolyKind.STANDALONE) ?
                condType(List.of(tree.truepart.pos(), tree.falsepart.pos()),
                         List.of(truetype, falsetype)) : pt();
        if (condtype.constValue() != null &&
                truetype.constValue() != null &&
                falsetype.constValue() != null &&
                !owntype.hasTag(NONE)) {
            //constant folding
            owntype = cfolder.coerce(condtype.isTrue() ? truetype : falsetype, owntype);
        }
        result = check(tree, owntype, KindSelector.VAL, resultInfo);
        matchBindings = matchBindingsComputer.conditional(tree, condBindings, trueBindings, falseBindings);
    }
    //where
        private boolean isBooleanOrNumeric(Env<AttrContext> env, JCExpression tree) {
            switch (tree.getTag()) {
                case LITERAL: return ((JCLiteral)tree).typetag.isSubRangeOf(DOUBLE) ||
                              ((JCLiteral)tree).typetag == BOOLEAN ||
                              ((JCLiteral)tree).typetag == BOT;
                case LAMBDA: case REFERENCE: return false;
                case PARENS: return isBooleanOrNumeric(env, ((JCParens)tree).expr);
                case CONDEXPR:
                    JCConditional condTree = (JCConditional)tree;
                    return isBooleanOrNumeric(env, condTree.truepart) &&
                            isBooleanOrNumeric(env, condTree.falsepart);
                case APPLY:
                    JCMethodInvocation speculativeMethodTree =
                            (JCMethodInvocation)deferredAttr.attribSpeculative(
                                    tree, env, unknownExprInfo,
                                    argumentAttr.withLocalCacheContext());
                    Symbol msym = TreeInfo.symbol(speculativeMethodTree.meth);
                    Type receiverType = speculativeMethodTree.meth.hasTag(IDENT) ?
                            env.enclClass.type :
                            ((JCFieldAccess)speculativeMethodTree.meth).selected.type;
                    Type owntype = types.memberType(receiverType, msym).getReturnType();
                    return primitiveOrBoxed(owntype);
                case NEWCLASS:
                    JCExpression className =
                            removeClassParams.translate(((JCNewClass)tree).clazz);
                    JCExpression speculativeNewClassTree =
                            (JCExpression)deferredAttr.attribSpeculative(
                                    className, env, unknownTypeInfo,
                                    argumentAttr.withLocalCacheContext());
                    return primitiveOrBoxed(speculativeNewClassTree.type);
                default:
                    Type speculativeType = deferredAttr.attribSpeculative(tree, env, unknownExprInfo,
                            argumentAttr.withLocalCacheContext()).type;
                    return primitiveOrBoxed(speculativeType);
            }
        }
        //where
            boolean primitiveOrBoxed(Type t) {
                return (!t.hasTag(TYPEVAR) && !t.isErroneous() && types.unboxedTypeOrType(t).isPrimitive());
            }

            TreeTranslator removeClassParams = new TreeTranslator() {
                @Override
                public void visitTypeApply(JCTypeApply tree) {
                    result = translate(tree.clazz);
                }
            };

        CheckContext conditionalContext(CheckContext checkContext) {
            return new Check.NestedCheckContext(checkContext) {
                //this will use enclosing check context to check compatibility of
                //subexpression against target type; if we are in a method check context,
                //depending on whether boxing is allowed, we could have incompatibilities
                @Override
                public void report(DiagnosticPosition pos, JCDiagnostic details) {
                    enclosingContext.report(pos, diags.fragment(Fragments.IncompatibleTypeInConditional(details)));
                }
            };
        }

        /** Compute the type of a conditional expression, after
         *  checking that it exists.  See JLS 15.25. Does not take into
         *  account the special case where condition and both arms
         *  are constants.
         *
         *  @param pos      The source position to be used for error
         *                  diagnostics.
         *  @param thentype The type of the expression's then-part.
         *  @param elsetype The type of the expression's else-part.
         */
        Type condType(List<DiagnosticPosition> positions, List<Type> condTypes) {
            if (condTypes.isEmpty()) {
                return syms.objectType; //TODO: how to handle?
            }
            Type first = condTypes.head;
            // If same type, that is the result
            if (condTypes.tail.stream().allMatch(t -> types.isSameType(first, t)))
                return first.baseType();

            List<Type> unboxedTypes = condTypes.stream()
                                               .map(t -> t.isPrimitive() ? t : types.unboxedType(t))
                                               .collect(List.collector());

            // Otherwise, if both arms can be converted to a numeric
            // type, return the least numeric type that fits both arms
            // (i.e. return larger of the two, or return int if one
            // arm is short, the other is char).
            if (unboxedTypes.stream().allMatch(t -> t.isPrimitive())) {
                // If one arm has an integer subrange type (i.e., byte,
                // short, or char), and the other is an integer constant
                // that fits into the subrange, return the subrange type.
                for (Type type : unboxedTypes) {
                    if (!type.getTag().isStrictSubRangeOf(INT)) {
                        continue;
                    }
                    if (unboxedTypes.stream().filter(t -> t != type).allMatch(t -> t.hasTag(INT) && types.isAssignable(t, type)))
                        return type.baseType();
                }

                for (TypeTag tag : primitiveTags) {
                    Type candidate = syms.typeOfTag[tag.ordinal()];
                    if (unboxedTypes.stream().allMatch(t -> types.isSubtype(t, candidate))) {
                        return candidate;
                    }
                }
            }

            // Those were all the cases that could result in a primitive. See if primitive boxing and primitive
            // value conversions bring about a convergence.
            condTypes = condTypes.stream()
                                 .map(t -> t.isPrimitive() ? types.boxedClass(t).type
                                         : t.isReferenceProjection() ? t.valueProjection() : t)
                                 .collect(List.collector());

            for (Type type : condTypes) {
                if (condTypes.stream().filter(t -> t != type).allMatch(t -> types.isAssignable(t, type)))
                    return type.baseType();
            }

            Iterator<DiagnosticPosition> posIt = positions.iterator();

            condTypes = condTypes.stream()
                                 .map(t -> chk.checkNonVoid(posIt.next(), allowPrimitiveClasses && t.isPrimitiveClass() ? t.referenceProjection() : t))
                                 .collect(List.collector());

            // both are known to be reference types (or projections).  The result is
            // lub(thentype,elsetype). This cannot fail, as it will
            // always be possible to infer "Object" if nothing better.
            return types.lub(condTypes.stream()
                        .map(t -> t.baseType())
                        .filter(t -> !t.hasTag(BOT))
                        .collect(List.collector()));
        }

    static final TypeTag[] primitiveTags = new TypeTag[]{
        BYTE,
        CHAR,
        SHORT,
        INT,
        LONG,
        FLOAT,
        DOUBLE,
        BOOLEAN,
    };

    Env<AttrContext> bindingEnv(Env<AttrContext> env, List<BindingSymbol> bindings) {
        return bindingEnv(env, env.tree, bindings);
    }

    Env<AttrContext> bindingEnv(Env<AttrContext> env, JCTree newTree, List<BindingSymbol> bindings) {
        Env<AttrContext> env1 = env.dup(newTree, env.info.dup(env.info.scope.dup()));
        bindings.forEach(env1.info.scope::enter);
        return env1;
    }

    public void visitIf(JCIf tree) {
        attribExpr(tree.cond, env, syms.booleanType);

        // if (x) { y } [ else z ]
        // include x's bindings when true in y
        // include x's bindings when false in z

        MatchBindings condBindings = matchBindings;
        Env<AttrContext> thenEnv = bindingEnv(env, condBindings.bindingsWhenTrue);

        try {
            attribStat(tree.thenpart, thenEnv);
        } finally {
            thenEnv.info.scope.leave();
        }

        preFlow(tree.thenpart);
        boolean aliveAfterThen = flow.aliveAfter(env, tree.thenpart, make);
        boolean aliveAfterElse;

        if (tree.elsepart != null) {
            Env<AttrContext> elseEnv = bindingEnv(env, condBindings.bindingsWhenFalse);
            try {
                attribStat(tree.elsepart, elseEnv);
            } finally {
                elseEnv.info.scope.leave();
            }
            preFlow(tree.elsepart);
            aliveAfterElse = flow.aliveAfter(env, tree.elsepart, make);
        } else {
            aliveAfterElse = true;
        }

        chk.checkEmptyIf(tree);

        List<BindingSymbol> afterIfBindings = List.nil();

        if (aliveAfterThen && !aliveAfterElse) {
            afterIfBindings = condBindings.bindingsWhenTrue;
        } else if (aliveAfterElse && !aliveAfterThen) {
            afterIfBindings = condBindings.bindingsWhenFalse;
        }

        addBindings2Scope(tree, afterIfBindings);

        result = null;
    }

        void preFlow(JCTree tree) {
            attrRecover.doRecovery();
            new PostAttrAnalyzer() {
                @Override
                public void scan(JCTree tree) {
                    if (tree == null ||
                            (tree.type != null &&
                            tree.type == Type.stuckType)) {
                        //don't touch stuck expressions!
                        return;
                    }
                    super.scan(tree);
                }

                @Override
                public void visitClassDef(JCClassDecl that) {
                    if (that.sym != null) {
                        // Method preFlow shouldn't visit class definitions
                        // that have not been entered and attributed.
                        // See JDK-8254557 and JDK-8203277 for more details.
                        super.visitClassDef(that);
                    }
                }

                @Override
                public void visitLambda(JCLambda that) {
                    if (that.type != null) {
                        // Method preFlow shouldn't visit lambda expressions
                        // that have not been entered and attributed.
                        // See JDK-8254557 and JDK-8203277 for more details.
                        super.visitLambda(that);
                    }
                }
            }.scan(tree);
        }

    public void visitExec(JCExpressionStatement tree) {
        //a fresh environment is required for 292 inference to work properly ---
        //see Infer.instantiatePolymorphicSignatureInstance()
        Env<AttrContext> localEnv = env.dup(tree);
        attribExpr(tree.expr, localEnv);
        result = null;
    }

    public void visitBreak(JCBreak tree) {
        tree.target = findJumpTarget(tree.pos(), tree.getTag(), tree.label, env);
        result = null;
    }

    public void visitYield(JCYield tree) {
        if (env.info.yieldResult != null) {
            attribTree(tree.value, env, env.info.yieldResult);
            tree.target = findJumpTarget(tree.pos(), tree.getTag(), names.empty, env);
        } else {
            log.error(tree.pos(), tree.value.hasTag(PARENS)
                    ? Errors.NoSwitchExpressionQualify
                    : Errors.NoSwitchExpression);
            attribTree(tree.value, env, unknownExprInfo);
        }
        result = null;
    }

    public void visitContinue(JCContinue tree) {
        tree.target = findJumpTarget(tree.pos(), tree.getTag(), tree.label, env);
        result = null;
    }
    //where
        /** Return the target of a break, continue or yield statement,
         *  if it exists, report an error if not.
         *  Note: The target of a labelled break or continue is the
         *  (non-labelled) statement tree referred to by the label,
         *  not the tree representing the labelled statement itself.
         *
         *  @param pos     The position to be used for error diagnostics
         *  @param tag     The tag of the jump statement. This is either
         *                 Tree.BREAK or Tree.CONTINUE.
         *  @param label   The label of the jump statement, or null if no
         *                 label is given.
         *  @param env     The environment current at the jump statement.
         */
        private JCTree findJumpTarget(DiagnosticPosition pos,
                                                   JCTree.Tag tag,
                                                   Name label,
                                                   Env<AttrContext> env) {
            Pair<JCTree, Error> jumpTarget = findJumpTargetNoError(tag, label, env);

            if (jumpTarget.snd != null) {
                log.error(pos, jumpTarget.snd);
            }

            return jumpTarget.fst;
        }
        /** Return the target of a break or continue statement, if it exists,
         *  report an error if not.
         *  Note: The target of a labelled break or continue is the
         *  (non-labelled) statement tree referred to by the label,
         *  not the tree representing the labelled statement itself.
         *
         *  @param tag     The tag of the jump statement. This is either
         *                 Tree.BREAK or Tree.CONTINUE.
         *  @param label   The label of the jump statement, or null if no
         *                 label is given.
         *  @param env     The environment current at the jump statement.
         */
        private Pair<JCTree, JCDiagnostic.Error> findJumpTargetNoError(JCTree.Tag tag,
                                                                       Name label,
                                                                       Env<AttrContext> env) {
            // Search environments outwards from the point of jump.
            Env<AttrContext> env1 = env;
            JCDiagnostic.Error pendingError = null;
            LOOP:
            while (env1 != null) {
                switch (env1.tree.getTag()) {
                    case LABELLED:
                        JCLabeledStatement labelled = (JCLabeledStatement)env1.tree;
                        if (label == labelled.label) {
                            // If jump is a continue, check that target is a loop.
                            if (tag == CONTINUE) {
                                if (!labelled.body.hasTag(DOLOOP) &&
                                        !labelled.body.hasTag(WHILELOOP) &&
                                        !labelled.body.hasTag(FORLOOP) &&
                                        !labelled.body.hasTag(FOREACHLOOP)) {
                                    pendingError = Errors.NotLoopLabel(label);
                                }
                                // Found labelled statement target, now go inwards
                                // to next non-labelled tree.
                                return Pair.of(TreeInfo.referencedStatement(labelled), pendingError);
                            } else {
                                return Pair.of(labelled, pendingError);
                            }
                        }
                        break;
                    case DOLOOP:
                    case WHILELOOP:
                    case FORLOOP:
                    case FOREACHLOOP:
                        if (label == null) return Pair.of(env1.tree, pendingError);
                        break;
                    case SWITCH:
                        if (label == null && tag == BREAK) return Pair.of(env1.tree, null);
                        break;
                    case SWITCH_EXPRESSION:
                        if (tag == YIELD) {
                            return Pair.of(env1.tree, null);
                        } else if (tag == BREAK) {
                            pendingError = Errors.BreakOutsideSwitchExpression;
                        } else {
                            pendingError = Errors.ContinueOutsideSwitchExpression;
                        }
                        break;
                    case LAMBDA:
                    case METHODDEF:
                    case CLASSDEF:
                        break LOOP;
                    default:
                }
                env1 = env1.next;
            }
            if (label != null)
                return Pair.of(null, Errors.UndefLabel(label));
            else if (pendingError != null)
                return Pair.of(null, pendingError);
            else if (tag == CONTINUE)
                return Pair.of(null, Errors.ContOutsideLoop);
            else
                return Pair.of(null, Errors.BreakOutsideSwitchLoop);
        }

    public void visitReturn(JCReturn tree) {
        // Check that there is an enclosing method which is
        // nested within than the enclosing class.
        if (env.info.returnResult == null) {
            log.error(tree.pos(), Errors.RetOutsideMeth);
        } else if (env.info.yieldResult != null) {
            log.error(tree.pos(), Errors.ReturnOutsideSwitchExpression);
        } else if (!env.info.isLambda &&
                !env.info.isNewClass &&
                env.enclMethod != null &&
                TreeInfo.isCompactConstructor(env.enclMethod)) {
            log.error(env.enclMethod,
                    Errors.InvalidCanonicalConstructorInRecord(Fragments.Compact, env.enclMethod.sym.name, Fragments.CanonicalCantHaveReturnStatement));
        } else {
            // Attribute return expression, if it exists, and check that
            // it conforms to result type of enclosing method.
            if (tree.expr != null) {
                if (env.info.returnResult.pt.hasTag(VOID)) {
                    env.info.returnResult.checkContext.report(tree.expr.pos(),
                              diags.fragment(Fragments.UnexpectedRetVal));
                }
                attribTree(tree.expr, env, env.info.returnResult);
            } else if (!env.info.returnResult.pt.hasTag(VOID) &&
                    !env.info.returnResult.pt.hasTag(NONE)) {
                env.info.returnResult.checkContext.report(tree.pos(),
                              diags.fragment(Fragments.MissingRetVal(env.info.returnResult.pt)));
            }
        }
        result = null;
    }

    public void visitThrow(JCThrow tree) {
        Type owntype = attribExpr(tree.expr, env, Type.noType);
        chk.checkType(tree, owntype, syms.throwableType);
        result = null;
    }

    public void visitAssert(JCAssert tree) {
        attribExpr(tree.cond, env, syms.booleanType);
        if (tree.detail != null) {
            chk.checkNonVoid(tree.detail.pos(), attribExpr(tree.detail, env));
        }
        result = null;
    }

     /** Visitor method for method invocations.
     *  NOTE: The method part of an application will have in its type field
     *        the return type of the method, not the method's type itself!
     */
    public void visitApply(JCMethodInvocation tree) {
        // The local environment of a method application is
        // a new environment nested in the current one.
        Env<AttrContext> localEnv = env.dup(tree, env.info.dup());

        // The types of the actual method arguments.
        List<Type> argtypes;

        // The types of the actual method type arguments.
        List<Type> typeargtypes = null;

        Name methName = TreeInfo.name(tree.meth);

        boolean isConstructorCall =
            methName == names._this || methName == names._super;

        ListBuffer<Type> argtypesBuf = new ListBuffer<>();
        if (isConstructorCall) {
            // We are seeing a ...this(...) or ...super(...) call.
            // Check that this is the first statement in a constructor.
            checkFirstConstructorStat(tree, env.enclMethod, true);

            // Record the fact
            // that this is a constructor call (using isSelfCall).
            localEnv.info.isSelfCall = true;

            // Attribute arguments, yielding list of argument types.
            localEnv.info.constructorArgs = true;
            KindSelector kind = attribArgs(KindSelector.MTH, tree.args, localEnv, argtypesBuf);
            localEnv.info.constructorArgs = false;
            argtypes = argtypesBuf.toList();
            typeargtypes = attribTypes(tree.typeargs, localEnv);

            // Variable `site' points to the class in which the called
            // constructor is defined.
            Type site = env.enclClass.sym.type;
            if (methName == names._super) {
                if (site == syms.objectType) {
                    log.error(tree.meth.pos(), Errors.NoSuperclass(site));
                    site = types.createErrorType(syms.objectType);
                } else {
                    site = types.supertype(site);
                }
            }

            if (site.hasTag(CLASS)) {
                Type encl = site.getEnclosingType();
                while (encl != null && encl.hasTag(TYPEVAR))
                    encl = encl.getUpperBound();
                if (encl.hasTag(CLASS)) {
                    // we are calling a nested class

                    if (tree.meth.hasTag(SELECT)) {
                        JCTree qualifier = ((JCFieldAccess) tree.meth).selected;

                        // We are seeing a prefixed call, of the form
                        //     <expr>.super(...).
                        // Check that the prefix expression conforms
                        // to the outer instance type of the class.
                        chk.checkRefType(qualifier.pos(),
                                         attribExpr(qualifier, localEnv,
                                                    encl));
                    } else if (methName == names._super) {
                        // qualifier omitted; check for existence
                        // of an appropriate implicit qualifier.
                        rs.resolveImplicitThis(tree.meth.pos(),
                                               localEnv, site, true);
                    }
                } else if (tree.meth.hasTag(SELECT)) {
                    log.error(tree.meth.pos(),
                              Errors.IllegalQualNotIcls(site.tsym));
                    attribExpr(((JCFieldAccess) tree.meth).selected, localEnv, site);
                }

                // if we're calling a java.lang.Enum constructor,
                // prefix the implicit String and int parameters
                if (site.tsym == syms.enumSym)
                    argtypes = argtypes.prepend(syms.intType).prepend(syms.stringType);

                // Resolve the called constructor under the assumption
                // that we are referring to a superclass instance of the
                // current instance (JLS ???).
                boolean selectSuperPrev = localEnv.info.selectSuper;
                localEnv.info.selectSuper = true;
                localEnv.info.pendingResolutionPhase = null;
                Symbol sym = rs.resolveConstructor(
                    tree.meth.pos(), localEnv, site, argtypes, typeargtypes);
                localEnv.info.selectSuper = selectSuperPrev;

                // Set method symbol to resolved constructor...
                TreeInfo.setSymbol(tree.meth, sym);

                // ...and check that it is legal in the current context.
                // (this will also set the tree's type)
                Type mpt = newMethodTemplate(resultInfo.pt, argtypes, typeargtypes);
                checkId(tree.meth, site, sym, localEnv,
                        new ResultInfo(kind, mpt));
            } else if (site.hasTag(ERROR) && tree.meth.hasTag(SELECT)) {
                attribExpr(((JCFieldAccess) tree.meth).selected, localEnv, site);
            }
            // Otherwise, `site' is an error type and we do nothing
            result = tree.type = syms.voidType;
        } else {
            // Otherwise, we are seeing a regular method call.
            // Attribute the arguments, yielding list of argument types, ...
            KindSelector kind = attribArgs(KindSelector.VAL, tree.args, localEnv, argtypesBuf);
            argtypes = argtypesBuf.toList();
            typeargtypes = attribAnyTypes(tree.typeargs, localEnv);

            // ... and attribute the method using as a prototype a methodtype
            // whose formal argument types is exactly the list of actual
            // arguments (this will also set the method symbol).
            Type mpt = newMethodTemplate(resultInfo.pt, argtypes, typeargtypes);
            localEnv.info.pendingResolutionPhase = null;
            Type mtype = attribTree(tree.meth, localEnv, new ResultInfo(kind, mpt, resultInfo.checkContext));

            // Compute the result type.
            Type restype = mtype.getReturnType();
            if (restype.hasTag(WILDCARD))
                throw new AssertionError(mtype);

            Type qualifier = (tree.meth.hasTag(SELECT))
                    ? ((JCFieldAccess) tree.meth).selected.type
                    : env.enclClass.sym.type;
            Symbol msym = TreeInfo.symbol(tree.meth);
            restype = adjustMethodReturnType(msym, qualifier, methName, argtypes, restype);

            chk.checkRefTypes(tree.typeargs, typeargtypes);

            // Check that value of resulting type is admissible in the
            // current context.  Also, capture the return type
            Type capturedRes = resultInfo.checkContext.inferenceContext().cachedCapture(tree, restype, true);
            result = check(tree, capturedRes, KindSelector.VAL, resultInfo);
        }
        chk.validate(tree.typeargs, localEnv);
    }
    //where
        Type adjustMethodReturnType(Symbol msym, Type qualifierType, Name methodName, List<Type> argtypes, Type restype) {
            if (msym != null &&
                    (msym.owner == syms.objectType.tsym || msym.owner.isInterface()) &&
                    methodName == names.getClass &&
                    argtypes.isEmpty()) {
                // as a special case, x.getClass() has type Class<? extends |X|>
                // Special treatment for primitive classes: Given an expression v of type V where
                // V is a primitive class, v.getClass() is typed to be Class<? extends |V.ref|>
                Type wcb = types.erasure(allowPrimitiveClasses && qualifierType.isPrimitiveClass() ?
                                         qualifierType.referenceProjection() : qualifierType.baseType());
                return new ClassType(restype.getEnclosingType(),
                        List.of(new WildcardType(wcb,
                                BoundKind.EXTENDS,
                                syms.boundClass)),
                        restype.tsym,
                        restype.getMetadata(),
                        restype.getFlavor());
            } else if (msym != null &&
                    msym.owner == syms.arrayClass &&
                    methodName == names.clone &&
                    types.isArray(qualifierType)) {
                // as a special case, array.clone() has a result that is
                // the same as static type of the array being cloned
                return qualifierType;
            } else {
                return restype;
            }
        }

        /** Check that given application node appears as first statement
         *  in a constructor call.
         *  @param tree          The application node
         *  @param enclMethod    The enclosing method of the application.
         *  @param error         Should an error be issued?
         */
        boolean checkFirstConstructorStat(JCMethodInvocation tree, JCMethodDecl enclMethod, boolean error) {
            if (enclMethod != null && names.isInitOrVNew(enclMethod.name)) {
                JCBlock body = enclMethod.body;
                if (body.stats.head.hasTag(EXEC) &&
                    ((JCExpressionStatement) body.stats.head).expr == tree)
                    return true;
            }
            if (error) {
                log.error(tree.pos(),
                        Errors.CallMustBeFirstStmtInCtor(TreeInfo.name(tree.meth)));
            }
            return false;
        }

        /** Obtain a method type with given argument types.
         */
        Type newMethodTemplate(Type restype, List<Type> argtypes, List<Type> typeargtypes) {
            MethodType mt = new MethodType(argtypes, restype, List.nil(), syms.methodClass);
            return (typeargtypes == null) ? mt : (Type)new ForAll(typeargtypes, mt);
        }

    public void visitNewClass(final JCNewClass tree) {
        Type owntype = types.createErrorType(tree.type);

        // The local environment of a class creation is
        // a new environment nested in the current one.
        Env<AttrContext> localEnv = env.dup(tree, env.info.dup());

        // The anonymous inner class definition of the new expression,
        // if one is defined by it.
        JCClassDecl cdef = tree.def;

        // If enclosing class is given, attribute it, and
        // complete class name to be fully qualified
        JCExpression clazz = tree.clazz; // Class field following new
        JCExpression clazzid;            // Identifier in class field
        JCAnnotatedType annoclazzid;     // Annotated type enclosing clazzid
        annoclazzid = null;

        if (clazz.hasTag(TYPEAPPLY)) {
            clazzid = ((JCTypeApply) clazz).clazz;
            if (clazzid.hasTag(ANNOTATED_TYPE)) {
                annoclazzid = (JCAnnotatedType) clazzid;
                clazzid = annoclazzid.underlyingType;
            }
        } else {
            if (clazz.hasTag(ANNOTATED_TYPE)) {
                annoclazzid = (JCAnnotatedType) clazz;
                clazzid = annoclazzid.underlyingType;
            } else {
                clazzid = clazz;
            }
        }

        JCExpression clazzid1 = clazzid; // The same in fully qualified form

        if (tree.encl != null) {
            // We are seeing a qualified new, of the form
            //    <expr>.new C <...> (...) ...
            // In this case, we let clazz stand for the name of the
            // allocated class C prefixed with the type of the qualifier
            // expression, so that we can
            // resolve it with standard techniques later. I.e., if
            // <expr> has type T, then <expr>.new C <...> (...)
            // yields a clazz T.C.
            Type encltype = chk.checkRefType(tree.encl.pos(),
                                             attribExpr(tree.encl, env));
            // TODO 308: in <expr>.new C, do we also want to add the type annotations
            // from expr to the combined type, or not? Yes, do this.
            clazzid1 = make.at(clazz.pos).Select(make.Type(encltype),
                                                 ((JCIdent) clazzid).name);

            EndPosTable endPosTable = this.env.toplevel.endPositions;
            endPosTable.storeEnd(clazzid1, clazzid.getEndPosition(endPosTable));
            if (clazz.hasTag(ANNOTATED_TYPE)) {
                JCAnnotatedType annoType = (JCAnnotatedType) clazz;
                List<JCAnnotation> annos = annoType.annotations;

                if (annoType.underlyingType.hasTag(TYPEAPPLY)) {
                    clazzid1 = make.at(tree.pos).
                        TypeApply(clazzid1,
                                  ((JCTypeApply) clazz).arguments);
                }

                clazzid1 = make.at(tree.pos).
                    AnnotatedType(annos, clazzid1);
            } else if (clazz.hasTag(TYPEAPPLY)) {
                clazzid1 = make.at(tree.pos).
                    TypeApply(clazzid1,
                              ((JCTypeApply) clazz).arguments);
            }

            clazz = clazzid1;
        }

        // Attribute clazz expression and store
        // symbol + type back into the attributed tree.
        Type clazztype;

        try {
            env.info.isNewClass = true;
            clazztype = TreeInfo.isEnumInit(env.tree) ?
                attribIdentAsEnumType(env, (JCIdent)clazz) :
                attribType(clazz, env);
        } finally {
            env.info.isNewClass = false;
        }

        clazztype = chk.checkDiamond(tree, clazztype);
        chk.validate(clazz, localEnv);
        if (tree.encl != null) {
            // We have to work in this case to store
            // symbol + type back into the attributed tree.
            tree.clazz.type = clazztype;
            TreeInfo.setSymbol(clazzid, TreeInfo.symbol(clazzid1));
            clazzid.type = ((JCIdent) clazzid).sym.type;
            if (annoclazzid != null) {
                annoclazzid.type = clazzid.type;
            }
            if (!clazztype.isErroneous()) {
                if (cdef != null && clazztype.tsym.isInterface()) {
                    log.error(tree.encl.pos(), Errors.AnonClassImplIntfNoQualForNew);
                } else if (clazztype.tsym.isStatic()) {
                    log.error(tree.encl.pos(), Errors.QualifiedNewOfStaticClass(clazztype.tsym));
                }
            }
        } else if (!clazztype.tsym.isInterface() &&
                   clazztype.getEnclosingType().hasTag(CLASS)) {
            // Check for the existence of an apropos outer instance
            rs.resolveImplicitThis(tree.pos(), env, clazztype);
        }

        // Attribute constructor arguments.
        ListBuffer<Type> argtypesBuf = new ListBuffer<>();
        final KindSelector pkind =
            attribArgs(KindSelector.VAL, tree.args, localEnv, argtypesBuf);
        List<Type> argtypes = argtypesBuf.toList();
        List<Type> typeargtypes = attribTypes(tree.typeargs, localEnv);

        if (clazztype.hasTag(CLASS) || clazztype.hasTag(ERROR)) {
            // Enums may not be instantiated except implicitly
            if ((clazztype.tsym.flags_field & Flags.ENUM) != 0 &&
                (!env.tree.hasTag(VARDEF) ||
                 (((JCVariableDecl) env.tree).mods.flags & Flags.ENUM) == 0 ||
                 ((JCVariableDecl) env.tree).init != tree))
                log.error(tree.pos(), Errors.EnumCantBeInstantiated);

            boolean isSpeculativeDiamondInferenceRound = TreeInfo.isDiamond(tree) &&
                    resultInfo.checkContext.deferredAttrContext().mode == DeferredAttr.AttrMode.SPECULATIVE;
            boolean skipNonDiamondPath = false;
            // Check that it is an instantiation of a class and not a projection type
            if (allowPrimitiveClasses) {
                if (clazz.hasTag(SELECT)) {
                    JCFieldAccess fieldAccess = (JCFieldAccess) clazz;
                    if (fieldAccess.selected.type.isPrimitiveClass() &&
                            (fieldAccess.name == names.ref || fieldAccess.name == names.val)) {
                        log.error(tree.pos(), Errors.ProjectionCantBeInstantiated);
                    }
                }
            }
            // Check that class is not abstract
            if (cdef == null && !isSpeculativeDiamondInferenceRound && // class body may be nulled out in speculative tree copy
                (clazztype.tsym.flags() & (ABSTRACT | INTERFACE)) != 0) {
                log.error(tree.pos(),
                          Errors.AbstractCantBeInstantiated(clazztype.tsym));
                skipNonDiamondPath = true;
            } else if (cdef != null && clazztype.tsym.isInterface()) {
                // Check that no constructor arguments are given to
                // anonymous classes implementing an interface
                if (!argtypes.isEmpty())
                    log.error(tree.args.head.pos(), Errors.AnonClassImplIntfNoArgs);

                if (!typeargtypes.isEmpty())
                    log.error(tree.typeargs.head.pos(), Errors.AnonClassImplIntfNoTypeargs);

                // Error recovery: pretend no arguments were supplied.
                argtypes = List.nil();
                typeargtypes = List.nil();
                skipNonDiamondPath = true;
            }
            if (TreeInfo.isDiamond(tree)) {
                ClassType site = new ClassType(clazztype.getEnclosingType(),
                            clazztype.tsym.type.getTypeArguments(),
                                               clazztype.tsym,
                                               clazztype.getMetadata(),
                                               clazztype.getFlavor());

                Env<AttrContext> diamondEnv = localEnv.dup(tree);
                diamondEnv.info.selectSuper = cdef != null || tree.classDeclRemoved();
                diamondEnv.info.pendingResolutionPhase = null;

                //if the type of the instance creation expression is a class type
                //apply method resolution inference (JLS 15.12.2.7). The return type
                //of the resolved constructor will be a partially instantiated type
                Symbol constructor = rs.resolveDiamond(tree.pos(),
                            diamondEnv,
                            site,
                            argtypes,
                            typeargtypes);
                tree.constructor = constructor.baseSymbol();

                final TypeSymbol csym = clazztype.tsym;
                ResultInfo diamondResult = new ResultInfo(pkind, newMethodTemplate(resultInfo.pt, argtypes, typeargtypes),
                        diamondContext(tree, csym, resultInfo.checkContext), CheckMode.NO_TREE_UPDATE);
                Type constructorType = tree.constructorType = types.createErrorType(clazztype);
                constructorType = checkId(tree, site,
                        constructor,
                        diamondEnv,
                        diamondResult);

                tree.clazz.type = types.createErrorType(clazztype);
                if (!constructorType.isErroneous()) {
                    tree.clazz.type = clazz.type = constructorType.getReturnType();
                    tree.constructorType = types.createMethodTypeWithReturn(constructorType, syms.voidType);
                }
                clazztype = chk.checkClassType(tree.clazz, tree.clazz.type, true);
            }

            // Resolve the called constructor under the assumption
            // that we are referring to a superclass instance of the
            // current instance (JLS ???).
            else if (!skipNonDiamondPath) {
                //the following code alters some of the fields in the current
                //AttrContext - hence, the current context must be dup'ed in
                //order to avoid downstream failures
                Env<AttrContext> rsEnv = localEnv.dup(tree);
                rsEnv.info.selectSuper = cdef != null;
                rsEnv.info.pendingResolutionPhase = null;
                tree.constructor = rs.resolveConstructor(
                    tree.pos(), rsEnv, clazztype, argtypes, typeargtypes);
                if (cdef == null) { //do not check twice!
                    tree.constructorType = checkId(tree,
                            clazztype,
                            tree.constructor,
                            rsEnv,
                            new ResultInfo(pkind, newMethodTemplate(syms.voidType, argtypes, typeargtypes), CheckMode.NO_TREE_UPDATE));
                    if (rsEnv.info.lastResolveVarargs())
                        Assert.check(tree.constructorType.isErroneous() || tree.varargsElement != null);
                }
            }

            if (cdef != null) {
                visitAnonymousClassDefinition(tree, clazz, clazztype, cdef, localEnv, argtypes, typeargtypes, pkind);
                return;
            }

            if (tree.constructor != null && tree.constructor.kind == MTH)
                owntype = clazztype;
        }
        result = check(tree, owntype, KindSelector.VAL, resultInfo);
        InferenceContext inferenceContext = resultInfo.checkContext.inferenceContext();
        if (tree.constructorType != null && inferenceContext.free(tree.constructorType)) {
            //we need to wait for inference to finish and then replace inference vars in the constructor type
            inferenceContext.addFreeTypeListener(List.of(tree.constructorType),
                    instantiatedContext -> {
                        tree.constructorType = instantiatedContext.asInstType(tree.constructorType);
                    });
        }
        chk.validate(tree.typeargs, localEnv);
    }

        // where
        private void visitAnonymousClassDefinition(JCNewClass tree, JCExpression clazz, Type clazztype,
                                                   JCClassDecl cdef, Env<AttrContext> localEnv,
                                                   List<Type> argtypes, List<Type> typeargtypes,
                                                   KindSelector pkind) {
            // We are seeing an anonymous class instance creation.
            // In this case, the class instance creation
            // expression
            //
            //    E.new <typeargs1>C<typargs2>(args) { ... }
            //
            // is represented internally as
            //
            //    E . new <typeargs1>C<typargs2>(args) ( class <empty-name> { ... } )  .
            //
            // This expression is then *transformed* as follows:
            //
            // (1) add an extends or implements clause
            // (2) add a constructor.
            //
            // For instance, if C is a class, and ET is the type of E,
            // the expression
            //
            //    E.new <typeargs1>C<typargs2>(args) { ... }
            //
            // is translated to (where X is a fresh name and typarams is the
            // parameter list of the super constructor):
            //
            //   new <typeargs1>X(<*nullchk*>E, args) where
            //     X extends C<typargs2> {
            //       <typarams> X(ET e, args) {
            //         e.<typeargs1>super(args)
            //       }
            //       ...
            //     }
            InferenceContext inferenceContext = resultInfo.checkContext.inferenceContext();
            Type enclType = clazztype.getEnclosingType();
            if (enclType != null &&
                    enclType.hasTag(CLASS) &&
                    !chk.checkDenotable((ClassType)enclType)) {
                log.error(tree.encl, Errors.EnclosingClassTypeNonDenotable(enclType));
            }
            final boolean isDiamond = TreeInfo.isDiamond(tree);
            if (isDiamond
                    && ((tree.constructorType != null && inferenceContext.free(tree.constructorType))
                    || (tree.clazz.type != null && inferenceContext.free(tree.clazz.type)))) {
                final ResultInfo resultInfoForClassDefinition = this.resultInfo;
                Env<AttrContext> dupLocalEnv = copyEnv(localEnv);
                inferenceContext.addFreeTypeListener(List.of(tree.constructorType, tree.clazz.type),
                        instantiatedContext -> {
                            tree.constructorType = instantiatedContext.asInstType(tree.constructorType);
                            tree.clazz.type = clazz.type = instantiatedContext.asInstType(clazz.type);
                            ResultInfo prevResult = this.resultInfo;
                            try {
                                this.resultInfo = resultInfoForClassDefinition;
                                visitAnonymousClassDefinition(tree, clazz, clazz.type, cdef,
                                        dupLocalEnv, argtypes, typeargtypes, pkind);
                            } finally {
                                this.resultInfo = prevResult;
                            }
                        });
            } else {
                if (isDiamond && clazztype.hasTag(CLASS)) {
                    List<Type> invalidDiamondArgs = chk.checkDiamondDenotable((ClassType)clazztype);
                    if (!clazztype.isErroneous() && invalidDiamondArgs.nonEmpty()) {
                        // One or more types inferred in the previous steps is non-denotable.
                        Fragment fragment = Diamond(clazztype.tsym);
                        log.error(tree.clazz.pos(),
                                Errors.CantApplyDiamond1(
                                        fragment,
                                        invalidDiamondArgs.size() > 1 ?
                                                DiamondInvalidArgs(invalidDiamondArgs, fragment) :
                                                DiamondInvalidArg(invalidDiamondArgs, fragment)));
                    }
                    // For <>(){}, inferred types must also be accessible.
                    for (Type t : clazztype.getTypeArguments()) {
                        rs.checkAccessibleType(env, t);
                    }
                    if (allowPrimitiveClasses) {
                        chk.checkParameterizationByPrimitiveClass(tree, clazztype);
                    }
                }

                // If we already errored, be careful to avoid a further avalanche. ErrorType answers
                // false for isInterface call even when the original type is an interface.
                boolean implementing = clazztype.tsym.isInterface() ||
                        clazztype.isErroneous() && !clazztype.getOriginalType().hasTag(NONE) &&
                        clazztype.getOriginalType().tsym.isInterface();

                if (implementing) {
                    cdef.implementing = List.of(clazz);
                } else {
                    cdef.extending = clazz;
                }

                if (resultInfo.checkContext.deferredAttrContext().mode == DeferredAttr.AttrMode.CHECK &&
                    rs.isSerializable(clazztype)) {
                    localEnv.info.isSerializable = true;
                }

                attribStat(cdef, localEnv);

                List<Type> finalargtypes;
                // If an outer instance is given,
                // prefix it to the constructor arguments
                // and delete it from the new expression
                if (tree.encl != null && !clazztype.tsym.isInterface()) {
                    finalargtypes = argtypes.prepend(tree.encl.type);
                } else {
                    finalargtypes = argtypes;
                }

                // Reassign clazztype and recompute constructor. As this necessarily involves
                // another attribution pass for deferred types in the case of <>, replicate
                // them. Original arguments have right decorations already.
                if (isDiamond && pkind.contains(KindSelector.POLY)) {
                    finalargtypes = finalargtypes.map(deferredAttr.deferredCopier);
                }

                clazztype = clazztype.hasTag(ERROR) ? types.createErrorType(cdef.sym.type)
                                                    : cdef.sym.type;
                Symbol sym = tree.constructor = rs.resolveConstructor(
                        tree.pos(), localEnv, clazztype, finalargtypes, typeargtypes);
                Assert.check(!sym.kind.isResolutionError());
                tree.constructor = sym;
                tree.constructorType = checkId(tree,
                        clazztype,
                        tree.constructor,
                        localEnv,
                        new ResultInfo(pkind, newMethodTemplate(syms.voidType, finalargtypes, typeargtypes), CheckMode.NO_TREE_UPDATE));
            }
            Type owntype = (tree.constructor != null && tree.constructor.kind == MTH) ?
                                clazztype : types.createErrorType(tree.type);
            result = check(tree, owntype, KindSelector.VAL, resultInfo.dup(CheckMode.NO_INFERENCE_HOOK));
            chk.validate(tree.typeargs, localEnv);
        }

        CheckContext diamondContext(JCNewClass clazz, TypeSymbol tsym, CheckContext checkContext) {
            return new Check.NestedCheckContext(checkContext) {
                @Override
                public void report(DiagnosticPosition _unused, JCDiagnostic details) {
                    enclosingContext.report(clazz.clazz,
                            diags.fragment(Fragments.CantApplyDiamond1(Fragments.Diamond(tsym), details)));
                }
            };
        }

    /** Make an attributed null check tree.
     */
    public JCExpression makeNullCheck(JCExpression arg) {
        // optimization: new Outer() can never be null; skip null check
        if (arg.getTag() == NEWCLASS)
            return arg;
        // Likewise arg can't be null if it is a primitive class instance.
        if (allowPrimitiveClasses && arg.type.isPrimitiveClass())
            return arg;
        // optimization: X.this is never null; skip null check
        Name name = TreeInfo.name(arg);
        if (name == names._this || name == names._super) return arg;

        JCTree.Tag optag = NULLCHK;
        JCUnary tree = make.at(arg.pos).Unary(optag, arg);
        tree.operator = operators.resolveUnary(arg, optag, arg.type);
        tree.type = arg.type;
        return tree;
    }

    public void visitNewArray(JCNewArray tree) {
        Type owntype = types.createErrorType(tree.type);
        Env<AttrContext> localEnv = env.dup(tree);
        Type elemtype;
        if (tree.elemtype != null) {
            elemtype = attribType(tree.elemtype, localEnv);
            chk.validate(tree.elemtype, localEnv);
            owntype = elemtype;
            for (List<JCExpression> l = tree.dims; l.nonEmpty(); l = l.tail) {
                attribExpr(l.head, localEnv, syms.intType);
                owntype = new ArrayType(owntype, syms.arrayClass);
            }
        } else {
            // we are seeing an untyped aggregate { ... }
            // this is allowed only if the prototype is an array
            if (pt().hasTag(ARRAY)) {
                elemtype = types.elemtype(pt());
            } else {
                if (!pt().hasTag(ERROR) &&
                        (env.info.enclVar == null || !env.info.enclVar.type.isErroneous())) {
                    log.error(tree.pos(),
                              Errors.IllegalInitializerForType(pt()));
                }
                elemtype = types.createErrorType(pt());
            }
        }
        if (tree.elems != null) {
            attribExprs(tree.elems, localEnv, elemtype);
            owntype = new ArrayType(elemtype, syms.arrayClass);
        }
        if (!types.isReifiable(elemtype))
            log.error(tree.pos(), Errors.GenericArrayCreation);
        result = check(tree, owntype, KindSelector.VAL, resultInfo);
    }

    /*
     * A lambda expression can only be attributed when a target-type is available.
     * In addition, if the target-type is that of a functional interface whose
     * descriptor contains inference variables in argument position the lambda expression
     * is 'stuck' (see DeferredAttr).
     */
    @Override
    public void visitLambda(final JCLambda that) {
        boolean wrongContext = false;
        if (pt().isErroneous() || (pt().hasTag(NONE) && pt() != Type.recoveryType)) {
            if (pt().hasTag(NONE) && (env.info.enclVar == null || !env.info.enclVar.type.isErroneous())) {
                //lambda only allowed in assignment or method invocation/cast context
                log.error(that.pos(), Errors.UnexpectedLambda);
            }
            resultInfo = recoveryInfo;
            wrongContext = true;
        }
        //create an environment for attribution of the lambda expression
        final Env<AttrContext> localEnv = lambdaEnv(that, env);
        boolean needsRecovery =
                resultInfo.checkContext.deferredAttrContext().mode == DeferredAttr.AttrMode.CHECK;
        try {
            if (needsRecovery && rs.isSerializable(pt())) {
                localEnv.info.isSerializable = true;
                localEnv.info.isSerializableLambda = true;
            }
            List<Type> explicitParamTypes = null;
            if (that.paramKind == JCLambda.ParameterKind.EXPLICIT) {
                //attribute lambda parameters
                attribStats(that.params, localEnv);
                explicitParamTypes = TreeInfo.types(that.params);
            }

            TargetInfo targetInfo = getTargetInfo(that, resultInfo, explicitParamTypes);
            Type currentTarget = targetInfo.target;
            Type lambdaType = targetInfo.descriptor;

            if (currentTarget.isErroneous()) {
                result = that.type = currentTarget;
                return;
            }

            setFunctionalInfo(localEnv, that, pt(), lambdaType, currentTarget, resultInfo.checkContext);

            if (lambdaType.hasTag(FORALL)) {
                //lambda expression target desc cannot be a generic method
                Fragment msg = Fragments.InvalidGenericLambdaTarget(lambdaType,
                                                                    kindName(currentTarget.tsym),
                                                                    currentTarget.tsym);
                resultInfo.checkContext.report(that, diags.fragment(msg));
                result = that.type = types.createErrorType(pt());
                return;
            }

            if (that.paramKind == JCLambda.ParameterKind.IMPLICIT) {
                //add param type info in the AST
                List<Type> actuals = lambdaType.getParameterTypes();
                List<JCVariableDecl> params = that.params;

                boolean arityMismatch = false;

                while (params.nonEmpty()) {
                    if (actuals.isEmpty()) {
                        //not enough actuals to perform lambda parameter inference
                        arityMismatch = true;
                    }
                    //reset previously set info
                    Type argType = arityMismatch ?
                            syms.errType :
                            actuals.head;
                    if (params.head.isImplicitlyTyped()) {
                        setSyntheticVariableType(params.head, argType);
                    }
                    params.head.sym = null;
                    actuals = actuals.isEmpty() ?
                            actuals :
                            actuals.tail;
                    params = params.tail;
                }

                //attribute lambda parameters
                attribStats(that.params, localEnv);

                if (arityMismatch) {
                    resultInfo.checkContext.report(that, diags.fragment(Fragments.IncompatibleArgTypesInLambda));
                        result = that.type = types.createErrorType(currentTarget);
                        return;
                }
            }

            //from this point on, no recovery is needed; if we are in assignment context
            //we will be able to attribute the whole lambda body, regardless of errors;
            //if we are in a 'check' method context, and the lambda is not compatible
            //with the target-type, it will be recovered anyway in Attr.checkId
            needsRecovery = false;

            ResultInfo bodyResultInfo = localEnv.info.returnResult =
                    lambdaBodyResult(that, lambdaType, resultInfo);

            if (that.getBodyKind() == JCLambda.BodyKind.EXPRESSION) {
                attribTree(that.getBody(), localEnv, bodyResultInfo);
            } else {
                JCBlock body = (JCBlock)that.body;
                if (body == breakTree &&
                        resultInfo.checkContext.deferredAttrContext().mode == AttrMode.CHECK) {
                    breakTreeFound(copyEnv(localEnv));
                }
                attribStats(body.stats, localEnv);
            }

            result = check(that, currentTarget, KindSelector.VAL, resultInfo);

            boolean isSpeculativeRound =
                    resultInfo.checkContext.deferredAttrContext().mode == DeferredAttr.AttrMode.SPECULATIVE;

            preFlow(that);
            flow.analyzeLambda(env, that, make, isSpeculativeRound);

            that.type = currentTarget; //avoids recovery at this stage
            checkLambdaCompatible(that, lambdaType, resultInfo.checkContext);

            if (!isSpeculativeRound) {
                //add thrown types as bounds to the thrown types free variables if needed:
                if (resultInfo.checkContext.inferenceContext().free(lambdaType.getThrownTypes())) {
                    List<Type> inferredThrownTypes = flow.analyzeLambdaThrownTypes(env, that, make);
                    if(!checkExConstraints(inferredThrownTypes, lambdaType.getThrownTypes(), resultInfo.checkContext.inferenceContext())) {
                        log.error(that, Errors.IncompatibleThrownTypesInMref(lambdaType.getThrownTypes()));
                    }
                }

                checkAccessibleTypes(that, localEnv, resultInfo.checkContext.inferenceContext(), lambdaType, currentTarget);
            }
            result = wrongContext ? that.type = types.createErrorType(pt())
                                  : check(that, currentTarget, KindSelector.VAL, resultInfo);
        } catch (Types.FunctionDescriptorLookupError ex) {
            JCDiagnostic cause = ex.getDiagnostic();
            resultInfo.checkContext.report(that, cause);
            result = that.type = types.createErrorType(pt());
            return;
        } catch (CompletionFailure cf) {
            chk.completionError(that.pos(), cf);
        } catch (Throwable t) {
            //when an unexpected exception happens, avoid attempts to attribute the same tree again
            //as that would likely cause the same exception again.
            needsRecovery = false;
            throw t;
        } finally {
            localEnv.info.scope.leave();
            if (needsRecovery) {
                Type prevResult = result;
                try {
                    attribTree(that, env, recoveryInfo);
                } finally {
                    if (result == Type.recoveryType) {
                        result = prevResult;
                    }
                }
            }
        }
    }
    //where
        class TargetInfo {
            Type target;
            Type descriptor;

            public TargetInfo(Type target, Type descriptor) {
                this.target = target;
                this.descriptor = descriptor;
            }
        }

        TargetInfo getTargetInfo(JCPolyExpression that, ResultInfo resultInfo, List<Type> explicitParamTypes) {
            Type lambdaType;
            Type currentTarget = resultInfo.pt;
            if (resultInfo.pt != Type.recoveryType) {
                /* We need to adjust the target. If the target is an
                 * intersection type, for example: SAM & I1 & I2 ...
                 * the target will be updated to SAM
                 */
                currentTarget = targetChecker.visit(currentTarget, that);
                if (!currentTarget.isIntersection()) {
                    if (explicitParamTypes != null) {
                        currentTarget = infer.instantiateFunctionalInterface(that,
                                currentTarget, explicitParamTypes, resultInfo.checkContext);
                    }
                    currentTarget = types.removeWildcards(currentTarget);
                    lambdaType = types.findDescriptorType(currentTarget);
                } else {
                    IntersectionClassType ict = (IntersectionClassType)currentTarget;
                    ListBuffer<Type> components = new ListBuffer<>();
                    for (Type bound : ict.getExplicitComponents()) {
                        if (explicitParamTypes != null) {
                            try {
                                bound = infer.instantiateFunctionalInterface(that,
                                        bound, explicitParamTypes, resultInfo.checkContext);
                            } catch (FunctionDescriptorLookupError t) {
                                // do nothing
                            }
                        }
                        bound = types.removeWildcards(bound);
                        components.add(bound);
                    }
                    currentTarget = types.makeIntersectionType(components.toList());
                    currentTarget.tsym.flags_field |= INTERFACE;
                    lambdaType = types.findDescriptorType(currentTarget);
                }

            } else {
                currentTarget = Type.recoveryType;
                lambdaType = fallbackDescriptorType(that);
            }
            if (that.hasTag(LAMBDA) && lambdaType.hasTag(FORALL)) {
                //lambda expression target desc cannot be a generic method
                Fragment msg = Fragments.InvalidGenericLambdaTarget(lambdaType,
                                                                    kindName(currentTarget.tsym),
                                                                    currentTarget.tsym);
                resultInfo.checkContext.report(that, diags.fragment(msg));
                currentTarget = types.createErrorType(pt());
            }
            return new TargetInfo(currentTarget, lambdaType);
        }

        void preFlow(JCLambda tree) {
            attrRecover.doRecovery();
            new PostAttrAnalyzer() {
                @Override
                public void scan(JCTree tree) {
                    if (tree == null ||
                            (tree.type != null &&
                            tree.type == Type.stuckType)) {
                        //don't touch stuck expressions!
                        return;
                    }
                    super.scan(tree);
                }

                @Override
                public void visitClassDef(JCClassDecl that) {
                    // or class declaration trees!
                }

                public void visitLambda(JCLambda that) {
                    // or lambda expressions!
                }
            }.scan(tree.body);
        }

        Types.MapVisitor<DiagnosticPosition> targetChecker = new Types.MapVisitor<DiagnosticPosition>() {

            @Override
            public Type visitClassType(ClassType t, DiagnosticPosition pos) {
                return t.isIntersection() ?
                        visitIntersectionClassType((IntersectionClassType)t, pos) : t;
            }

            public Type visitIntersectionClassType(IntersectionClassType ict, DiagnosticPosition pos) {
                types.findDescriptorSymbol(makeNotionalInterface(ict, pos));
                return ict;
            }

            private TypeSymbol makeNotionalInterface(IntersectionClassType ict, DiagnosticPosition pos) {
                ListBuffer<Type> targs = new ListBuffer<>();
                ListBuffer<Type> supertypes = new ListBuffer<>();
                for (Type i : ict.interfaces_field) {
                    if (i.isParameterized()) {
                        targs.appendList(i.tsym.type.allparams());
                    }
                    supertypes.append(i.tsym.type);
                }
                IntersectionClassType notionalIntf = types.makeIntersectionType(supertypes.toList());
                notionalIntf.allparams_field = targs.toList();
                notionalIntf.tsym.flags_field |= INTERFACE;
                return notionalIntf.tsym;
            }
        };

        private Type fallbackDescriptorType(JCExpression tree) {
            switch (tree.getTag()) {
                case LAMBDA:
                    JCLambda lambda = (JCLambda)tree;
                    List<Type> argtypes = List.nil();
                    for (JCVariableDecl param : lambda.params) {
                        argtypes = param.vartype != null && param.vartype.type != null ?
                                argtypes.append(param.vartype.type) :
                                argtypes.append(syms.errType);
                    }
                    return new MethodType(argtypes, Type.recoveryType,
                            List.of(syms.throwableType), syms.methodClass);
                case REFERENCE:
                    return new MethodType(List.nil(), Type.recoveryType,
                            List.of(syms.throwableType), syms.methodClass);
                default:
                    Assert.error("Cannot get here!");
            }
            return null;
        }

        private void checkAccessibleTypes(final DiagnosticPosition pos, final Env<AttrContext> env,
                final InferenceContext inferenceContext, final Type... ts) {
            checkAccessibleTypes(pos, env, inferenceContext, List.from(ts));
        }

        private void checkAccessibleTypes(final DiagnosticPosition pos, final Env<AttrContext> env,
                final InferenceContext inferenceContext, final List<Type> ts) {
            if (inferenceContext.free(ts)) {
                inferenceContext.addFreeTypeListener(ts,
                        solvedContext -> checkAccessibleTypes(pos, env, solvedContext, solvedContext.asInstTypes(ts)));
            } else {
                for (Type t : ts) {
                    rs.checkAccessibleType(env, t);
                }
            }
        }

        /**
         * Lambda/method reference have a special check context that ensures
         * that i.e. a lambda return type is compatible with the expected
         * type according to both the inherited context and the assignment
         * context.
         */
        class FunctionalReturnContext extends Check.NestedCheckContext {

            FunctionalReturnContext(CheckContext enclosingContext) {
                super(enclosingContext);
            }

            @Override
            public boolean compatible(Type found, Type req, Warner warn) {
                //return type must be compatible in both current context and assignment context
                return chk.basicHandler.compatible(inferenceContext().asUndetVar(found), inferenceContext().asUndetVar(req), warn);
            }

            @Override
            public void report(DiagnosticPosition pos, JCDiagnostic details) {
                enclosingContext.report(pos, diags.fragment(Fragments.IncompatibleRetTypeInLambda(details)));
            }
        }

        class ExpressionLambdaReturnContext extends FunctionalReturnContext {

            JCExpression expr;
            boolean expStmtExpected;

            ExpressionLambdaReturnContext(JCExpression expr, CheckContext enclosingContext) {
                super(enclosingContext);
                this.expr = expr;
            }

            @Override
            public void report(DiagnosticPosition pos, JCDiagnostic details) {
                if (expStmtExpected) {
                    enclosingContext.report(pos, diags.fragment(Fragments.StatExprExpected));
                } else {
                    super.report(pos, details);
                }
            }

            @Override
            public boolean compatible(Type found, Type req, Warner warn) {
                //a void return is compatible with an expression statement lambda
                if (req.hasTag(VOID)) {
                    expStmtExpected = true;
                    return TreeInfo.isExpressionStatement(expr);
                } else {
                    return super.compatible(found, req, warn);
                }
            }
        }

        ResultInfo lambdaBodyResult(JCLambda that, Type descriptor, ResultInfo resultInfo) {
            FunctionalReturnContext funcContext = that.getBodyKind() == JCLambda.BodyKind.EXPRESSION ?
                    new ExpressionLambdaReturnContext((JCExpression)that.getBody(), resultInfo.checkContext) :
                    new FunctionalReturnContext(resultInfo.checkContext);

            return descriptor.getReturnType() == Type.recoveryType ?
                    recoveryInfo :
                    new ResultInfo(KindSelector.VAL,
                            descriptor.getReturnType(), funcContext);
        }

        /**
        * Lambda compatibility. Check that given return types, thrown types, parameter types
        * are compatible with the expected functional interface descriptor. This means that:
        * (i) parameter types must be identical to those of the target descriptor; (ii) return
        * types must be compatible with the return type of the expected descriptor.
        */
        void checkLambdaCompatible(JCLambda tree, Type descriptor, CheckContext checkContext) {
            Type returnType = checkContext.inferenceContext().asUndetVar(descriptor.getReturnType());

            //return values have already been checked - but if lambda has no return
            //values, we must ensure that void/value compatibility is correct;
            //this amounts at checking that, if a lambda body can complete normally,
            //the descriptor's return type must be void
            if (tree.getBodyKind() == JCLambda.BodyKind.STATEMENT && tree.canCompleteNormally &&
                    !returnType.hasTag(VOID) && returnType != Type.recoveryType) {
                Fragment msg =
                        Fragments.IncompatibleRetTypeInLambda(Fragments.MissingRetVal(returnType));
                checkContext.report(tree,
                                    diags.fragment(msg));
            }

            List<Type> argTypes = checkContext.inferenceContext().asUndetVars(descriptor.getParameterTypes());
            if (!types.isSameTypes(argTypes, TreeInfo.types(tree.params))) {
                checkContext.report(tree, diags.fragment(Fragments.IncompatibleArgTypesInLambda));
            }
        }

        /* Map to hold 'fake' clinit methods. If a lambda is used to initialize a
         * static field and that lambda has type annotations, these annotations will
         * also be stored at these fake clinit methods.
         *
         * LambdaToMethod also use fake clinit methods so they can be reused.
         * Also as LTM is a phase subsequent to attribution, the methods from
         * clinits can be safely removed by LTM to save memory.
         */
        private Map<ClassSymbol, MethodSymbol> clinits = new HashMap<>();

        public MethodSymbol removeClinit(ClassSymbol sym) {
            return clinits.remove(sym);
        }

        /* This method returns an environment to be used to attribute a lambda
         * expression.
         *
         * The owner of this environment is a method symbol. If the current owner
         * is not a method, for example if the lambda is used to initialize
         * a field, then if the field is:
         *
         * - an instance field, we use the first constructor.
         * - a static field, we create a fake clinit method.
         */
        public Env<AttrContext> lambdaEnv(JCLambda that, Env<AttrContext> env) {
            Env<AttrContext> lambdaEnv;
            Symbol owner = env.info.scope.owner;
            if (owner.kind == VAR && owner.owner.kind == TYP) {
                //field initializer
                ClassSymbol enclClass = owner.enclClass();
                Symbol newScopeOwner = env.info.scope.owner;
                /* if the field isn't static, then we can get the first constructor
                 * and use it as the owner of the environment. This is what
                 * LTM code is doing to look for type annotations so we are fine.
                 */
                if ((owner.flags() & STATIC) == 0) {
                    Name constructorName = owner.isConcreteValueClass() ? names.vnew : names.init;
                    for (Symbol s : enclClass.members_field.getSymbolsByName(constructorName)) {
                        newScopeOwner = s;
                        break;
                    }
                } else {
                    /* if the field is static then we need to create a fake clinit
                     * method, this method can later be reused by LTM.
                     */
                    MethodSymbol clinit = clinits.get(enclClass);
                    if (clinit == null) {
                        Type clinitType = new MethodType(List.nil(),
                                syms.voidType, List.nil(), syms.methodClass);
                        clinit = new MethodSymbol(STATIC | SYNTHETIC | PRIVATE,
                                names.clinit, clinitType, enclClass);
                        clinit.params = List.nil();
                        clinits.put(enclClass, clinit);
                    }
                    newScopeOwner = clinit;
                }
                lambdaEnv = env.dup(that, env.info.dup(env.info.scope.dupUnshared(newScopeOwner)));
            } else {
                lambdaEnv = env.dup(that, env.info.dup(env.info.scope.dup()));
            }
            lambdaEnv.info.yieldResult = null;
            lambdaEnv.info.isLambda = true;
            return lambdaEnv;
        }

    @Override
    public void visitReference(final JCMemberReference that) {
        if (pt().isErroneous() || (pt().hasTag(NONE) && pt() != Type.recoveryType)) {
            if (pt().hasTag(NONE) && (env.info.enclVar == null || !env.info.enclVar.type.isErroneous())) {
                //method reference only allowed in assignment or method invocation/cast context
                log.error(that.pos(), Errors.UnexpectedMref);
            }
            result = that.type = types.createErrorType(pt());
            return;
        }
        final Env<AttrContext> localEnv = env.dup(that);
        try {
            //attribute member reference qualifier - if this is a constructor
            //reference, the expected kind must be a type
            Type exprType = attribTree(that.expr, env, memberReferenceQualifierResult(that));

            if (that.getMode() == JCMemberReference.ReferenceMode.NEW) {
                exprType = chk.checkConstructorRefType(that.expr, exprType);
                if (!exprType.isErroneous() &&
                    exprType.isRaw() &&
                    that.typeargs != null) {
                    log.error(that.expr.pos(),
                              Errors.InvalidMref(Kinds.kindName(that.getMode()),
                                                 Fragments.MrefInferAndExplicitParams));
                    exprType = types.createErrorType(exprType);
                }
            }

            if (exprType.isErroneous()) {
                //if the qualifier expression contains problems,
                //give up attribution of method reference
                result = that.type = exprType;
                return;
            }

            Symbol lhsSym = TreeInfo.symbol(that.expr);
            if (TreeInfo.isStaticSelector(that.expr, names)) {
                // TODO - a bit hacky but...
                if (lhsSym != null && lhsSym.isConcreteValueClass() && that.name == names.init) {
                    that.name = names.vnew;
                }
                //if the qualifier is a type, validate it; raw warning check is
                //omitted as we don't know at this stage as to whether this is a
                //raw selector (because of inference)
                chk.validate(that.expr, env, false);
            } else {
                localEnv.info.selectSuper = lhsSym != null && lhsSym.name == names._super;
            }
            //attrib type-arguments
            List<Type> typeargtypes = List.nil();
            if (that.typeargs != null) {
                typeargtypes = attribTypes(that.typeargs, localEnv);
            }

            boolean isTargetSerializable =
                    resultInfo.checkContext.deferredAttrContext().mode == DeferredAttr.AttrMode.CHECK &&
                    rs.isSerializable(pt());
            TargetInfo targetInfo = getTargetInfo(that, resultInfo, null);
            Type currentTarget = targetInfo.target;
            Type desc = targetInfo.descriptor;

            setFunctionalInfo(localEnv, that, pt(), desc, currentTarget, resultInfo.checkContext);
            List<Type> argtypes = desc.getParameterTypes();
            Resolve.MethodCheck referenceCheck = rs.resolveMethodCheck;

            if (resultInfo.checkContext.inferenceContext().free(argtypes)) {
                referenceCheck = rs.new MethodReferenceCheck(resultInfo.checkContext.inferenceContext());
            }

            Pair<Symbol, Resolve.ReferenceLookupHelper> refResult = null;
            List<Type> saved_undet = resultInfo.checkContext.inferenceContext().save();
            try {
                refResult = rs.resolveMemberReference(localEnv, that, that.expr.type,
                        that.name, argtypes, typeargtypes, targetInfo.descriptor, referenceCheck,
                        resultInfo.checkContext.inferenceContext(), rs.basicReferenceChooser);
            } finally {
                resultInfo.checkContext.inferenceContext().rollback(saved_undet);
            }

            Symbol refSym = refResult.fst;
            Resolve.ReferenceLookupHelper lookupHelper = refResult.snd;

            /** this switch will need to go away and be replaced by the new RESOLUTION_TARGET testing
             *  JDK-8075541
             */
            if (refSym.kind != MTH) {
                boolean targetError;
                switch (refSym.kind) {
                    case ABSENT_MTH:
                    case MISSING_ENCL:
                        targetError = false;
                        break;
                    case WRONG_MTH:
                    case WRONG_MTHS:
                    case AMBIGUOUS:
                    case HIDDEN:
                    case STATICERR:
                        targetError = true;
                        break;
                    default:
                        Assert.error("unexpected result kind " + refSym.kind);
                        targetError = false;
                }

                JCDiagnostic detailsDiag = ((Resolve.ResolveError)refSym.baseSymbol())
                        .getDiagnostic(JCDiagnostic.DiagnosticType.FRAGMENT,
                                that, exprType.tsym, exprType, that.name, argtypes, typeargtypes);

                JCDiagnostic diag = diags.create(log.currentSource(), that,
                        targetError ?
                            Fragments.InvalidMref(Kinds.kindName(that.getMode()), detailsDiag) :
                            Errors.InvalidMref(Kinds.kindName(that.getMode()), detailsDiag));

                if (targetError && currentTarget == Type.recoveryType) {
                    //a target error doesn't make sense during recovery stage
                    //as we don't know what actual parameter types are
                    result = that.type = currentTarget;
                    return;
                } else {
                    if (targetError) {
                        resultInfo.checkContext.report(that, diag);
                    } else {
                        log.report(diag);
                    }
                    result = that.type = types.createErrorType(currentTarget);
                    return;
                }
            }

            that.sym = refSym.isInitOrVNew() ? refSym.baseSymbol() : refSym;
            that.kind = lookupHelper.referenceKind(that.sym);
            that.ownerAccessible = rs.isAccessible(localEnv, that.sym.enclClass());

            if (desc.getReturnType() == Type.recoveryType) {
                // stop here
                result = that.type = currentTarget;
                return;
            }

            if (!env.info.attributionMode.isSpeculative && that.getMode() == JCMemberReference.ReferenceMode.NEW) {
                Type enclosingType = exprType.getEnclosingType();
                if (enclosingType != null && enclosingType.hasTag(CLASS)) {
                    // Check for the existence of an appropriate outer instance
                    rs.resolveImplicitThis(that.pos(), env, exprType);
                }
            }

            if (resultInfo.checkContext.deferredAttrContext().mode == AttrMode.CHECK) {

                if (that.getMode() == ReferenceMode.INVOKE &&
                        TreeInfo.isStaticSelector(that.expr, names) &&
                        that.kind.isUnbound() &&
                        lookupHelper.site.isRaw()) {
                    chk.checkRaw(that.expr, localEnv);
                }

                if (that.sym.isStatic() && TreeInfo.isStaticSelector(that.expr, names) &&
                        exprType.getTypeArguments().nonEmpty()) {
                    //static ref with class type-args
                    log.error(that.expr.pos(),
                              Errors.InvalidMref(Kinds.kindName(that.getMode()),
                                                 Fragments.StaticMrefWithTargs));
                    result = that.type = types.createErrorType(currentTarget);
                    return;
                }

                if (!refSym.isStatic() && that.kind == JCMemberReference.ReferenceKind.SUPER) {
                    // Check that super-qualified symbols are not abstract (JLS)
                    rs.checkNonAbstract(that.pos(), that.sym);
                }

                if (isTargetSerializable) {
                    chk.checkAccessFromSerializableElement(that, true);
                }
            }

            ResultInfo checkInfo =
                    resultInfo.dup(newMethodTemplate(
                        desc.getReturnType().hasTag(VOID) ? Type.noType : desc.getReturnType(),
                        that.kind.isUnbound() ? argtypes.tail : argtypes, typeargtypes),
                        new FunctionalReturnContext(resultInfo.checkContext), CheckMode.NO_TREE_UPDATE);

            Type refType = checkId(that, lookupHelper.site, refSym, localEnv, checkInfo);

            if (that.kind.isUnbound() &&
                    resultInfo.checkContext.inferenceContext().free(argtypes.head)) {
                //re-generate inference constraints for unbound receiver
                if (!types.isSubtype(resultInfo.checkContext.inferenceContext().asUndetVar(argtypes.head), exprType)) {
                    //cannot happen as this has already been checked - we just need
                    //to regenerate the inference constraints, as that has been lost
                    //as a result of the call to inferenceContext.save()
                    Assert.error("Can't get here");
                }
            }

            if (!refType.isErroneous()) {
                refType = types.createMethodTypeWithReturn(refType,
                        adjustMethodReturnType(refSym, lookupHelper.site, that.name, checkInfo.pt.getParameterTypes(), refType.getReturnType()));
            }

            //go ahead with standard method reference compatibility check - note that param check
            //is a no-op (as this has been taken care during method applicability)
            boolean isSpeculativeRound =
                    resultInfo.checkContext.deferredAttrContext().mode == DeferredAttr.AttrMode.SPECULATIVE;

            that.type = currentTarget; //avoids recovery at this stage
            checkReferenceCompatible(that, desc, refType, resultInfo.checkContext, isSpeculativeRound);
            if (!isSpeculativeRound) {
                checkAccessibleTypes(that, localEnv, resultInfo.checkContext.inferenceContext(), desc, currentTarget);
            }
            result = check(that, currentTarget, KindSelector.VAL, resultInfo);
        } catch (Types.FunctionDescriptorLookupError ex) {
            JCDiagnostic cause = ex.getDiagnostic();
            resultInfo.checkContext.report(that, cause);
            result = that.type = types.createErrorType(pt());
            return;
        }
    }
    //where
        ResultInfo memberReferenceQualifierResult(JCMemberReference tree) {
            //if this is a constructor reference, the expected kind must be a type
            return new ResultInfo(tree.getMode() == ReferenceMode.INVOKE ?
                                  KindSelector.VAL_TYP : KindSelector.TYP,
                                  Type.noType);
        }


    @SuppressWarnings("fallthrough")
    void checkReferenceCompatible(JCMemberReference tree, Type descriptor, Type refType, CheckContext checkContext, boolean speculativeAttr) {
        InferenceContext inferenceContext = checkContext.inferenceContext();
        Type returnType = inferenceContext.asUndetVar(descriptor.getReturnType());

        Type resType;
        switch (tree.getMode()) {
            case NEW:
                if (!tree.expr.type.isRaw()) {
                    resType = tree.expr.type;
                    break;
                }
            default:
                resType = refType.getReturnType();
        }

        Type incompatibleReturnType = resType;

        if (returnType.hasTag(VOID)) {
            incompatibleReturnType = null;
        }

        if (!returnType.hasTag(VOID) && !resType.hasTag(VOID)) {
            if (resType.isErroneous() ||
                    new FunctionalReturnContext(checkContext).compatible(resType, returnType,
                            checkContext.checkWarner(tree, resType, returnType))) {
                incompatibleReturnType = null;
            }
        }

        if (incompatibleReturnType != null) {
            Fragment msg =
                    Fragments.IncompatibleRetTypeInMref(Fragments.InconvertibleTypes(resType, descriptor.getReturnType()));
            checkContext.report(tree, diags.fragment(msg));
        } else {
            if (inferenceContext.free(refType)) {
                // we need to wait for inference to finish and then replace inference vars in the referent type
                inferenceContext.addFreeTypeListener(List.of(refType),
                        instantiatedContext -> {
                            tree.referentType = instantiatedContext.asInstType(refType);
                        });
            } else {
                tree.referentType = refType;
            }
        }

        if (!speculativeAttr) {
            if (!checkExConstraints(refType.getThrownTypes(), descriptor.getThrownTypes(), inferenceContext)) {
                log.error(tree, Errors.IncompatibleThrownTypesInMref(refType.getThrownTypes()));
            }
        }
    }

    boolean checkExConstraints(
            List<Type> thrownByFuncExpr,
            List<Type> thrownAtFuncType,
            InferenceContext inferenceContext) {
        /** 18.2.5: Otherwise, let E1, ..., En be the types in the function type's throws clause that
         *  are not proper types
         */
        List<Type> nonProperList = thrownAtFuncType.stream()
                .filter(e -> inferenceContext.free(e)).collect(List.collector());
        List<Type> properList = thrownAtFuncType.diff(nonProperList);

        /** Let X1,...,Xm be the checked exception types that the lambda body can throw or
         *  in the throws clause of the invocation type of the method reference's compile-time
         *  declaration
         */
        List<Type> checkedList = thrownByFuncExpr.stream()
                .filter(e -> chk.isChecked(e)).collect(List.collector());

        /** If n = 0 (the function type's throws clause consists only of proper types), then
         *  if there exists some i (1 <= i <= m) such that Xi is not a subtype of any proper type
         *  in the throws clause, the constraint reduces to false; otherwise, the constraint
         *  reduces to true
         */
        ListBuffer<Type> uncaughtByProperTypes = new ListBuffer<>();
        for (Type checked : checkedList) {
            boolean isSubtype = false;
            for (Type proper : properList) {
                if (types.isSubtype(checked, proper)) {
                    isSubtype = true;
                    break;
                }
            }
            if (!isSubtype) {
                uncaughtByProperTypes.add(checked);
            }
        }

        if (nonProperList.isEmpty() && !uncaughtByProperTypes.isEmpty()) {
            return false;
        }

        /** If n > 0, the constraint reduces to a set of subtyping constraints:
         *  for all i (1 <= i <= m), if Xi is not a subtype of any proper type in the
         *  throws clause, then the constraints include, for all j (1 <= j <= n), <Xi <: Ej>
         */
        List<Type> nonProperAsUndet = inferenceContext.asUndetVars(nonProperList);
        uncaughtByProperTypes.forEach(checkedEx -> {
            nonProperAsUndet.forEach(nonProper -> {
                types.isSubtype(checkedEx, nonProper);
            });
        });

        /** In addition, for all j (1 <= j <= n), the constraint reduces to the bound throws Ej
         */
        nonProperAsUndet.stream()
                .filter(t -> t.hasTag(UNDETVAR))
                .forEach(t -> ((UndetVar)t).setThrow());
        return true;
    }

    /**
     * Set functional type info on the underlying AST. Note: as the target descriptor
     * might contain inference variables, we might need to register an hook in the
     * current inference context.
     */
    private void setFunctionalInfo(final Env<AttrContext> env, final JCFunctionalExpression fExpr,
            final Type pt, final Type descriptorType, final Type primaryTarget, final CheckContext checkContext) {
        if (checkContext.inferenceContext().free(descriptorType)) {
            checkContext.inferenceContext().addFreeTypeListener(List.of(pt, descriptorType),
                    inferenceContext -> setFunctionalInfo(env, fExpr, pt, inferenceContext.asInstType(descriptorType),
                    inferenceContext.asInstType(primaryTarget), checkContext));
        } else {
            if (pt.hasTag(CLASS)) {
                fExpr.target = primaryTarget;
            }
            if (checkContext.deferredAttrContext().mode == DeferredAttr.AttrMode.CHECK &&
                    pt != Type.recoveryType) {
                //check that functional interface class is well-formed
                try {
                    /* Types.makeFunctionalInterfaceClass() may throw an exception
                     * when it's executed post-inference. See the listener code
                     * above.
                     */
                    ClassSymbol csym = types.makeFunctionalInterfaceClass(env,
                            names.empty, fExpr.target, ABSTRACT);
                    if (csym != null) {
                        chk.checkImplementations(env.tree, csym, csym);
                        try {
                            //perform an additional functional interface check on the synthetic class,
                            //as there may be spurious errors for raw targets - because of existing issues
                            //with membership and inheritance (see JDK-8074570).
                            csym.flags_field |= INTERFACE;
                            types.findDescriptorType(csym.type);
                        } catch (FunctionDescriptorLookupError err) {
                            resultInfo.checkContext.report(fExpr,
                                    diags.fragment(Fragments.NoSuitableFunctionalIntfInst(fExpr.target)));
                        }
                    }
                } catch (Types.FunctionDescriptorLookupError ex) {
                    JCDiagnostic cause = ex.getDiagnostic();
                    resultInfo.checkContext.report(env.tree, cause);
                }
            }
        }
    }

    public void visitParens(JCParens tree) {
        Type owntype = attribTree(tree.expr, env, resultInfo);
        result = check(tree, owntype, pkind(), resultInfo);
        Symbol sym = TreeInfo.symbol(tree);
        if (sym != null && sym.kind.matches(KindSelector.TYP_PCK) && sym.kind != Kind.ERR)
            log.error(tree.pos(), Errors.IllegalParenthesizedExpression);
    }

    public void visitAssign(JCAssign tree) {
        Type owntype = attribTree(tree.lhs, env.dup(tree), varAssignmentInfo);
        Type capturedType = capture(owntype);
        attribExpr(tree.rhs, env, owntype);
        result = check(tree, capturedType, KindSelector.VAL, resultInfo);
    }

    public void visitAssignop(JCAssignOp tree) {
        // Attribute arguments.
        Type owntype = attribTree(tree.lhs, env, varAssignmentInfo);
        Type operand = attribExpr(tree.rhs, env);
        // Find operator.
        Symbol operator = tree.operator = operators.resolveBinary(tree, tree.getTag().noAssignOp(), owntype, operand);
        if (operator != operators.noOpSymbol &&
                !owntype.isErroneous() &&
                !operand.isErroneous()) {
            chk.checkDivZero(tree.rhs.pos(), operator, operand);
            chk.checkCastable(tree.rhs.pos(),
                              operator.type.getReturnType(),
                              owntype);
            chk.checkLossOfPrecision(tree.rhs.pos(), operand, owntype);
        }
        result = check(tree, owntype, KindSelector.VAL, resultInfo);
    }

    public void visitUnary(JCUnary tree) {
        // Attribute arguments.
        Type argtype = (tree.getTag().isIncOrDecUnaryOp())
            ? attribTree(tree.arg, env, varAssignmentInfo)
            : chk.checkNonVoid(tree.arg.pos(), attribExpr(tree.arg, env));

        // Find operator.
        OperatorSymbol operator = tree.operator = operators.resolveUnary(tree, tree.getTag(), argtype);
        Type owntype = types.createErrorType(tree.type);
        if (operator != operators.noOpSymbol &&
                !argtype.isErroneous()) {
            owntype = (tree.getTag().isIncOrDecUnaryOp())
                ? tree.arg.type
                : operator.type.getReturnType();
            int opc = operator.opcode;

            // If the argument is constant, fold it.
            if (argtype.constValue() != null) {
                Type ctype = cfolder.fold1(opc, argtype);
                if (ctype != null) {
                    owntype = cfolder.coerce(ctype, owntype);
                }
            }
        }
        result = check(tree, owntype, KindSelector.VAL, resultInfo);
        matchBindings = matchBindingsComputer.unary(tree, matchBindings);
    }

    public void visitBinary(JCBinary tree) {
        // Attribute arguments.
        Type left = chk.checkNonVoid(tree.lhs.pos(), attribExpr(tree.lhs, env));
        // x && y
        // include x's bindings when true in y

        // x || y
        // include x's bindings when false in y

        MatchBindings lhsBindings = matchBindings;
        List<BindingSymbol> propagatedBindings;
        switch (tree.getTag()) {
            case AND:
                propagatedBindings = lhsBindings.bindingsWhenTrue;
                break;
            case OR:
                propagatedBindings = lhsBindings.bindingsWhenFalse;
                break;
            default:
                propagatedBindings = List.nil();
                break;
        }
        Env<AttrContext> rhsEnv = bindingEnv(env, propagatedBindings);
        Type right;
        try {
            right = chk.checkNonVoid(tree.rhs.pos(), attribExpr(tree.rhs, rhsEnv));
        } finally {
            rhsEnv.info.scope.leave();
        }

        matchBindings = matchBindingsComputer.binary(tree, lhsBindings, matchBindings);

        // Find operator.
        OperatorSymbol operator = tree.operator = operators.resolveBinary(tree, tree.getTag(), left, right);
        Type owntype = types.createErrorType(tree.type);
        if (operator != operators.noOpSymbol &&
                !left.isErroneous() &&
                !right.isErroneous()) {
            owntype = operator.type.getReturnType();
            int opc = operator.opcode;
            // If both arguments are constants, fold them.
            if (left.constValue() != null && right.constValue() != null) {
                Type ctype = cfolder.fold2(opc, left, right);
                if (ctype != null) {
                    owntype = cfolder.coerce(ctype, owntype);
                }
            }

            // Check that argument types of a reference ==, != are
            // castable to each other, (JLS 15.21).  Note: unboxing
            // comparisons will not have an acmp* opc at this point.
            if ((opc == ByteCodes.if_acmpeq || opc == ByteCodes.if_acmpne)) {
                if (!types.isCastable(left, right, new Warner(tree.pos()))) {
                    log.error(tree.pos(), Errors.IncomparableTypes(left, right));
                }
            }

            chk.checkDivZero(tree.rhs.pos(), operator, right);
        }
        result = check(tree, owntype, KindSelector.VAL, resultInfo);
    }

    public void visitTypeCast(final JCTypeCast tree) {
        Type clazztype = attribType(tree.clazz, env);
        chk.validate(tree.clazz, env, false);
        //a fresh environment is required for 292 inference to work properly ---
        //see Infer.instantiatePolymorphicSignatureInstance()
        Env<AttrContext> localEnv = env.dup(tree);
        //should we propagate the target type?
        final ResultInfo castInfo;
        JCExpression expr = TreeInfo.skipParens(tree.expr);
        boolean isPoly = (expr.hasTag(LAMBDA) || expr.hasTag(REFERENCE));
        if (isPoly) {
            //expression is a poly - we need to propagate target type info
            castInfo = new ResultInfo(KindSelector.VAL, clazztype,
                                      new Check.NestedCheckContext(resultInfo.checkContext) {
                @Override
                public boolean compatible(Type found, Type req, Warner warn) {
                    return types.isCastable(found, req, warn);
                }
            });
        } else {
            //standalone cast - target-type info is not propagated
            castInfo = unknownExprInfo;
        }
        Type exprtype = attribTree(tree.expr, localEnv, castInfo);
        Type owntype = isPoly ? clazztype : chk.checkCastable(tree.expr.pos(), exprtype, clazztype);
        if (exprtype.constValue() != null)
            owntype = cfolder.coerce(exprtype, owntype);
        result = check(tree, capture(owntype), KindSelector.VAL, resultInfo);
        if (!isPoly)
            chk.checkRedundantCast(localEnv, tree);
    }

    public void visitTypeTest(JCInstanceOf tree) {
        Type exprtype = chk.checkNullOrRefType(
                tree.expr.pos(), attribExpr(tree.expr, env));
        Type clazztype;
        JCTree typeTree;
        if (tree.pattern.getTag() == BINDINGPATTERN ||
            tree.pattern.getTag() == RECORDPATTERN) {
            attribExpr(tree.pattern, env, exprtype);
            clazztype = tree.pattern.type;
            if (types.isSubtype(exprtype, clazztype) &&
                !exprtype.isErroneous() && !clazztype.isErroneous() &&
                tree.pattern.getTag() != RECORDPATTERN) {
                if (!allowUnconditionalPatternsInstanceOf) {
                    log.error(DiagnosticFlag.SOURCE_LEVEL, tree.pos(),
                              Feature.UNCONDITIONAL_PATTERN_IN_INSTANCEOF.error(this.sourceName));
                }
            }
            typeTree = TreeInfo.primaryPatternTypeTree((JCPattern) tree.pattern);
        } else {
            clazztype = attribType(tree.pattern, env);
            typeTree = tree.pattern;
            chk.validate(typeTree, env, false);
        }
        if (!clazztype.hasTag(TYPEVAR)) {
            clazztype = chk.checkClassOrArrayType(typeTree.pos(), clazztype);
        }
        if (!clazztype.isErroneous() && !types.isReifiable(clazztype)) {
            boolean valid = false;
            if (allowReifiableTypesInInstanceof) {
                valid = checkCastablePattern(tree.expr.pos(), exprtype, clazztype);
            } else {
                log.error(DiagnosticFlag.SOURCE_LEVEL, tree.pos(),
                          Feature.REIFIABLE_TYPES_INSTANCEOF.error(this.sourceName));
                allowReifiableTypesInInstanceof = true;
            }
            if (!valid) {
                clazztype = types.createErrorType(clazztype);
            }
        }
        chk.checkCastable(tree.expr.pos(), exprtype, clazztype);
        result = check(tree, syms.booleanType, KindSelector.VAL, resultInfo);
    }

    private boolean checkCastablePattern(DiagnosticPosition pos,
                                         Type exprType,
                                         Type pattType) {
        Warner warner = new Warner();
        // if any type is erroneous, the problem is reported elsewhere
        if (exprType.isErroneous() || pattType.isErroneous()) {
            return false;
        }
        if (!types.isCastable(exprType, pattType, warner)) {
            chk.basicHandler.report(pos,
                    diags.fragment(Fragments.InconvertibleTypes(exprType, pattType)));
            return false;
        } else if ((exprType.isPrimitive() || pattType.isPrimitive()) &&
                   (!exprType.isPrimitive() ||
                    !pattType.isPrimitive() ||
                    !types.isSameType(exprType, pattType))) {
            chk.basicHandler.report(pos,
                    diags.fragment(Fragments.NotApplicableTypes(exprType, pattType)));
            return false;
        } else if (warner.hasLint(LintCategory.UNCHECKED)) {
            log.error(pos,
                    Errors.InstanceofReifiableNotSafe(exprType, pattType));
            return false;
        } else {
            return true;
        }
    }

    @Override
    public void visitAnyPattern(JCAnyPattern tree) {
        result = tree.type = resultInfo.pt;
    }

    public void visitBindingPattern(JCBindingPattern tree) {
        Type type;
        if (tree.var.vartype != null) {
            type = attribType(tree.var.vartype, env);
        } else {
            type = resultInfo.pt;
        }
        tree.type = tree.var.type = type;
        BindingSymbol v = new BindingSymbol(tree.var.mods.flags, tree.var.name, type, env.info.scope.owner);
        v.pos = tree.pos;
        tree.var.sym = v;
        if (chk.checkUnique(tree.var.pos(), v, env.info.scope)) {
            chk.checkTransparentVar(tree.var.pos(), v, env.info.scope);
        }
        if (tree.var.vartype != null) {
            annotate.annotateLater(tree.var.mods.annotations, env, v, tree.pos());
            annotate.queueScanTreeAndTypeAnnotate(tree.var.vartype, env, v, tree.var.pos());
            annotate.flush();
        }
        chk.validate(tree.var.vartype, env, true);
        result = tree.type;
        if (v.isUnnamedVariable()) {
            matchBindings = MatchBindingsComputer.EMPTY;
        } else {
            matchBindings = new MatchBindings(List.of(v), List.nil());
        }
    }

    @Override
    public void visitRecordPattern(JCRecordPattern tree) {
        Type site;

        if (tree.deconstructor == null) {
            log.error(tree.pos(), Errors.DeconstructionPatternVarNotAllowed);
            tree.record = syms.errSymbol;
            site = tree.type = types.createErrorType(tree.record.type);
        } else {
            Type type = attribType(tree.deconstructor, env);
            if (type.isRaw() && type.tsym.getTypeParameters().nonEmpty()) {
                Type inferred = infer.instantiatePatternType(resultInfo.pt, type.tsym);
                if (inferred == null) {
                    log.error(tree.pos(), Errors.PatternTypeCannotInfer);
                } else {
                    type = inferred;
                }
            }
            tree.type = tree.deconstructor.type = type;
            site = types.capture(tree.type);
        }

        List<Type> expectedRecordTypes;
        if (site.tsym.kind == Kind.TYP && ((ClassSymbol) site.tsym).isRecord()) {
            ClassSymbol record = (ClassSymbol) site.tsym;
            expectedRecordTypes = record.getRecordComponents()
                                        .stream()
                                        .map(rc -> types.memberType(site, rc))
                                        .map(t -> types.upward(t, types.captures(t)).baseType())
                                        .collect(List.collector());
            tree.record = record;
        } else {
            log.error(tree.pos(), Errors.DeconstructionPatternOnlyRecords(site.tsym));
            expectedRecordTypes = Stream.generate(() -> types.createErrorType(tree.type))
                                .limit(tree.nested.size())
                                .collect(List.collector());
            tree.record = syms.errSymbol;
        }
        ListBuffer<BindingSymbol> outBindings = new ListBuffer<>();
        List<Type> recordTypes = expectedRecordTypes;
        List<JCPattern> nestedPatterns = tree.nested;
        Env<AttrContext> localEnv = env.dup(tree, env.info.dup(env.info.scope.dup()));
        try {
            while (recordTypes.nonEmpty() && nestedPatterns.nonEmpty()) {
                attribExpr(nestedPatterns.head, localEnv, recordTypes.head);
                checkCastablePattern(nestedPatterns.head.pos(), recordTypes.head, nestedPatterns.head.type);
                outBindings.addAll(matchBindings.bindingsWhenTrue);
                matchBindings.bindingsWhenTrue.forEach(localEnv.info.scope::enter);
                nestedPatterns = nestedPatterns.tail;
                recordTypes = recordTypes.tail;
            }
            if (recordTypes.nonEmpty() || nestedPatterns.nonEmpty()) {
                while (nestedPatterns.nonEmpty()) {
                    attribExpr(nestedPatterns.head, localEnv, Type.noType);
                    nestedPatterns = nestedPatterns.tail;
                }
                List<Type> nestedTypes =
                        tree.nested.stream().map(p -> p.type).collect(List.collector());
                log.error(tree.pos(),
                          Errors.IncorrectNumberOfNestedPatterns(expectedRecordTypes,
                                                                 nestedTypes));
            }
        } finally {
            localEnv.info.scope.leave();
        }
        chk.validate(tree.deconstructor, env, true);
        result = tree.type;
        matchBindings = new MatchBindings(outBindings.toList(), List.nil());
    }

    public void visitIndexed(JCArrayAccess tree) {
        Type owntype = types.createErrorType(tree.type);
        Type atype = attribExpr(tree.indexed, env);
        attribExpr(tree.index, env, syms.intType);
        if (types.isArray(atype))
            owntype = types.elemtype(atype);
        else if (!atype.hasTag(ERROR))
            log.error(tree.pos(), Errors.ArrayReqButFound(atype));
        if (!pkind().contains(KindSelector.VAL))
            owntype = capture(owntype);
        result = check(tree, owntype, KindSelector.VAR, resultInfo);
    }

    public void visitIdent(JCIdent tree) {
        Symbol sym;

        // Find symbol
        if (pt().hasTag(METHOD) || pt().hasTag(FORALL)) {
            // If we are looking for a method, the prototype `pt' will be a
            // method type with the type of the call's arguments as parameters.
            env.info.pendingResolutionPhase = null;
            sym = rs.resolveMethod(tree.pos(), env, tree.name, pt().getParameterTypes(), pt().getTypeArguments());
        } else if (tree.sym != null && tree.sym.kind != VAR) {
            sym = tree.sym;
        } else {
            sym = rs.resolveIdent(tree.pos(), env, tree.name, pkind());
        }
        tree.sym = sym;

        // Also find the environment current for the class where
        // sym is defined (`symEnv').
        Env<AttrContext> symEnv = env;
        if (env.enclClass.sym.owner.kind != PCK && // we are in an inner class
            sym.kind.matches(KindSelector.VAL_MTH) &&
            sym.owner.kind == TYP &&
            tree.name != names._this && tree.name != names._super) {

            // Find environment in which identifier is defined.
            while (symEnv.outer != null &&
                   !sym.isMemberOf(symEnv.enclClass.sym, types)) {
                symEnv = symEnv.outer;
            }
        }

        // If symbol is a variable, ...
        if (sym.kind == VAR) {
            VarSymbol v = (VarSymbol)sym;

            // ..., evaluate its initializer, if it has one, and check for
            // illegal forward reference.
            checkInit(tree, env, v, false);

            // If we are expecting a variable (as opposed to a value), check
            // that the variable is assignable in the current environment.
            if (KindSelector.ASG.subset(pkind()))
                checkAssignable(tree.pos(), v, null, env);
        }

        // In a constructor body,
        // if symbol is a field or instance method, check that it is
        // not accessed before the supertype constructor is called.
        if (symEnv.info.isSelfCall &&
            sym.kind.matches(KindSelector.VAL_MTH) &&
            sym.owner.kind == TYP &&
            (sym.flags() & STATIC) == 0) {
            chk.earlyRefError(tree.pos(), sym.kind == VAR ?
                                          sym : thisSym(tree.pos(), env));
        }
        Env<AttrContext> env1 = env;
        if (sym.kind != ERR && sym.kind != TYP &&
            sym.owner != null && sym.owner != env1.enclClass.sym) {
            // If the found symbol is inaccessible, then it is
            // accessed through an enclosing instance.  Locate this
            // enclosing instance:
            while (env1.outer != null && !rs.isAccessible(env, env1.enclClass.sym.type, sym))
                env1 = env1.outer;
        }

        if (env.info.isSerializable) {
            chk.checkAccessFromSerializableElement(tree, env.info.isSerializableLambda);
        }

        result = checkId(tree, env1.enclClass.sym.type, sym, env, resultInfo);
    }

    public void visitSelect(JCFieldAccess tree) {
        // Determine the expected kind of the qualifier expression.
        KindSelector skind = KindSelector.NIL;
        if (tree.name == names._this || tree.name == names._super ||
                tree.name == names._class)
        {
            skind = KindSelector.TYP;
        } else {
            if (pkind().contains(KindSelector.PCK))
                skind = KindSelector.of(skind, KindSelector.PCK);
            if (pkind().contains(KindSelector.TYP))
                skind = KindSelector.of(skind, KindSelector.TYP, KindSelector.PCK);
            if (pkind().contains(KindSelector.VAL_MTH))
                skind = KindSelector.of(skind, KindSelector.VAL, KindSelector.TYP);
        }

        // Attribute the qualifier expression, and determine its symbol (if any).
        Type site = attribTree(tree.selected, env, new ResultInfo(skind, Type.noType));
        Assert.check(site == tree.selected.type);
        if (allowPrimitiveClasses && tree.name == names._class && site.isPrimitiveClass()) {
            /* JDK-8269956: Where a reflective (class) literal is needed, the unqualified Point.class is
             * always the "primary" mirror - representing the primitive reference runtime type - thereby
             * always matching the behavior of Object::getClass
             */
             if (!tree.selected.hasTag(SELECT) || ((JCFieldAccess) tree.selected).name != names.val) {
                 tree.selected.setType(site = site.referenceProjection());
             }
        }
        if (!pkind().contains(KindSelector.TYP_PCK))
            site = capture(site); // Capture field access

        // don't allow T.class T[].class, etc
        if (skind == KindSelector.TYP) {
            Type elt = site;
            while (elt.hasTag(ARRAY))
                elt = ((ArrayType)elt).elemtype;
            if (elt.hasTag(TYPEVAR)) {
                log.error(tree.pos(), Errors.TypeVarCantBeDeref);
                result = tree.type = types.createErrorType(tree.name, site.tsym, site);
                tree.sym = tree.type.tsym;
                return;
            }
        }

        // If qualifier symbol is a type or `super', assert `selectSuper'
        // for the selection. This is relevant for determining whether
        // protected symbols are accessible.
        Symbol sitesym = TreeInfo.symbol(tree.selected);
        boolean selectSuperPrev = env.info.selectSuper;
        env.info.selectSuper =
            sitesym != null &&
            sitesym.name == names._super;

        // Determine the symbol represented by the selection.
        env.info.pendingResolutionPhase = null;
        Symbol sym = selectSym(tree, sitesym, site, env, resultInfo);
        if (sym.kind == VAR && sym.name != names._super && env.info.defaultSuperCallSite != null) {
            log.error(tree.selected.pos(), Errors.NotEnclClass(site.tsym));
            sym = syms.errSymbol;
        }
        if (sym.exists() && !isType(sym) && pkind().contains(KindSelector.TYP_PCK)) {
            site = capture(site);
            sym = selectSym(tree, sitesym, site, env, resultInfo);
        }
        boolean varArgs = env.info.lastResolveVarargs();
        tree.sym = sym;

        if (site.hasTag(TYPEVAR) && !isType(sym) && sym.kind != ERR) {
            site = types.skipTypeVars(site, true);
        }

        // If that symbol is a variable, ...
        if (sym.kind == VAR) {
            VarSymbol v = (VarSymbol)sym;

            // ..., evaluate its initializer, if it has one, and check for
            // illegal forward reference.
            checkInit(tree, env, v, true);

            // If we are expecting a variable (as opposed to a value), check
            // that the variable is assignable in the current environment.
            if (KindSelector.ASG.subset(pkind()))
                checkAssignable(tree.pos(), v, tree.selected, env);
        }

        if (sitesym != null &&
                sitesym.kind == VAR &&
                ((VarSymbol)sitesym).isResourceVariable() &&
                sym.kind == MTH &&
                sym.name.equals(names.close) &&
                sym.overrides(syms.autoCloseableClose, sitesym.type.tsym, types, true) &&
                env.info.lint.isEnabled(LintCategory.TRY)) {
            log.warning(LintCategory.TRY, tree, Warnings.TryExplicitCloseCall);
        }

        // Disallow selecting a type from an expression
        if (isType(sym) && (sitesym == null || !sitesym.kind.matches(KindSelector.TYP_PCK))) {
            tree.type = check(tree.selected, pt(),
                              sitesym == null ?
                                      KindSelector.VAL : sitesym.kind.toSelector(),
                              new ResultInfo(KindSelector.TYP_PCK, pt()));
        }

        if (isType(sitesym)) {
            if (sym.name == names._this || sym.name == names._super) {
                // If `C' is the currently compiled class, check that
                // `C.this' does not appear in an explicit call to a constructor
                // also make sure that `super` is not used in constructor invocations
                if (env.info.isSelfCall &&
                        ((sym.name == names._this &&
                        site.tsym == env.enclClass.sym) ||
                        sym.name == names._super && env.info.constructorArgs &&
                        (sitesym.isInterface() || site.tsym == env.enclClass.sym))) {
                    chk.earlyRefError(tree.pos(), sym);
                }
            } else {
                // Check if type-qualified fields or methods are static (JLS)
                if ((sym.flags() & STATIC) == 0 &&
                    sym.name != names._super &&
                    (sym.kind == VAR || sym.kind == MTH)) {
                    rs.accessBase(rs.new StaticError(sym),
                              tree.pos(), site, sym.name, true);
                }
            }
        } else if (sym.kind != ERR &&
                   (sym.flags() & STATIC) != 0 &&
                   sym.name != names._class) {
            // If the qualified item is not a type and the selected item is static, report
            // a warning. Make allowance for the class of an array type e.g. Object[].class)
            if (!sym.owner.isAnonymous()) {
                chk.warnStatic(tree, Warnings.StaticNotQualifiedByType(sym.kind.kindName(), sym.owner));
            } else {
                chk.warnStatic(tree, Warnings.StaticNotQualifiedByType2(sym.kind.kindName()));
            }
        }

        // If we are selecting an instance member via a `super', ...
        if (env.info.selectSuper && (sym.flags() & STATIC) == 0) {

            // Check that super-qualified symbols are not abstract (JLS)
            rs.checkNonAbstract(tree.pos(), sym);

            if (site.isRaw()) {
                // Determine argument types for site.
                Type site1 = types.asSuper(env.enclClass.sym.type.referenceProjectionOrSelf(), site.tsym);
                if (site1 != null) site = site1;
            }
        }

        if (env.info.isSerializable) {
            chk.checkAccessFromSerializableElement(tree, env.info.isSerializableLambda);
        }

        env.info.selectSuper = selectSuperPrev;
        result = checkId(tree, site, sym, env, resultInfo);
    }
    //where
        /** Determine symbol referenced by a Select expression,
         *
         *  @param tree   The select tree.
         *  @param site   The type of the selected expression,
         *  @param env    The current environment.
         *  @param resultInfo The current result.
         */
        private Symbol selectSym(JCFieldAccess tree,
                                 Symbol location,
                                 Type site,
                                 Env<AttrContext> env,
                                 ResultInfo resultInfo) {
            DiagnosticPosition pos = tree.pos();
            Name name = tree.name;
            switch (site.getTag()) {
            case PACKAGE:
                return rs.accessBase(
                    rs.findIdentInPackage(pos, env, site.tsym, name, resultInfo.pkind),
                    pos, location, site, name, true);
            case ARRAY:
            case CLASS:
                if (resultInfo.pt.hasTag(METHOD) || resultInfo.pt.hasTag(FORALL)) {
                    return rs.resolveQualifiedMethod(
                        pos, env, location, site, name, resultInfo.pt.getParameterTypes(), resultInfo.pt.getTypeArguments());
                } else if (name == names._this || name == names._super) {
                    return rs.resolveSelf(pos, env, site.tsym, name);
                } else if (name == names._class) {
                    // In this case, we have already made sure in
                    // visitSelect that qualifier expression is a type.
                    return syms.getClassField(site, types);
                } else if (allowPrimitiveClasses && site.isPrimitiveClass() && isType(location) && resultInfo.pkind.contains(KindSelector.TYP) && (name == names.ref || name == names.val)) {
                    return site.tsym;
                } else {
                    // We are seeing a plain identifier as selector.
                    Symbol sym = rs.findIdentInType(pos, env, site, name, resultInfo.pkind);
                        sym = rs.accessBase(sym, pos, location, site, name, true);
                    return sym;
                }
            case WILDCARD:
                throw new AssertionError(tree);
            case TYPEVAR:
                // Normally, site.getUpperBound() shouldn't be null.
                // It should only happen during memberEnter/attribBase
                // when determining the supertype which *must* be
                // done before attributing the type variables.  In
                // other words, we are seeing this illegal program:
                // class B<T> extends A<T.foo> {}
                Symbol sym = (site.getUpperBound() != null)
                    ? selectSym(tree, location, capture(site.getUpperBound()), env, resultInfo)
                    : null;
                if (sym == null) {
                    log.error(pos, Errors.TypeVarCantBeDeref);
                    return syms.errSymbol;
                } else {
                    Symbol sym2 = (sym.flags() & Flags.PRIVATE) != 0 ?
                        rs.new AccessError(env, site, sym) :
                                sym;
                    rs.accessBase(sym2, pos, location, site, name, true);
                    return sym;
                }
            case ERROR:
                // preserve identifier names through errors
                return types.createErrorType(name, site.tsym, site).tsym;
            default:
                // The qualifier expression is of a primitive type -- only
                // .class is allowed for these.
                if (name == names._class) {
                    // In this case, we have already made sure in Select that
                    // qualifier expression is a type.
                    return syms.getClassField(site, types);
                } else {
                    log.error(pos, Errors.CantDeref(site));
                    return syms.errSymbol;
                }
            }
        }

        /** Determine type of identifier or select expression and check that
         *  (1) the referenced symbol is not deprecated
         *  (2) the symbol's type is safe (@see checkSafe)
         *  (3) if symbol is a variable, check that its type and kind are
         *      compatible with the prototype and protokind.
         *  (4) if symbol is an instance field of a raw type,
         *      which is being assigned to, issue an unchecked warning if its
         *      type changes under erasure.
         *  (5) if symbol is an instance method of a raw type, issue an
         *      unchecked warning if its argument types change under erasure.
         *  If checks succeed:
         *    If symbol is a constant, return its constant type
         *    else if symbol is a method, return its result type
         *    otherwise return its type.
         *  Otherwise return errType.
         *
         *  @param tree       The syntax tree representing the identifier
         *  @param site       If this is a select, the type of the selected
         *                    expression, otherwise the type of the current class.
         *  @param sym        The symbol representing the identifier.
         *  @param env        The current environment.
         *  @param resultInfo    The expected result
         */
        Type checkId(JCTree tree,
                     Type site,
                     Symbol sym,
                     Env<AttrContext> env,
                     ResultInfo resultInfo) {
            return (resultInfo.pt.hasTag(FORALL) || resultInfo.pt.hasTag(METHOD)) ?
                    checkMethodIdInternal(tree, site, sym, env, resultInfo) :
                    checkIdInternal(tree, site, sym, resultInfo.pt, env, resultInfo);
        }

        Type checkMethodIdInternal(JCTree tree,
                     Type site,
                     Symbol sym,
                     Env<AttrContext> env,
                     ResultInfo resultInfo) {
            if (resultInfo.pkind.contains(KindSelector.POLY)) {
                return attrRecover.recoverMethodInvocation(tree, site, sym, env, resultInfo);
            } else {
                return checkIdInternal(tree, site, sym, resultInfo.pt, env, resultInfo);
            }
        }

        Type checkIdInternal(JCTree tree,
                     Type site,
                     Symbol sym,
                     Type pt,
                     Env<AttrContext> env,
                     ResultInfo resultInfo) {
            if (pt.isErroneous()) {
                return types.createErrorType(site);
            }
            Type owntype; // The computed type of this identifier occurrence.
            switch (sym.kind) {
            case TYP:
                // For types, the computed type equals the symbol's type,
                // except for three situations:
                owntype = sym.type;
                if (owntype.hasTag(CLASS)) {
                    if (allowPrimitiveClasses) {
                        Assert.check(owntype.getFlavor() != Flavor.X_Typeof_X);
                    }
                    chk.checkForBadAuxiliaryClassAccess(tree.pos(), env, (ClassSymbol)sym);
                    Type ownOuter = owntype.getEnclosingType();

                    // (a) If symbol is a primitive class and its reference projection
                    // is requested via the .ref notation, then adjust the computed type to
                    // reflect this.
                    if (allowPrimitiveClasses && owntype.isPrimitiveClass() && tree.hasTag(SELECT) && ((JCFieldAccess) tree).name == names.ref) {
                        owntype = new ClassType(owntype.getEnclosingType(), owntype.getTypeArguments(), (TypeSymbol)sym, owntype.getMetadata(), Flavor.L_TypeOf_Q);
                    }

                    // (b) If the symbol's type is parameterized, erase it
                    // because no type parameters were given.
                    // We recover generic outer type later in visitTypeApply.
                    if (owntype.tsym.type.getTypeArguments().nonEmpty()) {
                        owntype = types.erasure(owntype);
                    }

                    // (c) If the symbol's type is an inner class, then
                    // we have to interpret its outer type as a superclass
                    // of the site type. Example:
                    //
                    // class Tree<A> { class Visitor { ... } }
                    // class PointTree extends Tree<Point> { ... }
                    // ...PointTree.Visitor...
                    //
                    // Then the type of the last expression above is
                    // Tree<Point>.Visitor.
                    else if (ownOuter.hasTag(CLASS) && site != ownOuter) {
                        Type normOuter = site;
                        if (normOuter.hasTag(CLASS)) {
                            normOuter = types.asEnclosingSuper(site, ownOuter.tsym);
                        }
                        if (normOuter == null) // perhaps from an import
                            normOuter = types.erasure(ownOuter);
                        if (normOuter != ownOuter)
                            owntype = new ClassType(
                                normOuter, List.nil(), owntype.tsym,
                                owntype.getMetadata(), owntype.getFlavor());
                    }
                }
                break;
            case VAR:
                VarSymbol v = (VarSymbol)sym;

                if (env.info.enclVar != null
                        && v.type.hasTag(NONE)) {
                    //self reference to implicitly typed variable declaration
                    log.error(TreeInfo.positionFor(v, env.enclClass), Errors.CantInferLocalVarType(v.name, Fragments.LocalSelfRef));
                    return tree.type = v.type = types.createErrorType(v.type);
                }

                // Test (4): if symbol is an instance field of a raw type,
                // which is being assigned to, issue an unchecked warning if
                // its type changes under erasure.
                if (KindSelector.ASG.subset(pkind()) &&
                    v.owner.kind == TYP &&
                    (v.flags() & STATIC) == 0 &&
                    (site.hasTag(CLASS) || site.hasTag(TYPEVAR))) {
                    Type s = types.asOuterSuper(site, v.owner);
                    if (s != null &&
                        s.isRaw() &&
                        !types.isSameType(v.type, v.erasure(types))) {
                        chk.warnUnchecked(tree.pos(), Warnings.UncheckedAssignToVar(v, s));
                    }
                }
                // The computed type of a variable is the type of the
                // variable symbol, taken as a member of the site type.
                owntype = (sym.owner.kind == TYP &&
                           sym.name != names._this && sym.name != names._super)
                    ? types.memberType(site, sym)
                    : sym.type;

                // If the variable is a constant, record constant value in
                // computed type.
                if (v.getConstValue() != null && isStaticReference(tree))
                    owntype = owntype.constType(v.getConstValue());

                if (resultInfo.pkind == KindSelector.VAL) {
                    owntype = capture(owntype); // capture "names as expressions"
                }
                break;
            case MTH: {
                owntype = checkMethod(site, sym,
                        new ResultInfo(resultInfo.pkind, resultInfo.pt.getReturnType(), resultInfo.checkContext, resultInfo.checkMode),
                        env, TreeInfo.args(env.tree), resultInfo.pt.getParameterTypes(),
                        resultInfo.pt.getTypeArguments());
                chk.checkRestricted(tree.pos(), sym);
                break;
            }
            case PCK: case ERR:
                owntype = sym.type;
                break;
            default:
                throw new AssertionError("unexpected kind: " + sym.kind +
                                         " in tree " + tree);
            }

            // Emit a `deprecation' warning if symbol is deprecated.
            // (for constructors (but not for constructor references), the error
            // was given when the constructor was resolved)

            if (!names.isInitOrVNew(sym.name) || tree.hasTag(REFERENCE)) {
                chk.checkDeprecated(tree.pos(), env.info.scope.owner, sym);
                chk.checkSunAPI(tree.pos(), sym);
                chk.checkProfile(tree.pos(), sym);
                chk.checkPreview(tree.pos(), env.info.scope.owner, sym);
            }

            // If symbol is a variable, check that its type and
            // kind are compatible with the prototype and protokind.
            return check(tree, owntype, sym.kind.toSelector(), resultInfo);
        }

        /** Check that variable is initialized and evaluate the variable's
         *  initializer, if not yet done. Also check that variable is not
         *  referenced before it is defined.
         *  @param tree    The tree making up the variable reference.
         *  @param env     The current environment.
         *  @param v       The variable's symbol.
         */
        private void checkInit(JCTree tree,
                               Env<AttrContext> env,
                               VarSymbol v,
                               boolean onlyWarning) {
            // A forward reference is diagnosed if the declaration position
            // of the variable is greater than the current tree position
            // and the tree and variable definition occur in the same class
            // definition.  Note that writes don't count as references.
            // This check applies only to class and instance
            // variables.  Local variables follow different scope rules,
            // and are subject to definite assignment checking.
            Env<AttrContext> initEnv = enclosingInitEnv(env);
            if (initEnv != null &&
                (initEnv.info.enclVar == v || v.pos > tree.pos) &&
                v.owner.kind == TYP &&
                v.owner == env.info.scope.owner.enclClass() &&
                ((v.flags() & STATIC) != 0) == Resolve.isStatic(env) &&
                (!env.tree.hasTag(ASSIGN) ||
                 TreeInfo.skipParens(((JCAssign) env.tree).lhs) != tree)) {
                if (!onlyWarning || isStaticEnumField(v)) {
                    Error errkey = (initEnv.info.enclVar == v) ?
                                Errors.IllegalSelfRef : Errors.IllegalForwardRef;
                    log.error(tree.pos(), errkey);
                } else if (useBeforeDeclarationWarning) {
                    Warning warnkey = (initEnv.info.enclVar == v) ?
                                Warnings.SelfRef(v) : Warnings.ForwardRef(v);
                    log.warning(tree.pos(), warnkey);
                }
            }

            v.getConstValue(); // ensure initializer is evaluated

            checkEnumInitializer(tree, env, v);
        }

        /**
         * Returns the enclosing init environment associated with this env (if any). An init env
         * can be either a field declaration env or a static/instance initializer env.
         */
        Env<AttrContext> enclosingInitEnv(Env<AttrContext> env) {
            while (true) {
                switch (env.tree.getTag()) {
                    case VARDEF:
                        JCVariableDecl vdecl = (JCVariableDecl)env.tree;
                        if (vdecl.sym.owner.kind == TYP) {
                            //field
                            return env;
                        }
                        break;
                    case BLOCK:
                        if (env.next.tree.hasTag(CLASSDEF)) {
                            //instance/static initializer
                            return env;
                        }
                        break;
                    case METHODDEF:
                    case CLASSDEF:
                    case TOPLEVEL:
                        return null;
                }
                Assert.checkNonNull(env.next);
                env = env.next;
            }
        }

        /**
         * Check for illegal references to static members of enum.  In
         * an enum type, constructors and initializers may not
         * reference its static members unless they are constant.
         *
         * @param tree    The tree making up the variable reference.
         * @param env     The current environment.
         * @param v       The variable's symbol.
         * @jls 8.9 Enum Types
         */
        private void checkEnumInitializer(JCTree tree, Env<AttrContext> env, VarSymbol v) {
            // JLS:
            //
            // "It is a compile-time error to reference a static field
            // of an enum type that is not a compile-time constant
            // (15.28) from constructors, instance initializer blocks,
            // or instance variable initializer expressions of that
            // type. It is a compile-time error for the constructors,
            // instance initializer blocks, or instance variable
            // initializer expressions of an enum constant e to refer
            // to itself or to an enum constant of the same type that
            // is declared to the right of e."
            if (isStaticEnumField(v)) {
                ClassSymbol enclClass = env.info.scope.owner.enclClass();

                if (enclClass == null || enclClass.owner == null)
                    return;

                // See if the enclosing class is the enum (or a
                // subclass thereof) declaring v.  If not, this
                // reference is OK.
                if (v.owner != enclClass && !types.isSubtype(enclClass.type, v.owner.type))
                    return;

                // If the reference isn't from an initializer, then
                // the reference is OK.
                if (!Resolve.isInitializer(env))
                    return;

                log.error(tree.pos(), Errors.IllegalEnumStaticRef);
            }
        }

        /** Is the given symbol a static, non-constant field of an Enum?
         *  Note: enum literals should not be regarded as such
         */
        private boolean isStaticEnumField(VarSymbol v) {
            return Flags.isEnum(v.owner) &&
                   Flags.isStatic(v) &&
                   !Flags.isConstant(v) &&
                   v.name != names._class;
        }

    /**
     * Check that method arguments conform to its instantiation.
     **/
    public Type checkMethod(Type site,
                            final Symbol sym,
                            ResultInfo resultInfo,
                            Env<AttrContext> env,
                            final List<JCExpression> argtrees,
                            List<Type> argtypes,
                            List<Type> typeargtypes) {
        // Test (5): if symbol is an instance method of a raw type, issue
        // an unchecked warning if its argument types change under erasure.
        if ((sym.flags() & STATIC) == 0 &&
            (site.hasTag(CLASS) || site.hasTag(TYPEVAR))) {
            Type s = types.asOuterSuper(site, sym.owner);
            if (s != null && s.isRaw() &&
                !types.isSameTypes(sym.type.getParameterTypes(),
                                   sym.erasure(types).getParameterTypes())) {
                chk.warnUnchecked(env.tree.pos(), Warnings.UncheckedCallMbrOfRawType(sym, s));
            }
        }

        if (env.info.defaultSuperCallSite != null) {
            for (Type sup : types.interfaces(env.enclClass.type).prepend(types.supertype((env.enclClass.type)))) {
                if (!sup.tsym.isSubClass(sym.enclClass(), types) ||
                        types.isSameType(sup, env.info.defaultSuperCallSite)) continue;
                List<MethodSymbol> icand_sup =
                        types.interfaceCandidates(sup, (MethodSymbol)sym);
                if (icand_sup.nonEmpty() &&
                        icand_sup.head != sym &&
                        icand_sup.head.overrides(sym, icand_sup.head.enclClass(), types, true)) {
                    log.error(env.tree.pos(),
                              Errors.IllegalDefaultSuperCall(env.info.defaultSuperCallSite, Fragments.OverriddenDefault(sym, sup)));
                    break;
                }
            }
            env.info.defaultSuperCallSite = null;
        }

        if (sym.isStatic() && site.isInterface() && env.tree.hasTag(APPLY)) {
            JCMethodInvocation app = (JCMethodInvocation)env.tree;
            if (app.meth.hasTag(SELECT) &&
                    !TreeInfo.isStaticSelector(((JCFieldAccess)app.meth).selected, names)) {
                log.error(env.tree.pos(), Errors.IllegalStaticIntfMethCall(site));
            }
        }

        // Compute the identifier's instantiated type.
        // For methods, we need to compute the instance type by
        // Resolve.instantiate from the symbol's type as well as
        // any type arguments and value arguments.
        Warner noteWarner = new Warner();
        try {
            Type owntype = rs.checkMethod(
                    env,
                    site,
                    sym,
                    resultInfo,
                    argtypes,
                    typeargtypes,
                    noteWarner);

            DeferredAttr.DeferredTypeMap<Void> checkDeferredMap =
                deferredAttr.new DeferredTypeMap<>(DeferredAttr.AttrMode.CHECK, sym, env.info.pendingResolutionPhase);

            argtypes = argtypes.map(checkDeferredMap);

            if (noteWarner.hasNonSilentLint(LintCategory.UNCHECKED)) {
                chk.warnUnchecked(env.tree.pos(), Warnings.UncheckedMethInvocationApplied(kindName(sym),
                        sym.name,
                        rs.methodArguments(sym.type.getParameterTypes()),
                        rs.methodArguments(argtypes.map(checkDeferredMap)),
                        kindName(sym.location()),
                        sym.location()));
                if (resultInfo.pt != Infer.anyPoly ||
                        !owntype.hasTag(METHOD) ||
                        !owntype.isPartial()) {
                    //if this is not a partially inferred method type, erase return type. Otherwise,
                    //erasure is carried out in PartiallyInferredMethodType.check().
                    owntype = new MethodType(owntype.getParameterTypes(),
                            types.erasure(owntype.getReturnType()),
                            types.erasure(owntype.getThrownTypes()),
                            syms.methodClass);
                }
            }

            PolyKind pkind = (sym.type.hasTag(FORALL) &&
                 sym.type.getReturnType().containsAny(((ForAll)sym.type).tvars)) ?
                 PolyKind.POLY : PolyKind.STANDALONE;
            TreeInfo.setPolyKind(env.tree, pkind);

            return (resultInfo.pt == Infer.anyPoly) ?
                    owntype :
                    chk.checkMethod(owntype, sym, env, argtrees, argtypes, env.info.lastResolveVarargs(),
                            resultInfo.checkContext.inferenceContext());
        } catch (Infer.InferenceException ex) {
            //invalid target type - propagate exception outwards or report error
            //depending on the current check context
            resultInfo.checkContext.report(env.tree.pos(), ex.getDiagnostic());
            return types.createErrorType(site);
        } catch (Resolve.InapplicableMethodException ex) {
            final JCDiagnostic diag = ex.getDiagnostic();
            Resolve.InapplicableSymbolError errSym = rs.new InapplicableSymbolError(null) {
                @Override
                protected Pair<Symbol, JCDiagnostic> errCandidate() {
                    return new Pair<>(sym, diag);
                }
            };
            List<Type> argtypes2 = argtypes.map(
                    rs.new ResolveDeferredRecoveryMap(AttrMode.CHECK, sym, env.info.pendingResolutionPhase));
            JCDiagnostic errDiag = errSym.getDiagnostic(JCDiagnostic.DiagnosticType.ERROR,
                    env.tree, sym, site, sym.name, argtypes2, typeargtypes);
            log.report(errDiag);
            return types.createErrorType(site);
        }
    }

    public void visitDefaultValue(JCDefaultValue tree) {
        if (!allowPrimitiveClasses) {
            log.error(DiagnosticFlag.SOURCE_LEVEL, tree.pos(),
                    Feature.PRIMITIVE_CLASSES.error(sourceName));
        }

        // Attribute the qualifier expression, and determine its symbol (if any).
        Type site = attribTree(tree.clazz, env, new ResultInfo(KindSelector.TYP_PCK, Type.noType));
        if (!pkind().contains(KindSelector.TYP_PCK))
            site = capture(site); // Capture field access
        if (!allowPrimitiveClasses) {
            result = types.createErrorType(names._default, site.tsym, site);
        } else {
            Symbol sym = switch (site.getTag()) {
                case WILDCARD -> throw new AssertionError(tree);
                case PACKAGE -> {
                    log.error(tree.pos, Errors.CantResolveLocation(Kinds.KindName.CLASS, site.tsym.getQualifiedName(), null, null,
                            Fragments.Location(Kinds.typeKindName(env.enclClass.type), env.enclClass.type, null)));
                    yield syms.errSymbol;
                }
                case ERROR -> types.createErrorType(names._default, site.tsym, site).tsym;
                default -> new VarSymbol(STATIC, names._default, site, site.tsym);
            };

            if (site.hasTag(TYPEVAR) && sym.kind != ERR) {
                site = types.skipTypeVars(site, true);
            }
            result = checkId(tree, site, sym, env, resultInfo);
        }
    }

    public void visitLiteral(JCLiteral tree) {
        result = check(tree, litType(tree.typetag).constType(tree.value),
                KindSelector.VAL, resultInfo);
    }
    //where
    /** Return the type of a literal with given type tag.
     */
    Type litType(TypeTag tag) {
        return (tag == CLASS) ? syms.stringType : syms.typeOfTag[tag.ordinal()];
    }

    public void visitStringTemplate(JCStringTemplate tree) {
        JCExpression processor = tree.processor;
        Type resultType = syms.stringTemplateType;

        if (processor != null) {
            resultType = attribTree(processor, env, new ResultInfo(KindSelector.VAL, Type.noType));
            resultType = chk.checkProcessorType(processor, resultType, env);
        }

        Env<AttrContext> localEnv = env.dup(tree, env.info.dup());

        for (JCExpression arg : tree.expressions) {
            chk.checkNonVoid(arg.pos(), attribExpr(arg, localEnv));
        }

        tree.type = resultType;
        result = resultType;

        check(tree, resultType, KindSelector.VAL, resultInfo);
    }

    public void visitTypeIdent(JCPrimitiveTypeTree tree) {
        result = check(tree, syms.typeOfTag[tree.typetag.ordinal()], KindSelector.TYP, resultInfo);
    }

    public void visitTypeArray(JCArrayTypeTree tree) {
        Type etype = attribType(tree.elemtype, env);
        Type type = new ArrayType(etype, syms.arrayClass);
        result = check(tree, type, KindSelector.TYP, resultInfo);
    }

    /** Visitor method for parameterized types.
     *  Bound checking is left until later, since types are attributed
     *  before supertype structure is completely known
     */
    public void visitTypeApply(JCTypeApply tree) {
        Type owntype = types.createErrorType(tree.type);

        // Attribute functor part of application and make sure it's a class.
        Type clazztype = chk.checkClassType(tree.clazz.pos(), attribType(tree.clazz, env));

        // Attribute type parameters
        List<Type> actuals = attribTypes(tree.arguments, env);

        if (clazztype.hasTag(CLASS)) {
            List<Type> formals = clazztype.tsym.type.getTypeArguments();
            if (actuals.isEmpty()) //diamond
                actuals = formals;

            if (actuals.length() == formals.length()) {
                List<Type> a = actuals;
                List<Type> f = formals;
                while (a.nonEmpty()) {
                    a.head = a.head.withTypeVar(f.head);
                    a = a.tail;
                    f = f.tail;
                }
                // Compute the proper generic outer
                Type clazzOuter = clazztype.getEnclosingType();
                if (clazzOuter.hasTag(CLASS)) {
                    Type site;
                    JCExpression clazz = TreeInfo.typeIn(tree.clazz);
                    if (clazz.hasTag(IDENT)) {
                        site = env.enclClass.sym.type;
                    } else if (clazz.hasTag(SELECT)) {
                        site = ((JCFieldAccess) clazz).selected.type;
                    } else throw new AssertionError(""+tree);
                    if (clazzOuter.hasTag(CLASS) && site != clazzOuter) {
                        if (site.hasTag(CLASS))
                            site = types.asOuterSuper(site, clazzOuter.tsym);
                        if (site == null)
                            site = types.erasure(clazzOuter);
                        clazzOuter = site;
                    }
                }
                owntype = new ClassType(clazzOuter, actuals, clazztype.tsym,
                                        clazztype.getMetadata(), clazztype.getFlavor());
            } else {
                if (formals.length() != 0) {
                    log.error(tree.pos(),
                              Errors.WrongNumberTypeArgs(Integer.toString(formals.length())));
                } else {
                    log.error(tree.pos(), Errors.TypeDoesntTakeParams(clazztype.tsym));
                }
                owntype = types.createErrorType(tree.type);
            }
        }
        result = check(tree, owntype, KindSelector.TYP, resultInfo);
    }

    public void visitTypeUnion(JCTypeUnion tree) {
        ListBuffer<Type> multicatchTypes = new ListBuffer<>();
        ListBuffer<Type> all_multicatchTypes = null; // lazy, only if needed
        for (JCExpression typeTree : tree.alternatives) {
            Type ctype = attribType(typeTree, env);
            ctype = chk.checkType(typeTree.pos(),
                          chk.checkClassType(typeTree.pos(), ctype),
                          syms.throwableType);
            if (!ctype.isErroneous()) {
                //check that alternatives of a union type are pairwise
                //unrelated w.r.t. subtyping
                if (chk.intersects(ctype,  multicatchTypes.toList())) {
                    for (Type t : multicatchTypes) {
                        boolean sub = types.isSubtype(ctype, t);
                        boolean sup = types.isSubtype(t, ctype);
                        if (sub || sup) {
                            //assume 'a' <: 'b'
                            Type a = sub ? ctype : t;
                            Type b = sub ? t : ctype;
                            log.error(typeTree.pos(), Errors.MulticatchTypesMustBeDisjoint(a, b));
                        }
                    }
                }
                multicatchTypes.append(ctype);
                if (all_multicatchTypes != null)
                    all_multicatchTypes.append(ctype);
            } else {
                if (all_multicatchTypes == null) {
                    all_multicatchTypes = new ListBuffer<>();
                    all_multicatchTypes.appendList(multicatchTypes);
                }
                all_multicatchTypes.append(ctype);
            }
        }
        Type t = check(tree, types.lub(multicatchTypes.toList()),
                KindSelector.TYP, resultInfo.dup(CheckMode.NO_TREE_UPDATE));
        if (t.hasTag(CLASS)) {
            List<Type> alternatives =
                ((all_multicatchTypes == null) ? multicatchTypes : all_multicatchTypes).toList();
            t = new UnionClassType((ClassType) t, alternatives);
        }
        tree.type = result = t;
    }

    public void visitTypeIntersection(JCTypeIntersection tree) {
        attribTypes(tree.bounds, env);
        tree.type = result = checkIntersection(tree, tree.bounds);
    }

    public void visitTypeParameter(JCTypeParameter tree) {
        TypeVar typeVar = (TypeVar) tree.type;

        if (tree.annotations != null && tree.annotations.nonEmpty()) {
            annotate.annotateTypeParameterSecondStage(tree, tree.annotations);
        }

        if (!typeVar.getUpperBound().isErroneous()) {
            //fixup type-parameter bound computed in 'attribTypeVariables'
            typeVar.setUpperBound(checkIntersection(tree, tree.bounds));
        }
    }

    Type checkIntersection(JCTree tree, List<JCExpression> bounds) {
        Set<Symbol> boundSet = new HashSet<>();
        if (bounds.nonEmpty()) {
            // accept class or interface or typevar as first bound.
            bounds.head.type = checkBase(bounds.head.type, bounds.head, env, false, false, false);
            boundSet.add(types.erasure(bounds.head.type).tsym);
            if (bounds.head.type.isErroneous()) {
                return bounds.head.type;
            }
            else if (bounds.head.type.hasTag(TYPEVAR)) {
                // if first bound was a typevar, do not accept further bounds.
                if (bounds.tail.nonEmpty()) {
                    log.error(bounds.tail.head.pos(),
                              Errors.TypeVarMayNotBeFollowedByOtherBounds);
                    return bounds.head.type;
                }
            } else {
                // if first bound was a class or interface, accept only interfaces
                // as further bounds.
                for (JCExpression bound : bounds.tail) {
                    bound.type = checkBase(bound.type, bound, env, false, true, false);
                    if (bound.type.isErroneous()) {
                        bounds = List.of(bound);
                    }
                    else if (bound.type.hasTag(CLASS)) {
                        chk.checkNotRepeated(bound.pos(), types.erasure(bound.type), boundSet);
                    }
                }
            }
        }

        if (bounds.length() == 0) {
            return syms.objectType;
        } else if (bounds.length() == 1) {
            return bounds.head.type;
        } else {
            Type owntype = types.makeIntersectionType(TreeInfo.types(bounds));
            // ... the variable's bound is a class type flagged COMPOUND
            // (see comment for TypeVar.bound).
            // In this case, generate a class tree that represents the
            // bound class, ...
            JCExpression extending;
            List<JCExpression> implementing;
            if (!bounds.head.type.isInterface()) {
                extending = bounds.head;
                implementing = bounds.tail;
            } else {
                extending = null;
                implementing = bounds;
            }
            JCClassDecl cd = make.at(tree).ClassDef(
                make.Modifiers(PUBLIC | ABSTRACT | (extending != null && TreeInfo.symbol(extending).isPrimitiveClass() ? PRIMITIVE_CLASS : 0)),
                names.empty, List.nil(),
                extending, implementing, List.nil());

            ClassSymbol c = (ClassSymbol)owntype.tsym;
            Assert.check((c.flags() & COMPOUND) != 0);
            cd.sym = c;
            c.sourcefile = env.toplevel.sourcefile;

            // ... and attribute the bound class
            c.flags_field |= UNATTRIBUTED;
            Env<AttrContext> cenv = enter.classEnv(cd, env);
            typeEnvs.put(c, cenv);
            attribClass(c);
            return owntype;
        }
    }

    public void visitWildcard(JCWildcard tree) {
        //- System.err.println("visitWildcard("+tree+");");//DEBUG
        Type type = (tree.kind.kind == BoundKind.UNBOUND)
            ? syms.objectType
            : attribType(tree.inner, env);
        result = check(tree, new WildcardType(chk.checkRefType(tree.pos(), type, false),
                                              tree.kind.kind,
                                              syms.boundClass),
                KindSelector.TYP, resultInfo);
    }

    public void visitAnnotation(JCAnnotation tree) {
        Assert.error("should be handled in annotate");
    }

    @Override
    public void visitModifiers(JCModifiers tree) {
        //error recovery only:
        Assert.check(resultInfo.pkind == KindSelector.ERR);

        attribAnnotationTypes(tree.annotations, env);
    }

    public void visitAnnotatedType(JCAnnotatedType tree) {
        attribAnnotationTypes(tree.annotations, env);
        Type underlyingType = attribType(tree.underlyingType, env);
        Type annotatedType = underlyingType.preannotatedType();

        if (!env.info.isNewClass)
            annotate.annotateTypeSecondStage(tree, tree.annotations, annotatedType);
        result = tree.type = annotatedType;
    }

    public void visitErroneous(JCErroneous tree) {
        if (tree.errs != null) {
            Env<AttrContext> errEnv = env.dup(env.tree, env.info.dup());
            errEnv.info.returnResult = unknownExprInfo;
            for (JCTree err : tree.errs)
                attribTree(err, errEnv, new ResultInfo(KindSelector.ERR, pt()));
        }
        result = tree.type = syms.errType;
    }

    /** Default visitor method for all other trees.
     */
    public void visitTree(JCTree tree) {
        throw new AssertionError();
    }

    /**
     * Attribute an env for either a top level tree or class or module declaration.
     */
    public void attrib(Env<AttrContext> env) {
        switch (env.tree.getTag()) {
            case MODULEDEF:
                attribModule(env.tree.pos(), ((JCModuleDecl)env.tree).sym);
                break;
            case PACKAGEDEF:
                attribPackage(env.tree.pos(), ((JCPackageDecl) env.tree).packge);
                break;
            default:
                attribClass(env.tree.pos(), env.enclClass.sym);
        }
    }

    public void attribPackage(DiagnosticPosition pos, PackageSymbol p) {
        try {
            annotate.flush();
            attribPackage(p);
        } catch (CompletionFailure ex) {
            chk.completionError(pos, ex);
        }
    }

    void attribPackage(PackageSymbol p) {
        attribWithLint(p,
                       env -> chk.checkDeprecatedAnnotation(((JCPackageDecl) env.tree).pid.pos(), p));
    }

    public void attribModule(DiagnosticPosition pos, ModuleSymbol m) {
        try {
            annotate.flush();
            attribModule(m);
        } catch (CompletionFailure ex) {
            chk.completionError(pos, ex);
        }
    }

    void attribModule(ModuleSymbol m) {
        attribWithLint(m, env -> attribStat(env.tree, env));
    }

    private void attribWithLint(TypeSymbol sym, Consumer<Env<AttrContext>> attrib) {
        Env<AttrContext> env = typeEnvs.get(sym);

        Env<AttrContext> lintEnv = env;
        while (lintEnv.info.lint == null)
            lintEnv = lintEnv.next;

        Lint lint = lintEnv.info.lint.augment(sym);

        Lint prevLint = chk.setLint(lint);
        JavaFileObject prev = log.useSource(env.toplevel.sourcefile);

        try {
            deferredLintHandler.flush(env.tree.pos());
            attrib.accept(env);
        } finally {
            log.useSource(prev);
            chk.setLint(prevLint);
        }
    }

    /** Main method: attribute class definition associated with given class symbol.
     *  reporting completion failures at the given position.
     *  @param pos The source position at which completion errors are to be
     *             reported.
     *  @param c   The class symbol whose definition will be attributed.
     */
    public void attribClass(DiagnosticPosition pos, ClassSymbol c) {
        try {
            annotate.flush();
            attribClass(c);
            if (allowPrimitiveClasses && c.type.isPrimitiveClass()) {
                final Env<AttrContext> env = typeEnvs.get(c);
                if (env != null && env.tree != null && env.tree.hasTag(CLASSDEF))
                    chk.checkNonCyclicMembership((JCClassDecl)env.tree);
            }
        } catch (CompletionFailure ex) {
            chk.completionError(pos, ex);
        }
    }

    /** Attribute class definition associated with given class symbol.
     *  @param c   The class symbol whose definition will be attributed.
     */
    void attribClass(ClassSymbol c) throws CompletionFailure {
        if (c.type.hasTag(ERROR)) return;

        // Check for cycles in the inheritance graph, which can arise from
        // ill-formed class files.
        chk.checkNonCyclic(null, c.type);

        Type st = types.supertype(c.type);
        if ((c.flags_field & Flags.COMPOUND) == 0 &&
            (c.flags_field & Flags.SUPER_OWNER_ATTRIBUTED) == 0) {
            // First, attribute superclass.
            if (st.hasTag(CLASS))
                attribClass((ClassSymbol)st.tsym);

            // Next attribute owner, if it is a class.
            if (c.owner.kind == TYP && c.owner.type.hasTag(CLASS))
                attribClass((ClassSymbol)c.owner);

            c.flags_field |= Flags.SUPER_OWNER_ATTRIBUTED;
        }

        // The previous operations might have attributed the current class
        // if there was a cycle. So we test first whether the class is still
        // UNATTRIBUTED.
        if ((c.flags_field & UNATTRIBUTED) != 0) {
            c.flags_field &= ~UNATTRIBUTED;

            // Get environment current at the point of class definition.
            Env<AttrContext> env = typeEnvs.get(c);

            // The info.lint field in the envs stored in typeEnvs is deliberately uninitialized,
            // because the annotations were not available at the time the env was created. Therefore,
            // we look up the environment chain for the first enclosing environment for which the
            // lint value is set. Typically, this is the parent env, but might be further if there
            // are any envs created as a result of TypeParameter nodes.
            Env<AttrContext> lintEnv = env;
            while (lintEnv.info.lint == null)
                lintEnv = lintEnv.next;

            // Having found the enclosing lint value, we can initialize the lint value for this class
            env.info.lint = lintEnv.info.lint.augment(c);

            Lint prevLint = chk.setLint(env.info.lint);
            JavaFileObject prev = log.useSource(c.sourcefile);
            ResultInfo prevReturnRes = env.info.returnResult;

            try {
                if (c.isSealed() &&
                        !c.isEnum() &&
                        !c.isPermittedExplicit &&
                        c.permitted.isEmpty()) {
                    log.error(TreeInfo.diagnosticPositionFor(c, env.tree), Errors.SealedClassMustHaveSubclasses);
                }

                if (c.isSealed()) {
                    Set<Symbol> permittedTypes = new HashSet<>();
                    boolean sealedInUnnamed = c.packge().modle == syms.unnamedModule || c.packge().modle == syms.noModule;
                    for (Symbol subTypeSym : c.permitted) {
                        boolean isTypeVar = false;
                        if (subTypeSym.type.getTag() == TYPEVAR) {
                            isTypeVar = true; //error recovery
                            log.error(TreeInfo.diagnosticPositionFor(subTypeSym, env.tree),
                                    Errors.InvalidPermitsClause(Fragments.IsATypeVariable(subTypeSym.type)));
                        }
                        if (subTypeSym.isAnonymous() && !c.isEnum()) {
                            log.error(TreeInfo.diagnosticPositionFor(subTypeSym, env.tree),  Errors.LocalClassesCantExtendSealed(Fragments.Anonymous));
                        }
                        if (permittedTypes.contains(subTypeSym)) {
                            DiagnosticPosition pos =
                                    env.enclClass.permitting.stream()
                                            .filter(permittedExpr -> TreeInfo.diagnosticPositionFor(subTypeSym, permittedExpr, true) != null)
                                            .limit(2).collect(List.collector()).get(1);
                            log.error(pos, Errors.InvalidPermitsClause(Fragments.IsDuplicated(subTypeSym.type)));
                        } else {
                            permittedTypes.add(subTypeSym);
                        }
                        if (sealedInUnnamed) {
                            if (subTypeSym.packge() != c.packge()) {
                                log.error(TreeInfo.diagnosticPositionFor(subTypeSym, env.tree),
                                        Errors.ClassInUnnamedModuleCantExtendSealedInDiffPackage(c)
                                );
                            }
                        } else if (subTypeSym.packge().modle != c.packge().modle) {
                            log.error(TreeInfo.diagnosticPositionFor(subTypeSym, env.tree),
                                    Errors.ClassInModuleCantExtendSealedInDiffModule(c, c.packge().modle)
                            );
                        }
                        if (subTypeSym == c.type.tsym || types.isSuperType(subTypeSym.type, c.type)) {
                            log.error(TreeInfo.diagnosticPositionFor(subTypeSym, ((JCClassDecl)env.tree).permitting),
                                    Errors.InvalidPermitsClause(
                                            subTypeSym == c.type.tsym ?
                                                    Fragments.MustNotBeSameClass :
                                                    Fragments.MustNotBeSupertype(subTypeSym.type)
                                    )
                            );
                        } else if (!isTypeVar) {
                            boolean thisIsASuper = types.directSupertypes(subTypeSym.type)
                                                        .stream()
                                                        .anyMatch(d -> d.tsym == c);
                            if (!thisIsASuper) {
                                log.error(TreeInfo.diagnosticPositionFor(subTypeSym, env.tree),
                                        Errors.InvalidPermitsClause(Fragments.DoesntExtendSealed(subTypeSym.type)));
                            }
                        }
                    }
                }

                List<ClassSymbol> sealedSupers = types.directSupertypes(c.type)
                                                      .stream()
                                                      .filter(s -> s.tsym.isSealed())
                                                      .map(s -> (ClassSymbol) s.tsym)
                                                      .collect(List.collector());

                if (sealedSupers.isEmpty()) {
                    if ((c.flags_field & Flags.NON_SEALED) != 0) {
                        boolean hasErrorSuper = false;

                        hasErrorSuper |= types.directSupertypes(c.type)
                                              .stream()
                                              .anyMatch(s -> s.tsym.kind == Kind.ERR);

                        ClassType ct = (ClassType) c.type;

                        hasErrorSuper |= !ct.isCompound() && ct.interfaces_field != ct.all_interfaces_field;

                        if (!hasErrorSuper) {
                            log.error(TreeInfo.diagnosticPositionFor(c, env.tree), Errors.NonSealedWithNoSealedSupertype(c));
                        }
                    }
                } else {
                    if (c.isDirectlyOrIndirectlyLocal() && !c.isEnum()) {
                        log.error(TreeInfo.diagnosticPositionFor(c, env.tree), Errors.LocalClassesCantExtendSealed(c.isAnonymous() ? Fragments.Anonymous : Fragments.Local));
                    }
<<<<<<< HEAD
                }
            } else if ((c.flags_field & Flags.COMPOUND) == 0) {
                if (c.isDirectlyOrIndirectlyLocal() && !c.isEnum()) {
                    log.error(TreeInfo.diagnosticPositionFor(c, env.tree), Errors.LocalClassesCantExtendSealed(c.isAnonymous() ? Fragments.Anonymous : Fragments.Local));
                }
=======
>>>>>>> d96f38b8

                    if (!c.type.isCompound()) {
                        for (ClassSymbol supertypeSym : sealedSupers) {
                            if (!supertypeSym.permitted.contains(c.type.tsym)) {
                                log.error(TreeInfo.diagnosticPositionFor(c.type.tsym, env.tree), Errors.CantInheritFromSealed(supertypeSym));
                            }
                        }
                        if (!c.isNonSealed() && !c.isFinal() && !c.isSealed()) {
                            log.error(TreeInfo.diagnosticPositionFor(c, env.tree),
                                    c.isInterface() ?
                                            Errors.NonSealedOrSealedExpected :
                                            Errors.NonSealedSealedOrFinalExpected);
                        }
                    }
                }

                deferredLintHandler.flush(env.tree);
                env.info.returnResult = null;
                // java.lang.Enum may not be subclassed by a non-enum
                if (st.tsym == syms.enumSym &&
                    ((c.flags_field & (Flags.ENUM|Flags.COMPOUND)) == 0))
                    log.error(env.tree.pos(), Errors.EnumNoSubclassing);

                // Enums may not be extended by source-level classes
                if (st.tsym != null &&
                    ((st.tsym.flags_field & Flags.ENUM) != 0) &&
                    ((c.flags_field & (Flags.ENUM | Flags.COMPOUND)) == 0)) {
                    log.error(env.tree.pos(), Errors.EnumTypesNotExtensible);
                }

                if (rs.isSerializable(c.type)) {
                    env.info.isSerializable = true;
                }

                if (c.isValueClass()) {
                    Assert.check(env.tree.hasTag(CLASSDEF));
                    chk.checkConstraintsOfValueClass(env.tree.pos(), c);
                }

                attribClassBody(env, c);

                chk.checkDeprecatedAnnotation(env.tree.pos(), c);
                chk.checkClassOverrideEqualsAndHashIfNeeded(env.tree.pos(), c);
                chk.checkFunctionalInterface((JCClassDecl) env.tree, c);
                chk.checkLeaksNotAccessible(env, (JCClassDecl) env.tree);

                if ((c.flags_field & Flags.UNNAMED_CLASS) != 0) {
                    chk.checkHasMain(env.tree.pos(), c);
                }
            } finally {
                env.info.returnResult = prevReturnRes;
                log.useSource(prev);
                chk.setLint(prevLint);
            }

        }
    }

    public void visitImport(JCImport tree) {
        // nothing to do
    }

    public void visitModuleDef(JCModuleDecl tree) {
        tree.sym.completeUsesProvides();
        ModuleSymbol msym = tree.sym;
        Lint lint = env.outer.info.lint = env.outer.info.lint.augment(msym);
        Lint prevLint = chk.setLint(lint);
        chk.checkModuleName(tree);
        chk.checkDeprecatedAnnotation(tree, msym);

        try {
            deferredLintHandler.flush(tree.pos());
        } finally {
            chk.setLint(prevLint);
        }
    }

    /** Finish the attribution of a class. */
    private void attribClassBody(Env<AttrContext> env, ClassSymbol c) {
        JCClassDecl tree = (JCClassDecl)env.tree;
        Assert.check(c == tree.sym);

        // Validate type parameters, supertype and interfaces.
        attribStats(tree.typarams, env);
        if (!c.isAnonymous()) {
            //already checked if anonymous
            chk.validate(tree.typarams, env);
            chk.validate(tree.extending, env);
            chk.validate(tree.implementing, env);
        }

        c.markAbstractIfNeeded(types);

        // If this is a non-abstract class, check that it has no abstract
        // methods or unimplemented methods of an implemented interface.
        if ((c.flags() & (ABSTRACT | INTERFACE)) == 0) {
            chk.checkAllDefined(tree.pos(), c);
        }

        if ((c.flags() & ANNOTATION) != 0) {
            if (tree.implementing.nonEmpty())
                log.error(tree.implementing.head.pos(),
                          Errors.CantExtendIntfAnnotation);
            if (tree.typarams.nonEmpty()) {
                log.error(tree.typarams.head.pos(),
                          Errors.IntfAnnotationCantHaveTypeParams(c));
            }

            // If this annotation type has a @Repeatable, validate
            Attribute.Compound repeatable = c.getAnnotationTypeMetadata().getRepeatable();
            // If this annotation type has a @Repeatable, validate
            if (repeatable != null) {
                // get diagnostic position for error reporting
                DiagnosticPosition cbPos = getDiagnosticPosition(tree, repeatable.type);
                Assert.checkNonNull(cbPos);

                chk.validateRepeatable(c, repeatable, cbPos);
            }
        } else {
            // Check that all extended classes and interfaces
            // are compatible (i.e. no two define methods with same arguments
            // yet different return types).  (JLS 8.4.8.3)
            chk.checkCompatibleSupertypes(tree.pos(), c.type);
            chk.checkDefaultMethodClashes(tree.pos(), c.type);
            chk.checkPotentiallyAmbiguousOverloads(tree, c.type);
        }

        // Check that class does not import the same parameterized interface
        // with two different argument lists.
        chk.checkClassBounds(tree.pos(), c.type);

        tree.type = c.type;

        for (List<JCTypeParameter> l = tree.typarams;
             l.nonEmpty(); l = l.tail) {
             Assert.checkNonNull(env.info.scope.findFirst(l.head.name));
        }

        // Check that a generic class doesn't extend Throwable
        if (!c.type.allparams().isEmpty() && types.isSubtype(c.type, syms.throwableType))
            log.error(tree.extending.pos(), Errors.GenericThrowable);

        // Check that all methods which implement some
        // method conform to the method they implement.
        chk.checkImplementations(tree);

        //check that a resource implementing AutoCloseable cannot throw InterruptedException
        checkAutoCloseable(tree.pos(), env, c.type);

        for (List<JCTree> l = tree.defs; l.nonEmpty(); l = l.tail) {
            // Attribute declaration
            attribStat(l.head, env);
            // Check that declarations in inner classes are not static (JLS 8.1.2)
            // Make an exception for static constants.
            if (!allowRecords &&
                    c.owner.kind != PCK &&
                    ((c.flags() & STATIC) == 0 || c.name == names.empty) &&
                    (TreeInfo.flags(l.head) & (STATIC | INTERFACE)) != 0) {
                VarSymbol sym = null;
                if (l.head.hasTag(VARDEF)) sym = ((JCVariableDecl) l.head).sym;
                if (sym == null ||
                        sym.kind != VAR ||
                        sym.getConstValue() == null)
                    log.error(l.head.pos(), Errors.IclsCantHaveStaticDecl(c));
            }
        }

        // Check for cycles among non-initial constructors.
        chk.checkCyclicConstructors(tree);

        // Check for cycles among annotation elements.
        chk.checkNonCyclicElements(tree);

        // Check for proper use of serialVersionUID and other
        // serialization-related fields and methods
        if (env.info.lint.isEnabled(LintCategory.SERIAL)
                && rs.isSerializable(c.type)
                && !c.isAnonymous()) {
            chk.checkSerialStructure(tree, c);
        }
        // Correctly organize the positions of the type annotations
        typeAnnotations.organizeTypeAnnotationsBodies(tree);

        // Check type annotations applicability rules
        validateTypeAnnotations(tree, false);
    }
        // where
        /** get a diagnostic position for an attribute of Type t, or null if attribute missing */
        private DiagnosticPosition getDiagnosticPosition(JCClassDecl tree, Type t) {
            for(List<JCAnnotation> al = tree.mods.annotations; !al.isEmpty(); al = al.tail) {
                if (types.isSameType(al.head.annotationType.type, t))
                    return al.head.pos();
            }

            return null;
        }

    private Type capture(Type type) {
        return types.capture(type);
    }

    private void setSyntheticVariableType(JCVariableDecl tree, Type type) {
        if (type.isErroneous()) {
            tree.vartype = make.at(Position.NOPOS).Erroneous();
        } else {
            tree.vartype = make.at(Position.NOPOS).Type(type);
        }
    }

    public void validateTypeAnnotations(JCTree tree, boolean sigOnly) {
        tree.accept(new TypeAnnotationsValidator(sigOnly));
    }
    //where
    private final class TypeAnnotationsValidator extends TreeScanner {

        private final boolean sigOnly;
        public TypeAnnotationsValidator(boolean sigOnly) {
            this.sigOnly = sigOnly;
        }

        public void visitAnnotation(JCAnnotation tree) {
            chk.validateTypeAnnotation(tree, null, false);
            super.visitAnnotation(tree);
        }
        public void visitAnnotatedType(JCAnnotatedType tree) {
            if (!tree.underlyingType.type.isErroneous()) {
                super.visitAnnotatedType(tree);
            }
        }
        public void visitTypeParameter(JCTypeParameter tree) {
            chk.validateTypeAnnotations(tree.annotations, tree.type.tsym, true);
            scan(tree.bounds);
            // Don't call super.
            // This is needed because above we call validateTypeAnnotation with
            // false, which would forbid annotations on type parameters.
            // super.visitTypeParameter(tree);
        }
        public void visitMethodDef(JCMethodDecl tree) {
            if (tree.recvparam != null &&
                    !tree.recvparam.vartype.type.isErroneous()) {
                checkForDeclarationAnnotations(tree.recvparam.mods.annotations, tree.recvparam.sym);
            }
            if (tree.restype != null && tree.restype.type != null) {
                validateAnnotatedType(tree.restype, tree.restype.type);
            }
            if (sigOnly) {
                scan(tree.mods);
                scan(tree.restype);
                scan(tree.typarams);
                scan(tree.recvparam);
                scan(tree.params);
                scan(tree.thrown);
            } else {
                scan(tree.defaultValue);
                scan(tree.body);
            }
        }
        public void visitVarDef(final JCVariableDecl tree) {
            //System.err.println("validateTypeAnnotations.visitVarDef " + tree);
            if (tree.sym != null && tree.sym.type != null && !tree.isImplicitlyTyped())
                validateAnnotatedType(tree.vartype, tree.sym.type);
            scan(tree.mods);
            scan(tree.vartype);
            if (!sigOnly) {
                scan(tree.init);
            }
        }
        public void visitTypeCast(JCTypeCast tree) {
            if (tree.clazz != null && tree.clazz.type != null)
                validateAnnotatedType(tree.clazz, tree.clazz.type);
            super.visitTypeCast(tree);
        }
        public void visitTypeTest(JCInstanceOf tree) {
            if (tree.pattern != null && !(tree.pattern instanceof JCPattern) && tree.pattern.type != null)
                validateAnnotatedType(tree.pattern, tree.pattern.type);
            super.visitTypeTest(tree);
        }
        public void visitNewClass(JCNewClass tree) {
            if (tree.clazz != null && tree.clazz.type != null) {
                if (tree.clazz.hasTag(ANNOTATED_TYPE)) {
                    checkForDeclarationAnnotations(((JCAnnotatedType) tree.clazz).annotations,
                            tree.clazz.type.tsym);
                }
                if (tree.def != null) {
                    checkForDeclarationAnnotations(tree.def.mods.annotations, tree.clazz.type.tsym);
                }

                validateAnnotatedType(tree.clazz, tree.clazz.type);
            }
            super.visitNewClass(tree);
        }
        public void visitNewArray(JCNewArray tree) {
            if (tree.elemtype != null && tree.elemtype.type != null) {
                if (tree.elemtype.hasTag(ANNOTATED_TYPE)) {
                    checkForDeclarationAnnotations(((JCAnnotatedType) tree.elemtype).annotations,
                            tree.elemtype.type.tsym);
                }
                validateAnnotatedType(tree.elemtype, tree.elemtype.type);
            }
            super.visitNewArray(tree);
        }
        public void visitClassDef(JCClassDecl tree) {
            //System.err.println("validateTypeAnnotations.visitClassDef " + tree);
            if (sigOnly) {
                scan(tree.mods);
                scan(tree.typarams);
                scan(tree.extending);
                scan(tree.implementing);
            }
            for (JCTree member : tree.defs) {
                if (member.hasTag(Tag.CLASSDEF)) {
                    continue;
                }
                scan(member);
            }
        }
        public void visitBlock(JCBlock tree) {
            if (!sigOnly) {
                scan(tree.stats);
            }
        }

        /* I would want to model this after
         * com.sun.tools.javac.comp.Check.Validator.visitSelectInternal(JCFieldAccess)
         * and override visitSelect and visitTypeApply.
         * However, we only set the annotated type in the top-level type
         * of the symbol.
         * Therefore, we need to override each individual location where a type
         * can occur.
         */
        private void validateAnnotatedType(final JCTree errtree, final Type type) {
            //System.err.println("Attr.validateAnnotatedType: " + errtree + " type: " + type);

            if (type.isPrimitiveOrVoid()) {
                return;
            }

            JCTree enclTr = errtree;
            Type enclTy = type;

            boolean repeat = true;
            while (repeat) {
                if (enclTr.hasTag(TYPEAPPLY)) {
                    List<Type> tyargs = enclTy.getTypeArguments();
                    List<JCExpression> trargs = ((JCTypeApply)enclTr).getTypeArguments();
                    if (trargs.length() > 0) {
                        // Nothing to do for diamonds
                        if (tyargs.length() == trargs.length()) {
                            for (int i = 0; i < tyargs.length(); ++i) {
                                validateAnnotatedType(trargs.get(i), tyargs.get(i));
                            }
                        }
                        // If the lengths don't match, it's either a diamond
                        // or some nested type that redundantly provides
                        // type arguments in the tree.
                    }

                    // Look at the clazz part of a generic type
                    enclTr = ((JCTree.JCTypeApply)enclTr).clazz;
                }

                if (enclTr.hasTag(SELECT)) {
                    enclTr = ((JCTree.JCFieldAccess)enclTr).getExpression();
                    if (enclTy != null &&
                            !enclTy.hasTag(NONE)) {
                        enclTy = enclTy.getEnclosingType();
                    }
                } else if (enclTr.hasTag(ANNOTATED_TYPE)) {
                    JCAnnotatedType at = (JCTree.JCAnnotatedType) enclTr;
                    if (enclTy == null || enclTy.hasTag(NONE)) {
                        if (at.getAnnotations().size() == 1) {
                            log.error(at.underlyingType.pos(), Errors.CantTypeAnnotateScoping1(at.getAnnotations().head.attribute));
                        } else {
                            ListBuffer<Attribute.Compound> comps = new ListBuffer<>();
                            for (JCAnnotation an : at.getAnnotations()) {
                                comps.add(an.attribute);
                            }
                            log.error(at.underlyingType.pos(), Errors.CantTypeAnnotateScoping(comps.toList()));
                        }
                        repeat = false;
                    }
                    enclTr = at.underlyingType;
                    // enclTy doesn't need to be changed
                } else if (enclTr.hasTag(IDENT)) {
                    repeat = false;
                } else if (enclTr.hasTag(JCTree.Tag.WILDCARD)) {
                    JCWildcard wc = (JCWildcard) enclTr;
                    if (wc.getKind() == JCTree.Kind.EXTENDS_WILDCARD ||
                            wc.getKind() == JCTree.Kind.SUPER_WILDCARD) {
                        validateAnnotatedType(wc.getBound(), wc.getBound().type);
                    } else {
                        // Nothing to do for UNBOUND
                    }
                    repeat = false;
                } else if (enclTr.hasTag(TYPEARRAY)) {
                    JCArrayTypeTree art = (JCArrayTypeTree) enclTr;
                    validateAnnotatedType(art.getType(), art.elemtype.type);
                    repeat = false;
                } else if (enclTr.hasTag(TYPEUNION)) {
                    JCTypeUnion ut = (JCTypeUnion) enclTr;
                    for (JCTree t : ut.getTypeAlternatives()) {
                        validateAnnotatedType(t, t.type);
                    }
                    repeat = false;
                } else if (enclTr.hasTag(TYPEINTERSECTION)) {
                    JCTypeIntersection it = (JCTypeIntersection) enclTr;
                    for (JCTree t : it.getBounds()) {
                        validateAnnotatedType(t, t.type);
                    }
                    repeat = false;
                } else if (enclTr.getKind() == JCTree.Kind.PRIMITIVE_TYPE ||
                           enclTr.getKind() == JCTree.Kind.ERRONEOUS) {
                    repeat = false;
                } else {
                    Assert.error("Unexpected tree: " + enclTr + " with kind: " + enclTr.getKind() +
                            " within: "+ errtree + " with kind: " + errtree.getKind());
                }
            }
        }

        private void checkForDeclarationAnnotations(List<? extends JCAnnotation> annotations,
                Symbol sym) {
            // Ensure that no declaration annotations are present.
            // Note that a tree type might be an AnnotatedType with
            // empty annotations, if only declaration annotations were given.
            // This method will raise an error for such a type.
            for (JCAnnotation ai : annotations) {
                if (!ai.type.isErroneous() &&
                        typeAnnotations.annotationTargetType(ai, ai.attribute, sym) == TypeAnnotations.AnnotationType.DECLARATION) {
                    log.error(ai.pos(), Errors.AnnotationTypeNotApplicableToType(ai.type));
                }
            }
        }
    }

    // <editor-fold desc="post-attribution visitor">

    /**
     * Handle missing types/symbols in an AST. This routine is useful when
     * the compiler has encountered some errors (which might have ended up
     * terminating attribution abruptly); if the compiler is used in fail-over
     * mode (e.g. by an IDE) and the AST contains semantic errors, this routine
     * prevents NPE to be propagated during subsequent compilation steps.
     */
    public void postAttr(JCTree tree) {
        new PostAttrAnalyzer().scan(tree);
    }

    class PostAttrAnalyzer extends TreeScanner {

        private void initTypeIfNeeded(JCTree that) {
            if (that.type == null) {
                if (that.hasTag(METHODDEF)) {
                    that.type = dummyMethodType((JCMethodDecl)that);
                } else {
                    that.type = syms.unknownType;
                }
            }
        }

        /* Construct a dummy method type. If we have a method declaration,
         * and the declared return type is void, then use that return type
         * instead of UNKNOWN to avoid spurious error messages in lambda
         * bodies (see:JDK-8041704).
         */
        private Type dummyMethodType(JCMethodDecl md) {
            Type restype = syms.unknownType;
            if (md != null && md.restype != null && md.restype.hasTag(TYPEIDENT)) {
                JCPrimitiveTypeTree prim = (JCPrimitiveTypeTree)md.restype;
                if (prim.typetag == VOID)
                    restype = syms.voidType;
            }
            return new MethodType(List.nil(), restype,
                                  List.nil(), syms.methodClass);
        }
        private Type dummyMethodType() {
            return dummyMethodType(null);
        }

        @Override
        public void scan(JCTree tree) {
            if (tree == null) return;
            if (tree instanceof JCExpression) {
                initTypeIfNeeded(tree);
            }
            super.scan(tree);
        }

        @Override
        public void visitIdent(JCIdent that) {
            if (that.sym == null) {
                that.sym = syms.unknownSymbol;
            }
        }

        @Override
        public void visitSelect(JCFieldAccess that) {
            if (that.sym == null) {
                that.sym = syms.unknownSymbol;
            }
            super.visitSelect(that);
        }

        @Override
        public void visitClassDef(JCClassDecl that) {
            initTypeIfNeeded(that);
            if (that.sym == null) {
                that.sym = new ClassSymbol(0, that.name, that.type, syms.noSymbol);
            }
            super.visitClassDef(that);
        }

        @Override
        public void visitMethodDef(JCMethodDecl that) {
            initTypeIfNeeded(that);
            if (that.sym == null) {
                that.sym = new MethodSymbol(0, that.name, that.type, syms.noSymbol);
            }
            super.visitMethodDef(that);
        }

        @Override
        public void visitVarDef(JCVariableDecl that) {
            initTypeIfNeeded(that);
            if (that.sym == null) {
                that.sym = new VarSymbol(0, that.name, that.type, syms.noSymbol);
                that.sym.adr = 0;
            }
            if (that.vartype == null) {
                that.vartype = make.at(Position.NOPOS).Erroneous();
            }
            super.visitVarDef(that);
        }

        @Override
        public void visitBindingPattern(JCBindingPattern that) {
            initTypeIfNeeded(that);
            initTypeIfNeeded(that.var);
            if (that.var.sym == null) {
                that.var.sym = new BindingSymbol(0, that.var.name, that.var.type, syms.noSymbol);
                that.var.sym.adr = 0;
            }
            super.visitBindingPattern(that);
        }

        @Override
        public void visitNewClass(JCNewClass that) {
            if (that.constructor == null) {
                that.constructor = new MethodSymbol(0, names.init,
                        dummyMethodType(), syms.noSymbol);
            }
            if (that.constructorType == null) {
                that.constructorType = syms.unknownType;
            }
            super.visitNewClass(that);
        }

        @Override
        public void visitAssignop(JCAssignOp that) {
            if (that.operator == null) {
                that.operator = new OperatorSymbol(names.empty, dummyMethodType(),
                        -1, syms.noSymbol);
            }
            super.visitAssignop(that);
        }

        @Override
        public void visitBinary(JCBinary that) {
            if (that.operator == null) {
                that.operator = new OperatorSymbol(names.empty, dummyMethodType(),
                        -1, syms.noSymbol);
            }
            super.visitBinary(that);
        }

        @Override
        public void visitUnary(JCUnary that) {
            if (that.operator == null) {
                that.operator = new OperatorSymbol(names.empty, dummyMethodType(),
                        -1, syms.noSymbol);
            }
            super.visitUnary(that);
        }

        @Override
        public void visitReference(JCMemberReference that) {
            super.visitReference(that);
            if (that.sym == null) {
                that.sym = new MethodSymbol(0, names.empty, dummyMethodType(),
                        syms.noSymbol);
            }
        }
    }
    // </editor-fold>

    public void setPackageSymbols(JCExpression pid, Symbol pkg) {
        new TreeScanner() {
            Symbol packge = pkg;
            @Override
            public void visitIdent(JCIdent that) {
                that.sym = packge;
            }

            @Override
            public void visitSelect(JCFieldAccess that) {
                that.sym = packge;
                packge = packge.owner;
                super.visitSelect(that);
            }
        }.scan(pid);
    }

}<|MERGE_RESOLUTION|>--- conflicted
+++ resolved
@@ -5606,18 +5606,10 @@
                             log.error(TreeInfo.diagnosticPositionFor(c, env.tree), Errors.NonSealedWithNoSealedSupertype(c));
                         }
                     }
-                } else {
+                } else if ((c.flags_field & Flags.COMPOUND) == 0) {
                     if (c.isDirectlyOrIndirectlyLocal() && !c.isEnum()) {
                         log.error(TreeInfo.diagnosticPositionFor(c, env.tree), Errors.LocalClassesCantExtendSealed(c.isAnonymous() ? Fragments.Anonymous : Fragments.Local));
                     }
-<<<<<<< HEAD
-                }
-            } else if ((c.flags_field & Flags.COMPOUND) == 0) {
-                if (c.isDirectlyOrIndirectlyLocal() && !c.isEnum()) {
-                    log.error(TreeInfo.diagnosticPositionFor(c, env.tree), Errors.LocalClassesCantExtendSealed(c.isAnonymous() ? Fragments.Anonymous : Fragments.Local));
-                }
-=======
->>>>>>> d96f38b8
 
                     if (!c.type.isCompound()) {
                         for (ClassSymbol supertypeSym : sealedSupers) {
