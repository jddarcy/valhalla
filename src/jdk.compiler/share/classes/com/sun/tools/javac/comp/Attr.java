/*
 * Copyright (c) 1999, 2022, Oracle and/or its affiliates. All rights reserved.
 * DO NOT ALTER OR REMOVE COPYRIGHT NOTICES OR THIS FILE HEADER.
 *
 * This code is free software; you can redistribute it and/or modify it
 * under the terms of the GNU General Public License version 2 only, as
 * published by the Free Software Foundation.  Oracle designates this
 * particular file as subject to the "Classpath" exception as provided
 * by Oracle in the LICENSE file that accompanied this code.
 *
 * This code is distributed in the hope that it will be useful, but WITHOUT
 * ANY WARRANTY; without even the implied warranty of MERCHANTABILITY or
 * FITNESS FOR A PARTICULAR PURPOSE.  See the GNU General Public License
 * version 2 for more details (a copy is included in the LICENSE file that
 * accompanied this code).
 *
 * You should have received a copy of the GNU General Public License version
 * 2 along with this work; if not, write to the Free Software Foundation,
 * Inc., 51 Franklin St, Fifth Floor, Boston, MA 02110-1301 USA.
 *
 * Please contact Oracle, 500 Oracle Parkway, Redwood Shores, CA 94065 USA
 * or visit www.oracle.com if you need additional information or have any
 * questions.
 */

package com.sun.tools.javac.comp;

import java.util.*;
import java.util.function.BiConsumer;
import java.util.function.Consumer;
import java.util.stream.Stream;

import javax.lang.model.element.ElementKind;
import javax.tools.JavaFileObject;

import com.sun.source.tree.CaseTree;
import com.sun.source.tree.IdentifierTree;
import com.sun.source.tree.MemberReferenceTree.ReferenceMode;
import com.sun.source.tree.MemberSelectTree;
import com.sun.source.tree.TreeVisitor;
import com.sun.source.util.SimpleTreeVisitor;
import com.sun.tools.javac.code.*;
import com.sun.tools.javac.code.Lint.LintCategory;
import com.sun.tools.javac.code.Scope.WriteableScope;
import com.sun.tools.javac.code.Source.Feature;
import com.sun.tools.javac.code.Symbol.*;
import com.sun.tools.javac.code.Type.*;
import com.sun.tools.javac.code.Type.ClassType.Flavor;
import com.sun.tools.javac.code.TypeMetadata.Annotations;
import com.sun.tools.javac.code.Types.FunctionDescriptorLookupError;
import com.sun.tools.javac.comp.ArgumentAttr.LocalCacheContext;
import com.sun.tools.javac.comp.Check.CheckContext;
import com.sun.tools.javac.comp.DeferredAttr.AttrMode;
import com.sun.tools.javac.comp.MatchBindingsComputer.MatchBindings;
import com.sun.tools.javac.jvm.*;

import static com.sun.tools.javac.resources.CompilerProperties.Fragments.Diamond;
import static com.sun.tools.javac.resources.CompilerProperties.Fragments.DiamondInvalidArg;
import static com.sun.tools.javac.resources.CompilerProperties.Fragments.DiamondInvalidArgs;

import com.sun.tools.javac.resources.CompilerProperties.Errors;
import com.sun.tools.javac.resources.CompilerProperties.Fragments;
import com.sun.tools.javac.resources.CompilerProperties.Warnings;
import com.sun.tools.javac.tree.*;
import com.sun.tools.javac.tree.JCTree.*;
import com.sun.tools.javac.tree.JCTree.JCPolyExpression.*;
import com.sun.tools.javac.util.*;
import com.sun.tools.javac.util.DefinedBy.Api;
import com.sun.tools.javac.util.JCDiagnostic.DiagnosticPosition;
import com.sun.tools.javac.util.JCDiagnostic.Error;
import com.sun.tools.javac.util.JCDiagnostic.Fragment;
import com.sun.tools.javac.util.JCDiagnostic.Warning;
import com.sun.tools.javac.util.List;

import static com.sun.tools.javac.code.Flags.*;
import static com.sun.tools.javac.code.Flags.ANNOTATION;
import static com.sun.tools.javac.code.Flags.BLOCK;
import static com.sun.tools.javac.code.Kinds.*;
import static com.sun.tools.javac.code.Kinds.Kind.*;
import static com.sun.tools.javac.code.TypeTag.*;
import static com.sun.tools.javac.code.TypeTag.WILDCARD;
import static com.sun.tools.javac.tree.JCTree.Tag.*;
import com.sun.tools.javac.util.JCDiagnostic.DiagnosticFlag;

/** This is the main context-dependent analysis phase in GJC. It
 *  encompasses name resolution, type checking and constant folding as
 *  subtasks. Some subtasks involve auxiliary classes.
 *  @see Check
 *  @see Resolve
 *  @see ConstFold
 *  @see Infer
 *
 *  <p><b>This is NOT part of any supported API.
 *  If you write code that depends on this, you do so at your own risk.
 *  This code and its internal interfaces are subject to change or
 *  deletion without notice.</b>
 */
public class Attr extends JCTree.Visitor {
    protected static final Context.Key<Attr> attrKey = new Context.Key<>();

    final Names names;
    final Log log;
    final Symtab syms;
    final Resolve rs;
    final Operators operators;
    final Infer infer;
    final Analyzer analyzer;
    final DeferredAttr deferredAttr;
    final Check chk;
    final Flow flow;
    final MemberEnter memberEnter;
    final TypeEnter typeEnter;
    final TreeMaker make;
    final ConstFold cfolder;
    final Enter enter;
    final Target target;
    final Types types;
    final Preview preview;
    final JCDiagnostic.Factory diags;
    final TypeAnnotations typeAnnotations;
    final DeferredLintHandler deferredLintHandler;
    final TypeEnvs typeEnvs;
    final Dependencies dependencies;
    final Annotate annotate;
    final ArgumentAttr argumentAttr;
    final MatchBindingsComputer matchBindingsComputer;
    final AttrRecover attrRecover;

    public static Attr instance(Context context) {
        Attr instance = context.get(attrKey);
        if (instance == null)
            instance = new Attr(context);
        return instance;
    }

    protected Attr(Context context) {
        context.put(attrKey, this);

        names = Names.instance(context);
        log = Log.instance(context);
        syms = Symtab.instance(context);
        rs = Resolve.instance(context);
        operators = Operators.instance(context);
        chk = Check.instance(context);
        flow = Flow.instance(context);
        memberEnter = MemberEnter.instance(context);
        typeEnter = TypeEnter.instance(context);
        make = TreeMaker.instance(context);
        enter = Enter.instance(context);
        infer = Infer.instance(context);
        analyzer = Analyzer.instance(context);
        deferredAttr = DeferredAttr.instance(context);
        cfolder = ConstFold.instance(context);
        target = Target.instance(context);
        types = Types.instance(context);
        preview = Preview.instance(context);
        diags = JCDiagnostic.Factory.instance(context);
        annotate = Annotate.instance(context);
        typeAnnotations = TypeAnnotations.instance(context);
        deferredLintHandler = DeferredLintHandler.instance(context);
        typeEnvs = TypeEnvs.instance(context);
        dependencies = Dependencies.instance(context);
        argumentAttr = ArgumentAttr.instance(context);
        matchBindingsComputer = MatchBindingsComputer.instance(context);
        attrRecover = AttrRecover.instance(context);

        Options options = Options.instance(context);

        Source source = Source.instance(context);
<<<<<<< HEAD
        allowPoly = Feature.POLY.allowedInSource(source);
        allowLambda = Feature.LAMBDA.allowedInSource(source);
        allowPrimitiveClasses = Feature.PRIMITIVE_CLASSES.allowedInSource(source);
=======
>>>>>>> 95c7c556
        allowReifiableTypesInInstanceof = Feature.REIFIABLE_TYPES_INSTANCEOF.allowedInSource(source);
        allowRecords = Feature.RECORDS.allowedInSource(source);
        allowPatternSwitch = (preview.isEnabled() || !preview.isPreview(Feature.PATTERN_SWITCH)) &&
                             Feature.PATTERN_SWITCH.allowedInSource(source);
        allowUnconditionalPatternsInstanceOf = (preview.isEnabled() || !preview.isPreview(Feature.UNCONDITIONAL_PATTERN_IN_INSTANCEOF)) &&
                                     Feature.UNCONDITIONAL_PATTERN_IN_INSTANCEOF.allowedInSource(source);
        sourceName = source.name;
        useBeforeDeclarationWarning = options.isSet("useBeforeDeclarationWarning");

        statInfo = new ResultInfo(KindSelector.NIL, Type.noType);
        varAssignmentInfo = new ResultInfo(KindSelector.ASG, Type.noType);
        unknownExprInfo = new ResultInfo(KindSelector.VAL, Type.noType);
        methodAttrInfo = new MethodAttrInfo();
        unknownTypeInfo = new ResultInfo(KindSelector.TYP, Type.noType);
        unknownTypeExprInfo = new ResultInfo(KindSelector.VAL_TYP, Type.noType);
        recoveryInfo = new RecoveryInfo(deferredAttr.emptyDeferredAttrContext);
    }

<<<<<<< HEAD
    /** Switch: support target-typing inference
     */
    boolean allowPoly;

    /** Switch: support lambda expressions ?
     */
    boolean allowLambda;

    /** Switch: allow primitive classes ?
     */
    boolean allowPrimitiveClasses;

=======
>>>>>>> 95c7c556
    /** Switch: reifiable types in instanceof enabled?
     */
    boolean allowReifiableTypesInInstanceof;

    /** Are records allowed
     */
    private final boolean allowRecords;

    /** Are patterns in switch allowed
     */
    private final boolean allowPatternSwitch;

    /** Are unconditional patterns in instanceof allowed
     */
    private final boolean allowUnconditionalPatternsInstanceOf;

    /**
     * Switch: warn about use of variable before declaration?
     * RFE: 6425594
     */
    boolean useBeforeDeclarationWarning;

    /**
     * Switch: name of source level; used for error reporting.
     */
    String sourceName;

    /** Check kind and type of given tree against protokind and prototype.
     *  If check succeeds, store type in tree and return it.
     *  If check fails, store errType in tree and return it.
     *  No checks are performed if the prototype is a method type.
     *  It is not necessary in this case since we know that kind and type
     *  are correct.
     *
     *  @param tree     The tree whose kind and type is checked
     *  @param found    The computed type of the tree
     *  @param ownkind  The computed kind of the tree
     *  @param resultInfo  The expected result of the tree
     */
    Type check(final JCTree tree,
               final Type found,
               final KindSelector ownkind,
               final ResultInfo resultInfo) {
        InferenceContext inferenceContext = resultInfo.checkContext.inferenceContext();
        Type owntype;
        boolean shouldCheck = !found.hasTag(ERROR) &&
                !resultInfo.pt.hasTag(METHOD) &&
                !resultInfo.pt.hasTag(FORALL);
        if (shouldCheck && !ownkind.subset(resultInfo.pkind)) {
            log.error(tree.pos(),
                      Errors.UnexpectedType(resultInfo.pkind.kindNames(),
                                            ownkind.kindNames()));
            owntype = types.createErrorType(found);
        } else if (inferenceContext.free(found)) {
            //delay the check if there are inference variables in the found type
            //this means we are dealing with a partially inferred poly expression
            owntype = shouldCheck ? resultInfo.pt : found;
            if (resultInfo.checkMode.installPostInferenceHook()) {
                inferenceContext.addFreeTypeListener(List.of(found),
                        instantiatedContext -> {
                            ResultInfo pendingResult =
                                    resultInfo.dup(inferenceContext.asInstType(resultInfo.pt));
                            check(tree, inferenceContext.asInstType(found), ownkind, pendingResult);
                        });
            }
        } else {
            owntype = shouldCheck ?
            resultInfo.check(tree, found) :
            found;
        }
        if (resultInfo.checkMode.updateTreeType()) {
            tree.type = owntype;
        }
        return owntype;
    }

    /** Is given blank final variable assignable, i.e. in a scope where it
     *  may be assigned to even though it is final?
     *  @param v      The blank final variable.
     *  @param env    The current environment.
     */
    boolean isAssignableAsBlankFinal(VarSymbol v, Env<AttrContext> env) {
        Symbol owner = env.info.scope.owner;
           // owner refers to the innermost variable, method or
           // initializer block declaration at this point.
        boolean isAssignable =
            v.owner == owner
            ||
            ((owner.name == names.init ||    // i.e. we are in a constructor
              owner.kind == VAR ||           // i.e. we are in a variable initializer
              (owner.flags() & BLOCK) != 0)  // i.e. we are in an initializer block
             &&
             v.owner == owner.owner
             &&
             ((v.flags() & STATIC) != 0) == Resolve.isStatic(env));
        boolean insideCompactConstructor = env.enclMethod != null && TreeInfo.isCompactConstructor(env.enclMethod);
        return isAssignable & !insideCompactConstructor;
    }

    /** Check that variable can be assigned to.
     *  @param pos    The current source code position.
     *  @param v      The assigned variable
     *  @param base   If the variable is referred to in a Select, the part
     *                to the left of the `.', null otherwise.
     *  @param env    The current environment.
     */
    void checkAssignable(DiagnosticPosition pos, VarSymbol v, JCTree base, Env<AttrContext> env) {
        if (v.name == names._this) {
            log.error(pos, Errors.CantAssignValToThis);
        } else if ((v.flags() & FINAL) != 0 &&
            ((v.flags() & HASINIT) != 0
             ||
             !((base == null ||
               TreeInfo.isThisQualifier(base)) &&
               isAssignableAsBlankFinal(v, env)))) {
            if (v.isResourceVariable()) { //TWR resource
                log.error(pos, Errors.TryResourceMayNotBeAssigned(v));
            } else {
                log.error(pos, Errors.CantAssignValToFinalVar(v));
            }
        }
    }

    /** Does tree represent a static reference to an identifier?
     *  It is assumed that tree is either a SELECT or an IDENT.
     *  We have to weed out selects from non-type names here.
     *  @param tree    The candidate tree.
     */
    boolean isStaticReference(JCTree tree) {
        if (tree.hasTag(SELECT)) {
            Symbol lsym = TreeInfo.symbol(((JCFieldAccess) tree).selected);
            if (lsym == null || lsym.kind != TYP) {
                return false;
            }
        }
        return true;
    }

    /** Is this symbol a type?
     */
    static boolean isType(Symbol sym) {
        return sym != null && sym.kind == TYP;
    }

    /** The current `this' symbol.
     *  @param env    The current environment.
     */
    Symbol thisSym(DiagnosticPosition pos, Env<AttrContext> env) {
        return rs.resolveSelf(pos, env, env.enclClass.sym, names._this);
    }

    /** Attribute a parsed identifier.
     * @param tree Parsed identifier name
     * @param topLevel The toplevel to use
     */
    public Symbol attribIdent(JCTree tree, JCCompilationUnit topLevel) {
        Env<AttrContext> localEnv = enter.topLevelEnv(topLevel);
        localEnv.enclClass = make.ClassDef(make.Modifiers(0),
                                           syms.errSymbol.name,
                                           null, null, null, null);
        localEnv.enclClass.sym = syms.errSymbol;
        return attribIdent(tree, localEnv);
    }

    /** Attribute a parsed identifier.
     * @param tree Parsed identifier name
     * @param env The env to use
     */
    public Symbol attribIdent(JCTree tree, Env<AttrContext> env) {
        return tree.accept(identAttributer, env);
    }
    // where
        private TreeVisitor<Symbol,Env<AttrContext>> identAttributer = new IdentAttributer();
        private class IdentAttributer extends SimpleTreeVisitor<Symbol,Env<AttrContext>> {
            @Override @DefinedBy(Api.COMPILER_TREE)
            public Symbol visitMemberSelect(MemberSelectTree node, Env<AttrContext> env) {
                Symbol site = visit(node.getExpression(), env);
                if (site.kind == ERR || site.kind == ABSENT_TYP || site.kind == HIDDEN)
                    return site;
                Name name = (Name)node.getIdentifier();
                if (site.kind == PCK) {
                    env.toplevel.packge = (PackageSymbol)site;
                    return rs.findIdentInPackage(null, env, (TypeSymbol)site, name,
                            KindSelector.TYP_PCK);
                } else {
                    env.enclClass.sym = (ClassSymbol)site;
                    return rs.findMemberType(env, site.asType(), name, (TypeSymbol)site);
                }
            }

            @Override @DefinedBy(Api.COMPILER_TREE)
            public Symbol visitIdentifier(IdentifierTree node, Env<AttrContext> env) {
                return rs.findIdent(null, env, (Name)node.getName(), KindSelector.TYP_PCK);
            }
        }

    public Type coerce(Type etype, Type ttype) {
        return cfolder.coerce(etype, ttype);
    }

    public Type attribType(JCTree node, TypeSymbol sym) {
        Env<AttrContext> env = typeEnvs.get(sym);
        Env<AttrContext> localEnv = env.dup(node, env.info.dup());
        return attribTree(node, localEnv, unknownTypeInfo);
    }

    public Type attribImportQualifier(JCImport tree, Env<AttrContext> env) {
        // Attribute qualifying package or class.
        JCFieldAccess s = (JCFieldAccess)tree.qualid;
        return attribTree(s.selected, env,
                          new ResultInfo(tree.staticImport ?
                                         KindSelector.TYP : KindSelector.TYP_PCK,
                       Type.noType));
    }

    public Env<AttrContext> attribExprToTree(JCTree expr, Env<AttrContext> env, JCTree tree) {
        return attribToTree(expr, env, tree, unknownExprInfo);
    }

    public Env<AttrContext> attribStatToTree(JCTree stmt, Env<AttrContext> env, JCTree tree) {
        return attribToTree(stmt, env, tree, statInfo);
    }

    private Env<AttrContext> attribToTree(JCTree root, Env<AttrContext> env, JCTree tree, ResultInfo resultInfo) {
        breakTree = tree;
        JavaFileObject prev = log.useSource(env.toplevel.sourcefile);
        try {
            deferredAttr.attribSpeculative(root, env, resultInfo,
                    null, DeferredAttr.AttributionMode.ATTRIB_TO_TREE,
                    argumentAttr.withLocalCacheContext());
            attrRecover.doRecovery();
        } catch (BreakAttr b) {
            return b.env;
        } catch (AssertionError ae) {
            if (ae.getCause() instanceof BreakAttr breakAttr) {
                return breakAttr.env;
            } else {
                throw ae;
            }
        } finally {
            breakTree = null;
            log.useSource(prev);
        }
        return env;
    }

    private JCTree breakTree = null;

    private static class BreakAttr extends RuntimeException {
        static final long serialVersionUID = -6924771130405446405L;
        private transient Env<AttrContext> env;
        private BreakAttr(Env<AttrContext> env) {
            this.env = env;
        }
    }

    /**
     * Mode controlling behavior of Attr.Check
     */
    enum CheckMode {

        NORMAL,

        /**
         * Mode signalling 'fake check' - skip tree update. A side-effect of this mode is
         * that the captured var cache in {@code InferenceContext} will be used in read-only
         * mode when performing inference checks.
         */
        NO_TREE_UPDATE {
            @Override
            public boolean updateTreeType() {
                return false;
            }
        },
        /**
         * Mode signalling that caller will manage free types in tree decorations.
         */
        NO_INFERENCE_HOOK {
            @Override
            public boolean installPostInferenceHook() {
                return false;
            }
        };

        public boolean updateTreeType() {
            return true;
        }
        public boolean installPostInferenceHook() {
            return true;
        }
    }


    class ResultInfo {
        final KindSelector pkind;
        final Type pt;
        final CheckContext checkContext;
        final CheckMode checkMode;

        ResultInfo(KindSelector pkind, Type pt) {
            this(pkind, pt, chk.basicHandler, CheckMode.NORMAL);
        }

        ResultInfo(KindSelector pkind, Type pt, CheckMode checkMode) {
            this(pkind, pt, chk.basicHandler, checkMode);
        }

        protected ResultInfo(KindSelector pkind,
                             Type pt, CheckContext checkContext) {
            this(pkind, pt, checkContext, CheckMode.NORMAL);
        }

        protected ResultInfo(KindSelector pkind,
                             Type pt, CheckContext checkContext, CheckMode checkMode) {
            this.pkind = pkind;
            this.pt = pt;
            this.checkContext = checkContext;
            this.checkMode = checkMode;
        }

        /**
         * Should {@link Attr#attribTree} use the {@ArgumentAttr} visitor instead of this one?
         * @param tree The tree to be type-checked.
         * @return true if {@ArgumentAttr} should be used.
         */
        protected boolean needsArgumentAttr(JCTree tree) { return false; }

        protected Type check(final DiagnosticPosition pos, final Type found) {
            return chk.checkType(pos, found, pt, checkContext);
        }

        protected ResultInfo dup(Type newPt) {
            return new ResultInfo(pkind, newPt, checkContext, checkMode);
        }

        protected ResultInfo dup(CheckContext newContext) {
            return new ResultInfo(pkind, pt, newContext, checkMode);
        }

        protected ResultInfo dup(Type newPt, CheckContext newContext) {
            return new ResultInfo(pkind, newPt, newContext, checkMode);
        }

        protected ResultInfo dup(Type newPt, CheckContext newContext, CheckMode newMode) {
            return new ResultInfo(pkind, newPt, newContext, newMode);
        }

        protected ResultInfo dup(CheckMode newMode) {
            return new ResultInfo(pkind, pt, checkContext, newMode);
        }

        @Override
        public String toString() {
            if (pt != null) {
                return pt.toString();
            } else {
                return "";
            }
        }
    }

    class MethodAttrInfo extends ResultInfo {
        public MethodAttrInfo() {
            this(chk.basicHandler);
        }

        public MethodAttrInfo(CheckContext checkContext) {
            super(KindSelector.VAL, Infer.anyPoly, checkContext);
        }

        @Override
        protected boolean needsArgumentAttr(JCTree tree) {
            return true;
        }

        protected ResultInfo dup(Type newPt) {
            throw new IllegalStateException();
        }

        protected ResultInfo dup(CheckContext newContext) {
            return new MethodAttrInfo(newContext);
        }

        protected ResultInfo dup(Type newPt, CheckContext newContext) {
            throw new IllegalStateException();
        }

        protected ResultInfo dup(Type newPt, CheckContext newContext, CheckMode newMode) {
            throw new IllegalStateException();
        }

        protected ResultInfo dup(CheckMode newMode) {
            throw new IllegalStateException();
        }
    }

    class RecoveryInfo extends ResultInfo {

        public RecoveryInfo(final DeferredAttr.DeferredAttrContext deferredAttrContext) {
            this(deferredAttrContext, Type.recoveryType);
        }

        public RecoveryInfo(final DeferredAttr.DeferredAttrContext deferredAttrContext, Type pt) {
            super(KindSelector.VAL, pt, new Check.NestedCheckContext(chk.basicHandler) {
                @Override
                public DeferredAttr.DeferredAttrContext deferredAttrContext() {
                    return deferredAttrContext;
                }
                @Override
                public boolean compatible(Type found, Type req, Warner warn) {
                    return true;
                }
                @Override
                public void report(DiagnosticPosition pos, JCDiagnostic details) {
                    boolean needsReport = pt == Type.recoveryType ||
                            (details.getDiagnosticPosition() != null &&
                            details.getDiagnosticPosition().getTree().hasTag(LAMBDA));
                    if (needsReport) {
                        chk.basicHandler.report(pos, details);
                    }
                }
            });
        }
    }

    final ResultInfo statInfo;
    final ResultInfo varAssignmentInfo;
    final ResultInfo methodAttrInfo;
    final ResultInfo unknownExprInfo;
    final ResultInfo unknownTypeInfo;
    final ResultInfo unknownTypeExprInfo;
    final ResultInfo recoveryInfo;

    Type pt() {
        return resultInfo.pt;
    }

    KindSelector pkind() {
        return resultInfo.pkind;
    }

/* ************************************************************************
 * Visitor methods
 *************************************************************************/

    /** Visitor argument: the current environment.
     */
    Env<AttrContext> env;

    /** Visitor argument: the currently expected attribution result.
     */
    ResultInfo resultInfo;

    /** Visitor result: the computed type.
     */
    Type result;

    MatchBindings matchBindings = MatchBindingsComputer.EMPTY;

    /** Visitor method: attribute a tree, catching any completion failure
     *  exceptions. Return the tree's type.
     *
     *  @param tree    The tree to be visited.
     *  @param env     The environment visitor argument.
     *  @param resultInfo   The result info visitor argument.
     */
    Type attribTree(JCTree tree, Env<AttrContext> env, ResultInfo resultInfo) {
        Env<AttrContext> prevEnv = this.env;
        ResultInfo prevResult = this.resultInfo;
        try {
            this.env = env;
            this.resultInfo = resultInfo;
            if (resultInfo.needsArgumentAttr(tree)) {
                result = argumentAttr.attribArg(tree, env);
            } else {
                tree.accept(this);
            }
            matchBindings = matchBindingsComputer.finishBindings(tree,
                                                                 matchBindings);
            if (tree == breakTree &&
                    resultInfo.checkContext.deferredAttrContext().mode == AttrMode.CHECK) {
                breakTreeFound(copyEnv(env));
            }
            return result;
        } catch (CompletionFailure ex) {
            tree.type = syms.errType;
            return chk.completionError(tree.pos(), ex);
        } finally {
            this.env = prevEnv;
            this.resultInfo = prevResult;
        }
    }

    protected void breakTreeFound(Env<AttrContext> env) {
        throw new BreakAttr(env);
    }

    Env<AttrContext> copyEnv(Env<AttrContext> env) {
        Env<AttrContext> newEnv =
                env.dup(env.tree, env.info.dup(copyScope(env.info.scope)));
        if (newEnv.outer != null) {
            newEnv.outer = copyEnv(newEnv.outer);
        }
        return newEnv;
    }

    WriteableScope copyScope(WriteableScope sc) {
        WriteableScope newScope = WriteableScope.create(sc.owner);
        List<Symbol> elemsList = List.nil();
        for (Symbol sym : sc.getSymbols()) {
            elemsList = elemsList.prepend(sym);
        }
        for (Symbol s : elemsList) {
            newScope.enter(s);
        }
        return newScope;
    }

    /** Derived visitor method: attribute an expression tree.
     */
    public Type attribExpr(JCTree tree, Env<AttrContext> env, Type pt) {
        return attribTree(tree, env, new ResultInfo(KindSelector.VAL, !pt.hasTag(ERROR) ? pt : Type.noType));
    }

    /** Derived visitor method: attribute an expression tree with
     *  no constraints on the computed type.
     */
    public Type attribExpr(JCTree tree, Env<AttrContext> env) {
        return attribTree(tree, env, unknownExprInfo);
    }

    /** Derived visitor method: attribute a type tree.
     */
    public Type attribType(JCTree tree, Env<AttrContext> env) {
        Type result = attribType(tree, env, Type.noType);
        return result;
    }

    /** Derived visitor method: attribute a type tree.
     */
    Type attribType(JCTree tree, Env<AttrContext> env, Type pt) {
        Type result = attribTree(tree, env, new ResultInfo(KindSelector.TYP, pt));
        return result;
    }

    /** Derived visitor method: attribute a statement or definition tree.
     */
    public Type attribStat(JCTree tree, Env<AttrContext> env) {
        Env<AttrContext> analyzeEnv = analyzer.copyEnvIfNeeded(tree, env);
        Type result = attribTree(tree, env, statInfo);
        analyzer.analyzeIfNeeded(tree, analyzeEnv);
        attrRecover.doRecovery();
        return result;
    }

    /** Attribute a list of expressions, returning a list of types.
     */
    List<Type> attribExprs(List<JCExpression> trees, Env<AttrContext> env, Type pt) {
        ListBuffer<Type> ts = new ListBuffer<>();
        for (List<JCExpression> l = trees; l.nonEmpty(); l = l.tail)
            ts.append(attribExpr(l.head, env, pt));
        return ts.toList();
    }

    /** Attribute a list of statements, returning nothing.
     */
    <T extends JCTree> void attribStats(List<T> trees, Env<AttrContext> env) {
        for (List<T> l = trees; l.nonEmpty(); l = l.tail)
            attribStat(l.head, env);
    }

    /** Attribute the arguments in a method call, returning the method kind.
     */
    KindSelector attribArgs(KindSelector initialKind, List<JCExpression> trees, Env<AttrContext> env, ListBuffer<Type> argtypes) {
        KindSelector kind = initialKind;
        for (JCExpression arg : trees) {
            Type argtype = chk.checkNonVoid(arg, attribTree(arg, env, methodAttrInfo));
            if (argtype.hasTag(DEFERRED)) {
                kind = KindSelector.of(KindSelector.POLY, kind);
            }
            argtypes.append(argtype);
        }
        return kind;
    }

    /** Attribute a type argument list, returning a list of types.
     *  Caller is responsible for calling checkRefTypes.
     */
    List<Type> attribAnyTypes(List<JCExpression> trees, Env<AttrContext> env) {
        ListBuffer<Type> argtypes = new ListBuffer<>();
        for (List<JCExpression> l = trees; l.nonEmpty(); l = l.tail)
            argtypes.append(attribType(l.head, env));
        return argtypes.toList();
    }

    /** Attribute a type argument list, returning a list of types.
     *  Check that all the types are references.
     */
    List<Type> attribTypes(List<JCExpression> trees, Env<AttrContext> env) {
        List<Type> types = attribAnyTypes(trees, env);
        return chk.checkRefTypes(trees, types);
    }

    /**
     * Attribute type variables (of generic classes or methods).
     * Compound types are attributed later in attribBounds.
     * @param typarams the type variables to enter
     * @param env      the current environment
     */
    void attribTypeVariables(List<JCTypeParameter> typarams, Env<AttrContext> env, boolean checkCyclic) {
        for (JCTypeParameter tvar : typarams) {
            TypeVar a = (TypeVar)tvar.type;
            a.tsym.flags_field |= UNATTRIBUTED;
            a.setUpperBound(Type.noType);
            if (!tvar.bounds.isEmpty()) {
                List<Type> bounds = List.of(chk.checkRefType(tvar.bounds.head, attribType(tvar.bounds.head, env), false));
                for (JCExpression bound : tvar.bounds.tail)
                    bounds = bounds.prepend(chk.checkRefType(bound, attribType(bound, env), false));
                types.setBounds(a, bounds.reverse());
            } else {
                // if no bounds are given, assume a single bound of
                // java.lang.Object.
                types.setBounds(a, List.of(syms.objectType));
            }
            a.tsym.flags_field &= ~UNATTRIBUTED;
        }
        if (checkCyclic) {
            for (JCTypeParameter tvar : typarams) {
                chk.checkNonCyclic(tvar.pos(), (TypeVar)tvar.type);
            }
        }
    }

    /**
     * Attribute the type references in a list of annotations.
     */
    void attribAnnotationTypes(List<JCAnnotation> annotations,
                               Env<AttrContext> env) {
        for (List<JCAnnotation> al = annotations; al.nonEmpty(); al = al.tail) {
            JCAnnotation a = al.head;
            attribType(a.annotationType, env);
        }
    }

    /**
     * Attribute a "lazy constant value".
     *  @param env         The env for the const value
     *  @param variable    The initializer for the const value
     *  @param type        The expected type, or null
     *  @see VarSymbol#setLazyConstValue
     */
    public Object attribLazyConstantValue(Env<AttrContext> env,
                                      JCVariableDecl variable,
                                      Type type) {

        DiagnosticPosition prevLintPos
                = deferredLintHandler.setPos(variable.pos());

        final JavaFileObject prevSource = log.useSource(env.toplevel.sourcefile);
        try {
            Type itype = attribExpr(variable.init, env, type);
            if (variable.isImplicitlyTyped()) {
                //fixup local variable type
                type = variable.type = variable.sym.type = chk.checkLocalVarType(variable, itype.baseType(), variable.name);
            }
            if (itype.constValue() != null) {
                return coerce(itype, type).constValue();
            } else {
                return null;
            }
        } finally {
            log.useSource(prevSource);
            deferredLintHandler.setPos(prevLintPos);
        }
    }

    /** Attribute type reference in an `extends' or `implements' clause.
     *  Supertypes of anonymous inner classes are usually already attributed.
     *
     *  @param tree              The tree making up the type reference.
     *  @param env               The environment current at the reference.
     *  @param classExpected     true if only a class is expected here.
     *  @param interfaceExpected true if only an interface is expected here.
     */
    Type attribBase(JCTree tree,
                    Env<AttrContext> env,
                    boolean classExpected,
                    boolean interfaceExpected,
                    boolean checkExtensible) {
        Type t = tree.type != null ?
            tree.type :
            attribType(tree, env);
        try {
            return checkBase(t, tree, env, classExpected, interfaceExpected, checkExtensible);
        } catch (CompletionFailure ex) {
            chk.completionError(tree.pos(), ex);
            return t;
        }
    }
    Type checkBase(Type t,
                   JCTree tree,
                   Env<AttrContext> env,
                   boolean classExpected,
                   boolean interfaceExpected,
                   boolean checkExtensible) {
        final DiagnosticPosition pos = tree.hasTag(TYPEAPPLY) ?
                (((JCTypeApply) tree).clazz).pos() : tree.pos();
        if (t.tsym.isAnonymous()) {
            log.error(pos, Errors.CantInheritFromAnon);
            return types.createErrorType(t);
        }
        if (t.isErroneous())
            return t;
        if (t.hasTag(TYPEVAR) && !classExpected && !interfaceExpected) {
            // check that type variable is already visible
            if (t.getUpperBound() == null) {
                log.error(pos, Errors.IllegalForwardRef);
                return types.createErrorType(t);
            }
        } else {
            t = chk.checkClassType(pos, t, checkExtensible);
        }
        if (interfaceExpected && (t.tsym.flags() & INTERFACE) == 0) {
            log.error(pos, Errors.IntfExpectedHere);
            // return errType is necessary since otherwise there might
            // be undetected cycles which cause attribution to loop
            return types.createErrorType(t);
        } else if (checkExtensible &&
                   classExpected &&
                   (t.tsym.flags() & INTERFACE) != 0) {
            log.error(pos, Errors.NoIntfExpectedHere);
            return types.createErrorType(t);
        }
        if (checkExtensible &&
            ((t.tsym.flags() & FINAL) != 0)) {
            log.error(pos,
                      Errors.CantInheritFromFinal(t.tsym));
        }
        chk.checkNonCyclic(pos, t);
        return t;
    }

    Type attribIdentAsEnumType(Env<AttrContext> env, JCIdent id) {
        Assert.check((env.enclClass.sym.flags() & ENUM) != 0);
        id.type = env.info.scope.owner.enclClass().type;
        id.sym = env.info.scope.owner.enclClass();
        return id.type;
    }

    public void visitClassDef(JCClassDecl tree) {
        Optional<ArgumentAttr.LocalCacheContext> localCacheContext =
                Optional.ofNullable(env.info.attributionMode.isSpeculative ?
                        argumentAttr.withLocalCacheContext() : null);
        try {
            // Local and anonymous classes have not been entered yet, so we need to
            // do it now.
            if (env.info.scope.owner.kind.matches(KindSelector.VAL_MTH)) {
                enter.classEnter(tree, env);
            } else {
                // If this class declaration is part of a class level annotation,
                // as in @MyAnno(new Object() {}) class MyClass {}, enter it in
                // order to simplify later steps and allow for sensible error
                // messages.
                if (env.tree.hasTag(NEWCLASS) && TreeInfo.isInAnnotation(env, tree))
                    enter.classEnter(tree, env);
            }

            ClassSymbol c = tree.sym;
            if (c == null) {
                // exit in case something drastic went wrong during enter.
                result = null;
            } else {
                // make sure class has been completed:
                c.complete();

                // If this class appears as an anonymous class
                // in a superclass constructor call
                // disable implicit outer instance from being passed.
                // (This would be an illegal access to "this before super").
                if (env.info.isSelfCall &&
                        env.tree.hasTag(NEWCLASS)) {
                    c.flags_field |= NOOUTERTHIS;
                }
                attribClass(tree.pos(), c);
                result = tree.type = c.type;
            }
        } finally {
            localCacheContext.ifPresent(LocalCacheContext::leave);
        }
    }

    public void visitMethodDef(JCMethodDecl tree) {
        MethodSymbol m = tree.sym;
        boolean isDefaultMethod = (m.flags() & DEFAULT) != 0;

        Lint lint = env.info.lint.augment(m);
        Lint prevLint = chk.setLint(lint);
        MethodSymbol prevMethod = chk.setMethod(m);
        try {
            deferredLintHandler.flush(tree.pos());
            chk.checkDeprecatedAnnotation(tree.pos(), m);


            // Create a new environment with local scope
            // for attributing the method.
            Env<AttrContext> localEnv = memberEnter.methodEnv(tree, env);
            localEnv.info.lint = lint;

            attribStats(tree.typarams, localEnv);

            // If we override any other methods, check that we do so properly.
            // JLS ???
            if (m.isStatic()) {
                chk.checkHideClashes(tree.pos(), env.enclClass.type, m);
            } else {
                chk.checkOverrideClashes(tree.pos(), env.enclClass.type, m);
            }
            chk.checkOverride(env, tree, m);

            if (isDefaultMethod && types.overridesObjectMethod(m.enclClass(), m)) {
                log.error(tree, Errors.DefaultOverridesObjectMember(m.name, Kinds.kindName(m.location()), m.location()));
            }

            // Enter all type parameters into the local method scope.
            for (List<JCTypeParameter> l = tree.typarams; l.nonEmpty(); l = l.tail)
                localEnv.info.scope.enterIfAbsent(l.head.type.tsym);

            ClassSymbol owner = env.enclClass.sym;
            if ((owner.flags() & ANNOTATION) != 0 &&
                    (tree.params.nonEmpty() ||
                    tree.recvparam != null))
                log.error(tree.params.nonEmpty() ?
                        tree.params.head.pos() :
                        tree.recvparam.pos(),
                        Errors.IntfAnnotationMembersCantHaveParams);

            // Attribute all value parameters.
            for (List<JCVariableDecl> l = tree.params; l.nonEmpty(); l = l.tail) {
                attribStat(l.head, localEnv);
            }

            chk.checkVarargsMethodDecl(localEnv, tree);

            // Check that type parameters are well-formed.
            chk.validate(tree.typarams, localEnv);

            // Check that result type is well-formed.
            if (tree.restype != null && !tree.restype.type.hasTag(VOID))
                chk.validate(tree.restype, localEnv);

            // Check that receiver type is well-formed.
            if (tree.recvparam != null) {
                // Use a new environment to check the receiver parameter.
                // Otherwise I get "might not have been initialized" errors.
                // Is there a better way?
                Env<AttrContext> newEnv = memberEnter.methodEnv(tree, env);
                attribType(tree.recvparam, newEnv);
                chk.validate(tree.recvparam, newEnv);
            }

            if (env.enclClass.sym.isRecord() && tree.sym.owner.kind == TYP) {
                // lets find if this method is an accessor
                Optional<? extends RecordComponent> recordComponent = env.enclClass.sym.getRecordComponents().stream()
                        .filter(rc -> rc.accessor == tree.sym && (rc.accessor.flags_field & GENERATED_MEMBER) == 0).findFirst();
                if (recordComponent.isPresent()) {
                    // the method is a user defined accessor lets check that everything is fine
                    if (!tree.sym.isPublic()) {
                        log.error(tree, Errors.InvalidAccessorMethodInRecord(env.enclClass.sym, Fragments.MethodMustBePublic));
                    }
                    if (!types.isSameType(tree.sym.type.getReturnType(), recordComponent.get().type)) {
                        log.error(tree, Errors.InvalidAccessorMethodInRecord(env.enclClass.sym,
                                Fragments.AccessorReturnTypeDoesntMatch(tree.sym, recordComponent.get())));
                    }
                    if (tree.sym.type.asMethodType().thrown != null && !tree.sym.type.asMethodType().thrown.isEmpty()) {
                        log.error(tree,
                                Errors.InvalidAccessorMethodInRecord(env.enclClass.sym, Fragments.AccessorMethodCantThrowException));
                    }
                    if (!tree.typarams.isEmpty()) {
                        log.error(tree,
                                Errors.InvalidAccessorMethodInRecord(env.enclClass.sym, Fragments.AccessorMethodMustNotBeGeneric));
                    }
                    if (tree.sym.isStatic()) {
                        log.error(tree,
                                Errors.InvalidAccessorMethodInRecord(env.enclClass.sym, Fragments.AccessorMethodMustNotBeStatic));
                    }
                }

                if (tree.name == names.init) {
                    // if this a constructor other than the canonical one
                    if ((tree.sym.flags_field & RECORD) == 0) {
                        JCMethodInvocation app = TreeInfo.firstConstructorCall(tree);
                        if (app == null ||
                                TreeInfo.name(app.meth) != names._this ||
                                !checkFirstConstructorStat(app, tree, false)) {
                            log.error(tree, Errors.FirstStatementMustBeCallToAnotherConstructor(env.enclClass.sym));
                        }
                    } else {
                        // but if it is the canonical:

                        /* if user generated, then it shouldn't:
                         *     - have an accessibility stricter than that of the record type
                         *     - explicitly invoke any other constructor
                         */
                        if ((tree.sym.flags_field & GENERATEDCONSTR) == 0) {
                            if (Check.protection(m.flags()) > Check.protection(env.enclClass.sym.flags())) {
                                log.error(tree,
                                        (env.enclClass.sym.flags() & AccessFlags) == 0 ?
                                            Errors.InvalidCanonicalConstructorInRecord(
                                                Fragments.Canonical,
                                                env.enclClass.sym.name,
                                                Fragments.CanonicalMustNotHaveStrongerAccess("package")
                                            ) :
                                            Errors.InvalidCanonicalConstructorInRecord(
                                                    Fragments.Canonical,
                                                    env.enclClass.sym.name,
                                                    Fragments.CanonicalMustNotHaveStrongerAccess(asFlagSet(env.enclClass.sym.flags() & AccessFlags))
                                            )
                                );
                            }

                            JCMethodInvocation app = TreeInfo.firstConstructorCall(tree);
                            if (app != null &&
                                    (TreeInfo.name(app.meth) == names._this ||
                                            TreeInfo.name(app.meth) == names._super) &&
                                    checkFirstConstructorStat(app, tree, false)) {
                                log.error(tree, Errors.InvalidCanonicalConstructorInRecord(
                                        Fragments.Canonical, env.enclClass.sym.name,
                                        Fragments.CanonicalMustNotContainExplicitConstructorInvocation));
                            }
                        }

                        // also we want to check that no type variables have been defined
                        if (!tree.typarams.isEmpty()) {
                            log.error(tree, Errors.InvalidCanonicalConstructorInRecord(
                                    Fragments.Canonical, env.enclClass.sym.name, Fragments.CanonicalMustNotDeclareTypeVariables));
                        }

                        /* and now we need to check that the constructor's arguments are exactly the same as those of the
                         * record components
                         */
                        List<? extends RecordComponent> recordComponents = env.enclClass.sym.getRecordComponents();
                        List<Type> recordFieldTypes = TreeInfo.recordFields(env.enclClass).map(vd -> vd.sym.type);
                        for (JCVariableDecl param: tree.params) {
                            boolean paramIsVarArgs = (param.sym.flags_field & VARARGS) != 0;
                            if (!types.isSameType(param.type, recordFieldTypes.head) ||
                                    (recordComponents.head.isVarargs() != paramIsVarArgs)) {
                                log.error(param, Errors.InvalidCanonicalConstructorInRecord(
                                        Fragments.Canonical, env.enclClass.sym.name,
                                        Fragments.TypeMustBeIdenticalToCorrespondingRecordComponentType));
                            }
                            recordComponents = recordComponents.tail;
                            recordFieldTypes = recordFieldTypes.tail;
                        }
                    }
                }
            }

            // annotation method checks
            if ((owner.flags() & ANNOTATION) != 0) {
                // annotation method cannot have throws clause
                if (tree.thrown.nonEmpty()) {
                    log.error(tree.thrown.head.pos(),
                              Errors.ThrowsNotAllowedInIntfAnnotation);
                }
                // annotation method cannot declare type-parameters
                if (tree.typarams.nonEmpty()) {
                    log.error(tree.typarams.head.pos(),
                              Errors.IntfAnnotationMembersCantHaveTypeParams);
                }
                // validate annotation method's return type (could be an annotation type)
                chk.validateAnnotationType(tree.restype);
                // ensure that annotation method does not clash with members of Object/Annotation
                chk.validateAnnotationMethod(tree.pos(), m);
            }

            for (List<JCExpression> l = tree.thrown; l.nonEmpty(); l = l.tail)
                chk.checkType(l.head.pos(), l.head.type, syms.throwableType);

            if (tree.body == null) {
                // Empty bodies are only allowed for
                // abstract, native, or interface methods, or for methods
                // in a retrofit signature class.
                if (tree.defaultValue != null) {
                    if ((owner.flags() & ANNOTATION) == 0)
                        log.error(tree.pos(),
                                  Errors.DefaultAllowedInIntfAnnotationMember);
                }
                if (isDefaultMethod || (tree.sym.flags() & (ABSTRACT | NATIVE)) == 0)
                    log.error(tree.pos(), Errors.MissingMethBodyOrDeclAbstract);
            } else {
                if ((tree.sym.flags() & (ABSTRACT|DEFAULT|PRIVATE)) == ABSTRACT) {
                    if ((owner.flags() & INTERFACE) != 0) {
                        log.error(tree.body.pos(), Errors.IntfMethCantHaveBody);
                    } else {
                        log.error(tree.pos(), Errors.AbstractMethCantHaveBody);
                    }
                } else if ((tree.mods.flags & NATIVE) != 0) {
                    log.error(tree.pos(), Errors.NativeMethCantHaveBody);
                }
                // Add an implicit super() call unless an explicit call to
                // super(...) or this(...) is given
                // or we are compiling class java.lang.Object.
                if (tree.name == names.init && owner.type != syms.objectType) {
                    JCBlock body = tree.body;
                    if (body.stats.isEmpty() ||
                            TreeInfo.getConstructorInvocationName(body.stats, names, true) == names.empty) {
                        JCStatement supCall = make.at(body.pos).Exec(make.Apply(List.nil(),
                                make.Ident(names._super), make.Idents(List.nil())));
                        body.stats = body.stats.prepend(supCall);
                    } else if ((env.enclClass.sym.flags() & ENUM) != 0 &&
                            (tree.mods.flags & GENERATEDCONSTR) == 0 &&
                            TreeInfo.isSuperCall(body.stats.head)) {
                        // enum constructors are not allowed to call super
                        // directly, so make sure there aren't any super calls
                        // in enum constructors, except in the compiler
                        // generated one.
                        log.error(tree.body.stats.head.pos(),
                                  Errors.CallToSuperNotAllowedInEnumCtor(env.enclClass.sym));
                    } else if ((env.enclClass.sym.flags() & VALUE_CLASS) != 0 &&
                        (tree.mods.flags & GENERATEDCONSTR) == 0 &&
                        TreeInfo.isSuperCall(body.stats.head)) {
                        // value constructors are not allowed to call super directly,
                        // but tolerate compiler generated ones, these are ignored during code generation
                        log.error(tree.body.stats.head.pos(), Errors.CallToSuperNotAllowedInValueCtor);
                    }
                    if (env.enclClass.sym.isRecord() && (tree.sym.flags_field & RECORD) != 0) { // we are seeing the canonical constructor
                        List<Name> recordComponentNames = TreeInfo.recordFields(env.enclClass).map(vd -> vd.sym.name);
                        List<Name> initParamNames = tree.sym.params.map(p -> p.name);
                        if (!initParamNames.equals(recordComponentNames)) {
                            log.error(tree, Errors.InvalidCanonicalConstructorInRecord(
                                    Fragments.Canonical, env.enclClass.sym.name, Fragments.CanonicalWithNameMismatch));
                        }
                        if (tree.sym.type.asMethodType().thrown != null && !tree.sym.type.asMethodType().thrown.isEmpty()) {
                            log.error(tree,
                                    Errors.InvalidCanonicalConstructorInRecord(
                                            TreeInfo.isCompactConstructor(tree) ? Fragments.Compact : Fragments.Canonical,
                                            env.enclClass.sym.name,
                                            Fragments.ThrowsClauseNotAllowedForCanonicalConstructor(
                                                    TreeInfo.isCompactConstructor(tree) ? Fragments.Compact : Fragments.Canonical)));
                        }
                    }
                }

                // Attribute all type annotations in the body
                annotate.queueScanTreeAndTypeAnnotate(tree.body, localEnv, m, null);
                annotate.flush();

                // Attribute method body.
                attribStat(tree.body, localEnv);
            }

            localEnv.info.scope.leave();
            result = tree.type = m.type;
        } finally {
            chk.setLint(prevLint);
            chk.setMethod(prevMethod);
        }
    }

    public void visitVarDef(JCVariableDecl tree) {
        // Local variables have not been entered yet, so we need to do it now:
        if (env.info.scope.owner.kind == MTH || env.info.scope.owner.kind == VAR) {
            if (tree.sym != null) {
                // parameters have already been entered
                env.info.scope.enter(tree.sym);
            } else {
                if (tree.isImplicitlyTyped() && (tree.getModifiers().flags & PARAMETER) == 0) {
                    if (tree.init == null) {
                        //cannot use 'var' without initializer
                        log.error(tree, Errors.CantInferLocalVarType(tree.name, Fragments.LocalMissingInit));
                        tree.vartype = make.Erroneous();
                    } else {
                        Fragment msg = canInferLocalVarType(tree);
                        if (msg != null) {
                            //cannot use 'var' with initializer which require an explicit target
                            //(e.g. lambda, method reference, array initializer).
                            log.error(tree, Errors.CantInferLocalVarType(tree.name, msg));
                            tree.vartype = make.Erroneous();
                        }
                    }
                }
                try {
                    annotate.blockAnnotations();
                    memberEnter.memberEnter(tree, env);
                } finally {
                    annotate.unblockAnnotations();
                }
            }
        } else {
            if (tree.init != null) {
                // Field initializer expression need to be entered.
                annotate.queueScanTreeAndTypeAnnotate(tree.init, env, tree.sym, tree.pos());
                annotate.flush();
            }
        }

        VarSymbol v = tree.sym;
        Lint lint = env.info.lint.augment(v);
        Lint prevLint = chk.setLint(lint);

        // Check that the variable's declared type is well-formed.
        boolean isImplicitLambdaParameter = env.tree.hasTag(LAMBDA) &&
                ((JCLambda)env.tree).paramKind == JCLambda.ParameterKind.IMPLICIT &&
                (tree.sym.flags() & PARAMETER) != 0;
        chk.validate(tree.vartype, env, !isImplicitLambdaParameter && !tree.isImplicitlyTyped());

        try {
            v.getConstValue(); // ensure compile-time constant initializer is evaluated
            deferredLintHandler.flush(tree.pos());
            chk.checkDeprecatedAnnotation(tree.pos(), v);

            /* Don't want constant propagation/folding for instance fields of primitive classes,
               as these can undergo updates via copy on write.
            */
            if (tree.init != null) {
                if ((v.flags_field & FINAL) == 0 || ((v.flags_field & STATIC) == 0 && v.owner.isValueClass()) ||
                    !memberEnter.needsLazyConstValue(tree.init)) {
                    // Not a compile-time constant
                    // Attribute initializer in a new environment
                    // with the declared variable as owner.
                    // Check that initializer conforms to variable's declared type.
                    Env<AttrContext> initEnv = memberEnter.initEnv(tree, env);
                    initEnv.info.lint = lint;
                    // In order to catch self-references, we set the variable's
                    // declaration position to maximal possible value, effectively
                    // marking the variable as undefined.
                    initEnv.info.enclVar = v;
                    attribExpr(tree.init, initEnv, v.type);
                    if (tree.isImplicitlyTyped()) {
                        //fixup local variable type
                        v.type = chk.checkLocalVarType(tree, tree.init.type.baseType(), tree.name);
                    }
                }
                if (tree.isImplicitlyTyped()) {
                    setSyntheticVariableType(tree, v.type);
                }
            }
            result = tree.type = v.type;
            if (env.enclClass.sym.isRecord() && tree.sym.owner.kind == TYP && !v.isStatic()) {
                if (isNonArgsMethodInObject(v.name)) {
                    log.error(tree, Errors.IllegalRecordComponentName(v));
                }
            }
        }
        finally {
            chk.setLint(prevLint);
        }
    }

    private boolean isNonArgsMethodInObject(Name name) {
        for (Symbol s : syms.objectType.tsym.members().getSymbolsByName(name, s -> s.kind == MTH)) {
            if (s.type.getParameterTypes().isEmpty()) {
                return true;
            }
        }
        // isValueObject is not included in Object yet so we need a work around
        return name == names.isValueObject;
    }

    Fragment canInferLocalVarType(JCVariableDecl tree) {
        LocalInitScanner lis = new LocalInitScanner();
        lis.scan(tree.init);
        return lis.badInferenceMsg;
    }

    static class LocalInitScanner extends TreeScanner {
        Fragment badInferenceMsg = null;
        boolean needsTarget = true;

        @Override
        public void visitNewArray(JCNewArray tree) {
            if (tree.elemtype == null && needsTarget) {
                badInferenceMsg = Fragments.LocalArrayMissingTarget;
            }
        }

        @Override
        public void visitLambda(JCLambda tree) {
            if (needsTarget) {
                badInferenceMsg = Fragments.LocalLambdaMissingTarget;
            }
        }

        @Override
        public void visitTypeCast(JCTypeCast tree) {
            boolean prevNeedsTarget = needsTarget;
            try {
                needsTarget = false;
                super.visitTypeCast(tree);
            } finally {
                needsTarget = prevNeedsTarget;
            }
        }

        @Override
        public void visitReference(JCMemberReference tree) {
            if (needsTarget) {
                badInferenceMsg = Fragments.LocalMrefMissingTarget;
            }
        }

        @Override
        public void visitNewClass(JCNewClass tree) {
            boolean prevNeedsTarget = needsTarget;
            try {
                needsTarget = false;
                super.visitNewClass(tree);
            } finally {
                needsTarget = prevNeedsTarget;
            }
        }

        @Override
        public void visitApply(JCMethodInvocation tree) {
            boolean prevNeedsTarget = needsTarget;
            try {
                needsTarget = false;
                super.visitApply(tree);
            } finally {
                needsTarget = prevNeedsTarget;
            }
        }
    }

    public void visitSkip(JCSkip tree) {
        result = null;
    }

    public void visitBlock(JCBlock tree) {
        if (env.info.scope.owner.kind == TYP || env.info.scope.owner.kind == ERR) {
            // Block is a static or instance initializer;
            // let the owner of the environment be a freshly
            // created BLOCK-method.
            Symbol fakeOwner =
                new MethodSymbol(tree.flags | BLOCK |
                    env.info.scope.owner.flags() & STRICTFP, names.empty, null,
                    env.info.scope.owner);
            final Env<AttrContext> localEnv =
                env.dup(tree, env.info.dup(env.info.scope.dupUnshared(fakeOwner)));

            if ((tree.flags & STATIC) != 0) localEnv.info.staticLevel++;
            // Attribute all type annotations in the block
            annotate.queueScanTreeAndTypeAnnotate(tree, localEnv, localEnv.info.scope.owner, null);
            annotate.flush();
            attribStats(tree.stats, localEnv);

            {
                // Store init and clinit type annotations with the ClassSymbol
                // to allow output in Gen.normalizeDefs.
                ClassSymbol cs = (ClassSymbol)env.info.scope.owner;
                List<Attribute.TypeCompound> tas = localEnv.info.scope.owner.getRawTypeAttributes();
                if ((tree.flags & STATIC) != 0) {
                    cs.appendClassInitTypeAttributes(tas);
                } else {
                    cs.appendInitTypeAttributes(tas);
                }
            }
        } else {
            // Create a new local environment with a local scope.
            Env<AttrContext> localEnv =
                env.dup(tree, env.info.dup(env.info.scope.dup()));
            try {
                attribStats(tree.stats, localEnv);
            } finally {
                localEnv.info.scope.leave();
            }
        }
        result = null;
    }

    public void visitDoLoop(JCDoWhileLoop tree) {
        attribStat(tree.body, env.dup(tree));
        attribExpr(tree.cond, env, syms.booleanType);
        if (!breaksOutOf(tree, tree.body)) {
            //include condition's body when false after the while, if cannot get out of the loop
            MatchBindings condBindings = matchBindings;
            condBindings.bindingsWhenFalse.forEach(env.info.scope::enter);
            condBindings.bindingsWhenFalse.forEach(BindingSymbol::preserveBinding);
        }
        result = null;
    }

    public void visitWhileLoop(JCWhileLoop tree) {
        attribExpr(tree.cond, env, syms.booleanType);
        MatchBindings condBindings = matchBindings;
        // include condition's bindings when true in the body:
        Env<AttrContext> whileEnv = bindingEnv(env, condBindings.bindingsWhenTrue);
        try {
            attribStat(tree.body, whileEnv.dup(tree));
        } finally {
            whileEnv.info.scope.leave();
        }
        if (!breaksOutOf(tree, tree.body)) {
            //include condition's bindings when false after the while, if cannot get out of the loop
            condBindings.bindingsWhenFalse.forEach(env.info.scope::enter);
            condBindings.bindingsWhenFalse.forEach(BindingSymbol::preserveBinding);
        }
        result = null;
    }

    private boolean breaksOutOf(JCTree loop, JCTree body) {
        preFlow(body);
        return flow.breaksOutOf(env, loop, body, make);
    }

    public void visitForLoop(JCForLoop tree) {
        Env<AttrContext> loopEnv =
            env.dup(env.tree, env.info.dup(env.info.scope.dup()));
        MatchBindings condBindings = MatchBindingsComputer.EMPTY;
        try {
            attribStats(tree.init, loopEnv);
            if (tree.cond != null) {
                attribExpr(tree.cond, loopEnv, syms.booleanType);
                // include condition's bindings when true in the body and step:
                condBindings = matchBindings;
            }
            Env<AttrContext> bodyEnv = bindingEnv(loopEnv, condBindings.bindingsWhenTrue);
            try {
                bodyEnv.tree = tree; // before, we were not in loop!
                attribStats(tree.step, bodyEnv);
                attribStat(tree.body, bodyEnv);
            } finally {
                bodyEnv.info.scope.leave();
            }
            result = null;
        }
        finally {
            loopEnv.info.scope.leave();
        }
        if (!breaksOutOf(tree, tree.body)) {
            //include condition's body when false after the while, if cannot get out of the loop
            condBindings.bindingsWhenFalse.forEach(env.info.scope::enter);
            condBindings.bindingsWhenFalse.forEach(BindingSymbol::preserveBinding);
        }
    }

    public void visitForeachLoop(JCEnhancedForLoop tree) {
        Env<AttrContext> loopEnv =
            env.dup(env.tree, env.info.dup(env.info.scope.dup()));
        try {
            //the Formal Parameter of a for-each loop is not in the scope when
            //attributing the for-each expression; we mimic this by attributing
            //the for-each expression first (against original scope).
            Type exprType = types.cvarUpperBound(attribExpr(tree.expr, loopEnv));
            chk.checkNonVoid(tree.pos(), exprType);
            Type elemtype = types.elemtype(exprType); // perhaps expr is an array?
            if (elemtype == null) {
                // or perhaps expr implements Iterable<T>?
                Type base = types.asSuper(exprType.referenceProjectionOrSelf(), syms.iterableType.tsym);
                if (base == null) {
                    log.error(tree.expr.pos(),
                              Errors.ForeachNotApplicableToType(exprType,
                                                                Fragments.TypeReqArrayOrIterable));
                    elemtype = types.createErrorType(exprType);
                } else {
                    List<Type> iterableParams = base.allparams();
                    elemtype = iterableParams.isEmpty()
                        ? syms.objectType
                        : types.wildUpperBound(iterableParams.head);

                    // Check the return type of the method iterator().
                    // This is the bare minimum we need to verify to make sure code generation doesn't crash.
                    Symbol iterSymbol = rs.resolveInternalMethod(tree.pos(),
                            loopEnv, types.skipTypeVars(exprType, false), names.iterator, List.nil(), List.nil());
                    if (types.asSuper(iterSymbol.type.getReturnType().referenceProjectionOrSelf(), syms.iteratorType.tsym) == null) {
                        log.error(tree.pos(),
                                Errors.ForeachNotApplicableToType(exprType, Fragments.TypeReqArrayOrIterable));
                    }
                }
            }
            if (tree.var.isImplicitlyTyped()) {
                Type inferredType = chk.checkLocalVarType(tree.var, elemtype, tree.var.name);
                setSyntheticVariableType(tree.var, inferredType);
            }
            attribStat(tree.var, loopEnv);
            chk.checkType(tree.expr.pos(), elemtype, tree.var.sym.type);
            loopEnv.tree = tree; // before, we were not in loop!
            attribStat(tree.body, loopEnv);
            result = null;
        }
        finally {
            loopEnv.info.scope.leave();
        }
    }

    public void visitLabelled(JCLabeledStatement tree) {
        // Check that label is not used in an enclosing statement
        Env<AttrContext> env1 = env;
        while (env1 != null && !env1.tree.hasTag(CLASSDEF)) {
            if (env1.tree.hasTag(LABELLED) &&
                ((JCLabeledStatement) env1.tree).label == tree.label) {
                log.error(tree.pos(),
                          Errors.LabelAlreadyInUse(tree.label));
                break;
            }
            env1 = env1.next;
        }

        attribStat(tree.body, env.dup(tree));
        result = null;
    }

    public void visitSwitch(JCSwitch tree) {
        handleSwitch(tree, tree.selector, tree.cases, (c, caseEnv) -> {
            attribStats(c.stats, caseEnv);
        });
        result = null;
    }

    public void visitSwitchExpression(JCSwitchExpression tree) {
        tree.polyKind = (pt().hasTag(NONE) && pt() != Type.recoveryType && pt() != Infer.anyPoly) ?
                PolyKind.STANDALONE : PolyKind.POLY;

        if (tree.polyKind == PolyKind.POLY && resultInfo.pt.hasTag(VOID)) {
            //this means we are returning a poly conditional from void-compatible lambda expression
            resultInfo.checkContext.report(tree, diags.fragment(Fragments.SwitchExpressionTargetCantBeVoid));
            result = tree.type = types.createErrorType(resultInfo.pt);
            return;
        }

        ResultInfo condInfo = tree.polyKind == PolyKind.STANDALONE ?
                unknownExprInfo :
                resultInfo.dup(switchExpressionContext(resultInfo.checkContext));

        ListBuffer<DiagnosticPosition> caseTypePositions = new ListBuffer<>();
        ListBuffer<Type> caseTypes = new ListBuffer<>();

        handleSwitch(tree, tree.selector, tree.cases, (c, caseEnv) -> {
            caseEnv.info.yieldResult = condInfo;
            attribStats(c.stats, caseEnv);
            new TreeScanner() {
                @Override
                public void visitYield(JCYield brk) {
                    if (brk.target == tree) {
                        caseTypePositions.append(brk.value != null ? brk.value.pos() : brk.pos());
                        caseTypes.append(brk.value != null ? brk.value.type : syms.errType);
                    }
                    super.visitYield(brk);
                }

                @Override public void visitClassDef(JCClassDecl tree) {}
                @Override public void visitLambda(JCLambda tree) {}
            }.scan(c.stats);
        });

        if (tree.cases.isEmpty()) {
            log.error(tree.pos(),
                      Errors.SwitchExpressionEmpty);
        } else if (caseTypes.isEmpty()) {
            log.error(tree.pos(),
                      Errors.SwitchExpressionNoResultExpressions);
        }

        Type owntype = (tree.polyKind == PolyKind.STANDALONE) ? condType(caseTypePositions.toList(), caseTypes.toList()) : pt();

        result = tree.type = check(tree, owntype, KindSelector.VAL, resultInfo);
    }
    //where:
        CheckContext switchExpressionContext(CheckContext checkContext) {
            return new Check.NestedCheckContext(checkContext) {
                //this will use enclosing check context to check compatibility of
                //subexpression against target type; if we are in a method check context,
                //depending on whether boxing is allowed, we could have incompatibilities
                @Override
                public void report(DiagnosticPosition pos, JCDiagnostic details) {
                    enclosingContext.report(pos, diags.fragment(Fragments.IncompatibleTypeInSwitchExpression(details)));
                }
            };
        }

    private void handleSwitch(JCTree switchTree,
                              JCExpression selector,
                              List<JCCase> cases,
                              BiConsumer<JCCase, Env<AttrContext>> attribCase) {
        Type seltype = attribExpr(selector, env);

        Env<AttrContext> switchEnv =
            env.dup(switchTree, env.info.dup(env.info.scope.dup()));

        try {
            boolean enumSwitch = (seltype.tsym.flags() & Flags.ENUM) != 0;
            boolean stringSwitch = types.isSameType(seltype, syms.stringType);
            boolean errorEnumSwitch = TreeInfo.isErrorEnumSwitch(selector, cases);
            boolean patternSwitch;
            if (!enumSwitch && !stringSwitch && !errorEnumSwitch &&
                !types.isAssignable(seltype, syms.intType)) {
                preview.checkSourceLevel(selector.pos(), Feature.PATTERN_SWITCH);
                patternSwitch = true;
            } else {
                patternSwitch = cases.stream()
                                     .flatMap(c -> c.labels.stream())
                                     .anyMatch(l -> l.hasTag(PATTERNCASELABEL));
            }

            // Attribute all cases and
            // check that there are no duplicate case labels or default clauses.
            Set<Object> constants = new HashSet<>(); // The set of case constants.
            boolean hasDefault = false;           // Is there a default label?
            boolean hasUnconditionalPattern = false; // Is there a unconditional pattern?
            boolean lastPatternErroneous = false; // Has the last pattern erroneous type?
            boolean hasNullPattern = false;       // Is there a null pattern?
            CaseTree.CaseKind caseKind = null;
            boolean wasError = false;
            MatchBindings prevBindings = null;
            for (List<JCCase> l = cases; l.nonEmpty(); l = l.tail) {
                JCCase c = l.head;
                if (caseKind == null) {
                    caseKind = c.caseKind;
                } else if (caseKind != c.caseKind && !wasError) {
                    log.error(c.pos(),
                              Errors.SwitchMixingCaseTypes);
                    wasError = true;
                }
                MatchBindings currentBindings = prevBindings;
                boolean wasUnconditionalPattern = hasUnconditionalPattern;
                for (JCCaseLabel label : c.labels) {
                    if (label instanceof JCConstantCaseLabel constLabel) {
                        JCExpression expr = constLabel.expr;
                        if (TreeInfo.isNull(expr)) {
                            preview.checkSourceLevel(expr.pos(), Feature.CASE_NULL);
                            if (hasNullPattern) {
                                log.error(label.pos(), Errors.DuplicateCaseLabel);
                            }
                            hasNullPattern = true;
                            attribExpr(expr, switchEnv, seltype);
                            matchBindings = new MatchBindings(matchBindings.bindingsWhenTrue, matchBindings.bindingsWhenFalse, true);
                        } else if (enumSwitch) {
                            Symbol sym = enumConstant(expr, seltype);
                            if (sym == null) {
                                log.error(expr.pos(), Errors.EnumLabelMustBeUnqualifiedEnum);
                            } else if (!constants.add(sym)) {
                                log.error(label.pos(), Errors.DuplicateCaseLabel);
                            }
                        } else if (errorEnumSwitch) {
                            //error recovery: the selector is erroneous, and all the case labels
                            //are identifiers. This could be an enum switch - don't report resolve
                            //error for the case label:
                            var prevResolveHelper = rs.basicLogResolveHelper;
                            try {
                                rs.basicLogResolveHelper = rs.silentLogResolveHelper;
                                attribExpr(expr, switchEnv, seltype);
                            } finally {
                                rs.basicLogResolveHelper = prevResolveHelper;
                            }
                        } else {
                            ResultInfo valTypInfo = new ResultInfo(KindSelector.VAL_TYP,
                                                                   !seltype.hasTag(ERROR) ? seltype
                                                                                          : Type.noType);
                            Type pattype = attribTree(expr, switchEnv, valTypInfo);
                            if (!pattype.hasTag(ERROR)) {
                                if (pattype.constValue() == null) {
                                    Symbol s = TreeInfo.symbol(expr);
                                    if (s != null && s.kind == TYP && allowPatternSwitch) {
                                        log.error(expr.pos(),
                                                  Errors.PatternExpected);
                                    } else {
                                        log.error(expr.pos(),
                                                  (stringSwitch ? Errors.StringConstReq : Errors.ConstExprReq));
                                    }
                                } else if (!stringSwitch && !types.isAssignable(seltype, syms.intType)) {
                                    log.error(label.pos(), Errors.ConstantLabelNotCompatible(pattype, seltype));
                                } else if (!constants.add(pattype.constValue())) {
                                    log.error(c.pos(), Errors.DuplicateCaseLabel);
                                }
                            }
                        }
                    } else if (label instanceof JCDefaultCaseLabel def) {
                        if (hasDefault) {
                            log.error(label.pos(), Errors.DuplicateDefaultLabel);
                        } else if (hasUnconditionalPattern) {
                            log.error(label.pos(), Errors.UnconditionalPatternAndDefault);
                        }
                        hasDefault = true;
                        matchBindings = MatchBindingsComputer.EMPTY;
                    } else if (label instanceof JCPatternCaseLabel patternlabel) {
                        //pattern
                        JCPattern pat = patternlabel.pat;
                        attribExpr(pat, switchEnv);
                        Type primaryType = TreeInfo.primaryPatternType(pat);
                        if (!primaryType.hasTag(TYPEVAR)) {
                            primaryType = chk.checkClassOrArrayType(pat.pos(), primaryType);
                        }
                        checkCastablePattern(pat.pos(), seltype, primaryType);
                        Type patternType = types.erasure(primaryType);
                        JCExpression guard = patternlabel.guard;
                        if (guard != null) {
                            MatchBindings afterPattern = matchBindings;
                            Env<AttrContext> bodyEnv = bindingEnv(env, matchBindings.bindingsWhenTrue);
                            try {
                                attribExpr(guard, bodyEnv, syms.booleanType);
                            } finally {
                                bodyEnv.info.scope.leave();
                            }
                            matchBindings = matchBindingsComputer.caseGuard(c, afterPattern, matchBindings);

                            if (TreeInfo.isBooleanWithValue(guard, 0)) {
                                log.error(guard.pos(), Errors.GuardHasConstantExpressionFalse);
                            }
                        }
                        boolean unguarded = TreeInfo.unguardedCaseLabel(label) && !pat.hasTag(RECORDPATTERN);
                        boolean unconditional =
                                unguarded &&
                                !patternType.isErroneous() &&
                                types.isSubtype(types.boxedTypeOrType(types.erasure(seltype)),
                                                patternType);
                        if (unconditional) {
                            if (hasUnconditionalPattern) {
                                log.error(pat.pos(), Errors.DuplicateUnconditionalPattern);
                            } else if (hasDefault) {
                                log.error(pat.pos(), Errors.UnconditionalPatternAndDefault);
                            }
                            hasUnconditionalPattern = true;
                        }
                        lastPatternErroneous = patternType.isErroneous();
                    } else {
                        Assert.error();
                    }
                    currentBindings = matchBindingsComputer.switchCase(label, currentBindings, matchBindings);
                }

                Env<AttrContext> caseEnv =
                        bindingEnv(switchEnv, c, currentBindings.bindingsWhenTrue);
                try {
                    attribCase.accept(c, caseEnv);
                } finally {
                    caseEnv.info.scope.leave();
                }
                addVars(c.stats, switchEnv.info.scope);

                preFlow(c);
                c.completesNormally = flow.aliveAfter(caseEnv, c, make);

                prevBindings = c.caseKind == CaseTree.CaseKind.STATEMENT && c.completesNormally ? currentBindings
                                                                                                : null;
            }
            if (patternSwitch) {
                chk.checkSwitchCaseStructure(cases);
                chk.checkSwitchCaseLabelDominated(cases);
            }
            if (switchTree.hasTag(SWITCH)) {
                ((JCSwitch) switchTree).hasUnconditionalPattern =
                        hasDefault || hasUnconditionalPattern || lastPatternErroneous;
                ((JCSwitch) switchTree).patternSwitch = patternSwitch;
            } else if (switchTree.hasTag(SWITCH_EXPRESSION)) {
                ((JCSwitchExpression) switchTree).hasUnconditionalPattern =
                        hasDefault || hasUnconditionalPattern || lastPatternErroneous;
                ((JCSwitchExpression) switchTree).patternSwitch = patternSwitch;
            } else {
                Assert.error(switchTree.getTag().name());
            }
        } finally {
            switchEnv.info.scope.leave();
        }
    }
    // where
        /** Add any variables defined in stats to the switch scope. */
        private static void addVars(List<JCStatement> stats, WriteableScope switchScope) {
            for (;stats.nonEmpty(); stats = stats.tail) {
                JCTree stat = stats.head;
                if (stat.hasTag(VARDEF))
                    switchScope.enter(((JCVariableDecl) stat).sym);
            }
        }
    // where
    /** Return the selected enumeration constant symbol, or null. */
    private Symbol enumConstant(JCTree tree, Type enumType) {
        if (tree.hasTag(IDENT)) {
            JCIdent ident = (JCIdent)tree;
            Name name = ident.name;
            for (Symbol sym : enumType.tsym.members().getSymbolsByName(name)) {
                if (sym.kind == VAR) {
                    Symbol s = ident.sym = sym;
                    ((VarSymbol)s).getConstValue(); // ensure initializer is evaluated
                    ident.type = s.type;
                    return ((s.flags_field & Flags.ENUM) == 0)
                        ? null : s;
                }
            }
        }
        return null;
    }

    public void visitSynchronized(JCSynchronized tree) {
        chk.checkIdentityType(tree.pos(), attribExpr(tree.lock, env));
        if (env.info.lint.isEnabled(LintCategory.SYNCHRONIZATION) && isValueBased(tree.lock.type)) {
            log.warning(LintCategory.SYNCHRONIZATION, tree.pos(), Warnings.AttemptToSynchronizeOnInstanceOfValueBasedClass);
        }
        attribStat(tree.body, env);
        result = null;
    }
        // where
        private boolean isValueBased(Type t) {
            return t != null && t.tsym != null && (t.tsym.flags() & VALUE_BASED) != 0;
        }


    public void visitTry(JCTry tree) {
        // Create a new local environment with a local
        Env<AttrContext> localEnv = env.dup(tree, env.info.dup(env.info.scope.dup()));
        try {
            boolean isTryWithResource = tree.resources.nonEmpty();
            // Create a nested environment for attributing the try block if needed
            Env<AttrContext> tryEnv = isTryWithResource ?
                env.dup(tree, localEnv.info.dup(localEnv.info.scope.dup())) :
                localEnv;
            try {
                // Attribute resource declarations
                for (JCTree resource : tree.resources) {
                    CheckContext twrContext = new Check.NestedCheckContext(resultInfo.checkContext) {
                        @Override
                        public void report(DiagnosticPosition pos, JCDiagnostic details) {
                            chk.basicHandler.report(pos, diags.fragment(Fragments.TryNotApplicableToType(details)));
                        }
                    };
                    ResultInfo twrResult =
                        new ResultInfo(KindSelector.VAR,
                                       syms.autoCloseableType,
                                       twrContext);
                    if (resource.hasTag(VARDEF)) {
                        attribStat(resource, tryEnv);
                        twrResult.check(resource, resource.type);

                        //check that resource type cannot throw InterruptedException
                        checkAutoCloseable(resource.pos(), localEnv, resource.type);

                        VarSymbol var = ((JCVariableDecl) resource).sym;
                        var.setData(ElementKind.RESOURCE_VARIABLE);
                    } else {
                        attribTree(resource, tryEnv, twrResult);
                    }
                }
                // Attribute body
                attribStat(tree.body, tryEnv);
            } finally {
                if (isTryWithResource)
                    tryEnv.info.scope.leave();
            }

            // Attribute catch clauses
            for (List<JCCatch> l = tree.catchers; l.nonEmpty(); l = l.tail) {
                JCCatch c = l.head;
                Env<AttrContext> catchEnv =
                    localEnv.dup(c, localEnv.info.dup(localEnv.info.scope.dup()));
                try {
                    Type ctype = attribStat(c.param, catchEnv);
                    if (TreeInfo.isMultiCatch(c)) {
                        //multi-catch parameter is implicitly marked as final
                        c.param.sym.flags_field |= FINAL | UNION;
                    }
                    if (c.param.sym.kind == VAR) {
                        c.param.sym.setData(ElementKind.EXCEPTION_PARAMETER);
                    }
                    chk.checkType(c.param.vartype.pos(),
                                  chk.checkClassType(c.param.vartype.pos(), ctype),
                                  syms.throwableType);
                    attribStat(c.body, catchEnv);
                } finally {
                    catchEnv.info.scope.leave();
                }
            }

            // Attribute finalizer
            if (tree.finalizer != null) attribStat(tree.finalizer, localEnv);
            result = null;
        }
        finally {
            localEnv.info.scope.leave();
        }
    }

    void checkAutoCloseable(DiagnosticPosition pos, Env<AttrContext> env, Type resource) {
        if (!resource.isErroneous() &&
            types.asSuper(resource.referenceProjectionOrSelf(), syms.autoCloseableType.tsym) != null &&
            !types.isSameType(resource, syms.autoCloseableType)) { // Don't emit warning for AutoCloseable itself
            Symbol close = syms.noSymbol;
            Log.DiagnosticHandler discardHandler = new Log.DiscardDiagnosticHandler(log);
            try {
                close = rs.resolveQualifiedMethod(pos,
                        env,
                        types.skipTypeVars(resource, false),
                        names.close,
                        List.nil(),
                        List.nil());
            }
            finally {
                log.popDiagnosticHandler(discardHandler);
            }
            if (close.kind == MTH &&
                    close.overrides(syms.autoCloseableClose, resource.tsym, types, true) &&
                    chk.isHandled(syms.interruptedExceptionType, types.memberType(resource, close).getThrownTypes()) &&
                    env.info.lint.isEnabled(LintCategory.TRY)) {
                log.warning(LintCategory.TRY, pos, Warnings.TryResourceThrowsInterruptedExc(resource));
            }
        }
    }

    public void visitConditional(JCConditional tree) {
        Type condtype = attribExpr(tree.cond, env, syms.booleanType);
        MatchBindings condBindings = matchBindings;

        tree.polyKind = (pt().hasTag(NONE) && pt() != Type.recoveryType && pt() != Infer.anyPoly ||
                isBooleanOrNumeric(env, tree)) ?
                PolyKind.STANDALONE : PolyKind.POLY;

        if (tree.polyKind == PolyKind.POLY && resultInfo.pt.hasTag(VOID)) {
            //this means we are returning a poly conditional from void-compatible lambda expression
            resultInfo.checkContext.report(tree, diags.fragment(Fragments.ConditionalTargetCantBeVoid));
            result = tree.type = types.createErrorType(resultInfo.pt);
            return;
        }

        ResultInfo condInfo = tree.polyKind == PolyKind.STANDALONE ?
                unknownExprInfo :
                resultInfo.dup(conditionalContext(resultInfo.checkContext));


        // x ? y : z
        // include x's bindings when true in y
        // include x's bindings when false in z

        Type truetype;
        Env<AttrContext> trueEnv = bindingEnv(env, condBindings.bindingsWhenTrue);
        try {
            truetype = attribTree(tree.truepart, trueEnv, condInfo);
        } finally {
            trueEnv.info.scope.leave();
        }

        MatchBindings trueBindings = matchBindings;

        Type falsetype;
        Env<AttrContext> falseEnv = bindingEnv(env, condBindings.bindingsWhenFalse);
        try {
            falsetype = attribTree(tree.falsepart, falseEnv, condInfo);
        } finally {
            falseEnv.info.scope.leave();
        }

        MatchBindings falseBindings = matchBindings;

        Type owntype = (tree.polyKind == PolyKind.STANDALONE) ?
                condType(List.of(tree.truepart.pos(), tree.falsepart.pos()),
                         List.of(truetype, falsetype)) : pt();
        if (condtype.constValue() != null &&
                truetype.constValue() != null &&
                falsetype.constValue() != null &&
                !owntype.hasTag(NONE)) {
            //constant folding
            owntype = cfolder.coerce(condtype.isTrue() ? truetype : falsetype, owntype);
        }
        result = check(tree, owntype, KindSelector.VAL, resultInfo);
        matchBindings = matchBindingsComputer.conditional(tree, condBindings, trueBindings, falseBindings);
    }
    //where
        private boolean isBooleanOrNumeric(Env<AttrContext> env, JCExpression tree) {
            switch (tree.getTag()) {
                case LITERAL: return ((JCLiteral)tree).typetag.isSubRangeOf(DOUBLE) ||
                              ((JCLiteral)tree).typetag == BOOLEAN ||
                              ((JCLiteral)tree).typetag == BOT;
                case LAMBDA: case REFERENCE: return false;
                case PARENS: return isBooleanOrNumeric(env, ((JCParens)tree).expr);
                case CONDEXPR:
                    JCConditional condTree = (JCConditional)tree;
                    return isBooleanOrNumeric(env, condTree.truepart) &&
                            isBooleanOrNumeric(env, condTree.falsepart);
                case APPLY:
                    JCMethodInvocation speculativeMethodTree =
                            (JCMethodInvocation)deferredAttr.attribSpeculative(
                                    tree, env, unknownExprInfo,
                                    argumentAttr.withLocalCacheContext());
                    Symbol msym = TreeInfo.symbol(speculativeMethodTree.meth);
                    Type receiverType = speculativeMethodTree.meth.hasTag(IDENT) ?
                            env.enclClass.type :
                            ((JCFieldAccess)speculativeMethodTree.meth).selected.type;
                    Type owntype = types.memberType(receiverType, msym).getReturnType();
                    return primitiveOrBoxed(owntype);
                case NEWCLASS:
                    JCExpression className =
                            removeClassParams.translate(((JCNewClass)tree).clazz);
                    JCExpression speculativeNewClassTree =
                            (JCExpression)deferredAttr.attribSpeculative(
                                    className, env, unknownTypeInfo,
                                    argumentAttr.withLocalCacheContext());
                    return primitiveOrBoxed(speculativeNewClassTree.type);
                default:
                    Type speculativeType = deferredAttr.attribSpeculative(tree, env, unknownExprInfo,
                            argumentAttr.withLocalCacheContext()).type;
                    return primitiveOrBoxed(speculativeType);
            }
        }
        //where
            boolean primitiveOrBoxed(Type t) {
                return (!t.hasTag(TYPEVAR) && !t.isErroneous() && types.unboxedTypeOrType(t).isPrimitive());
            }

            TreeTranslator removeClassParams = new TreeTranslator() {
                @Override
                public void visitTypeApply(JCTypeApply tree) {
                    result = translate(tree.clazz);
                }
            };

        CheckContext conditionalContext(CheckContext checkContext) {
            return new Check.NestedCheckContext(checkContext) {
                //this will use enclosing check context to check compatibility of
                //subexpression against target type; if we are in a method check context,
                //depending on whether boxing is allowed, we could have incompatibilities
                @Override
                public void report(DiagnosticPosition pos, JCDiagnostic details) {
                    enclosingContext.report(pos, diags.fragment(Fragments.IncompatibleTypeInConditional(details)));
                }
            };
        }

        /** Compute the type of a conditional expression, after
         *  checking that it exists.  See JLS 15.25. Does not take into
         *  account the special case where condition and both arms
         *  are constants.
         *
         *  @param pos      The source position to be used for error
         *                  diagnostics.
         *  @param thentype The type of the expression's then-part.
         *  @param elsetype The type of the expression's else-part.
         */
        Type condType(List<DiagnosticPosition> positions, List<Type> condTypes) {
            if (condTypes.isEmpty()) {
                return syms.objectType; //TODO: how to handle?
            }
            Type first = condTypes.head;
            // If same type, that is the result
            if (condTypes.tail.stream().allMatch(t -> types.isSameType(first, t)))
                return first.baseType();

            List<Type> unboxedTypes = condTypes.stream()
                                               .map(t -> t.isPrimitive() ? t : types.unboxedType(t))
                                               .collect(List.collector());

            // Otherwise, if both arms can be converted to a numeric
            // type, return the least numeric type that fits both arms
            // (i.e. return larger of the two, or return int if one
            // arm is short, the other is char).
            if (unboxedTypes.stream().allMatch(t -> t.isPrimitive())) {
                // If one arm has an integer subrange type (i.e., byte,
                // short, or char), and the other is an integer constant
                // that fits into the subrange, return the subrange type.
                for (Type type : unboxedTypes) {
                    if (!type.getTag().isStrictSubRangeOf(INT)) {
                        continue;
                    }
                    if (unboxedTypes.stream().filter(t -> t != type).allMatch(t -> t.hasTag(INT) && types.isAssignable(t, type)))
                        return type.baseType();
                }

                for (TypeTag tag : primitiveTags) {
                    Type candidate = syms.typeOfTag[tag.ordinal()];
                    if (unboxedTypes.stream().allMatch(t -> types.isSubtype(t, candidate))) {
                        return candidate;
                    }
                }
            }

            // Those were all the cases that could result in a primitive. See if primitive boxing and primitive
            // value conversions bring about a convergence.
            condTypes = condTypes.stream()
                                 .map(t -> t.isPrimitive() ? types.boxedClass(t).type
                                         : t.isReferenceProjection() ? t.valueProjection() : t)
                                 .collect(List.collector());

            for (Type type : condTypes) {
                if (condTypes.stream().filter(t -> t != type).allMatch(t -> types.isAssignable(t, type)))
                    return type.baseType();
            }

            Iterator<DiagnosticPosition> posIt = positions.iterator();

            condTypes = condTypes.stream()
                                 .map(t -> chk.checkNonVoid(posIt.next(), t.isPrimitiveClass() ? t.referenceProjection() : t))
                                 .collect(List.collector());

            // both are known to be reference types (or projections).  The result is
            // lub(thentype,elsetype). This cannot fail, as it will
            // always be possible to infer "Object" if nothing better.
            return types.lub(condTypes.stream()
                        .map(t -> t.baseType())
                        .filter(t -> !t.hasTag(BOT))
                        .collect(List.collector()));
        }

    static final TypeTag[] primitiveTags = new TypeTag[]{
        BYTE,
        CHAR,
        SHORT,
        INT,
        LONG,
        FLOAT,
        DOUBLE,
        BOOLEAN,
    };

    Env<AttrContext> bindingEnv(Env<AttrContext> env, List<BindingSymbol> bindings) {
        return bindingEnv(env, env.tree, bindings);
    }

    Env<AttrContext> bindingEnv(Env<AttrContext> env, JCTree newTree, List<BindingSymbol> bindings) {
        Env<AttrContext> env1 = env.dup(newTree, env.info.dup(env.info.scope.dup()));
        bindings.forEach(env1.info.scope::enter);
        return env1;
    }

    public void visitIf(JCIf tree) {
        attribExpr(tree.cond, env, syms.booleanType);

        // if (x) { y } [ else z ]
        // include x's bindings when true in y
        // include x's bindings when false in z

        MatchBindings condBindings = matchBindings;
        Env<AttrContext> thenEnv = bindingEnv(env, condBindings.bindingsWhenTrue);

        try {
            attribStat(tree.thenpart, thenEnv);
        } finally {
            thenEnv.info.scope.leave();
        }

        preFlow(tree.thenpart);
        boolean aliveAfterThen = flow.aliveAfter(env, tree.thenpart, make);
        boolean aliveAfterElse;

        if (tree.elsepart != null) {
            Env<AttrContext> elseEnv = bindingEnv(env, condBindings.bindingsWhenFalse);
            try {
                attribStat(tree.elsepart, elseEnv);
            } finally {
                elseEnv.info.scope.leave();
            }
            preFlow(tree.elsepart);
            aliveAfterElse = flow.aliveAfter(env, tree.elsepart, make);
        } else {
            aliveAfterElse = true;
        }

        chk.checkEmptyIf(tree);

        List<BindingSymbol> afterIfBindings = List.nil();

        if (aliveAfterThen && !aliveAfterElse) {
            afterIfBindings = condBindings.bindingsWhenTrue;
        } else if (aliveAfterElse && !aliveAfterThen) {
            afterIfBindings = condBindings.bindingsWhenFalse;
        }

        afterIfBindings.forEach(env.info.scope::enter);
        afterIfBindings.forEach(BindingSymbol::preserveBinding);

        result = null;
    }

        void preFlow(JCTree tree) {
            attrRecover.doRecovery();
            new PostAttrAnalyzer() {
                @Override
                public void scan(JCTree tree) {
                    if (tree == null ||
                            (tree.type != null &&
                            tree.type == Type.stuckType)) {
                        //don't touch stuck expressions!
                        return;
                    }
                    super.scan(tree);
                }

                @Override
                public void visitClassDef(JCClassDecl that) {
                    if (that.sym != null) {
                        // Method preFlow shouldn't visit class definitions
                        // that have not been entered and attributed.
                        // See JDK-8254557 and JDK-8203277 for more details.
                        super.visitClassDef(that);
                    }
                }

                @Override
                public void visitLambda(JCLambda that) {
                    if (that.type != null) {
                        // Method preFlow shouldn't visit lambda expressions
                        // that have not been entered and attributed.
                        // See JDK-8254557 and JDK-8203277 for more details.
                        super.visitLambda(that);
                    }
                }
            }.scan(tree);
        }

    public void visitExec(JCExpressionStatement tree) {
        //a fresh environment is required for 292 inference to work properly ---
        //see Infer.instantiatePolymorphicSignatureInstance()
        Env<AttrContext> localEnv = env.dup(tree);
        attribExpr(tree.expr, localEnv);
        result = null;
    }

    public void visitBreak(JCBreak tree) {
        tree.target = findJumpTarget(tree.pos(), tree.getTag(), tree.label, env);
        result = null;
    }

    public void visitYield(JCYield tree) {
        if (env.info.yieldResult != null) {
            attribTree(tree.value, env, env.info.yieldResult);
            tree.target = findJumpTarget(tree.pos(), tree.getTag(), names.empty, env);
        } else {
            log.error(tree.pos(), tree.value.hasTag(PARENS)
                    ? Errors.NoSwitchExpressionQualify
                    : Errors.NoSwitchExpression);
            attribTree(tree.value, env, unknownExprInfo);
        }
        result = null;
    }

    public void visitContinue(JCContinue tree) {
        tree.target = findJumpTarget(tree.pos(), tree.getTag(), tree.label, env);
        result = null;
    }
    //where
        /** Return the target of a break, continue or yield statement,
         *  if it exists, report an error if not.
         *  Note: The target of a labelled break or continue is the
         *  (non-labelled) statement tree referred to by the label,
         *  not the tree representing the labelled statement itself.
         *
         *  @param pos     The position to be used for error diagnostics
         *  @param tag     The tag of the jump statement. This is either
         *                 Tree.BREAK or Tree.CONTINUE.
         *  @param label   The label of the jump statement, or null if no
         *                 label is given.
         *  @param env     The environment current at the jump statement.
         */
        private JCTree findJumpTarget(DiagnosticPosition pos,
                                                   JCTree.Tag tag,
                                                   Name label,
                                                   Env<AttrContext> env) {
            Pair<JCTree, Error> jumpTarget = findJumpTargetNoError(tag, label, env);

            if (jumpTarget.snd != null) {
                log.error(pos, jumpTarget.snd);
            }

            return jumpTarget.fst;
        }
        /** Return the target of a break or continue statement, if it exists,
         *  report an error if not.
         *  Note: The target of a labelled break or continue is the
         *  (non-labelled) statement tree referred to by the label,
         *  not the tree representing the labelled statement itself.
         *
         *  @param tag     The tag of the jump statement. This is either
         *                 Tree.BREAK or Tree.CONTINUE.
         *  @param label   The label of the jump statement, or null if no
         *                 label is given.
         *  @param env     The environment current at the jump statement.
         */
        private Pair<JCTree, JCDiagnostic.Error> findJumpTargetNoError(JCTree.Tag tag,
                                                                       Name label,
                                                                       Env<AttrContext> env) {
            // Search environments outwards from the point of jump.
            Env<AttrContext> env1 = env;
            JCDiagnostic.Error pendingError = null;
            LOOP:
            while (env1 != null) {
                switch (env1.tree.getTag()) {
                    case LABELLED:
                        JCLabeledStatement labelled = (JCLabeledStatement)env1.tree;
                        if (label == labelled.label) {
                            // If jump is a continue, check that target is a loop.
                            if (tag == CONTINUE) {
                                if (!labelled.body.hasTag(DOLOOP) &&
                                        !labelled.body.hasTag(WHILELOOP) &&
                                        !labelled.body.hasTag(FORLOOP) &&
                                        !labelled.body.hasTag(FOREACHLOOP)) {
                                    pendingError = Errors.NotLoopLabel(label);
                                }
                                // Found labelled statement target, now go inwards
                                // to next non-labelled tree.
                                return Pair.of(TreeInfo.referencedStatement(labelled), pendingError);
                            } else {
                                return Pair.of(labelled, pendingError);
                            }
                        }
                        break;
                    case DOLOOP:
                    case WHILELOOP:
                    case FORLOOP:
                    case FOREACHLOOP:
                        if (label == null) return Pair.of(env1.tree, pendingError);
                        break;
                    case SWITCH:
                        if (label == null && tag == BREAK) return Pair.of(env1.tree, null);
                        break;
                    case SWITCH_EXPRESSION:
                        if (tag == YIELD) {
                            return Pair.of(env1.tree, null);
                        } else if (tag == BREAK) {
                            pendingError = Errors.BreakOutsideSwitchExpression;
                        } else {
                            pendingError = Errors.ContinueOutsideSwitchExpression;
                        }
                        break;
                    case LAMBDA:
                    case METHODDEF:
                    case CLASSDEF:
                        break LOOP;
                    default:
                }
                env1 = env1.next;
            }
            if (label != null)
                return Pair.of(null, Errors.UndefLabel(label));
            else if (pendingError != null)
                return Pair.of(null, pendingError);
            else if (tag == CONTINUE)
                return Pair.of(null, Errors.ContOutsideLoop);
            else
                return Pair.of(null, Errors.BreakOutsideSwitchLoop);
        }

    public void visitReturn(JCReturn tree) {
        // Check that there is an enclosing method which is
        // nested within than the enclosing class.
        if (env.info.returnResult == null) {
            log.error(tree.pos(), Errors.RetOutsideMeth);
        } else if (env.info.yieldResult != null) {
            log.error(tree.pos(), Errors.ReturnOutsideSwitchExpression);
        } else if (!env.info.isLambda &&
                !env.info.isNewClass &&
                env.enclMethod != null &&
                TreeInfo.isCompactConstructor(env.enclMethod)) {
            log.error(env.enclMethod,
                    Errors.InvalidCanonicalConstructorInRecord(Fragments.Compact, env.enclMethod.sym.name, Fragments.CanonicalCantHaveReturnStatement));
        } else {
            // Attribute return expression, if it exists, and check that
            // it conforms to result type of enclosing method.
            if (tree.expr != null) {
                if (env.info.returnResult.pt.hasTag(VOID)) {
                    env.info.returnResult.checkContext.report(tree.expr.pos(),
                              diags.fragment(Fragments.UnexpectedRetVal));
                }
                attribTree(tree.expr, env, env.info.returnResult);
            } else if (!env.info.returnResult.pt.hasTag(VOID) &&
                    !env.info.returnResult.pt.hasTag(NONE)) {
                env.info.returnResult.checkContext.report(tree.pos(),
                              diags.fragment(Fragments.MissingRetVal(env.info.returnResult.pt)));
            }
        }
        result = null;
    }

    public void visitThrow(JCThrow tree) {
        Type owntype = attribExpr(tree.expr, env, Type.noType);
        chk.checkType(tree, owntype, syms.throwableType);
        result = null;
    }

    public void visitAssert(JCAssert tree) {
        attribExpr(tree.cond, env, syms.booleanType);
        if (tree.detail != null) {
            chk.checkNonVoid(tree.detail.pos(), attribExpr(tree.detail, env));
        }
        result = null;
    }

     /** Visitor method for method invocations.
     *  NOTE: The method part of an application will have in its type field
     *        the return type of the method, not the method's type itself!
     */
    public void visitApply(JCMethodInvocation tree) {
        // The local environment of a method application is
        // a new environment nested in the current one.
        Env<AttrContext> localEnv = env.dup(tree, env.info.dup());

        // The types of the actual method arguments.
        List<Type> argtypes;

        // The types of the actual method type arguments.
        List<Type> typeargtypes = null;

        Name methName = TreeInfo.name(tree.meth);

        boolean isConstructorCall =
            methName == names._this || methName == names._super;

        ListBuffer<Type> argtypesBuf = new ListBuffer<>();
        if (isConstructorCall) {
            // We are seeing a ...this(...) or ...super(...) call.
            // Check that this is the first statement in a constructor.
            checkFirstConstructorStat(tree, env.enclMethod, true);

            // Record the fact
            // that this is a constructor call (using isSelfCall).
            localEnv.info.isSelfCall = true;

            // Attribute arguments, yielding list of argument types.
            localEnv.info.constructorArgs = true;
            KindSelector kind = attribArgs(KindSelector.MTH, tree.args, localEnv, argtypesBuf);
            localEnv.info.constructorArgs = false;
            argtypes = argtypesBuf.toList();
            typeargtypes = attribTypes(tree.typeargs, localEnv);

            // Variable `site' points to the class in which the called
            // constructor is defined.
            Type site = env.enclClass.sym.type;
            if (methName == names._super) {
                if (site == syms.objectType) {
                    log.error(tree.meth.pos(), Errors.NoSuperclass(site));
                    site = types.createErrorType(syms.objectType);
                } else {
                    site = types.supertype(site);
                }
            }

            if (site.hasTag(CLASS)) {
                Type encl = site.getEnclosingType();
                while (encl != null && encl.hasTag(TYPEVAR))
                    encl = encl.getUpperBound();
                if (encl.hasTag(CLASS)) {
                    // we are calling a nested class

                    if (tree.meth.hasTag(SELECT)) {
                        JCTree qualifier = ((JCFieldAccess) tree.meth).selected;

                        // We are seeing a prefixed call, of the form
                        //     <expr>.super(...).
                        // Check that the prefix expression conforms
                        // to the outer instance type of the class.
                        chk.checkRefType(qualifier.pos(),
                                         attribExpr(qualifier, localEnv,
                                                    encl));
                    } else if (methName == names._super) {
                        // qualifier omitted; check for existence
                        // of an appropriate implicit qualifier.
                        rs.resolveImplicitThis(tree.meth.pos(),
                                               localEnv, site, true);
                    }
                } else if (tree.meth.hasTag(SELECT)) {
                    log.error(tree.meth.pos(),
                              Errors.IllegalQualNotIcls(site.tsym));
                    attribExpr(((JCFieldAccess) tree.meth).selected, localEnv, site);
                }

                // if we're calling a java.lang.Enum constructor,
                // prefix the implicit String and int parameters
                if (site.tsym == syms.enumSym)
                    argtypes = argtypes.prepend(syms.intType).prepend(syms.stringType);

                // Resolve the called constructor under the assumption
                // that we are referring to a superclass instance of the
                // current instance (JLS ???).
                boolean selectSuperPrev = localEnv.info.selectSuper;
                localEnv.info.selectSuper = true;
                localEnv.info.pendingResolutionPhase = null;
                Symbol sym = rs.resolveConstructor(
                    tree.meth.pos(), localEnv, site, argtypes, typeargtypes);
                localEnv.info.selectSuper = selectSuperPrev;

                // Set method symbol to resolved constructor...
                TreeInfo.setSymbol(tree.meth, sym);

                // ...and check that it is legal in the current context.
                // (this will also set the tree's type)
                Type mpt = newMethodTemplate(resultInfo.pt, argtypes, typeargtypes);
                checkId(tree.meth, site, sym, localEnv,
                        new ResultInfo(kind, mpt));
            } else if (site.hasTag(ERROR) && tree.meth.hasTag(SELECT)) {
                attribExpr(((JCFieldAccess) tree.meth).selected, localEnv, site);
            }
            // Otherwise, `site' is an error type and we do nothing
            result = tree.type = syms.voidType;
        } else {
            // Otherwise, we are seeing a regular method call.
            // Attribute the arguments, yielding list of argument types, ...
            KindSelector kind = attribArgs(KindSelector.VAL, tree.args, localEnv, argtypesBuf);
            argtypes = argtypesBuf.toList();
            typeargtypes = attribAnyTypes(tree.typeargs, localEnv);

            // ... and attribute the method using as a prototype a methodtype
            // whose formal argument types is exactly the list of actual
            // arguments (this will also set the method symbol).
            Type mpt = newMethodTemplate(resultInfo.pt, argtypes, typeargtypes);
            localEnv.info.pendingResolutionPhase = null;
            Type mtype = attribTree(tree.meth, localEnv, new ResultInfo(kind, mpt, resultInfo.checkContext));

            // Compute the result type.
            Type restype = mtype.getReturnType();
            if (restype.hasTag(WILDCARD))
                throw new AssertionError(mtype);

            Type qualifier = (tree.meth.hasTag(SELECT))
                    ? ((JCFieldAccess) tree.meth).selected.type
                    : env.enclClass.sym.type;
            Symbol msym = TreeInfo.symbol(tree.meth);
            restype = adjustMethodReturnType(msym, qualifier, methName, argtypes, restype);

            chk.checkRefTypes(tree.typeargs, typeargtypes);

            // Check that value of resulting type is admissible in the
            // current context.  Also, capture the return type
            Type capturedRes = resultInfo.checkContext.inferenceContext().cachedCapture(tree, restype, true);
            result = check(tree, capturedRes, KindSelector.VAL, resultInfo);
        }
        chk.validate(tree.typeargs, localEnv);
    }
    //where
        Type adjustMethodReturnType(Symbol msym, Type qualifierType, Name methodName, List<Type> argtypes, Type restype) {
            if (msym != null &&
                    (msym.owner == syms.objectType.tsym || msym.owner.isInterface()) &&
                    methodName == names.getClass &&
                    argtypes.isEmpty()) {
                // as a special case, x.getClass() has type Class<? extends |X|>
                // Special treatment for primitive classes: Given an expression v of type V where
                // V is a primitive class, v.getClass() is typed to be Class<? extends |V.ref|>
                Type wcb = types.erasure(qualifierType.isPrimitiveClass() ?
                                                qualifierType.referenceProjection() : qualifierType);
                return new ClassType(restype.getEnclosingType(),
                        List.of(new WildcardType(wcb,
                                BoundKind.EXTENDS,
                                syms.boundClass)),
                        restype.tsym,
                        restype.getMetadata(),
                        restype.getFlavor());
            } else if (msym != null &&
                    msym.owner == syms.arrayClass &&
                    methodName == names.clone &&
                    types.isArray(qualifierType)) {
                // as a special case, array.clone() has a result that is
                // the same as static type of the array being cloned
                return qualifierType;
            } else {
                return restype;
            }
        }

        /** Check that given application node appears as first statement
         *  in a constructor call.
         *  @param tree          The application node
         *  @param enclMethod    The enclosing method of the application.
         *  @param error         Should an error be issued?
         */
        boolean checkFirstConstructorStat(JCMethodInvocation tree, JCMethodDecl enclMethod, boolean error) {
            if (enclMethod != null && enclMethod.name == names.init) {
                JCBlock body = enclMethod.body;
                if (body.stats.head.hasTag(EXEC) &&
                    ((JCExpressionStatement) body.stats.head).expr == tree)
                    return true;
            }
            if (error) {
                log.error(tree.pos(),
                        Errors.CallMustBeFirstStmtInCtor(TreeInfo.name(tree.meth)));
            }
            return false;
        }

        /** Obtain a method type with given argument types.
         */
        Type newMethodTemplate(Type restype, List<Type> argtypes, List<Type> typeargtypes) {
            MethodType mt = new MethodType(argtypes, restype, List.nil(), syms.methodClass);
            return (typeargtypes == null) ? mt : (Type)new ForAll(typeargtypes, mt);
        }

    public void visitNewClass(final JCNewClass tree) {
        Type owntype = types.createErrorType(tree.type);

        // The local environment of a class creation is
        // a new environment nested in the current one.
        Env<AttrContext> localEnv = env.dup(tree, env.info.dup());

        // The anonymous inner class definition of the new expression,
        // if one is defined by it.
        JCClassDecl cdef = tree.def;

        // If enclosing class is given, attribute it, and
        // complete class name to be fully qualified
        JCExpression clazz = tree.clazz; // Class field following new
        JCExpression clazzid;            // Identifier in class field
        JCAnnotatedType annoclazzid;     // Annotated type enclosing clazzid
        annoclazzid = null;

        if (clazz.hasTag(TYPEAPPLY)) {
            clazzid = ((JCTypeApply) clazz).clazz;
            if (clazzid.hasTag(ANNOTATED_TYPE)) {
                annoclazzid = (JCAnnotatedType) clazzid;
                clazzid = annoclazzid.underlyingType;
            }
        } else {
            if (clazz.hasTag(ANNOTATED_TYPE)) {
                annoclazzid = (JCAnnotatedType) clazz;
                clazzid = annoclazzid.underlyingType;
            } else {
                clazzid = clazz;
            }
        }

        JCExpression clazzid1 = clazzid; // The same in fully qualified form

        if (tree.encl != null) {
            // We are seeing a qualified new, of the form
            //    <expr>.new C <...> (...) ...
            // In this case, we let clazz stand for the name of the
            // allocated class C prefixed with the type of the qualifier
            // expression, so that we can
            // resolve it with standard techniques later. I.e., if
            // <expr> has type T, then <expr>.new C <...> (...)
            // yields a clazz T.C.
            Type encltype = chk.checkRefType(tree.encl.pos(),
                                             attribExpr(tree.encl, env));
            // TODO 308: in <expr>.new C, do we also want to add the type annotations
            // from expr to the combined type, or not? Yes, do this.
            clazzid1 = make.at(clazz.pos).Select(make.Type(encltype),
                                                 ((JCIdent) clazzid).name);

            EndPosTable endPosTable = this.env.toplevel.endPositions;
            endPosTable.storeEnd(clazzid1, clazzid.getEndPosition(endPosTable));
            if (clazz.hasTag(ANNOTATED_TYPE)) {
                JCAnnotatedType annoType = (JCAnnotatedType) clazz;
                List<JCAnnotation> annos = annoType.annotations;

                if (annoType.underlyingType.hasTag(TYPEAPPLY)) {
                    clazzid1 = make.at(tree.pos).
                        TypeApply(clazzid1,
                                  ((JCTypeApply) clazz).arguments);
                }

                clazzid1 = make.at(tree.pos).
                    AnnotatedType(annos, clazzid1);
            } else if (clazz.hasTag(TYPEAPPLY)) {
                clazzid1 = make.at(tree.pos).
                    TypeApply(clazzid1,
                              ((JCTypeApply) clazz).arguments);
            }

            clazz = clazzid1;
        }

        // Attribute clazz expression and store
        // symbol + type back into the attributed tree.
        Type clazztype;

        try {
            env.info.isNewClass = true;
            clazztype = TreeInfo.isEnumInit(env.tree) ?
                attribIdentAsEnumType(env, (JCIdent)clazz) :
                attribType(clazz, env);
        } finally {
            env.info.isNewClass = false;
        }

        clazztype = chk.checkDiamond(tree, clazztype);
        chk.validate(clazz, localEnv);
        if (tree.encl != null) {
            // We have to work in this case to store
            // symbol + type back into the attributed tree.
            tree.clazz.type = clazztype;
            TreeInfo.setSymbol(clazzid, TreeInfo.symbol(clazzid1));
            clazzid.type = ((JCIdent) clazzid).sym.type;
            if (annoclazzid != null) {
                annoclazzid.type = clazzid.type;
            }
            if (!clazztype.isErroneous()) {
                if (cdef != null && clazztype.tsym.isInterface()) {
                    log.error(tree.encl.pos(), Errors.AnonClassImplIntfNoQualForNew);
                } else if (clazztype.tsym.isStatic()) {
                    log.error(tree.encl.pos(), Errors.QualifiedNewOfStaticClass(clazztype.tsym));
                }
            }
        } else if (!clazztype.tsym.isInterface() &&
                   clazztype.getEnclosingType().hasTag(CLASS)) {
            // Check for the existence of an apropos outer instance
            rs.resolveImplicitThis(tree.pos(), env, clazztype);
        }

        // Attribute constructor arguments.
        ListBuffer<Type> argtypesBuf = new ListBuffer<>();
        final KindSelector pkind =
            attribArgs(KindSelector.VAL, tree.args, localEnv, argtypesBuf);
        List<Type> argtypes = argtypesBuf.toList();
        List<Type> typeargtypes = attribTypes(tree.typeargs, localEnv);

        if (clazztype.hasTag(CLASS) || clazztype.hasTag(ERROR)) {
            // Enums may not be instantiated except implicitly
            if ((clazztype.tsym.flags_field & Flags.ENUM) != 0 &&
                (!env.tree.hasTag(VARDEF) ||
                 (((JCVariableDecl) env.tree).mods.flags & Flags.ENUM) == 0 ||
                 ((JCVariableDecl) env.tree).init != tree))
                log.error(tree.pos(), Errors.EnumCantBeInstantiated);

            boolean isSpeculativeDiamondInferenceRound = TreeInfo.isDiamond(tree) &&
                    resultInfo.checkContext.deferredAttrContext().mode == DeferredAttr.AttrMode.SPECULATIVE;
            boolean skipNonDiamondPath = false;
            // Check that it is an instantiation of a class and not a projection type
            if (clazz.hasTag(SELECT)) {
                JCFieldAccess fieldAccess = (JCFieldAccess) clazz;
                if (fieldAccess.selected.type.isPrimitiveClass() &&
                        (fieldAccess.name == names.ref || fieldAccess.name == names.val)) {
                    log.error(tree.pos(), Errors.ProjectionCantBeInstantiated);
                }
            }
            // Check that class is not abstract
            if (cdef == null && !isSpeculativeDiamondInferenceRound && // class body may be nulled out in speculative tree copy
                (clazztype.tsym.flags() & (ABSTRACT | INTERFACE)) != 0) {
                log.error(tree.pos(),
                          Errors.AbstractCantBeInstantiated(clazztype.tsym));
                skipNonDiamondPath = true;
            } else if (cdef != null && clazztype.tsym.isInterface()) {
                // Check that no constructor arguments are given to
                // anonymous classes implementing an interface
                if (!argtypes.isEmpty())
                    log.error(tree.args.head.pos(), Errors.AnonClassImplIntfNoArgs);

                if (!typeargtypes.isEmpty())
                    log.error(tree.typeargs.head.pos(), Errors.AnonClassImplIntfNoTypeargs);

                // Error recovery: pretend no arguments were supplied.
                argtypes = List.nil();
                typeargtypes = List.nil();
                skipNonDiamondPath = true;
            }
            if (TreeInfo.isDiamond(tree)) {
                ClassType site = new ClassType(clazztype.getEnclosingType(),
                            clazztype.tsym.type.getTypeArguments(),
                                               clazztype.tsym,
                                               clazztype.getMetadata(),
                                               clazztype.getFlavor());

                Env<AttrContext> diamondEnv = localEnv.dup(tree);
                diamondEnv.info.selectSuper = cdef != null || tree.classDeclRemoved();
                diamondEnv.info.pendingResolutionPhase = null;

                //if the type of the instance creation expression is a class type
                //apply method resolution inference (JLS 15.12.2.7). The return type
                //of the resolved constructor will be a partially instantiated type
                Symbol constructor = rs.resolveDiamond(tree.pos(),
                            diamondEnv,
                            site,
                            argtypes,
                            typeargtypes);
                tree.constructor = constructor.baseSymbol();

                final TypeSymbol csym = clazztype.tsym;
                ResultInfo diamondResult = new ResultInfo(pkind, newMethodTemplate(resultInfo.pt, argtypes, typeargtypes),
                        diamondContext(tree, csym, resultInfo.checkContext), CheckMode.NO_TREE_UPDATE);
                Type constructorType = tree.constructorType = types.createErrorType(clazztype);
                constructorType = checkId(tree, site,
                        constructor,
                        diamondEnv,
                        diamondResult);

                tree.clazz.type = types.createErrorType(clazztype);
                if (!constructorType.isErroneous()) {
                    tree.clazz.type = clazz.type = constructorType.getReturnType();
                    tree.constructorType = types.createMethodTypeWithReturn(constructorType, syms.voidType);
                }
                clazztype = chk.checkClassType(tree.clazz, tree.clazz.type, true);
            }

            // Resolve the called constructor under the assumption
            // that we are referring to a superclass instance of the
            // current instance (JLS ???).
            else if (!skipNonDiamondPath) {
                //the following code alters some of the fields in the current
                //AttrContext - hence, the current context must be dup'ed in
                //order to avoid downstream failures
                Env<AttrContext> rsEnv = localEnv.dup(tree);
                rsEnv.info.selectSuper = cdef != null;
                rsEnv.info.pendingResolutionPhase = null;
                tree.constructor = rs.resolveConstructor(
                    tree.pos(), rsEnv, clazztype, argtypes, typeargtypes);
                if (cdef == null) { //do not check twice!
                    tree.constructorType = checkId(tree,
                            clazztype,
                            tree.constructor,
                            rsEnv,
                            new ResultInfo(pkind, newMethodTemplate(syms.voidType, argtypes, typeargtypes), CheckMode.NO_TREE_UPDATE));
                    if (rsEnv.info.lastResolveVarargs())
                        Assert.check(tree.constructorType.isErroneous() || tree.varargsElement != null);
                }
            }

            if (cdef != null) {
                visitAnonymousClassDefinition(tree, clazz, clazztype, cdef, localEnv, argtypes, typeargtypes, pkind);
                return;
            }

            if (tree.constructor != null && tree.constructor.kind == MTH)
                owntype = clazztype;
        }
        result = check(tree, owntype, KindSelector.VAL, resultInfo);
        InferenceContext inferenceContext = resultInfo.checkContext.inferenceContext();
        if (tree.constructorType != null && inferenceContext.free(tree.constructorType)) {
            //we need to wait for inference to finish and then replace inference vars in the constructor type
            inferenceContext.addFreeTypeListener(List.of(tree.constructorType),
                    instantiatedContext -> {
                        tree.constructorType = instantiatedContext.asInstType(tree.constructorType);
                    });
        }
        chk.validate(tree.typeargs, localEnv);
    }

        // where
        private void visitAnonymousClassDefinition(JCNewClass tree, JCExpression clazz, Type clazztype,
                                                   JCClassDecl cdef, Env<AttrContext> localEnv,
                                                   List<Type> argtypes, List<Type> typeargtypes,
                                                   KindSelector pkind) {
            // We are seeing an anonymous class instance creation.
            // In this case, the class instance creation
            // expression
            //
            //    E.new <typeargs1>C<typargs2>(args) { ... }
            //
            // is represented internally as
            //
            //    E . new <typeargs1>C<typargs2>(args) ( class <empty-name> { ... } )  .
            //
            // This expression is then *transformed* as follows:
            //
            // (1) add an extends or implements clause
            // (2) add a constructor.
            //
            // For instance, if C is a class, and ET is the type of E,
            // the expression
            //
            //    E.new <typeargs1>C<typargs2>(args) { ... }
            //
            // is translated to (where X is a fresh name and typarams is the
            // parameter list of the super constructor):
            //
            //   new <typeargs1>X(<*nullchk*>E, args) where
            //     X extends C<typargs2> {
            //       <typarams> X(ET e, args) {
            //         e.<typeargs1>super(args)
            //       }
            //       ...
            //     }
            InferenceContext inferenceContext = resultInfo.checkContext.inferenceContext();
            Type enclType = clazztype.getEnclosingType();
            if (enclType != null &&
                    enclType.hasTag(CLASS) &&
                    !chk.checkDenotable((ClassType)enclType)) {
                log.error(tree.encl, Errors.EnclosingClassTypeNonDenotable(enclType));
            }
            final boolean isDiamond = TreeInfo.isDiamond(tree);
            if (isDiamond
                    && ((tree.constructorType != null && inferenceContext.free(tree.constructorType))
                    || (tree.clazz.type != null && inferenceContext.free(tree.clazz.type)))) {
                final ResultInfo resultInfoForClassDefinition = this.resultInfo;
                Env<AttrContext> dupLocalEnv = copyEnv(localEnv);
                inferenceContext.addFreeTypeListener(List.of(tree.constructorType, tree.clazz.type),
                        instantiatedContext -> {
                            tree.constructorType = instantiatedContext.asInstType(tree.constructorType);
                            tree.clazz.type = clazz.type = instantiatedContext.asInstType(clazz.type);
                            ResultInfo prevResult = this.resultInfo;
                            try {
                                this.resultInfo = resultInfoForClassDefinition;
                                visitAnonymousClassDefinition(tree, clazz, clazz.type, cdef,
                                        dupLocalEnv, argtypes, typeargtypes, pkind);
                            } finally {
                                this.resultInfo = prevResult;
                            }
                        });
            } else {
                if (isDiamond && clazztype.hasTag(CLASS)) {
                    List<Type> invalidDiamondArgs = chk.checkDiamondDenotable((ClassType)clazztype);
                    if (!clazztype.isErroneous() && invalidDiamondArgs.nonEmpty()) {
                        // One or more types inferred in the previous steps is non-denotable.
                        Fragment fragment = Diamond(clazztype.tsym);
                        log.error(tree.clazz.pos(),
                                Errors.CantApplyDiamond1(
                                        fragment,
                                        invalidDiamondArgs.size() > 1 ?
                                                DiamondInvalidArgs(invalidDiamondArgs, fragment) :
                                                DiamondInvalidArg(invalidDiamondArgs, fragment)));
                    }
                    // For <>(){}, inferred types must also be accessible.
                    for (Type t : clazztype.getTypeArguments()) {
                        rs.checkAccessibleType(env, t);
                    }
                    chk.checkParameterizationByPrimitiveClass(tree, clazztype);
                }

                // If we already errored, be careful to avoid a further avalanche. ErrorType answers
                // false for isInterface call even when the original type is an interface.
                boolean implementing = clazztype.tsym.isInterface() ||
                        clazztype.isErroneous() && !clazztype.getOriginalType().hasTag(NONE) &&
                        clazztype.getOriginalType().tsym.isInterface();

                if (implementing) {
                    cdef.implementing = List.of(clazz);
                } else {
                    cdef.extending = clazz;
                }

                if (resultInfo.checkContext.deferredAttrContext().mode == DeferredAttr.AttrMode.CHECK &&
                    rs.isSerializable(clazztype)) {
                    localEnv.info.isSerializable = true;
                }

                attribStat(cdef, localEnv);

                List<Type> finalargtypes;
                // If an outer instance is given,
                // prefix it to the constructor arguments
                // and delete it from the new expression
                if (tree.encl != null && !clazztype.tsym.isInterface()) {
                    finalargtypes = argtypes.prepend(tree.encl.type);
                } else {
                    finalargtypes = argtypes;
                }

                // Reassign clazztype and recompute constructor. As this necessarily involves
                // another attribution pass for deferred types in the case of <>, replicate
                // them. Original arguments have right decorations already.
                if (isDiamond && pkind.contains(KindSelector.POLY)) {
                    finalargtypes = finalargtypes.map(deferredAttr.deferredCopier);
                }

                clazztype = clazztype.hasTag(ERROR) ? types.createErrorType(cdef.sym.type)
                                                    : cdef.sym.type;
                Symbol sym = tree.constructor = rs.resolveConstructor(
                        tree.pos(), localEnv, clazztype, finalargtypes, typeargtypes);
                Assert.check(!sym.kind.isResolutionError());
                tree.constructor = sym;
                tree.constructorType = checkId(tree,
                        clazztype,
                        tree.constructor,
                        localEnv,
                        new ResultInfo(pkind, newMethodTemplate(syms.voidType, finalargtypes, typeargtypes), CheckMode.NO_TREE_UPDATE));
            }
            Type owntype = (tree.constructor != null && tree.constructor.kind == MTH) ?
                                clazztype : types.createErrorType(tree.type);
            result = check(tree, owntype, KindSelector.VAL, resultInfo.dup(CheckMode.NO_INFERENCE_HOOK));
            chk.validate(tree.typeargs, localEnv);
        }

        CheckContext diamondContext(JCNewClass clazz, TypeSymbol tsym, CheckContext checkContext) {
            return new Check.NestedCheckContext(checkContext) {
                @Override
                public void report(DiagnosticPosition _unused, JCDiagnostic details) {
                    enclosingContext.report(clazz.clazz,
                            diags.fragment(Fragments.CantApplyDiamond1(Fragments.Diamond(tsym), details)));
                }
            };
        }

    /** Make an attributed null check tree.
     */
    public JCExpression makeNullCheck(JCExpression arg) {
        // optimization: new Outer() can never be null; skip null check
        if (arg.getTag() == NEWCLASS)
            return arg;
        // Likewise arg can't be null if it is a primitive class instance.
        if (arg.type.isPrimitiveClass())
            return arg;
        // optimization: X.this is never null; skip null check
        Name name = TreeInfo.name(arg);
        if (name == names._this || name == names._super) return arg;

        JCTree.Tag optag = NULLCHK;
        JCUnary tree = make.at(arg.pos).Unary(optag, arg);
        tree.operator = operators.resolveUnary(arg, optag, arg.type);
        tree.type = arg.type;
        return tree;
    }

    public void visitNewArray(JCNewArray tree) {
        Type owntype = types.createErrorType(tree.type);
        Env<AttrContext> localEnv = env.dup(tree);
        Type elemtype;
        if (tree.elemtype != null) {
            elemtype = attribType(tree.elemtype, localEnv);
            chk.validate(tree.elemtype, localEnv);
            owntype = elemtype;
            for (List<JCExpression> l = tree.dims; l.nonEmpty(); l = l.tail) {
                attribExpr(l.head, localEnv, syms.intType);
                owntype = new ArrayType(owntype, syms.arrayClass);
            }
        } else {
            // we are seeing an untyped aggregate { ... }
            // this is allowed only if the prototype is an array
            if (pt().hasTag(ARRAY)) {
                elemtype = types.elemtype(pt());
            } else {
                if (!pt().hasTag(ERROR) &&
                        (env.info.enclVar == null || !env.info.enclVar.type.isErroneous())) {
                    log.error(tree.pos(),
                              Errors.IllegalInitializerForType(pt()));
                }
                elemtype = types.createErrorType(pt());
            }
        }
        if (tree.elems != null) {
            attribExprs(tree.elems, localEnv, elemtype);
            owntype = new ArrayType(elemtype, syms.arrayClass);
        }
        if (!types.isReifiable(elemtype))
            log.error(tree.pos(), Errors.GenericArrayCreation);
        result = check(tree, owntype, KindSelector.VAL, resultInfo);
    }

    /*
     * A lambda expression can only be attributed when a target-type is available.
     * In addition, if the target-type is that of a functional interface whose
     * descriptor contains inference variables in argument position the lambda expression
     * is 'stuck' (see DeferredAttr).
     */
    @Override
    public void visitLambda(final JCLambda that) {
        boolean wrongContext = false;
        if (pt().isErroneous() || (pt().hasTag(NONE) && pt() != Type.recoveryType)) {
            if (pt().hasTag(NONE) && (env.info.enclVar == null || !env.info.enclVar.type.isErroneous())) {
                //lambda only allowed in assignment or method invocation/cast context
                log.error(that.pos(), Errors.UnexpectedLambda);
            }
            resultInfo = recoveryInfo;
            wrongContext = true;
        }
        //create an environment for attribution of the lambda expression
        final Env<AttrContext> localEnv = lambdaEnv(that, env);
        boolean needsRecovery =
                resultInfo.checkContext.deferredAttrContext().mode == DeferredAttr.AttrMode.CHECK;
        try {
            if (needsRecovery && rs.isSerializable(pt())) {
                localEnv.info.isSerializable = true;
                localEnv.info.isSerializableLambda = true;
            }
            List<Type> explicitParamTypes = null;
            if (that.paramKind == JCLambda.ParameterKind.EXPLICIT) {
                //attribute lambda parameters
                attribStats(that.params, localEnv);
                explicitParamTypes = TreeInfo.types(that.params);
            }

            TargetInfo targetInfo = getTargetInfo(that, resultInfo, explicitParamTypes);
            Type currentTarget = targetInfo.target;
            Type lambdaType = targetInfo.descriptor;

            if (currentTarget.isErroneous()) {
                result = that.type = currentTarget;
                return;
            }

            setFunctionalInfo(localEnv, that, pt(), lambdaType, currentTarget, resultInfo.checkContext);

            if (lambdaType.hasTag(FORALL)) {
                //lambda expression target desc cannot be a generic method
                Fragment msg = Fragments.InvalidGenericLambdaTarget(lambdaType,
                                                                    kindName(currentTarget.tsym),
                                                                    currentTarget.tsym);
                resultInfo.checkContext.report(that, diags.fragment(msg));
                result = that.type = types.createErrorType(pt());
                return;
            }

            if (that.paramKind == JCLambda.ParameterKind.IMPLICIT) {
                //add param type info in the AST
                List<Type> actuals = lambdaType.getParameterTypes();
                List<JCVariableDecl> params = that.params;

                boolean arityMismatch = false;

                while (params.nonEmpty()) {
                    if (actuals.isEmpty()) {
                        //not enough actuals to perform lambda parameter inference
                        arityMismatch = true;
                    }
                    //reset previously set info
                    Type argType = arityMismatch ?
                            syms.errType :
                            actuals.head;
                    if (params.head.isImplicitlyTyped()) {
                        setSyntheticVariableType(params.head, argType);
                    }
                    params.head.sym = null;
                    actuals = actuals.isEmpty() ?
                            actuals :
                            actuals.tail;
                    params = params.tail;
                }

                //attribute lambda parameters
                attribStats(that.params, localEnv);

                if (arityMismatch) {
                    resultInfo.checkContext.report(that, diags.fragment(Fragments.IncompatibleArgTypesInLambda));
                        result = that.type = types.createErrorType(currentTarget);
                        return;
                }
            }

            //from this point on, no recovery is needed; if we are in assignment context
            //we will be able to attribute the whole lambda body, regardless of errors;
            //if we are in a 'check' method context, and the lambda is not compatible
            //with the target-type, it will be recovered anyway in Attr.checkId
            needsRecovery = false;

            ResultInfo bodyResultInfo = localEnv.info.returnResult =
                    lambdaBodyResult(that, lambdaType, resultInfo);

            if (that.getBodyKind() == JCLambda.BodyKind.EXPRESSION) {
                attribTree(that.getBody(), localEnv, bodyResultInfo);
            } else {
                JCBlock body = (JCBlock)that.body;
                if (body == breakTree &&
                        resultInfo.checkContext.deferredAttrContext().mode == AttrMode.CHECK) {
                    breakTreeFound(copyEnv(localEnv));
                }
                attribStats(body.stats, localEnv);
            }

            result = check(that, currentTarget, KindSelector.VAL, resultInfo);

            boolean isSpeculativeRound =
                    resultInfo.checkContext.deferredAttrContext().mode == DeferredAttr.AttrMode.SPECULATIVE;

            preFlow(that);
            flow.analyzeLambda(env, that, make, isSpeculativeRound);

            that.type = currentTarget; //avoids recovery at this stage
            checkLambdaCompatible(that, lambdaType, resultInfo.checkContext);

            if (!isSpeculativeRound) {
                //add thrown types as bounds to the thrown types free variables if needed:
                if (resultInfo.checkContext.inferenceContext().free(lambdaType.getThrownTypes())) {
                    List<Type> inferredThrownTypes = flow.analyzeLambdaThrownTypes(env, that, make);
                    if(!checkExConstraints(inferredThrownTypes, lambdaType.getThrownTypes(), resultInfo.checkContext.inferenceContext())) {
                        log.error(that, Errors.IncompatibleThrownTypesInMref(lambdaType.getThrownTypes()));
                    }
                }

                checkAccessibleTypes(that, localEnv, resultInfo.checkContext.inferenceContext(), lambdaType, currentTarget);
            }
            result = wrongContext ? that.type = types.createErrorType(pt())
                                  : check(that, currentTarget, KindSelector.VAL, resultInfo);
        } catch (Types.FunctionDescriptorLookupError ex) {
            JCDiagnostic cause = ex.getDiagnostic();
            resultInfo.checkContext.report(that, cause);
            result = that.type = types.createErrorType(pt());
            return;
        } catch (CompletionFailure cf) {
            chk.completionError(that.pos(), cf);
        } catch (Throwable t) {
            //when an unexpected exception happens, avoid attempts to attribute the same tree again
            //as that would likely cause the same exception again.
            needsRecovery = false;
            throw t;
        } finally {
            localEnv.info.scope.leave();
            if (needsRecovery) {
                Type prevResult = result;
                try {
                    attribTree(that, env, recoveryInfo);
                } finally {
                    if (result == Type.recoveryType) {
                        result = prevResult;
                    }
                }
            }
        }
    }
    //where
        class TargetInfo {
            Type target;
            Type descriptor;

            public TargetInfo(Type target, Type descriptor) {
                this.target = target;
                this.descriptor = descriptor;
            }
        }

        TargetInfo getTargetInfo(JCPolyExpression that, ResultInfo resultInfo, List<Type> explicitParamTypes) {
            Type lambdaType;
            Type currentTarget = resultInfo.pt;
            if (resultInfo.pt != Type.recoveryType) {
                /* We need to adjust the target. If the target is an
                 * intersection type, for example: SAM & I1 & I2 ...
                 * the target will be updated to SAM
                 */
                currentTarget = targetChecker.visit(currentTarget, that);
                if (!currentTarget.isIntersection()) {
                    if (explicitParamTypes != null) {
                        currentTarget = infer.instantiateFunctionalInterface(that,
                                currentTarget, explicitParamTypes, resultInfo.checkContext);
                    }
                    currentTarget = types.removeWildcards(currentTarget);
                    lambdaType = types.findDescriptorType(currentTarget);
                } else {
                    IntersectionClassType ict = (IntersectionClassType)currentTarget;
                    ListBuffer<Type> components = new ListBuffer<>();
                    for (Type bound : ict.getExplicitComponents()) {
                        if (explicitParamTypes != null) {
                            try {
                                bound = infer.instantiateFunctionalInterface(that,
                                        bound, explicitParamTypes, resultInfo.checkContext);
                            } catch (FunctionDescriptorLookupError t) {
                                // do nothing
                            }
                        }
                        bound = types.removeWildcards(bound);
                        components.add(bound);
                    }
                    currentTarget = types.makeIntersectionType(components.toList());
                    currentTarget.tsym.flags_field |= INTERFACE;
                    lambdaType = types.findDescriptorType(currentTarget);
                }

            } else {
                currentTarget = Type.recoveryType;
                lambdaType = fallbackDescriptorType(that);
            }
            if (that.hasTag(LAMBDA) && lambdaType.hasTag(FORALL)) {
                //lambda expression target desc cannot be a generic method
                Fragment msg = Fragments.InvalidGenericLambdaTarget(lambdaType,
                                                                    kindName(currentTarget.tsym),
                                                                    currentTarget.tsym);
                resultInfo.checkContext.report(that, diags.fragment(msg));
                currentTarget = types.createErrorType(pt());
            }
            return new TargetInfo(currentTarget, lambdaType);
        }

        void preFlow(JCLambda tree) {
            attrRecover.doRecovery();
            new PostAttrAnalyzer() {
                @Override
                public void scan(JCTree tree) {
                    if (tree == null ||
                            (tree.type != null &&
                            tree.type == Type.stuckType)) {
                        //don't touch stuck expressions!
                        return;
                    }
                    super.scan(tree);
                }

                @Override
                public void visitClassDef(JCClassDecl that) {
                    // or class declaration trees!
                }

                public void visitLambda(JCLambda that) {
                    // or lambda expressions!
                }
            }.scan(tree.body);
        }

        Types.MapVisitor<DiagnosticPosition> targetChecker = new Types.MapVisitor<DiagnosticPosition>() {

            @Override
            public Type visitClassType(ClassType t, DiagnosticPosition pos) {
                return t.isIntersection() ?
                        visitIntersectionClassType((IntersectionClassType)t, pos) : t;
            }

            public Type visitIntersectionClassType(IntersectionClassType ict, DiagnosticPosition pos) {
                types.findDescriptorSymbol(makeNotionalInterface(ict, pos));
                return ict;
            }

            private TypeSymbol makeNotionalInterface(IntersectionClassType ict, DiagnosticPosition pos) {
                ListBuffer<Type> targs = new ListBuffer<>();
                ListBuffer<Type> supertypes = new ListBuffer<>();
                for (Type i : ict.interfaces_field) {
                    if (i.isParameterized()) {
                        targs.appendList(i.tsym.type.allparams());
                    }
                    supertypes.append(i.tsym.type);
                }
                IntersectionClassType notionalIntf = types.makeIntersectionType(supertypes.toList());
                notionalIntf.allparams_field = targs.toList();
                notionalIntf.tsym.flags_field |= INTERFACE;
                return notionalIntf.tsym;
            }
        };

        private Type fallbackDescriptorType(JCExpression tree) {
            switch (tree.getTag()) {
                case LAMBDA:
                    JCLambda lambda = (JCLambda)tree;
                    List<Type> argtypes = List.nil();
                    for (JCVariableDecl param : lambda.params) {
                        argtypes = param.vartype != null && param.vartype.type != null ?
                                argtypes.append(param.vartype.type) :
                                argtypes.append(syms.errType);
                    }
                    return new MethodType(argtypes, Type.recoveryType,
                            List.of(syms.throwableType), syms.methodClass);
                case REFERENCE:
                    return new MethodType(List.nil(), Type.recoveryType,
                            List.of(syms.throwableType), syms.methodClass);
                default:
                    Assert.error("Cannot get here!");
            }
            return null;
        }

        private void checkAccessibleTypes(final DiagnosticPosition pos, final Env<AttrContext> env,
                final InferenceContext inferenceContext, final Type... ts) {
            checkAccessibleTypes(pos, env, inferenceContext, List.from(ts));
        }

        private void checkAccessibleTypes(final DiagnosticPosition pos, final Env<AttrContext> env,
                final InferenceContext inferenceContext, final List<Type> ts) {
            if (inferenceContext.free(ts)) {
                inferenceContext.addFreeTypeListener(ts,
                        solvedContext -> checkAccessibleTypes(pos, env, solvedContext, solvedContext.asInstTypes(ts)));
            } else {
                for (Type t : ts) {
                    rs.checkAccessibleType(env, t);
                }
            }
        }

        /**
         * Lambda/method reference have a special check context that ensures
         * that i.e. a lambda return type is compatible with the expected
         * type according to both the inherited context and the assignment
         * context.
         */
        class FunctionalReturnContext extends Check.NestedCheckContext {

            FunctionalReturnContext(CheckContext enclosingContext) {
                super(enclosingContext);
            }

            @Override
            public boolean compatible(Type found, Type req, Warner warn) {
                //return type must be compatible in both current context and assignment context
                return chk.basicHandler.compatible(inferenceContext().asUndetVar(found), inferenceContext().asUndetVar(req), warn);
            }

            @Override
            public void report(DiagnosticPosition pos, JCDiagnostic details) {
                enclosingContext.report(pos, diags.fragment(Fragments.IncompatibleRetTypeInLambda(details)));
            }
        }

        class ExpressionLambdaReturnContext extends FunctionalReturnContext {

            JCExpression expr;
            boolean expStmtExpected;

            ExpressionLambdaReturnContext(JCExpression expr, CheckContext enclosingContext) {
                super(enclosingContext);
                this.expr = expr;
            }

            @Override
            public void report(DiagnosticPosition pos, JCDiagnostic details) {
                if (expStmtExpected) {
                    enclosingContext.report(pos, diags.fragment(Fragments.StatExprExpected));
                } else {
                    super.report(pos, details);
                }
            }

            @Override
            public boolean compatible(Type found, Type req, Warner warn) {
                //a void return is compatible with an expression statement lambda
                if (req.hasTag(VOID)) {
                    expStmtExpected = true;
                    return TreeInfo.isExpressionStatement(expr);
                } else {
                    return super.compatible(found, req, warn);
                }
            }
        }

        ResultInfo lambdaBodyResult(JCLambda that, Type descriptor, ResultInfo resultInfo) {
            FunctionalReturnContext funcContext = that.getBodyKind() == JCLambda.BodyKind.EXPRESSION ?
                    new ExpressionLambdaReturnContext((JCExpression)that.getBody(), resultInfo.checkContext) :
                    new FunctionalReturnContext(resultInfo.checkContext);

            return descriptor.getReturnType() == Type.recoveryType ?
                    recoveryInfo :
                    new ResultInfo(KindSelector.VAL,
                            descriptor.getReturnType(), funcContext);
        }

        /**
        * Lambda compatibility. Check that given return types, thrown types, parameter types
        * are compatible with the expected functional interface descriptor. This means that:
        * (i) parameter types must be identical to those of the target descriptor; (ii) return
        * types must be compatible with the return type of the expected descriptor.
        */
        void checkLambdaCompatible(JCLambda tree, Type descriptor, CheckContext checkContext) {
            Type returnType = checkContext.inferenceContext().asUndetVar(descriptor.getReturnType());

            //return values have already been checked - but if lambda has no return
            //values, we must ensure that void/value compatibility is correct;
            //this amounts at checking that, if a lambda body can complete normally,
            //the descriptor's return type must be void
            if (tree.getBodyKind() == JCLambda.BodyKind.STATEMENT && tree.canCompleteNormally &&
                    !returnType.hasTag(VOID) && returnType != Type.recoveryType) {
                Fragment msg =
                        Fragments.IncompatibleRetTypeInLambda(Fragments.MissingRetVal(returnType));
                checkContext.report(tree,
                                    diags.fragment(msg));
            }

            List<Type> argTypes = checkContext.inferenceContext().asUndetVars(descriptor.getParameterTypes());
            if (!types.isSameTypes(argTypes, TreeInfo.types(tree.params))) {
                checkContext.report(tree, diags.fragment(Fragments.IncompatibleArgTypesInLambda));
            }
        }

        /* Map to hold 'fake' clinit methods. If a lambda is used to initialize a
         * static field and that lambda has type annotations, these annotations will
         * also be stored at these fake clinit methods.
         *
         * LambdaToMethod also use fake clinit methods so they can be reused.
         * Also as LTM is a phase subsequent to attribution, the methods from
         * clinits can be safely removed by LTM to save memory.
         */
        private Map<ClassSymbol, MethodSymbol> clinits = new HashMap<>();

        public MethodSymbol removeClinit(ClassSymbol sym) {
            return clinits.remove(sym);
        }

        /* This method returns an environment to be used to attribute a lambda
         * expression.
         *
         * The owner of this environment is a method symbol. If the current owner
         * is not a method, for example if the lambda is used to initialize
         * a field, then if the field is:
         *
         * - an instance field, we use the first constructor.
         * - a static field, we create a fake clinit method.
         */
        public Env<AttrContext> lambdaEnv(JCLambda that, Env<AttrContext> env) {
            Env<AttrContext> lambdaEnv;
            Symbol owner = env.info.scope.owner;
            if (owner.kind == VAR && owner.owner.kind == TYP) {
                //field initializer
                ClassSymbol enclClass = owner.enclClass();
                Symbol newScopeOwner = env.info.scope.owner;
                /* if the field isn't static, then we can get the first constructor
                 * and use it as the owner of the environment. This is what
                 * LTM code is doing to look for type annotations so we are fine.
                 */
                if ((owner.flags() & STATIC) == 0) {
                    for (Symbol s : enclClass.members_field.getSymbolsByName(names.init)) {
                        newScopeOwner = s;
                        break;
                    }
                } else {
                    /* if the field is static then we need to create a fake clinit
                     * method, this method can later be reused by LTM.
                     */
                    MethodSymbol clinit = clinits.get(enclClass);
                    if (clinit == null) {
                        Type clinitType = new MethodType(List.nil(),
                                syms.voidType, List.nil(), syms.methodClass);
                        clinit = new MethodSymbol(STATIC | SYNTHETIC | PRIVATE,
                                names.clinit, clinitType, enclClass);
                        clinit.params = List.nil();
                        clinits.put(enclClass, clinit);
                    }
                    newScopeOwner = clinit;
                }
                lambdaEnv = env.dup(that, env.info.dup(env.info.scope.dupUnshared(newScopeOwner)));
            } else {
                lambdaEnv = env.dup(that, env.info.dup(env.info.scope.dup()));
            }
            lambdaEnv.info.yieldResult = null;
            lambdaEnv.info.isLambda = true;
            return lambdaEnv;
        }

    @Override
    public void visitReference(final JCMemberReference that) {
        if (pt().isErroneous() || (pt().hasTag(NONE) && pt() != Type.recoveryType)) {
            if (pt().hasTag(NONE) && (env.info.enclVar == null || !env.info.enclVar.type.isErroneous())) {
                //method reference only allowed in assignment or method invocation/cast context
                log.error(that.pos(), Errors.UnexpectedMref);
            }
            result = that.type = types.createErrorType(pt());
            return;
        }
        final Env<AttrContext> localEnv = env.dup(that);
        try {
            //attribute member reference qualifier - if this is a constructor
            //reference, the expected kind must be a type
            Type exprType = attribTree(that.expr, env, memberReferenceQualifierResult(that));

            if (that.getMode() == JCMemberReference.ReferenceMode.NEW) {
                exprType = chk.checkConstructorRefType(that.expr, exprType);
                if (!exprType.isErroneous() &&
                    exprType.isRaw() &&
                    that.typeargs != null) {
                    log.error(that.expr.pos(),
                              Errors.InvalidMref(Kinds.kindName(that.getMode()),
                                                 Fragments.MrefInferAndExplicitParams));
                    exprType = types.createErrorType(exprType);
                }
            }

            if (exprType.isErroneous()) {
                //if the qualifier expression contains problems,
                //give up attribution of method reference
                result = that.type = exprType;
                return;
            }

            if (TreeInfo.isStaticSelector(that.expr, names)) {
                //if the qualifier is a type, validate it; raw warning check is
                //omitted as we don't know at this stage as to whether this is a
                //raw selector (because of inference)
                chk.validate(that.expr, env, false);
            } else {
                Symbol lhsSym = TreeInfo.symbol(that.expr);
                localEnv.info.selectSuper = lhsSym != null && lhsSym.name == names._super;
            }
            //attrib type-arguments
            List<Type> typeargtypes = List.nil();
            if (that.typeargs != null) {
                typeargtypes = attribTypes(that.typeargs, localEnv);
            }

            boolean isTargetSerializable =
                    resultInfo.checkContext.deferredAttrContext().mode == DeferredAttr.AttrMode.CHECK &&
                    rs.isSerializable(pt());
            TargetInfo targetInfo = getTargetInfo(that, resultInfo, null);
            Type currentTarget = targetInfo.target;
            Type desc = targetInfo.descriptor;

            setFunctionalInfo(localEnv, that, pt(), desc, currentTarget, resultInfo.checkContext);
            List<Type> argtypes = desc.getParameterTypes();
            Resolve.MethodCheck referenceCheck = rs.resolveMethodCheck;

            if (resultInfo.checkContext.inferenceContext().free(argtypes)) {
                referenceCheck = rs.new MethodReferenceCheck(resultInfo.checkContext.inferenceContext());
            }

            Pair<Symbol, Resolve.ReferenceLookupHelper> refResult = null;
            List<Type> saved_undet = resultInfo.checkContext.inferenceContext().save();
            try {
                refResult = rs.resolveMemberReference(localEnv, that, that.expr.type,
                        that.name, argtypes, typeargtypes, targetInfo.descriptor, referenceCheck,
                        resultInfo.checkContext.inferenceContext(), rs.basicReferenceChooser);
            } finally {
                resultInfo.checkContext.inferenceContext().rollback(saved_undet);
            }

            Symbol refSym = refResult.fst;
            Resolve.ReferenceLookupHelper lookupHelper = refResult.snd;

            /** this switch will need to go away and be replaced by the new RESOLUTION_TARGET testing
             *  JDK-8075541
             */
            if (refSym.kind != MTH) {
                boolean targetError;
                switch (refSym.kind) {
                    case ABSENT_MTH:
                    case MISSING_ENCL:
                        targetError = false;
                        break;
                    case WRONG_MTH:
                    case WRONG_MTHS:
                    case AMBIGUOUS:
                    case HIDDEN:
                    case STATICERR:
                        targetError = true;
                        break;
                    default:
                        Assert.error("unexpected result kind " + refSym.kind);
                        targetError = false;
                }

                JCDiagnostic detailsDiag = ((Resolve.ResolveError)refSym.baseSymbol())
                        .getDiagnostic(JCDiagnostic.DiagnosticType.FRAGMENT,
                                that, exprType.tsym, exprType, that.name, argtypes, typeargtypes);

                JCDiagnostic diag = diags.create(log.currentSource(), that,
                        targetError ?
                            Fragments.InvalidMref(Kinds.kindName(that.getMode()), detailsDiag) :
                            Errors.InvalidMref(Kinds.kindName(that.getMode()), detailsDiag));

                if (targetError && currentTarget == Type.recoveryType) {
                    //a target error doesn't make sense during recovery stage
                    //as we don't know what actual parameter types are
                    result = that.type = currentTarget;
                    return;
                } else {
                    if (targetError) {
                        resultInfo.checkContext.report(that, diag);
                    } else {
                        log.report(diag);
                    }
                    result = that.type = types.createErrorType(currentTarget);
                    return;
                }
            }

            that.sym = refSym.isConstructor() ? refSym.baseSymbol() : refSym;
            that.kind = lookupHelper.referenceKind(that.sym);
            that.ownerAccessible = rs.isAccessible(localEnv, that.sym.enclClass());

            if (desc.getReturnType() == Type.recoveryType) {
                // stop here
                result = that.type = currentTarget;
                return;
            }

            if (!env.info.attributionMode.isSpeculative && that.getMode() == JCMemberReference.ReferenceMode.NEW) {
                Type enclosingType = exprType.getEnclosingType();
                if (enclosingType != null && enclosingType.hasTag(CLASS)) {
                    // Check for the existence of an appropriate outer instance
                    rs.resolveImplicitThis(that.pos(), env, exprType);
                }
            }

            if (resultInfo.checkContext.deferredAttrContext().mode == AttrMode.CHECK) {

                if (that.getMode() == ReferenceMode.INVOKE &&
                        TreeInfo.isStaticSelector(that.expr, names) &&
                        that.kind.isUnbound() &&
                        lookupHelper.site.isRaw()) {
                    chk.checkRaw(that.expr, localEnv);
                }

                if (that.sym.isStatic() && TreeInfo.isStaticSelector(that.expr, names) &&
                        exprType.getTypeArguments().nonEmpty()) {
                    //static ref with class type-args
                    log.error(that.expr.pos(),
                              Errors.InvalidMref(Kinds.kindName(that.getMode()),
                                                 Fragments.StaticMrefWithTargs));
                    result = that.type = types.createErrorType(currentTarget);
                    return;
                }

                if (!refSym.isStatic() && that.kind == JCMemberReference.ReferenceKind.SUPER) {
                    // Check that super-qualified symbols are not abstract (JLS)
                    rs.checkNonAbstract(that.pos(), that.sym);
                }

                if (isTargetSerializable) {
                    chk.checkAccessFromSerializableElement(that, true);
                }
            }

            ResultInfo checkInfo =
                    resultInfo.dup(newMethodTemplate(
                        desc.getReturnType().hasTag(VOID) ? Type.noType : desc.getReturnType(),
                        that.kind.isUnbound() ? argtypes.tail : argtypes, typeargtypes),
                        new FunctionalReturnContext(resultInfo.checkContext), CheckMode.NO_TREE_UPDATE);

            Type refType = checkId(that, lookupHelper.site, refSym, localEnv, checkInfo);

            if (that.kind.isUnbound() &&
                    resultInfo.checkContext.inferenceContext().free(argtypes.head)) {
                //re-generate inference constraints for unbound receiver
                if (!types.isSubtype(resultInfo.checkContext.inferenceContext().asUndetVar(argtypes.head), exprType)) {
                    //cannot happen as this has already been checked - we just need
                    //to regenerate the inference constraints, as that has been lost
                    //as a result of the call to inferenceContext.save()
                    Assert.error("Can't get here");
                }
            }

            if (!refType.isErroneous()) {
                refType = types.createMethodTypeWithReturn(refType,
                        adjustMethodReturnType(refSym, lookupHelper.site, that.name, checkInfo.pt.getParameterTypes(), refType.getReturnType()));
            }

            //go ahead with standard method reference compatibility check - note that param check
            //is a no-op (as this has been taken care during method applicability)
            boolean isSpeculativeRound =
                    resultInfo.checkContext.deferredAttrContext().mode == DeferredAttr.AttrMode.SPECULATIVE;

            that.type = currentTarget; //avoids recovery at this stage
            checkReferenceCompatible(that, desc, refType, resultInfo.checkContext, isSpeculativeRound);
            if (!isSpeculativeRound) {
                checkAccessibleTypes(that, localEnv, resultInfo.checkContext.inferenceContext(), desc, currentTarget);
            }
            result = check(that, currentTarget, KindSelector.VAL, resultInfo);
        } catch (Types.FunctionDescriptorLookupError ex) {
            JCDiagnostic cause = ex.getDiagnostic();
            resultInfo.checkContext.report(that, cause);
            result = that.type = types.createErrorType(pt());
            return;
        }
    }
    //where
        ResultInfo memberReferenceQualifierResult(JCMemberReference tree) {
            //if this is a constructor reference, the expected kind must be a type
            return new ResultInfo(tree.getMode() == ReferenceMode.INVOKE ?
                                  KindSelector.VAL_TYP : KindSelector.TYP,
                                  Type.noType);
        }


    @SuppressWarnings("fallthrough")
    void checkReferenceCompatible(JCMemberReference tree, Type descriptor, Type refType, CheckContext checkContext, boolean speculativeAttr) {
        InferenceContext inferenceContext = checkContext.inferenceContext();
        Type returnType = inferenceContext.asUndetVar(descriptor.getReturnType());

        Type resType;
        switch (tree.getMode()) {
            case NEW:
                if (!tree.expr.type.isRaw()) {
                    resType = tree.expr.type;
                    break;
                }
            default:
                resType = refType.getReturnType();
        }

        Type incompatibleReturnType = resType;

        if (returnType.hasTag(VOID)) {
            incompatibleReturnType = null;
        }

        if (!returnType.hasTag(VOID) && !resType.hasTag(VOID)) {
            if (resType.isErroneous() ||
                    new FunctionalReturnContext(checkContext).compatible(resType, returnType,
                            checkContext.checkWarner(tree, resType, returnType))) {
                incompatibleReturnType = null;
            }
        }

        if (incompatibleReturnType != null) {
            Fragment msg =
                    Fragments.IncompatibleRetTypeInMref(Fragments.InconvertibleTypes(resType, descriptor.getReturnType()));
            checkContext.report(tree, diags.fragment(msg));
        } else {
            if (inferenceContext.free(refType)) {
                // we need to wait for inference to finish and then replace inference vars in the referent type
                inferenceContext.addFreeTypeListener(List.of(refType),
                        instantiatedContext -> {
                            tree.referentType = instantiatedContext.asInstType(refType);
                        });
            } else {
                tree.referentType = refType;
            }
        }

        if (!speculativeAttr) {
            if (!checkExConstraints(refType.getThrownTypes(), descriptor.getThrownTypes(), inferenceContext)) {
                log.error(tree, Errors.IncompatibleThrownTypesInMref(refType.getThrownTypes()));
            }
        }
    }

    boolean checkExConstraints(
            List<Type> thrownByFuncExpr,
            List<Type> thrownAtFuncType,
            InferenceContext inferenceContext) {
        /** 18.2.5: Otherwise, let E1, ..., En be the types in the function type's throws clause that
         *  are not proper types
         */
        List<Type> nonProperList = thrownAtFuncType.stream()
                .filter(e -> inferenceContext.free(e)).collect(List.collector());
        List<Type> properList = thrownAtFuncType.diff(nonProperList);

        /** Let X1,...,Xm be the checked exception types that the lambda body can throw or
         *  in the throws clause of the invocation type of the method reference's compile-time
         *  declaration
         */
        List<Type> checkedList = thrownByFuncExpr.stream()
                .filter(e -> chk.isChecked(e)).collect(List.collector());

        /** If n = 0 (the function type's throws clause consists only of proper types), then
         *  if there exists some i (1 <= i <= m) such that Xi is not a subtype of any proper type
         *  in the throws clause, the constraint reduces to false; otherwise, the constraint
         *  reduces to true
         */
        ListBuffer<Type> uncaughtByProperTypes = new ListBuffer<>();
        for (Type checked : checkedList) {
            boolean isSubtype = false;
            for (Type proper : properList) {
                if (types.isSubtype(checked, proper)) {
                    isSubtype = true;
                    break;
                }
            }
            if (!isSubtype) {
                uncaughtByProperTypes.add(checked);
            }
        }

        if (nonProperList.isEmpty() && !uncaughtByProperTypes.isEmpty()) {
            return false;
        }

        /** If n > 0, the constraint reduces to a set of subtyping constraints:
         *  for all i (1 <= i <= m), if Xi is not a subtype of any proper type in the
         *  throws clause, then the constraints include, for all j (1 <= j <= n), <Xi <: Ej>
         */
        List<Type> nonProperAsUndet = inferenceContext.asUndetVars(nonProperList);
        uncaughtByProperTypes.forEach(checkedEx -> {
            nonProperAsUndet.forEach(nonProper -> {
                types.isSubtype(checkedEx, nonProper);
            });
        });

        /** In addition, for all j (1 <= j <= n), the constraint reduces to the bound throws Ej
         */
        nonProperAsUndet.stream()
                .filter(t -> t.hasTag(UNDETVAR))
                .forEach(t -> ((UndetVar)t).setThrow());
        return true;
    }

    /**
     * Set functional type info on the underlying AST. Note: as the target descriptor
     * might contain inference variables, we might need to register an hook in the
     * current inference context.
     */
    private void setFunctionalInfo(final Env<AttrContext> env, final JCFunctionalExpression fExpr,
            final Type pt, final Type descriptorType, final Type primaryTarget, final CheckContext checkContext) {
        if (checkContext.inferenceContext().free(descriptorType)) {
            checkContext.inferenceContext().addFreeTypeListener(List.of(pt, descriptorType),
                    inferenceContext -> setFunctionalInfo(env, fExpr, pt, inferenceContext.asInstType(descriptorType),
                    inferenceContext.asInstType(primaryTarget), checkContext));
        } else {
            if (pt.hasTag(CLASS)) {
                fExpr.target = primaryTarget;
            }
            if (checkContext.deferredAttrContext().mode == DeferredAttr.AttrMode.CHECK &&
                    pt != Type.recoveryType) {
                //check that functional interface class is well-formed
                try {
                    /* Types.makeFunctionalInterfaceClass() may throw an exception
                     * when it's executed post-inference. See the listener code
                     * above.
                     */
                    ClassSymbol csym = types.makeFunctionalInterfaceClass(env,
                            names.empty, fExpr.target, ABSTRACT);
                    if (csym != null) {
                        chk.checkImplementations(env.tree, csym, csym);
                        try {
                            //perform an additional functional interface check on the synthetic class,
                            //as there may be spurious errors for raw targets - because of existing issues
                            //with membership and inheritance (see JDK-8074570).
                            csym.flags_field |= INTERFACE;
                            types.findDescriptorType(csym.type);
                        } catch (FunctionDescriptorLookupError err) {
                            resultInfo.checkContext.report(fExpr,
                                    diags.fragment(Fragments.NoSuitableFunctionalIntfInst(fExpr.target)));
                        }
                    }
                } catch (Types.FunctionDescriptorLookupError ex) {
                    JCDiagnostic cause = ex.getDiagnostic();
                    resultInfo.checkContext.report(env.tree, cause);
                }
            }
        }
    }

    public void visitParens(JCParens tree) {
        Type owntype = attribTree(tree.expr, env, resultInfo);
        result = check(tree, owntype, pkind(), resultInfo);
        Symbol sym = TreeInfo.symbol(tree);
        if (sym != null && sym.kind.matches(KindSelector.TYP_PCK) && sym.kind != Kind.ERR)
            log.error(tree.pos(), Errors.IllegalParenthesizedExpression);
    }

    public void visitAssign(JCAssign tree) {
        Type owntype = attribTree(tree.lhs, env.dup(tree), varAssignmentInfo);
        Type capturedType = capture(owntype);
        attribExpr(tree.rhs, env, owntype);
        result = check(tree, capturedType, KindSelector.VAL, resultInfo);
    }

    public void visitAssignop(JCAssignOp tree) {
        // Attribute arguments.
        Type owntype = attribTree(tree.lhs, env, varAssignmentInfo);
        Type operand = attribExpr(tree.rhs, env);
        // Find operator.
        Symbol operator = tree.operator = operators.resolveBinary(tree, tree.getTag().noAssignOp(), owntype, operand);
        if (operator != operators.noOpSymbol &&
                !owntype.isErroneous() &&
                !operand.isErroneous()) {
            chk.checkDivZero(tree.rhs.pos(), operator, operand);
            chk.checkCastable(tree.rhs.pos(),
                              operator.type.getReturnType(),
                              owntype);
        }
        result = check(tree, owntype, KindSelector.VAL, resultInfo);
    }

    public void visitUnary(JCUnary tree) {
        // Attribute arguments.
        Type argtype = (tree.getTag().isIncOrDecUnaryOp())
            ? attribTree(tree.arg, env, varAssignmentInfo)
            : chk.checkNonVoid(tree.arg.pos(), attribExpr(tree.arg, env));

        // Find operator.
        OperatorSymbol operator = tree.operator = operators.resolveUnary(tree, tree.getTag(), argtype);
        Type owntype = types.createErrorType(tree.type);
        if (operator != operators.noOpSymbol &&
                !argtype.isErroneous()) {
            owntype = (tree.getTag().isIncOrDecUnaryOp())
                ? tree.arg.type
                : operator.type.getReturnType();
            int opc = operator.opcode;

            // If the argument is constant, fold it.
            if (argtype.constValue() != null) {
                Type ctype = cfolder.fold1(opc, argtype);
                if (ctype != null) {
                    owntype = cfolder.coerce(ctype, owntype);
                }
            }
        }
        result = check(tree, owntype, KindSelector.VAL, resultInfo);
        matchBindings = matchBindingsComputer.unary(tree, matchBindings);
    }

    public void visitBinary(JCBinary tree) {
        // Attribute arguments.
        Type left = chk.checkNonVoid(tree.lhs.pos(), attribExpr(tree.lhs, env));
        // x && y
        // include x's bindings when true in y

        // x || y
        // include x's bindings when false in y

        MatchBindings lhsBindings = matchBindings;
        List<BindingSymbol> propagatedBindings;
        switch (tree.getTag()) {
            case AND:
                propagatedBindings = lhsBindings.bindingsWhenTrue;
                break;
            case OR:
                propagatedBindings = lhsBindings.bindingsWhenFalse;
                break;
            default:
                propagatedBindings = List.nil();
                break;
        }
        Env<AttrContext> rhsEnv = bindingEnv(env, propagatedBindings);
        Type right;
        try {
            right = chk.checkNonVoid(tree.rhs.pos(), attribExpr(tree.rhs, rhsEnv));
        } finally {
            rhsEnv.info.scope.leave();
        }

        matchBindings = matchBindingsComputer.binary(tree, lhsBindings, matchBindings);

        // Find operator.
        OperatorSymbol operator = tree.operator = operators.resolveBinary(tree, tree.getTag(), left, right);
        Type owntype = types.createErrorType(tree.type);
        if (operator != operators.noOpSymbol &&
                !left.isErroneous() &&
                !right.isErroneous()) {
            owntype = operator.type.getReturnType();
            int opc = operator.opcode;
            // If both arguments are constants, fold them.
            if (left.constValue() != null && right.constValue() != null) {
                Type ctype = cfolder.fold2(opc, left, right);
                if (ctype != null) {
                    owntype = cfolder.coerce(ctype, owntype);
                }
            }

            // Check that argument types of a reference ==, != are
            // castable to each other, (JLS 15.21).  Note: unboxing
            // comparisons will not have an acmp* opc at this point.
            if ((opc == ByteCodes.if_acmpeq || opc == ByteCodes.if_acmpne)) {
                if (!types.isCastable(left, right, new Warner(tree.pos()))) {
                    log.error(tree.pos(), Errors.IncomparableTypes(left, right));
                }
                chk.checkForSuspectClassLiteralComparison(tree, left, right);
            }

            chk.checkDivZero(tree.rhs.pos(), operator, right);
        }
        result = check(tree, owntype, KindSelector.VAL, resultInfo);
    }

    public void visitTypeCast(final JCTypeCast tree) {
        Type clazztype = attribType(tree.clazz, env);
        chk.validate(tree.clazz, env, false);
        //a fresh environment is required for 292 inference to work properly ---
        //see Infer.instantiatePolymorphicSignatureInstance()
        Env<AttrContext> localEnv = env.dup(tree);
        //should we propagate the target type?
        final ResultInfo castInfo;
        JCExpression expr = TreeInfo.skipParens(tree.expr);
        boolean isPoly = (expr.hasTag(LAMBDA) || expr.hasTag(REFERENCE));
        if (isPoly) {
            //expression is a poly - we need to propagate target type info
            castInfo = new ResultInfo(KindSelector.VAL, clazztype,
                                      new Check.NestedCheckContext(resultInfo.checkContext) {
                @Override
                public boolean compatible(Type found, Type req, Warner warn) {
                    return types.isCastable(found, req, warn);
                }
            });
        } else {
            //standalone cast - target-type info is not propagated
            castInfo = unknownExprInfo;
        }
        Type exprtype = attribTree(tree.expr, localEnv, castInfo);
        Type owntype = isPoly ? clazztype : chk.checkCastable(tree.expr.pos(), exprtype, clazztype);
        if (exprtype.constValue() != null)
            owntype = cfolder.coerce(exprtype, owntype);
        result = check(tree, capture(owntype), KindSelector.VAL, resultInfo);
        if (!isPoly)
            chk.checkRedundantCast(localEnv, tree);
    }

    public void visitTypeTest(JCInstanceOf tree) {
        Type exprtype = chk.checkNullOrRefType(
                tree.expr.pos(), attribExpr(tree.expr, env));
        Type clazztype;
        JCTree typeTree;
        if (tree.pattern.getTag() == BINDINGPATTERN ||
            tree.pattern.getTag() == PARENTHESIZEDPATTERN ||
            tree.pattern.getTag() == RECORDPATTERN) {
            attribTree(tree.pattern, env, unknownExprInfo);
            clazztype = tree.pattern.type;
            if (types.isSubtype(exprtype, clazztype) &&
                !exprtype.isErroneous() && !clazztype.isErroneous() &&
                tree.pattern.getTag() != RECORDPATTERN) {
                if (!allowUnconditionalPatternsInstanceOf) {
                    log.error(tree.pos(), Errors.InstanceofPatternNoSubtype(exprtype, clazztype));
                } else if (preview.isPreview(Feature.UNCONDITIONAL_PATTERN_IN_INSTANCEOF)) {
                    preview.warnPreview(tree.pattern.pos(), Feature.UNCONDITIONAL_PATTERN_IN_INSTANCEOF);
                }
            }
            typeTree = TreeInfo.primaryPatternTypeTree((JCPattern) tree.pattern);
        } else {
            clazztype = attribType(tree.pattern, env);
            typeTree = tree.pattern;
            chk.validate(typeTree, env, false);
        }
        if (!clazztype.hasTag(TYPEVAR)) {
            clazztype = chk.checkClassOrArrayType(typeTree.pos(), clazztype);
        }
        if (!clazztype.isErroneous() && !types.isReifiable(clazztype)) {
            boolean valid = false;
            if (allowReifiableTypesInInstanceof) {
                valid = checkCastablePattern(tree.expr.pos(), exprtype, clazztype);
            } else {
                log.error(DiagnosticFlag.SOURCE_LEVEL, tree.pos(),
                          Feature.REIFIABLE_TYPES_INSTANCEOF.error(this.sourceName));
                allowReifiableTypesInInstanceof = true;
            }
            if (!valid) {
                clazztype = types.createErrorType(clazztype);
            }
        }
        chk.checkCastable(tree.expr.pos(), exprtype, clazztype);
        result = check(tree, syms.booleanType, KindSelector.VAL, resultInfo);
    }

    private boolean checkCastablePattern(DiagnosticPosition pos,
                                         Type exprType,
                                         Type pattType) {
        Warner warner = new Warner();
        if (!types.isCastable(exprType, pattType, warner)) {
            chk.basicHandler.report(pos,
                    diags.fragment(Fragments.InconvertibleTypes(exprType, pattType)));
            return false;
        } else if ((exprType.isPrimitive() || pattType.isPrimitive()) &&
                   (!exprType.isPrimitive() ||
                    !pattType.isPrimitive() ||
                    !types.isSameType(exprType, pattType))) {
            chk.basicHandler.report(pos,
                    diags.fragment(Fragments.NotApplicableTypes(exprType, pattType)));
            return false;
        } else if (warner.hasLint(LintCategory.UNCHECKED)) {
            log.error(pos,
                    Errors.InstanceofReifiableNotSafe(exprType, pattType));
            return false;
        } else {
            return true;
        }
    }

    public void visitBindingPattern(JCBindingPattern tree) {
        Type type;
        if (tree.var.vartype != null) {
            ResultInfo varInfo = new ResultInfo(KindSelector.TYP, resultInfo.pt, resultInfo.checkContext);
            type = attribTree(tree.var.vartype, env, varInfo);
        } else {
            type = resultInfo.pt;
        }
        tree.type = tree.var.type = type;
        BindingSymbol v = new BindingSymbol(tree.var.mods.flags, tree.var.name, type, env.info.scope.owner);
        v.pos = tree.pos;
        tree.var.sym = v;
        if (chk.checkUnique(tree.var.pos(), v, env.info.scope)) {
            chk.checkTransparentVar(tree.var.pos(), v, env.info.scope);
        }
        if (tree.var.vartype != null) {
            annotate.annotateLater(tree.var.mods.annotations, env, v, tree.pos());
            annotate.queueScanTreeAndTypeAnnotate(tree.var.vartype, env, v, tree.var.pos());
            annotate.flush();
        }
        chk.validate(tree.var.vartype, env, true);
        result = tree.type;
        matchBindings = new MatchBindings(List.of(v), List.nil());
    }

    @Override
    public void visitRecordPattern(JCRecordPattern tree) {
        tree.type = attribType(tree.deconstructor, env);
        Type site = types.removeWildcards(tree.type);
        List<Type> expectedRecordTypes;
        if (site.tsym.kind == Kind.TYP && ((ClassSymbol) site.tsym).isRecord()) {
            ClassSymbol record = (ClassSymbol) site.tsym;
            if (record.type.getTypeArguments().nonEmpty() && tree.type.isRaw()) {
                log.error(tree.pos(),Errors.RawDeconstructionPattern);
            }
            expectedRecordTypes = record.getRecordComponents()
                                        .stream()
                                        .map(rc -> types.memberType(site, rc)).collect(List.collector());
            tree.record = record;
        } else {
            log.error(tree.pos(), Errors.DeconstructionPatternOnlyRecords(site.tsym));
            expectedRecordTypes = Stream.generate(() -> Type.noType)
                                .limit(tree.nested.size())
                                .collect(List.collector());
        }
        ListBuffer<BindingSymbol> outBindings = new ListBuffer<>();
        List<Type> recordTypes = expectedRecordTypes;
        List<JCPattern> nestedPatterns = tree.nested;
        Env<AttrContext> localEnv = env.dup(tree, env.info.dup(env.info.scope.dup()));
        try {
            while (recordTypes.nonEmpty() && nestedPatterns.nonEmpty()) {
                boolean nestedIsVarPattern = false;
                nestedIsVarPattern |= nestedPatterns.head.hasTag(BINDINGPATTERN) &&
                                      ((JCBindingPattern) nestedPatterns.head).var.vartype == null;
                attribExpr(nestedPatterns.head, localEnv, nestedIsVarPattern ? recordTypes.head : Type.noType);
                checkCastablePattern(nestedPatterns.head.pos(), recordTypes.head, nestedPatterns.head.type);
                outBindings.addAll(matchBindings.bindingsWhenTrue);
                matchBindings.bindingsWhenTrue.forEach(localEnv.info.scope::enter);
                nestedPatterns = nestedPatterns.tail;
                recordTypes = recordTypes.tail;
            }
            if (recordTypes.nonEmpty() || nestedPatterns.nonEmpty()) {
                while (nestedPatterns.nonEmpty()) {
                    attribExpr(nestedPatterns.head, localEnv, Type.noType);
                    nestedPatterns = nestedPatterns.tail;
                }
                List<Type> nestedTypes =
                        tree.nested.stream().map(p -> p.type).collect(List.collector());
                log.error(tree.pos(),
                          Errors.IncorrectNumberOfNestedPatterns(expectedRecordTypes,
                                                                 nestedTypes));
            }
            if (tree.var != null) {
                BindingSymbol v = new BindingSymbol(tree.var.mods.flags, tree.var.name, tree.type,
                                                    localEnv.info.scope.owner);
                v.pos = tree.pos;
                tree.var.sym = v;
                if (chk.checkUnique(tree.var.pos(), v, localEnv.info.scope)) {
                    chk.checkTransparentVar(tree.var.pos(), v, localEnv.info.scope);
                }
                if (tree.var.vartype != null) {
                    annotate.annotateLater(tree.var.mods.annotations, localEnv, v, tree.pos());
                    annotate.queueScanTreeAndTypeAnnotate(tree.var.vartype, localEnv, v, tree.var.pos());
                    annotate.flush();
                }
                outBindings.add(v);
            }
        } finally {
            localEnv.info.scope.leave();
        }
        chk.validate(tree.deconstructor, env, true);
        result = tree.type;
        matchBindings = new MatchBindings(outBindings.toList(), List.nil());
    }

    public void visitParenthesizedPattern(JCParenthesizedPattern tree) {
        attribExpr(tree.pattern, env);
        result = tree.type = tree.pattern.type;
    }

    public void visitIndexed(JCArrayAccess tree) {
        Type owntype = types.createErrorType(tree.type);
        Type atype = attribExpr(tree.indexed, env);
        attribExpr(tree.index, env, syms.intType);
        if (types.isArray(atype))
            owntype = types.elemtype(atype);
        else if (!atype.hasTag(ERROR))
            log.error(tree.pos(), Errors.ArrayReqButFound(atype));
        if (!pkind().contains(KindSelector.VAL))
            owntype = capture(owntype);
        result = check(tree, owntype, KindSelector.VAR, resultInfo);
    }

    public void visitIdent(JCIdent tree) {
        Symbol sym;

        // Find symbol
        if (pt().hasTag(METHOD) || pt().hasTag(FORALL)) {
            // If we are looking for a method, the prototype `pt' will be a
            // method type with the type of the call's arguments as parameters.
            env.info.pendingResolutionPhase = null;
            sym = rs.resolveMethod(tree.pos(), env, tree.name, pt().getParameterTypes(), pt().getTypeArguments());
        } else if (tree.sym != null && tree.sym.kind != VAR) {
            sym = tree.sym;
        } else {
            sym = rs.resolveIdent(tree.pos(), env, tree.name, pkind());
        }
        tree.sym = sym;

        // Also find the environment current for the class where
        // sym is defined (`symEnv').
        Env<AttrContext> symEnv = env;
        if (env.enclClass.sym.owner.kind != PCK && // we are in an inner class
            sym.kind.matches(KindSelector.VAL_MTH) &&
            sym.owner.kind == TYP &&
            tree.name != names._this && tree.name != names._super) {

            // Find environment in which identifier is defined.
            while (symEnv.outer != null &&
                   !sym.isMemberOf(symEnv.enclClass.sym, types)) {
                symEnv = symEnv.outer;
            }
        }

        // If symbol is a variable, ...
        if (sym.kind == VAR) {
            VarSymbol v = (VarSymbol)sym;

            // ..., evaluate its initializer, if it has one, and check for
            // illegal forward reference.
            checkInit(tree, env, v, false);

            // If we are expecting a variable (as opposed to a value), check
            // that the variable is assignable in the current environment.
            if (KindSelector.ASG.subset(pkind()))
                checkAssignable(tree.pos(), v, null, env);
        }

        // In a constructor body,
        // if symbol is a field or instance method, check that it is
        // not accessed before the supertype constructor is called.
        if (symEnv.info.isSelfCall &&
            sym.kind.matches(KindSelector.VAL_MTH) &&
            sym.owner.kind == TYP &&
            (sym.flags() & STATIC) == 0) {
            chk.earlyRefError(tree.pos(), sym.kind == VAR ?
                                          sym : thisSym(tree.pos(), env));
        }
        Env<AttrContext> env1 = env;
        if (sym.kind != ERR && sym.kind != TYP &&
            sym.owner != null && sym.owner != env1.enclClass.sym) {
            // If the found symbol is inaccessible, then it is
            // accessed through an enclosing instance.  Locate this
            // enclosing instance:
            while (env1.outer != null && !rs.isAccessible(env, env1.enclClass.sym.type, sym))
                env1 = env1.outer;
        }

        if (env.info.isSerializable) {
            chk.checkAccessFromSerializableElement(tree, env.info.isSerializableLambda);
        }

        result = checkId(tree, env1.enclClass.sym.type, sym, env, resultInfo);
    }

    public void visitSelect(JCFieldAccess tree) {
        // Determine the expected kind of the qualifier expression.
        KindSelector skind = KindSelector.NIL;
        if (tree.name == names._this || tree.name == names._super ||
                tree.name == names._class)
        {
            skind = KindSelector.TYP;
        } else {
            if (pkind().contains(KindSelector.PCK))
                skind = KindSelector.of(skind, KindSelector.PCK);
            if (pkind().contains(KindSelector.TYP))
                skind = KindSelector.of(skind, KindSelector.TYP, KindSelector.PCK);
            if (pkind().contains(KindSelector.VAL_MTH))
                skind = KindSelector.of(skind, KindSelector.VAL, KindSelector.TYP);
        }

        // Attribute the qualifier expression, and determine its symbol (if any).
        Type site = attribTree(tree.selected, env, new ResultInfo(skind, Type.noType));
        Assert.check(site == tree.selected.type);
        if (tree.name == names._class && site.isPrimitiveClass()) {
            /* JDK-8269956: Where a reflective (class) literal is needed, the unqualified Point.class is
             * always the "primary" mirror - representing the primitive reference runtime type - thereby
             * always matching the behavior of Object::getClass
             */
             if (!tree.selected.hasTag(SELECT) || ((JCFieldAccess) tree.selected).name != names.val) {
                 tree.selected.setType(site = site.referenceProjection());
             }
        }
        if (!pkind().contains(KindSelector.TYP_PCK))
            site = capture(site); // Capture field access

        // don't allow T.class T[].class, etc
        if (skind == KindSelector.TYP) {
            Type elt = site;
            while (elt.hasTag(ARRAY))
                elt = ((ArrayType)elt).elemtype;
            if (elt.hasTag(TYPEVAR)) {
                log.error(tree.pos(), Errors.TypeVarCantBeDeref);
                result = tree.type = types.createErrorType(tree.name, site.tsym, site);
                tree.sym = tree.type.tsym;
                return;
            }
        }

        // If qualifier symbol is a type or `super', assert `selectSuper'
        // for the selection. This is relevant for determining whether
        // protected symbols are accessible.
        Symbol sitesym = TreeInfo.symbol(tree.selected);

        boolean selectSuperPrev = env.info.selectSuper;
        env.info.selectSuper =
            sitesym != null &&
            sitesym.name == names._super;

        // Determine the symbol represented by the selection.
        env.info.pendingResolutionPhase = null;
        Symbol sym = selectSym(tree, sitesym, site, env, resultInfo);
        if (sym.kind == VAR && sym.name != names._super && env.info.defaultSuperCallSite != null) {
            log.error(tree.selected.pos(), Errors.NotEnclClass(site.tsym));
            sym = syms.errSymbol;
        }
        if (sym.exists() && !isType(sym) && pkind().contains(KindSelector.TYP_PCK)) {
            site = capture(site);
            sym = selectSym(tree, sitesym, site, env, resultInfo);
        }
        boolean varArgs = env.info.lastResolveVarargs();
        tree.sym = sym;

        if (site.hasTag(TYPEVAR) && !isType(sym) && sym.kind != ERR) {
            site = types.skipTypeVars(site, true);
        }

        // If that symbol is a variable, ...
        if (sym.kind == VAR) {
            VarSymbol v = (VarSymbol)sym;

            // ..., evaluate its initializer, if it has one, and check for
            // illegal forward reference.
            checkInit(tree, env, v, true);

            // If we are expecting a variable (as opposed to a value), check
            // that the variable is assignable in the current environment.
            if (KindSelector.ASG.subset(pkind()))
                checkAssignable(tree.pos(), v, tree.selected, env);
        }

        if (sitesym != null &&
                sitesym.kind == VAR &&
                ((VarSymbol)sitesym).isResourceVariable() &&
                sym.kind == MTH &&
                sym.name.equals(names.close) &&
                sym.overrides(syms.autoCloseableClose, sitesym.type.tsym, types, true) &&
                env.info.lint.isEnabled(LintCategory.TRY)) {
            log.warning(LintCategory.TRY, tree, Warnings.TryExplicitCloseCall);
        }

        // Disallow selecting a type from an expression
        if (isType(sym) && (sitesym == null || !sitesym.kind.matches(KindSelector.TYP_PCK))) {
            tree.type = check(tree.selected, pt(),
                              sitesym == null ?
                                      KindSelector.VAL : sitesym.kind.toSelector(),
                              new ResultInfo(KindSelector.TYP_PCK, pt()));
        }

        if (isType(sitesym)) {
            if (sym.name == names._this || sym.name == names._super) {
                // If `C' is the currently compiled class, check that
                // `C.this' does not appear in an explicit call to a constructor
                // also make sure that `super` is not used in constructor invocations
                if (env.info.isSelfCall &&
                        ((sym.name == names._this &&
                        site.tsym == env.enclClass.sym) ||
                        sym.name == names._super && env.info.constructorArgs &&
                        (sitesym.isInterface() || site.tsym == env.enclClass.sym))) {
                    chk.earlyRefError(tree.pos(), sym);
                }
            } else {
                // Check if type-qualified fields or methods are static (JLS)
                if ((sym.flags() & STATIC) == 0 &&
                    sym.name != names._super &&
                    (sym.kind == VAR || sym.kind == MTH)) {
                    rs.accessBase(rs.new StaticError(sym),
                              tree.pos(), site, sym.name, true);
                }
            }
        } else if (sym.kind != ERR &&
                   (sym.flags() & STATIC) != 0 &&
                   sym.name != names._class) {
            // If the qualified item is not a type and the selected item is static, report
            // a warning. Make allowance for the class of an array type e.g. Object[].class)
            if (!sym.owner.isAnonymous()) {
                chk.warnStatic(tree, Warnings.StaticNotQualifiedByType(sym.kind.kindName(), sym.owner));
            } else {
                chk.warnStatic(tree, Warnings.StaticNotQualifiedByType2(sym.kind.kindName()));
            }
        }

        // If we are selecting an instance member via a `super', ...
        if (env.info.selectSuper && (sym.flags() & STATIC) == 0) {

            // Check that super-qualified symbols are not abstract (JLS)
            rs.checkNonAbstract(tree.pos(), sym);

            if (site.isRaw()) {
                // Determine argument types for site.
                Type site1 = types.asSuper(env.enclClass.sym.type.referenceProjectionOrSelf(), site.tsym);
                if (site1 != null) site = site1;
            }
        }

        if (env.info.isSerializable) {
            chk.checkAccessFromSerializableElement(tree, env.info.isSerializableLambda);
        }

        env.info.selectSuper = selectSuperPrev;
        result = checkId(tree, site, sym, env, resultInfo);
    }
    //where
        /** Determine symbol referenced by a Select expression,
         *
         *  @param tree   The select tree.
         *  @param site   The type of the selected expression,
         *  @param env    The current environment.
         *  @param resultInfo The current result.
         */
        private Symbol selectSym(JCFieldAccess tree,
                                 Symbol location,
                                 Type site,
                                 Env<AttrContext> env,
                                 ResultInfo resultInfo) {
            DiagnosticPosition pos = tree.pos();
            Name name = tree.name;
            switch (site.getTag()) {
            case PACKAGE:
                return rs.accessBase(
                    rs.findIdentInPackage(pos, env, site.tsym, name, resultInfo.pkind),
                    pos, location, site, name, true);
            case ARRAY:
            case CLASS:
                if (resultInfo.pt.hasTag(METHOD) || resultInfo.pt.hasTag(FORALL)) {
                    return rs.resolveQualifiedMethod(
                        pos, env, location, site, name, resultInfo.pt.getParameterTypes(), resultInfo.pt.getTypeArguments());
                } else if (name == names._this || name == names._super) {
                    return rs.resolveSelf(pos, env, site.tsym, name);
                } else if (name == names._class) {
                    // In this case, we have already made sure in
                    // visitSelect that qualifier expression is a type.
                    return syms.getClassField(site, types);
                } else if (site.isPrimitiveClass() && isType(location) && resultInfo.pkind.contains(KindSelector.TYP) && (name == names.ref || name == names.val)) {
                    return site.tsym;
                } else {
                    // We are seeing a plain identifier as selector.
                    Symbol sym = rs.findIdentInType(pos, env, site, name, resultInfo.pkind);
                        sym = rs.accessBase(sym, pos, location, site, name, true);
                    return sym;
                }
            case WILDCARD:
                throw new AssertionError(tree);
            case TYPEVAR:
                // Normally, site.getUpperBound() shouldn't be null.
                // It should only happen during memberEnter/attribBase
                // when determining the supertype which *must* be
                // done before attributing the type variables.  In
                // other words, we are seeing this illegal program:
                // class B<T> extends A<T.foo> {}
                Symbol sym = (site.getUpperBound() != null)
                    ? selectSym(tree, location, capture(site.getUpperBound()), env, resultInfo)
                    : null;
                if (sym == null) {
                    log.error(pos, Errors.TypeVarCantBeDeref);
                    return syms.errSymbol;
                } else {
                    Symbol sym2 = (sym.flags() & Flags.PRIVATE) != 0 ?
                        rs.new AccessError(env, site, sym) :
                                sym;
                    rs.accessBase(sym2, pos, location, site, name, true);
                    return sym;
                }
            case ERROR:
                // preserve identifier names through errors
                return types.createErrorType(name, site.tsym, site).tsym;
            default:
                // The qualifier expression is of a primitive type -- only
                // .class is allowed for these.
                if (name == names._class) {
                    // In this case, we have already made sure in Select that
                    // qualifier expression is a type.
                    return syms.getClassField(site, types);
                } else {
                    log.error(pos, Errors.CantDeref(site));
                    return syms.errSymbol;
                }
            }
        }

        /** Determine type of identifier or select expression and check that
         *  (1) the referenced symbol is not deprecated
         *  (2) the symbol's type is safe (@see checkSafe)
         *  (3) if symbol is a variable, check that its type and kind are
         *      compatible with the prototype and protokind.
         *  (4) if symbol is an instance field of a raw type,
         *      which is being assigned to, issue an unchecked warning if its
         *      type changes under erasure.
         *  (5) if symbol is an instance method of a raw type, issue an
         *      unchecked warning if its argument types change under erasure.
         *  If checks succeed:
         *    If symbol is a constant, return its constant type
         *    else if symbol is a method, return its result type
         *    otherwise return its type.
         *  Otherwise return errType.
         *
         *  @param tree       The syntax tree representing the identifier
         *  @param site       If this is a select, the type of the selected
         *                    expression, otherwise the type of the current class.
         *  @param sym        The symbol representing the identifier.
         *  @param env        The current environment.
         *  @param resultInfo    The expected result
         */
        Type checkId(JCTree tree,
                     Type site,
                     Symbol sym,
                     Env<AttrContext> env,
                     ResultInfo resultInfo) {
            return (resultInfo.pt.hasTag(FORALL) || resultInfo.pt.hasTag(METHOD)) ?
                    checkMethodIdInternal(tree, site, sym, env, resultInfo) :
                    checkIdInternal(tree, site, sym, resultInfo.pt, env, resultInfo);
        }

        Type checkMethodIdInternal(JCTree tree,
                     Type site,
                     Symbol sym,
                     Env<AttrContext> env,
                     ResultInfo resultInfo) {
            if (resultInfo.pkind.contains(KindSelector.POLY)) {
                return attrRecover.recoverMethodInvocation(tree, site, sym, env, resultInfo);
            } else {
                return checkIdInternal(tree, site, sym, resultInfo.pt, env, resultInfo);
            }
        }

        Type checkIdInternal(JCTree tree,
                     Type site,
                     Symbol sym,
                     Type pt,
                     Env<AttrContext> env,
                     ResultInfo resultInfo) {
            if (pt.isErroneous()) {
                return types.createErrorType(site);
            }
            Type owntype; // The computed type of this identifier occurrence.
            switch (sym.kind) {
            case TYP:
                // For types, the computed type equals the symbol's type,
                // except for three situations:
                owntype = sym.type;
                if (owntype.hasTag(CLASS)) {
                    Assert.check(owntype.getFlavor() != Flavor.X_Typeof_X);
                    chk.checkForBadAuxiliaryClassAccess(tree.pos(), env, (ClassSymbol)sym);
                    Type ownOuter = owntype.getEnclosingType();

                    // (a) If symbol is a primitive class and its reference projection
                    // is requested via the .ref notation, then adjust the computed type to
                    // reflect this.
                    if (owntype.isPrimitiveClass() && tree.hasTag(SELECT) && ((JCFieldAccess) tree).name == names.ref) {
                        owntype = new ClassType(owntype.getEnclosingType(), owntype.getTypeArguments(), (TypeSymbol)sym, owntype.getMetadata(), Flavor.L_TypeOf_Q);
                    }

                    // (b) If the symbol's type is parameterized, erase it
                    // because no type parameters were given.
                    // We recover generic outer type later in visitTypeApply.
                    if (owntype.tsym.type.getTypeArguments().nonEmpty()) {
                        owntype = types.erasure(owntype);
                    }

                    // (c) If the symbol's type is an inner class, then
                    // we have to interpret its outer type as a superclass
                    // of the site type. Example:
                    //
                    // class Tree<A> { class Visitor { ... } }
                    // class PointTree extends Tree<Point> { ... }
                    // ...PointTree.Visitor...
                    //
                    // Then the type of the last expression above is
                    // Tree<Point>.Visitor.
                    else if (ownOuter.hasTag(CLASS) && site != ownOuter) {
                        Type normOuter = site;
                        if (normOuter.hasTag(CLASS)) {
                            normOuter = types.asEnclosingSuper(site, ownOuter.tsym);
                        }
                        if (normOuter == null) // perhaps from an import
                            normOuter = types.erasure(ownOuter);
                        if (normOuter != ownOuter)
                            owntype = new ClassType(
                                normOuter, List.nil(), owntype.tsym,
                                owntype.getMetadata(), owntype.getFlavor());
                    }
                }
                break;
            case VAR:
                VarSymbol v = (VarSymbol)sym;

                if (env.info.enclVar != null
                        && v.type.hasTag(NONE)) {
                    //self reference to implicitly typed variable declaration
                    log.error(TreeInfo.positionFor(v, env.enclClass), Errors.CantInferLocalVarType(v.name, Fragments.LocalSelfRef));
                    return v.type = types.createErrorType(v.type);
                }

                // Test (4): if symbol is an instance field of a raw type,
                // which is being assigned to, issue an unchecked warning if
                // its type changes under erasure.
                if (KindSelector.ASG.subset(pkind()) &&
                    v.owner.kind == TYP &&
                    (v.flags() & STATIC) == 0 &&
                    (site.hasTag(CLASS) || site.hasTag(TYPEVAR))) {
                    Type s = types.asOuterSuper(site, v.owner);
                    if (s != null &&
                        s.isRaw() &&
                        !types.isSameType(v.type, v.erasure(types))) {
                        chk.warnUnchecked(tree.pos(), Warnings.UncheckedAssignToVar(v, s));
                    }
                }
                // The computed type of a variable is the type of the
                // variable symbol, taken as a member of the site type.
                owntype = (sym.owner.kind == TYP &&
                           sym.name != names._this && sym.name != names._super)
                    ? types.memberType(site, sym)
                    : sym.type;

                // If the variable is a constant, record constant value in
                // computed type.
                if (v.getConstValue() != null && isStaticReference(tree))
                    owntype = owntype.constType(v.getConstValue());

                if (resultInfo.pkind == KindSelector.VAL) {
                    owntype = capture(owntype); // capture "names as expressions"
                }
                break;
            case MTH: {
                owntype = checkMethod(site, sym,
                        new ResultInfo(resultInfo.pkind, resultInfo.pt.getReturnType(), resultInfo.checkContext, resultInfo.checkMode),
                        env, TreeInfo.args(env.tree), resultInfo.pt.getParameterTypes(),
                        resultInfo.pt.getTypeArguments());
                break;
            }
            case PCK: case ERR:
                owntype = sym.type;
                break;
            default:
                throw new AssertionError("unexpected kind: " + sym.kind +
                                         " in tree " + tree);
            }

            // Emit a `deprecation' warning if symbol is deprecated.
            // (for constructors (but not for constructor references), the error
            // was given when the constructor was resolved)

            if (sym.name != names.init || tree.hasTag(REFERENCE)) {
                chk.checkDeprecated(tree.pos(), env.info.scope.owner, sym);
                chk.checkSunAPI(tree.pos(), sym);
                chk.checkProfile(tree.pos(), sym);
                chk.checkPreview(tree.pos(), env.info.scope.owner, sym);
            }

            // If symbol is a variable, check that its type and
            // kind are compatible with the prototype and protokind.
            return check(tree, owntype, sym.kind.toSelector(), resultInfo);
        }

        /** Check that variable is initialized and evaluate the variable's
         *  initializer, if not yet done. Also check that variable is not
         *  referenced before it is defined.
         *  @param tree    The tree making up the variable reference.
         *  @param env     The current environment.
         *  @param v       The variable's symbol.
         */
        private void checkInit(JCTree tree,
                               Env<AttrContext> env,
                               VarSymbol v,
                               boolean onlyWarning) {
            // A forward reference is diagnosed if the declaration position
            // of the variable is greater than the current tree position
            // and the tree and variable definition occur in the same class
            // definition.  Note that writes don't count as references.
            // This check applies only to class and instance
            // variables.  Local variables follow different scope rules,
            // and are subject to definite assignment checking.
            Env<AttrContext> initEnv = enclosingInitEnv(env);
            if (initEnv != null &&
                (initEnv.info.enclVar == v || v.pos > tree.pos) &&
                v.owner.kind == TYP &&
                v.owner == env.info.scope.owner.enclClass() &&
                ((v.flags() & STATIC) != 0) == Resolve.isStatic(env) &&
                (!env.tree.hasTag(ASSIGN) ||
                 TreeInfo.skipParens(((JCAssign) env.tree).lhs) != tree)) {
                if (!onlyWarning || isStaticEnumField(v)) {
                    Error errkey = (initEnv.info.enclVar == v) ?
                                Errors.IllegalSelfRef : Errors.IllegalForwardRef;
                    log.error(tree.pos(), errkey);
                } else if (useBeforeDeclarationWarning) {
                    Warning warnkey = (initEnv.info.enclVar == v) ?
                                Warnings.SelfRef(v) : Warnings.ForwardRef(v);
                    log.warning(tree.pos(), warnkey);
                }
            }

            v.getConstValue(); // ensure initializer is evaluated

            checkEnumInitializer(tree, env, v);
        }

        /**
         * Returns the enclosing init environment associated with this env (if any). An init env
         * can be either a field declaration env or a static/instance initializer env.
         */
        Env<AttrContext> enclosingInitEnv(Env<AttrContext> env) {
            while (true) {
                switch (env.tree.getTag()) {
                    case VARDEF:
                        JCVariableDecl vdecl = (JCVariableDecl)env.tree;
                        if (vdecl.sym.owner.kind == TYP) {
                            //field
                            return env;
                        }
                        break;
                    case BLOCK:
                        if (env.next.tree.hasTag(CLASSDEF)) {
                            //instance/static initializer
                            return env;
                        }
                        break;
                    case METHODDEF:
                    case CLASSDEF:
                    case TOPLEVEL:
                        return null;
                }
                Assert.checkNonNull(env.next);
                env = env.next;
            }
        }

        /**
         * Check for illegal references to static members of enum.  In
         * an enum type, constructors and initializers may not
         * reference its static members unless they are constant.
         *
         * @param tree    The tree making up the variable reference.
         * @param env     The current environment.
         * @param v       The variable's symbol.
         * @jls 8.9 Enum Types
         */
        private void checkEnumInitializer(JCTree tree, Env<AttrContext> env, VarSymbol v) {
            // JLS:
            //
            // "It is a compile-time error to reference a static field
            // of an enum type that is not a compile-time constant
            // (15.28) from constructors, instance initializer blocks,
            // or instance variable initializer expressions of that
            // type. It is a compile-time error for the constructors,
            // instance initializer blocks, or instance variable
            // initializer expressions of an enum constant e to refer
            // to itself or to an enum constant of the same type that
            // is declared to the right of e."
            if (isStaticEnumField(v)) {
                ClassSymbol enclClass = env.info.scope.owner.enclClass();

                if (enclClass == null || enclClass.owner == null)
                    return;

                // See if the enclosing class is the enum (or a
                // subclass thereof) declaring v.  If not, this
                // reference is OK.
                if (v.owner != enclClass && !types.isSubtype(enclClass.type, v.owner.type))
                    return;

                // If the reference isn't from an initializer, then
                // the reference is OK.
                if (!Resolve.isInitializer(env))
                    return;

                log.error(tree.pos(), Errors.IllegalEnumStaticRef);
            }
        }

        /** Is the given symbol a static, non-constant field of an Enum?
         *  Note: enum literals should not be regarded as such
         */
        private boolean isStaticEnumField(VarSymbol v) {
            return Flags.isEnum(v.owner) &&
                   Flags.isStatic(v) &&
                   !Flags.isConstant(v) &&
                   v.name != names._class;
        }

    /**
     * Check that method arguments conform to its instantiation.
     **/
    public Type checkMethod(Type site,
                            final Symbol sym,
                            ResultInfo resultInfo,
                            Env<AttrContext> env,
                            final List<JCExpression> argtrees,
                            List<Type> argtypes,
                            List<Type> typeargtypes) {
        // Test (5): if symbol is an instance method of a raw type, issue
        // an unchecked warning if its argument types change under erasure.
        if ((sym.flags() & STATIC) == 0 &&
            (site.hasTag(CLASS) || site.hasTag(TYPEVAR))) {
            Type s = types.asOuterSuper(site, sym.owner);
            if (s != null && s.isRaw() &&
                !types.isSameTypes(sym.type.getParameterTypes(),
                                   sym.erasure(types).getParameterTypes())) {
                chk.warnUnchecked(env.tree.pos(), Warnings.UncheckedCallMbrOfRawType(sym, s));
            }
        }

        if (env.info.defaultSuperCallSite != null) {
            for (Type sup : types.interfaces(env.enclClass.type).prepend(types.supertype((env.enclClass.type)))) {
                if (!sup.tsym.isSubClass(sym.enclClass(), types) ||
                        types.isSameType(sup, env.info.defaultSuperCallSite)) continue;
                List<MethodSymbol> icand_sup =
                        types.interfaceCandidates(sup, (MethodSymbol)sym);
                if (icand_sup.nonEmpty() &&
                        icand_sup.head != sym &&
                        icand_sup.head.overrides(sym, icand_sup.head.enclClass(), types, true)) {
                    log.error(env.tree.pos(),
                              Errors.IllegalDefaultSuperCall(env.info.defaultSuperCallSite, Fragments.OverriddenDefault(sym, sup)));
                    break;
                }
            }
            env.info.defaultSuperCallSite = null;
        }

        if (sym.isStatic() && site.isInterface() && env.tree.hasTag(APPLY)) {
            JCMethodInvocation app = (JCMethodInvocation)env.tree;
            if (app.meth.hasTag(SELECT) &&
                    !TreeInfo.isStaticSelector(((JCFieldAccess)app.meth).selected, names)) {
                log.error(env.tree.pos(), Errors.IllegalStaticIntfMethCall(site));
            }
        }

        // Compute the identifier's instantiated type.
        // For methods, we need to compute the instance type by
        // Resolve.instantiate from the symbol's type as well as
        // any type arguments and value arguments.
        Warner noteWarner = new Warner();
        try {
            Type owntype = rs.checkMethod(
                    env,
                    site,
                    sym,
                    resultInfo,
                    argtypes,
                    typeargtypes,
                    noteWarner);

            DeferredAttr.DeferredTypeMap<Void> checkDeferredMap =
                deferredAttr.new DeferredTypeMap<>(DeferredAttr.AttrMode.CHECK, sym, env.info.pendingResolutionPhase);

            argtypes = argtypes.map(checkDeferredMap);

            if (noteWarner.hasNonSilentLint(LintCategory.UNCHECKED)) {
                chk.warnUnchecked(env.tree.pos(), Warnings.UncheckedMethInvocationApplied(kindName(sym),
                        sym.name,
                        rs.methodArguments(sym.type.getParameterTypes()),
                        rs.methodArguments(argtypes.map(checkDeferredMap)),
                        kindName(sym.location()),
                        sym.location()));
                if (resultInfo.pt != Infer.anyPoly ||
                        !owntype.hasTag(METHOD) ||
                        !owntype.isPartial()) {
                    //if this is not a partially inferred method type, erase return type. Otherwise,
                    //erasure is carried out in PartiallyInferredMethodType.check().
                    owntype = new MethodType(owntype.getParameterTypes(),
                            types.erasure(owntype.getReturnType()),
                            types.erasure(owntype.getThrownTypes()),
                            syms.methodClass);
                }
            }

            PolyKind pkind = (sym.type.hasTag(FORALL) &&
                 sym.type.getReturnType().containsAny(((ForAll)sym.type).tvars)) ?
                 PolyKind.POLY : PolyKind.STANDALONE;
            TreeInfo.setPolyKind(env.tree, pkind);

            return (resultInfo.pt == Infer.anyPoly) ?
                    owntype :
                    chk.checkMethod(owntype, sym, env, argtrees, argtypes, env.info.lastResolveVarargs(),
                            resultInfo.checkContext.inferenceContext());
        } catch (Infer.InferenceException ex) {
            //invalid target type - propagate exception outwards or report error
            //depending on the current check context
            resultInfo.checkContext.report(env.tree.pos(), ex.getDiagnostic());
            return types.createErrorType(site);
        } catch (Resolve.InapplicableMethodException ex) {
            final JCDiagnostic diag = ex.getDiagnostic();
            Resolve.InapplicableSymbolError errSym = rs.new InapplicableSymbolError(null) {
                @Override
                protected Pair<Symbol, JCDiagnostic> errCandidate() {
                    return new Pair<>(sym, diag);
                }
            };
            List<Type> argtypes2 = argtypes.map(
                    rs.new ResolveDeferredRecoveryMap(AttrMode.CHECK, sym, env.info.pendingResolutionPhase));
            JCDiagnostic errDiag = errSym.getDiagnostic(JCDiagnostic.DiagnosticType.ERROR,
                    env.tree, sym, site, sym.name, argtypes2, typeargtypes);
            log.report(errDiag);
            return types.createErrorType(site);
        }
    }

    public void visitDefaultValue(JCDefaultValue tree) {
        if (!allowPrimitiveClasses) {
            log.error(DiagnosticFlag.SOURCE_LEVEL, tree.pos(),
                    Feature.PRIMITIVE_CLASSES.error(sourceName));
        }

        // Attribute the qualifier expression, and determine its symbol (if any).
        Type site = attribTree(tree.clazz, env, new ResultInfo(KindSelector.TYP_PCK, Type.noType));
        if (!pkind().contains(KindSelector.TYP_PCK))
            site = capture(site); // Capture field access

        Symbol sym = switch (site.getTag()) {
                case WILDCARD -> throw new AssertionError(tree);
                case PACKAGE -> {
                    log.error(tree.pos, Errors.CantResolveLocation(Kinds.KindName.CLASS, site.tsym.getQualifiedName(), null, null,
                            Fragments.Location(Kinds.typeKindName(env.enclClass.type), env.enclClass.type, null)));
                    yield syms.errSymbol;
                }
                case ERROR -> types.createErrorType(names._default, site.tsym, site).tsym;
                default -> new VarSymbol(STATIC, names._default, site, site.tsym);
        };

        if (site.hasTag(TYPEVAR) && sym.kind != ERR) {
            site = types.skipTypeVars(site, true);
        }
        result = checkId(tree, site, sym, env, resultInfo);
    }

    public void visitLiteral(JCLiteral tree) {
        result = check(tree, litType(tree.typetag).constType(tree.value),
                KindSelector.VAL, resultInfo);
    }
    //where
    /** Return the type of a literal with given type tag.
     */
    Type litType(TypeTag tag) {
        return (tag == CLASS) ? syms.stringType : syms.typeOfTag[tag.ordinal()];
    }

    public void visitTypeIdent(JCPrimitiveTypeTree tree) {
        result = check(tree, syms.typeOfTag[tree.typetag.ordinal()], KindSelector.TYP, resultInfo);
    }

    public void visitTypeArray(JCArrayTypeTree tree) {
        Type etype = attribType(tree.elemtype, env);
        Type type = new ArrayType(etype, syms.arrayClass);
        result = check(tree, type, KindSelector.TYP, resultInfo);
    }

    /** Visitor method for parameterized types.
     *  Bound checking is left until later, since types are attributed
     *  before supertype structure is completely known
     */
    public void visitTypeApply(JCTypeApply tree) {
        Type owntype = types.createErrorType(tree.type);

        // Attribute functor part of application and make sure it's a class.
        Type clazztype = chk.checkClassType(tree.clazz.pos(), attribType(tree.clazz, env));

        // Attribute type parameters
        List<Type> actuals = attribTypes(tree.arguments, env);

        if (clazztype.hasTag(CLASS)) {
            List<Type> formals = clazztype.tsym.type.getTypeArguments();
            if (actuals.isEmpty()) //diamond
                actuals = formals;

            if (actuals.length() == formals.length()) {
                List<Type> a = actuals;
                List<Type> f = formals;
                while (a.nonEmpty()) {
                    a.head = a.head.withTypeVar(f.head);
                    a = a.tail;
                    f = f.tail;
                }
                // Compute the proper generic outer
                Type clazzOuter = clazztype.getEnclosingType();
                if (clazzOuter.hasTag(CLASS)) {
                    Type site;
                    JCExpression clazz = TreeInfo.typeIn(tree.clazz);
                    if (clazz.hasTag(IDENT)) {
                        site = env.enclClass.sym.type;
                    } else if (clazz.hasTag(SELECT)) {
                        site = ((JCFieldAccess) clazz).selected.type;
                    } else throw new AssertionError(""+tree);
                    if (clazzOuter.hasTag(CLASS) && site != clazzOuter) {
                        if (site.hasTag(CLASS))
                            site = types.asOuterSuper(site, clazzOuter.tsym);
                        if (site == null)
                            site = types.erasure(clazzOuter);
                        clazzOuter = site;
                    }
                }
                owntype = new ClassType(clazzOuter, actuals, clazztype.tsym,
                                        clazztype.getMetadata(), clazztype.getFlavor());
            } else {
                if (formals.length() != 0) {
                    log.error(tree.pos(),
                              Errors.WrongNumberTypeArgs(Integer.toString(formals.length())));
                } else {
                    log.error(tree.pos(), Errors.TypeDoesntTakeParams(clazztype.tsym));
                }
                owntype = types.createErrorType(tree.type);
            }
        }
        result = check(tree, owntype, KindSelector.TYP, resultInfo);
    }

    public void visitTypeUnion(JCTypeUnion tree) {
        ListBuffer<Type> multicatchTypes = new ListBuffer<>();
        ListBuffer<Type> all_multicatchTypes = null; // lazy, only if needed
        for (JCExpression typeTree : tree.alternatives) {
            Type ctype = attribType(typeTree, env);
            ctype = chk.checkType(typeTree.pos(),
                          chk.checkClassType(typeTree.pos(), ctype),
                          syms.throwableType);
            if (!ctype.isErroneous()) {
                //check that alternatives of a union type are pairwise
                //unrelated w.r.t. subtyping
                if (chk.intersects(ctype,  multicatchTypes.toList())) {
                    for (Type t : multicatchTypes) {
                        boolean sub = types.isSubtype(ctype, t);
                        boolean sup = types.isSubtype(t, ctype);
                        if (sub || sup) {
                            //assume 'a' <: 'b'
                            Type a = sub ? ctype : t;
                            Type b = sub ? t : ctype;
                            log.error(typeTree.pos(), Errors.MulticatchTypesMustBeDisjoint(a, b));
                        }
                    }
                }
                multicatchTypes.append(ctype);
                if (all_multicatchTypes != null)
                    all_multicatchTypes.append(ctype);
            } else {
                if (all_multicatchTypes == null) {
                    all_multicatchTypes = new ListBuffer<>();
                    all_multicatchTypes.appendList(multicatchTypes);
                }
                all_multicatchTypes.append(ctype);
            }
        }
        Type t = check(tree, types.lub(multicatchTypes.toList()),
                KindSelector.TYP, resultInfo.dup(CheckMode.NO_TREE_UPDATE));
        if (t.hasTag(CLASS)) {
            List<Type> alternatives =
                ((all_multicatchTypes == null) ? multicatchTypes : all_multicatchTypes).toList();
            t = new UnionClassType((ClassType) t, alternatives);
        }
        tree.type = result = t;
    }

    public void visitTypeIntersection(JCTypeIntersection tree) {
        attribTypes(tree.bounds, env);
        tree.type = result = checkIntersection(tree, tree.bounds);
    }

    public void visitTypeParameter(JCTypeParameter tree) {
        TypeVar typeVar = (TypeVar) tree.type;

        if (tree.annotations != null && tree.annotations.nonEmpty()) {
            annotate.annotateTypeParameterSecondStage(tree, tree.annotations);
        }

        if (!typeVar.getUpperBound().isErroneous()) {
            //fixup type-parameter bound computed in 'attribTypeVariables'
            typeVar.setUpperBound(checkIntersection(tree, tree.bounds));
        }
    }

    Type checkIntersection(JCTree tree, List<JCExpression> bounds) {
        Set<Type> boundSet = new HashSet<>();
        if (bounds.nonEmpty()) {
            // accept class or interface or typevar as first bound.
            bounds.head.type = checkBase(bounds.head.type, bounds.head, env, false, false, false);
            boundSet.add(types.erasure(bounds.head.type));
            if (bounds.head.type.isErroneous()) {
                return bounds.head.type;
            }
            else if (bounds.head.type.hasTag(TYPEVAR)) {
                // if first bound was a typevar, do not accept further bounds.
                if (bounds.tail.nonEmpty()) {
                    log.error(bounds.tail.head.pos(),
                              Errors.TypeVarMayNotBeFollowedByOtherBounds);
                    return bounds.head.type;
                }
            } else {
                // if first bound was a class or interface, accept only interfaces
                // as further bounds.
                for (JCExpression bound : bounds.tail) {
                    bound.type = checkBase(bound.type, bound, env, false, true, false);
                    if (bound.type.isErroneous()) {
                        bounds = List.of(bound);
                    }
                    else if (bound.type.hasTag(CLASS)) {
                        chk.checkNotRepeated(bound.pos(), types.erasure(bound.type), boundSet);
                    }
                }
            }
        }

        if (bounds.length() == 0) {
            return syms.objectType;
        } else if (bounds.length() == 1) {
            return bounds.head.type;
        } else {
            Type owntype = types.makeIntersectionType(TreeInfo.types(bounds));
            // ... the variable's bound is a class type flagged COMPOUND
            // (see comment for TypeVar.bound).
            // In this case, generate a class tree that represents the
            // bound class, ...
            JCExpression extending;
            List<JCExpression> implementing;
            if (!bounds.head.type.isInterface()) {
                extending = bounds.head;
                implementing = bounds.tail;
            } else {
                extending = null;
                implementing = bounds;
            }
            JCClassDecl cd = make.at(tree).ClassDef(
                make.Modifiers(PUBLIC | ABSTRACT | (extending != null && TreeInfo.symbol(extending).isPrimitiveClass() ? PRIMITIVE_CLASS : 0)),
                names.empty, List.nil(),
                extending, implementing, List.nil());

            ClassSymbol c = (ClassSymbol)owntype.tsym;
            Assert.check((c.flags() & COMPOUND) != 0);
            cd.sym = c;
            c.sourcefile = env.toplevel.sourcefile;

            // ... and attribute the bound class
            c.flags_field |= UNATTRIBUTED;
            Env<AttrContext> cenv = enter.classEnv(cd, env);
            typeEnvs.put(c, cenv);
            attribClass(c);
            return owntype;
        }
    }

    public void visitWildcard(JCWildcard tree) {
        //- System.err.println("visitWildcard("+tree+");");//DEBUG
        Type type = (tree.kind.kind == BoundKind.UNBOUND)
            ? syms.objectType
            : attribType(tree.inner, env);
        result = check(tree, new WildcardType(chk.checkRefType(tree.pos(), type, false),
                                              tree.kind.kind,
                                              syms.boundClass),
                KindSelector.TYP, resultInfo);
    }

    public void visitAnnotation(JCAnnotation tree) {
        Assert.error("should be handled in annotate");
    }

    @Override
    public void visitModifiers(JCModifiers tree) {
        //error recovery only:
        Assert.check(resultInfo.pkind == KindSelector.ERR);

        attribAnnotationTypes(tree.annotations, env);
    }

    public void visitAnnotatedType(JCAnnotatedType tree) {
        attribAnnotationTypes(tree.annotations, env);
        Type underlyingType = attribType(tree.underlyingType, env);
        Type annotatedType = underlyingType.annotatedType(Annotations.TO_BE_SET);

        if (!env.info.isNewClass)
            annotate.annotateTypeSecondStage(tree, tree.annotations, annotatedType);
        result = tree.type = annotatedType;
    }

    public void visitErroneous(JCErroneous tree) {
        if (tree.errs != null) {
            Env<AttrContext> errEnv = env.dup(env.tree);
            errEnv.info.returnResult = unknownExprInfo;
            for (JCTree err : tree.errs)
                attribTree(err, errEnv, new ResultInfo(KindSelector.ERR, pt()));
        }
        result = tree.type = syms.errType;
    }

    /** Default visitor method for all other trees.
     */
    public void visitTree(JCTree tree) {
        throw new AssertionError();
    }

    /**
     * Attribute an env for either a top level tree or class or module declaration.
     */
    public void attrib(Env<AttrContext> env) {
        switch (env.tree.getTag()) {
            case MODULEDEF:
                attribModule(env.tree.pos(), ((JCModuleDecl)env.tree).sym);
                break;
            case PACKAGEDEF:
                attribPackage(env.tree.pos(), ((JCPackageDecl) env.tree).packge);
                break;
            default:
                attribClass(env.tree.pos(), env.enclClass.sym);
        }
    }

    public void attribPackage(DiagnosticPosition pos, PackageSymbol p) {
        try {
            annotate.flush();
            attribPackage(p);
        } catch (CompletionFailure ex) {
            chk.completionError(pos, ex);
        }
    }

    void attribPackage(PackageSymbol p) {
        attribWithLint(p,
                       env -> chk.checkDeprecatedAnnotation(((JCPackageDecl) env.tree).pid.pos(), p));
    }

    public void attribModule(DiagnosticPosition pos, ModuleSymbol m) {
        try {
            annotate.flush();
            attribModule(m);
        } catch (CompletionFailure ex) {
            chk.completionError(pos, ex);
        }
    }

    void attribModule(ModuleSymbol m) {
        attribWithLint(m, env -> attribStat(env.tree, env));
    }

    private void attribWithLint(TypeSymbol sym, Consumer<Env<AttrContext>> attrib) {
        Env<AttrContext> env = typeEnvs.get(sym);

        Env<AttrContext> lintEnv = env;
        while (lintEnv.info.lint == null)
            lintEnv = lintEnv.next;

        Lint lint = lintEnv.info.lint.augment(sym);

        Lint prevLint = chk.setLint(lint);
        JavaFileObject prev = log.useSource(env.toplevel.sourcefile);

        try {
            deferredLintHandler.flush(env.tree.pos());
            attrib.accept(env);
        } finally {
            log.useSource(prev);
            chk.setLint(prevLint);
        }
    }

    /** Main method: attribute class definition associated with given class symbol.
     *  reporting completion failures at the given position.
     *  @param pos The source position at which completion errors are to be
     *             reported.
     *  @param c   The class symbol whose definition will be attributed.
     */
    public void attribClass(DiagnosticPosition pos, ClassSymbol c) {
        try {
            annotate.flush();
            attribClass(c);
            if (c.type.isPrimitiveClass()) {
                final Env<AttrContext> env = typeEnvs.get(c);
                if (env != null && env.tree != null && env.tree.hasTag(CLASSDEF))
                    chk.checkNonCyclicMembership((JCClassDecl)env.tree);
            }
        } catch (CompletionFailure ex) {
            chk.completionError(pos, ex);
        }
    }

    /** Attribute class definition associated with given class symbol.
     *  @param c   The class symbol whose definition will be attributed.
     */
    void attribClass(ClassSymbol c) throws CompletionFailure {
        if (c.type.hasTag(ERROR)) return;

        // Check for cycles in the inheritance graph, which can arise from
        // ill-formed class files.
        chk.checkNonCyclic(null, c.type);

        Type st = types.supertype(c.type);
        if ((c.flags_field & Flags.COMPOUND) == 0 &&
            (c.flags_field & Flags.SUPER_OWNER_ATTRIBUTED) == 0) {
            // First, attribute superclass.
            if (st.hasTag(CLASS))
                attribClass((ClassSymbol)st.tsym);

            // Next attribute owner, if it is a class.
            if (c.owner.kind == TYP && c.owner.type.hasTag(CLASS))
                attribClass((ClassSymbol)c.owner);

            c.flags_field |= Flags.SUPER_OWNER_ATTRIBUTED;
        }

        // The previous operations might have attributed the current class
        // if there was a cycle. So we test first whether the class is still
        // UNATTRIBUTED.
        if ((c.flags_field & UNATTRIBUTED) != 0) {
            c.flags_field &= ~UNATTRIBUTED;

            // Get environment current at the point of class definition.
            Env<AttrContext> env = typeEnvs.get(c);

            if (c.isSealed() &&
                    !c.isEnum() &&
                    !c.isPermittedExplicit &&
                    c.permitted.isEmpty()) {
                log.error(TreeInfo.diagnosticPositionFor(c, env.tree), Errors.SealedClassMustHaveSubclasses);
            }

            if (c.isSealed()) {
                Set<Symbol> permittedTypes = new HashSet<>();
                boolean sealedInUnnamed = c.packge().modle == syms.unnamedModule || c.packge().modle == syms.noModule;
                for (Symbol subTypeSym : c.permitted) {
                    boolean isTypeVar = false;
                    if (subTypeSym.type.getTag() == TYPEVAR) {
                        isTypeVar = true; //error recovery
                        log.error(TreeInfo.diagnosticPositionFor(subTypeSym, env.tree),
                                Errors.InvalidPermitsClause(Fragments.IsATypeVariable(subTypeSym.type)));
                    }
                    if (subTypeSym.isAnonymous() && !c.isEnum()) {
                        log.error(TreeInfo.diagnosticPositionFor(subTypeSym, env.tree),  Errors.LocalClassesCantExtendSealed(Fragments.Anonymous));
                    }
                    if (permittedTypes.contains(subTypeSym)) {
                        DiagnosticPosition pos =
                                env.enclClass.permitting.stream()
                                        .filter(permittedExpr -> TreeInfo.diagnosticPositionFor(subTypeSym, permittedExpr, true) != null)
                                        .limit(2).collect(List.collector()).get(1);
                        log.error(pos, Errors.InvalidPermitsClause(Fragments.IsDuplicated(subTypeSym.type)));
                    } else {
                        permittedTypes.add(subTypeSym);
                    }
                    if (sealedInUnnamed) {
                        if (subTypeSym.packge() != c.packge()) {
                            log.error(TreeInfo.diagnosticPositionFor(subTypeSym, env.tree),
                                    Errors.ClassInUnnamedModuleCantExtendSealedInDiffPackage(c)
                            );
                        }
                    } else if (subTypeSym.packge().modle != c.packge().modle) {
                        log.error(TreeInfo.diagnosticPositionFor(subTypeSym, env.tree),
                                Errors.ClassInModuleCantExtendSealedInDiffModule(c, c.packge().modle)
                        );
                    }
                    if (subTypeSym == c.type.tsym || types.isSuperType(subTypeSym.type, c.type)) {
                        log.error(TreeInfo.diagnosticPositionFor(subTypeSym, ((JCClassDecl)env.tree).permitting),
                                Errors.InvalidPermitsClause(
                                        subTypeSym == c.type.tsym ?
                                                Fragments.MustNotBeSameClass :
                                                Fragments.MustNotBeSupertype(subTypeSym.type)
                                )
                        );
                    } else if (!isTypeVar) {
                        boolean thisIsASuper = types.directSupertypes(subTypeSym.type)
                                                    .stream()
                                                    .anyMatch(d -> d.tsym == c);
                        if (!thisIsASuper) {
                            log.error(TreeInfo.diagnosticPositionFor(subTypeSym, env.tree),
                                    Errors.InvalidPermitsClause(Fragments.DoesntExtendSealed(subTypeSym.type)));
                        }
                    }
                }
            }

            List<ClassSymbol> sealedSupers = types.directSupertypes(c.type)
                                                  .stream()
                                                  .filter(s -> s.tsym.isSealed())
                                                  .map(s -> (ClassSymbol) s.tsym)
                                                  .collect(List.collector());

            if (sealedSupers.isEmpty()) {
                if ((c.flags_field & Flags.NON_SEALED) != 0) {
                    boolean hasErrorSuper = false;

                    hasErrorSuper |= types.directSupertypes(c.type)
                                          .stream()
                                          .anyMatch(s -> s.tsym.kind == Kind.ERR);

                    ClassType ct = (ClassType) c.type;

                    hasErrorSuper |= !ct.isCompound() && ct.interfaces_field != ct.all_interfaces_field;

                    if (!hasErrorSuper) {
                        log.error(TreeInfo.diagnosticPositionFor(c, env.tree), Errors.NonSealedWithNoSealedSupertype(c));
                    }
                }
            } else if ((c.flags_field & Flags.COMPOUND) == 0) {
                if (c.isDirectlyOrIndirectlyLocal() && !c.isEnum()) {
                    log.error(TreeInfo.diagnosticPositionFor(c, env.tree), Errors.LocalClassesCantExtendSealed(c.isAnonymous() ? Fragments.Anonymous : Fragments.Local));
                }

                if (!c.type.isCompound()) {
                    for (ClassSymbol supertypeSym : sealedSupers) {
                        if (!supertypeSym.permitted.contains(c.type.tsym)) {
                            log.error(TreeInfo.diagnosticPositionFor(c.type.tsym, env.tree), Errors.CantInheritFromSealed(supertypeSym));
                        }
                    }
                    if (!c.isNonSealed() && !c.isFinal() && !c.isSealed()) {
                        log.error(TreeInfo.diagnosticPositionFor(c, env.tree),
                                c.isInterface() ?
                                        Errors.NonSealedOrSealedExpected :
                                        Errors.NonSealedSealedOrFinalExpected);
                    }
                }
            }

            // The info.lint field in the envs stored in typeEnvs is deliberately uninitialized,
            // because the annotations were not available at the time the env was created. Therefore,
            // we look up the environment chain for the first enclosing environment for which the
            // lint value is set. Typically, this is the parent env, but might be further if there
            // are any envs created as a result of TypeParameter nodes.
            Env<AttrContext> lintEnv = env;
            while (lintEnv.info.lint == null)
                lintEnv = lintEnv.next;

            // Having found the enclosing lint value, we can initialize the lint value for this class
            env.info.lint = lintEnv.info.lint.augment(c);

            Lint prevLint = chk.setLint(env.info.lint);
            JavaFileObject prev = log.useSource(c.sourcefile);
            ResultInfo prevReturnRes = env.info.returnResult;

            try {
                deferredLintHandler.flush(env.tree);
                env.info.returnResult = null;
                // java.lang.Enum may not be subclassed by a non-enum
                if (st.tsym == syms.enumSym &&
                    ((c.flags_field & (Flags.ENUM|Flags.COMPOUND)) == 0))
                    log.error(env.tree.pos(), Errors.EnumNoSubclassing);

                // Enums may not be extended by source-level classes
                if (st.tsym != null &&
                    ((st.tsym.flags_field & Flags.ENUM) != 0) &&
                    ((c.flags_field & (Flags.ENUM | Flags.COMPOUND)) == 0)) {
                    log.error(env.tree.pos(), Errors.EnumTypesNotExtensible);
                }

                if (rs.isSerializable(c.type)) {
                    env.info.isSerializable = true;
                }

                if (c.isValueClass()) {
                    Assert.check(env.tree.hasTag(CLASSDEF));
                    chk.checkConstraintsOfValueClass(env.tree.pos(), c);
                }

                attribClassBody(env, c);

                chk.checkDeprecatedAnnotation(env.tree.pos(), c);
                chk.checkClassOverrideEqualsAndHashIfNeeded(env.tree.pos(), c);
                chk.checkFunctionalInterface((JCClassDecl) env.tree, c);
                chk.checkLeaksNotAccessible(env, (JCClassDecl) env.tree);
            } finally {
                env.info.returnResult = prevReturnRes;
                log.useSource(prev);
                chk.setLint(prevLint);
            }

        }
    }

    public void visitImport(JCImport tree) {
        // nothing to do
    }

    public void visitModuleDef(JCModuleDecl tree) {
        tree.sym.completeUsesProvides();
        ModuleSymbol msym = tree.sym;
        Lint lint = env.outer.info.lint = env.outer.info.lint.augment(msym);
        Lint prevLint = chk.setLint(lint);
        chk.checkModuleName(tree);
        chk.checkDeprecatedAnnotation(tree, msym);

        try {
            deferredLintHandler.flush(tree.pos());
        } finally {
            chk.setLint(prevLint);
        }
    }

    /** Finish the attribution of a class. */
    private void attribClassBody(Env<AttrContext> env, ClassSymbol c) {
        JCClassDecl tree = (JCClassDecl)env.tree;
        Assert.check(c == tree.sym);

        // Validate type parameters, supertype and interfaces.
        attribStats(tree.typarams, env);
        if (!c.isAnonymous()) {
            //already checked if anonymous
            chk.validate(tree.typarams, env);
            chk.validate(tree.extending, env);
            chk.validate(tree.implementing, env);
        }

        c.markAbstractIfNeeded(types);

        // If this is a non-abstract class, check that it has no abstract
        // methods or unimplemented methods of an implemented interface.
        if ((c.flags() & (ABSTRACT | INTERFACE)) == 0) {
            chk.checkAllDefined(tree.pos(), c);
        }

        if ((c.flags() & ANNOTATION) != 0) {
            if (tree.implementing.nonEmpty())
                log.error(tree.implementing.head.pos(),
                          Errors.CantExtendIntfAnnotation);
            if (tree.typarams.nonEmpty()) {
                log.error(tree.typarams.head.pos(),
                          Errors.IntfAnnotationCantHaveTypeParams(c));
            }

            // If this annotation type has a @Repeatable, validate
            Attribute.Compound repeatable = c.getAnnotationTypeMetadata().getRepeatable();
            // If this annotation type has a @Repeatable, validate
            if (repeatable != null) {
                // get diagnostic position for error reporting
                DiagnosticPosition cbPos = getDiagnosticPosition(tree, repeatable.type);
                Assert.checkNonNull(cbPos);

                chk.validateRepeatable(c, repeatable, cbPos);
            }
        } else {
            // Check that all extended classes and interfaces
            // are compatible (i.e. no two define methods with same arguments
            // yet different return types).  (JLS 8.4.8.3)
            chk.checkCompatibleSupertypes(tree.pos(), c.type);
            chk.checkDefaultMethodClashes(tree.pos(), c.type);
        }

        // Check that class does not import the same parameterized interface
        // with two different argument lists.
        chk.checkClassBounds(tree.pos(), c.type);

        tree.type = c.type;

        for (List<JCTypeParameter> l = tree.typarams;
             l.nonEmpty(); l = l.tail) {
             Assert.checkNonNull(env.info.scope.findFirst(l.head.name));
        }

        // Check that a generic class doesn't extend Throwable
        if (!c.type.allparams().isEmpty() && types.isSubtype(c.type, syms.throwableType))
            log.error(tree.extending.pos(), Errors.GenericThrowable);

        // Check that all methods which implement some
        // method conform to the method they implement.
        chk.checkImplementations(tree);

        //check that a resource implementing AutoCloseable cannot throw InterruptedException
        checkAutoCloseable(tree.pos(), env, c.type);

        for (List<JCTree> l = tree.defs; l.nonEmpty(); l = l.tail) {
            // Attribute declaration
            attribStat(l.head, env);
            // Check that declarations in inner classes are not static (JLS 8.1.2)
            // Make an exception for static constants.
            if (!allowRecords &&
                    c.owner.kind != PCK &&
                    ((c.flags() & STATIC) == 0 || c.name == names.empty) &&
                    (TreeInfo.flags(l.head) & (STATIC | INTERFACE)) != 0) {
                VarSymbol sym = null;
                if (l.head.hasTag(VARDEF)) sym = ((JCVariableDecl) l.head).sym;
                if (sym == null ||
                        sym.kind != VAR ||
                        sym.getConstValue() == null)
                    log.error(l.head.pos(), Errors.IclsCantHaveStaticDecl(c));
            }
        }

        // Check for cycles among non-initial constructors.
        chk.checkCyclicConstructors(tree);

        // Check for cycles among annotation elements.
        chk.checkNonCyclicElements(tree);

        // Check for proper use of serialVersionUID and other
        // serialization-related fields and methods
        if (env.info.lint.isEnabled(LintCategory.SERIAL)
                && rs.isSerializable(c.type)
                && !c.isAnonymous()) {
            chk.checkSerialStructure(tree, c);
        }
        // Correctly organize the positions of the type annotations
        typeAnnotations.organizeTypeAnnotationsBodies(tree);

        // Check type annotations applicability rules
        validateTypeAnnotations(tree, false);
    }
        // where
        /** get a diagnostic position for an attribute of Type t, or null if attribute missing */
        private DiagnosticPosition getDiagnosticPosition(JCClassDecl tree, Type t) {
            for(List<JCAnnotation> al = tree.mods.annotations; !al.isEmpty(); al = al.tail) {
                if (types.isSameType(al.head.annotationType.type, t))
                    return al.head.pos();
            }

            return null;
        }

    private Type capture(Type type) {
        return types.capture(type);
    }

    private void setSyntheticVariableType(JCVariableDecl tree, Type type) {
        if (type.isErroneous()) {
            tree.vartype = make.at(Position.NOPOS).Erroneous();
        } else {
            tree.vartype = make.at(Position.NOPOS).Type(type);
        }
    }

    public void validateTypeAnnotations(JCTree tree, boolean sigOnly) {
        tree.accept(new TypeAnnotationsValidator(sigOnly));
    }
    //where
    private final class TypeAnnotationsValidator extends TreeScanner {

        private final boolean sigOnly;
        public TypeAnnotationsValidator(boolean sigOnly) {
            this.sigOnly = sigOnly;
        }

        public void visitAnnotation(JCAnnotation tree) {
            chk.validateTypeAnnotation(tree, false);
            super.visitAnnotation(tree);
        }
        public void visitAnnotatedType(JCAnnotatedType tree) {
            if (!tree.underlyingType.type.isErroneous()) {
                super.visitAnnotatedType(tree);
            }
        }
        public void visitTypeParameter(JCTypeParameter tree) {
            chk.validateTypeAnnotations(tree.annotations, true);
            scan(tree.bounds);
            // Don't call super.
            // This is needed because above we call validateTypeAnnotation with
            // false, which would forbid annotations on type parameters.
            // super.visitTypeParameter(tree);
        }
        public void visitMethodDef(JCMethodDecl tree) {
            if (tree.recvparam != null &&
                    !tree.recvparam.vartype.type.isErroneous()) {
                checkForDeclarationAnnotations(tree.recvparam.mods.annotations, tree.recvparam.sym);
            }
            if (tree.restype != null && tree.restype.type != null) {
                validateAnnotatedType(tree.restype, tree.restype.type);
            }
            if (sigOnly) {
                scan(tree.mods);
                scan(tree.restype);
                scan(tree.typarams);
                scan(tree.recvparam);
                scan(tree.params);
                scan(tree.thrown);
            } else {
                scan(tree.defaultValue);
                scan(tree.body);
            }
        }
        public void visitVarDef(final JCVariableDecl tree) {
            //System.err.println("validateTypeAnnotations.visitVarDef " + tree);
            if (tree.sym != null && tree.sym.type != null && !tree.isImplicitlyTyped())
                validateAnnotatedType(tree.vartype, tree.sym.type);
            scan(tree.mods);
            scan(tree.vartype);
            if (!sigOnly) {
                scan(tree.init);
            }
        }
        public void visitTypeCast(JCTypeCast tree) {
            if (tree.clazz != null && tree.clazz.type != null)
                validateAnnotatedType(tree.clazz, tree.clazz.type);
            super.visitTypeCast(tree);
        }
        public void visitTypeTest(JCInstanceOf tree) {
            if (tree.pattern != null && !(tree.pattern instanceof JCPattern) && tree.pattern.type != null)
                validateAnnotatedType(tree.pattern, tree.pattern.type);
            super.visitTypeTest(tree);
        }
        public void visitNewClass(JCNewClass tree) {
            if (tree.clazz != null && tree.clazz.type != null) {
                if (tree.clazz.hasTag(ANNOTATED_TYPE)) {
                    checkForDeclarationAnnotations(((JCAnnotatedType) tree.clazz).annotations,
                            tree.clazz.type.tsym);
                }
                if (tree.def != null) {
                    checkForDeclarationAnnotations(tree.def.mods.annotations, tree.clazz.type.tsym);
                }

                validateAnnotatedType(tree.clazz, tree.clazz.type);
            }
            super.visitNewClass(tree);
        }
        public void visitNewArray(JCNewArray tree) {
            if (tree.elemtype != null && tree.elemtype.type != null) {
                if (tree.elemtype.hasTag(ANNOTATED_TYPE)) {
                    checkForDeclarationAnnotations(((JCAnnotatedType) tree.elemtype).annotations,
                            tree.elemtype.type.tsym);
                }
                validateAnnotatedType(tree.elemtype, tree.elemtype.type);
            }
            super.visitNewArray(tree);
        }
        public void visitClassDef(JCClassDecl tree) {
            //System.err.println("validateTypeAnnotations.visitClassDef " + tree);
            if (sigOnly) {
                scan(tree.mods);
                scan(tree.typarams);
                scan(tree.extending);
                scan(tree.implementing);
            }
            for (JCTree member : tree.defs) {
                if (member.hasTag(Tag.CLASSDEF)) {
                    continue;
                }
                scan(member);
            }
        }
        public void visitBlock(JCBlock tree) {
            if (!sigOnly) {
                scan(tree.stats);
            }
        }

        /* I would want to model this after
         * com.sun.tools.javac.comp.Check.Validator.visitSelectInternal(JCFieldAccess)
         * and override visitSelect and visitTypeApply.
         * However, we only set the annotated type in the top-level type
         * of the symbol.
         * Therefore, we need to override each individual location where a type
         * can occur.
         */
        private void validateAnnotatedType(final JCTree errtree, final Type type) {
            //System.err.println("Attr.validateAnnotatedType: " + errtree + " type: " + type);

            if (type.isPrimitiveOrVoid()) {
                return;
            }

            JCTree enclTr = errtree;
            Type enclTy = type;

            boolean repeat = true;
            while (repeat) {
                if (enclTr.hasTag(TYPEAPPLY)) {
                    List<Type> tyargs = enclTy.getTypeArguments();
                    List<JCExpression> trargs = ((JCTypeApply)enclTr).getTypeArguments();
                    if (trargs.length() > 0) {
                        // Nothing to do for diamonds
                        if (tyargs.length() == trargs.length()) {
                            for (int i = 0; i < tyargs.length(); ++i) {
                                validateAnnotatedType(trargs.get(i), tyargs.get(i));
                            }
                        }
                        // If the lengths don't match, it's either a diamond
                        // or some nested type that redundantly provides
                        // type arguments in the tree.
                    }

                    // Look at the clazz part of a generic type
                    enclTr = ((JCTree.JCTypeApply)enclTr).clazz;
                }

                if (enclTr.hasTag(SELECT)) {
                    enclTr = ((JCTree.JCFieldAccess)enclTr).getExpression();
                    if (enclTy != null &&
                            !enclTy.hasTag(NONE)) {
                        enclTy = enclTy.getEnclosingType();
                    }
                } else if (enclTr.hasTag(ANNOTATED_TYPE)) {
                    JCAnnotatedType at = (JCTree.JCAnnotatedType) enclTr;
                    if (enclTy == null || enclTy.hasTag(NONE)) {
                        if (at.getAnnotations().size() == 1) {
                            log.error(at.underlyingType.pos(), Errors.CantTypeAnnotateScoping1(at.getAnnotations().head.attribute));
                        } else {
                            ListBuffer<Attribute.Compound> comps = new ListBuffer<>();
                            for (JCAnnotation an : at.getAnnotations()) {
                                comps.add(an.attribute);
                            }
                            log.error(at.underlyingType.pos(), Errors.CantTypeAnnotateScoping(comps.toList()));
                        }
                        repeat = false;
                    }
                    enclTr = at.underlyingType;
                    // enclTy doesn't need to be changed
                } else if (enclTr.hasTag(IDENT)) {
                    repeat = false;
                } else if (enclTr.hasTag(JCTree.Tag.WILDCARD)) {
                    JCWildcard wc = (JCWildcard) enclTr;
                    if (wc.getKind() == JCTree.Kind.EXTENDS_WILDCARD ||
                            wc.getKind() == JCTree.Kind.SUPER_WILDCARD) {
                        validateAnnotatedType(wc.getBound(), wc.getBound().type);
                    } else {
                        // Nothing to do for UNBOUND
                    }
                    repeat = false;
                } else if (enclTr.hasTag(TYPEARRAY)) {
                    JCArrayTypeTree art = (JCArrayTypeTree) enclTr;
                    validateAnnotatedType(art.getType(), art.elemtype.type);
                    repeat = false;
                } else if (enclTr.hasTag(TYPEUNION)) {
                    JCTypeUnion ut = (JCTypeUnion) enclTr;
                    for (JCTree t : ut.getTypeAlternatives()) {
                        validateAnnotatedType(t, t.type);
                    }
                    repeat = false;
                } else if (enclTr.hasTag(TYPEINTERSECTION)) {
                    JCTypeIntersection it = (JCTypeIntersection) enclTr;
                    for (JCTree t : it.getBounds()) {
                        validateAnnotatedType(t, t.type);
                    }
                    repeat = false;
                } else if (enclTr.getKind() == JCTree.Kind.PRIMITIVE_TYPE ||
                           enclTr.getKind() == JCTree.Kind.ERRONEOUS) {
                    repeat = false;
                } else {
                    Assert.error("Unexpected tree: " + enclTr + " with kind: " + enclTr.getKind() +
                            " within: "+ errtree + " with kind: " + errtree.getKind());
                }
            }
        }

        private void checkForDeclarationAnnotations(List<? extends JCAnnotation> annotations,
                Symbol sym) {
            // Ensure that no declaration annotations are present.
            // Note that a tree type might be an AnnotatedType with
            // empty annotations, if only declaration annotations were given.
            // This method will raise an error for such a type.
            for (JCAnnotation ai : annotations) {
                if (!ai.type.isErroneous() &&
                        typeAnnotations.annotationTargetType(ai.attribute, sym) == TypeAnnotations.AnnotationType.DECLARATION) {
                    log.error(ai.pos(), Errors.AnnotationTypeNotApplicableToType(ai.type));
                }
            }
        }
    }

    // <editor-fold desc="post-attribution visitor">

    /**
     * Handle missing types/symbols in an AST. This routine is useful when
     * the compiler has encountered some errors (which might have ended up
     * terminating attribution abruptly); if the compiler is used in fail-over
     * mode (e.g. by an IDE) and the AST contains semantic errors, this routine
     * prevents NPE to be propagated during subsequent compilation steps.
     */
    public void postAttr(JCTree tree) {
        new PostAttrAnalyzer().scan(tree);
    }

    class PostAttrAnalyzer extends TreeScanner {

        private void initTypeIfNeeded(JCTree that) {
            if (that.type == null) {
                if (that.hasTag(METHODDEF)) {
                    that.type = dummyMethodType((JCMethodDecl)that);
                } else {
                    that.type = syms.unknownType;
                }
            }
        }

        /* Construct a dummy method type. If we have a method declaration,
         * and the declared return type is void, then use that return type
         * instead of UNKNOWN to avoid spurious error messages in lambda
         * bodies (see:JDK-8041704).
         */
        private Type dummyMethodType(JCMethodDecl md) {
            Type restype = syms.unknownType;
            if (md != null && md.restype != null && md.restype.hasTag(TYPEIDENT)) {
                JCPrimitiveTypeTree prim = (JCPrimitiveTypeTree)md.restype;
                if (prim.typetag == VOID)
                    restype = syms.voidType;
            }
            return new MethodType(List.nil(), restype,
                                  List.nil(), syms.methodClass);
        }
        private Type dummyMethodType() {
            return dummyMethodType(null);
        }

        @Override
        public void scan(JCTree tree) {
            if (tree == null) return;
            if (tree instanceof JCExpression) {
                initTypeIfNeeded(tree);
            }
            super.scan(tree);
        }

        @Override
        public void visitIdent(JCIdent that) {
            if (that.sym == null) {
                that.sym = syms.unknownSymbol;
            }
        }

        @Override
        public void visitSelect(JCFieldAccess that) {
            if (that.sym == null) {
                that.sym = syms.unknownSymbol;
            }
            super.visitSelect(that);
        }

        @Override
        public void visitClassDef(JCClassDecl that) {
            initTypeIfNeeded(that);
            if (that.sym == null) {
                that.sym = new ClassSymbol(0, that.name, that.type, syms.noSymbol);
            }
            super.visitClassDef(that);
        }

        @Override
        public void visitMethodDef(JCMethodDecl that) {
            initTypeIfNeeded(that);
            if (that.sym == null) {
                that.sym = new MethodSymbol(0, that.name, that.type, syms.noSymbol);
            }
            super.visitMethodDef(that);
        }

        @Override
        public void visitVarDef(JCVariableDecl that) {
            initTypeIfNeeded(that);
            if (that.sym == null) {
                that.sym = new VarSymbol(0, that.name, that.type, syms.noSymbol);
                that.sym.adr = 0;
            }
            if (that.vartype == null) {
                that.vartype = make.at(Position.NOPOS).Erroneous();
            }
            super.visitVarDef(that);
        }

        @Override
        public void visitBindingPattern(JCBindingPattern that) {
            initTypeIfNeeded(that);
            initTypeIfNeeded(that.var);
            if (that.var.sym == null) {
                that.var.sym = new BindingSymbol(0, that.var.name, that.var.type, syms.noSymbol);
                that.var.sym.adr = 0;
            }
            super.visitBindingPattern(that);
        }

        @Override
        public void visitNewClass(JCNewClass that) {
            if (that.constructor == null) {
                that.constructor = new MethodSymbol(0, names.init,
                        dummyMethodType(), syms.noSymbol);
            }
            if (that.constructorType == null) {
                that.constructorType = syms.unknownType;
            }
            super.visitNewClass(that);
        }

        @Override
        public void visitAssignop(JCAssignOp that) {
            if (that.operator == null) {
                that.operator = new OperatorSymbol(names.empty, dummyMethodType(),
                        -1, syms.noSymbol);
            }
            super.visitAssignop(that);
        }

        @Override
        public void visitBinary(JCBinary that) {
            if (that.operator == null) {
                that.operator = new OperatorSymbol(names.empty, dummyMethodType(),
                        -1, syms.noSymbol);
            }
            super.visitBinary(that);
        }

        @Override
        public void visitUnary(JCUnary that) {
            if (that.operator == null) {
                that.operator = new OperatorSymbol(names.empty, dummyMethodType(),
                        -1, syms.noSymbol);
            }
            super.visitUnary(that);
        }

        @Override
        public void visitReference(JCMemberReference that) {
            super.visitReference(that);
            if (that.sym == null) {
                that.sym = new MethodSymbol(0, names.empty, dummyMethodType(),
                        syms.noSymbol);
            }
        }
    }
    // </editor-fold>

    public void setPackageSymbols(JCExpression pid, Symbol pkg) {
        new TreeScanner() {
            Symbol packge = pkg;
            @Override
            public void visitIdent(JCIdent that) {
                that.sym = packge;
            }

            @Override
            public void visitSelect(JCFieldAccess that) {
                that.sym = packge;
                packge = packge.owner;
                super.visitSelect(that);
            }
        }.scan(pid);
    }

}<|MERGE_RESOLUTION|>--- conflicted
+++ resolved
@@ -167,12 +167,7 @@
         Options options = Options.instance(context);
 
         Source source = Source.instance(context);
-<<<<<<< HEAD
-        allowPoly = Feature.POLY.allowedInSource(source);
-        allowLambda = Feature.LAMBDA.allowedInSource(source);
         allowPrimitiveClasses = Feature.PRIMITIVE_CLASSES.allowedInSource(source);
-=======
->>>>>>> 95c7c556
         allowReifiableTypesInInstanceof = Feature.REIFIABLE_TYPES_INSTANCEOF.allowedInSource(source);
         allowRecords = Feature.RECORDS.allowedInSource(source);
         allowPatternSwitch = (preview.isEnabled() || !preview.isPreview(Feature.PATTERN_SWITCH)) &&
@@ -191,21 +186,10 @@
         recoveryInfo = new RecoveryInfo(deferredAttr.emptyDeferredAttrContext);
     }
 
-<<<<<<< HEAD
-    /** Switch: support target-typing inference
-     */
-    boolean allowPoly;
-
-    /** Switch: support lambda expressions ?
-     */
-    boolean allowLambda;
-
     /** Switch: allow primitive classes ?
      */
     boolean allowPrimitiveClasses;
 
-=======
->>>>>>> 95c7c556
     /** Switch: reifiable types in instanceof enabled?
      */
     boolean allowReifiableTypesInInstanceof;
