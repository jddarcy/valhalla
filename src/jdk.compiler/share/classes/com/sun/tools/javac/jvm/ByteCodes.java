/*
 * Copyright (c) 1999, 2012, Oracle and/or its affiliates. All rights reserved.
 * DO NOT ALTER OR REMOVE COPYRIGHT NOTICES OR THIS FILE HEADER.
 *
 * This code is free software; you can redistribute it and/or modify it
 * under the terms of the GNU General Public License version 2 only, as
 * published by the Free Software Foundation.  Oracle designates this
 * particular file as subject to the "Classpath" exception as provided
 * by Oracle in the LICENSE file that accompanied this code.
 *
 * This code is distributed in the hope that it will be useful, but WITHOUT
 * ANY WARRANTY; without even the implied warranty of MERCHANTABILITY or
 * FITNESS FOR A PARTICULAR PURPOSE.  See the GNU General Public License
 * version 2 for more details (a copy is included in the LICENSE file that
 * accompanied this code).
 *
 * You should have received a copy of the GNU General Public License version
 * 2 along with this work; if not, write to the Free Software Foundation,
 * Inc., 51 Franklin St, Fifth Floor, Boston, MA 02110-1301 USA.
 *
 * Please contact Oracle, 500 Oracle Parkway, Redwood Shores, CA 94065 USA
 * or visit www.oracle.com if you need additional information or have any
 * questions.
 */

package com.sun.tools.javac.jvm;


/** Bytecode instruction codes, as well as typecodes used as
 *  instruction modifiers.
 *
 *  <p><b>This is NOT part of any supported API.
 *  If you write code that depends on this, you do so at your own risk.
 *  This code and its internal interfaces are subject to change or
 *  deletion without notice.</b>
 */
public interface ByteCodes {

    /** Byte code instruction codes.
     */
    int illegal         = -1,
        nop             = 0,
        aconst_null     = 1,
        iconst_m1       = 2,
        iconst_0        = 3,
        iconst_1        = 4,
        iconst_2        = 5,
        iconst_3        = 6,
        iconst_4        = 7,
        iconst_5        = 8,
        lconst_0        = 9,
        lconst_1        = 10,
        fconst_0        = 11,
        fconst_1        = 12,
        fconst_2        = 13,
        dconst_0        = 14,
        dconst_1        = 15,
        bipush          = 16,
        sipush          = 17,
        ldc1            = 18,
        ldc2            = 19,
        ldc2w           = 20,
        iload           = 21,
        lload           = 22,
        fload           = 23,
        dload           = 24,
        aload           = 25,
        iload_0         = 26,
        iload_1         = 27,
        iload_2         = 28,
        iload_3         = 29,
        lload_0         = 30,
        lload_1         = 31,
        lload_2         = 32,
        lload_3         = 33,
        fload_0         = 34,
        fload_1         = 35,
        fload_2         = 36,
        fload_3         = 37,
        dload_0         = 38,
        dload_1         = 39,
        dload_2         = 40,
        dload_3         = 41,
        aload_0         = 42,
        aload_1         = 43,
        aload_2         = 44,
        aload_3         = 45,
        iaload          = 46,
        laload          = 47,
        faload          = 48,
        daload          = 49,
        aaload          = 50,
        baload          = 51,
        caload          = 52,
        saload          = 53,
        istore          = 54,
        lstore          = 55,
        fstore          = 56,
        dstore          = 57,
        astore          = 58,
        istore_0        = 59,
        istore_1        = 60,
        istore_2        = 61,
        istore_3        = 62,
        lstore_0        = 63,
        lstore_1        = 64,
        lstore_2        = 65,
        lstore_3        = 66,
        fstore_0        = 67,
        fstore_1        = 68,
        fstore_2        = 69,
        fstore_3        = 70,
        dstore_0        = 71,
        dstore_1        = 72,
        dstore_2        = 73,
        dstore_3        = 74,
        astore_0        = 75,
        astore_1        = 76,
        astore_2        = 77,
        astore_3        = 78,
        iastore         = 79,
        lastore         = 80,
        fastore         = 81,
        dastore         = 82,
        aastore         = 83,
        bastore         = 84,
        castore         = 85,
        sastore         = 86,
        pop             = 87,
        pop2            = 88,
        dup             = 89,
        dup_x1          = 90,
        dup_x2          = 91,
        dup2            = 92,
        dup2_x1         = 93,
        dup2_x2         = 94,
        swap            = 95,
        iadd            = 96,
        ladd            = 97,
        fadd            = 98,
        dadd            = 99,
        isub            = 100,
        lsub            = 101,
        fsub            = 102,
        dsub            = 103,
        imul            = 104,
        lmul            = 105,
        fmul            = 106,
        dmul            = 107,
        idiv            = 108,
        ldiv            = 109,
        fdiv            = 110,
        ddiv            = 111,
        imod            = 112,
        lmod            = 113,
        fmod            = 114,
        dmod            = 115,
        ineg            = 116,
        lneg            = 117,
        fneg            = 118,
        dneg            = 119,
        ishl            = 120,
        lshl            = 121,
        ishr            = 122,
        lshr            = 123,
        iushr           = 124,
        lushr           = 125,
        iand            = 126,
        land            = 127,
        ior             = 128,
        lor             = 129,
        ixor            = 130,
        lxor            = 131,
        iinc            = 132,
        i2l             = 133,
        i2f             = 134,
        i2d             = 135,
        l2i             = 136,
        l2f             = 137,
        l2d             = 138,
        f2i             = 139,
        f2l             = 140,
        f2d             = 141,
        d2i             = 142,
        d2l             = 143,
        d2f             = 144,
        int2byte        = 145,
        int2char        = 146,
        int2short       = 147,
        lcmp            = 148,
        fcmpl           = 149,
        fcmpg           = 150,
        dcmpl           = 151,
        dcmpg           = 152,
        ifeq            = 153,
        ifne            = 154,
        iflt            = 155,
        ifge            = 156,
        ifgt            = 157,
        ifle            = 158,
        if_icmpeq       = 159,
        if_icmpne       = 160,
        if_icmplt       = 161,
        if_icmpge       = 162,
        if_icmpgt       = 163,
        if_icmple       = 164,
        if_acmpeq       = 165,
        if_acmpne       = 166,
        goto_           = 167,
        jsr             = 168,
        ret             = 169,
        tableswitch     = 170,
        lookupswitch    = 171,
        ireturn         = 172,
        lreturn         = 173,
        freturn         = 174,
        dreturn         = 175,
        areturn         = 176,
        return_         = 177,
        getstatic       = 178,
        putstatic       = 179,
        getfield        = 180,
        putfield        = 181,
        invokevirtual   = 182,
        invokespecial   = 183,
        invokestatic    = 184,
        invokeinterface = 185,
        invokedynamic   = 186,
        new_            = 187,
        newarray        = 188,
        anewarray       = 189,
        arraylength     = 190,
        athrow          = 191,
        checkcast       = 192,
        instanceof_     = 193,
        monitorenter    = 194,
        monitorexit     = 195,
        wide            = 196,
        multianewarray  = 197,
        if_acmp_null    = 198,
        if_acmp_nonnull = 199,
        goto_w          = 200,
        jsr_w           = 201,
        breakpoint      = 202,
<<<<<<< HEAD

        ByteCodeCount   = 205;
=======
        ByteCodeCount   = 203;
>>>>>>> 9c21d4c5

    /** Virtual instruction codes; used for constant folding.
     */
    int string_add      = 256,  // string +
        bool_not        = 257,  // boolean !
        bool_and        = 258,  // boolean &&
        bool_or         = 259;  // boolean ||

    /** Virtual opcodes; used for shifts with long shiftcount
     */
    int ishll           = 270,  // int shift left with long count
        lshll           = 271,  // long shift left with long count
        ishrl           = 272,  // int shift right with long count
        lshrl           = 273,  // long shift right with long count
        iushrl          = 274,  // int unsigned shift right with long count
        lushrl          = 275;  // long unsigned shift right with long count

    /** Virtual opcode for null reference checks
     */
    int nullchk         = 276;  // return operand if non-null,
                                // otherwise throw NullPointerException.

    /** Virtual opcode for disallowed operations.
     */
    int error           = 277;

    /** All conditional jumps come in pairs. To streamline the
     *  treatment of jumps, we also introduce a negation of an
     *  unconditional jump. That opcode happens to be jsr.
     */
    int dontgoto        = jsr;

    /** Shift and mask constants for shifting prefix instructions.
     *  a pair of instruction codes such as LCMP ; IFEQ is encoded
     *  in Symtab as {@literal (LCMP << preShift) + IFEQ }.
     */
    int preShift        = 9;
    int preMask         = (1 << preShift) - 1;

    /** Type codes.
     */
    int INTcode         = 0,
        LONGcode        = 1,
        FLOATcode       = 2,
        DOUBLEcode      = 3,
        OBJECTcode      = 4,
        BYTEcode        = 5,
        CHARcode        = 6,
        SHORTcode       = 7,
        VOIDcode        = 8,
        TypeCodeCount   = 9;

    static final String[] typecodeNames = {
        "int",
        "long",
        "float",
        "double",
        "object",
        "byte",
        "char",
        "short",
        "void",
        "oops"
    };
}<|MERGE_RESOLUTION|>--- conflicted
+++ resolved
@@ -242,12 +242,7 @@
         goto_w          = 200,
         jsr_w           = 201,
         breakpoint      = 202,
-<<<<<<< HEAD
-
-        ByteCodeCount   = 205;
-=======
         ByteCodeCount   = 203;
->>>>>>> 9c21d4c5
 
     /** Virtual instruction codes; used for constant folding.
      */
