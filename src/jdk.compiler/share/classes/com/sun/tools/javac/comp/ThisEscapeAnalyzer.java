--- conflicted
+++ resolved
@@ -941,13 +941,9 @@
         // Explicit 'this' reference? The expression references whatever 'this' references
         Type.ClassType currentClassType = (Type.ClassType)methodClass.sym.type;
         if (TreeInfo.isExplicitThisReference(types, currentClassType, tree)) {
-<<<<<<< HEAD
-            refs.mapInto(refs, ThisRef.class, direct -> new ExprRef(depth, direct));
-=======
             refs.find(ThisRef.class)
               .map(ref -> new ExprRef(depth, ref))
               .forEach(refs::add);
->>>>>>> 706b421c
             return;
         }
 
@@ -1337,8 +1333,6 @@
             (sym.owner.kind == MTH || sym.owner.kind == VAR);
     }
 
-<<<<<<< HEAD
-=======
     /** Check if the given tree is an explicit reference to the outer 'this' instance of the
      *  class currently being compiled. This is true if tree is 'Foo.this' where 'Foo' is
      *  the immediately enclosing class of the current class.
@@ -1356,7 +1350,6 @@
         return false;
     }
 
->>>>>>> 706b421c
     // When scanning nodes we can be in one of two modes:
     //  (a) Looking for constructors - we do not recurse into any code blocks
     //  (b) Analyzing a constructor - we are tracing its possible execution paths
