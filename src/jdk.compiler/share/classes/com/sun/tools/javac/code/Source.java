--- conflicted
+++ resolved
@@ -268,11 +268,8 @@
         UNNAMED_VARIABLES(JDK22, Fragments.FeatureUnnamedVariables, DiagKind.PLURAL),
         PRIMITIVE_PATTERNS(JDK23, Fragments.FeaturePrimitivePatterns, DiagKind.PLURAL),
         SUPER_INIT(JDK22, Fragments.FeatureSuperInit, DiagKind.NORMAL),
-<<<<<<< HEAD
         VALUE_CLASSES(JDK22, Fragments.FeatureValueClasses, DiagKind.PLURAL),
-=======
         MODULE_IMPORTS(JDK23, Fragments.FeatureModuleImports, DiagKind.PLURAL),
->>>>>>> 9d332e65
         ;
 
         enum DiagKind {
