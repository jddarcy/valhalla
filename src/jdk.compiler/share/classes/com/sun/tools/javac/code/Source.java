--- conflicted
+++ resolved
@@ -238,12 +238,9 @@
         UNCONDITIONAL_PATTERN_IN_INSTANCEOF(JDK21, Fragments.FeatureUnconditionalPatternsInInstanceof, DiagKind.PLURAL),
         RECORD_PATTERNS(JDK21, Fragments.FeatureDeconstructionPatterns, DiagKind.PLURAL),
         STRING_TEMPLATES(JDK21, Fragments.FeatureStringTemplates, DiagKind.PLURAL),
-<<<<<<< HEAD
         PRIMITIVE_CLASSES(JDK21, Fragments.FeaturePrimitiveClasses, DiagKind.PLURAL),
         VALUE_CLASSES(JDK21, Fragments.FeatureValueClasses, DiagKind.PLURAL),
-=======
         UNNAMED_CLASSES(JDK21, Fragments.FeatureUnnamedClasses, DiagKind.PLURAL),
->>>>>>> bb377b26
         WARN_ON_ILLEGAL_UTF8(MIN, JDK21),
         UNNAMED_VARIABLES(JDK21, Fragments.FeatureUnnamedVariables, DiagKind.PLURAL),
         ;
