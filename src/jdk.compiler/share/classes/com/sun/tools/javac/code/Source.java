--- conflicted
+++ resolved
@@ -245,10 +245,6 @@
         UNCONDITIONAL_PATTERN_IN_INSTANCEOF(JDK21, Fragments.FeatureUnconditionalPatternsInInstanceof, DiagKind.PLURAL),
         RECORD_PATTERNS(JDK21, Fragments.FeatureDeconstructionPatterns, DiagKind.PLURAL),
         STRING_TEMPLATES(JDK21, Fragments.FeatureStringTemplates, DiagKind.PLURAL),
-<<<<<<< HEAD
-        VALUE_CLASSES(JDK21, Fragments.FeatureValueClasses, DiagKind.PLURAL),
-=======
->>>>>>> 9c21d4c5
         UNNAMED_CLASSES(JDK21, Fragments.FeatureUnnamedClasses, DiagKind.PLURAL),
         WARN_ON_ILLEGAL_UTF8(MIN, JDK21),
         UNNAMED_VARIABLES(JDK22, Fragments.FeatureUnnamedVariables, DiagKind.PLURAL),
