--- conflicted
+++ resolved
@@ -205,10 +205,9 @@
     public final Name makeConcat;
     public final Name makeConcatWithConstants;
 
-<<<<<<< HEAD
     // values
     public final Name dollarValue;
-=======
+
     // record related
     // members of java.lang.runtime.ObjectMethods
     public final Name bootstrap;
@@ -220,7 +219,6 @@
     public final Name writeObject;
     public final Name writeReplace;
     public final Name readObjectNoData;
->>>>>>> aa4ef80f
 
     public final Name.Table table;
 
@@ -384,11 +382,9 @@
         makeConcat = fromString("makeConcat");
         makeConcatWithConstants = fromString("makeConcatWithConstants");
 
-<<<<<<< HEAD
         // value types
         dollarValue = fromString("$value");
 
-=======
         bootstrap = fromString("bootstrap");
         record = fromString("record");
 
@@ -396,7 +392,6 @@
         writeObject = fromString("writeObject");
         writeReplace = fromString("writeReplace");
         readObjectNoData = fromString("readObjectNoData");
->>>>>>> aa4ef80f
     }
 
     protected Name.Table createTable(Options options) {
