--- conflicted
+++ resolved
@@ -91,12 +91,7 @@
     final Symtab syms;
     final JavacMessages messages;
     final Names names;
-<<<<<<< HEAD
-    final boolean allowDefaultMethods;
-    final boolean mapCapturesToBounds;
     final boolean allowValueBasedClasses;
-=======
->>>>>>> 1e031e6a
     final Check chk;
     final Enter enter;
     JCDiagnostic.Factory diags;
