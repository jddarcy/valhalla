/*
 * Copyright (c) 2003, 2021, Oracle and/or its affiliates. All rights reserved.
 * DO NOT ALTER OR REMOVE COPYRIGHT NOTICES OR THIS FILE HEADER.
 *
 * This code is free software; you can redistribute it and/or modify it
 * under the terms of the GNU General Public License version 2 only, as
 * published by the Free Software Foundation.  Oracle designates this
 * particular file as subject to the "Classpath" exception as provided
 * by Oracle in the LICENSE file that accompanied this code.
 *
 * This code is distributed in the hope that it will be useful, but WITHOUT
 * ANY WARRANTY; without even the implied warranty of MERCHANTABILITY or
 * FITNESS FOR A PARTICULAR PURPOSE.  See the GNU General Public License
 * version 2 for more details (a copy is included in the LICENSE file that
 * accompanied this code).
 *
 * You should have received a copy of the GNU General Public License version
 * 2 along with this work; if not, write to the Free Software Foundation,
 * Inc., 51 Franklin St, Fifth Floor, Boston, MA 02110-1301 USA.
 *
 * Please contact Oracle, 500 Oracle Parkway, Redwood Shores, CA 94065 USA
 * or visit www.oracle.com if you need additional information or have any
 * questions.
 */

package com.sun.tools.javac.code;

import java.lang.ref.SoftReference;
import java.util.HashSet;
import java.util.HashMap;
import java.util.Locale;
import java.util.Map;
import java.util.Optional;
import java.util.Set;
import java.util.WeakHashMap;
import java.util.function.BiPredicate;
import java.util.function.Function;
import java.util.function.Predicate;
import java.util.stream.Collector;

import javax.tools.JavaFileObject;

import com.sun.tools.javac.code.Attribute.RetentionPolicy;
import com.sun.tools.javac.code.Lint.LintCategory;
import com.sun.tools.javac.code.Source.Feature;
import com.sun.tools.javac.code.Type.UndetVar.InferenceBound;
import com.sun.tools.javac.code.TypeMetadata.Entry.Kind;
import com.sun.tools.javac.comp.AttrContext;
import com.sun.tools.javac.comp.Check;
import com.sun.tools.javac.comp.Enter;
import com.sun.tools.javac.comp.Env;
import com.sun.tools.javac.jvm.ClassFile;
import com.sun.tools.javac.resources.CompilerProperties.Warnings;
import com.sun.tools.javac.util.*;

import static com.sun.tools.javac.code.BoundKind.*;
import static com.sun.tools.javac.code.Flags.*;
import static com.sun.tools.javac.code.Kinds.Kind.*;
import static com.sun.tools.javac.code.Scope.*;
import static com.sun.tools.javac.code.Scope.LookupKind.NON_RECURSIVE;
import static com.sun.tools.javac.code.Symbol.*;
import static com.sun.tools.javac.code.Type.*;
import static com.sun.tools.javac.code.TypeTag.*;
import static com.sun.tools.javac.jvm.ClassFile.externalize;
import com.sun.tools.javac.resources.CompilerProperties.Fragments;

/**
 * Utility class containing various operations on types.
 *
 * <p>Unless other names are more illustrative, the following naming
 * conventions should be observed in this file:
 *
 * <dl>
 * <dt>t</dt>
 * <dd>If the first argument to an operation is a type, it should be named t.</dd>
 * <dt>s</dt>
 * <dd>Similarly, if the second argument to an operation is a type, it should be named s.</dd>
 * <dt>ts</dt>
 * <dd>If an operations takes a list of types, the first should be named ts.</dd>
 * <dt>ss</dt>
 * <dd>A second list of types should be named ss.</dd>
 * </dl>
 *
 * <p><b>This is NOT part of any supported API.
 * If you write code that depends on this, you do so at your own risk.
 * This code and its internal interfaces are subject to change or
 * deletion without notice.</b>
 */
public class Types {
    protected static final Context.Key<Types> typesKey = new Context.Key<>();

    final Symtab syms;
    final JavacMessages messages;
    final Names names;
    final boolean allowDefaultMethods;
    final boolean mapCapturesToBounds;
    final boolean allowValueBasedClasses;
    final boolean allowUniversalTVars;
    final Check chk;
    final Enter enter;
    JCDiagnostic.Factory diags;
    List<Warner> warnStack = List.nil();
    final Name capturedName;

    public final Warner noWarnings;

    // <editor-fold defaultstate="collapsed" desc="Instantiating">
    public static Types instance(Context context) {
        Types instance = context.get(typesKey);
        if (instance == null)
            instance = new Types(context);
        return instance;
    }

    protected Types(Context context) {
        context.put(typesKey, this);
        syms = Symtab.instance(context);
        names = Names.instance(context);
        Source source = Source.instance(context);
        allowDefaultMethods = Feature.DEFAULT_METHODS.allowedInSource(source);
        mapCapturesToBounds = Feature.MAP_CAPTURES_TO_BOUNDS.allowedInSource(source);
        chk = Check.instance(context);
        enter = Enter.instance(context);
        capturedName = names.fromString("<captured wildcard>");
        messages = JavacMessages.instance(context);
        diags = JCDiagnostic.Factory.instance(context);
        noWarnings = new Warner(null);
        Options options = Options.instance(context);
        Preview preview = Preview.instance(context);
        allowValueBasedClasses = options.isSet("allowValueBasedClasses");
        allowUniversalTVars = Feature.UNIVERSAL_TVARS.allowedInSource(source);
    }
    // </editor-fold>

    // <editor-fold defaultstate="collapsed" desc="bounds">
    /**
     * Get a wildcard's upper bound, returning non-wildcards unchanged.
     * @param t a type argument, either a wildcard or a type
     */
    public Type wildUpperBound(Type t) {
        if (t.hasTag(WILDCARD)) {
            WildcardType w = (WildcardType) t;
            if (w.isSuperBound())
                return w.bound == null ? syms.objectType : w.bound.getUpperBound();
            else
                return wildUpperBound(w.type);
        }
        else return t;
    }

    /**
     * Get a capture variable's upper bound, returning other types unchanged.
     * @param t a type
     */
    public Type cvarUpperBound(Type t) {
        if (t.hasTag(TYPEVAR)) {
            TypeVar v = (TypeVar) t;
            return v.isCaptured() ? cvarUpperBound(v.getUpperBound()) : v;
        }
        else return t;
    }

    /**
     * Get a wildcard's lower bound, returning non-wildcards unchanged.
     * @param t a type argument, either a wildcard or a type
     */
    public Type wildLowerBound(Type t) {
        if (t.hasTag(WILDCARD)) {
            WildcardType w = (WildcardType) t;
            return w.isExtendsBound() ? syms.botType : wildLowerBound(w.type);
        }
        else return t;
    }

    /**
     * Get a capture variable's lower bound, returning other types unchanged.
     * @param t a type
     */
    public Type cvarLowerBound(Type t) {
        if (t.hasTag(TYPEVAR) && ((TypeVar) t).isCaptured()) {
            return cvarLowerBound(t.getLowerBound());
        }
        else return t;
    }

    /**
     * Recursively skip type-variables until a class/array type is found; capture conversion is then
     * (optionally) applied to the resulting type. This is useful for i.e. computing a site that is
     * suitable for a method lookup.
     */
    public Type skipTypeVars(Type site, boolean capture) {
        while (site.hasTag(TYPEVAR)) {
            site = site.getUpperBound();
        }
        return capture ? capture(site) : site;
    }
    // </editor-fold>

    // <editor-fold defaultstate="collapsed" desc="projections">

    /**
     * A projection kind. See {@link TypeProjection}
     */
    enum ProjectionKind {
        UPWARDS() {
            @Override
            ProjectionKind complement() {
                return DOWNWARDS;
            }
        },
        DOWNWARDS() {
            @Override
            ProjectionKind complement() {
                return UPWARDS;
            }
        };

        abstract ProjectionKind complement();
    }

    /**
     * This visitor performs upwards and downwards projections on types.
     *
     * A projection is defined as a function that takes a type T, a set of type variables V and that
     * produces another type S.
     *
     * An upwards projection maps a type T into a type S such that (i) T has no variables in V,
     * and (ii) S is an upper bound of T.
     *
     * A downwards projection maps a type T into a type S such that (i) T has no variables in V,
     * and (ii) S is a lower bound of T.
     *
     * Note that projections are only allowed to touch variables in V. Therefore, it is possible for
     * a projection to leave its input type unchanged if it does not contain any variables in V.
     *
     * Moreover, note that while an upwards projection is always defined (every type as an upper bound),
     * a downwards projection is not always defined.
     *
     * Examples:
     *
     * {@code upwards(List<#CAP1>, [#CAP1]) = List<? extends String>, where #CAP1 <: String }
     * {@code downwards(List<#CAP2>, [#CAP2]) = List<? super String>, where #CAP2 :> String }
     * {@code upwards(List<#CAP1>, [#CAP2]) = List<#CAP1> }
     * {@code downwards(List<#CAP1>, [#CAP1]) = not defined }
     */
    class TypeProjection extends TypeMapping<ProjectionKind> {

        List<Type> vars;
        Set<Type> seen = new HashSet<>();

        public TypeProjection(List<Type> vars) {
            this.vars = vars;
        }

        @Override
        public Type visitClassType(ClassType t, ProjectionKind pkind) {
            if (t.isCompound()) {
                List<Type> components = directSupertypes(t);
                List<Type> components1 = components.map(c -> c.map(this, pkind));
                if (components == components1) return t;
                else return makeIntersectionType(components1);
            } else {
                Type outer = t.getEnclosingType();
                Type outer1 = visit(outer, pkind);
                List<Type> typarams = t.getTypeArguments();
                List<Type> formals = t.tsym.type.getTypeArguments();
                ListBuffer<Type> typarams1 = new ListBuffer<>();
                boolean changed = false;
                for (Type actual : typarams) {
                    Type t2 = mapTypeArgument(t, formals.head.getUpperBound(), actual, pkind);
                    if (t2.hasTag(BOT)) {
                        //not defined
                        return syms.botType;
                    }
                    typarams1.add(t2);
                    changed |= actual != t2;
                    formals = formals.tail;
                }
                if (outer1 == outer && !changed) return t;
                else return new ClassType(outer1, typarams1.toList(), t.tsym, t.getMetadata(), t.getFlavor()) {
                    @Override
                    protected boolean needsStripping() {
                        return true;
                    }
                };
            }
        }

        @Override
        public Type visitArrayType(ArrayType t, ProjectionKind s) {
            Type elemtype = t.elemtype;
            Type elemtype1 = visit(elemtype, s);
            if (elemtype1 == elemtype) {
                return t;
            } else if (elemtype1.hasTag(BOT)) {
                //undefined
                return syms.botType;
            } else {
                return new ArrayType(elemtype1, t.tsym, t.metadata) {
                    @Override
                    protected boolean needsStripping() {
                        return true;
                    }
                };
            }
        }

        @Override
        public Type visitTypeVar(TypeVar t, ProjectionKind pkind) {
            if (vars.contains(t)) {
                if (seen.add(t)) {
                    try {
                        final Type bound;
                        switch (pkind) {
                            case UPWARDS:
                                bound = t.getUpperBound();
                                break;
                            case DOWNWARDS:
                                bound = (t.getLowerBound() == null) ?
                                        syms.botType :
                                        t.getLowerBound();
                                break;
                            default:
                                Assert.error();
                                return null;
                        }
                        return bound.map(this, pkind);
                    } finally {
                        seen.remove(t);
                    }
                } else {
                    //cycle
                    return pkind == ProjectionKind.UPWARDS ?
                            syms.objectType : syms.botType;
                }
            } else {
                return t;
            }
        }

        private Type mapTypeArgument(Type site, Type declaredBound, Type t, ProjectionKind pkind) {
            return t.containsAny(vars) ?
                    t.map(new TypeArgumentProjection(site, declaredBound), pkind) :
                    t;
        }

        class TypeArgumentProjection extends TypeMapping<ProjectionKind> {

            Type site;
            Type declaredBound;

            TypeArgumentProjection(Type site, Type declaredBound) {
                this.site = site;
                this.declaredBound = declaredBound;
            }

            @Override
            public Type visitType(Type t, ProjectionKind pkind) {
                //type argument is some type containing restricted vars
                if (pkind == ProjectionKind.DOWNWARDS) {
                    //not defined
                    return syms.botType;
                }
                Type upper = t.map(TypeProjection.this, ProjectionKind.UPWARDS);
                Type lower = t.map(TypeProjection.this, ProjectionKind.DOWNWARDS);
                List<Type> formals = site.tsym.type.getTypeArguments();
                BoundKind bk;
                Type bound;
                if (!isSameType(upper, syms.objectType) &&
                        (declaredBound.containsAny(formals) ||
                         !isSubtype(declaredBound, upper))) {
                    bound = upper;
                    bk = EXTENDS;
                } else if (!lower.hasTag(BOT)) {
                    bound = lower;
                    bk = SUPER;
                } else {
                    bound = syms.objectType;
                    bk = UNBOUND;
                }
                return makeWildcard(bound, bk);
            }

            @Override
            public Type visitWildcardType(WildcardType wt, ProjectionKind pkind) {
                //type argument is some wildcard whose bound contains restricted vars
                Type bound = syms.botType;
                BoundKind bk = wt.kind;
                switch (wt.kind) {
                    case EXTENDS:
                        bound = wt.type.map(TypeProjection.this, pkind);
                        if (bound.hasTag(BOT)) {
                            return syms.botType;
                        }
                        break;
                    case SUPER:
                        bound = wt.type.map(TypeProjection.this, pkind.complement());
                        if (bound.hasTag(BOT)) {
                            bound = syms.objectType;
                            bk = UNBOUND;
                        }
                        break;
                }
                return makeWildcard(bound, bk);
            }

            private Type makeWildcard(Type bound, BoundKind bk) {
                return new WildcardType(bound, bk, syms.boundClass) {
                    @Override
                    protected boolean needsStripping() {
                        return true;
                    }
                };
            }
        }
    }

    /**
     * Computes an upward projection of given type, and vars. See {@link TypeProjection}.
     *
     * @param t the type to be projected
     * @param vars the set of type variables to be mapped
     * @return the type obtained as result of the projection
     */
    public Type upward(Type t, List<Type> vars) {
        return t.map(new TypeProjection(vars), ProjectionKind.UPWARDS);
    }

    /**
     * Computes the set of captured variables mentioned in a given type. See {@link CaptureScanner}.
     * This routine is typically used to computed the input set of variables to be used during
     * an upwards projection (see {@link Types#upward(Type, List)}).
     *
     * @param t the type where occurrences of captured variables have to be found
     * @return the set of captured variables found in t
     */
    public List<Type> captures(Type t) {
        CaptureScanner cs = new CaptureScanner();
        Set<Type> captures = new HashSet<>();
        cs.visit(t, captures);
        return List.from(captures);
    }

    /**
     * This visitor scans a type recursively looking for occurrences of captured type variables.
     */
    class CaptureScanner extends SimpleVisitor<Void, Set<Type>> {

        @Override
        public Void visitType(Type t, Set<Type> types) {
            return null;
        }

        @Override
        public Void visitClassType(ClassType t, Set<Type> seen) {
            if (t.isCompound()) {
                directSupertypes(t).forEach(s -> visit(s, seen));
            } else {
                t.allparams().forEach(ta -> visit(ta, seen));
            }
            return null;
        }

        @Override
        public Void visitArrayType(ArrayType t, Set<Type> seen) {
            return visit(t.elemtype, seen);
        }

        @Override
        public Void visitWildcardType(WildcardType t, Set<Type> seen) {
            visit(t.type, seen);
            return null;
        }

        @Override
        public Void visitTypeVar(TypeVar t, Set<Type> seen) {
            if ((t.tsym.flags() & Flags.SYNTHETIC) != 0 && seen.add(t)) {
                visit(t.getUpperBound(), seen);
            }
            return null;
        }

        @Override
        public Void visitCapturedType(CapturedType t, Set<Type> seen) {
            if (seen.add(t)) {
                visit(t.getUpperBound(), seen);
                visit(t.getLowerBound(), seen);
            }
            return null;
        }
    }

    // </editor-fold>

    // <editor-fold defaultstate="collapsed" desc="isUnbounded">
    /**
     * Checks that all the arguments to a class are unbounded
     * wildcards or something else that doesn't make any restrictions
     * on the arguments. If a class isUnbounded, a raw super- or
     * subclass can be cast to it without a warning.
     * @param t a type
     * @return true iff the given type is unbounded or raw
     */
    public boolean isUnbounded(Type t) {
        return isUnbounded.visit(t);
    }
    // where
        private final UnaryVisitor<Boolean> isUnbounded = new UnaryVisitor<Boolean>() {

            public Boolean visitType(Type t, Void ignored) {
                return true;
            }

            @Override
            public Boolean visitClassType(ClassType t, Void ignored) {
                List<Type> parms = t.tsym.type.allparams();
                List<Type> args = t.allparams();
                while (parms.nonEmpty()) {
                    WildcardType unb = new WildcardType(syms.objectType,
                                                        BoundKind.UNBOUND,
                                                        syms.boundClass,
                                                        (TypeVar)parms.head);
                    if (!containsType(args.head, unb))
                        return false;
                    parms = parms.tail;
                    args = args.tail;
                }
                return true;
            }
        };
    // </editor-fold>

    // <editor-fold defaultstate="collapsed" desc="asSub">
    /**
     * Return the least specific subtype of t that starts with symbol
     * sym.  If none exists, return null.  The least specific subtype
     * is determined as follows:
     *
     * <p>If there is exactly one parameterized instance of sym that is a
     * subtype of t, that parameterized instance is returned.<br>
     * Otherwise, if the plain type or raw type `sym' is a subtype of
     * type t, the type `sym' itself is returned.  Otherwise, null is
     * returned.
     */
    public Type asSub(Type t, Symbol sym) {
        return asSub.visit(t, sym);
    }
    // where
        private final SimpleVisitor<Type,Symbol> asSub = new SimpleVisitor<Type,Symbol>() {

            public Type visitType(Type t, Symbol sym) {
                return null;
            }

            @Override
            public Type visitClassType(ClassType t, Symbol sym) {
                if (t.tsym == sym)
                    return t;
                Type base = asSuper(sym.type, t.tsym);
                if (base == null)
                    return null;
                ListBuffer<Type> from = new ListBuffer<>();
                ListBuffer<Type> to = new ListBuffer<>();
                try {
                    adapt(base, t, from, to);
                } catch (AdaptFailure ex) {
                    return null;
                }
                Type res = subst(sym.type, from.toList(), to.toList());
                if (!isSubtype(res, t))
                    return null;
                ListBuffer<Type> openVars = new ListBuffer<>();
                for (List<Type> l = sym.type.allparams();
                     l.nonEmpty(); l = l.tail)
                    if (res.contains(l.head) && !t.contains(l.head))
                        openVars.append(l.head);
                if (openVars.nonEmpty()) {
                    if (t.isRaw()) {
                        // The subtype of a raw type is raw
                        res = erasure(res);
                    } else {
                        // Unbound type arguments default to ?
                        List<Type> opens = openVars.toList();
                        ListBuffer<Type> qs = new ListBuffer<>();
                        for (List<Type> iter = opens; iter.nonEmpty(); iter = iter.tail) {
                            qs.append(new WildcardType(syms.objectType, BoundKind.UNBOUND,
                                                       syms.boundClass, (TypeVar) iter.head));
                        }
                        res = subst(res, opens, qs.toList());
                    }
                }
                return res;
            }

            @Override
            public Type visitErrorType(ErrorType t, Symbol sym) {
                return t;
            }
        };
    // </editor-fold>

    // <editor-fold defaultstate="collapsed" desc="isConvertible">
    /**
     * Is t a subtype of or convertible via boxing/unboxing
     * conversion to s?
     */
    public boolean isConvertible(Type t, Type s, Warner warn) {
        if (t.hasTag(ERROR)) {
            return true;
        }

        boolean tValue = t.isPrimitiveClass();
        boolean sValue = s.isPrimitiveClass();
        if (allowUniversalTVars && ((s.hasTag(TYPEVAR)) && ((TypeVar)s).isValueProjection() &&
                (t.hasTag(BOT) || t.hasTag(TYPEVAR) && !((TypeVar)t).isValueProjection()))) {
            warn.warn(LintCategory.UNIVERSAL);
            return true;
        }

        boolean tUndet = t.hasTag(UNDETVAR);
        boolean sUndet = s.hasTag(UNDETVAR);

        if (tValue != sValue) {
            boolean result = tValue ?
                    isSubtype(allowUniversalTVars && (tUndet || sUndet) ? t : t.referenceProjection(), s) :
                    !t.hasTag(BOT) && isSubtype(t, allowUniversalTVars && (tUndet || sUndet) ? s : s.referenceProjection());
            if (result && (allowUniversalTVars && !t.hasTag(BOT) &&
                    s.isPrimitiveClass() && !t.isPrimitiveClass() &&
                    s.referenceProjectionOrSelf().tsym == t.tsym)) {
                chk.warnValueConversion(warn.pos(), Warnings.PrimitiveValueConversion);
            }
            return result;
        }

        boolean tPrimitive = t.isPrimitive();
        boolean sPrimitive = s.isPrimitive();
        if (tPrimitive == sPrimitive) {
            return isSubtypeUnchecked(t, s, warn);
        }

        if (tUndet || sUndet) {
            return tUndet ?
                    isSubtype(t, boxedTypeOrType(s)) :
                    isSubtype(boxedTypeOrType(t), s);
        }

        return tPrimitive
            ? isSubtype(boxedClass(t).type, s)
            : isSubtype(unboxedType(t), s);
    }

    /**
     * Is t a subtype of or convertible via boxing/unboxing
     * conversions to s?
     */
    public boolean isConvertible(Type t, Type s) {
        return isConvertible(t, s, noWarnings);
    }
    // </editor-fold>

    // <editor-fold defaultstate="collapsed" desc="findSam">

    /**
     * Exception used to report a function descriptor lookup failure. The exception
     * wraps a diagnostic that can be used to generate more details error
     * messages.
     */
    public static class FunctionDescriptorLookupError extends RuntimeException {
        private static final long serialVersionUID = 0;

        transient JCDiagnostic diagnostic;

        FunctionDescriptorLookupError() {
            this.diagnostic = null;
        }

        FunctionDescriptorLookupError setMessage(JCDiagnostic diag) {
            this.diagnostic = diag;
            return this;
        }

        public JCDiagnostic getDiagnostic() {
            return diagnostic;
        }
    }

    /**
     * A cache that keeps track of function descriptors associated with given
     * functional interfaces.
     */
    class DescriptorCache {

        private WeakHashMap<TypeSymbol, Entry> _map = new WeakHashMap<>();

        class FunctionDescriptor {
            Symbol descSym;

            FunctionDescriptor(Symbol descSym) {
                this.descSym = descSym;
            }

            public Symbol getSymbol() {
                return descSym;
            }

            public Type getType(Type site) {
                site = removeWildcards(site);
                if (site.isIntersection()) {
                    IntersectionClassType ict = (IntersectionClassType)site;
                    for (Type component : ict.getExplicitComponents()) {
                        if (!chk.checkValidGenericType(component)) {
                            //if the inferred functional interface type is not well-formed,
                            //or if it's not a subtype of the original target, issue an error
                            throw failure(diags.fragment(Fragments.NoSuitableFunctionalIntfInst(site)));
                        }
                    }
                } else {
                    if (!chk.checkValidGenericType(site)) {
                        //if the inferred functional interface type is not well-formed,
                        //or if it's not a subtype of the original target, issue an error
                        throw failure(diags.fragment(Fragments.NoSuitableFunctionalIntfInst(site)));
                    }
                }
                return memberType(site, descSym);
            }
        }

        class Entry {
            final FunctionDescriptor cachedDescRes;
            final int prevMark;

            public Entry(FunctionDescriptor cachedDescRes,
                    int prevMark) {
                this.cachedDescRes = cachedDescRes;
                this.prevMark = prevMark;
            }

            boolean matches(int mark) {
                return  this.prevMark == mark;
            }
        }

        FunctionDescriptor get(TypeSymbol origin) throws FunctionDescriptorLookupError {
            Entry e = _map.get(origin);
            CompoundScope members = membersClosure(origin.type, false);
            if (e == null ||
                    !e.matches(members.getMark())) {
                FunctionDescriptor descRes = findDescriptorInternal(origin, members);
                _map.put(origin, new Entry(descRes, members.getMark()));
                return descRes;
            }
            else {
                return e.cachedDescRes;
            }
        }

        /**
         * Compute the function descriptor associated with a given functional interface
         */
        public FunctionDescriptor findDescriptorInternal(TypeSymbol origin,
                CompoundScope membersCache) throws FunctionDescriptorLookupError {
            if (!origin.isInterface() || (origin.flags() & ANNOTATION) != 0 || origin.isSealed()) {
                //t must be an interface
                throw failure("not.a.functional.intf", origin);
            }

            final ListBuffer<Symbol> abstracts = new ListBuffer<>();
            for (Symbol sym : membersCache.getSymbols(new DescriptorFilter(origin))) {
                Type mtype = memberType(origin.type, sym);
                if (abstracts.isEmpty()) {
                    abstracts.append(sym);
                } else if ((sym.name == abstracts.first().name &&
                        overrideEquivalent(mtype, memberType(origin.type, abstracts.first())))) {
                    if (!abstracts.stream().filter(msym -> msym.owner.isSubClass(sym.enclClass(), Types.this))
                            .map(msym -> memberType(origin.type, msym))
                            .anyMatch(abstractMType -> isSubSignature(abstractMType, mtype))) {
                        abstracts.append(sym);
                    }
                } else {
                    //the target method(s) should be the only abstract members of t
                    throw failure("not.a.functional.intf.1",  origin,
                            diags.fragment(Fragments.IncompatibleAbstracts(Kinds.kindName(origin), origin)));
                }
            }
            if (abstracts.isEmpty()) {
                //t must define a suitable non-generic method
                throw failure("not.a.functional.intf.1", origin,
                            diags.fragment(Fragments.NoAbstracts(Kinds.kindName(origin), origin)));
            }
            FunctionDescriptor descRes;
            if (abstracts.size() == 1) {
                descRes = new FunctionDescriptor(abstracts.first());
            } else { // size > 1
                descRes = mergeDescriptors(origin, abstracts.toList());
                if (descRes == null) {
                    //we can get here if the functional interface is ill-formed
                    ListBuffer<JCDiagnostic> descriptors = new ListBuffer<>();
                    for (Symbol desc : abstracts) {
                        String key = desc.type.getThrownTypes().nonEmpty() ?
                                "descriptor.throws" : "descriptor";
                        descriptors.append(diags.fragment(key, desc.name,
                                desc.type.getParameterTypes(),
                                desc.type.getReturnType(),
                                desc.type.getThrownTypes()));
                    }
                    JCDiagnostic msg =
                            diags.fragment(Fragments.IncompatibleDescsInFunctionalIntf(Kinds.kindName(origin),
                                                                                       origin));
                    JCDiagnostic.MultilineDiagnostic incompatibleDescriptors =
                            new JCDiagnostic.MultilineDiagnostic(msg, descriptors.toList());
                    throw failure(incompatibleDescriptors);
                }
            }
            // Not functional if extending either of the top interface types.
            Type topInterface;
            if ((topInterface = asSuper(origin.type, syms.identityObjectType.tsym)) != null ||
                    (topInterface = asSuper(origin.type, syms.valueObjectType.tsym)) != null) {
                throw failure("not.a.functional.intf.1", origin, diags.fragment(Fragments.MayNotExtendTopInterfaceType(topInterface)));
            }
            return descRes;
        }

        /**
         * Compute a synthetic type for the target descriptor given a list
         * of override-equivalent methods in the functional interface type.
         * The resulting method type is a method type that is override-equivalent
         * and return-type substitutable with each method in the original list.
         */
        private FunctionDescriptor mergeDescriptors(TypeSymbol origin, List<Symbol> methodSyms) {
            return mergeAbstracts(methodSyms, origin.type, false)
                    .map(bestSoFar -> new FunctionDescriptor(bestSoFar.baseSymbol()) {
                        @Override
                        public Type getType(Type origin) {
                            Type mt = memberType(origin, getSymbol());
                            return createMethodTypeWithThrown(mt, bestSoFar.type.getThrownTypes());
                        }
                    }).orElse(null);
        }

        FunctionDescriptorLookupError failure(String msg, Object... args) {
            return failure(diags.fragment(msg, args));
        }

        FunctionDescriptorLookupError failure(JCDiagnostic diag) {
            return new FunctionDescriptorLookupError().setMessage(diag);
        }
    }

    private DescriptorCache descCache = new DescriptorCache();

    /**
     * Find the method descriptor associated to this class symbol - if the
     * symbol 'origin' is not a functional interface, an exception is thrown.
     */
    public Symbol findDescriptorSymbol(TypeSymbol origin) throws FunctionDescriptorLookupError {
        return descCache.get(origin).getSymbol();
    }

    /**
     * Find the type of the method descriptor associated to this class symbol -
     * if the symbol 'origin' is not a functional interface, an exception is thrown.
     */
    public Type findDescriptorType(Type origin) throws FunctionDescriptorLookupError {
        return descCache.get(origin.tsym).getType(origin);
    }

    /**
     * Is given type a functional interface?
     */
    public boolean isFunctionalInterface(TypeSymbol tsym) {
        try {
            findDescriptorSymbol(tsym);
            return true;
        } catch (FunctionDescriptorLookupError ex) {
            return false;
        }
    }

    public boolean isFunctionalInterface(Type site) {
        try {
            findDescriptorType(site);
            return true;
        } catch (FunctionDescriptorLookupError ex) {
            return false;
        }
    }

    public Type removeWildcards(Type site) {
        if (site.getTypeArguments().stream().anyMatch(t -> t.hasTag(WILDCARD))) {
            //compute non-wildcard parameterization - JLS 9.9
            List<Type> actuals = site.getTypeArguments();
            List<Type> formals = site.tsym.type.getTypeArguments();
            ListBuffer<Type> targs = new ListBuffer<>();
            for (Type formal : formals) {
                Type actual = actuals.head;
                Type bound = formal.getUpperBound();
                if (actuals.head.hasTag(WILDCARD)) {
                    WildcardType wt = (WildcardType)actual;
                    //check that bound does not contain other formals
                    if (bound.containsAny(formals)) {
                        targs.add(wt.type);
                    } else {
                        //compute new type-argument based on declared bound and wildcard bound
                        switch (wt.kind) {
                            case UNBOUND:
                                targs.add(bound);
                                break;
                            case EXTENDS:
                                targs.add(glb(bound, wt.type));
                                break;
                            case SUPER:
                                targs.add(wt.type);
                                break;
                            default:
                                Assert.error("Cannot get here!");
                        }
                    }
                } else {
                    //not a wildcard - the new type argument remains unchanged
                    targs.add(actual);
                }
                actuals = actuals.tail;
            }
            return subst(site.tsym.type, formals, targs.toList());
        } else {
            return site;
        }
    }

    /**
     * Create a symbol for a class that implements a given functional interface
     * and overrides its functional descriptor. This routine is used for two
     * main purposes: (i) checking well-formedness of a functional interface;
     * (ii) perform functional interface bridge calculation.
     */
    public ClassSymbol makeFunctionalInterfaceClass(Env<AttrContext> env, Name name, Type target, long cflags) {
        if (target == null || target == syms.unknownType) {
            return null;
        }
        Symbol descSym = findDescriptorSymbol(target.tsym);
        Type descType = findDescriptorType(target);
        ClassSymbol csym = new ClassSymbol(cflags, name, env.enclClass.sym.outermostClass());
        csym.completer = Completer.NULL_COMPLETER;
        csym.members_field = WriteableScope.create(csym);
        MethodSymbol instDescSym = new MethodSymbol(descSym.flags(), descSym.name, descType, csym);
        csym.members_field.enter(instDescSym);
        Type.ClassType ctype = new Type.ClassType(Type.noType, List.nil(), csym);
        ctype.supertype_field = syms.objectType;
        ctype.interfaces_field = target.isIntersection() ?
                directSupertypes(target) :
                List.of(target);
        csym.type = ctype;
        csym.sourcefile = ((ClassSymbol)csym.owner).sourcefile;
        return csym;
    }

    /**
     * Find the minimal set of methods that are overridden by the functional
     * descriptor in 'origin'. All returned methods are assumed to have different
     * erased signatures.
     */
    public List<Symbol> functionalInterfaceBridges(TypeSymbol origin) {
        Assert.check(isFunctionalInterface(origin));
        Symbol descSym = findDescriptorSymbol(origin);
        CompoundScope members = membersClosure(origin.type, false);
        ListBuffer<Symbol> overridden = new ListBuffer<>();
        outer: for (Symbol m2 : members.getSymbolsByName(descSym.name, bridgeFilter)) {
            if (m2 == descSym) continue;
            else if (descSym.overrides(m2, origin, Types.this, false)) {
                for (Symbol m3 : overridden) {
                    if (isSameType(m3.erasure(Types.this), m2.erasure(Types.this)) ||
                            (m3.overrides(m2, origin, Types.this, false) &&
                            (pendingBridges((ClassSymbol)origin, m3.enclClass()) ||
                            (((MethodSymbol)m2).binaryImplementation((ClassSymbol)m3.owner, Types.this) != null)))) {
                        continue outer;
                    }
                }
                overridden.add(m2);
            }
        }
        return overridden.toList();
    }
    //where
        // Use anonymous class instead of lambda expression intentionally,
        // because the variable `names` has modifier: final.
        private Predicate<Symbol> bridgeFilter = new Predicate<Symbol>() {
            public boolean test(Symbol t) {
                return t.kind == MTH &&
                        t.name != names.init &&
                        t.name != names.clinit &&
                        (t.flags() & SYNTHETIC) == 0;
            }
        };

        private boolean pendingBridges(ClassSymbol origin, TypeSymbol s) {
            //a symbol will be completed from a classfile if (a) symbol has
            //an associated file object with CLASS kind and (b) the symbol has
            //not been entered
            if (origin.classfile != null &&
                    origin.classfile.getKind() == JavaFileObject.Kind.CLASS &&
                    enter.getEnv(origin) == null) {
                return false;
            }
            if (origin == s) {
                return true;
            }
            for (Type t : interfaces(origin.type)) {
                if (pendingBridges((ClassSymbol)t.tsym, s)) {
                    return true;
                }
            }
            return false;
        }
    // </editor-fold>

   /**
    * Scope filter used to skip methods that should be ignored (such as methods
    * overridden by j.l.Object) during function interface conversion interface check
    */
    class DescriptorFilter implements Predicate<Symbol> {

       TypeSymbol origin;

       DescriptorFilter(TypeSymbol origin) {
           this.origin = origin;
       }

       @Override
       public boolean test(Symbol sym) {
           return sym.kind == MTH &&
                   (sym.flags() & (ABSTRACT | DEFAULT)) == ABSTRACT &&
                   !overridesObjectMethod(origin, sym) &&
                   (interfaceCandidates(origin.type, (MethodSymbol)sym).head.flags() & DEFAULT) == 0;
       }
    }

<<<<<<< HEAD
    public boolean isPrimitiveClass(Type t) {
        return t != null && t.isPrimitiveClass();
    }

    @FunctionalInterface
    public interface SubtypeTestFlavor {
        boolean subtypeTest(Type t, Type s, Warner warn);
    }

    // this relation is now named `extends` in the latest Valhalla docs
    public boolean isBoundedBy(Type t, Type s) {
        return isBoundedBy(t, s, noWarnings, (t1, s1, w1) -> isSubtype(t1, s1));
    }

    public boolean isBoundedBy(Type t, Type s, SubtypeTestFlavor subtypeTestFlavor) {
        return isBoundedBy(t, s, noWarnings, subtypeTestFlavor);
    }

    /**
     * Is type t bounded by s?
     */
    public boolean isBoundedBy(Type t, Type s, Warner warn, SubtypeTestFlavor subtypeTestFlavor) {
        boolean result = subtypeTestFlavor.subtypeTest(t, s, warn);
        if (allowUniversalTVars && !result) {
            if (isPrimitiveClass(t)) {
                return isBoundedBy(t.referenceProjection(), s, warn, subtypeTestFlavor);
            } else if (t.hasTag(TYPEVAR) && ((TypeVar)t).isUniversal()) {
                return isBoundedBy(t.getUpperBound(), s, warn, subtypeTestFlavor);
            } else if (s.hasTag(TYPEVAR) && ((TypeVar)s).isUniversal()) {
                return isBoundedBy(t, s.getLowerBound(), warn, subtypeTestFlavor);
            }
        }
        return result;
    }

=======
>>>>>>> 954f5ca4
    // <editor-fold defaultstate="collapsed" desc="isSubtype">
    /**
     * Is t an unchecked subtype of s?
     */
    public boolean isSubtypeUnchecked(Type t, Type s) {
        return isSubtypeUnchecked(t, s, noWarnings);
    }
    /**
     * Is t an unchecked subtype of s?
     */
    public boolean isSubtypeUnchecked(Type t, Type s, Warner warn) {
        boolean result = isSubtypeUncheckedInternal(t, s, true, warn);
        if (result) {
            checkUnsafeVarargsConversion(t, s, warn);
        }
        return result;
    }
    //where
        private boolean isSubtypeUncheckedInternal(Type t, Type s, boolean capture, Warner warn) {
            if (t.hasTag(ARRAY) && s.hasTag(ARRAY)) {
                if (((ArrayType)t).elemtype.isPrimitive()) {
                    return isSameType(elemtype(t), elemtype(s));
                } else {
                    // if T.ref <: S, then T[] <: S[]
                    Type es = elemtype(s);
                    Type et = elemtype(t);
                    if (et.isPrimitiveClass()) {
                        et = et.referenceProjection();
                        if (es.isPrimitiveClass())
                            es = es.referenceProjection();  // V <: V, surely
                    }
                    if (!isSubtypeUncheckedInternal(et, es, false, warn))
                        return false;
                    return true;
                }
            } else if (isSubtype(t, s, capture)) {
                return true;
            } else if (allowUniversalTVars && t.hasTag(TYPEVAR) && s.hasTag(TYPEVAR) && t.tsym == s.tsym) {
                warn.warn(LintCategory.UNIVERSAL);
                return true;
            } else if (t.hasTag(TYPEVAR)) {
                return isSubtypeUncheckedInternal(t.getUpperBound(), s, false, warn);
            } else if (!s.isRaw()) {
                Type t2 = asSuper(t, s.tsym);
                if (t2 != null && t2.isRaw()) {
                    if (isReifiable(s)) {
                        warn.silentWarn(LintCategory.UNCHECKED);
                    } else {
                        warn.warn(LintCategory.UNCHECKED);
                    }
                    return true;
                }
            }
            return false;
        }

        private void checkUnsafeVarargsConversion(Type t, Type s, Warner warn) {
            if (!t.hasTag(ARRAY) || isReifiable(t)) {
                return;
            }
            ArrayType from = (ArrayType)t;
            boolean shouldWarn = false;
            switch (s.getTag()) {
                case ARRAY:
                    ArrayType to = (ArrayType)s;
                    shouldWarn = from.isVarargs() &&
                            !to.isVarargs() &&
                            !isReifiable(from);
                    break;
                case CLASS:
                    shouldWarn = from.isVarargs();
                    break;
            }
            if (shouldWarn) {
                warn.warn(LintCategory.VARARGS);
            }
        }

    /**
     * Is t a subtype of s?<br>
     * (not defined for Method and ForAll types)
     */
    public final boolean isSubtype(Type t, Type s) {
        return isSubtype(t, s, true);
    }
    public final boolean isSubtypeNoCapture(Type t, Type s) {
        return isSubtype(t, s, false);
    }
    public boolean isSubtype(Type t, Type s, boolean capture) {
        if (t.equalsIgnoreMetadata(s))
            return true;
        if (t.hasTag(TYPEVAR) && s.hasTag(TYPEVAR) && t.tsym == s.tsym) {
            return true;
        }
        if (s.isPartial())
            return isSuperType(s, t);

        if (s.isCompound()) {
            for (Type s2 : interfaces(s).prepend(supertype(s))) {
                if (!isSubtype(t, s2, capture))
                    return false;
            }
            return true;
        }

        // Generally, if 's' is a lower-bounded type variable, recur on lower bound; but
        // for inference variables and intersections, we need to keep 's'
        // (see JLS 4.10.2 for intersections and 18.2.3 for inference vars)
        if (!t.hasTag(UNDETVAR) && !t.isCompound()) {
            // TODO: JDK-8039198, bounds checking sometimes passes in a wildcard as s
            Type lower = cvarLowerBound(wildLowerBound(s));
            if (s != lower && !lower.hasTag(BOT))
                return isSubtype(capture ? capture(t) : t, lower, false);
        }

        return isSubtype.visit(capture ? capture(t) : t, s);
    }
    // where
        private TypeRelation isSubtype = new TypeRelation()
        {
            @Override
            public Boolean visitType(Type t, Type s) {
                switch (t.getTag()) {
                 case BYTE:
                     return (!s.hasTag(CHAR) && t.getTag().isSubRangeOf(s.getTag()));
                 case CHAR:
                     return (!s.hasTag(SHORT) && t.getTag().isSubRangeOf(s.getTag()));
                 case SHORT: case INT: case LONG:
                 case FLOAT: case DOUBLE:
                     return t.getTag().isSubRangeOf(s.getTag());
                 case BOOLEAN: case VOID:
                     return t.hasTag(s.getTag());
                 case TYPEVAR:
                     return isSubtypeNoCapture(t.getUpperBound(), s);
                 case BOT:
                     if (allowUniversalTVars && s.hasTag(TYPEVAR) && ((TypeVar)s).isValueProjection()) {
                         warnStack.head.warn(LintCategory.UNIVERSAL);
                     }
                     return
                         s.hasTag(BOT) || (s.hasTag(CLASS) && !s.isPrimitiveClass()) ||
                         s.hasTag(ARRAY) || s.hasTag(TYPEVAR);
                 case WILDCARD: //we shouldn't be here - avoids crash (see 7034495)
                 case NONE:
                     return false;
                 default:
                     throw new AssertionError("isSubtype " + t.getTag());
                 }
            }

            private Set<TypePair> cache = new HashSet<>();

            private boolean containsTypeRecursive(Type t, Type s) {
                TypePair pair = new TypePair(t, s);
                if (cache.add(pair)) {
                    try {
                        return containsType(t.getTypeArguments(),
                                            s.getTypeArguments());
                    } finally {
                        cache.remove(pair);
                    }
                } else {
                    return containsType(t.getTypeArguments(),
                                        rewriteSupers(s).getTypeArguments());
                }
            }

            private Type rewriteSupers(Type t) {
                if (!t.isParameterized())
                    return t;
                ListBuffer<Type> from = new ListBuffer<>();
                ListBuffer<Type> to = new ListBuffer<>();
                adaptSelf(t, from, to);
                if (from.isEmpty())
                    return t;
                ListBuffer<Type> rewrite = new ListBuffer<>();
                boolean changed = false;
                for (Type orig : to.toList()) {
                    Type s = rewriteSupers(orig);
                    if (s.isSuperBound() && !s.isExtendsBound()) {
                        s = new WildcardType(syms.objectType,
                                             BoundKind.UNBOUND,
                                             syms.boundClass,
                                             s.getMetadata());
                        changed = true;
                    } else if (s != orig) {
                        s = new WildcardType(wildUpperBound(s),
                                             BoundKind.EXTENDS,
                                             syms.boundClass,
                                             s.getMetadata());
                        changed = true;
                    }
                    rewrite.append(s);
                }
                if (changed)
                    return subst(t.tsym.type, from.toList(), rewrite.toList());
                else
                    return t;
            }

            @Override
            public Boolean visitClassType(ClassType t, Type s) {
                Type sup = asSuper(t, s.tsym);
                if (sup == null) return false;
                // If t is an intersection, sup might not be a class type
                if (!sup.hasTag(CLASS)) return isSubtypeNoCapture(sup, s);
                return sup.tsym == s.tsym
                    && (t.tsym != s.tsym || t.isReferenceProjection() == s.isReferenceProjection())
                     // Check type variable containment
                    && (!s.isParameterized() || containsTypeRecursive(s, sup))
                    && isSubtypeNoCapture(sup.getEnclosingType(),
                                          s.getEnclosingType());
            }

            @Override
            public Boolean visitArrayType(ArrayType t, Type s) {
                if (s.hasTag(ARRAY)) {
                    if (t.elemtype.isPrimitive())
                        return isSameType(t.elemtype, elemtype(s));
                    else {
                        // if T.ref <: S, then T[] <: S[]
                        Type es = elemtype(s);
                        Type et = elemtype(t);
                        if (et.isPrimitiveClass()) {
                            et = et.referenceProjection();
                            if (es.isPrimitiveClass())
                                es = es.referenceProjection();  // V <: V, surely
                        }
                        return isSubtypeNoCapture(et, es);
                    }
                }

                if (s.hasTag(CLASS)) {
                    Name sname = s.tsym.getQualifiedName();
                    return sname == names.java_lang_Object
                        || sname == names.java_lang_Cloneable
                        || sname == names.java_io_Serializable
                        || sname == names.java_lang_IdentityObject;
                }

                return false;
            }

            @Override
            public Boolean visitUndetVar(UndetVar t, Type s) {
                //todo: test against origin needed? or replace with substitution?
                if (t == s || t.qtype == s || s.hasTag(ERROR) || s.hasTag(UNKNOWN)) {
                    return true;
                } else if (s.hasTag(BOT)) {
                    //if 's' is 'null' there's no instantiated type U for which
                    //U <: s (but 'null' itself, which is not a valid type)
                    return false;
                }

                t.addBound(InferenceBound.UPPER, s, Types.this);
                return true;
            }

            @Override
            public Boolean visitErrorType(ErrorType t, Type s) {
                return true;
            }
        };

    /**
     * Is t a subtype of every type in given list `ts'?<br>
     * (not defined for Method and ForAll types)<br>
     * Allows unchecked conversions.
     */
    public boolean isSubtypeUnchecked(Type t, List<Type> ts, Warner warn) {
        for (List<Type> l = ts; l.nonEmpty(); l = l.tail)
            if (!isSubtypeUnchecked(t, l.head, warn))
                return false;
        return true;
    }

    /**
     * Are corresponding elements of ts subtypes of ss?  If lists are
     * of different length, return false.
     */
    public boolean isSubtypes(List<Type> ts, List<Type> ss) {
        while (ts.tail != null && ss.tail != null
               /*inlined: ts.nonEmpty() && ss.nonEmpty()*/ &&
               isSubtype(ts.head, ss.head)) {
            ts = ts.tail;
            ss = ss.tail;
        }
        return ts.tail == null && ss.tail == null;
        /*inlined: ts.isEmpty() && ss.isEmpty();*/
    }

    /**
     * Are corresponding elements of ts subtypes of ss, allowing
     * unchecked conversions?  If lists are of different length,
     * return false.
     **/
    public boolean isSubtypesUnchecked(List<Type> ts, List<Type> ss, Warner warn) {
        while (ts.tail != null && ss.tail != null
               /*inlined: ts.nonEmpty() && ss.nonEmpty()*/ &&
               isSubtypeUnchecked(ts.head, ss.head, warn)) {
            ts = ts.tail;
            ss = ss.tail;
        }
        return ts.tail == null && ss.tail == null;
        /*inlined: ts.isEmpty() && ss.isEmpty();*/
    }
    // </editor-fold>

    // <editor-fold defaultstate="collapsed" desc="isSuperType">
    /**
     * Is t a supertype of s?
     */
    public boolean isSuperType(Type t, Type s) {
        switch (t.getTag()) {
        case ERROR:
            return true;
        case UNDETVAR: {
            UndetVar undet = (UndetVar)t;
            if (t == s ||
                undet.qtype == s ||
                s.hasTag(ERROR) ||
                s.hasTag(BOT)) {
                return true;
            }
            undet.addBound(InferenceBound.LOWER, s, this);
            return true;
        }
        default:
            return isSubtype(s, t);
        }
    }
    // </editor-fold>

    // <editor-fold defaultstate="collapsed" desc="isSameType">
    /**
     * Are corresponding elements of the lists the same type?  If
     * lists are of different length, return false.
     */
    public boolean isSameTypes(List<Type> ts, List<Type> ss) {
        while (ts.tail != null && ss.tail != null
               /*inlined: ts.nonEmpty() && ss.nonEmpty()*/ &&
               isSameType(ts.head, ss.head)) {
            ts = ts.tail;
            ss = ss.tail;
        }
        return ts.tail == null && ss.tail == null;
        /*inlined: ts.isEmpty() && ss.isEmpty();*/
    }

    /**
     * A polymorphic signature method (JLS 15.12.3) is a method that
     *   (i) is declared in the java.lang.invoke.MethodHandle/VarHandle classes;
     *  (ii) takes a single variable arity parameter;
     * (iii) whose declared type is Object[];
     *  (iv) has any return type, Object signifying a polymorphic return type; and
     *   (v) is native.
    */
   public boolean isSignaturePolymorphic(MethodSymbol msym) {
       List<Type> argtypes = msym.type.getParameterTypes();
       return (msym.flags_field & NATIVE) != 0 &&
              (msym.owner == syms.methodHandleType.tsym || msym.owner == syms.varHandleType.tsym) &&
               argtypes.length() == 1 &&
               argtypes.head.hasTag(TypeTag.ARRAY) &&
               ((ArrayType)argtypes.head).elemtype.tsym == syms.objectType.tsym;
   }

    /**
     * Is t the same type as s?
     */
    public boolean isSameType(Type t, Type s) {
        return isSameTypeVisitor.visit(t, s);
    }
    // where

        /**
         * Type-equality relation - type variables are considered
         * equals if they share the same object identity.
         */
        TypeRelation isSameTypeVisitor = new TypeRelation() {

            public Boolean visitType(Type t, Type s) {
                if (t.equalsIgnoreMetadata(s))
                    return true;

                if (s.isPartial())
                    return visit(s, t);

                switch (t.getTag()) {
                case BYTE: case CHAR: case SHORT: case INT: case LONG: case FLOAT:
                case DOUBLE: case BOOLEAN: case VOID: case BOT: case NONE:
                    return t.hasTag(s.getTag());
                case TYPEVAR: {
                    if (s.hasTag(TYPEVAR)) {
                        //type-substitution does not preserve type-var types
                        //check that type var symbols and bounds are indeed the same
                        return t == s;
                    }
                    else {
                        //special case for s == ? super X, where upper(s) = u
                        //check that u == t, where u has been set by Type.withTypeVar
                        return s.isSuperBound() &&
                                !s.isExtendsBound() &&
                                visit(t, wildUpperBound(s));
                    }
                }
                default:
                    throw new AssertionError("isSameType " + t.getTag());
                }
            }

            @Override
            public Boolean visitWildcardType(WildcardType t, Type s) {
                if (!s.hasTag(WILDCARD)) {
                    return false;
                } else {
                    WildcardType t2 = (WildcardType)s;
                    return (t.kind == t2.kind || (t.isExtendsBound() && s.isExtendsBound())) &&
                            isSameType(t.type, t2.type);
                }
            }

            @Override
            public Boolean visitClassType(ClassType t, Type s) {
                if (t == s)
                    return true;

                if (s.isPartial())
                    return visit(s, t);

                if (s.isSuperBound() && !s.isExtendsBound())
                    return visit(t, wildUpperBound(s)) && visit(t, wildLowerBound(s));

                if (t.isCompound() && s.isCompound()) {
                    if (!visit(supertype(t), supertype(s)))
                        return false;

                    Map<Symbol,Type> tMap = new HashMap<>();
                    for (Type ti : interfaces(t)) {
                        if (tMap.containsKey(ti)) {
                            throw new AssertionError("Malformed intersection");
                        }
                        tMap.put(ti.tsym, ti);
                    }
                    for (Type si : interfaces(s)) {
                        if (!tMap.containsKey(si.tsym))
                            return false;
                        Type ti = tMap.remove(si.tsym);
                        if (!visit(ti, si))
                            return false;
                    }
                    return tMap.isEmpty();
                }
                return t.tsym == s.tsym
                    && t.isReferenceProjection() == s.isReferenceProjection()
                    && visit(getEnclosingType(t), getEnclosingType(s))
                    && containsTypeEquivalent(t.getTypeArguments(), s.getTypeArguments());
            }
                // where
                private Type getEnclosingType(Type t) {
                    Type et = t.getEnclosingType();
                    if (et.isReferenceProjection()) {
                        et = et.valueProjection();
                    }
                    return et;
                }

            @Override
            public Boolean visitArrayType(ArrayType t, Type s) {
                if (t == s)
                    return true;

                if (s.isPartial())
                    return visit(s, t);

                return s.hasTag(ARRAY)
                    && containsTypeEquivalent(t.elemtype, elemtype(s));
            }

            @Override
            public Boolean visitMethodType(MethodType t, Type s) {
                // isSameType for methods does not take thrown
                // exceptions into account!
                return hasSameArgs(t, s) && visit(t.getReturnType(), s.getReturnType());
            }

            @Override
            public Boolean visitPackageType(PackageType t, Type s) {
                return t == s;
            }

            @Override
            public Boolean visitForAll(ForAll t, Type s) {
                if (!s.hasTag(FORALL)) {
                    return false;
                }

                ForAll forAll = (ForAll)s;
                return hasSameBounds(t, forAll)
                    && visit(t.qtype, subst(forAll.qtype, forAll.tvars, t.tvars));
            }

            @Override
            public Boolean visitUndetVar(UndetVar t, Type s) {
                if (s.hasTag(WILDCARD)) {
                    // FIXME, this might be leftovers from before capture conversion
                    return false;
                }

                if (t == s || t.qtype == s || s.hasTag(ERROR) || s.hasTag(UNKNOWN)) {
                    return true;
                }

                t.addBound(InferenceBound.EQ, s, Types.this);

                return true;
            }

            @Override
            public Boolean visitErrorType(ErrorType t, Type s) {
                return true;
            }
        };

    // </editor-fold>

    // <editor-fold defaultstate="collapsed" desc="Contains Type">
    public boolean containedBy(Type t, Type s) {
        switch (t.getTag()) {
        case UNDETVAR:
            if (s.hasTag(WILDCARD)) {
                UndetVar undetvar = (UndetVar)t;
                WildcardType wt = (WildcardType)s;
                switch(wt.kind) {
                    case UNBOUND:
                        break;
                    case EXTENDS: {
                        Type bound = wildUpperBound(s);
                        undetvar.addBound(InferenceBound.UPPER, bound, this);
                        break;
                    }
                    case SUPER: {
                        Type bound = wildLowerBound(s);
                        undetvar.addBound(InferenceBound.LOWER, bound, this);
                        break;
                    }
                }
                return true;
            } else {
                return isSameType(t, s);
            }
        case ERROR:
            return true;
        default:
            return containsType(s, t);
        }
    }

    boolean containsType(List<Type> ts, List<Type> ss) {
        while (ts.nonEmpty() && ss.nonEmpty()
               && containsType(ts.head, ss.head)) {
            ts = ts.tail;
            ss = ss.tail;
        }
        return ts.isEmpty() && ss.isEmpty();
    }

    /**
     * Check if t contains s.
     *
     * <p>T contains S if:
     *
     * <p>{@code L(T) <: L(S) && U(S) <: U(T)}
     *
     * <p>This relation is only used by ClassType.isSubtype(), that
     * is,
     *
     * <p>{@code C<S> <: C<T> if T contains S.}
     *
     * <p>Because of F-bounds, this relation can lead to infinite
     * recursion.  Thus we must somehow break that recursion.  Notice
     * that containsType() is only called from ClassType.isSubtype().
     * Since the arguments have already been checked against their
     * bounds, we know:
     *
     * <p>{@code U(S) <: U(T) if T is "super" bound (U(T) *is* the bound)}
     *
     * <p>{@code L(T) <: L(S) if T is "extends" bound (L(T) is bottom)}
     *
     * @param t a type
     * @param s a type
     */
    public boolean containsType(Type t, Type s) {
        return containsType.visit(t, s);
    }
    // where
        private TypeRelation containsType = new TypeRelation() {

            public Boolean visitType(Type t, Type s) {
                if (s.isPartial())
                    return containedBy(s, t);
                else
                    return isSameType(t, s);
            }

//            void debugContainsType(WildcardType t, Type s) {
//                System.err.println();
//                System.err.format(" does %s contain %s?%n", t, s);
//                System.err.format(" %s U(%s) <: U(%s) %s = %s%n",
//                                  wildUpperBound(s), s, t, wildUpperBound(t),
//                                  t.isSuperBound()
//                                  || isSubtypeNoCapture(wildUpperBound(s), wildUpperBound(t)));
//                System.err.format(" %s L(%s) <: L(%s) %s = %s%n",
//                                  wildLowerBound(t), t, s, wildLowerBound(s),
//                                  t.isExtendsBound()
//                                  || isSubtypeNoCapture(wildLowerBound(t), wildLowerBound(s)));
//                System.err.println();
//            }

            @Override
            public Boolean visitWildcardType(WildcardType t, Type s) {
                if (s.isPartial())
                    return containedBy(s, t);
                else {
//                    debugContainsType(t, s);

                    // -----------------------------------  Unspecified behavior ----------------

                    /* If a primitive class V implements an interface I, then does "? extends I" contain V?
                       It seems widening must be applied here to answer yes to compile some common code
                       patterns.
                    */

                    // ---------------------------------------------------------------------------
                    return isSameWildcard(t, s)
                        || isCaptureOf(s, t)
                        || ((t.isExtendsBound() || isBoundedBy(wildLowerBound(t), wildLowerBound(s),
                                (t1, s1, w) -> isSubtypeNoCapture(t1, s1))) &&
                            (t.isSuperBound() || isBoundedBy(wildUpperBound(s), wildUpperBound(t),
                                (t1, s1, w) -> isSubtypeNoCapture(t1, s1))));
                }
            }

            @Override
            public Boolean visitUndetVar(UndetVar t, Type s) {
                if (!s.hasTag(WILDCARD)) {
                    return isSameType(t, s);
                } else {
                    return false;
                }
            }

            @Override
            public Boolean visitTypeVar(TypeVar t, Type s) {
                if (s.hasTag(TYPEVAR)) {
                    TypeVar other = (TypeVar)s;
                    if (allowUniversalTVars && t.isValueProjection() != other.isValueProjection() && t.tsym == other.tsym)
                        return true;
                }
                return isSameType(t, s);
            }

            @Override
            public Boolean visitErrorType(ErrorType t, Type s) {
                return true;
            }
        };

    public boolean isCaptureOf(Type s, WildcardType t) {
        if (!s.hasTag(TYPEVAR) || !((TypeVar)s).isCaptured())
            return false;
        return isSameWildcard(t, ((CapturedType)s).wildcard);
    }

    public boolean isSameWildcard(WildcardType t, Type s) {
        if (!s.hasTag(WILDCARD))
            return false;
        WildcardType w = (WildcardType)s;
        return w.kind == t.kind && w.type == t.type;
    }

    public boolean containsTypeEquivalent(List<Type> ts, List<Type> ss) {
        while (ts.nonEmpty() && ss.nonEmpty()
               && containsTypeEquivalent(ts.head, ss.head)) {
            ts = ts.tail;
            ss = ss.tail;
        }
        return ts.isEmpty() && ss.isEmpty();
    }
    // </editor-fold>

    // <editor-fold defaultstate="collapsed" desc="isCastable">
    public boolean isCastable(Type t, Type s) {
        return isCastable(t, s, noWarnings);
    }

    /**
     * Is t castable to s?<br>
     * s is assumed to be an erased type.<br>
     * (not defined for Method and ForAll types).
     */
    public boolean isCastable(Type t, Type s, Warner warn) {
        // if same type
        if (t == s)
            return true;
        // if one of the types is primitive
        if (t.isPrimitive() != s.isPrimitive()) {
            t = skipTypeVars(t, false);
            return (isConvertible(t, s, warn)
                    || (s.isPrimitive() &&
                        isSubtype(boxedClass(s).type, t)));
        }
        boolean result;
        if (warn != warnStack.head) {
            try {
                warnStack = warnStack.prepend(warn);
                checkUnsafeVarargsConversion(t, s, warn);
                result = isCastable.visit(t,s);
            } finally {
                warnStack = warnStack.tail;
            }
        } else {
            result = isCastable.visit(t,s);
        }
        if (result && t.hasTag(CLASS) && t.tsym.kind.matches(Kinds.KindSelector.TYP)
                && s.hasTag(CLASS) && s.tsym.kind.matches(Kinds.KindSelector.TYP)
                && (t.tsym.isSealed() || s.tsym.isSealed())) {
            return (t.isCompound() || s.isCompound()) ?
                    true :
                    !areDisjoint((ClassSymbol)t.tsym, (ClassSymbol)s.tsym);
        }
        return result;
    }
    // where
        private boolean areDisjoint(ClassSymbol ts, ClassSymbol ss) {
            if (isSubtype(erasure(ts.type.referenceProjectionOrSelf()), erasure(ss.type))) {
                return false;
            }
            // if both are classes or both are interfaces, shortcut
            if (ts.isInterface() == ss.isInterface() && isSubtype(erasure(ss.type), erasure(ts.type))) {
                return false;
            }
            if (ts.isInterface() && !ss.isInterface()) {
                /* so ts is interface but ss is a class
                 * an interface is disjoint from a class if the class is disjoint form the interface
                 */
                return areDisjoint(ss, ts);
            }
            // a final class that is not subtype of ss is disjoint
            if (!ts.isInterface() && ts.isFinal()) {
                return true;
            }
            // if at least one is sealed
            if (ts.isSealed() || ss.isSealed()) {
                // permitted subtypes have to be disjoint with the other symbol
                ClassSymbol sealedOne = ts.isSealed() ? ts : ss;
                ClassSymbol other = sealedOne == ts ? ss : ts;
                return sealedOne.permitted.stream().allMatch(sym -> areDisjoint((ClassSymbol)sym, other));
            }
            return false;
        }

        private TypeRelation isCastable = new TypeRelation() {

            public Boolean visitType(Type t, Type s) {
                if (s.hasTag(ERROR) || t.hasTag(NONE))
                    return true;

                switch (t.getTag()) {
                case BYTE: case CHAR: case SHORT: case INT: case LONG: case FLOAT:
                case DOUBLE:
                    return s.isNumeric();
                case BOOLEAN:
                    return s.hasTag(BOOLEAN);
                case VOID:
                    return false;
                case BOT:
                    return isSubtype(t, s);
                default:
                    throw new AssertionError();
                }
            }

            @Override
            public Boolean visitWildcardType(WildcardType t, Type s) {
                return isCastable(wildUpperBound(t), s, warnStack.head);
            }

            @Override
            public Boolean visitClassType(ClassType t, Type s) {
                if (s.hasTag(ERROR) || (s.hasTag(BOT) && !t.isPrimitiveClass()))
                    return true;

                if (s.hasTag(TYPEVAR)) {
                    if (isCastable(t, s.getUpperBound(), noWarnings)) {
                        warnStack.head.warn(LintCategory.UNCHECKED);
                        return true;
                    } else {
                        return false;
                    }
                }

                if (t.isCompound() || s.isCompound()) {
                    return !t.isCompound() ?
                            visitCompoundType((ClassType)s, t, true) :
                            visitCompoundType(t, s, false);
                }

                if (s.hasTag(CLASS) || s.hasTag(ARRAY)) {
                    if (t.isPrimitiveClass()) {
                        // (s) Value ? == (s) Value.ref
                        t = t.referenceProjection();
                    }
                    if (s.isPrimitiveClass()) {
                        // (Value) t ? == (Value.ref) t
                        s = s.referenceProjection();
                    }
                    boolean upcast;
                    if ((upcast = isSubtype(erasure(t), erasure(s)))
                        || isSubtype(erasure(s), erasure(t))) {
                        if (!upcast && s.hasTag(ARRAY)) {
                            if (!isReifiable(s))
                                warnStack.head.warn(LintCategory.UNCHECKED);
                            return true;
                        } else if (s.isRaw()) {
                            return true;
                        } else if (t.isRaw()) {
                            if (!isUnbounded(s))
                                warnStack.head.warn(LintCategory.UNCHECKED);
                            return true;
                        }
                        // Assume |a| <: |b|
                        final Type a = upcast ? t : s;
                        final Type b = upcast ? s : t;
                        final boolean HIGH = true;
                        final boolean LOW = false;
                        final boolean DONT_REWRITE_TYPEVARS = false;
                        Type aHigh = rewriteQuantifiers(a, HIGH, DONT_REWRITE_TYPEVARS);
                        Type aLow  = rewriteQuantifiers(a, LOW,  DONT_REWRITE_TYPEVARS);
                        Type bHigh = rewriteQuantifiers(b, HIGH, DONT_REWRITE_TYPEVARS);
                        Type bLow  = rewriteQuantifiers(b, LOW,  DONT_REWRITE_TYPEVARS);
                        Type lowSub = asSub(bLow, aLow.tsym);
                        Type highSub = (lowSub == null) ? null : asSub(bHigh, aHigh.tsym);
                        if (highSub == null) {
                            final boolean REWRITE_TYPEVARS = true;
                            aHigh = rewriteQuantifiers(a, HIGH, REWRITE_TYPEVARS);
                            aLow  = rewriteQuantifiers(a, LOW,  REWRITE_TYPEVARS);
                            bHigh = rewriteQuantifiers(b, HIGH, REWRITE_TYPEVARS);
                            bLow  = rewriteQuantifiers(b, LOW,  REWRITE_TYPEVARS);
                            lowSub = asSub(bLow, aLow.tsym);
                            highSub = (lowSub == null) ? null : asSub(bHigh, aHigh.tsym);
                        }
                        if (highSub != null) {
                            if (!(a.tsym == highSub.tsym && a.tsym == lowSub.tsym)) {
                                Assert.error(a.tsym + " != " + highSub.tsym + " != " + lowSub.tsym);
                            }
                            if (!disjointTypes(aHigh.allparams(), highSub.allparams())
                                && !disjointTypes(aHigh.allparams(), lowSub.allparams())
                                && !disjointTypes(aLow.allparams(), highSub.allparams())
                                && !disjointTypes(aLow.allparams(), lowSub.allparams())) {
                                if (upcast ? giveWarning(a, b) :
                                    giveWarning(b, a))
                                    warnStack.head.warn(LintCategory.UNCHECKED);
                                return true;
                            }
                        }
                        if (isReifiable(s))
                            return isSubtypeUnchecked(a, b);
                        else
                            return isSubtypeUnchecked(a, b, warnStack.head);
                    }

                    // Sidecast
                    if (s.hasTag(CLASS)) {
                        if ((s.tsym.flags() & INTERFACE) != 0) {
                            return ((t.tsym.flags() & FINAL) == 0)
                                ? sideCast(t, s, warnStack.head)
                                : sideCastFinal(t, s, warnStack.head);
                        } else if ((t.tsym.flags() & INTERFACE) != 0) {
                            return ((s.tsym.flags() & FINAL) == 0)
                                ? sideCast(t, s, warnStack.head)
                                : sideCastFinal(t, s, warnStack.head);
                        } else {
                            // unrelated class types
                            return false;
                        }
                    }
                }
                return false;
            }

            boolean visitCompoundType(ClassType ct, Type s, boolean reverse) {
                Warner warn = noWarnings;
                for (Type c : directSupertypes(ct)) {
                    warn.clear();
                    if (reverse ? !isCastable(s, c, warn) : !isCastable(c, s, warn))
                        return false;
                }
                if (warn.hasLint(LintCategory.UNCHECKED))
                    warnStack.head.warn(LintCategory.UNCHECKED);
                return true;
            }

            @Override
            public Boolean visitArrayType(ArrayType t, Type s) {
                switch (s.getTag()) {
                case ERROR:
                case BOT:
                    return true;
                case TYPEVAR:
                    if (isCastable(s, t, noWarnings)) {
                        warnStack.head.warn(LintCategory.UNCHECKED);
                        return true;
                    } else {
                        return false;
                    }
                case CLASS:
                    return isSubtype(t, s);
                case ARRAY:
                    if (elemtype(t).isPrimitive() || elemtype(s).isPrimitive()) {
                        return elemtype(t).hasTag(elemtype(s).getTag());
                    } else {
                        Type et = elemtype(t);
                        Type es = elemtype(s);
                        if (!visit(et, es))
                            return false;
                        return true;
                    }
                default:
                    return false;
                }
            }

            @Override
            public Boolean visitTypeVar(TypeVar t, Type s) {
                switch (s.getTag()) {
                case ERROR:
                case BOT:
                    return true;
                case TYPEVAR:
                    if (isSubtype(t, s)) {
                        return true;
                    } else if (isCastable(t.getUpperBound(), s, noWarnings)) {
                        warnStack.head.warn(LintCategory.UNCHECKED);
                        return true;
                    } else {
                        return false;
                    }
                default:
                    return isCastable(t.getUpperBound(), s, warnStack.head);
                }
            }

            @Override
            public Boolean visitErrorType(ErrorType t, Type s) {
                return true;
            }
        };
    // </editor-fold>

    // <editor-fold defaultstate="collapsed" desc="disjointTypes">
    public boolean disjointTypes(List<Type> ts, List<Type> ss) {
        while (ts.tail != null && ss.tail != null) {
            if (disjointType(ts.head, ss.head)) return true;
            ts = ts.tail;
            ss = ss.tail;
        }
        return false;
    }

    /**
     * Two types or wildcards are considered disjoint if it can be
     * proven that no type can be contained in both. It is
     * conservative in that it is allowed to say that two types are
     * not disjoint, even though they actually are.
     *
     * The type {@code C<X>} is castable to {@code C<Y>} exactly if
     * {@code X} and {@code Y} are not disjoint.
     */
    public boolean disjointType(Type t, Type s) {
        return disjointType.visit(t, s);
    }
    // where
        private TypeRelation disjointType = new TypeRelation() {

            private Set<TypePair> cache = new HashSet<>();

            @Override
            public Boolean visitType(Type t, Type s) {
                if (s.hasTag(WILDCARD))
                    return visit(s, t);
                else
                    return notSoftSubtypeRecursive(t, s) || notSoftSubtypeRecursive(s, t);
            }

            private boolean isCastableRecursive(Type t, Type s) {
                TypePair pair = new TypePair(t, s);
                if (cache.add(pair)) {
                    try {
                        return Types.this.isCastable(t, s);
                    } finally {
                        cache.remove(pair);
                    }
                } else {
                    return true;
                }
            }

            private boolean notSoftSubtypeRecursive(Type t, Type s) {
                TypePair pair = new TypePair(t, s);
                if (cache.add(pair)) {
                    try {
                        return Types.this.notSoftSubtype(t, s);
                    } finally {
                        cache.remove(pair);
                    }
                } else {
                    return false;
                }
            }

            @Override
            public Boolean visitWildcardType(WildcardType t, Type s) {
                if (t.isUnbound())
                    return false;

                if (!s.hasTag(WILDCARD)) {
                    if (t.isExtendsBound())
                        return notSoftSubtypeRecursive(s, t.type);
                    else
                        return notSoftSubtypeRecursive(t.type, s);
                }

                if (s.isUnbound())
                    return false;

                if (t.isExtendsBound()) {
                    if (s.isExtendsBound())
                        return !isCastableRecursive(t.type, wildUpperBound(s));
                    else if (s.isSuperBound())
                        return notSoftSubtypeRecursive(wildLowerBound(s), t.type);
                } else if (t.isSuperBound()) {
                    if (s.isExtendsBound())
                        return notSoftSubtypeRecursive(t.type, wildUpperBound(s));
                }
                return false;
            }
        };
    // </editor-fold>

    // <editor-fold defaultstate="collapsed" desc="cvarLowerBounds">
    public List<Type> cvarLowerBounds(List<Type> ts) {
        return ts.map(cvarLowerBoundMapping);
    }
        private final TypeMapping<Void> cvarLowerBoundMapping = new TypeMapping<Void>() {
            @Override
            public Type visitCapturedType(CapturedType t, Void _unused) {
                return cvarLowerBound(t);
            }
        };
    // </editor-fold>

    // <editor-fold defaultstate="collapsed" desc="notSoftSubtype">
    /**
     * This relation answers the question: is impossible that
     * something of type `t' can be a subtype of `s'? This is
     * different from the question "is `t' not a subtype of `s'?"
     * when type variables are involved: Integer is not a subtype of T
     * where {@code <T extends Number>} but it is not true that Integer cannot
     * possibly be a subtype of T.
     */
    public boolean notSoftSubtype(Type t, Type s) {
        if (t == s) return false;
        if (t.hasTag(TYPEVAR)) {
            TypeVar tv = (TypeVar) t;
            return !isCastable(tv.getUpperBound(),
                               relaxBound(s),
                               noWarnings);
        }
        if (!s.hasTag(WILDCARD))
            s = cvarUpperBound(s);

        return !isBoundedBy(t, relaxBound(s), (t1, s1, w) -> isSubtype(t1, s1));
    }

    private Type relaxBound(Type t) {
        return (t.hasTag(TYPEVAR)) ?
                rewriteQuantifiers(skipTypeVars(t, false), true, true) :
                t;
    }
    // </editor-fold>

    // <editor-fold defaultstate="collapsed" desc="isReifiable">
    public boolean isReifiable(Type t) {
        return isReifiable.visit(t);
    }
    // where
        private UnaryVisitor<Boolean> isReifiable = new UnaryVisitor<Boolean>() {

            public Boolean visitType(Type t, Void ignored) {
                return true;
            }

            @Override
            public Boolean visitClassType(ClassType t, Void ignored) {
                if (t.isCompound())
                    return false;
                else {
                    if (!t.isParameterized())
                        return true;

                    for (Type param : t.allparams()) {
                        if (!param.isUnbound())
                            return false;
                    }
                    return true;
                }
            }

            @Override
            public Boolean visitArrayType(ArrayType t, Void ignored) {
                return visit(t.elemtype);
            }

            @Override
            public Boolean visitTypeVar(TypeVar t, Void ignored) {
                return false;
            }
        };
    // </editor-fold>

    // <editor-fold defaultstate="collapsed" desc="Array Utils">
    public boolean isArray(Type t) {
        while (t.hasTag(WILDCARD))
            t = wildUpperBound(t);
        return t.hasTag(ARRAY);
    }

    /**
     * The element type of an array.
     */
    public Type elemtype(Type t) {
        switch (t.getTag()) {
        case WILDCARD:
            return elemtype(wildUpperBound(t));
        case ARRAY:
            return ((ArrayType)t).elemtype;
        case FORALL:
            return elemtype(((ForAll)t).qtype);
        case ERROR:
            return t;
        default:
            return null;
        }
    }

    public Type elemtypeOrType(Type t) {
        Type elemtype = elemtype(t);
        return elemtype != null ?
            elemtype :
            t;
    }

    /**
     * Mapping to take element type of an arraytype
     */
    private TypeMapping<Void> elemTypeFun = new TypeMapping<Void>() {
        @Override
        public Type visitArrayType(ArrayType t, Void _unused) {
            return t.elemtype;
        }

        @Override
        public Type visitTypeVar(TypeVar t, Void _unused) {
            return visit(skipTypeVars(t, false));
        }
    };

    /**
     * The number of dimensions of an array type.
     */
    public int dimensions(Type t) {
        int result = 0;
        while (t.hasTag(ARRAY)) {
            result++;
            t = elemtype(t);
        }
        return result;
    }

    /**
     * Returns an ArrayType with the component type t
     *
     * @param t The component type of the ArrayType
     * @return the ArrayType for the given component
     */
    public ArrayType makeArrayType(Type t) {
        if (t.hasTag(VOID) || t.hasTag(PACKAGE)) {
            Assert.error("Type t must not be a VOID or PACKAGE type, " + t.toString());
        }
        return new ArrayType(t, syms.arrayClass);
    }
    // </editor-fold>

    // <editor-fold defaultstate="collapsed" desc="asSuper">
    /**
     * Return the (most specific) base type of t that starts with the
     * given symbol.  If none exists, return null.
     *
     * Caveat Emptor: Since javac represents the class of all arrays with a singleton
     * symbol Symtab.arrayClass, which by being a singleton cannot hold any discriminant,
     * this method could yield surprising answers when invoked on arrays. For example when
     * invoked with t being byte [] and sym being t.sym itself, asSuper would answer null.
     *
     * Further caveats in Valhalla: There are two "hazards" we need to watch out for when using
     * this method.
     *
     * 1. Since Foo.ref and Foo.val share the same symbol, that of Foo.class, a call to
     *    asSuper(Foo.ref.type, Foo.val.type.tsym) would return non-null. This MAY NOT BE correct
     *    depending on the call site. Foo.val is NOT a super type of Foo.ref either in the language
     *    model or in the VM's world view. An example of such an hazardous call used to exist in
     *    Gen.visitTypeCast. When we emit code for  (Foo) Foo.ref.instance a check for whether we
     *    really need the cast cannot/shouldn't be gated on
     *
     *        asSuper(tree.expr.type, tree.clazz.type.tsym) == null)
     *
     *    but use !types.isSubtype(tree.expr.type, tree.clazz.type) which operates in terms of
     *    types. When we operate in terms of symbols, there is a loss of type information leading
     *    to a hazard. Whether a call to asSuper should be transformed into a isSubtype call is
     *    tricky. isSubtype returns just a boolean while asSuper returns richer information which
     *    may be required at the call site. Also where the concerned symbol corresponds to a
     *    generic class, an asSuper call cannot be conveniently rewritten as an isSubtype call
     *    (see that asSuper(ArrayList<String>.type, List<T>.tsym) != null while
     *    isSubType(ArrayList<String>.type, List<T>.type) is false;) So care needs to be exercised.
     *
     * 2. Given a primitive class Foo, a call to asSuper(Foo.type, SuperclassOfFoo.tsym) and/or
     *    a call to asSuper(Foo.type, SuperinterfaceOfFoo.tsym) would answer null. In many places
     *    that is NOT what we want. An example of such a hazardous call used to occur in
     *    Attr.visitForeachLoop when checking to make sure the for loop's control variable of a type
     *    that implements Iterable: viz: types.asSuper(exprType, syms.iterableType.tsym);
     *    These hazardous calls should be rewritten as
     *    types.asSuper(exprType.referenceProjectionOrSelf(), syms.iterableType.tsym); instead.
     *
     * @param t a type
     * @param sym a symbol
     */
    public Type asSuper(Type t, Symbol sym) {
        /* Some examples:
         *
         * (Enum<E>, Comparable) => Comparable<E>
         * (c.s.s.d.AttributeTree.ValueKind, Enum) => Enum<c.s.s.d.AttributeTree.ValueKind>
         * (c.s.s.t.ExpressionTree, c.s.s.t.Tree) => c.s.s.t.Tree
         * (j.u.List<capture#160 of ? extends c.s.s.d.DocTree>, Iterable) =>
         *     Iterable<capture#160 of ? extends c.s.s.d.DocTree>
         */

        if (t.isPrimitiveClass()) {
            // No man may be an island, but the bell tolls for a value.
            return t.tsym == sym ? t : null;
        }

        if (sym.type == syms.objectType) { //optimization
            return syms.objectType;
        }
        if (sym == syms.identityObjectType.tsym) {
            // IdentityObject is a super interface of every concrete identity class other than jlO
            if (t.tsym == syms.objectType.tsym)
                return null;
            if (t.hasTag(ARRAY))
                return syms.identityObjectType;
            if (t.hasTag(CLASS) && !t.isValueClass() && !t.isReferenceProjection() && !t.tsym.isInterface() && !t.tsym.isAbstract()) {
                return syms.identityObjectType;
            }
            if (implicitIdentityType(t)) {
                return syms.identityObjectType;
            } // else fall through and look for explicit coded super interface
        } else if (sym == syms.valueObjectType.tsym) {
            if (t.isValueClass() || t.isReferenceProjection())
                return syms.valueObjectType;
            if (t.hasTag(ARRAY) || t.tsym == syms.objectType.tsym)
                return null;
            // else fall through and look for explicit coded super interface
        }
        return asSuper.visit(t, sym);
    }
    // where
        private SimpleVisitor<Type,Symbol> asSuper = new SimpleVisitor<Type,Symbol>() {

            private Set<Symbol> seenTypes = new HashSet<>();

            public Type visitType(Type t, Symbol sym) {
                return null;
            }

            @Override
            public Type visitClassType(ClassType t, Symbol sym) {
                if (t.tsym == sym)
                    return t;

                Symbol c = t.tsym;
                if (!seenTypes.add(c)) {
                    return null;
                }
                try {
                    Type st = supertype(t);
                    if (st.hasTag(CLASS) || st.hasTag(TYPEVAR)) {
                        Type x = asSuper(st, sym);
                        if (x != null)
                            return x;
                    }
                    if ((sym.flags() & INTERFACE) != 0) {
                        for (List<Type> l = interfaces(t); l.nonEmpty(); l = l.tail) {
                            if (!l.head.hasTag(ERROR)) {
                                Type x = asSuper(l.head, sym);
                                if (x != null)
                                    return x;
                            }
                        }
                    }
                    return null;
                } finally {
                    seenTypes.remove(c);
                }
            }

            @Override
            public Type visitArrayType(ArrayType t, Symbol sym) {
                return isSubtype(t, sym.type) ? sym.type : null;
            }

            @Override
            public Type visitTypeVar(TypeVar t, Symbol sym) {
                if (t.tsym == sym)
                    return t;
                else
                    return asSuper(t.getUpperBound(), sym);
            }

            @Override
            public Type visitErrorType(ErrorType t, Symbol sym) {
                return t;
            }
        };

        // where
        private boolean implicitIdentityType(Type t) {
            /* An abstract class can be declared to implement either IdentityObject or ValueObject;
             * or, if it declares a field, an instance initializer, a non-empty constructor, or
             * a synchronized instance method, it implicitly implements IdentityObject.
             */
            if (!t.tsym.isAbstract())
                return false;

            for (; t != Type.noType; t = supertype(t)) {

                if (t == null || t.tsym == null || t.tsym.kind == ERR)
                    return false;

                if  (t.tsym == syms.objectType.tsym)
                    return false;

                if (!t.tsym.isAbstract()) {
                    return !t.tsym.isPrimitiveClass();
                }

                if ((t.tsym.flags() & HASINITBLOCK) != 0) {
                    return true;
                }

                // No instance fields and no arged constructors both mean inner classes cannot be primitive class supers.
                Type encl = t.getEnclosingType();
                if (encl != null && encl.hasTag(CLASS)) {
                    return true;
                }
                for (Symbol s : t.tsym.members().getSymbols(NON_RECURSIVE)) {
                    switch (s.kind) {
                        case VAR:
                            if ((s.flags() & STATIC) == 0) {
                                return true;
                            }
                            break;
                        case MTH:
                            if ((s.flags() & (SYNCHRONIZED | STATIC)) == SYNCHRONIZED) {
                                return true;
                            } else if (s.isConstructor()) {
                                MethodSymbol m = (MethodSymbol)s;
                                if (m.getParameters().size() > 0) {
                                    return true;
                                } else {
                                    if ((m.flags() & (GENERATEDCONSTR | EMPTYNOARGCONSTR)) == 0) {
                                        return true;
                                    }
                                }
                            }
                            break;
                    }
                }
            }
            return false;
        }

    /**
     * Return the base type of t or any of its outer types that starts
     * with the given symbol.  If none exists, return null.
     *
     * @param t a type
     * @param sym a symbol
     */
    public Type asOuterSuper(Type t, Symbol sym) {
        switch (t.getTag()) {
        case CLASS:
            do {
                Type s = asSuper(t, sym);
                if (s != null) return s;
                t = t.getEnclosingType();
            } while (t.hasTag(CLASS));
            return null;
        case ARRAY:
            return isSubtype(t, sym.type) ? sym.type : null;
        case TYPEVAR:
            return asSuper(t, sym);
        case ERROR:
            return t;
        default:
            return null;
        }
    }

    /**
     * Return the base type of t or any of its enclosing types that
     * starts with the given symbol.  If none exists, return null.
     *
     * @param t a type
     * @param sym a symbol
     */
    public Type asEnclosingSuper(Type t, Symbol sym) {
        switch (t.getTag()) {
        case CLASS:
            do {
                Type s = asSuper(t, sym);
                if (s != null) return s;
                Type outer = t.getEnclosingType();
                t = (outer.hasTag(CLASS)) ? outer :
                    (t.tsym.owner.enclClass() != null) ? t.tsym.owner.enclClass().type :
                    Type.noType;
            } while (t.hasTag(CLASS));
            return null;
        case ARRAY:
            return isSubtype(t, sym.type) ? sym.type : null;
        case TYPEVAR:
            return asSuper(t, sym);
        case ERROR:
            return t;
        default:
            return null;
        }
    }
    // </editor-fold>

    // <editor-fold defaultstate="collapsed" desc="memberType">
    /**
     * The type of given symbol, seen as a member of t.
     *
     * @param t a type
     * @param sym a symbol
     */
    public Type memberType(Type t, Symbol sym) {

        if ((sym.flags() & STATIC) != 0)
            return sym.type;

        /* If any primitive class types are involved, switch over to the reference universe,
           where the hierarchy is navigable. V and V.ref have identical membership
           with no bridging needs.
        */
        if (t.isPrimitiveClass())
            t = t.referenceProjection();

        return memberType.visit(t, sym);
        }
    // where
        private SimpleVisitor<Type,Symbol> memberType = new SimpleVisitor<Type,Symbol>() {

            public Type visitType(Type t, Symbol sym) {
                return sym.type;
            }

            @Override
            public Type visitWildcardType(WildcardType t, Symbol sym) {
                return memberType(wildUpperBound(t), sym);
            }

            @Override
            public Type visitClassType(ClassType t, Symbol sym) {
                Symbol owner = sym.owner;
                long flags = sym.flags();
                if (((flags & STATIC) == 0) && owner.type.isParameterized()) {
                    Type base = asOuterSuper(t, owner);
                    //if t is an intersection type T = CT & I1 & I2 ... & In
                    //its supertypes CT, I1, ... In might contain wildcards
                    //so we need to go through capture conversion
                    base = t.isCompound() ? capture(base) : base;
                    if (base != null) {
                        List<Type> ownerParams = owner.type.allparams();
                        List<Type> baseParams = base.allparams();
                        if (ownerParams.nonEmpty()) {
                            if (baseParams.isEmpty()) {
                                // then base is a raw type
                                return erasure(sym.type);
                            } else {
                                return subst(sym.type, ownerParams, baseParams);
                            }
                        }
                    }
                }
                return sym.type;
            }

            @Override
            public Type visitTypeVar(TypeVar t, Symbol sym) {
                return memberType(t.getUpperBound(), sym);
            }

            @Override
            public Type visitErrorType(ErrorType t, Symbol sym) {
                return t;
            }
        };
    // </editor-fold>

    // <editor-fold defaultstate="collapsed" desc="isAssignable">
    public boolean isAssignable(Type t, Type s) {
        return isAssignable(t, s, noWarnings);
    }

    /**
     * Is t assignable to s?<br>
     * Equivalent to subtype except for constant values and raw
     * types.<br>
     * (not defined for Method and ForAll types)
     */
    public boolean isAssignable(Type t, Type s, Warner warn) {
        if (t.hasTag(ERROR))
            return true;
        if (t.getTag().isSubRangeOf(INT) && t.constValue() != null) {
            int value = ((Number)t.constValue()).intValue();
            switch (s.getTag()) {
            case BYTE:
            case CHAR:
            case SHORT:
            case INT:
                if (s.getTag().checkRange(value))
                    return true;
                break;
            case CLASS:
                switch (unboxedType(s).getTag()) {
                case BYTE:
                case CHAR:
                case SHORT:
                    return isAssignable(t, unboxedType(s), warn);
                }
                break;
            }
        }
        return isConvertible(t, s, warn);
    }
    // </editor-fold>

    // <editor-fold defaultstate="collapsed" desc="erasure">
    /**
     * The erasure of t {@code |t|} -- the type that results when all
     * type parameters in t are deleted.
     */
    public Type erasure(Type t) {
        return eraseNotNeeded(t) ? t : erasure(t, false);
    }
    //where
    private boolean eraseNotNeeded(Type t) {
        // We don't want to erase primitive types and String type as that
        // operation is idempotent. Also, erasing these could result in loss
        // of information such as constant values attached to such types.
        return (t.isPrimitive()) || (syms.stringType.tsym == t.tsym);
    }

    private Type erasure(Type t, boolean recurse) {
        if (t.isPrimitive()) {
            return t; /* fast special case */
        } else {
            Type out = erasure.visit(t, recurse);
            return out;
        }
    }
    // where
        private TypeMapping<Boolean> erasure = new StructuralTypeMapping<Boolean>() {
            private Type combineMetadata(final Type s,
                                         final Type t) {
                if (t.getMetadata() != TypeMetadata.EMPTY) {
                    switch (s.getKind()) {
                        case OTHER:
                        case UNION:
                        case INTERSECTION:
                        case PACKAGE:
                        case EXECUTABLE:
                        case NONE:
                        case VOID:
                        case ERROR:
                            return s;
                        default: return s.cloneWithMetadata(s.getMetadata().without(Kind.ANNOTATIONS));
                    }
                } else {
                    return s;
                }
            }

            public Type visitType(Type t, Boolean recurse) {
                if (t.isPrimitive())
                    return t; /*fast special case*/
                else {
                    //other cases already handled
                    return combineMetadata(t, t);
                }
            }

            @Override
            public Type visitWildcardType(WildcardType t, Boolean recurse) {
                Type erased = erasure(wildUpperBound(t), recurse);
                return combineMetadata(erased, t);
            }

            @Override
            public Type visitClassType(ClassType t, Boolean recurse) {
                // erasure(projection(primitive)) = projection(erasure(primitive))
                Type erased = eraseClassType(t, recurse);
                if (erased.hasTag(CLASS) && t.flavor != erased.getFlavor()) {
                    erased = new ClassType(erased.getEnclosingType(),
                            List.nil(), erased.tsym,
                            erased.getMetadata(), t.flavor);
                }
                return erased;
            }
                // where
                private Type eraseClassType(ClassType t, Boolean recurse) {
                    Type erased = t.tsym.erasure(Types.this);
                    if (recurse) {
                        erased = new ErasedClassType(erased.getEnclosingType(), erased.tsym,
                                t.getMetadata().without(Kind.ANNOTATIONS));
                        return erased;
                    } else {
                        return combineMetadata(erased, t);
                    }
                }

            @Override
            public Type visitTypeVar(TypeVar t, Boolean recurse) {
                Type erased = erasure(t.getUpperBound(), recurse);
                return combineMetadata(erased, t);
            }
        };

    public List<Type> erasure(List<Type> ts) {
        return erasure.visit(ts, false);
    }

    public Type erasureRecursive(Type t) {
        return erasure(t, true);
    }

    public List<Type> erasureRecursive(List<Type> ts) {
        return erasure.visit(ts, true);
    }
    // </editor-fold>

    // <editor-fold defaultstate="collapsed" desc="makeIntersectionType">
    /**
     * Make an intersection type from non-empty list of types.  The list should be ordered according to
     * {@link TypeSymbol#precedes(TypeSymbol, Types)}. Note that this might cause a symbol completion.
     * Hence, this version of makeIntersectionType may not be called during a classfile read.
     *
     * @param bounds    the types from which the intersection type is formed
     */
    public IntersectionClassType makeIntersectionType(List<Type> bounds) {
        return makeIntersectionType(bounds, bounds.head.tsym.isInterface());
    }

    /**
     * Make an intersection type from non-empty list of types.  The list should be ordered according to
     * {@link TypeSymbol#precedes(TypeSymbol, Types)}. This does not cause symbol completion as
     * an extra parameter indicates as to whether all bounds are interfaces - in which case the
     * supertype is implicitly assumed to be 'Object'.
     *
     * @param bounds        the types from which the intersection type is formed
     * @param allInterfaces are all bounds interface types?
     */
    public IntersectionClassType makeIntersectionType(List<Type> bounds, boolean allInterfaces) {
        Assert.check(bounds.nonEmpty());
        Type firstExplicitBound = bounds.head;
        if (allInterfaces) {
            bounds = bounds.prepend(syms.objectType);
        }
        long flags = ABSTRACT | PUBLIC | SYNTHETIC | COMPOUND | ACYCLIC;
        ClassSymbol bc =
            new ClassSymbol(flags,
                            Type.moreInfo
                                ? names.fromString(bounds.toString())
                                : names.empty,
                            null,
                            syms.noSymbol);
        IntersectionClassType intersectionType = new IntersectionClassType(bounds, bc, allInterfaces);
        bc.type = intersectionType;
        bc.erasure_field = (bounds.head.hasTag(TYPEVAR)) ?
                syms.objectType : // error condition, recover
                erasure(firstExplicitBound);
        bc.members_field = WriteableScope.create(bc);
        return intersectionType;
    }
    // </editor-fold>

    // <editor-fold defaultstate="collapsed" desc="supertype">
    public Type supertype(Type t) {
        return supertype.visit(t);
    }
    // where
        private UnaryVisitor<Type> supertype = new UnaryVisitor<Type>() {

            public Type visitType(Type t, Void ignored) {
                // A note on wildcards: there is no good way to
                // determine a supertype for a super bounded wildcard.
                return Type.noType;
            }

            @Override
            public Type visitClassType(ClassType t, Void ignored) {
                if (t.supertype_field == null) {
                    Type supertype = ((ClassSymbol)t.tsym).getSuperclass();
                    // An interface has no superclass; its supertype is Object.
                    if (t.isInterface())
                        supertype = ((ClassType)t.tsym.type).supertype_field;
                    if (t.supertype_field == null) {
                        List<Type> actuals = classBound(t).allparams();
                        List<Type> formals = t.tsym.type.allparams();
                        if (t.hasErasedSupertypes()) {
                            t.supertype_field = erasureRecursive(supertype);
                        } else if (formals.nonEmpty()) {
                            t.supertype_field = subst(supertype, formals, actuals);
                        }
                        else {
                            t.supertype_field = supertype;
                        }
                    }
                }
                return t.supertype_field;
            }

            /**
             * The supertype is always a class type. If the type
             * variable's bounds start with a class type, this is also
             * the supertype.  Otherwise, the supertype is
             * java.lang.Object.
             */
            @Override
            public Type visitTypeVar(TypeVar t, Void ignored) {
                if (t.getUpperBound().hasTag(TYPEVAR) ||
                    (!t.getUpperBound().isCompound() && !t.getUpperBound().isInterface())) {
                    return t.getUpperBound();
                } else {
                    return supertype(t.getUpperBound());
                }
            }

            @Override
            public Type visitArrayType(ArrayType t, Void ignored) {
                if (t.elemtype.isPrimitive() || isSameType(t.elemtype, syms.objectType))
                    return arraySuperType();
                else
                    return new ArrayType(supertype(t.elemtype), t.tsym);
            }

            @Override
            public Type visitErrorType(ErrorType t, Void ignored) {
                return Type.noType;
            }
        };
    // </editor-fold>

    // <editor-fold defaultstate="collapsed" desc="interfaces">
    /**
     * Return the interfaces implemented by this class.
     */
    public List<Type> interfaces(Type t) {
        return interfaces.visit(t);
    }
    // where
        private UnaryVisitor<List<Type>> interfaces = new UnaryVisitor<List<Type>>() {

            public List<Type> visitType(Type t, Void ignored) {
                return List.nil();
            }

            @Override
            public List<Type> visitClassType(ClassType t, Void ignored) {
                if (t.interfaces_field == null) {
                    List<Type> interfaces = ((ClassSymbol)t.tsym).getInterfaces();
                    if (t.interfaces_field == null) {
                        // If t.interfaces_field is null, then t must
                        // be a parameterized type (not to be confused
                        // with a generic type declaration).
                        // Terminology:
                        //    Parameterized type: List<String>
                        //    Generic type declaration: class List<E> { ... }
                        // So t corresponds to List<String> and
                        // t.tsym.type corresponds to List<E>.
                        // The reason t must be parameterized type is
                        // that completion will happen as a side
                        // effect of calling
                        // ClassSymbol.getInterfaces.  Since
                        // t.interfaces_field is null after
                        // completion, we can assume that t is not the
                        // type of a class/interface declaration.
                        Assert.check(t != t.tsym.type, t);
                        List<Type> actuals = t.allparams();
                        List<Type> formals = t.tsym.type.allparams();
                        if (t.hasErasedSupertypes()) {
                            t.interfaces_field = erasureRecursive(interfaces);
                        } else if (formals.nonEmpty()) {
                            t.interfaces_field = subst(interfaces, formals, actuals);
                        }
                        else {
                            t.interfaces_field = interfaces;
                        }
                    }
                }
                return t.interfaces_field;
            }

            @Override
            public List<Type> visitTypeVar(TypeVar t, Void ignored) {
                if (t.getUpperBound().isCompound())
                    return interfaces(t.getUpperBound());

                if (t.getUpperBound().isInterface())
                    return List.of(t.getUpperBound());

                return List.nil();
            }
        };

    public List<Type> directSupertypes(Type t) {
        return directSupertypes.visit(t);
    }
    // where
        private final UnaryVisitor<List<Type>> directSupertypes = new UnaryVisitor<List<Type>>() {

            public List<Type> visitType(final Type type, final Void ignored) {
                if (!type.isIntersection()) {
                    final Type sup = supertype(type);
                    return (sup == Type.noType || sup == type || sup == null)
                        ? interfaces(type)
                        : interfaces(type).prepend(sup);
                } else {
                    return ((IntersectionClassType)type).getExplicitComponents();
                }
            }
        };

    public boolean isDirectSuperInterface(TypeSymbol isym, TypeSymbol origin) {
        for (Type i2 : interfaces(origin.type)) {
            if (isym == i2.tsym) return true;
        }
        return false;
    }
    // </editor-fold>

    // <editor-fold defaultstate="collapsed" desc="isDerivedRaw">
    Map<Type,Boolean> isDerivedRawCache = new HashMap<>();

    public boolean isDerivedRaw(Type t) {
        Boolean result = isDerivedRawCache.get(t);
        if (result == null) {
            result = isDerivedRawInternal(t);
            isDerivedRawCache.put(t, result);
        }
        return result;
    }

    public boolean isDerivedRawInternal(Type t) {
        if (t.isErroneous())
            return false;
        return
            t.isRaw() ||
            supertype(t) != Type.noType && isDerivedRaw(supertype(t)) ||
            isDerivedRaw(interfaces(t));
    }

    public boolean isDerivedRaw(List<Type> ts) {
        List<Type> l = ts;
        while (l.nonEmpty() && !isDerivedRaw(l.head)) l = l.tail;
        return l.nonEmpty();
    }
    // </editor-fold>

    // <editor-fold defaultstate="collapsed" desc="setBounds">
    /**
     * Same as {@link Types#setBounds(TypeVar, List, boolean)}, except that third parameter is computed directly,
     * as follows: if all all bounds are interface types, the computed supertype is Object,otherwise
     * the supertype is simply left null (in this case, the supertype is assumed to be the head of
     * the bound list passed as second argument). Note that this check might cause a symbol completion.
     * Hence, this version of setBounds may not be called during a classfile read.
     *
     * @param t         a type variable
     * @param bounds    the bounds, must be nonempty
     */
    public void setBounds(TypeVar t, List<Type> bounds) {
        setBounds(t, bounds, bounds.head.tsym.isInterface());
    }

    /**
     * Set the bounds field of the given type variable to reflect a (possibly multiple) list of bounds.
     * This does not cause symbol completion as an extra parameter indicates as to whether all bounds
     * are interfaces - in which case the supertype is implicitly assumed to be 'Object'.
     *
     * @param t             a type variable
     * @param bounds        the bounds, must be nonempty
     * @param allInterfaces are all bounds interface types?
     */
    public void setBounds(TypeVar t, List<Type> bounds, boolean allInterfaces) {
        t.setUpperBound( bounds.tail.isEmpty() ?
                bounds.head :
                makeIntersectionType(bounds, allInterfaces) );
        t.rank_field = -1;
    }
    // </editor-fold>

    // <editor-fold defaultstate="collapsed" desc="getBounds">
    /**
     * Return list of bounds of the given type variable.
     */
    public List<Type> getBounds(TypeVar t) {
        if (t.getUpperBound().hasTag(NONE))
            return List.nil();
        else if (t.getUpperBound().isErroneous() || !t.getUpperBound().isCompound())
            return List.of(t.getUpperBound());
        else if ((erasure(t).tsym.flags() & INTERFACE) == 0)
            return interfaces(t).prepend(supertype(t));
        else
            // No superclass was given in bounds.
            // In this case, supertype is Object, erasure is first interface.
            return interfaces(t);
    }
    // </editor-fold>

    // <editor-fold defaultstate="collapsed" desc="classBound">
    /**
     * If the given type is a (possibly selected) type variable,
     * return the bounding class of this type, otherwise return the
     * type itself.
     */
    public Type classBound(Type t) {
        return classBound.visit(t);
    }
    // where
        private UnaryVisitor<Type> classBound = new UnaryVisitor<Type>() {

            public Type visitType(Type t, Void ignored) {
                return t;
            }

            @Override
            public Type visitClassType(ClassType t, Void ignored) {
                Type outer1 = classBound(t.getEnclosingType());
                if (outer1 != t.getEnclosingType())
                    return new ClassType(outer1, t.getTypeArguments(), t.tsym,
                                         t.getMetadata(), t.getFlavor());
                else
                    return t;
            }

            @Override
            public Type visitTypeVar(TypeVar t, Void ignored) {
                return classBound(supertype(t));
            }

            @Override
            public Type visitErrorType(ErrorType t, Void ignored) {
                return t;
            }
        };
    // </editor-fold>

    // <editor-fold defaultstate="collapsed" desc="sub signature / override equivalence">
    /**
     * Returns true iff the first signature is a <em>sub
     * signature</em> of the other.  This is <b>not</b> an equivalence
     * relation.
     *
     * @jls 8.4.2 Method Signature
     * @see #overrideEquivalent(Type t, Type s)
     * @param t first signature (possibly raw).
     * @param s second signature (could be subjected to erasure).
     * @return true if t is a sub signature of s.
     */
    public boolean isSubSignature(Type t, Type s) {
        return isSubSignature(t, s, true);
    }

    public boolean isSubSignature(Type t, Type s, boolean strict) {
        return hasSameArgs(t, s, strict) || hasSameArgs(t, erasure(s), strict);
    }

    /**
     * Returns true iff these signatures are related by <em>override
     * equivalence</em>.  This is the natural extension of
     * isSubSignature to an equivalence relation.
     *
     * @jls 8.4.2 Method Signature
     * @see #isSubSignature(Type t, Type s)
     * @param t a signature (possible raw, could be subjected to
     * erasure).
     * @param s a signature (possible raw, could be subjected to
     * erasure).
     * @return true if either argument is a sub signature of the other.
     */
    public boolean overrideEquivalent(Type t, Type s) {
        return hasSameArgs(t, s) ||
            hasSameArgs(t, erasure(s)) || hasSameArgs(erasure(t), s);
    }

    public boolean overridesObjectMethod(TypeSymbol origin, Symbol msym) {
        for (Symbol sym : syms.objectType.tsym.members().getSymbolsByName(msym.name)) {
            if (msym.overrides(sym, origin, Types.this, true)) {
                return true;
            }
        }
        return false;
    }

    /**
     * This enum defines the strategy for implementing most specific return type check
     * during the most specific and functional interface checks.
     */
    public enum MostSpecificReturnCheck {
        /**
         * Return r1 is more specific than r2 if {@code r1 <: r2}. Extra care required for (i) handling
         * method type variables (if either method is generic) and (ii) subtyping should be replaced
         * by type-equivalence for primitives. This is essentially an inlined version of
         * {@link Types#resultSubtype(Type, Type, Warner)}, where the assignability check has been
         * replaced with a strict subtyping check.
         */
        BASIC() {
            @Override
            public boolean test(Type mt1, Type mt2, Types types) {
                List<Type> tvars = mt1.getTypeArguments();
                List<Type> svars = mt2.getTypeArguments();
                Type t = mt1.getReturnType();
                Type s = types.subst(mt2.getReturnType(), svars, tvars);
                return types.isSameType(t, s) ||
                    !t.isPrimitive() &&
                    !s.isPrimitive() &&
                    types.isSubtype(t, s);
            }
        },
        /**
         * Return r1 is more specific than r2 if r1 is return-type-substitutable for r2.
         */
        RTS() {
            @Override
            public boolean test(Type mt1, Type mt2, Types types) {
                return types.returnTypeSubstitutable(mt1, mt2);
            }
        };

        public abstract boolean test(Type mt1, Type mt2, Types types);
    }

    /**
     * Merge multiple abstract methods. The preferred method is a method that is a subsignature
     * of all the other signatures and whose return type is more specific {@see MostSpecificReturnCheck}.
     * The resulting preferred method has a thrown clause that is the intersection of the merged
     * methods' clauses.
     */
    public Optional<Symbol> mergeAbstracts(List<Symbol> ambiguousInOrder, Type site, boolean sigCheck) {
        //first check for preconditions
        boolean shouldErase = false;
        List<Type> erasedParams = ambiguousInOrder.head.erasure(this).getParameterTypes();
        for (Symbol s : ambiguousInOrder) {
            if ((s.flags() & ABSTRACT) == 0 ||
                    (sigCheck && !isSameTypes(erasedParams, s.erasure(this).getParameterTypes()))) {
                return Optional.empty();
            } else if (s.type.hasTag(FORALL)) {
                shouldErase = true;
            }
        }
        //then merge abstracts
        for (MostSpecificReturnCheck mostSpecificReturnCheck : MostSpecificReturnCheck.values()) {
            outer: for (Symbol s : ambiguousInOrder) {
                Type mt = memberType(site, s);
                List<Type> allThrown = mt.getThrownTypes();
                for (Symbol s2 : ambiguousInOrder) {
                    if (s != s2) {
                        Type mt2 = memberType(site, s2);
                        if (!isSubSignature(mt, mt2) ||
                                !mostSpecificReturnCheck.test(mt, mt2, this)) {
                            //ambiguity cannot be resolved
                            continue outer;
                        } else {
                            List<Type> thrownTypes2 = mt2.getThrownTypes();
                            if (!mt.hasTag(FORALL) && shouldErase) {
                                thrownTypes2 = erasure(thrownTypes2);
                            } else if (mt.hasTag(FORALL)) {
                                //subsignature implies that if most specific is generic, then all other
                                //methods are too
                                Assert.check(mt2.hasTag(FORALL));
                                // if both are generic methods, adjust thrown types ahead of intersection computation
                                thrownTypes2 = subst(thrownTypes2, mt2.getTypeArguments(), mt.getTypeArguments());
                            }
                            allThrown = chk.intersect(allThrown, thrownTypes2);
                        }
                    }
                }
                return (allThrown == mt.getThrownTypes()) ?
                        Optional.of(s) :
                        Optional.of(new MethodSymbol(
                                s.flags(),
                                s.name,
                                createMethodTypeWithThrown(s.type, allThrown),
                                s.owner) {
                            @Override
                            public Symbol baseSymbol() {
                                return s;
                            }
                        });
            }
        }
        return Optional.empty();
    }

    // <editor-fold defaultstate="collapsed" desc="Determining method implementation in given site">
    class ImplementationCache {

        private WeakHashMap<MethodSymbol, SoftReference<Map<TypeSymbol, Entry>>> _map = new WeakHashMap<>();

        class Entry {
            final MethodSymbol cachedImpl;
            final Predicate<Symbol> implFilter;
            final boolean checkResult;
            final int prevMark;

            public Entry(MethodSymbol cachedImpl,
                    Predicate<Symbol> scopeFilter,
                    boolean checkResult,
                    int prevMark) {
                this.cachedImpl = cachedImpl;
                this.implFilter = scopeFilter;
                this.checkResult = checkResult;
                this.prevMark = prevMark;
            }

            boolean matches(Predicate<Symbol> scopeFilter, boolean checkResult, int mark) {
                return this.implFilter == scopeFilter &&
                        this.checkResult == checkResult &&
                        this.prevMark == mark;
            }
        }

        MethodSymbol get(MethodSymbol ms, TypeSymbol origin, boolean checkResult, Predicate<Symbol> implFilter) {
            SoftReference<Map<TypeSymbol, Entry>> ref_cache = _map.get(ms);
            Map<TypeSymbol, Entry> cache = ref_cache != null ? ref_cache.get() : null;
            if (cache == null) {
                cache = new HashMap<>();
                _map.put(ms, new SoftReference<>(cache));
            }
            Entry e = cache.get(origin);
            CompoundScope members = membersClosure(origin.type, true);
            if (e == null ||
                    !e.matches(implFilter, checkResult, members.getMark())) {
                MethodSymbol impl = implementationInternal(ms, origin, checkResult, implFilter);
                cache.put(origin, new Entry(impl, implFilter, checkResult, members.getMark()));
                return impl;
            }
            else {
                return e.cachedImpl;
            }
        }

        private MethodSymbol implementationInternal(MethodSymbol ms, TypeSymbol origin, boolean checkResult, Predicate<Symbol> implFilter) {
            for (Type t = origin.type; t.hasTag(CLASS) || t.hasTag(TYPEVAR); t = supertype(t)) {
                t = skipTypeVars(t, false);
                TypeSymbol c = t.tsym;
                Symbol bestSoFar = null;
                for (Symbol sym : c.members().getSymbolsByName(ms.name, implFilter)) {
                    if (sym != null && sym.overrides(ms, origin, Types.this, checkResult)) {
                        bestSoFar = sym;
                        if ((sym.flags() & ABSTRACT) == 0) {
                            //if concrete impl is found, exit immediately
                            break;
                        }
                    }
                }
                if (bestSoFar != null) {
                    //return either the (only) concrete implementation or the first abstract one
                    return (MethodSymbol)bestSoFar;
                }
            }
            return null;
        }
    }

    private ImplementationCache implCache = new ImplementationCache();

    public MethodSymbol implementation(MethodSymbol ms, TypeSymbol origin, boolean checkResult, Predicate<Symbol> implFilter) {
        return implCache.get(ms, origin, checkResult, implFilter);
    }
    // </editor-fold>

    // <editor-fold defaultstate="collapsed" desc="compute transitive closure of all members in given site">
    class MembersClosureCache extends SimpleVisitor<Scope.CompoundScope, Void> {

        private Map<TypeSymbol, CompoundScope> _map = new HashMap<>();

        Set<TypeSymbol> seenTypes = new HashSet<>();

        class MembersScope extends CompoundScope {

            CompoundScope scope;

            public MembersScope(CompoundScope scope) {
                super(scope.owner);
                this.scope = scope;
            }

            Predicate<Symbol> combine(Predicate<Symbol> sf) {
                return s -> !s.owner.isInterface() && (sf == null || sf.test(s));
            }

            @Override
            public Iterable<Symbol> getSymbols(Predicate<Symbol> sf, LookupKind lookupKind) {
                return scope.getSymbols(combine(sf), lookupKind);
            }

            @Override
            public Iterable<Symbol> getSymbolsByName(Name name, Predicate<Symbol> sf, LookupKind lookupKind) {
                return scope.getSymbolsByName(name, combine(sf), lookupKind);
            }

            @Override
            public int getMark() {
                return scope.getMark();
            }
        }

        CompoundScope nilScope;

        /** members closure visitor methods **/

        public CompoundScope visitType(Type t, Void _unused) {
            if (nilScope == null) {
                nilScope = new CompoundScope(syms.noSymbol);
            }
            return nilScope;
        }

        @Override
        public CompoundScope visitClassType(ClassType t, Void _unused) {
            if (!seenTypes.add(t.tsym)) {
                //this is possible when an interface is implemented in multiple
                //superclasses, or when a class hierarchy is circular - in such
                //cases we don't need to recurse (empty scope is returned)
                return new CompoundScope(t.tsym);
            }
            try {
                seenTypes.add(t.tsym);
                ClassSymbol csym = (ClassSymbol)t.tsym;
                CompoundScope membersClosure = _map.get(csym);
                if (membersClosure == null) {
                    membersClosure = new CompoundScope(csym);
                    for (Type i : interfaces(t)) {
                        membersClosure.prependSubScope(visit(i, null));
                    }
                    membersClosure.prependSubScope(visit(supertype(t), null));
                    membersClosure.prependSubScope(csym.members());
                    _map.put(csym, membersClosure);
                }
                return membersClosure;
            }
            finally {
                seenTypes.remove(t.tsym);
            }
        }

        @Override
        public CompoundScope visitTypeVar(TypeVar t, Void _unused) {
            return visit(t.getUpperBound(), null);
        }
    }

    private MembersClosureCache membersCache = new MembersClosureCache();

    public CompoundScope membersClosure(Type site, boolean skipInterface) {
        CompoundScope cs = membersCache.visit(site, null);
        Assert.checkNonNull(cs, () -> "type " + site);
        return skipInterface ? membersCache.new MembersScope(cs) : cs;
    }
    // </editor-fold>


    /** Return first abstract member of class `sym'.
     */
    public MethodSymbol firstUnimplementedAbstract(ClassSymbol sym) {
        try {
            return firstUnimplementedAbstractImpl(sym, sym);
        } catch (CompletionFailure ex) {
            chk.completionError(enter.getEnv(sym).tree.pos(), ex);
            return null;
        }
    }
        //where:
        private MethodSymbol firstUnimplementedAbstractImpl(ClassSymbol impl, ClassSymbol c) {
            MethodSymbol undef = null;
            // Do not bother to search in classes that are not abstract,
            // since they cannot have abstract members.
            if (c == impl || (c.flags() & (ABSTRACT | INTERFACE)) != 0) {
                Scope s = c.members();
                for (Symbol sym : s.getSymbols(NON_RECURSIVE)) {
                    if (sym.kind == MTH &&
                        (sym.flags() & (ABSTRACT|DEFAULT|PRIVATE)) == ABSTRACT) {
                        MethodSymbol absmeth = (MethodSymbol)sym;
                        MethodSymbol implmeth = absmeth.implementation(impl, this, true);
                        if (implmeth == null || implmeth == absmeth) {
                            //look for default implementations
                            if (allowDefaultMethods) {
                                MethodSymbol prov = interfaceCandidates(impl.type, absmeth).head;
                                if (prov != null && prov.overrides(absmeth, impl, this, true)) {
                                    implmeth = prov;
                                }
                            }
                        }
                        if (implmeth == null || implmeth == absmeth) {
                            undef = absmeth;
                            break;
                        }
                    }
                }
                if (undef == null) {
                    Type st = supertype(c.type);
                    if (st.hasTag(CLASS))
                        undef = firstUnimplementedAbstractImpl(impl, (ClassSymbol)st.tsym);
                }
                for (List<Type> l = interfaces(c.type);
                     undef == null && l.nonEmpty();
                     l = l.tail) {
                    undef = firstUnimplementedAbstractImpl(impl, (ClassSymbol)l.head.tsym);
                }
            }
            return undef;
        }

    public class CandidatesCache {
        public Map<Entry, List<MethodSymbol>> cache = new WeakHashMap<>();

        class Entry {
            Type site;
            MethodSymbol msym;

            Entry(Type site, MethodSymbol msym) {
                this.site = site;
                this.msym = msym;
            }

            @Override
            public boolean equals(Object obj) {
                return (obj instanceof Entry entry)
                        && entry.msym == msym
                        && isSameType(site, entry.site);
            }

            @Override
            public int hashCode() {
                return Types.this.hashCode(site) & ~msym.hashCode();
            }
        }

        public List<MethodSymbol> get(Entry e) {
            return cache.get(e);
        }

        public void put(Entry e, List<MethodSymbol> msymbols) {
            cache.put(e, msymbols);
        }
    }

    public CandidatesCache candidatesCache = new CandidatesCache();

    //where
    public List<MethodSymbol> interfaceCandidates(Type site, MethodSymbol ms) {
        CandidatesCache.Entry e = candidatesCache.new Entry(site, ms);
        List<MethodSymbol> candidates = candidatesCache.get(e);
        if (candidates == null) {
            Predicate<Symbol> filter = new MethodFilter(ms, site);
            List<MethodSymbol> candidates2 = List.nil();
            for (Symbol s : membersClosure(site, false).getSymbols(filter)) {
                if (!site.tsym.isInterface() && !s.owner.isInterface()) {
                    return List.of((MethodSymbol)s);
                } else if (!candidates2.contains(s)) {
                    candidates2 = candidates2.prepend((MethodSymbol)s);
                }
            }
            candidates = prune(candidates2);
            candidatesCache.put(e, candidates);
        }
        return candidates;
    }

    public List<MethodSymbol> prune(List<MethodSymbol> methods) {
        ListBuffer<MethodSymbol> methodsMin = new ListBuffer<>();
        for (MethodSymbol m1 : methods) {
            boolean isMin_m1 = true;
            for (MethodSymbol m2 : methods) {
                if (m1 == m2) continue;
                if (m2.owner != m1.owner &&
                        asSuper(m2.owner.type, m1.owner) != null) {
                    isMin_m1 = false;
                    break;
                }
            }
            if (isMin_m1)
                methodsMin.append(m1);
        }
        return methodsMin.toList();
    }
    // where
            private class MethodFilter implements Predicate<Symbol> {

                Symbol msym;
                Type site;

                MethodFilter(Symbol msym, Type site) {
                    this.msym = msym;
                    this.site = site;
                }

                @Override
                public boolean test(Symbol s) {
                    return s.kind == MTH &&
                            s.name == msym.name &&
                            (s.flags() & SYNTHETIC) == 0 &&
                            s.isInheritedIn(site.tsym, Types.this) &&
                            overrideEquivalent(memberType(site, s), memberType(site, msym));
                }
            }
    // </editor-fold>

    /**
     * Does t have the same arguments as s?  It is assumed that both
     * types are (possibly polymorphic) method types.  Monomorphic
     * method types "have the same arguments", if their argument lists
     * are equal.  Polymorphic method types "have the same arguments",
     * if they have the same arguments after renaming all type
     * variables of one to corresponding type variables in the other,
     * where correspondence is by position in the type parameter list.
     */
    public boolean hasSameArgs(Type t, Type s) {
        return hasSameArgs(t, s, true);
    }

    public boolean hasSameArgs(Type t, Type s, boolean strict) {
        return hasSameArgs(t, s, strict ? hasSameArgs_strict : hasSameArgs_nonstrict);
    }

    private boolean hasSameArgs(Type t, Type s, TypeRelation hasSameArgs) {
        return hasSameArgs.visit(t, s);
    }
    // where
        private class HasSameArgs extends TypeRelation {

            boolean strict;

            public HasSameArgs(boolean strict) {
                this.strict = strict;
            }

            public Boolean visitType(Type t, Type s) {
                throw new AssertionError();
            }

            @Override
            public Boolean visitMethodType(MethodType t, Type s) {
                return s.hasTag(METHOD)
                    && containsTypeEquivalent(t.argtypes, s.getParameterTypes());
            }

            @Override
            public Boolean visitForAll(ForAll t, Type s) {
                if (!s.hasTag(FORALL))
                    return strict ? false : visitMethodType(t.asMethodType(), s);

                ForAll forAll = (ForAll)s;
                return hasSameBounds(t, forAll)
                    && visit(t.qtype, subst(forAll.qtype, forAll.tvars, t.tvars));
            }

            @Override
            public Boolean visitErrorType(ErrorType t, Type s) {
                return false;
            }
        }

    TypeRelation hasSameArgs_strict = new HasSameArgs(true);
        TypeRelation hasSameArgs_nonstrict = new HasSameArgs(false);

    // </editor-fold>

    // <editor-fold defaultstate="collapsed" desc="subst">
    public List<Type> subst(List<Type> ts,
                            List<Type> from,
                            List<Type> to) {
        return ts.map(new Subst(from, to));
    }

    /**
     * Substitute all occurrences of a type in `from' with the
     * corresponding type in `to' in 't'. Match lists `from' and `to'
     * from the right: If lists have different length, discard leading
     * elements of the longer list.
     */
    public Type subst(Type t, List<Type> from, List<Type> to) {
        return t.map(new Subst(from, to));
    }

    private class Subst extends StructuralTypeMapping<Void> {
        List<Type> from;
        List<Type> to;

        public Subst(List<Type> from, List<Type> to) {
            int fromLength = from.length();
            int toLength = to.length();
            while (fromLength > toLength) {
                fromLength--;
                from = from.tail;
            }
            while (fromLength < toLength) {
                toLength--;
                to = to.tail;
            }
            this.from = from;
            this.to = to;
        }

        @Override
        public Type visitTypeVar(TypeVar t, Void ignored) {
            for (List<Type> from = this.from, to = this.to;
                 from.nonEmpty();
                 from = from.tail, to = to.tail) {
                if (t.equalsIgnoreMetadata(from.head) ||
                    allowUniversalTVars &&
                    !t.isValueProjection() &&
                    from.head.hasTag(TYPEVAR) &&
                    t.equalsIgnoreMetadata(((TypeVar)from.head).referenceProjection())) {
                    return to.head.withTypeVar(t);
                }
            }
            return t;
        }

        @Override
        public Type visitClassType(ClassType t, Void ignored) {
            if (!t.isCompound()) {
                return super.visitClassType(t, ignored);
            } else {
                Type st = visit(supertype(t));
                List<Type> is = visit(interfaces(t), ignored);
                if (st == supertype(t) && is == interfaces(t))
                    return t;
                else
                    return makeIntersectionType(is.prepend(st));
            }
        }

        @Override
        public Type visitWildcardType(WildcardType t, Void ignored) {
            WildcardType t2 = (WildcardType)super.visitWildcardType(t, ignored);
            if (t2 != t && t.isExtendsBound() && t2.type.isExtendsBound()) {
                t2.type = wildUpperBound(t2.type);
            }
            return t2;
        }

        @Override
        public Type visitForAll(ForAll t, Void ignored) {
            if (Type.containsAny(to, t.tvars)) {
                //perform alpha-renaming of free-variables in 't'
                //if 'to' types contain variables that are free in 't'
                List<Type> freevars = newInstances(t.tvars);
                t = new ForAll(freevars,
                               Types.this.subst(t.qtype, t.tvars, freevars));
            }
            List<Type> tvars1 = substBounds(t.tvars, from, to);
            Type qtype1 = visit(t.qtype);
            if (tvars1 == t.tvars && qtype1 == t.qtype) {
                return t;
            } else if (tvars1 == t.tvars) {
                return new ForAll(tvars1, qtype1) {
                    @Override
                    public boolean needsStripping() {
                        return true;
                    }
                };
            } else {
                return new ForAll(tvars1, Types.this.subst(qtype1, t.tvars, tvars1)) {
                    @Override
                    public boolean needsStripping() {
                        return true;
                    }
                };
            }
        }
    }

    public List<Type> substBounds(List<Type> tvars,
                                  List<Type> from,
                                  List<Type> to) {
        if (tvars.isEmpty())
            return tvars;
        ListBuffer<Type> newBoundsBuf = new ListBuffer<>();
        boolean changed = false;
        // calculate new bounds
        for (Type t : tvars) {
            TypeVar tv = (TypeVar) t;
            Type bound = subst(tv.getUpperBound(), from, to);
            if (bound != tv.getUpperBound())
                changed = true;
            newBoundsBuf.append(bound);
        }
        if (!changed)
            return tvars;
        ListBuffer<Type> newTvars = new ListBuffer<>();
        // create new type variables without bounds
        for (Type t : tvars) {
            newTvars.append(new TypeVar(t.tsym, null, syms.botType,
                                        t.getMetadata()));
        }
        // the new bounds should use the new type variables in place
        // of the old
        List<Type> newBounds = newBoundsBuf.toList();
        from = tvars;
        to = newTvars.toList();
        for (; !newBounds.isEmpty(); newBounds = newBounds.tail) {
            newBounds.head = subst(newBounds.head, from, to);
        }
        newBounds = newBoundsBuf.toList();
        // set the bounds of new type variables to the new bounds
        for (Type t : newTvars.toList()) {
            TypeVar tv = (TypeVar) t;
            tv.setUpperBound( newBounds.head );
            newBounds = newBounds.tail;
        }
        return newTvars.toList();
    }

    public TypeVar substBound(TypeVar t, List<Type> from, List<Type> to) {
        Type bound1 = subst(t.getUpperBound(), from, to);
        if (bound1 == t.getUpperBound())
            return t;
        else {
            // create new type variable without bounds
            TypeVar tv = new TypeVar(t.tsym, null, syms.botType,
                                     t.getMetadata());
            // the new bound should use the new type variable in place
            // of the old
            tv.setUpperBound( subst(bound1, List.of(t), List.of(tv)) );
            return tv;
        }
    }
    // </editor-fold>

    // <editor-fold defaultstate="collapsed" desc="hasSameBounds">
    /**
     * Does t have the same bounds for quantified variables as s?
     */
    public boolean hasSameBounds(ForAll t, ForAll s) {
        List<Type> l1 = t.tvars;
        List<Type> l2 = s.tvars;
        while (l1.nonEmpty() && l2.nonEmpty() &&
               isSameType(l1.head.getUpperBound(),
                          subst(l2.head.getUpperBound(),
                                s.tvars,
                                t.tvars))) {
            l1 = l1.tail;
            l2 = l2.tail;
        }
        return l1.isEmpty() && l2.isEmpty();
    }
    // </editor-fold>

    // <editor-fold defaultstate="collapsed" desc="newInstances">
    /** Create new vector of type variables from list of variables
     *  changing all recursive bounds from old to new list.
     */
    public List<Type> newInstances(List<Type> tvars) {
        List<Type> tvars1 = tvars.map(newInstanceFun);
        for (List<Type> l = tvars1; l.nonEmpty(); l = l.tail) {
            TypeVar tv = (TypeVar) l.head;
            tv.setUpperBound( subst(tv.getUpperBound(), tvars, tvars1) );
        }
        return tvars1;
    }
        private static final TypeMapping<Void> newInstanceFun = new TypeMapping<Void>() {
            @Override
            public TypeVar visitTypeVar(TypeVar t, Void _unused) {
                TypeVar newTV = new TypeVar(t.tsym, t.getUpperBound(), t.getLowerBound(), t.getMetadata(), t.isReferenceProjection);
                if (t.projection != null) {
                    newTV.referenceProjection();
                }
                return newTV;
            }
        };
    // </editor-fold>

    public Type createMethodTypeWithParameters(Type original, List<Type> newParams) {
        return original.accept(methodWithParameters, newParams);
    }
    // where
        private final MapVisitor<List<Type>> methodWithParameters = new MapVisitor<List<Type>>() {
            public Type visitType(Type t, List<Type> newParams) {
                throw new IllegalArgumentException("Not a method type: " + t);
            }
            public Type visitMethodType(MethodType t, List<Type> newParams) {
                return new MethodType(newParams, t.restype, t.thrown, t.tsym);
            }
            public Type visitForAll(ForAll t, List<Type> newParams) {
                return new ForAll(t.tvars, t.qtype.accept(this, newParams));
            }
        };

    public Type createMethodTypeWithThrown(Type original, List<Type> newThrown) {
        return original.accept(methodWithThrown, newThrown);
    }
    // where
        private final MapVisitor<List<Type>> methodWithThrown = new MapVisitor<List<Type>>() {
            public Type visitType(Type t, List<Type> newThrown) {
                throw new IllegalArgumentException("Not a method type: " + t);
            }
            public Type visitMethodType(MethodType t, List<Type> newThrown) {
                return new MethodType(t.argtypes, t.restype, newThrown, t.tsym);
            }
            public Type visitForAll(ForAll t, List<Type> newThrown) {
                return new ForAll(t.tvars, t.qtype.accept(this, newThrown));
            }
        };

    public Type createMethodTypeWithReturn(Type original, Type newReturn) {
        return original.accept(methodWithReturn, newReturn);
    }
    // where
        private final MapVisitor<Type> methodWithReturn = new MapVisitor<Type>() {
            public Type visitType(Type t, Type newReturn) {
                throw new IllegalArgumentException("Not a method type: " + t);
            }
            public Type visitMethodType(MethodType t, Type newReturn) {
                return new MethodType(t.argtypes, newReturn, t.thrown, t.tsym) {
                    @Override
                    public Type baseType() {
                        return t;
                    }
                };
            }
            public Type visitForAll(ForAll t, Type newReturn) {
                return new ForAll(t.tvars, t.qtype.accept(this, newReturn)) {
                    @Override
                    public Type baseType() {
                        return t;
                    }
                };
            }
        };

    // <editor-fold defaultstate="collapsed" desc="createErrorType">
    public Type createErrorType(Type originalType) {
        return new ErrorType(originalType, syms.errSymbol);
    }

    public Type createErrorType(ClassSymbol c, Type originalType) {
        return new ErrorType(c, originalType);
    }

    public Type createErrorType(Name name, TypeSymbol container, Type originalType) {
        return new ErrorType(name, container, originalType);
    }
    // </editor-fold>

    // <editor-fold defaultstate="collapsed" desc="rank">
    /**
     * The rank of a class is the length of the longest path between
     * the class and java.lang.Object in the class inheritance
     * graph. Undefined for all but reference types.
     */
    public int rank(Type t) {
        switch(t.getTag()) {
        case CLASS: {
            ClassType cls = (ClassType)t;
            if (cls.rank_field < 0) {
                Name fullname = cls.tsym.getQualifiedName();
                if (fullname == names.java_lang_Object)
                    cls.rank_field = 0;
                else {
                    int r = rank(supertype(cls));
                    for (List<Type> l = interfaces(cls);
                         l.nonEmpty();
                         l = l.tail) {
                        if (rank(l.head) > r)
                            r = rank(l.head);
                    }
                    cls.rank_field = r + 1;
                }
            }
            return cls.rank_field;
        }
        case TYPEVAR: {
            TypeVar tvar = (TypeVar)t;
            if (tvar.rank_field < 0) {
                int r = rank(supertype(tvar));
                for (List<Type> l = interfaces(tvar);
                     l.nonEmpty();
                     l = l.tail) {
                    if (rank(l.head) > r) r = rank(l.head);
                }
                tvar.rank_field = r + 1;
            }
            return tvar.rank_field;
        }
        case ERROR:
        case NONE:
            return 0;
        default:
            throw new AssertionError();
        }
    }
    // </editor-fold>

    /**
     * Helper method for generating a string representation of a given type
     * accordingly to a given locale
     */
    public String toString(Type t, Locale locale) {
        return Printer.createStandardPrinter(messages).visit(t, locale);
    }

    /**
     * Helper method for generating a string representation of a given type
     * accordingly to a given locale
     */
    public String toString(Symbol t, Locale locale) {
        return Printer.createStandardPrinter(messages).visit(t, locale);
    }

    // <editor-fold defaultstate="collapsed" desc="toString">
    /**
     * This toString is slightly more descriptive than the one on Type.
     *
     * @deprecated Types.toString(Type t, Locale l) provides better support
     * for localization
     */
    @Deprecated
    public String toString(Type t) {
        if (t.hasTag(FORALL)) {
            ForAll forAll = (ForAll)t;
            return typaramsString(forAll.tvars) + forAll.qtype;
        }
        return "" + t;
    }
    // where
        private String typaramsString(List<Type> tvars) {
            StringBuilder s = new StringBuilder();
            s.append('<');
            boolean first = true;
            for (Type t : tvars) {
                if (!first) s.append(", ");
                first = false;
                appendTyparamString(((TypeVar)t), s);
            }
            s.append('>');
            return s.toString();
        }
        private void appendTyparamString(TypeVar t, StringBuilder buf) {
            buf.append(t);
            if (t.getUpperBound() == null ||
                t.getUpperBound().tsym.getQualifiedName() == names.java_lang_Object)
                return;
            buf.append(" extends "); // Java syntax; no need for i18n
            Type bound = t.getUpperBound();
            if (!bound.isCompound()) {
                buf.append(bound);
            } else if ((erasure(t).tsym.flags() & INTERFACE) == 0) {
                buf.append(supertype(t));
                for (Type intf : interfaces(t)) {
                    buf.append('&');
                    buf.append(intf);
                }
            } else {
                // No superclass was given in bounds.
                // In this case, supertype is Object, erasure is first interface.
                boolean first = true;
                for (Type intf : interfaces(t)) {
                    if (!first) buf.append('&');
                    first = false;
                    buf.append(intf);
                }
            }
        }
    // </editor-fold>

    // <editor-fold defaultstate="collapsed" desc="Determining least upper bounds of types">
    /**
     * A cache for closures.
     *
     * <p>A closure is a list of all the supertypes and interfaces of
     * a class or interface type, ordered by ClassSymbol.precedes
     * (that is, subclasses come first, arbitrary but fixed
     * otherwise).
     */
    private Map<Type,List<Type>> closureCache = new HashMap<>();

    /**
     * Returns the closure of a class or interface type.
     */
    public List<Type> closure(Type t) {
        List<Type> cl = closureCache.get(t);
        if (cl == null) {
            Type st = supertype(t);
            if (!t.isCompound()) {
                if (st.hasTag(CLASS)) {
                    cl = insert(closure(st), t);
                } else if (st.hasTag(TYPEVAR)) {
                    cl = closure(st).prepend(t);
                } else {
                    cl = List.of(t);
                }
            } else {
                cl = closure(supertype(t));
            }
            for (List<Type> l = interfaces(t); l.nonEmpty(); l = l.tail)
                cl = union(cl, closure(l.head));
            closureCache.put(t, cl);
        }
        return cl;
    }

    /**
     * Collect types into a new closure (using a @code{ClosureHolder})
     */
    public Collector<Type, ClosureHolder, List<Type>> closureCollector(boolean minClosure, BiPredicate<Type, Type> shouldSkip) {
        return Collector.of(() -> new ClosureHolder(minClosure, shouldSkip),
                ClosureHolder::add,
                ClosureHolder::merge,
                ClosureHolder::closure);
    }
    //where
        class ClosureHolder {
            List<Type> closure;
            final boolean minClosure;
            final BiPredicate<Type, Type> shouldSkip;

            ClosureHolder(boolean minClosure, BiPredicate<Type, Type> shouldSkip) {
                this.closure = List.nil();
                this.minClosure = minClosure;
                this.shouldSkip = shouldSkip;
            }

            void add(Type type) {
                closure = insert(closure, type, shouldSkip);
            }

            ClosureHolder merge(ClosureHolder other) {
                closure = union(closure, other.closure, shouldSkip);
                return this;
            }

            List<Type> closure() {
                return minClosure ? closureMin(closure) : closure;
            }
        }

    BiPredicate<Type, Type> basicClosureSkip = (t1, t2) -> t1.tsym == t2.tsym;

    /**
     * Insert a type in a closure
     */
    public List<Type> insert(List<Type> cl, Type t, BiPredicate<Type, Type> shouldSkip) {
        if (cl.isEmpty()) {
            return cl.prepend(t);
        } else if (shouldSkip.test(t, cl.head)) {
            return cl;
        } else if (t.tsym.precedes(cl.head.tsym, this)) {
            return cl.prepend(t);
        } else {
            // t comes after head, or the two are unrelated
            return insert(cl.tail, t, shouldSkip).prepend(cl.head);
        }
    }

    public List<Type> insert(List<Type> cl, Type t) {
        return insert(cl, t, basicClosureSkip);
    }

    /**
     * Form the union of two closures
     */
    public List<Type> union(List<Type> cl1, List<Type> cl2, BiPredicate<Type, Type> shouldSkip) {
        if (cl1.isEmpty()) {
            return cl2;
        } else if (cl2.isEmpty()) {
            return cl1;
        } else if (shouldSkip.test(cl1.head, cl2.head)) {
            return union(cl1.tail, cl2.tail, shouldSkip).prepend(cl1.head);
        } else if (cl2.head.tsym.precedes(cl1.head.tsym, this)) {
            return union(cl1, cl2.tail, shouldSkip).prepend(cl2.head);
        } else {
            return union(cl1.tail, cl2, shouldSkip).prepend(cl1.head);
        }
    }

    public List<Type> union(List<Type> cl1, List<Type> cl2) {
        return union(cl1, cl2, basicClosureSkip);
    }

    /**
     * Intersect two closures
     */
    public List<Type> intersect(List<Type> cl1, List<Type> cl2) {
        if (cl1 == cl2)
            return cl1;
        if (cl1.isEmpty() || cl2.isEmpty())
            return List.nil();
        if (cl1.head.tsym.precedes(cl2.head.tsym, this))
            return intersect(cl1.tail, cl2);
        if (cl2.head.tsym.precedes(cl1.head.tsym, this))
            return intersect(cl1, cl2.tail);
        if (isSameType(cl1.head, cl2.head))
            return intersect(cl1.tail, cl2.tail).prepend(cl1.head);
        if (cl1.head.tsym == cl2.head.tsym &&
            cl1.head.hasTag(CLASS) && cl2.head.hasTag(CLASS)) {
            if (cl1.head.isParameterized() && cl2.head.isParameterized()) {
                Type merge = merge(cl1.head,cl2.head);
                return intersect(cl1.tail, cl2.tail).prepend(merge);
            }
            if (cl1.head.isRaw() || cl2.head.isRaw())
                return intersect(cl1.tail, cl2.tail).prepend(erasure(cl1.head));
        }
        return intersect(cl1.tail, cl2.tail);
    }
    // where
        class TypePair {
            final Type t1;
            final Type t2;;

            TypePair(Type t1, Type t2) {
                this.t1 = t1;
                this.t2 = t2;
            }
            @Override
            public int hashCode() {
                return 127 * Types.this.hashCode(t1) + Types.this.hashCode(t2);
            }
            @Override
            public boolean equals(Object obj) {
                return (obj instanceof TypePair typePair)
                        && isSameType(t1, typePair.t1)
                        && isSameType(t2, typePair.t2);
            }
        }
        Set<TypePair> mergeCache = new HashSet<>();
        private Type merge(Type c1, Type c2) {
            ClassType class1 = (ClassType) c1;
            List<Type> act1 = class1.getTypeArguments();
            ClassType class2 = (ClassType) c2;
            List<Type> act2 = class2.getTypeArguments();
            ListBuffer<Type> merged = new ListBuffer<>();
            List<Type> typarams = class1.tsym.type.getTypeArguments();

            while (act1.nonEmpty() && act2.nonEmpty() && typarams.nonEmpty()) {
                if (containsType(act1.head, act2.head)) {
                    merged.append(act1.head);
                } else if (containsType(act2.head, act1.head)) {
                    merged.append(act2.head);
                } else {
                    TypePair pair = new TypePair(c1, c2);
                    Type m;
                    if (mergeCache.add(pair)) {
                        m = new WildcardType(lub(wildUpperBound(act1.head),
                                                 wildUpperBound(act2.head)),
                                             BoundKind.EXTENDS,
                                             syms.boundClass);
                        mergeCache.remove(pair);
                    } else {
                        m = new WildcardType(syms.objectType,
                                             BoundKind.UNBOUND,
                                             syms.boundClass);
                    }
                    merged.append(m.withTypeVar(typarams.head));
                }
                act1 = act1.tail;
                act2 = act2.tail;
                typarams = typarams.tail;
            }
            Assert.check(act1.isEmpty() && act2.isEmpty() && typarams.isEmpty());
            // There is no spec detailing how type annotations are to
            // be inherited.  So set it to noAnnotations for now
            return new ClassType(class1.getEnclosingType(), merged.toList(),
                                 class1.tsym, TypeMetadata.EMPTY, class1.getFlavor());
        }

    /**
     * Return the minimum type of a closure, a compound type if no
     * unique minimum exists.
     */
    private Type compoundMin(List<Type> cl) {
        if (cl.isEmpty()) return syms.objectType;
        List<Type> compound = closureMin(cl);
        if (compound.isEmpty())
            return null;
        else if (compound.tail.isEmpty())
            return compound.head;
        else
            return makeIntersectionType(compound);
    }

    /**
     * Return the minimum types of a closure, suitable for computing
     * compoundMin or glb.
     */
    private List<Type> closureMin(List<Type> cl) {
        ListBuffer<Type> classes = new ListBuffer<>();
        ListBuffer<Type> interfaces = new ListBuffer<>();
        Set<Type> toSkip = new HashSet<>();
        while (!cl.isEmpty()) {
            Type current = cl.head;
            boolean keep = !toSkip.contains(current);
            if (keep && current.hasTag(TYPEVAR)) {
                // skip lower-bounded variables with a subtype in cl.tail
                for (Type t : cl.tail) {
                    if (isSubtypeNoCapture(t, current)) {
                        keep = false;
                        break;
                    }
                }
            }
            if (keep) {
                if (current.isInterface())
                    interfaces.append(current);
                else
                    classes.append(current);
                for (Type t : cl.tail) {
                    // skip supertypes of 'current' in cl.tail
                    if (isSubtypeNoCapture(current, t))
                        toSkip.add(t);
                }
            }
            cl = cl.tail;
        }
        return classes.appendList(interfaces).toList();
    }

    /**
     * Return the least upper bound of list of types.  if the lub does
     * not exist return null.
     */
    public Type lub(List<Type> ts) {
        return lub(ts.toArray(new Type[ts.length()]));
    }

    /**
     * Return the least upper bound (lub) of set of types.  If the lub
     * does not exist return the type of null (bottom).
     */
    public Type lub(Type... ts) {
        final int UNKNOWN_BOUND = 0;
        final int ARRAY_BOUND = 1;
        final int CLASS_BOUND = 2;
        // lub is critical code better to go this way rather than using streams
        for (int i = 0; i < ts.length; i++) {
            ts[i] = ts[i].referenceProjectionOrSelf();
        }

        int[] kinds = new int[ts.length];
        int boundkind = UNKNOWN_BOUND;
        for (int i = 0 ; i < ts.length ; i++) {
            Type t = ts[i];
            switch (t.getTag()) {
            case CLASS:
                boundkind |= kinds[i] = CLASS_BOUND;
                break;
            case ARRAY:
                boundkind |= kinds[i] = ARRAY_BOUND;
                break;
            case  TYPEVAR:
                do {
                    t = t.getUpperBound();
                } while (t.hasTag(TYPEVAR));
                if (t.hasTag(ARRAY)) {
                    boundkind |= kinds[i] = ARRAY_BOUND;
                } else {
                    boundkind |= kinds[i] = CLASS_BOUND;
                }
                break;
            default:
                kinds[i] = UNKNOWN_BOUND;
                if (t.isPrimitive())
                    return syms.errType;
            }
        }
        switch (boundkind) {
        case 0:
            return syms.botType;

        case ARRAY_BOUND:
            // calculate lub(A[], B[])
            Type[] elements = new Type[ts.length];
            for (int i = 0 ; i < ts.length ; i++) {
                Type elem = elements[i] = elemTypeFun.apply(ts[i]);
                if (elem.isPrimitive()) {
                    // if a primitive type is found, then return
                    // arraySuperType unless all the types are the
                    // same
                    Type first = ts[0];
                    for (int j = 1 ; j < ts.length ; j++) {
                        if (!isSameType(first, ts[j])) {
                             // lub(int[], B[]) is Cloneable & Serializable
                            return arraySuperType();
                        }
                    }
                    // all the array types are the same, return one
                    // lub(int[], int[]) is int[]
                    return first;
                }
            }
            // lub(A[], B[]) is lub(A, B)[]
            return new ArrayType(lub(elements), syms.arrayClass);

        case CLASS_BOUND:
            // calculate lub(A, B)
            int startIdx = 0;
            for (int i = 0; i < ts.length ; i++) {
                Type t = ts[i];
                if (t.hasTag(CLASS) || t.hasTag(TYPEVAR)) {
                    break;
                } else {
                    startIdx++;
                }
            }
            Assert.check(startIdx < ts.length);
            //step 1 - compute erased candidate set (EC)
            List<Type> cl = erasedSupertypes(ts[startIdx]);
            for (int i = startIdx + 1 ; i < ts.length ; i++) {
                Type t = ts[i];
                if (t.hasTag(CLASS) || t.hasTag(TYPEVAR))
                    cl = intersect(cl, erasedSupertypes(t));
            }
            //step 2 - compute minimal erased candidate set (MEC)
            List<Type> mec = closureMin(cl);
            //step 3 - for each element G in MEC, compute lci(Inv(G))
            List<Type> candidates = List.nil();
            for (Type erasedSupertype : mec) {
                List<Type> lci = List.of(asSuper(ts[startIdx], erasedSupertype.tsym));
                for (int i = startIdx + 1 ; i < ts.length ; i++) {
                    Type superType = asSuper(ts[i], erasedSupertype.tsym);
                    lci = intersect(lci, superType != null ? List.of(superType) : List.nil());
                }
                candidates = candidates.appendList(lci);
            }
            //step 4 - let MEC be { G1, G2 ... Gn }, then we have that
            //lub = lci(Inv(G1)) & lci(Inv(G2)) & ... & lci(Inv(Gn))
            return compoundMin(candidates);

        default:
            // calculate lub(A, B[])
            List<Type> classes = List.of(arraySuperType());
            for (int i = 0 ; i < ts.length ; i++) {
                if (kinds[i] != ARRAY_BOUND) // Filter out any arrays
                    classes = classes.prepend(ts[i]);
            }
            // lub(A, B[]) is lub(A, arraySuperType)
            return lub(classes);
        }
    }
    // where
        List<Type> erasedSupertypes(Type t) {
            ListBuffer<Type> buf = new ListBuffer<>();
            for (Type sup : closure(t)) {
                if (sup.hasTag(TYPEVAR)) {
                    buf.append(sup);
                } else {
                    buf.append(erasure(sup));
                }
            }
            return buf.toList();
        }

        private Type arraySuperType;
        private Type arraySuperType() {
            // initialized lazily to avoid problems during compiler startup
            if (arraySuperType == null) {
                // JLS 10.8: all arrays implement Cloneable and Serializable.
                arraySuperType = makeIntersectionType(List.of(syms.serializableType,
                        syms.cloneableType, syms.identityObjectType), true);
            }
            return arraySuperType;
        }
    // </editor-fold>

    // <editor-fold defaultstate="collapsed" desc="Greatest lower bound">
    public Type glb(List<Type> ts) {
        Type t1 = ts.head;
        for (Type t2 : ts.tail) {
            if (t1.isErroneous())
                return t1;
            t1 = glb(t1, t2);
        }
        return t1;
    }
    //where
    public Type glb(Type t, Type s) {
        if (s == null)
            return t;
        else if (t.isPrimitive() || s.isPrimitive())
            return syms.errType;
        else if (isSubtypeNoCapture(t, s))
            return t;
        else if (isSubtypeNoCapture(s, t))
            return s;

        List<Type> closure = union(closure(t), closure(s));
        return glbFlattened(closure, t);
    }
    //where
    /**
     * Perform glb for a list of non-primitive, non-error, non-compound types;
     * redundant elements are removed.  Bounds should be ordered according to
     * {@link Symbol#precedes(TypeSymbol,Types)}.
     *
     * @param flatBounds List of type to glb
     * @param errT Original type to use if the result is an error type
     */
    private Type glbFlattened(List<Type> flatBounds, Type errT) {
        List<Type> bounds = closureMin(flatBounds);

        if (bounds.isEmpty()) {             // length == 0
            return syms.objectType;
        } else if (bounds.tail.isEmpty()) { // length == 1
            return bounds.head;
        } else {                            // length > 1
            int classCount = 0;
            List<Type> cvars = List.nil();
            List<Type> lowers = List.nil();
            for (Type bound : bounds) {
                if (!bound.isInterface()) {
                    classCount++;
                    Type lower = cvarLowerBound(bound);
                    if (bound != lower && !lower.hasTag(BOT)) {
                        cvars = cvars.append(bound);
                        lowers = lowers.append(lower);
                    }
                }
            }
            if (classCount > 1) {
                if (lowers.isEmpty()) {
                    return createErrorType(errT);
                } else {
                    // try again with lower bounds included instead of capture variables
                    List<Type> newBounds = bounds.diff(cvars).appendList(lowers);
                    return glb(newBounds);
                }
            }
        }
        return makeIntersectionType(bounds);
    }
    // </editor-fold>

    // <editor-fold defaultstate="collapsed" desc="hashCode">
    /**
     * Compute a hash code on a type.
     */
    public int hashCode(Type t) {
        return hashCode(t, false);
    }

    public int hashCode(Type t, boolean strict) {
        return strict ?
                hashCodeStrictVisitor.visit(t) :
                hashCodeVisitor.visit(t);
    }
    // where
        private static final HashCodeVisitor hashCodeVisitor = new HashCodeVisitor();
        private static final HashCodeVisitor hashCodeStrictVisitor = new HashCodeVisitor() {
            @Override
            public Integer visitTypeVar(TypeVar t, Void ignored) {
                return System.identityHashCode(t);
            }
        };

        private static class HashCodeVisitor extends UnaryVisitor<Integer> {
            public Integer visitType(Type t, Void ignored) {
                return t.getTag().ordinal();
            }

            @Override
            public Integer visitClassType(ClassType t, Void ignored) {
                int result = visit(t.getEnclosingType());
                result *= 127;
                result += t.tsym.flatName().hashCode();
                for (Type s : t.getTypeArguments()) {
                    result *= 127;
                    result += visit(s);
                }
                return result;
            }

            @Override
            public Integer visitMethodType(MethodType t, Void ignored) {
                int h = METHOD.ordinal();
                for (List<Type> thisargs = t.argtypes;
                     thisargs.tail != null;
                     thisargs = thisargs.tail)
                    h = (h << 5) + visit(thisargs.head);
                return (h << 5) + visit(t.restype);
            }

            @Override
            public Integer visitWildcardType(WildcardType t, Void ignored) {
                int result = t.kind.hashCode();
                if (t.type != null) {
                    result *= 127;
                    result += visit(t.type);
                }
                return result;
            }

            @Override
            public Integer visitArrayType(ArrayType t, Void ignored) {
                return visit(t.elemtype) + 12;
            }

            @Override
            public Integer visitTypeVar(TypeVar t, Void ignored) {
                return System.identityHashCode(t);
            }

            @Override
            public Integer visitUndetVar(UndetVar t, Void ignored) {
                return System.identityHashCode(t);
            }

            @Override
            public Integer visitErrorType(ErrorType t, Void ignored) {
                return 0;
            }
        }
    // </editor-fold>

    // <editor-fold defaultstate="collapsed" desc="Return-Type-Substitutable">
    /**
     * Does t have a result that is a subtype of the result type of s,
     * suitable for covariant returns?  It is assumed that both types
     * are (possibly polymorphic) method types.  Monomorphic method
     * types are handled in the obvious way.  Polymorphic method types
     * require renaming all type variables of one to corresponding
     * type variables in the other, where correspondence is by
     * position in the type parameter list. */
    public boolean resultSubtype(Type t, Type s, Warner warner) {
        List<Type> tvars = t.getTypeArguments();
        List<Type> svars = s.getTypeArguments();
        Type tres = t.getReturnType();
        Type sres = subst(s.getReturnType(), svars, tvars);
        return covariantReturnType(tres, sres, warner);
    }

    /**
     * Return-Type-Substitutable.
     * @jls 8.4.5 Method Result
     */
    public boolean returnTypeSubstitutable(Type r1, Type r2) {
        if (hasSameArgs(r1, r2))
            return resultSubtype(r1, r2, noWarnings);
        else
            return covariantReturnType(r1.getReturnType(),
                                       erasure(r2.getReturnType()),
                                       noWarnings);
    }

    public boolean returnTypeSubstitutable(Type r1,
                                           Type r2, Type r2res,
                                           Warner warner) {
        if (isSameType(r1.getReturnType(), r2res))
            return true;
        if (r1.getReturnType().isPrimitive() || r2res.isPrimitive())
            return false;

        if (hasSameArgs(r1, r2))
            return covariantReturnType(r1.getReturnType(), r2res, warner);
        if (isSubtypeUnchecked(r1.getReturnType(), r2res, warner))
            return true;
        if (!isSubtype(r1.getReturnType(), erasure(r2res)))
            return false;
        warner.warn(LintCategory.UNCHECKED);
        return true;
    }

    /**
     * Is t an appropriate return type in an overrider for a
     * method that returns s?
     */
    public boolean covariantReturnType(Type t, Type s, Warner warner) {
        return
            isSameType(t, s) ||
            !t.isPrimitive() &&
            !s.isPrimitive() &&
            isAssignable(t, s, warner);
    }
    // </editor-fold>

    // <editor-fold defaultstate="collapsed" desc="Box/unbox support">
    /**
     * Return the class that boxes the given primitive.
     */
    public ClassSymbol boxedClass(Type t) {
        return syms.enterClass(syms.java_base, syms.boxedName[t.getTag().ordinal()]);
    }

    /**
     * Return the boxed type if 't' is primitive, otherwise return 't' itself.
     */
    public Type boxedTypeOrType(Type t) {
        return t.isPrimitive() ?
            boxedClass(t).type :
            t;
    }

    /**
     * Return the primitive type corresponding to a boxed type.
     */
    public Type unboxedType(Type t) {
        if (t.hasTag(ERROR))
            return Type.noType;
        for (int i=0; i<syms.boxedName.length; i++) {
            Name box = syms.boxedName[i];
            if (box != null &&
                asSuper(t, syms.enterClass(syms.java_base, box)) != null)
                return syms.typeOfTag[i];
        }
        return Type.noType;
    }

    /**
     * Return the unboxed type if 't' is a boxed class, otherwise return 't' itself.
     */
    public Type unboxedTypeOrType(Type t) {
        Type unboxedType = unboxedType(t);
        return unboxedType.hasTag(NONE) ? t : unboxedType;
    }
    // </editor-fold>

    // <editor-fold defaultstate="collapsed" desc="Capture conversion">
    /*
     * JLS 5.1.10 Capture Conversion:
     *
     * Let G name a generic type declaration with n formal type
     * parameters A1 ... An with corresponding bounds U1 ... Un. There
     * exists a capture conversion from G<T1 ... Tn> to G<S1 ... Sn>,
     * where, for 1 <= i <= n:
     *
     * + If Ti is a wildcard type argument (4.5.1) of the form ? then
     *   Si is a fresh type variable whose upper bound is
     *   Ui[A1 := S1, ..., An := Sn] and whose lower bound is the null
     *   type.
     *
     * + If Ti is a wildcard type argument of the form ? extends Bi,
     *   then Si is a fresh type variable whose upper bound is
     *   glb(Bi, Ui[A1 := S1, ..., An := Sn]) and whose lower bound is
     *   the null type, where glb(V1,... ,Vm) is V1 & ... & Vm. It is
     *   a compile-time error if for any two classes (not interfaces)
     *   Vi and Vj,Vi is not a subclass of Vj or vice versa.
     *
     * + If Ti is a wildcard type argument of the form ? super Bi,
     *   then Si is a fresh type variable whose upper bound is
     *   Ui[A1 := S1, ..., An := Sn] and whose lower bound is Bi.
     *
     * + Otherwise, Si = Ti.
     *
     * Capture conversion on any type other than a parameterized type
     * (4.5) acts as an identity conversion (5.1.1). Capture
     * conversions never require a special action at run time and
     * therefore never throw an exception at run time.
     *
     * Capture conversion is not applied recursively.
     */
    /**
     * Capture conversion as specified by the JLS.
     */

    public List<Type> capture(List<Type> ts) {
        List<Type> buf = List.nil();
        for (Type t : ts) {
            buf = buf.prepend(capture(t));
        }
        return buf.reverse();
    }

    public Type capture(Type t) {
        if (!t.hasTag(CLASS)) {
            return t;
        }
        if (t.getEnclosingType() != Type.noType) {
            Type capturedEncl = capture(t.getEnclosingType());
            if (capturedEncl != t.getEnclosingType()) {
                Type type1 = memberType(capturedEncl, t.tsym);
                t = subst(type1, t.tsym.type.getTypeArguments(), t.getTypeArguments());
            }
        }
        ClassType cls = (ClassType)t;
        if (cls.isRaw() || !cls.isParameterized())
            return cls;

        ClassType G = (ClassType)cls.asElement().asType();
        List<Type> A = G.getTypeArguments();
        List<Type> T = cls.getTypeArguments();
        List<Type> S = freshTypeVariables(T);

        List<Type> currentA = A;
        List<Type> currentT = T;
        List<Type> currentS = S;
        boolean captured = false;
        while (!currentA.isEmpty() &&
               !currentT.isEmpty() &&
               !currentS.isEmpty()) {
            if (currentS.head != currentT.head) {
                captured = true;
                WildcardType Ti = (WildcardType)currentT.head;
                Type Ui = currentA.head.getUpperBound();
                CapturedType Si = (CapturedType)currentS.head;
                if (Ui == null)
                    Ui = syms.objectType;
                switch (Ti.kind) {
                case UNBOUND:
                    Si.setUpperBound( subst(Ui, A, S) );
                    Si.lower = syms.botType;
                    break;
                case EXTENDS:
                    Si.setUpperBound( glb(Ti.getExtendsBound(), subst(Ui, A, S)) );
                    Si.lower = syms.botType;
                    break;
                case SUPER:
                    Si.setUpperBound( subst(Ui, A, S) );
                    Si.lower = Ti.getSuperBound();
                    break;
                }
                Type tmpBound = Si.getUpperBound().hasTag(UNDETVAR) ? ((UndetVar)Si.getUpperBound()).qtype : Si.getUpperBound();
                Type tmpLower = Si.lower.hasTag(UNDETVAR) ? ((UndetVar)Si.lower).qtype : Si.lower;
                if (!Si.getUpperBound().hasTag(ERROR) &&
                    !Si.lower.hasTag(ERROR) &&
                    isSameType(tmpBound, tmpLower)) {
                    currentS.head = Si.getUpperBound();
                }
            }
            currentA = currentA.tail;
            currentT = currentT.tail;
            currentS = currentS.tail;
        }
        if (!currentA.isEmpty() || !currentT.isEmpty() || !currentS.isEmpty())
            return erasure(t); // some "rare" type involved

        if (captured)
            return new ClassType(cls.getEnclosingType(), S, cls.tsym,
                                 cls.getMetadata(), cls.getFlavor());
        else
            return t;
    }
    // where
        public List<Type> freshTypeVariables(List<Type> types) {
            ListBuffer<Type> result = new ListBuffer<>();
            for (Type t : types) {
                if (t.hasTag(WILDCARD)) {
                    Type bound = ((WildcardType)t).getExtendsBound();
                    if (bound == null)
                        bound = syms.objectType;
                    result.append(new CapturedType(capturedName,
                                                   syms.noSymbol,
                                                   bound,
                                                   syms.botType,
                                                   (WildcardType)t));
                } else {
                    result.append(t);
                }
            }
            return result.toList();
        }
    // </editor-fold>

    // <editor-fold defaultstate="collapsed" desc="Internal utility methods">
    private boolean sideCast(Type from, Type to, Warner warn) {
        // We are casting from type $from$ to type $to$, which are
        // non-final unrelated types.  This method
        // tries to reject a cast by transferring type parameters
        // from $to$ to $from$ by common superinterfaces.
        boolean reverse = false;
        Type target = to;
        if ((to.tsym.flags() & INTERFACE) == 0) {
            Assert.check((from.tsym.flags() & INTERFACE) != 0);
            reverse = true;
            to = from;
            from = target;
        }
        List<Type> commonSupers = superClosure(to, erasure(from));
        boolean giveWarning = commonSupers.isEmpty();
        // The arguments to the supers could be unified here to
        // get a more accurate analysis
        while (commonSupers.nonEmpty()) {
            Type t1 = asSuper(from, commonSupers.head.tsym);
            Type t2 = commonSupers.head; // same as asSuper(to, commonSupers.head.tsym);
            if (disjointTypes(t1.getTypeArguments(), t2.getTypeArguments()))
                return false;
            giveWarning = giveWarning || (reverse ? giveWarning(t2, t1) : giveWarning(t1, t2));
            commonSupers = commonSupers.tail;
        }
        if (giveWarning && !isReifiable(reverse ? from : to))
            warn.warn(LintCategory.UNCHECKED);
        return true;
    }

    private boolean sideCastFinal(Type from, Type to, Warner warn) {
        // We are casting from type $from$ to type $to$, which are
        // unrelated types one of which is final and the other of
        // which is an interface.  This method
        // tries to reject a cast by transferring type parameters
        // from the final class to the interface.
        boolean reverse = false;
        Type target = to;
        if ((to.tsym.flags() & INTERFACE) == 0) {
            Assert.check((from.tsym.flags() & INTERFACE) != 0);
            reverse = true;
            to = from;
            from = target;
        }
        Assert.check((from.tsym.flags() & FINAL) != 0);
        Type t1 = asSuper(from, to.tsym);
        if (t1 == null) return false;
        Type t2 = to;
        if (disjointTypes(t1.getTypeArguments(), t2.getTypeArguments()))
            return false;
        if (!isReifiable(target) &&
            (reverse ? giveWarning(t2, t1) : giveWarning(t1, t2)))
            warn.warn(LintCategory.UNCHECKED);
        return true;
    }

    private boolean giveWarning(Type from, Type to) {
        List<Type> bounds = to.isCompound() ?
                directSupertypes(to) : List.of(to);
        for (Type b : bounds) {
            Type subFrom = asSub(from, b.tsym);
            if (b.isParameterized() &&
                    (!(isUnbounded(b) ||
                    isSubtype(from, b) ||
                    ((subFrom != null) && containsType(b.allparams(), subFrom.allparams()))))) {
                return true;
            }
        }
        return false;
    }

    private List<Type> superClosure(Type t, Type s) {
        List<Type> cl = List.nil();
        for (List<Type> l = interfaces(t); l.nonEmpty(); l = l.tail) {
            if (isSubtype(s, erasure(l.head))) {
                cl = insert(cl, l.head);
            } else {
                cl = union(cl, superClosure(l.head, s));
            }
        }
        return cl;
    }

    private boolean containsTypeEquivalent(Type t, Type s) {
        return isSameType(t, s) || // shortcut
            containsType(t, s) && containsType(s, t);
    }

    // <editor-fold defaultstate="collapsed" desc="adapt">
    /**
     * Adapt a type by computing a substitution which maps a source
     * type to a target type.
     *
     * @param source    the source type
     * @param target    the target type
     * @param from      the type variables of the computed substitution
     * @param to        the types of the computed substitution.
     */
    public void adapt(Type source,
                       Type target,
                       ListBuffer<Type> from,
                       ListBuffer<Type> to) throws AdaptFailure {
        new Adapter(from, to).adapt(source, target);
    }

    class Adapter extends SimpleVisitor<Void, Type> {

        ListBuffer<Type> from;
        ListBuffer<Type> to;
        Map<Symbol,Type> mapping;

        Adapter(ListBuffer<Type> from, ListBuffer<Type> to) {
            this.from = from;
            this.to = to;
            mapping = new HashMap<>();
        }

        public void adapt(Type source, Type target) throws AdaptFailure {
            visit(source, target);
            List<Type> fromList = from.toList();
            List<Type> toList = to.toList();
            while (!fromList.isEmpty()) {
                Type val = mapping.get(fromList.head.tsym);
                if (toList.head != val)
                    toList.head = val;
                fromList = fromList.tail;
                toList = toList.tail;
            }
        }

        @Override
        public Void visitClassType(ClassType source, Type target) throws AdaptFailure {
            if (target.hasTag(CLASS))
                adaptRecursive(source.allparams(), target.allparams());
            return null;
        }

        @Override
        public Void visitArrayType(ArrayType source, Type target) throws AdaptFailure {
            if (target.hasTag(ARRAY))
                adaptRecursive(elemtype(source), elemtype(target));
            return null;
        }

        @Override
        public Void visitWildcardType(WildcardType source, Type target) throws AdaptFailure {
            if (source.isExtendsBound())
                adaptRecursive(wildUpperBound(source), wildUpperBound(target));
            else if (source.isSuperBound())
                adaptRecursive(wildLowerBound(source), wildLowerBound(target));
            return null;
        }

        @Override
        public Void visitTypeVar(TypeVar source, Type target) throws AdaptFailure {
            // Check to see if there is
            // already a mapping for $source$, in which case
            // the old mapping will be merged with the new
            Type val = mapping.get(source.tsym);
            if (val != null) {
                if (val.isSuperBound() && target.isSuperBound()) {
                    val = isSubtype(wildLowerBound(val), wildLowerBound(target))
                        ? target : val;
                } else if (val.isExtendsBound() && target.isExtendsBound()) {
                    val = isSubtype(wildUpperBound(val), wildUpperBound(target))
                        ? val : target;
                } else if (!isSameType(val, target)) {
                    throw new AdaptFailure();
                }
            } else {
                val = target;
                from.append(source);
                to.append(target);
            }
            mapping.put(source.tsym, val);
            return null;
        }

        @Override
        public Void visitType(Type source, Type target) {
            return null;
        }

        private Set<TypePair> cache = new HashSet<>();

        private void adaptRecursive(Type source, Type target) {
            TypePair pair = new TypePair(source, target);
            if (cache.add(pair)) {
                try {
                    visit(source, target);
                } finally {
                    cache.remove(pair);
                }
            }
        }

        private void adaptRecursive(List<Type> source, List<Type> target) {
            if (source.length() == target.length()) {
                while (source.nonEmpty()) {
                    adaptRecursive(source.head, target.head);
                    source = source.tail;
                    target = target.tail;
                }
            }
        }
    }

    public static class AdaptFailure extends RuntimeException {
        static final long serialVersionUID = -7490231548272701566L;
    }

    private void adaptSelf(Type t,
                           ListBuffer<Type> from,
                           ListBuffer<Type> to) {
        try {
            //if (t.tsym.type != t)
                adapt(t.tsym.type, t, from, to);
        } catch (AdaptFailure ex) {
            // Adapt should never fail calculating a mapping from
            // t.tsym.type to t as there can be no merge problem.
            throw new AssertionError(ex);
        }
    }
    // </editor-fold>

    /**
     * Rewrite all type variables (universal quantifiers) in the given
     * type to wildcards (existential quantifiers).  This is used to
     * determine if a cast is allowed.  For example, if high is true
     * and {@code T <: Number}, then {@code List<T>} is rewritten to
     * {@code List<?  extends Number>}.  Since {@code List<Integer> <:
     * List<? extends Number>} a {@code List<T>} can be cast to {@code
     * List<Integer>} with a warning.
     * @param t a type
     * @param high if true return an upper bound; otherwise a lower
     * bound
     * @param rewriteTypeVars only rewrite captured wildcards if false;
     * otherwise rewrite all type variables
     * @return the type rewritten with wildcards (existential
     * quantifiers) only
     */
    private Type rewriteQuantifiers(Type t, boolean high, boolean rewriteTypeVars) {
        return new Rewriter(high, rewriteTypeVars).visit(t);
    }

    class Rewriter extends UnaryVisitor<Type> {

        boolean high;
        boolean rewriteTypeVars;

        Rewriter(boolean high, boolean rewriteTypeVars) {
            this.high = high;
            this.rewriteTypeVars = rewriteTypeVars;
        }

        @Override
        public Type visitClassType(ClassType t, Void s) {
            ListBuffer<Type> rewritten = new ListBuffer<>();
            boolean changed = false;
            for (Type arg : t.allparams()) {
                Type bound = visit(arg);
                if (arg != bound) {
                    changed = true;
                }
                rewritten.append(bound);
            }
            if (changed)
                return subst(t.tsym.type,
                        t.tsym.type.allparams(),
                        rewritten.toList());
            else
                return t;
        }

        public Type visitType(Type t, Void s) {
            return t;
        }

        @Override
        public Type visitCapturedType(CapturedType t, Void s) {
            Type w_bound = t.wildcard.type;
            Type bound = w_bound.contains(t) ?
                        erasure(w_bound) :
                        visit(w_bound);
            return rewriteAsWildcardType(visit(bound), t.wildcard.bound, t.wildcard.kind);
        }

        @Override
        public Type visitTypeVar(TypeVar t, Void s) {
            if (rewriteTypeVars) {
                Type bound = t.getUpperBound().contains(t) ?
                        erasure(t.getUpperBound()) :
                        visit(t.getUpperBound());
                return rewriteAsWildcardType(bound, t, EXTENDS);
            } else {
                return t;
            }
        }

        @Override
        public Type visitWildcardType(WildcardType t, Void s) {
            Type bound2 = visit(t.type);
            return t.type == bound2 ? t : rewriteAsWildcardType(bound2, t.bound, t.kind);
        }

        private Type rewriteAsWildcardType(Type bound, TypeVar formal, BoundKind bk) {
            switch (bk) {
               case EXTENDS: return high ?
                       makeExtendsWildcard(B(bound), formal) :
                       makeExtendsWildcard(syms.objectType, formal);
               case SUPER: return high ?
                       makeSuperWildcard(syms.botType, formal) :
                       makeSuperWildcard(B(bound), formal);
               case UNBOUND: return makeExtendsWildcard(syms.objectType, formal);
               default:
                   Assert.error("Invalid bound kind " + bk);
                   return null;
            }
        }

        Type B(Type t) {
            while (t.hasTag(WILDCARD)) {
                WildcardType w = (WildcardType)t;
                t = high ?
                    w.getExtendsBound() :
                    w.getSuperBound();
                if (t == null) {
                    t = high ? syms.objectType : syms.botType;
                }
            }
            return t;
        }
    }


    /**
     * Create a wildcard with the given upper (extends) bound; create
     * an unbounded wildcard if bound is Object.
     *
     * @param bound the upper bound
     * @param formal the formal type parameter that will be
     * substituted by the wildcard
     */
    private WildcardType makeExtendsWildcard(Type bound, TypeVar formal) {
        if (bound == syms.objectType) {
            return new WildcardType(syms.objectType,
                                    BoundKind.UNBOUND,
                                    syms.boundClass,
                                    formal);
        } else {
            return new WildcardType(bound,
                                    BoundKind.EXTENDS,
                                    syms.boundClass,
                                    formal);
        }
    }

    /**
     * Create a wildcard with the given lower (super) bound; create an
     * unbounded wildcard if bound is bottom (type of {@code null}).
     *
     * @param bound the lower bound
     * @param formal the formal type parameter that will be
     * substituted by the wildcard
     */
    private WildcardType makeSuperWildcard(Type bound, TypeVar formal) {
        if (bound.hasTag(BOT)) {
            return new WildcardType(syms.objectType,
                                    BoundKind.UNBOUND,
                                    syms.boundClass,
                                    formal);
        } else {
            return new WildcardType(bound,
                                    BoundKind.SUPER,
                                    syms.boundClass,
                                    formal);
        }
    }

    /**
     * A wrapper for a type that allows use in sets.
     */
    public static class UniqueType {
        public final Type type;
        final Types types;
        private boolean encodeTypeSig;

        public UniqueType(Type type, Types types, boolean encodeTypeSig) {
            this.type = type;
            this.types = types;
            this.encodeTypeSig = encodeTypeSig;
        }

        public UniqueType(Type type, Types types) {
            this(type, types, true);
        }

        public int hashCode() {
            return types.hashCode(type);
        }

        public boolean equals(Object obj) {
            return (obj instanceof UniqueType uniqueType) &&
                    types.isSameType(type, uniqueType.type);
        }

        public boolean encodeTypeSig() {
            return encodeTypeSig;
        }

        public String toString() {
            return type.toString();
        }

    }
    // </editor-fold>

    // <editor-fold defaultstate="collapsed" desc="Visitors">
    /**
     * A default visitor for types.  All visitor methods except
     * visitType are implemented by delegating to visitType.  Concrete
     * subclasses must provide an implementation of visitType and can
     * override other methods as needed.
     *
     * @param <R> the return type of the operation implemented by this
     * visitor; use Void if no return type is needed.
     * @param <S> the type of the second argument (the first being the
     * type itself) of the operation implemented by this visitor; use
     * Void if a second argument is not needed.
     */
    public abstract static class DefaultTypeVisitor<R,S> implements Type.Visitor<R,S> {
        public final R visit(Type t, S s)               { return t.accept(this, s); }
        public R visitClassType(ClassType t, S s)       { return visitType(t, s); }
        public R visitWildcardType(WildcardType t, S s) { return visitType(t, s); }
        public R visitArrayType(ArrayType t, S s)       { return visitType(t, s); }
        public R visitMethodType(MethodType t, S s)     { return visitType(t, s); }
        public R visitPackageType(PackageType t, S s)   { return visitType(t, s); }
        public R visitModuleType(ModuleType t, S s)     { return visitType(t, s); }
        public R visitTypeVar(TypeVar t, S s)           { return visitType(t, s); }
        public R visitCapturedType(CapturedType t, S s) { return visitType(t, s); }
        public R visitForAll(ForAll t, S s)             { return visitType(t, s); }
        public R visitUndetVar(UndetVar t, S s)         { return visitType(t, s); }
        public R visitErrorType(ErrorType t, S s)       { return visitType(t, s); }
    }

    /**
     * A default visitor for symbols.  All visitor methods except
     * visitSymbol are implemented by delegating to visitSymbol.  Concrete
     * subclasses must provide an implementation of visitSymbol and can
     * override other methods as needed.
     *
     * @param <R> the return type of the operation implemented by this
     * visitor; use Void if no return type is needed.
     * @param <S> the type of the second argument (the first being the
     * symbol itself) of the operation implemented by this visitor; use
     * Void if a second argument is not needed.
     */
    public abstract static class DefaultSymbolVisitor<R,S> implements Symbol.Visitor<R,S> {
        public final R visit(Symbol s, S arg)                   { return s.accept(this, arg); }
        public R visitClassSymbol(ClassSymbol s, S arg)         { return visitSymbol(s, arg); }
        public R visitMethodSymbol(MethodSymbol s, S arg)       { return visitSymbol(s, arg); }
        public R visitOperatorSymbol(OperatorSymbol s, S arg)   { return visitSymbol(s, arg); }
        public R visitPackageSymbol(PackageSymbol s, S arg)     { return visitSymbol(s, arg); }
        public R visitTypeSymbol(TypeSymbol s, S arg)           { return visitSymbol(s, arg); }
        public R visitVarSymbol(VarSymbol s, S arg)             { return visitSymbol(s, arg); }
    }

    /**
     * A <em>simple</em> visitor for types.  This visitor is simple as
     * captured wildcards, for-all types (generic methods), and
     * undetermined type variables (part of inference) are hidden.
     * Captured wildcards are hidden by treating them as type
     * variables and the rest are hidden by visiting their qtypes.
     *
     * @param <R> the return type of the operation implemented by this
     * visitor; use Void if no return type is needed.
     * @param <S> the type of the second argument (the first being the
     * type itself) of the operation implemented by this visitor; use
     * Void if a second argument is not needed.
     */
    public abstract static class SimpleVisitor<R,S> extends DefaultTypeVisitor<R,S> {
        @Override
        public R visitCapturedType(CapturedType t, S s) {
            return visitTypeVar(t, s);
        }
        @Override
        public R visitForAll(ForAll t, S s) {
            return visit(t.qtype, s);
        }
        @Override
        public R visitUndetVar(UndetVar t, S s) {
            return visit(t.qtype, s);
        }
    }

    /**
     * A plain relation on types.  That is a 2-ary function on the
     * form Type&nbsp;&times;&nbsp;Type&nbsp;&rarr;&nbsp;Boolean.
     * <!-- In plain text: Type x Type -> Boolean -->
     */
    public abstract static class TypeRelation extends SimpleVisitor<Boolean,Type> {}

    /**
     * A convenience visitor for implementing operations that only
     * require one argument (the type itself), that is, unary
     * operations.
     *
     * @param <R> the return type of the operation implemented by this
     * visitor; use Void if no return type is needed.
     */
    public abstract static class UnaryVisitor<R> extends SimpleVisitor<R,Void> {
        public final R visit(Type t) { return t.accept(this, null); }
    }

    /**
     * A visitor for implementing a mapping from types to types.  The
     * default behavior of this class is to implement the identity
     * mapping (mapping a type to itself).  This can be overridden in
     * subclasses.
     *
     * @param <S> the type of the second argument (the first being the
     * type itself) of this mapping; use Void if a second argument is
     * not needed.
     */
    public static class MapVisitor<S> extends DefaultTypeVisitor<Type,S> {
        public final Type visit(Type t) { return t.accept(this, null); }
        public Type visitType(Type t, S s) { return t; }
    }

    /**
     * An abstract class for mappings from types to types (see {@link Type#map(TypeMapping)}.
     * This class implements the functional interface {@code Function}, that allows it to be used
     * fluently in stream-like processing.
     */
    public static class TypeMapping<S> extends MapVisitor<S> implements Function<Type, Type> {
        @Override
        public Type apply(Type type) { return visit(type); }

        List<Type> visit(List<Type> ts, S s) {
            return ts.map(t -> visit(t, s));
        }

        @Override
        public Type visitCapturedType(CapturedType t, S s) {
            return visitTypeVar(t, s);
        }
    }
    // </editor-fold>


    // <editor-fold defaultstate="collapsed" desc="Annotation support">

    public RetentionPolicy getRetention(Attribute.Compound a) {
        return getRetention(a.type.tsym);
    }

    public RetentionPolicy getRetention(TypeSymbol sym) {
        RetentionPolicy vis = RetentionPolicy.CLASS; // the default
        Attribute.Compound c = sym.attribute(syms.retentionType.tsym);
        if (c != null) {
            Attribute value = c.member(names.value);
            if (value != null && value instanceof Attribute.Enum attributeEnum) {
                Name levelName = attributeEnum.value.name;
                if (levelName == names.SOURCE) vis = RetentionPolicy.SOURCE;
                else if (levelName == names.CLASS) vis = RetentionPolicy.CLASS;
                else if (levelName == names.RUNTIME) vis = RetentionPolicy.RUNTIME;
                else ;// /* fail soft */ throw new AssertionError(levelName);
            }
        }
        return vis;
    }
    // </editor-fold>

    // <editor-fold defaultstate="collapsed" desc="Signature Generation">

    public abstract static class SignatureGenerator {

        public static class InvalidSignatureException extends RuntimeException {
            private static final long serialVersionUID = 0;

            private final transient Type type;

            InvalidSignatureException(Type type) {
                this.type = type;
            }

            public Type type() {
                return type;
            }
        }

        private final Types types;

        protected abstract void append(char ch);
        protected abstract void append(byte[] ba);
        protected abstract void append(Name name);
        protected void classReference(ClassSymbol c) { /* by default: no-op */ }

        protected SignatureGenerator(Types types) {
            this.types = types;
        }

        protected void reportIllegalSignature(Type t) {
            throw new InvalidSignatureException(t);
        }

        /**
         * Assemble signature of given type in string buffer.
         */
        public void assembleSig(Type type) {
            switch (type.getTag()) {
                case BYTE:
                    append('B');
                    break;
                case SHORT:
                    append('S');
                    break;
                case CHAR:
                    append('C');
                    break;
                case INT:
                    append('I');
                    break;
                case LONG:
                    append('J');
                    break;
                case FLOAT:
                    append('F');
                    break;
                case DOUBLE:
                    append('D');
                    break;
                case BOOLEAN:
                    append('Z');
                    break;
                case VOID:
                    append('V');
                    break;
                case CLASS:
                    if (type.isCompound()) {
                        reportIllegalSignature(type);
                    }
                    if (type.isPrimitiveClass())
                        append('Q');
                    else
                        append('L');
                    assembleClassSig(type);
                    append(';');
                    break;
                case ARRAY:
                    ArrayType at = (ArrayType) type;
                    append('[');
                    assembleSig(at.elemtype);
                    break;
                case METHOD:
                    MethodType mt = (MethodType) type;
                    append('(');
                    assembleSig(mt.argtypes);
                    append(')');
                    assembleSig(mt.restype);
                    if (hasTypeVar(mt.thrown)) {
                        for (List<Type> l = mt.thrown; l.nonEmpty(); l = l.tail) {
                            append('^');
                            assembleSig(l.head);
                        }
                    }
                    break;
                case WILDCARD: {
                    Type.WildcardType ta = (Type.WildcardType) type;
                    switch (ta.kind) {
                        case SUPER:
                            append('-');
                            assembleSig(ta.type);
                            break;
                        case EXTENDS:
                            append('+');
                            assembleSig(ta.type);
                            break;
                        case UNBOUND:
                            append('*');
                            break;
                        default:
                            throw new AssertionError(ta.kind);
                    }
                    break;
                }
                case TYPEVAR:
                    if (((TypeVar)type).isCaptured()) {
                        reportIllegalSignature(type);
                    }
                    append('T');
                    append(type.tsym.name);
                    append(';');
                    break;
                case FORALL:
                    Type.ForAll ft = (Type.ForAll) type;
                    assembleParamsSig(ft.tvars);
                    assembleSig(ft.qtype);
                    break;
                default:
                    throw new AssertionError("typeSig " + type.getTag());
            }
        }

        public boolean hasTypeVar(List<Type> l) {
            while (l.nonEmpty()) {
                if (l.head.hasTag(TypeTag.TYPEVAR)) {
                    return true;
                }
                l = l.tail;
            }
            return false;
        }

        public void assembleClassSig(Type type) {
            ClassType ct = (ClassType) type;
            ClassSymbol c = (ClassSymbol) ct.tsym;
            classReference(c);
            Type outer = ct.getEnclosingType();
            if (outer.allparams().nonEmpty()) {
                boolean rawOuter =
                        c.owner.kind == MTH || // either a local class
                        c.name == types.names.empty; // or anonymous
                assembleClassSig(rawOuter
                        ? types.erasure(outer)
                        : outer);
                append(rawOuter ? '$' : '.');
                Assert.check(c.flatname.startsWith(c.owner.enclClass().flatname));
                append(rawOuter
                        ? c.flatname.subName(c.owner.enclClass().flatname.getByteLength() + 1, c.flatname.getByteLength())
                        : c.name);
            } else {
                append(externalize(c.flatname));
            }
            if (ct.getTypeArguments().nonEmpty()) {
                append('<');
                assembleSig(ct.getTypeArguments());
                append('>');
            }
        }

        public void assembleParamsSig(List<Type> typarams) {
            append('<');
            for (List<Type> ts = typarams; ts.nonEmpty(); ts = ts.tail) {
                Type.TypeVar tvar = (Type.TypeVar) ts.head;
                append(tvar.tsym.name);
                List<Type> bounds = types.getBounds(tvar);
                if ((bounds.head.tsym.flags() & INTERFACE) != 0) {
                    append(':');
                }
                for (List<Type> l = bounds; l.nonEmpty(); l = l.tail) {
                    append(':');
                    assembleSig(l.head);
                }
            }
            append('>');
        }

        public void assembleSig(List<Type> types) {
            for (List<Type> ts = types; ts.nonEmpty(); ts = ts.tail) {
                assembleSig(ts.head);
            }
        }
    }

    public Type constantType(LoadableConstant c) {
        switch (c.poolTag()) {
            case ClassFile.CONSTANT_Class:
                return syms.classType;
            case ClassFile.CONSTANT_String:
                return syms.stringType;
            case ClassFile.CONSTANT_Integer:
                return syms.intType;
            case ClassFile.CONSTANT_Float:
                return syms.floatType;
            case ClassFile.CONSTANT_Long:
                return syms.longType;
            case ClassFile.CONSTANT_Double:
                return syms.doubleType;
            case ClassFile.CONSTANT_MethodHandle:
                return syms.methodHandleType;
            case ClassFile.CONSTANT_MethodType:
                return syms.methodTypeType;
            case ClassFile.CONSTANT_Dynamic:
                return ((DynamicVarSymbol)c).type;
            default:
                throw new AssertionError("Not a loadable constant: " + c.poolTag());
        }
    }
    // </editor-fold>

    public void newRound() {
        descCache._map.clear();
        isDerivedRawCache.clear();
        implCache._map.clear();
        membersCache._map.clear();
        closureCache.clear();
    }
}<|MERGE_RESOLUTION|>--- conflicted
+++ resolved
@@ -1034,7 +1034,6 @@
        }
     }
 
-<<<<<<< HEAD
     public boolean isPrimitiveClass(Type t) {
         return t != null && t.isPrimitiveClass();
     }
@@ -1070,8 +1069,6 @@
         return result;
     }
 
-=======
->>>>>>> 954f5ca4
     // <editor-fold defaultstate="collapsed" desc="isSubtype">
     /**
      * Is t an unchecked subtype of s?
