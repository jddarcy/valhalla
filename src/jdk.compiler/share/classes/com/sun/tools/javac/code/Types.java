/*
 * Copyright (c) 2003, 2020, Oracle and/or its affiliates. All rights reserved.
 * DO NOT ALTER OR REMOVE COPYRIGHT NOTICES OR THIS FILE HEADER.
 *
 * This code is free software; you can redistribute it and/or modify it
 * under the terms of the GNU General Public License version 2 only, as
 * published by the Free Software Foundation.  Oracle designates this
 * particular file as subject to the "Classpath" exception as provided
 * by Oracle in the LICENSE file that accompanied this code.
 *
 * This code is distributed in the hope that it will be useful, but WITHOUT
 * ANY WARRANTY; without even the implied warranty of MERCHANTABILITY or
 * FITNESS FOR A PARTICULAR PURPOSE.  See the GNU General Public License
 * version 2 for more details (a copy is included in the LICENSE file that
 * accompanied this code).
 *
 * You should have received a copy of the GNU General Public License version
 * 2 along with this work; if not, write to the Free Software Foundation,
 * Inc., 51 Franklin St, Fifth Floor, Boston, MA 02110-1301 USA.
 *
 * Please contact Oracle, 500 Oracle Parkway, Redwood Shores, CA 94065 USA
 * or visit www.oracle.com if you need additional information or have any
 * questions.
 */

package com.sun.tools.javac.code;

import java.lang.ref.SoftReference;
import java.util.HashSet;
import java.util.HashMap;
import java.util.Locale;
import java.util.Map;
import java.util.Optional;
import java.util.Set;
import java.util.WeakHashMap;
import java.util.function.BiPredicate;
import java.util.function.Function;
import java.util.stream.Collector;

import javax.tools.JavaFileObject;

import com.sun.tools.javac.code.Attribute.RetentionPolicy;
import com.sun.tools.javac.code.Lint.LintCategory;
import com.sun.tools.javac.code.Source.Feature;
import com.sun.tools.javac.code.Type.UndetVar.InferenceBound;
import com.sun.tools.javac.code.TypeMetadata.Entry.Kind;
import com.sun.tools.javac.comp.AttrContext;
import com.sun.tools.javac.comp.Check;
import com.sun.tools.javac.comp.Enter;
import com.sun.tools.javac.comp.Env;
import com.sun.tools.javac.comp.LambdaToMethod;
import com.sun.tools.javac.jvm.ClassFile;
import com.sun.tools.javac.jvm.Target;
import com.sun.tools.javac.util.*;

import static com.sun.tools.javac.code.BoundKind.*;
import static com.sun.tools.javac.code.Flags.*;
import static com.sun.tools.javac.code.Kinds.Kind.*;
import static com.sun.tools.javac.code.Scope.*;
import static com.sun.tools.javac.code.Scope.LookupKind.NON_RECURSIVE;
import static com.sun.tools.javac.code.Symbol.*;
import static com.sun.tools.javac.code.Type.*;
import static com.sun.tools.javac.code.TypeTag.*;
import static com.sun.tools.javac.jvm.ClassFile.externalize;
import com.sun.tools.javac.resources.CompilerProperties.Fragments;

/**
 * Utility class containing various operations on types.
 *
 * <p>Unless other names are more illustrative, the following naming
 * conventions should be observed in this file:
 *
 * <dl>
 * <dt>t</dt>
 * <dd>If the first argument to an operation is a type, it should be named t.</dd>
 * <dt>s</dt>
 * <dd>Similarly, if the second argument to an operation is a type, it should be named s.</dd>
 * <dt>ts</dt>
 * <dd>If an operations takes a list of types, the first should be named ts.</dd>
 * <dt>ss</dt>
 * <dd>A second list of types should be named ss.</dd>
 * </dl>
 *
 * <p><b>This is NOT part of any supported API.
 * If you write code that depends on this, you do so at your own risk.
 * This code and its internal interfaces are subject to change or
 * deletion without notice.</b>
 */
public class Types {
    protected static final Context.Key<Types> typesKey = new Context.Key<>();

    final Symtab syms;
    final JavacMessages messages;
    final Names names;
    final boolean allowDefaultMethods;
    final boolean mapCapturesToBounds;
    final boolean allowValueBasedClasses;
    final Check chk;
    final Enter enter;
    JCDiagnostic.Factory diags;
    List<Warner> warnStack = List.nil();
    final Name capturedName;

    public final Warner noWarnings;

    // <editor-fold defaultstate="collapsed" desc="Instantiating">
    public static Types instance(Context context) {
        Types instance = context.get(typesKey);
        if (instance == null)
            instance = new Types(context);
        return instance;
    }

    protected Types(Context context) {
        context.put(typesKey, this);
        syms = Symtab.instance(context);
        names = Names.instance(context);
        Source source = Source.instance(context);
        allowDefaultMethods = Feature.DEFAULT_METHODS.allowedInSource(source);
        mapCapturesToBounds = Feature.MAP_CAPTURES_TO_BOUNDS.allowedInSource(source);
        chk = Check.instance(context);
        enter = Enter.instance(context);
        capturedName = names.fromString("<captured wildcard>");
        messages = JavacMessages.instance(context);
        diags = JCDiagnostic.Factory.instance(context);
        noWarnings = new Warner(null);
        Options options = Options.instance(context);
        allowValueBasedClasses = options.isSet("allowValueBasedClasses");
    }
    // </editor-fold>

    // <editor-fold defaultstate="collapsed" desc="bounds">
    /**
     * Get a wildcard's upper bound, returning non-wildcards unchanged.
     * @param t a type argument, either a wildcard or a type
     */
    public Type wildUpperBound(Type t) {
        if (t.hasTag(WILDCARD)) {
            WildcardType w = (WildcardType) t;
            if (w.isSuperBound())
                return w.bound == null ? syms.objectType : w.bound.getUpperBound();
            else
                return wildUpperBound(w.type);
        }
        else return t;
    }

    /**
     * Get a capture variable's upper bound, returning other types unchanged.
     * @param t a type
     */
    public Type cvarUpperBound(Type t) {
        if (t.hasTag(TYPEVAR)) {
            TypeVar v = (TypeVar) t;
            return v.isCaptured() ? cvarUpperBound(v.getUpperBound()) : v;
        }
        else return t;
    }

    /**
     * Get a wildcard's lower bound, returning non-wildcards unchanged.
     * @param t a type argument, either a wildcard or a type
     */
    public Type wildLowerBound(Type t) {
        if (t.hasTag(WILDCARD)) {
            WildcardType w = (WildcardType) t;
            return w.isExtendsBound() ? syms.botType : wildLowerBound(w.type);
        }
        else return t;
    }

    /**
     * Get a capture variable's lower bound, returning other types unchanged.
     * @param t a type
     */
    public Type cvarLowerBound(Type t) {
        if (t.hasTag(TYPEVAR) && ((TypeVar) t).isCaptured()) {
            return cvarLowerBound(t.getLowerBound());
        }
        else return t;
    }

    /**
     * Recursively skip type-variables until a class/array type is found; capture conversion is then
     * (optionally) applied to the resulting type. This is useful for i.e. computing a site that is
     * suitable for a method lookup.
     */
    public Type skipTypeVars(Type site, boolean capture) {
        while (site.hasTag(TYPEVAR)) {
            site = site.getUpperBound();
        }
        return capture ? capture(site) : site;
    }
    // </editor-fold>

    // <editor-fold defaultstate="collapsed" desc="projections">

    /**
     * A projection kind. See {@link TypeProjection}
     */
    enum ProjectionKind {
        UPWARDS() {
            @Override
            ProjectionKind complement() {
                return DOWNWARDS;
            }
        },
        DOWNWARDS() {
            @Override
            ProjectionKind complement() {
                return UPWARDS;
            }
        };

        abstract ProjectionKind complement();
    }

    /**
     * This visitor performs upwards and downwards projections on types.
     *
     * A projection is defined as a function that takes a type T, a set of type variables V and that
     * produces another type S.
     *
     * An upwards projection maps a type T into a type S such that (i) T has no variables in V,
     * and (ii) S is an upper bound of T.
     *
     * A downwards projection maps a type T into a type S such that (i) T has no variables in V,
     * and (ii) S is a lower bound of T.
     *
     * Note that projections are only allowed to touch variables in V. Therefore, it is possible for
     * a projection to leave its input type unchanged if it does not contain any variables in V.
     *
     * Moreover, note that while an upwards projection is always defined (every type as an upper bound),
     * a downwards projection is not always defined.
     *
     * Examples:
     *
     * {@code upwards(List<#CAP1>, [#CAP1]) = List<? extends String>, where #CAP1 <: String }
     * {@code downwards(List<#CAP2>, [#CAP2]) = List<? super String>, where #CAP2 :> String }
     * {@code upwards(List<#CAP1>, [#CAP2]) = List<#CAP1> }
     * {@code downwards(List<#CAP1>, [#CAP1]) = not defined }
     */
    class TypeProjection extends TypeMapping<ProjectionKind> {

        List<Type> vars;
        Set<Type> seen = new HashSet<>();

        public TypeProjection(List<Type> vars) {
            this.vars = vars;
        }

        @Override
        public Type visitClassType(ClassType t, ProjectionKind pkind) {
            if (t.isCompound()) {
                List<Type> components = directSupertypes(t);
                List<Type> components1 = components.map(c -> c.map(this, pkind));
                if (components == components1) return t;
                else return makeIntersectionType(components1);
            } else {
                Type outer = t.getEnclosingType();
                Type outer1 = visit(outer, pkind);
                List<Type> typarams = t.getTypeArguments();
                List<Type> formals = t.tsym.type.getTypeArguments();
                ListBuffer<Type> typarams1 = new ListBuffer<>();
                boolean changed = false;
                for (Type actual : typarams) {
                    Type t2 = mapTypeArgument(t, formals.head.getUpperBound(), actual, pkind);
                    if (t2.hasTag(BOT)) {
                        //not defined
                        return syms.botType;
                    }
                    typarams1.add(t2);
                    changed |= actual != t2;
                    formals = formals.tail;
                }
                if (outer1 == outer && !changed) return t;
                else return new ClassType(outer1, typarams1.toList(), t.tsym, t.getMetadata(), t.isReferenceProjection()) {
                    @Override
                    protected boolean needsStripping() {
                        return true;
                    }
                };
            }
        }

        @Override
        public Type visitArrayType(ArrayType t, ProjectionKind s) {
            Type elemtype = t.elemtype;
            Type elemtype1 = visit(elemtype, s);
            if (elemtype1 == elemtype) {
                return t;
            } else if (elemtype1.hasTag(BOT)) {
                //undefined
                return syms.botType;
            } else {
                return new ArrayType(elemtype1, t.tsym, t.metadata) {
                    @Override
                    protected boolean needsStripping() {
                        return true;
                    }
                };
            }
        }

        @Override
        public Type visitTypeVar(TypeVar t, ProjectionKind pkind) {
            if (vars.contains(t)) {
                if (seen.add(t)) {
                    try {
                        final Type bound;
                        switch (pkind) {
                            case UPWARDS:
                                bound = t.getUpperBound();
                                break;
                            case DOWNWARDS:
                                bound = (t.getLowerBound() == null) ?
                                        syms.botType :
                                        t.getLowerBound();
                                break;
                            default:
                                Assert.error();
                                return null;
                        }
                        return bound.map(this, pkind);
                    } finally {
                        seen.remove(t);
                    }
                } else {
                    //cycle
                    return pkind == ProjectionKind.UPWARDS ?
                            syms.objectType : syms.botType;
                }
            } else {
                return t;
            }
        }

        private Type mapTypeArgument(Type site, Type declaredBound, Type t, ProjectionKind pkind) {
            return t.containsAny(vars) ?
                    t.map(new TypeArgumentProjection(site, declaredBound), pkind) :
                    t;
        }

        class TypeArgumentProjection extends TypeMapping<ProjectionKind> {

            Type site;
            Type declaredBound;

            TypeArgumentProjection(Type site, Type declaredBound) {
                this.site = site;
                this.declaredBound = declaredBound;
            }

            @Override
            public Type visitType(Type t, ProjectionKind pkind) {
                //type argument is some type containing restricted vars
                if (pkind == ProjectionKind.DOWNWARDS) {
                    //not defined
                    return syms.botType;
                }
                Type upper = t.map(TypeProjection.this, ProjectionKind.UPWARDS);
                Type lower = t.map(TypeProjection.this, ProjectionKind.DOWNWARDS);
                List<Type> formals = site.tsym.type.getTypeArguments();
                BoundKind bk;
                Type bound;
                if (!isSameType(upper, syms.objectType) &&
                        (declaredBound.containsAny(formals) ||
                         !isSubtype(declaredBound, upper))) {
                    bound = upper;
                    bk = EXTENDS;
                } else if (!lower.hasTag(BOT)) {
                    bound = lower;
                    bk = SUPER;
                } else {
                    bound = syms.objectType;
                    bk = UNBOUND;
                }
                return makeWildcard(bound, bk);
            }

            @Override
            public Type visitWildcardType(WildcardType wt, ProjectionKind pkind) {
                //type argument is some wildcard whose bound contains restricted vars
                Type bound = syms.botType;
                BoundKind bk = wt.kind;
                switch (wt.kind) {
                    case EXTENDS:
                        bound = wt.type.map(TypeProjection.this, pkind);
                        if (bound.hasTag(BOT)) {
                            return syms.botType;
                        }
                        break;
                    case SUPER:
                        bound = wt.type.map(TypeProjection.this, pkind.complement());
                        if (bound.hasTag(BOT)) {
                            bound = syms.objectType;
                            bk = UNBOUND;
                        }
                        break;
                }
                return makeWildcard(bound, bk);
            }

            private Type makeWildcard(Type bound, BoundKind bk) {
                return new WildcardType(bound, bk, syms.boundClass) {
                    @Override
                    protected boolean needsStripping() {
                        return true;
                    }
                };
            }
        }
    }

    /**
     * Computes an upward projection of given type, and vars. See {@link TypeProjection}.
     *
     * @param t the type to be projected
     * @param vars the set of type variables to be mapped
     * @return the type obtained as result of the projection
     */
    public Type upward(Type t, List<Type> vars) {
        return t.map(new TypeProjection(vars), ProjectionKind.UPWARDS);
    }

    /**
     * Computes the set of captured variables mentioned in a given type. See {@link CaptureScanner}.
     * This routine is typically used to computed the input set of variables to be used during
     * an upwards projection (see {@link Types#upward(Type, List)}).
     *
     * @param t the type where occurrences of captured variables have to be found
     * @return the set of captured variables found in t
     */
    public List<Type> captures(Type t) {
        CaptureScanner cs = new CaptureScanner();
        Set<Type> captures = new HashSet<>();
        cs.visit(t, captures);
        return List.from(captures);
    }

    /**
     * This visitor scans a type recursively looking for occurrences of captured type variables.
     */
    class CaptureScanner extends SimpleVisitor<Void, Set<Type>> {

        @Override
        public Void visitType(Type t, Set<Type> types) {
            return null;
        }

        @Override
        public Void visitClassType(ClassType t, Set<Type> seen) {
            if (t.isCompound()) {
                directSupertypes(t).forEach(s -> visit(s, seen));
            } else {
                t.allparams().forEach(ta -> visit(ta, seen));
            }
            return null;
        }

        @Override
        public Void visitArrayType(ArrayType t, Set<Type> seen) {
            return visit(t.elemtype, seen);
        }

        @Override
        public Void visitWildcardType(WildcardType t, Set<Type> seen) {
            visit(t.type, seen);
            return null;
        }

        @Override
        public Void visitTypeVar(TypeVar t, Set<Type> seen) {
            if ((t.tsym.flags() & Flags.SYNTHETIC) != 0 && seen.add(t)) {
                visit(t.getUpperBound(), seen);
            }
            return null;
        }

        @Override
        public Void visitCapturedType(CapturedType t, Set<Type> seen) {
            if (seen.add(t)) {
                visit(t.getUpperBound(), seen);
                visit(t.getLowerBound(), seen);
            }
            return null;
        }
    }

    // </editor-fold>

    // <editor-fold defaultstate="collapsed" desc="isUnbounded">
    /**
     * Checks that all the arguments to a class are unbounded
     * wildcards or something else that doesn't make any restrictions
     * on the arguments. If a class isUnbounded, a raw super- or
     * subclass can be cast to it without a warning.
     * @param t a type
     * @return true iff the given type is unbounded or raw
     */
    public boolean isUnbounded(Type t) {
        return isUnbounded.visit(t);
    }
    // where
        private final UnaryVisitor<Boolean> isUnbounded = new UnaryVisitor<Boolean>() {

            public Boolean visitType(Type t, Void ignored) {
                return true;
            }

            @Override
            public Boolean visitClassType(ClassType t, Void ignored) {
                List<Type> parms = t.tsym.type.allparams();
                List<Type> args = t.allparams();
                while (parms.nonEmpty()) {
                    WildcardType unb = new WildcardType(syms.objectType,
                                                        BoundKind.UNBOUND,
                                                        syms.boundClass,
                                                        (TypeVar)parms.head);
                    if (!containsType(args.head, unb))
                        return false;
                    parms = parms.tail;
                    args = args.tail;
                }
                return true;
            }
        };
    // </editor-fold>

    // <editor-fold defaultstate="collapsed" desc="asSub">
    /**
     * Return the least specific subtype of t that starts with symbol
     * sym.  If none exists, return null.  The least specific subtype
     * is determined as follows:
     *
     * <p>If there is exactly one parameterized instance of sym that is a
     * subtype of t, that parameterized instance is returned.<br>
     * Otherwise, if the plain type or raw type `sym' is a subtype of
     * type t, the type `sym' itself is returned.  Otherwise, null is
     * returned.
     */
    public Type asSub(Type t, Symbol sym) {
        return asSub.visit(t, sym);
    }
    // where
        private final SimpleVisitor<Type,Symbol> asSub = new SimpleVisitor<Type,Symbol>() {

            public Type visitType(Type t, Symbol sym) {
                return null;
            }

            @Override
            public Type visitClassType(ClassType t, Symbol sym) {
                if (t.tsym == sym)
                    return t;
                Type base = asSuper(sym.type, t.tsym);
                if (base == null)
                    return null;
                ListBuffer<Type> from = new ListBuffer<>();
                ListBuffer<Type> to = new ListBuffer<>();
                try {
                    adapt(base, t, from, to);
                } catch (AdaptFailure ex) {
                    return null;
                }
                Type res = subst(sym.type, from.toList(), to.toList());
                if (!isSubtype(res, t))
                    return null;
                ListBuffer<Type> openVars = new ListBuffer<>();
                for (List<Type> l = sym.type.allparams();
                     l.nonEmpty(); l = l.tail)
                    if (res.contains(l.head) && !t.contains(l.head))
                        openVars.append(l.head);
                if (openVars.nonEmpty()) {
                    if (t.isRaw()) {
                        // The subtype of a raw type is raw
                        res = erasure(res);
                    } else {
                        // Unbound type arguments default to ?
                        List<Type> opens = openVars.toList();
                        ListBuffer<Type> qs = new ListBuffer<>();
                        for (List<Type> iter = opens; iter.nonEmpty(); iter = iter.tail) {
                            qs.append(new WildcardType(syms.objectType, BoundKind.UNBOUND,
                                                       syms.boundClass, (TypeVar) iter.head));
                        }
                        res = subst(res, opens, qs.toList());
                    }
                }
                return res;
            }

            @Override
            public Type visitErrorType(ErrorType t, Symbol sym) {
                return t;
            }
        };
    // </editor-fold>

    // <editor-fold defaultstate="collapsed" desc="isConvertible">
    /**
     * Is t a subtype of or convertible via boxing/unboxing
     * conversion to s?
     */
    public boolean isConvertible(Type t, Type s, Warner warn) {
        if (t.hasTag(ERROR)) {
            return true;
        }

        boolean tValue = t.isPrimitiveClass();
        boolean sValue = s.isPrimitiveClass();
        if (tValue != sValue) {
            return tValue ?
                    isSubtype(t.referenceProjection(), s) :
                    !t.hasTag(BOT) && isSubtype(t, s.referenceProjection());
        }

        boolean tPrimitive = t.isPrimitive();
        boolean sPrimitive = s.isPrimitive();
        if (tPrimitive == sPrimitive) {
            return isSubtypeUnchecked(t, s, warn);
        }
        boolean tUndet = t.hasTag(UNDETVAR);
        boolean sUndet = s.hasTag(UNDETVAR);

        if (tUndet || sUndet) {
            return tUndet ?
                    isSubtype(t, boxedTypeOrType(s)) :
                    isSubtype(boxedTypeOrType(t), s);
        }

        return tPrimitive
            ? isSubtype(boxedClass(t).type, s)
            : isSubtype(unboxedType(t), s);
    }

    /**
     * Is t a subtype of or convertible via boxing/unboxing
     * conversions to s?
     */
    public boolean isConvertible(Type t, Type s) {
        return isConvertible(t, s, noWarnings);
    }
    // </editor-fold>

    // <editor-fold defaultstate="collapsed" desc="findSam">

    /**
     * Exception used to report a function descriptor lookup failure. The exception
     * wraps a diagnostic that can be used to generate more details error
     * messages.
     */
    public static class FunctionDescriptorLookupError extends RuntimeException {
        private static final long serialVersionUID = 0;

        transient JCDiagnostic diagnostic;

        FunctionDescriptorLookupError() {
            this.diagnostic = null;
        }

        FunctionDescriptorLookupError setMessage(JCDiagnostic diag) {
            this.diagnostic = diag;
            return this;
        }

        public JCDiagnostic getDiagnostic() {
            return diagnostic;
        }
    }

    /**
     * A cache that keeps track of function descriptors associated with given
     * functional interfaces.
     */
    class DescriptorCache {

        private WeakHashMap<TypeSymbol, Entry> _map = new WeakHashMap<>();

        class FunctionDescriptor {
            Symbol descSym;

            FunctionDescriptor(Symbol descSym) {
                this.descSym = descSym;
            }

            public Symbol getSymbol() {
                return descSym;
            }

            public Type getType(Type site) {
                site = removeWildcards(site);
                if (site.isIntersection()) {
                    IntersectionClassType ict = (IntersectionClassType)site;
                    for (Type component : ict.getExplicitComponents()) {
                        if (!chk.checkValidGenericType(component)) {
                            //if the inferred functional interface type is not well-formed,
                            //or if it's not a subtype of the original target, issue an error
                            throw failure(diags.fragment(Fragments.NoSuitableFunctionalIntfInst(site)));
                        }
                    }
                } else {
                    if (!chk.checkValidGenericType(site)) {
                        //if the inferred functional interface type is not well-formed,
                        //or if it's not a subtype of the original target, issue an error
                        throw failure(diags.fragment(Fragments.NoSuitableFunctionalIntfInst(site)));
                    }
                }
                return memberType(site, descSym);
            }
        }

        class Entry {
            final FunctionDescriptor cachedDescRes;
            final int prevMark;

            public Entry(FunctionDescriptor cachedDescRes,
                    int prevMark) {
                this.cachedDescRes = cachedDescRes;
                this.prevMark = prevMark;
            }

            boolean matches(int mark) {
                return  this.prevMark == mark;
            }
        }

        FunctionDescriptor get(TypeSymbol origin) throws FunctionDescriptorLookupError {
            Entry e = _map.get(origin);
            CompoundScope members = membersClosure(origin.type, false);
            if (e == null ||
                    !e.matches(members.getMark())) {
                FunctionDescriptor descRes = findDescriptorInternal(origin, members);
                _map.put(origin, new Entry(descRes, members.getMark()));
                return descRes;
            }
            else {
                return e.cachedDescRes;
            }
        }

        /**
         * Compute the function descriptor associated with a given functional interface
         */
        public FunctionDescriptor findDescriptorInternal(TypeSymbol origin,
                CompoundScope membersCache) throws FunctionDescriptorLookupError {
            if (!origin.isInterface() || (origin.flags() & ANNOTATION) != 0 || origin.isSealed()) {
                //t must be an interface
                throw failure("not.a.functional.intf", origin);
            }

            final ListBuffer<Symbol> abstracts = new ListBuffer<>();
            for (Symbol sym : membersCache.getSymbols(new DescriptorFilter(origin))) {
                Type mtype = memberType(origin.type, sym);
                if (abstracts.isEmpty()) {
                    abstracts.append(sym);
                } else if ((sym.name == abstracts.first().name &&
                        overrideEquivalent(mtype, memberType(origin.type, abstracts.first())))) {
                    if (!abstracts.stream().filter(msym -> msym.owner.isSubClass(sym.enclClass(), Types.this))
                            .map(msym -> memberType(origin.type, msym))
                            .anyMatch(abstractMType -> isSubSignature(abstractMType, mtype))) {
                        abstracts.append(sym);
                    }
                } else {
                    //the target method(s) should be the only abstract members of t
                    throw failure("not.a.functional.intf.1",  origin,
                            diags.fragment(Fragments.IncompatibleAbstracts(Kinds.kindName(origin), origin)));
                }
            }
            if (abstracts.isEmpty()) {
                //t must define a suitable non-generic method
                throw failure("not.a.functional.intf.1", origin,
                            diags.fragment(Fragments.NoAbstracts(Kinds.kindName(origin), origin)));
            } else if (abstracts.size() == 1) {
                return new FunctionDescriptor(abstracts.first());
            } else { // size > 1
                FunctionDescriptor descRes = mergeDescriptors(origin, abstracts.toList());
                if (descRes == null) {
                    //we can get here if the functional interface is ill-formed
                    ListBuffer<JCDiagnostic> descriptors = new ListBuffer<>();
                    for (Symbol desc : abstracts) {
                        String key = desc.type.getThrownTypes().nonEmpty() ?
                                "descriptor.throws" : "descriptor";
                        descriptors.append(diags.fragment(key, desc.name,
                                desc.type.getParameterTypes(),
                                desc.type.getReturnType(),
                                desc.type.getThrownTypes()));
                    }
                    JCDiagnostic msg =
                            diags.fragment(Fragments.IncompatibleDescsInFunctionalIntf(Kinds.kindName(origin),
                                                                                       origin));
                    JCDiagnostic.MultilineDiagnostic incompatibleDescriptors =
                            new JCDiagnostic.MultilineDiagnostic(msg, descriptors.toList());
                    throw failure(incompatibleDescriptors);
                }
                return descRes;
            }
        }

        /**
         * Compute a synthetic type for the target descriptor given a list
         * of override-equivalent methods in the functional interface type.
         * The resulting method type is a method type that is override-equivalent
         * and return-type substitutable with each method in the original list.
         */
        private FunctionDescriptor mergeDescriptors(TypeSymbol origin, List<Symbol> methodSyms) {
            return mergeAbstracts(methodSyms, origin.type, false)
                    .map(bestSoFar -> new FunctionDescriptor(bestSoFar.baseSymbol()) {
                        @Override
                        public Type getType(Type origin) {
                            Type mt = memberType(origin, getSymbol());
                            return createMethodTypeWithThrown(mt, bestSoFar.type.getThrownTypes());
                        }
                    }).orElse(null);
        }

        FunctionDescriptorLookupError failure(String msg, Object... args) {
            return failure(diags.fragment(msg, args));
        }

        FunctionDescriptorLookupError failure(JCDiagnostic diag) {
            return new FunctionDescriptorLookupError().setMessage(diag);
        }
    }

    private DescriptorCache descCache = new DescriptorCache();

    /**
     * Find the method descriptor associated to this class symbol - if the
     * symbol 'origin' is not a functional interface, an exception is thrown.
     */
    public Symbol findDescriptorSymbol(TypeSymbol origin) throws FunctionDescriptorLookupError {
        return descCache.get(origin).getSymbol();
    }

    /**
     * Find the type of the method descriptor associated to this class symbol -
     * if the symbol 'origin' is not a functional interface, an exception is thrown.
     */
    public Type findDescriptorType(Type origin) throws FunctionDescriptorLookupError {
        return descCache.get(origin.tsym).getType(origin);
    }

    /**
     * Is given type a functional interface?
     */
    public boolean isFunctionalInterface(TypeSymbol tsym) {
        try {
            findDescriptorSymbol(tsym);
            return true;
        } catch (FunctionDescriptorLookupError ex) {
            return false;
        }
    }

    public boolean isFunctionalInterface(Type site) {
        try {
            findDescriptorType(site);
            return true;
        } catch (FunctionDescriptorLookupError ex) {
            return false;
        }
    }

    public Type removeWildcards(Type site) {
        if (site.getTypeArguments().stream().anyMatch(t -> t.hasTag(WILDCARD))) {
            //compute non-wildcard parameterization - JLS 9.9
            List<Type> actuals = site.getTypeArguments();
            List<Type> formals = site.tsym.type.getTypeArguments();
            ListBuffer<Type> targs = new ListBuffer<>();
            for (Type formal : formals) {
                Type actual = actuals.head;
                Type bound = formal.getUpperBound();
                if (actuals.head.hasTag(WILDCARD)) {
                    WildcardType wt = (WildcardType)actual;
                    //check that bound does not contain other formals
                    if (bound.containsAny(formals)) {
                        targs.add(wt.type);
                    } else {
                        //compute new type-argument based on declared bound and wildcard bound
                        switch (wt.kind) {
                            case UNBOUND:
                                targs.add(bound);
                                break;
                            case EXTENDS:
                                targs.add(glb(bound, wt.type));
                                break;
                            case SUPER:
                                targs.add(wt.type);
                                break;
                            default:
                                Assert.error("Cannot get here!");
                        }
                    }
                } else {
                    //not a wildcard - the new type argument remains unchanged
                    targs.add(actual);
                }
                actuals = actuals.tail;
            }
            return subst(site.tsym.type, formals, targs.toList());
        } else {
            return site;
        }
    }

    /**
     * Create a symbol for a class that implements a given functional interface
     * and overrides its functional descriptor. This routine is used for two
     * main purposes: (i) checking well-formedness of a functional interface;
     * (ii) perform functional interface bridge calculation.
     */
    public ClassSymbol makeFunctionalInterfaceClass(Env<AttrContext> env, Name name, Type target, long cflags) {
        if (target == null || target == syms.unknownType) {
            return null;
        }
        Symbol descSym = findDescriptorSymbol(target.tsym);
        Type descType = findDescriptorType(target);
        ClassSymbol csym = new ClassSymbol(cflags, name, env.enclClass.sym.outermostClass());
        csym.completer = Completer.NULL_COMPLETER;
        csym.members_field = WriteableScope.create(csym);
        MethodSymbol instDescSym = new MethodSymbol(descSym.flags(), descSym.name, descType, csym);
        csym.members_field.enter(instDescSym);
        Type.ClassType ctype = new Type.ClassType(Type.noType, List.nil(), csym);
        ctype.supertype_field = syms.objectType;
        ctype.interfaces_field = target.isIntersection() ?
                directSupertypes(target) :
                List.of(target);
        csym.type = ctype;
        csym.sourcefile = ((ClassSymbol)csym.owner).sourcefile;
        return csym;
    }

    /**
     * Find the minimal set of methods that are overridden by the functional
     * descriptor in 'origin'. All returned methods are assumed to have different
     * erased signatures.
     */
    public List<Symbol> functionalInterfaceBridges(TypeSymbol origin) {
        Assert.check(isFunctionalInterface(origin));
        Symbol descSym = findDescriptorSymbol(origin);
        CompoundScope members = membersClosure(origin.type, false);
        ListBuffer<Symbol> overridden = new ListBuffer<>();
        outer: for (Symbol m2 : members.getSymbolsByName(descSym.name, bridgeFilter)) {
            if (m2 == descSym) continue;
            else if (descSym.overrides(m2, origin, Types.this, false)) {
                for (Symbol m3 : overridden) {
                    if (isSameType(m3.erasure(Types.this), m2.erasure(Types.this)) ||
                            (m3.overrides(m2, origin, Types.this, false) &&
                            (pendingBridges((ClassSymbol)origin, m3.enclClass()) ||
                            (((MethodSymbol)m2).binaryImplementation((ClassSymbol)m3.owner, Types.this) != null)))) {
                        continue outer;
                    }
                }
                overridden.add(m2);
            }
        }
        return overridden.toList();
    }
    //where
        private Filter<Symbol> bridgeFilter = new Filter<Symbol>() {
            public boolean accepts(Symbol t) {
                return t.kind == MTH &&
                        t.name != names.init &&
                        t.name != names.clinit &&
                        (t.flags() & SYNTHETIC) == 0;
            }
        };
        private boolean pendingBridges(ClassSymbol origin, TypeSymbol s) {
            //a symbol will be completed from a classfile if (a) symbol has
            //an associated file object with CLASS kind and (b) the symbol has
            //not been entered
            if (origin.classfile != null &&
                    origin.classfile.getKind() == JavaFileObject.Kind.CLASS &&
                    enter.getEnv(origin) == null) {
                return false;
            }
            if (origin == s) {
                return true;
            }
            for (Type t : interfaces(origin.type)) {
                if (pendingBridges((ClassSymbol)t.tsym, s)) {
                    return true;
                }
            }
            return false;
        }
    // </editor-fold>

   /**
    * Scope filter used to skip methods that should be ignored (such as methods
    * overridden by j.l.Object) during function interface conversion interface check
    */
    class DescriptorFilter implements Filter<Symbol> {

       TypeSymbol origin;

       DescriptorFilter(TypeSymbol origin) {
           this.origin = origin;
       }

       @Override
       public boolean accepts(Symbol sym) {
           return sym.kind == MTH &&
                   (sym.flags() & (ABSTRACT | DEFAULT)) == ABSTRACT &&
                   !overridesObjectMethod(origin, sym) &&
                   (interfaceCandidates(origin.type, (MethodSymbol)sym).head.flags() & DEFAULT) == 0;
       }
    }

    public boolean isPrimitiveClass(Type t) {
        return t != null && !t.isReferenceProjection() && t.tsym != null && (t.tsym.flags_field & Flags.PRIMITIVE_CLASS) != 0;
    }

    // <editor-fold defaultstate="collapsed" desc="isSubtype">
    /**
     * Is t an unchecked subtype of s?
     */
    public boolean isSubtypeUnchecked(Type t, Type s) {
        return isSubtypeUnchecked(t, s, noWarnings);
    }
    /**
     * Is t an unchecked subtype of s?
     */
    public boolean isSubtypeUnchecked(Type t, Type s, Warner warn) {
        boolean result = isSubtypeUncheckedInternal(t, s, true, warn);
        if (result) {
            checkUnsafeVarargsConversion(t, s, warn);
        }
        return result;
    }
    //where
        private boolean isSubtypeUncheckedInternal(Type t, Type s, boolean capture, Warner warn) {
            if (t.hasTag(ARRAY) && s.hasTag(ARRAY)) {
                if (((ArrayType)t).elemtype.isPrimitive()) {
                    return isSameType(elemtype(t), elemtype(s));
                } else {
                    // if T.ref <: S, then T[] <: S[]
                    Type es = elemtype(s);
                    Type et = elemtype(t);
                    if (isPrimitiveClass(et)) {
                        et = et.referenceProjection();
                        if (isPrimitiveClass(es))
                            es = es.referenceProjection();  // V <: V, surely
                    }
                    if (!isSubtypeUncheckedInternal(et, es, false, warn))
                        return false;
                    return true;
                }
            } else if (isSubtype(t, s, capture)) {
                return true;
            } else if (t.hasTag(TYPEVAR)) {
                return isSubtypeUncheckedInternal(t.getUpperBound(), s, false, warn);
            } else if (!s.isRaw()) {
                Type t2 = asSuper(t, s.tsym);
                if (t2 != null && t2.isRaw()) {
                    if (isReifiable(s)) {
                        warn.silentWarn(LintCategory.UNCHECKED);
                    } else {
                        warn.warn(LintCategory.UNCHECKED);
                    }
                    return true;
                }
            }
            return false;
        }

        private void checkUnsafeVarargsConversion(Type t, Type s, Warner warn) {
            if (!t.hasTag(ARRAY) || isReifiable(t)) {
                return;
            }
            ArrayType from = (ArrayType)t;
            boolean shouldWarn = false;
            switch (s.getTag()) {
                case ARRAY:
                    ArrayType to = (ArrayType)s;
                    shouldWarn = from.isVarargs() &&
                            !to.isVarargs() &&
                            !isReifiable(from);
                    break;
                case CLASS:
                    shouldWarn = from.isVarargs();
                    break;
            }
            if (shouldWarn) {
                warn.warn(LintCategory.VARARGS);
            }
        }

    /**
     * Is t a subtype of s?<br>
     * (not defined for Method and ForAll types)
     */
    public final boolean isSubtype(Type t, Type s) {
        return isSubtype(t, s, true);
    }
    public final boolean isSubtypeNoCapture(Type t, Type s) {
        return isSubtype(t, s, false);
    }
    public boolean isSubtype(Type t, Type s, boolean capture) {
        if (t.equalsIgnoreMetadata(s))
            return true;
        if (s.isPartial())
            return isSuperType(s, t);

        if (s.isCompound()) {
            for (Type s2 : interfaces(s).prepend(supertype(s))) {
                if (!isSubtype(t, s2, capture))
                    return false;
            }
            return true;
        }

        // Generally, if 's' is a lower-bounded type variable, recur on lower bound; but
        // for inference variables and intersections, we need to keep 's'
        // (see JLS 4.10.2 for intersections and 18.2.3 for inference vars)
        if (!t.hasTag(UNDETVAR) && !t.isCompound()) {
            // TODO: JDK-8039198, bounds checking sometimes passes in a wildcard as s
            Type lower = cvarLowerBound(wildLowerBound(s));
            if (s != lower && !lower.hasTag(BOT))
                return isSubtype(capture ? capture(t) : t, lower, false);
        }

        return isSubtype.visit(capture ? capture(t) : t, s);
    }
    // where
        private TypeRelation isSubtype = new TypeRelation()
        {
            @Override
            public Boolean visitType(Type t, Type s) {
                switch (t.getTag()) {
                 case BYTE:
                     return (!s.hasTag(CHAR) && t.getTag().isSubRangeOf(s.getTag()));
                 case CHAR:
                     return (!s.hasTag(SHORT) && t.getTag().isSubRangeOf(s.getTag()));
                 case SHORT: case INT: case LONG:
                 case FLOAT: case DOUBLE:
                     return t.getTag().isSubRangeOf(s.getTag());
                 case BOOLEAN: case VOID:
                     return t.hasTag(s.getTag());
                 case TYPEVAR:
                     return isSubtypeNoCapture(t.getUpperBound(), s);
                 case BOT:
                     return
                         s.hasTag(BOT) || (s.hasTag(CLASS) && !isPrimitiveClass(s)) ||
                         s.hasTag(ARRAY) || s.hasTag(TYPEVAR);
                 case WILDCARD: //we shouldn't be here - avoids crash (see 7034495)
                 case NONE:
                     return false;
                 default:
                     throw new AssertionError("isSubtype " + t.getTag());
                 }
            }

            private Set<TypePair> cache = new HashSet<>();

            private boolean containsTypeRecursive(Type t, Type s) {
                TypePair pair = new TypePair(t, s);
                if (cache.add(pair)) {
                    try {
                        return containsType(t.getTypeArguments(),
                                            s.getTypeArguments());
                    } finally {
                        cache.remove(pair);
                    }
                } else {
                    return containsType(t.getTypeArguments(),
                                        rewriteSupers(s).getTypeArguments());
                }
            }

            private Type rewriteSupers(Type t) {
                if (!t.isParameterized())
                    return t;
                ListBuffer<Type> from = new ListBuffer<>();
                ListBuffer<Type> to = new ListBuffer<>();
                adaptSelf(t, from, to);
                if (from.isEmpty())
                    return t;
                ListBuffer<Type> rewrite = new ListBuffer<>();
                boolean changed = false;
                for (Type orig : to.toList()) {
                    Type s = rewriteSupers(orig);
                    if (s.isSuperBound() && !s.isExtendsBound()) {
                        s = new WildcardType(syms.objectType,
                                             BoundKind.UNBOUND,
                                             syms.boundClass,
                                             s.getMetadata());
                        changed = true;
                    } else if (s != orig) {
                        s = new WildcardType(wildUpperBound(s),
                                             BoundKind.EXTENDS,
                                             syms.boundClass,
                                             s.getMetadata());
                        changed = true;
                    }
                    rewrite.append(s);
                }
                if (changed)
                    return subst(t.tsym.type, from.toList(), rewrite.toList());
                else
                    return t;
            }

            @Override
            public Boolean visitClassType(ClassType t, Type s) {
                Type sup = asSuper(t, s.tsym);
                if (sup == null) return false;
                // If t is an intersection, sup might not be a class type
                if (!sup.hasTag(CLASS)) return isSubtypeNoCapture(sup, s);
                return sup.tsym == s.tsym
                    && (t.tsym != s.tsym || t.isReferenceProjection() == s.isReferenceProjection())
                     // Check type variable containment
                    && (!s.isParameterized() || containsTypeRecursive(s, sup))
                    && isSubtypeNoCapture(sup.getEnclosingType(),
                                          s.getEnclosingType());
            }

            @Override
            public Boolean visitArrayType(ArrayType t, Type s) {
                if (s.hasTag(ARRAY)) {
                    if (t.elemtype.isPrimitive())
                        return isSameType(t.elemtype, elemtype(s));
                    else {
                        // if T.ref <: S, then T[] <: S[]
                        Type es = elemtype(s);
                        Type et = elemtype(t);
                        if (isPrimitiveClass(et)) {
                            et = et.referenceProjection();
                            if (isPrimitiveClass(es))
                                es = es.referenceProjection();  // V <: V, surely
                        }
                        return isSubtypeNoCapture(et, es);
                    }
                }

                if (s.hasTag(CLASS)) {
                    Name sname = s.tsym.getQualifiedName();
                    return sname == names.java_lang_Object
                        || sname == names.java_lang_Cloneable
                        || sname == names.java_io_Serializable
                        || sname == names.java_lang_IdentityObject;
                }

                return false;
            }

            @Override
            public Boolean visitUndetVar(UndetVar t, Type s) {
                //todo: test against origin needed? or replace with substitution?
                if (t == s || t.qtype == s || s.hasTag(ERROR) || s.hasTag(UNKNOWN)) {
                    return true;
                } else if (s.hasTag(BOT)) {
                    //if 's' is 'null' there's no instantiated type U for which
                    //U <: s (but 'null' itself, which is not a valid type)
                    return false;
                }

                t.addBound(InferenceBound.UPPER, s, Types.this);
                return true;
            }

            @Override
            public Boolean visitErrorType(ErrorType t, Type s) {
                return true;
            }
        };

    /**
     * Is t a subtype of every type in given list `ts'?<br>
     * (not defined for Method and ForAll types)<br>
     * Allows unchecked conversions.
     */
    public boolean isSubtypeUnchecked(Type t, List<Type> ts, Warner warn) {
        for (List<Type> l = ts; l.nonEmpty(); l = l.tail)
            if (!isSubtypeUnchecked(t, l.head, warn))
                return false;
        return true;
    }

    /**
     * Are corresponding elements of ts subtypes of ss?  If lists are
     * of different length, return false.
     */
    public boolean isSubtypes(List<Type> ts, List<Type> ss) {
        while (ts.tail != null && ss.tail != null
               /*inlined: ts.nonEmpty() && ss.nonEmpty()*/ &&
               isSubtype(ts.head, ss.head)) {
            ts = ts.tail;
            ss = ss.tail;
        }
        return ts.tail == null && ss.tail == null;
        /*inlined: ts.isEmpty() && ss.isEmpty();*/
    }

    /**
     * Are corresponding elements of ts subtypes of ss, allowing
     * unchecked conversions?  If lists are of different length,
     * return false.
     **/
    public boolean isSubtypesUnchecked(List<Type> ts, List<Type> ss, Warner warn) {
        while (ts.tail != null && ss.tail != null
               /*inlined: ts.nonEmpty() && ss.nonEmpty()*/ &&
               isSubtypeUnchecked(ts.head, ss.head, warn)) {
            ts = ts.tail;
            ss = ss.tail;
        }
        return ts.tail == null && ss.tail == null;
        /*inlined: ts.isEmpty() && ss.isEmpty();*/
    }
    // </editor-fold>

    // <editor-fold defaultstate="collapsed" desc="isSuperType">
    /**
     * Is t a supertype of s?
     */
    public boolean isSuperType(Type t, Type s) {
        switch (t.getTag()) {
        case ERROR:
            return true;
        case UNDETVAR: {
            UndetVar undet = (UndetVar)t;
            if (t == s ||
                undet.qtype == s ||
                s.hasTag(ERROR) ||
                s.hasTag(BOT)) {
                return true;
            }
            undet.addBound(InferenceBound.LOWER, s, this);
            return true;
        }
        default:
            return isSubtype(s, t);
        }
    }
    // </editor-fold>

    // <editor-fold defaultstate="collapsed" desc="isSameType">
    /**
     * Are corresponding elements of the lists the same type?  If
     * lists are of different length, return false.
     */
    public boolean isSameTypes(List<Type> ts, List<Type> ss) {
        while (ts.tail != null && ss.tail != null
               /*inlined: ts.nonEmpty() && ss.nonEmpty()*/ &&
               isSameType(ts.head, ss.head)) {
            ts = ts.tail;
            ss = ss.tail;
        }
        return ts.tail == null && ss.tail == null;
        /*inlined: ts.isEmpty() && ss.isEmpty();*/
    }

    /**
     * A polymorphic signature method (JLS 15.12.3) is a method that
     *   (i) is declared in the java.lang.invoke.MethodHandle/VarHandle classes;
     *  (ii) takes a single variable arity parameter;
     * (iii) whose declared type is Object[];
     *  (iv) has any return type, Object signifying a polymorphic return type; and
     *   (v) is native.
    */
   public boolean isSignaturePolymorphic(MethodSymbol msym) {
       List<Type> argtypes = msym.type.getParameterTypes();
       return (msym.flags_field & NATIVE) != 0 &&
              (msym.owner == syms.methodHandleType.tsym || msym.owner == syms.varHandleType.tsym) &&
               argtypes.length() == 1 &&
               argtypes.head.hasTag(TypeTag.ARRAY) &&
               ((ArrayType)argtypes.head).elemtype.tsym == syms.objectType.tsym;
   }

    /**
     * Is t the same type as s?
     */
    public boolean isSameType(Type t, Type s) {
        return isSameTypeVisitor.visit(t, s);
    }
    // where

        /**
         * Type-equality relation - type variables are considered
         * equals if they share the same object identity.
         */
        TypeRelation isSameTypeVisitor = new TypeRelation() {

            public Boolean visitType(Type t, Type s) {
                if (t.equalsIgnoreMetadata(s))
                    return true;

                if (s.isPartial())
                    return visit(s, t);

                switch (t.getTag()) {
                case BYTE: case CHAR: case SHORT: case INT: case LONG: case FLOAT:
                case DOUBLE: case BOOLEAN: case VOID: case BOT: case NONE:
                    return t.hasTag(s.getTag());
                case TYPEVAR: {
                    if (s.hasTag(TYPEVAR)) {
                        //type-substitution does not preserve type-var types
                        //check that type var symbols and bounds are indeed the same
                        return t == s;
                    }
                    else {
                        //special case for s == ? super X, where upper(s) = u
                        //check that u == t, where u has been set by Type.withTypeVar
                        return s.isSuperBound() &&
                                !s.isExtendsBound() &&
                                visit(t, wildUpperBound(s));
                    }
                }
                default:
                    throw new AssertionError("isSameType " + t.getTag());
                }
            }

            @Override
            public Boolean visitWildcardType(WildcardType t, Type s) {
                if (!s.hasTag(WILDCARD)) {
                    return false;
                } else {
                    WildcardType t2 = (WildcardType)s;
                    return (t.kind == t2.kind || (t.isExtendsBound() && s.isExtendsBound())) &&
                            isSameType(t.type, t2.type);
                }
            }

            @Override
            public Boolean visitClassType(ClassType t, Type s) {
                if (t == s)
                    return true;

                if (s.isPartial())
                    return visit(s, t);

                if (s.isSuperBound() && !s.isExtendsBound())
                    return visit(t, wildUpperBound(s)) && visit(t, wildLowerBound(s));

                if (t.isCompound() && s.isCompound()) {
                    if (!visit(supertype(t), supertype(s)))
                        return false;

                    Map<Symbol,Type> tMap = new HashMap<>();
                    for (Type ti : interfaces(t)) {
                        if (tMap.containsKey(ti)) {
                            throw new AssertionError("Malformed intersection");
                        }
                        tMap.put(ti.tsym, ti);
                    }
                    for (Type si : interfaces(s)) {
                        if (!tMap.containsKey(si.tsym))
                            return false;
                        Type ti = tMap.remove(si.tsym);
                        if (!visit(ti, si))
                            return false;
                    }
                    return tMap.isEmpty();
                }
                return t.tsym == s.tsym
                    && t.isReferenceProjection() == s.isReferenceProjection()
                    && visit(getEnclosingType(t), getEnclosingType(s))
                    && containsTypeEquivalent(t.getTypeArguments(), s.getTypeArguments());
            }
                // where
                private Type getEnclosingType(Type t) {
                    Type et = t.getEnclosingType();
                    if (et.isReferenceProjection()) {
                        et = et.valueProjection();
                    }
                    return et;
                }

            @Override
            public Boolean visitArrayType(ArrayType t, Type s) {
                if (t == s)
                    return true;

                if (s.isPartial())
                    return visit(s, t);

                return s.hasTag(ARRAY)
                    && containsTypeEquivalent(t.elemtype, elemtype(s));
            }

            @Override
            public Boolean visitMethodType(MethodType t, Type s) {
                // isSameType for methods does not take thrown
                // exceptions into account!
                return hasSameArgs(t, s) && visit(t.getReturnType(), s.getReturnType());
            }

            @Override
            public Boolean visitPackageType(PackageType t, Type s) {
                return t == s;
            }

            @Override
            public Boolean visitForAll(ForAll t, Type s) {
                if (!s.hasTag(FORALL)) {
                    return false;
                }

                ForAll forAll = (ForAll)s;
                return hasSameBounds(t, forAll)
                    && visit(t.qtype, subst(forAll.qtype, forAll.tvars, t.tvars));
            }

            @Override
            public Boolean visitUndetVar(UndetVar t, Type s) {
                if (s.hasTag(WILDCARD)) {
                    // FIXME, this might be leftovers from before capture conversion
                    return false;
                }

                if (t == s || t.qtype == s || s.hasTag(ERROR) || s.hasTag(UNKNOWN)) {
                    return true;
                }

                t.addBound(InferenceBound.EQ, s, Types.this);

                return true;
            }

            @Override
            public Boolean visitErrorType(ErrorType t, Type s) {
                return true;
            }
        };

    // </editor-fold>

    // <editor-fold defaultstate="collapsed" desc="Contains Type">
    public boolean containedBy(Type t, Type s) {
        switch (t.getTag()) {
        case UNDETVAR:
            if (s.hasTag(WILDCARD)) {
                UndetVar undetvar = (UndetVar)t;
                WildcardType wt = (WildcardType)s;
                switch(wt.kind) {
                    case UNBOUND:
                        break;
                    case EXTENDS: {
                        Type bound = wildUpperBound(s);
                        undetvar.addBound(InferenceBound.UPPER, bound, this);
                        break;
                    }
                    case SUPER: {
                        Type bound = wildLowerBound(s);
                        undetvar.addBound(InferenceBound.LOWER, bound, this);
                        break;
                    }
                }
                return true;
            } else {
                return isSameType(t, s);
            }
        case ERROR:
            return true;
        default:
            return containsType(s, t);
        }
    }

    boolean containsType(List<Type> ts, List<Type> ss) {
        while (ts.nonEmpty() && ss.nonEmpty()
               && containsType(ts.head, ss.head)) {
            ts = ts.tail;
            ss = ss.tail;
        }
        return ts.isEmpty() && ss.isEmpty();
    }

    /**
     * Check if t contains s.
     *
     * <p>T contains S if:
     *
     * <p>{@code L(T) <: L(S) && U(S) <: U(T)}
     *
     * <p>This relation is only used by ClassType.isSubtype(), that
     * is,
     *
     * <p>{@code C<S> <: C<T> if T contains S.}
     *
     * <p>Because of F-bounds, this relation can lead to infinite
     * recursion.  Thus we must somehow break that recursion.  Notice
     * that containsType() is only called from ClassType.isSubtype().
     * Since the arguments have already been checked against their
     * bounds, we know:
     *
     * <p>{@code U(S) <: U(T) if T is "super" bound (U(T) *is* the bound)}
     *
     * <p>{@code L(T) <: L(S) if T is "extends" bound (L(T) is bottom)}
     *
     * @param t a type
     * @param s a type
     */
    public boolean containsType(Type t, Type s) {
        return containsType.visit(t, s);
    }
    // where
        private TypeRelation containsType = new TypeRelation() {

            public Boolean visitType(Type t, Type s) {
                if (s.isPartial())
                    return containedBy(s, t);
                else
                    return isSameType(t, s);
            }

//            void debugContainsType(WildcardType t, Type s) {
//                System.err.println();
//                System.err.format(" does %s contain %s?%n", t, s);
//                System.err.format(" %s U(%s) <: U(%s) %s = %s%n",
//                                  wildUpperBound(s), s, t, wildUpperBound(t),
//                                  t.isSuperBound()
//                                  || isSubtypeNoCapture(wildUpperBound(s), wildUpperBound(t)));
//                System.err.format(" %s L(%s) <: L(%s) %s = %s%n",
//                                  wildLowerBound(t), t, s, wildLowerBound(s),
//                                  t.isExtendsBound()
//                                  || isSubtypeNoCapture(wildLowerBound(t), wildLowerBound(s)));
//                System.err.println();
//            }

            @Override
            public Boolean visitWildcardType(WildcardType t, Type s) {
                if (s.isPartial())
                    return containedBy(s, t);
                else {
//                    debugContainsType(t, s);

                    // -----------------------------------  Unspecified behavior ----------------

                    /* If a value class V implements an interface I, then does "? extends I" contain V?
                       It seems widening must be applied here to answer yes to compile some common code
                       patterns.
                    */

                    // ---------------------------------------------------------------------------
                    return isSameWildcard(t, s)
                        || isCaptureOf(s, t)
                        || ((t.isExtendsBound() || isSubtypeNoCapture(wildLowerBound(t), wildLowerBound(s))) &&
                            (t.isSuperBound() || isSubtypeNoCapture(wildUpperBound(s), wildUpperBound(t))));
                }
            }

            @Override
            public Boolean visitUndetVar(UndetVar t, Type s) {
                if (!s.hasTag(WILDCARD)) {
                    return isSameType(t, s);
                } else {
                    return false;
                }
            }

            @Override
            public Boolean visitErrorType(ErrorType t, Type s) {
                return true;
            }
        };

    public boolean isCaptureOf(Type s, WildcardType t) {
        if (!s.hasTag(TYPEVAR) || !((TypeVar)s).isCaptured())
            return false;
        return isSameWildcard(t, ((CapturedType)s).wildcard);
    }

    public boolean isSameWildcard(WildcardType t, Type s) {
        if (!s.hasTag(WILDCARD))
            return false;
        WildcardType w = (WildcardType)s;
        return w.kind == t.kind && w.type == t.type;
    }

    public boolean containsTypeEquivalent(List<Type> ts, List<Type> ss) {
        while (ts.nonEmpty() && ss.nonEmpty()
               && containsTypeEquivalent(ts.head, ss.head)) {
            ts = ts.tail;
            ss = ss.tail;
        }
        return ts.isEmpty() && ss.isEmpty();
    }
    // </editor-fold>

    // <editor-fold defaultstate="collapsed" desc="isCastable">
    public boolean isCastable(Type t, Type s) {
        return isCastable(t, s, noWarnings);
    }

    /**
     * Is t castable to s?<br>
     * s is assumed to be an erased type.<br>
     * (not defined for Method and ForAll types).
     */
    public boolean isCastable(Type t, Type s, Warner warn) {
        // if same type
        if (t == s)
            return true;
        // if one of the types is primitive
        if (t.isPrimitive() != s.isPrimitive()) {
            t = skipTypeVars(t, false);
            return (isConvertible(t, s, warn)
                    || (s.isPrimitive() &&
                        isSubtype(boxedClass(s).type, t)));
        }
        boolean result;
        if (warn != warnStack.head) {
            try {
                warnStack = warnStack.prepend(warn);
                checkUnsafeVarargsConversion(t, s, warn);
                result = isCastable.visit(t,s);
            } finally {
                warnStack = warnStack.tail;
            }
        } else {
            result = isCastable.visit(t,s);
        }
        if (result && t.hasTag(CLASS) && t.tsym.kind.matches(Kinds.KindSelector.TYP)
                && s.hasTag(CLASS) && s.tsym.kind.matches(Kinds.KindSelector.TYP)
                && (t.tsym.isSealed() || s.tsym.isSealed())) {
            return (t.isCompound() || s.isCompound()) ?
                    false :
                    !areDisjoint((ClassSymbol)t.tsym, (ClassSymbol)s.tsym);
        }
        return result;
    }
    // where
        private boolean areDisjoint(ClassSymbol ts, ClassSymbol ss) {
            if (isSubtype(erasure(ts.type), erasure(ss.type))) {
                return false;
            }
            // if both are classes or both are interfaces, shortcut
            if (ts.isInterface() == ss.isInterface() && isSubtype(erasure(ss.type), erasure(ts.type))) {
                return false;
            }
            if (ts.isInterface() && !ss.isInterface()) {
                /* so ts is interface but ss is a class
                 * an interface is disjoint from a class if the class is disjoint form the interface
                 */
                return areDisjoint(ss, ts);
            }
            // a final class that is not subtype of ss is disjoint
            if (!ts.isInterface() && ts.isFinal()) {
                return true;
            }
            // if at least one is sealed
            if (ts.isSealed() || ss.isSealed()) {
                // permitted subtypes have to be disjoint with the other symbol
                ClassSymbol sealedOne = ts.isSealed() ? ts : ss;
                ClassSymbol other = sealedOne == ts ? ss : ts;
                return sealedOne.permitted.stream().allMatch(sym -> areDisjoint((ClassSymbol)sym, other));
            }
            return false;
        }

        private TypeRelation isCastable = new TypeRelation() {

            public Boolean visitType(Type t, Type s) {
                if (s.hasTag(ERROR) || t.hasTag(NONE))
                    return true;

                switch (t.getTag()) {
                case BYTE: case CHAR: case SHORT: case INT: case LONG: case FLOAT:
                case DOUBLE:
                    return s.isNumeric();
                case BOOLEAN:
                    return s.hasTag(BOOLEAN);
                case VOID:
                    return false;
                case BOT:
                    return isSubtype(t, s);
                default:
                    throw new AssertionError();
                }
            }

            @Override
            public Boolean visitWildcardType(WildcardType t, Type s) {
                return isCastable(wildUpperBound(t), s, warnStack.head);
            }

            @Override
            public Boolean visitClassType(ClassType t, Type s) {
                if (s.hasTag(ERROR) || (s.hasTag(BOT) && !isPrimitiveClass(t)))
                    return true;

                if (s.hasTag(TYPEVAR)) {
                    if (isCastable(t, s.getUpperBound(), noWarnings)) {
                        warnStack.head.warn(LintCategory.UNCHECKED);
                        return true;
                    } else {
                        return false;
                    }
                }

                if (t.isCompound() || s.isCompound()) {
                    return !t.isCompound() ?
                            visitCompoundType((ClassType)s, t, true) :
                            visitCompoundType(t, s, false);
                }

                if (s.hasTag(CLASS) || s.hasTag(ARRAY)) {
                    if (isPrimitiveClass(t)) {
                        // (s) Value ? == (s) Value.ref
                        t = t.referenceProjection();
                    }
                    if (isPrimitiveClass(s)) {
                        // (Value) t ? == (Value.ref) t
                        s = s.referenceProjection();
                    }
                    boolean upcast;
                    if ((upcast = isSubtype(erasure(t), erasure(s)))
                        || isSubtype(erasure(s), erasure(t))) {
                        if (!upcast && s.hasTag(ARRAY)) {
                            if (!isReifiable(s))
                                warnStack.head.warn(LintCategory.UNCHECKED);
                            return true;
                        } else if (s.isRaw()) {
                            return true;
                        } else if (t.isRaw()) {
                            if (!isUnbounded(s))
                                warnStack.head.warn(LintCategory.UNCHECKED);
                            return true;
                        }
                        // Assume |a| <: |b|
                        final Type a = upcast ? t : s;
                        final Type b = upcast ? s : t;
                        final boolean HIGH = true;
                        final boolean LOW = false;
                        final boolean DONT_REWRITE_TYPEVARS = false;
                        Type aHigh = rewriteQuantifiers(a, HIGH, DONT_REWRITE_TYPEVARS);
                        Type aLow  = rewriteQuantifiers(a, LOW,  DONT_REWRITE_TYPEVARS);
                        Type bHigh = rewriteQuantifiers(b, HIGH, DONT_REWRITE_TYPEVARS);
                        Type bLow  = rewriteQuantifiers(b, LOW,  DONT_REWRITE_TYPEVARS);
                        Type lowSub = asSub(bLow, aLow.tsym);
                        Type highSub = (lowSub == null) ? null : asSub(bHigh, aHigh.tsym);
                        if (highSub == null) {
                            final boolean REWRITE_TYPEVARS = true;
                            aHigh = rewriteQuantifiers(a, HIGH, REWRITE_TYPEVARS);
                            aLow  = rewriteQuantifiers(a, LOW,  REWRITE_TYPEVARS);
                            bHigh = rewriteQuantifiers(b, HIGH, REWRITE_TYPEVARS);
                            bLow  = rewriteQuantifiers(b, LOW,  REWRITE_TYPEVARS);
                            lowSub = asSub(bLow, aLow.tsym);
                            highSub = (lowSub == null) ? null : asSub(bHigh, aHigh.tsym);
                        }
                        if (highSub != null) {
                            if (!(a.tsym == highSub.tsym && a.tsym == lowSub.tsym)) {
                                Assert.error(a.tsym + " != " + highSub.tsym + " != " + lowSub.tsym);
                            }
                            if (!disjointTypes(aHigh.allparams(), highSub.allparams())
                                && !disjointTypes(aHigh.allparams(), lowSub.allparams())
                                && !disjointTypes(aLow.allparams(), highSub.allparams())
                                && !disjointTypes(aLow.allparams(), lowSub.allparams())) {
                                if (upcast ? giveWarning(a, b) :
                                    giveWarning(b, a))
                                    warnStack.head.warn(LintCategory.UNCHECKED);
                                return true;
                            }
                        }
                        if (isReifiable(s))
                            return isSubtypeUnchecked(a, b);
                        else
                            return isSubtypeUnchecked(a, b, warnStack.head);
                    }

                    // Sidecast
                    if (s.hasTag(CLASS)) {
                        if ((s.tsym.flags() & INTERFACE) != 0) {
                            return (dynamicTypeMayImplementAdditionalInterfaces(t.tsym))
                                ? sideCast(t, s, warnStack.head)
                                : sideCastFinal(t, s, warnStack.head);
                        } else if ((t.tsym.flags() & INTERFACE) != 0) {
                            return ((s.tsym.flags() & FINAL) == 0)
                                ? sideCast(t, s, warnStack.head)
                                : sideCastFinal(t, s, warnStack.head);
                        } else {
                            // unrelated class types
                            return false;
                        }
                    }
                }
                return false;
            }

            boolean visitCompoundType(ClassType ct, Type s, boolean reverse) {
                Warner warn = noWarnings;
                for (Type c : directSupertypes(ct)) {
                    warn.clear();
                    if (reverse ? !isCastable(s, c, warn) : !isCastable(c, s, warn))
                        return false;
                }
                if (warn.hasLint(LintCategory.UNCHECKED))
                    warnStack.head.warn(LintCategory.UNCHECKED);
                return true;
            }

            @Override
            public Boolean visitArrayType(ArrayType t, Type s) {
                switch (s.getTag()) {
                case ERROR:
                case BOT:
                    return true;
                case TYPEVAR:
                    if (isCastable(s, t, noWarnings)) {
                        warnStack.head.warn(LintCategory.UNCHECKED);
                        return true;
                    } else {
                        return false;
                    }
                case CLASS:
                    return isSubtype(t, s);
                case ARRAY:
                    if (elemtype(t).isPrimitive() || elemtype(s).isPrimitive()) {
                        return elemtype(t).hasTag(elemtype(s).getTag());
                    } else {
                        Type et = elemtype(t);
                        Type es = elemtype(s);
                        if (!visit(et, es))
                            return false;
                        return true;
                    }
                default:
                    return false;
                }
            }

            @Override
            public Boolean visitTypeVar(TypeVar t, Type s) {
                switch (s.getTag()) {
                case ERROR:
                case BOT:
                    return true;
                case TYPEVAR:
                    if (isSubtype(t, s)) {
                        return true;
                    } else if (isCastable(t.getUpperBound(), s, noWarnings)) {
                        warnStack.head.warn(LintCategory.UNCHECKED);
                        return true;
                    } else {
                        return false;
                    }
                default:
                    return isCastable(t.getUpperBound(), s, warnStack.head);
                }
            }

            @Override
            public Boolean visitErrorType(ErrorType t, Type s) {
                return true;
            }
        };
    // </editor-fold>

    // <editor-fold defaultstate="collapsed" desc="disjointTypes">
    public boolean disjointTypes(List<Type> ts, List<Type> ss) {
        while (ts.tail != null && ss.tail != null) {
            if (disjointType(ts.head, ss.head)) return true;
            ts = ts.tail;
            ss = ss.tail;
        }
        return false;
    }

    /**
     * Two types or wildcards are considered disjoint if it can be
     * proven that no type can be contained in both. It is
     * conservative in that it is allowed to say that two types are
     * not disjoint, even though they actually are.
     *
     * The type {@code C<X>} is castable to {@code C<Y>} exactly if
     * {@code X} and {@code Y} are not disjoint.
     */
    public boolean disjointType(Type t, Type s) {
        return disjointType.visit(t, s);
    }
    // where
        private TypeRelation disjointType = new TypeRelation() {

            private Set<TypePair> cache = new HashSet<>();

            @Override
            public Boolean visitType(Type t, Type s) {
                if (s.hasTag(WILDCARD))
                    return visit(s, t);
                else
                    return notSoftSubtypeRecursive(t, s) || notSoftSubtypeRecursive(s, t);
            }

            private boolean isCastableRecursive(Type t, Type s) {
                TypePair pair = new TypePair(t, s);
                if (cache.add(pair)) {
                    try {
                        return Types.this.isCastable(t, s);
                    } finally {
                        cache.remove(pair);
                    }
                } else {
                    return true;
                }
            }

            private boolean notSoftSubtypeRecursive(Type t, Type s) {
                TypePair pair = new TypePair(t, s);
                if (cache.add(pair)) {
                    try {
                        return Types.this.notSoftSubtype(t, s);
                    } finally {
                        cache.remove(pair);
                    }
                } else {
                    return false;
                }
            }

            @Override
            public Boolean visitWildcardType(WildcardType t, Type s) {
                if (t.isUnbound())
                    return false;

                if (!s.hasTag(WILDCARD)) {
                    if (t.isExtendsBound())
                        return notSoftSubtypeRecursive(s, t.type);
                    else
                        return notSoftSubtypeRecursive(t.type, s);
                }

                if (s.isUnbound())
                    return false;

                if (t.isExtendsBound()) {
                    if (s.isExtendsBound())
                        return !isCastableRecursive(t.type, wildUpperBound(s));
                    else if (s.isSuperBound())
                        return notSoftSubtypeRecursive(wildLowerBound(s), t.type);
                } else if (t.isSuperBound()) {
                    if (s.isExtendsBound())
                        return notSoftSubtypeRecursive(t.type, wildUpperBound(s));
                }
                return false;
            }
        };
    // </editor-fold>

    // <editor-fold defaultstate="collapsed" desc="cvarLowerBounds">
    public List<Type> cvarLowerBounds(List<Type> ts) {
        return ts.map(cvarLowerBoundMapping);
    }
        private final TypeMapping<Void> cvarLowerBoundMapping = new TypeMapping<Void>() {
            @Override
            public Type visitCapturedType(CapturedType t, Void _unused) {
                return cvarLowerBound(t);
            }
        };
    // </editor-fold>

    // <editor-fold defaultstate="collapsed" desc="notSoftSubtype">
    /**
     * This relation answers the question: is impossible that
     * something of type `t' can be a subtype of `s'? This is
     * different from the question "is `t' not a subtype of `s'?"
     * when type variables are involved: Integer is not a subtype of T
     * where {@code <T extends Number>} but it is not true that Integer cannot
     * possibly be a subtype of T.
     */
    public boolean notSoftSubtype(Type t, Type s) {
        if (t == s) return false;
        if (t.hasTag(TYPEVAR)) {
            TypeVar tv = (TypeVar) t;
            return !isCastable(tv.getUpperBound(),
                               relaxBound(s),
                               noWarnings);
        }
        if (!s.hasTag(WILDCARD))
            s = cvarUpperBound(s);

        return !isSubtype(t, relaxBound(s));
    }

    private Type relaxBound(Type t) {
        return (t.hasTag(TYPEVAR)) ?
                rewriteQuantifiers(skipTypeVars(t, false), true, true) :
                t;
    }
    // </editor-fold>

    // <editor-fold defaultstate="collapsed" desc="isReifiable">
    public boolean isReifiable(Type t) {
        return isReifiable.visit(t);
    }
    // where
        private UnaryVisitor<Boolean> isReifiable = new UnaryVisitor<Boolean>() {

            public Boolean visitType(Type t, Void ignored) {
                return true;
            }

            @Override
            public Boolean visitClassType(ClassType t, Void ignored) {
                if (t.isCompound())
                    return false;
                else {
                    if (!t.isParameterized())
                        return true;

                    for (Type param : t.allparams()) {
                        if (!param.isUnbound())
                            return false;
                    }
                    return true;
                }
            }

            @Override
            public Boolean visitArrayType(ArrayType t, Void ignored) {
                return visit(t.elemtype);
            }

            @Override
            public Boolean visitTypeVar(TypeVar t, Void ignored) {
                return false;
            }
        };
    // </editor-fold>

    // <editor-fold defaultstate="collapsed" desc="Array Utils">
    public boolean isArray(Type t) {
        while (t.hasTag(WILDCARD))
            t = wildUpperBound(t);
        return t.hasTag(ARRAY);
    }

    /**
     * The element type of an array.
     */
    public Type elemtype(Type t) {
        switch (t.getTag()) {
        case WILDCARD:
            return elemtype(wildUpperBound(t));
        case ARRAY:
            return ((ArrayType)t).elemtype;
        case FORALL:
            return elemtype(((ForAll)t).qtype);
        case ERROR:
            return t;
        default:
            return null;
        }
    }

    public Type elemtypeOrType(Type t) {
        Type elemtype = elemtype(t);
        return elemtype != null ?
            elemtype :
            t;
    }

    /**
     * Mapping to take element type of an arraytype
     */
    private TypeMapping<Void> elemTypeFun = new TypeMapping<Void>() {
        @Override
        public Type visitArrayType(ArrayType t, Void _unused) {
            return t.elemtype;
        }

        @Override
        public Type visitTypeVar(TypeVar t, Void _unused) {
            return visit(skipTypeVars(t, false));
        }
    };

    /**
     * The number of dimensions of an array type.
     */
    public int dimensions(Type t) {
        int result = 0;
        while (t.hasTag(ARRAY)) {
            result++;
            t = elemtype(t);
        }
        return result;
    }

    /**
     * Returns an ArrayType with the component type t
     *
     * @param t The component type of the ArrayType
     * @return the ArrayType for the given component
     */
    public ArrayType makeArrayType(Type t) {
        if (t.hasTag(VOID) || t.hasTag(PACKAGE)) {
            Assert.error("Type t must not be a VOID or PACKAGE type, " + t.toString());
        }
        return new ArrayType(t, syms.arrayClass);
    }
    // </editor-fold>

    // <editor-fold defaultstate="collapsed" desc="asSuper">
    /**
     * Return the (most specific) base type of t that starts with the
     * given symbol.  If none exists, return null.
     *
     * Caveat Emptor: Since javac represents the class of all arrays with a singleton
     * symbol Symtab.arrayClass, which by being a singleton cannot hold any discriminant,
     * this method could yield surprising answers when invoked on arrays. For example when
     * invoked with t being byte [] and sym being t.sym itself, asSuper would answer null.
     *
     * Further caveats in Valhalla: There are two "hazards" we need to watch out for when using
     * this method.
     *
     * 1. Since Foo.ref and Foo.val share the same symbol, that of Foo.class, a call to
     *    asSuper(Foo.ref.type, Foo.val.type.tsym) would return non-null. This MAY NOT BE correct
     *    depending on the call site. Foo.val is NOT a super type of Foo.ref either in the language
     *    model or in the VM's world view. An example of such an hazardous call used to exist in
     *    Gen.visitTypeCast. When we emit code for  (Foo) Foo.ref.instance a check for whether we
     *    really need the cast cannot/shouldn't be gated on
     *
     *        asSuper(tree.expr.type, tree.clazz.type.tsym) == null)
     *
     *    but use !types.isSubtype(tree.expr.type, tree.clazz.type) which operates in terms of
     *    types. When we operate in terms of symbols, there is a loss of type information leading
     *    to a hazard. Whether a call to asSuper should be transformed into a isSubtype call is
     *    tricky. isSubtype returns just a boolean while asSuper returns richer information which
     *    may be required at the call site. Also where the concerned symbol corresponds to a
     *    generic class, an asSuper call cannot be conveniently rewritten as an isSubtype call
     *    (see that asSuper(ArrayList<String>.type, List<T>.tsym) != null while
     *    isSubType(ArrayList<String>.type, List<T>.type) is false;) So care needs to be exercised.
     *
     * 2. Given a primitive class Foo, a call to asSuper(Foo.type, SuperclassOfFoo.tsym) and/or
     *    a call to asSuper(Foo.type, SuperinterfaceOfFoo.tsym) would answer null. In many places
     *    that is NOT what we want. An example of such a hazardous call used to occur in
     *    Attr.visitForeachLoop when checking to make sure the for loop's control variable of a type
     *    that implements Iterable: viz: types.asSuper(exprType, syms.iterableType.tsym);
     *    These hazardous calls should be rewritten as
     *    types.asSuper(exprType.referenceProjectionOrSelf(), syms.iterableType.tsym); instead.
     *
     * @param t a type
     * @param sym a symbol
     */
    public Type asSuper(Type t, Symbol sym) {
        /* Some examples:
         *
         * (Enum<E>, Comparable) => Comparable<E>
         * (c.s.s.d.AttributeTree.ValueKind, Enum) => Enum<c.s.s.d.AttributeTree.ValueKind>
         * (c.s.s.t.ExpressionTree, c.s.s.t.Tree) => c.s.s.t.Tree
         * (j.u.List<capture#160 of ? extends c.s.s.d.DocTree>, Iterable) =>
         *     Iterable<capture#160 of ? extends c.s.s.d.DocTree>
         */

        if (sym.type == syms.objectType) { //optimization
            if (!isPrimitiveClass(t))
                return syms.objectType;
        }
        if (sym == syms.identityObjectType.tsym) {
            // IdentityObject is super interface of every concrete identity class other than jlO
            if (t.isPrimitiveClass() || t.tsym == syms.objectType.tsym)
                return null;
            if (t.hasTag(ARRAY))
                return syms.identityObjectType;
            if (t.hasTag(CLASS) && !t.isReferenceProjection() && !t.tsym.isInterface() && !t.tsym.isAbstract()) {
                return syms.identityObjectType;
            } // else fall through and look for explicit coded super interface
        } else if (sym == syms.primitiveObjectType.tsym) {
            if (t.isPrimitiveClass() || t.isReferenceProjection())
                return syms.primitiveObjectType;
            if (t.hasTag(ARRAY) || t.tsym == syms.objectType.tsym)
                return null;
            // else fall through and look for explicit coded super interface
        }
        return asSuper.visit(t, sym);
    }
    // where
        private SimpleVisitor<Type,Symbol> asSuper = new SimpleVisitor<Type,Symbol>() {

            private Set<Symbol> seenTypes = new HashSet<>();

            public Type visitType(Type t, Symbol sym) {
                return null;
            }

            @Override
            public Type visitClassType(ClassType t, Symbol sym) {
                if (t.tsym == sym)
                    return t;

                // No man may be an island, but the bell tolls for a value.
                if (isPrimitiveClass(t))
                    return null;

                Symbol c = t.tsym;
                if (!seenTypes.add(c)) {
                    return null;
                }
                try {
                    Type st = supertype(t);
                    if (st.hasTag(CLASS) || st.hasTag(TYPEVAR)) {
                        Type x = asSuper(st, sym);
                        if (x != null)
                            return x;
                    }
                    if ((sym.flags() & INTERFACE) != 0) {
                        for (List<Type> l = interfaces(t); l.nonEmpty(); l = l.tail) {
                            if (!l.head.hasTag(ERROR)) {
                                Type x = asSuper(l.head, sym);
                                if (x != null)
                                    return x;
                            }
                        }
                    }
                    return null;
                } finally {
                    seenTypes.remove(c);
                }
            }

            @Override
            public Type visitArrayType(ArrayType t, Symbol sym) {
                return isSubtype(t, sym.type) ? sym.type : null;
            }

            @Override
            public Type visitTypeVar(TypeVar t, Symbol sym) {
                if (t.tsym == sym)
                    return t;
                else
                    return asSuper(t.getUpperBound(), sym);
            }

            @Override
            public Type visitErrorType(ErrorType t, Symbol sym) {
                return t;
            }
        };

    /**
     * Return the base type of t or any of its outer types that starts
     * with the given symbol.  If none exists, return null.
     *
     * @param t a type
     * @param sym a symbol
     */
    public Type asOuterSuper(Type t, Symbol sym) {
        switch (t.getTag()) {
        case CLASS:
            do {
                Type s = asSuper(t, sym);
                if (s != null) return s;
                t = t.getEnclosingType();
            } while (t.hasTag(CLASS));
            return null;
        case ARRAY:
            return isSubtype(t, sym.type) ? sym.type : null;
        case TYPEVAR:
            return asSuper(t, sym);
        case ERROR:
            return t;
        default:
            return null;
        }
    }

    /**
     * Return the base type of t or any of its enclosing types that
     * starts with the given symbol.  If none exists, return null.
     *
     * @param t a type
     * @param sym a symbol
     */
    public Type asEnclosingSuper(Type t, Symbol sym) {
        switch (t.getTag()) {
        case CLASS:
            do {
                Type s = asSuper(t, sym);
                if (s != null) return s;
                Type outer = t.getEnclosingType();
                t = (outer.hasTag(CLASS)) ? outer :
                    (t.tsym.owner.enclClass() != null) ? t.tsym.owner.enclClass().type :
                    Type.noType;
            } while (t.hasTag(CLASS));
            return null;
        case ARRAY:
            return isSubtype(t, sym.type) ? sym.type : null;
        case TYPEVAR:
            return asSuper(t, sym);
        case ERROR:
            return t;
        default:
            return null;
        }
    }
    // </editor-fold>

    // <editor-fold defaultstate="collapsed" desc="memberType">
    /**
     * The type of given symbol, seen as a member of t.
     *
     * @param t a type
     * @param sym a symbol
     */
    public Type memberType(Type t, Symbol sym) {

        if ((sym.flags() & STATIC) != 0)
            return sym.type;

        /* If any inline types are involved, switch over to the reference universe,
           where the hierarchy is navigable. V and V.ref have identical membership
           with no bridging needs.
        */
        if (t.isPrimitiveClass())
            t = t.referenceProjection();

        return memberType.visit(t, sym);
        }
    // where
        private SimpleVisitor<Type,Symbol> memberType = new SimpleVisitor<Type,Symbol>() {

            public Type visitType(Type t, Symbol sym) {
                return sym.type;
            }

            @Override
            public Type visitWildcardType(WildcardType t, Symbol sym) {
                return memberType(wildUpperBound(t), sym);
            }

            @Override
            public Type visitClassType(ClassType t, Symbol sym) {
                Symbol owner = sym.owner;
                long flags = sym.flags();
                if (((flags & STATIC) == 0) && owner.type.isParameterized()) {
                    Type base = asOuterSuper(t, owner);
                    //if t is an intersection type T = CT & I1 & I2 ... & In
                    //its supertypes CT, I1, ... In might contain wildcards
                    //so we need to go through capture conversion
                    base = t.isCompound() ? capture(base) : base;
                    if (base != null) {
                        List<Type> ownerParams = owner.type.allparams();
                        List<Type> baseParams = base.allparams();
                        if (ownerParams.nonEmpty()) {
                            if (baseParams.isEmpty()) {
                                // then base is a raw type
                                return erasure(sym.type);
                            } else {
                                return subst(sym.type, ownerParams, baseParams);
                            }
                        }
                    }
                }
                return sym.type;
            }

            @Override
            public Type visitTypeVar(TypeVar t, Symbol sym) {
                return memberType(t.getUpperBound(), sym);
            }

            @Override
            public Type visitErrorType(ErrorType t, Symbol sym) {
                return t;
            }
        };
    // </editor-fold>

    // <editor-fold defaultstate="collapsed" desc="isAssignable">
    public boolean isAssignable(Type t, Type s) {
        return isAssignable(t, s, noWarnings);
    }

    /**
     * Is t assignable to s?<br>
     * Equivalent to subtype except for constant values and raw
     * types.<br>
     * (not defined for Method and ForAll types)
     */
    public boolean isAssignable(Type t, Type s, Warner warn) {
        if (t.hasTag(ERROR))
            return true;
        if (t.getTag().isSubRangeOf(INT) && t.constValue() != null) {
            int value = ((Number)t.constValue()).intValue();
            switch (s.getTag()) {
            case BYTE:
            case CHAR:
            case SHORT:
            case INT:
                if (s.getTag().checkRange(value))
                    return true;
                break;
            case CLASS:
                switch (unboxedType(s).getTag()) {
                case BYTE:
                case CHAR:
                case SHORT:
                    return isAssignable(t, unboxedType(s), warn);
                }
                break;
            }
        }
        return isConvertible(t, s, warn);
    }
    // </editor-fold>

    // <editor-fold defaultstate="collapsed" desc="erasure">
    /**
     * The erasure of t {@code |t|} -- the type that results when all
     * type parameters in t are deleted.
     */
    public Type erasure(Type t) {
        return eraseNotNeeded(t) ? t : erasure(t, false);
    }
    //where
    private boolean eraseNotNeeded(Type t) {
        // We don't want to erase primitive types and String type as that
        // operation is idempotent. Also, erasing these could result in loss
        // of information such as constant values attached to such types.
        return (t.isPrimitive()) || (syms.stringType.tsym == t.tsym);
    }

    private Type erasure(Type t, boolean recurse) {
        if (t.isPrimitive()) {
            return t; /* fast special case */
        } else {
            Type out = erasure.visit(t, recurse);
            return out;
        }
    }
    // where
        private TypeMapping<Boolean> erasure = new StructuralTypeMapping<Boolean>() {
            private Type combineMetadata(final Type s,
                                         final Type t) {
                if (t.getMetadata() != TypeMetadata.EMPTY) {
                    switch (s.getKind()) {
                        case OTHER:
                        case UNION:
                        case INTERSECTION:
                        case PACKAGE:
                        case EXECUTABLE:
                        case NONE:
                        case VOID:
                        case ERROR:
                            return s;
                        default: return s.cloneWithMetadata(s.getMetadata().without(Kind.ANNOTATIONS));
                    }
                } else {
                    return s;
                }
            }

            public Type visitType(Type t, Boolean recurse) {
                if (t.isPrimitive())
                    return t; /*fast special case*/
                else {
                    //other cases already handled
                    return combineMetadata(t, t);
                }
            }

            @Override
            public Type visitWildcardType(WildcardType t, Boolean recurse) {
                Type erased = erasure(wildUpperBound(t), recurse);
                return combineMetadata(erased, t);
            }

            @Override
            public Type visitClassType(ClassType t, Boolean recurse) {
                // erasure(projection(primitive)) = projection(erasure(primitive))
                Type erased = eraseClassType(t, recurse);
                if (t.isReferenceProjection()) {
                    erased = new ClassType(erased.getEnclosingType(),
                            List.nil(), erased.tsym,
                            erased.getMetadata(), true);
                }
                return erased;
            }
                // where
                private Type eraseClassType(ClassType t, Boolean recurse) {
                    Type erased = t.tsym.erasure(Types.this);
                    if (recurse) {
                        erased = new ErasedClassType(erased.getEnclosingType(), erased.tsym,
                                t.getMetadata().without(Kind.ANNOTATIONS));
                        return erased;
                    } else {
                        return combineMetadata(erased, t);
                    }
                }

            @Override
            public Type visitTypeVar(TypeVar t, Boolean recurse) {
                Type erased = erasure(t.getUpperBound(), recurse);
                return combineMetadata(erased, t);
            }
        };

    public List<Type> erasure(List<Type> ts) {
        return erasure.visit(ts, false);
    }

    public Type erasureRecursive(Type t) {
        return erasure(t, true);
    }

    public List<Type> erasureRecursive(List<Type> ts) {
        return erasure.visit(ts, true);
    }
    // </editor-fold>

    // <editor-fold defaultstate="collapsed" desc="makeIntersectionType">
    /**
     * Make an intersection type from non-empty list of types.  The list should be ordered according to
     * {@link TypeSymbol#precedes(TypeSymbol, Types)}. Note that this might cause a symbol completion.
     * Hence, this version of makeIntersectionType may not be called during a classfile read.
     *
     * @param bounds    the types from which the intersection type is formed
     */
    public IntersectionClassType makeIntersectionType(List<Type> bounds) {
        return makeIntersectionType(bounds, bounds.head.tsym.isInterface());
    }

    /**
     * Make an intersection type from non-empty list of types.  The list should be ordered according to
     * {@link TypeSymbol#precedes(TypeSymbol, Types)}. This does not cause symbol completion as
     * an extra parameter indicates as to whether all bounds are interfaces - in which case the
     * supertype is implicitly assumed to be 'Object'.
     *
     * @param bounds        the types from which the intersection type is formed
     * @param allInterfaces are all bounds interface types?
     */
    public IntersectionClassType makeIntersectionType(List<Type> bounds, boolean allInterfaces) {
        Assert.check(bounds.nonEmpty());
        Type firstExplicitBound = bounds.head;
        if (allInterfaces) {
            bounds = bounds.prepend(syms.objectType);
        }
        long flags = ABSTRACT | PUBLIC | SYNTHETIC | COMPOUND | ACYCLIC;
        if (isPrimitiveClass(bounds.head))
            flags |= PRIMITIVE_CLASS;
        ClassSymbol bc =
            new ClassSymbol(flags,
                            Type.moreInfo
                                ? names.fromString(bounds.toString())
                                : names.empty,
                            null,
                            syms.noSymbol);
        IntersectionClassType intersectionType = new IntersectionClassType(bounds, bc, allInterfaces);
        bc.type = intersectionType;
        bc.erasure_field = (bounds.head.hasTag(TYPEVAR)) ?
                syms.objectType : // error condition, recover
                erasure(firstExplicitBound);
        bc.members_field = WriteableScope.create(bc);
        return intersectionType;
    }
    // </editor-fold>

    // <editor-fold defaultstate="collapsed" desc="supertype">
    public Type supertype(Type t) {
        return supertype.visit(t);
    }
    // where
        private UnaryVisitor<Type> supertype = new UnaryVisitor<Type>() {

            public Type visitType(Type t, Void ignored) {
                // A note on wildcards: there is no good way to
                // determine a supertype for a super bounded wildcard.
                return Type.noType;
            }

            @Override
            public Type visitClassType(ClassType t, Void ignored) {
                if (t.supertype_field == null) {
                    Type supertype = ((ClassSymbol)t.tsym).getSuperclass();
                    // An interface has no superclass; its supertype is Object.
                    if (t.isInterface())
                        supertype = ((ClassType)t.tsym.type).supertype_field;
                    if (t.supertype_field == null) {
                        List<Type> actuals = classBound(t).allparams();
                        List<Type> formals = t.tsym.type.allparams();
                        if (t.hasErasedSupertypes()) {
                            t.supertype_field = erasureRecursive(supertype);
                        } else if (formals.nonEmpty()) {
                            t.supertype_field = subst(supertype, formals, actuals);
                        }
                        else {
                            t.supertype_field = supertype;
                        }
                    }
                }
                return t.supertype_field;
            }

            /**
             * The supertype is always a class type. If the type
             * variable's bounds start with a class type, this is also
             * the supertype.  Otherwise, the supertype is
             * java.lang.Object.
             */
            @Override
            public Type visitTypeVar(TypeVar t, Void ignored) {
                if (t.getUpperBound().hasTag(TYPEVAR) ||
                    (!t.getUpperBound().isCompound() && !t.getUpperBound().isInterface())) {
                    return t.getUpperBound();
                } else {
                    return supertype(t.getUpperBound());
                }
            }

            @Override
            public Type visitArrayType(ArrayType t, Void ignored) {
                if (t.elemtype.isPrimitive() || isSameType(t.elemtype, syms.objectType))
                    return arraySuperType();
                else
                    return new ArrayType(supertype(t.elemtype), t.tsym);
            }

            @Override
            public Type visitErrorType(ErrorType t, Void ignored) {
                return Type.noType;
            }
        };
    // </editor-fold>

    // <editor-fold defaultstate="collapsed" desc="interfaces">
    /**
     * Return the interfaces implemented by this class.
     */
    public List<Type> interfaces(Type t) {
        return interfaces.visit(t);
    }
    // where
        private UnaryVisitor<List<Type>> interfaces = new UnaryVisitor<List<Type>>() {

            public List<Type> visitType(Type t, Void ignored) {
                return List.nil();
            }

            @Override
            public List<Type> visitClassType(ClassType t, Void ignored) {
                if (t.interfaces_field == null) {
                    List<Type> interfaces = ((ClassSymbol)t.tsym).getInterfaces();
                    if (t.interfaces_field == null) {
                        // If t.interfaces_field is null, then t must
                        // be a parameterized type (not to be confused
                        // with a generic type declaration).
                        // Terminology:
                        //    Parameterized type: List<String>
                        //    Generic type declaration: class List<E> { ... }
                        // So t corresponds to List<String> and
                        // t.tsym.type corresponds to List<E>.
                        // The reason t must be parameterized type is
                        // that completion will happen as a side
                        // effect of calling
                        // ClassSymbol.getInterfaces.  Since
                        // t.interfaces_field is null after
                        // completion, we can assume that t is not the
                        // type of a class/interface declaration.
                        Assert.check(t != t.tsym.type, t);
                        List<Type> actuals = t.allparams();
                        List<Type> formals = t.tsym.type.allparams();
                        if (t.hasErasedSupertypes()) {
                            t.interfaces_field = erasureRecursive(interfaces);
                        } else if (formals.nonEmpty()) {
                            t.interfaces_field = subst(interfaces, formals, actuals);
                        }
                        else {
                            t.interfaces_field = interfaces;
                        }
                    }
                }
                return t.interfaces_field;
            }

            @Override
            public List<Type> visitTypeVar(TypeVar t, Void ignored) {
                if (t.getUpperBound().isCompound())
                    return interfaces(t.getUpperBound());

                if (t.getUpperBound().isInterface())
                    return List.of(t.getUpperBound());

                return List.nil();
            }
        };

    public List<Type> directSupertypes(Type t) {
        return directSupertypes.visit(t);
    }
    // where
        private final UnaryVisitor<List<Type>> directSupertypes = new UnaryVisitor<List<Type>>() {

            public List<Type> visitType(final Type type, final Void ignored) {
                if (!type.isIntersection()) {
                    final Type sup = supertype(type);
                    return (sup == Type.noType || sup == type || sup == null)
                        ? interfaces(type)
                        : interfaces(type).prepend(sup);
                } else {
                    return ((IntersectionClassType)type).getExplicitComponents();
                }
            }
        };

    public boolean isDirectSuperInterface(TypeSymbol isym, TypeSymbol origin) {
        for (Type i2 : interfaces(origin.type)) {
            if (isym == i2.tsym) return true;
        }
        return false;
    }
    // </editor-fold>

    // <editor-fold defaultstate="collapsed" desc="isDerivedRaw">
    Map<Type,Boolean> isDerivedRawCache = new HashMap<>();

    public boolean isDerivedRaw(Type t) {
        Boolean result = isDerivedRawCache.get(t);
        if (result == null) {
            result = isDerivedRawInternal(t);
            isDerivedRawCache.put(t, result);
        }
        return result;
    }

    public boolean isDerivedRawInternal(Type t) {
        if (t.isErroneous())
            return false;
        return
            t.isRaw() ||
            supertype(t) != Type.noType && isDerivedRaw(supertype(t)) ||
            isDerivedRaw(interfaces(t));
    }

    public boolean isDerivedRaw(List<Type> ts) {
        List<Type> l = ts;
        while (l.nonEmpty() && !isDerivedRaw(l.head)) l = l.tail;
        return l.nonEmpty();
    }
    // </editor-fold>

    // <editor-fold defaultstate="collapsed" desc="setBounds">
    /**
     * Same as {@link Types#setBounds(TypeVar, List, boolean)}, except that third parameter is computed directly,
     * as follows: if all all bounds are interface types, the computed supertype is Object,otherwise
     * the supertype is simply left null (in this case, the supertype is assumed to be the head of
     * the bound list passed as second argument). Note that this check might cause a symbol completion.
     * Hence, this version of setBounds may not be called during a classfile read.
     *
     * @param t         a type variable
     * @param bounds    the bounds, must be nonempty
     */
    public void setBounds(TypeVar t, List<Type> bounds) {
        setBounds(t, bounds, bounds.head.tsym.isInterface());
    }

    /**
     * Set the bounds field of the given type variable to reflect a (possibly multiple) list of bounds.
     * This does not cause symbol completion as an extra parameter indicates as to whether all bounds
     * are interfaces - in which case the supertype is implicitly assumed to be 'Object'.
     *
     * @param t             a type variable
     * @param bounds        the bounds, must be nonempty
     * @param allInterfaces are all bounds interface types?
     */
    public void setBounds(TypeVar t, List<Type> bounds, boolean allInterfaces) {
        t.setUpperBound( bounds.tail.isEmpty() ?
                bounds.head :
                makeIntersectionType(bounds, allInterfaces) );
        t.rank_field = -1;
    }
    // </editor-fold>

    // <editor-fold defaultstate="collapsed" desc="getBounds">
    /**
     * Return list of bounds of the given type variable.
     */
    public List<Type> getBounds(TypeVar t) {
        if (t.getUpperBound().hasTag(NONE))
            return List.nil();
        else if (t.getUpperBound().isErroneous() || !t.getUpperBound().isCompound())
            return List.of(t.getUpperBound());
        else if ((erasure(t).tsym.flags() & INTERFACE) == 0)
            return interfaces(t).prepend(supertype(t));
        else
            // No superclass was given in bounds.
            // In this case, supertype is Object, erasure is first interface.
            return interfaces(t);
    }
    // </editor-fold>

    // <editor-fold defaultstate="collapsed" desc="classBound">
    /**
     * If the given type is a (possibly selected) type variable,
     * return the bounding class of this type, otherwise return the
     * type itself.
     */
    public Type classBound(Type t) {
        return classBound.visit(t);
    }
    // where
        private UnaryVisitor<Type> classBound = new UnaryVisitor<Type>() {

            public Type visitType(Type t, Void ignored) {
                return t;
            }

            @Override
            public Type visitClassType(ClassType t, Void ignored) {
                Type outer1 = classBound(t.getEnclosingType());
                if (outer1 != t.getEnclosingType())
                    return new ClassType(outer1, t.getTypeArguments(), t.tsym,
                                         t.getMetadata(), t.isReferenceProjection());
                else
                    return t;
            }

            @Override
            public Type visitTypeVar(TypeVar t, Void ignored) {
                return classBound(supertype(t));
            }

            @Override
            public Type visitErrorType(ErrorType t, Void ignored) {
                return t;
            }
        };
    // </editor-fold>

    // <editor-fold defaultstate="collapsed" desc="sub signature / override equivalence">
    /**
     * Returns true iff the first signature is a <em>sub
     * signature</em> of the other.  This is <b>not</b> an equivalence
     * relation.
     *
     * @jls 8.4.2 Method Signature
     * @see #overrideEquivalent(Type t, Type s)
     * @param t first signature (possibly raw).
     * @param s second signature (could be subjected to erasure).
     * @return true if t is a sub signature of s.
     */
    public boolean isSubSignature(Type t, Type s) {
        return isSubSignature(t, s, true);
    }

    public boolean isSubSignature(Type t, Type s, boolean strict) {
        return hasSameArgs(t, s, strict) || hasSameArgs(t, erasure(s), strict);
    }

    /**
     * Returns true iff these signatures are related by <em>override
     * equivalence</em>.  This is the natural extension of
     * isSubSignature to an equivalence relation.
     *
     * @jls 8.4.2 Method Signature
     * @see #isSubSignature(Type t, Type s)
     * @param t a signature (possible raw, could be subjected to
     * erasure).
     * @param s a signature (possible raw, could be subjected to
     * erasure).
     * @return true if either argument is a sub signature of the other.
     */
    public boolean overrideEquivalent(Type t, Type s) {
        return hasSameArgs(t, s) ||
            hasSameArgs(t, erasure(s)) || hasSameArgs(erasure(t), s);
    }

    public boolean overridesObjectMethod(TypeSymbol origin, Symbol msym) {
        for (Symbol sym : syms.objectType.tsym.members().getSymbolsByName(msym.name)) {
            if (msym.overrides(sym, origin, Types.this, true)) {
                return true;
            }
        }
        return false;
    }

    /**
     * This enum defines the strategy for implementing most specific return type check
     * during the most specific and functional interface checks.
     */
    public enum MostSpecificReturnCheck {
        /**
         * Return r1 is more specific than r2 if {@code r1 <: r2}. Extra care required for (i) handling
         * method type variables (if either method is generic) and (ii) subtyping should be replaced
         * by type-equivalence for primitives. This is essentially an inlined version of
         * {@link Types#resultSubtype(Type, Type, Warner)}, where the assignability check has been
         * replaced with a strict subtyping check.
         */
        BASIC() {
            @Override
            public boolean test(Type mt1, Type mt2, Types types) {
                List<Type> tvars = mt1.getTypeArguments();
                List<Type> svars = mt2.getTypeArguments();
                Type t = mt1.getReturnType();
                Type s = types.subst(mt2.getReturnType(), svars, tvars);
                return types.isSameType(t, s) ||
                    !t.isPrimitive() &&
                    !s.isPrimitive() &&
                    types.isSubtype(t, s);
            }
        },
        /**
         * Return r1 is more specific than r2 if r1 is return-type-substitutable for r2.
         */
        RTS() {
            @Override
            public boolean test(Type mt1, Type mt2, Types types) {
                return types.returnTypeSubstitutable(mt1, mt2);
            }
        };

        public abstract boolean test(Type mt1, Type mt2, Types types);
    }

    /**
     * Merge multiple abstract methods. The preferred method is a method that is a subsignature
     * of all the other signatures and whose return type is more specific {@see MostSpecificReturnCheck}.
     * The resulting preferred method has a thrown clause that is the intersection of the merged
     * methods' clauses.
     */
    public Optional<Symbol> mergeAbstracts(List<Symbol> ambiguousInOrder, Type site, boolean sigCheck) {
        //first check for preconditions
        boolean shouldErase = false;
        List<Type> erasedParams = ambiguousInOrder.head.erasure(this).getParameterTypes();
        for (Symbol s : ambiguousInOrder) {
            if ((s.flags() & ABSTRACT) == 0 ||
                    (sigCheck && !isSameTypes(erasedParams, s.erasure(this).getParameterTypes()))) {
                return Optional.empty();
            } else if (s.type.hasTag(FORALL)) {
                shouldErase = true;
            }
        }
        //then merge abstracts
        for (MostSpecificReturnCheck mostSpecificReturnCheck : MostSpecificReturnCheck.values()) {
            outer: for (Symbol s : ambiguousInOrder) {
                Type mt = memberType(site, s);
                List<Type> allThrown = mt.getThrownTypes();
                for (Symbol s2 : ambiguousInOrder) {
                    if (s != s2) {
                        Type mt2 = memberType(site, s2);
                        if (!isSubSignature(mt, mt2) ||
                                !mostSpecificReturnCheck.test(mt, mt2, this)) {
                            //ambiguity cannot be resolved
                            continue outer;
                        } else {
                            List<Type> thrownTypes2 = mt2.getThrownTypes();
                            if (!mt.hasTag(FORALL) && shouldErase) {
                                thrownTypes2 = erasure(thrownTypes2);
                            } else if (mt.hasTag(FORALL)) {
                                //subsignature implies that if most specific is generic, then all other
                                //methods are too
                                Assert.check(mt2.hasTag(FORALL));
                                // if both are generic methods, adjust thrown types ahead of intersection computation
                                thrownTypes2 = subst(thrownTypes2, mt2.getTypeArguments(), mt.getTypeArguments());
                            }
                            allThrown = chk.intersect(allThrown, thrownTypes2);
                        }
                    }
                }
                return (allThrown == mt.getThrownTypes()) ?
                        Optional.of(s) :
                        Optional.of(new MethodSymbol(
                                s.flags(),
                                s.name,
                                createMethodTypeWithThrown(s.type, allThrown),
                                s.owner) {
                            @Override
                            public Symbol baseSymbol() {
                                return s;
                            }
                        });
            }
        }
        return Optional.empty();
    }

    // <editor-fold defaultstate="collapsed" desc="Determining method implementation in given site">
    class ImplementationCache {

        private WeakHashMap<MethodSymbol, SoftReference<Map<TypeSymbol, Entry>>> _map = new WeakHashMap<>();

        class Entry {
            final MethodSymbol cachedImpl;
            final Filter<Symbol> implFilter;
            final boolean checkResult;
            final int prevMark;

            public Entry(MethodSymbol cachedImpl,
                    Filter<Symbol> scopeFilter,
                    boolean checkResult,
                    int prevMark) {
                this.cachedImpl = cachedImpl;
                this.implFilter = scopeFilter;
                this.checkResult = checkResult;
                this.prevMark = prevMark;
            }

            boolean matches(Filter<Symbol> scopeFilter, boolean checkResult, int mark) {
                return this.implFilter == scopeFilter &&
                        this.checkResult == checkResult &&
                        this.prevMark == mark;
            }
        }

        MethodSymbol get(MethodSymbol ms, TypeSymbol origin, boolean checkResult, Filter<Symbol> implFilter) {
            SoftReference<Map<TypeSymbol, Entry>> ref_cache = _map.get(ms);
            Map<TypeSymbol, Entry> cache = ref_cache != null ? ref_cache.get() : null;
            if (cache == null) {
                cache = new HashMap<>();
                _map.put(ms, new SoftReference<>(cache));
            }
            Entry e = cache.get(origin);
            CompoundScope members = membersClosure(origin.type, true);
            if (e == null ||
                    !e.matches(implFilter, checkResult, members.getMark())) {
                MethodSymbol impl = implementationInternal(ms, origin, checkResult, implFilter);
                cache.put(origin, new Entry(impl, implFilter, checkResult, members.getMark()));
                return impl;
            }
            else {
                return e.cachedImpl;
            }
        }

        private MethodSymbol implementationInternal(MethodSymbol ms, TypeSymbol origin, boolean checkResult, Filter<Symbol> implFilter) {
            for (Type t = origin.type; t.hasTag(CLASS) || t.hasTag(TYPEVAR); t = supertype(t)) {
                t = skipTypeVars(t, false);
                TypeSymbol c = t.tsym;
                Symbol bestSoFar = null;
                for (Symbol sym : c.members().getSymbolsByName(ms.name, implFilter)) {
                    if (sym != null && sym.overrides(ms, origin, Types.this, checkResult)) {
                        bestSoFar = sym;
                        if ((sym.flags() & ABSTRACT) == 0) {
                            //if concrete impl is found, exit immediately
                            break;
                        }
                    }
                }
                if (bestSoFar != null) {
                    //return either the (only) concrete implementation or the first abstract one
                    return (MethodSymbol)bestSoFar;
                }
            }
            return null;
        }
    }

    private ImplementationCache implCache = new ImplementationCache();

    public MethodSymbol implementation(MethodSymbol ms, TypeSymbol origin, boolean checkResult, Filter<Symbol> implFilter) {
        return implCache.get(ms, origin, checkResult, implFilter);
    }
    // </editor-fold>

    // <editor-fold defaultstate="collapsed" desc="compute transitive closure of all members in given site">
    class MembersClosureCache extends SimpleVisitor<Scope.CompoundScope, Void> {

        private Map<TypeSymbol, CompoundScope> _map = new HashMap<>();

        Set<TypeSymbol> seenTypes = new HashSet<>();

        class MembersScope extends CompoundScope {

            CompoundScope scope;

            public MembersScope(CompoundScope scope) {
                super(scope.owner);
                this.scope = scope;
            }

            Filter<Symbol> combine(Filter<Symbol> sf) {
                return s -> !s.owner.isInterface() && (sf == null || sf.accepts(s));
            }

            @Override
            public Iterable<Symbol> getSymbols(Filter<Symbol> sf, LookupKind lookupKind) {
                return scope.getSymbols(combine(sf), lookupKind);
            }

            @Override
            public Iterable<Symbol> getSymbolsByName(Name name, Filter<Symbol> sf, LookupKind lookupKind) {
                return scope.getSymbolsByName(name, combine(sf), lookupKind);
            }

            @Override
            public int getMark() {
                return scope.getMark();
            }
        }

        CompoundScope nilScope;

        /** members closure visitor methods **/

        public CompoundScope visitType(Type t, Void _unused) {
            if (nilScope == null) {
                nilScope = new CompoundScope(syms.noSymbol);
            }
            return nilScope;
        }

        @Override
        public CompoundScope visitClassType(ClassType t, Void _unused) {
            if (!seenTypes.add(t.tsym)) {
                //this is possible when an interface is implemented in multiple
                //superclasses, or when a class hierarchy is circular - in such
                //cases we don't need to recurse (empty scope is returned)
                return new CompoundScope(t.tsym);
            }
            try {
                seenTypes.add(t.tsym);
                ClassSymbol csym = (ClassSymbol)t.tsym;
                CompoundScope membersClosure = _map.get(csym);
                if (membersClosure == null) {
                    membersClosure = new CompoundScope(csym);
                    for (Type i : interfaces(t)) {
                        membersClosure.prependSubScope(visit(i, null));
                    }
                    membersClosure.prependSubScope(visit(supertype(t), null));
                    membersClosure.prependSubScope(csym.members());
                    _map.put(csym, membersClosure);
                }
                return membersClosure;
            }
            finally {
                seenTypes.remove(t.tsym);
            }
        }

        @Override
        public CompoundScope visitTypeVar(TypeVar t, Void _unused) {
            return visit(t.getUpperBound(), null);
        }
    }

    private MembersClosureCache membersCache = new MembersClosureCache();

    public CompoundScope membersClosure(Type site, boolean skipInterface) {
        CompoundScope cs = membersCache.visit(site, null);
        Assert.checkNonNull(cs, () -> "type " + site);
        return skipInterface ? membersCache.new MembersScope(cs) : cs;
    }
    // </editor-fold>


    /** Return first abstract member of class `sym'.
     */
    public MethodSymbol firstUnimplementedAbstract(ClassSymbol sym) {
        try {
            return firstUnimplementedAbstractImpl(sym, sym);
        } catch (CompletionFailure ex) {
            chk.completionError(enter.getEnv(sym).tree.pos(), ex);
            return null;
        }
    }
        //where:
        private MethodSymbol firstUnimplementedAbstractImpl(ClassSymbol impl, ClassSymbol c) {
            MethodSymbol undef = null;
            // Do not bother to search in classes that are not abstract,
            // since they cannot have abstract members.
            if (c == impl || (c.flags() & (ABSTRACT | INTERFACE)) != 0) {
                Scope s = c.members();
                for (Symbol sym : s.getSymbols(NON_RECURSIVE)) {
                    if (sym.kind == MTH &&
                        (sym.flags() & (ABSTRACT|DEFAULT|PRIVATE)) == ABSTRACT) {
                        MethodSymbol absmeth = (MethodSymbol)sym;
                        MethodSymbol implmeth = absmeth.implementation(impl, this, true);
                        if (implmeth == null || implmeth == absmeth) {
                            //look for default implementations
                            if (allowDefaultMethods) {
                                MethodSymbol prov = interfaceCandidates(impl.type, absmeth).head;
                                if (prov != null && prov.overrides(absmeth, impl, this, true)) {
                                    implmeth = prov;
                                }
                            }
                        }
                        if (implmeth == null || implmeth == absmeth) {
                            undef = absmeth;
                            break;
                        }
                    }
                }
                if (undef == null) {
                    Type st = supertype(c.type);
                    if (st.hasTag(CLASS))
                        undef = firstUnimplementedAbstractImpl(impl, (ClassSymbol)st.tsym);
                }
                for (List<Type> l = interfaces(c.type);
                     undef == null && l.nonEmpty();
                     l = l.tail) {
                    undef = firstUnimplementedAbstractImpl(impl, (ClassSymbol)l.head.tsym);
                }
            }
            return undef;
        }

    public class CandidatesCache {
        public Map<Entry, List<MethodSymbol>> cache = new WeakHashMap<>();

        class Entry {
            Type site;
            MethodSymbol msym;

            Entry(Type site, MethodSymbol msym) {
                this.site = site;
                this.msym = msym;
            }

            @Override
            public boolean equals(Object obj) {
                if (obj instanceof Entry) {
                    Entry e = (Entry)obj;
                    return e.msym == msym && isSameType(site, e.site);
                } else {
                    return false;
                }
            }

            @Override
            public int hashCode() {
                return Types.this.hashCode(site) & ~msym.hashCode();
            }
        }

        public List<MethodSymbol> get(Entry e) {
            return cache.get(e);
        }

        public void put(Entry e, List<MethodSymbol> msymbols) {
            cache.put(e, msymbols);
        }
    }

    public CandidatesCache candidatesCache = new CandidatesCache();

    //where
    public List<MethodSymbol> interfaceCandidates(Type site, MethodSymbol ms) {
        CandidatesCache.Entry e = candidatesCache.new Entry(site, ms);
        List<MethodSymbol> candidates = candidatesCache.get(e);
        if (candidates == null) {
            Filter<Symbol> filter = new MethodFilter(ms, site);
            List<MethodSymbol> candidates2 = List.nil();
            for (Symbol s : membersClosure(site, false).getSymbols(filter)) {
                if (!site.tsym.isInterface() && !s.owner.isInterface()) {
                    return List.of((MethodSymbol)s);
                } else if (!candidates2.contains(s)) {
                    candidates2 = candidates2.prepend((MethodSymbol)s);
                }
            }
            candidates = prune(candidates2);
            candidatesCache.put(e, candidates);
        }
        return candidates;
    }

    public List<MethodSymbol> prune(List<MethodSymbol> methods) {
        ListBuffer<MethodSymbol> methodsMin = new ListBuffer<>();
        for (MethodSymbol m1 : methods) {
            boolean isMin_m1 = true;
            for (MethodSymbol m2 : methods) {
                if (m1 == m2) continue;
                if (m2.owner != m1.owner &&
                        asSuper(m2.owner.type, m1.owner) != null) {
                    isMin_m1 = false;
                    break;
                }
            }
            if (isMin_m1)
                methodsMin.append(m1);
        }
        return methodsMin.toList();
    }
    // where
            private class MethodFilter implements Filter<Symbol> {

                Symbol msym;
                Type site;

                MethodFilter(Symbol msym, Type site) {
                    this.msym = msym;
                    this.site = site;
                }

                public boolean accepts(Symbol s) {
                    return s.kind == MTH &&
                            s.name == msym.name &&
                            (s.flags() & SYNTHETIC) == 0 &&
                            s.isInheritedIn(site.tsym, Types.this) &&
                            overrideEquivalent(memberType(site, s), memberType(site, msym));
                }
            }
    // </editor-fold>

    /**
     * Does t have the same arguments as s?  It is assumed that both
     * types are (possibly polymorphic) method types.  Monomorphic
     * method types "have the same arguments", if their argument lists
     * are equal.  Polymorphic method types "have the same arguments",
     * if they have the same arguments after renaming all type
     * variables of one to corresponding type variables in the other,
     * where correspondence is by position in the type parameter list.
     */
    public boolean hasSameArgs(Type t, Type s) {
        return hasSameArgs(t, s, true);
    }

    public boolean hasSameArgs(Type t, Type s, boolean strict) {
        return hasSameArgs(t, s, strict ? hasSameArgs_strict : hasSameArgs_nonstrict);
    }

    private boolean hasSameArgs(Type t, Type s, TypeRelation hasSameArgs) {
        return hasSameArgs.visit(t, s);
    }
    // where
        private class HasSameArgs extends TypeRelation {

            boolean strict;

            public HasSameArgs(boolean strict) {
                this.strict = strict;
            }

            public Boolean visitType(Type t, Type s) {
                throw new AssertionError();
            }

            @Override
            public Boolean visitMethodType(MethodType t, Type s) {
                return s.hasTag(METHOD)
                    && containsTypeEquivalent(t.argtypes, s.getParameterTypes());
            }

            @Override
            public Boolean visitForAll(ForAll t, Type s) {
                if (!s.hasTag(FORALL))
                    return strict ? false : visitMethodType(t.asMethodType(), s);

                ForAll forAll = (ForAll)s;
                return hasSameBounds(t, forAll)
                    && visit(t.qtype, subst(forAll.qtype, forAll.tvars, t.tvars));
            }

            @Override
            public Boolean visitErrorType(ErrorType t, Type s) {
                return false;
            }
        }

    TypeRelation hasSameArgs_strict = new HasSameArgs(true);
        TypeRelation hasSameArgs_nonstrict = new HasSameArgs(false);

    // </editor-fold>

    // <editor-fold defaultstate="collapsed" desc="subst">
    public List<Type> subst(List<Type> ts,
                            List<Type> from,
                            List<Type> to) {
        return ts.map(new Subst(from, to));
    }

    /**
     * Substitute all occurrences of a type in `from' with the
     * corresponding type in `to' in 't'. Match lists `from' and `to'
     * from the right: If lists have different length, discard leading
     * elements of the longer list.
     */
    public Type subst(Type t, List<Type> from, List<Type> to) {
        return t.map(new Subst(from, to));
    }

    private class Subst extends StructuralTypeMapping<Void> {
        List<Type> from;
        List<Type> to;

        public Subst(List<Type> from, List<Type> to) {
            int fromLength = from.length();
            int toLength = to.length();
            while (fromLength > toLength) {
                fromLength--;
                from = from.tail;
            }
            while (fromLength < toLength) {
                toLength--;
                to = to.tail;
            }
            this.from = from;
            this.to = to;
        }

        @Override
        public Type visitTypeVar(TypeVar t, Void ignored) {
            for (List<Type> from = this.from, to = this.to;
                 from.nonEmpty();
                 from = from.tail, to = to.tail) {
                if (t.equalsIgnoreMetadata(from.head)) {
                    return to.head.withTypeVar(t);
                }
            }
            return t;
        }

        @Override
        public Type visitClassType(ClassType t, Void ignored) {
            if (!t.isCompound()) {
                return super.visitClassType(t, ignored);
            } else {
                Type st = visit(supertype(t));
                List<Type> is = visit(interfaces(t), ignored);
                if (st == supertype(t) && is == interfaces(t))
                    return t;
                else
                    return makeIntersectionType(is.prepend(st));
            }
        }

        @Override
        public Type visitWildcardType(WildcardType t, Void ignored) {
            WildcardType t2 = (WildcardType)super.visitWildcardType(t, ignored);
            if (t2 != t && t.isExtendsBound() && t2.type.isExtendsBound()) {
                t2.type = wildUpperBound(t2.type);
            }
            return t2;
        }

        @Override
        public Type visitForAll(ForAll t, Void ignored) {
            if (Type.containsAny(to, t.tvars)) {
                //perform alpha-renaming of free-variables in 't'
                //if 'to' types contain variables that are free in 't'
                List<Type> freevars = newInstances(t.tvars);
                t = new ForAll(freevars,
                               Types.this.subst(t.qtype, t.tvars, freevars));
            }
            List<Type> tvars1 = substBounds(t.tvars, from, to);
            Type qtype1 = visit(t.qtype);
            if (tvars1 == t.tvars && qtype1 == t.qtype) {
                return t;
            } else if (tvars1 == t.tvars) {
                return new ForAll(tvars1, qtype1) {
                    @Override
                    public boolean needsStripping() {
                        return true;
                    }
                };
            } else {
                return new ForAll(tvars1, Types.this.subst(qtype1, t.tvars, tvars1)) {
                    @Override
                    public boolean needsStripping() {
                        return true;
                    }
                };
            }
        }
    }

    public List<Type> substBounds(List<Type> tvars,
                                  List<Type> from,
                                  List<Type> to) {
        if (tvars.isEmpty())
            return tvars;
        ListBuffer<Type> newBoundsBuf = new ListBuffer<>();
        boolean changed = false;
        // calculate new bounds
        for (Type t : tvars) {
            TypeVar tv = (TypeVar) t;
            Type bound = subst(tv.getUpperBound(), from, to);
            if (bound != tv.getUpperBound())
                changed = true;
            newBoundsBuf.append(bound);
        }
        if (!changed)
            return tvars;
        ListBuffer<Type> newTvars = new ListBuffer<>();
        // create new type variables without bounds
        for (Type t : tvars) {
            newTvars.append(new TypeVar(t.tsym, null, syms.botType,
                                        t.getMetadata()));
        }
        // the new bounds should use the new type variables in place
        // of the old
        List<Type> newBounds = newBoundsBuf.toList();
        from = tvars;
        to = newTvars.toList();
        for (; !newBounds.isEmpty(); newBounds = newBounds.tail) {
            newBounds.head = subst(newBounds.head, from, to);
        }
        newBounds = newBoundsBuf.toList();
        // set the bounds of new type variables to the new bounds
        for (Type t : newTvars.toList()) {
            TypeVar tv = (TypeVar) t;
            tv.setUpperBound( newBounds.head );
            newBounds = newBounds.tail;
        }
        return newTvars.toList();
    }

    public TypeVar substBound(TypeVar t, List<Type> from, List<Type> to) {
        Type bound1 = subst(t.getUpperBound(), from, to);
        if (bound1 == t.getUpperBound())
            return t;
        else {
            // create new type variable without bounds
            TypeVar tv = new TypeVar(t.tsym, null, syms.botType,
                                     t.getMetadata());
            // the new bound should use the new type variable in place
            // of the old
            tv.setUpperBound( subst(bound1, List.of(t), List.of(tv)) );
            return tv;
        }
    }
    // </editor-fold>

    // <editor-fold defaultstate="collapsed" desc="hasSameBounds">
    /**
     * Does t have the same bounds for quantified variables as s?
     */
    public boolean hasSameBounds(ForAll t, ForAll s) {
        List<Type> l1 = t.tvars;
        List<Type> l2 = s.tvars;
        while (l1.nonEmpty() && l2.nonEmpty() &&
               isSameType(l1.head.getUpperBound(),
                          subst(l2.head.getUpperBound(),
                                s.tvars,
                                t.tvars))) {
            l1 = l1.tail;
            l2 = l2.tail;
        }
        return l1.isEmpty() && l2.isEmpty();
    }
    // </editor-fold>

    // <editor-fold defaultstate="collapsed" desc="newInstances">
    /** Create new vector of type variables from list of variables
     *  changing all recursive bounds from old to new list.
     */
    public List<Type> newInstances(List<Type> tvars) {
        List<Type> tvars1 = tvars.map(newInstanceFun);
        for (List<Type> l = tvars1; l.nonEmpty(); l = l.tail) {
            TypeVar tv = (TypeVar) l.head;
            tv.setUpperBound( subst(tv.getUpperBound(), tvars, tvars1) );
        }
        return tvars1;
    }
        private static final TypeMapping<Void> newInstanceFun = new TypeMapping<Void>() {
            @Override
            public TypeVar visitTypeVar(TypeVar t, Void _unused) {
                return new TypeVar(t.tsym, t.getUpperBound(), t.getLowerBound(), t.getMetadata());
            }
        };
    // </editor-fold>

    public Type createMethodTypeWithParameters(Type original, List<Type> newParams) {
        return original.accept(methodWithParameters, newParams);
    }
    // where
        private final MapVisitor<List<Type>> methodWithParameters = new MapVisitor<List<Type>>() {
            public Type visitType(Type t, List<Type> newParams) {
                throw new IllegalArgumentException("Not a method type: " + t);
            }
            public Type visitMethodType(MethodType t, List<Type> newParams) {
                return new MethodType(newParams, t.restype, t.thrown, t.tsym);
            }
            public Type visitForAll(ForAll t, List<Type> newParams) {
                return new ForAll(t.tvars, t.qtype.accept(this, newParams));
            }
        };

    public Type createMethodTypeWithThrown(Type original, List<Type> newThrown) {
        return original.accept(methodWithThrown, newThrown);
    }
    // where
        private final MapVisitor<List<Type>> methodWithThrown = new MapVisitor<List<Type>>() {
            public Type visitType(Type t, List<Type> newThrown) {
                throw new IllegalArgumentException("Not a method type: " + t);
            }
            public Type visitMethodType(MethodType t, List<Type> newThrown) {
                return new MethodType(t.argtypes, t.restype, newThrown, t.tsym);
            }
            public Type visitForAll(ForAll t, List<Type> newThrown) {
                return new ForAll(t.tvars, t.qtype.accept(this, newThrown));
            }
        };

    public Type createMethodTypeWithReturn(Type original, Type newReturn) {
        return original.accept(methodWithReturn, newReturn);
    }
    // where
        private final MapVisitor<Type> methodWithReturn = new MapVisitor<Type>() {
            public Type visitType(Type t, Type newReturn) {
                throw new IllegalArgumentException("Not a method type: " + t);
            }
            public Type visitMethodType(MethodType t, Type newReturn) {
                return new MethodType(t.argtypes, newReturn, t.thrown, t.tsym) {
                    @Override
                    public Type baseType() {
                        return t;
                    }
                };
            }
            public Type visitForAll(ForAll t, Type newReturn) {
                return new ForAll(t.tvars, t.qtype.accept(this, newReturn)) {
                    @Override
                    public Type baseType() {
                        return t;
                    }
                };
            }
        };

    // <editor-fold defaultstate="collapsed" desc="createErrorType">
    public Type createErrorType(Type originalType) {
        return new ErrorType(originalType, syms.errSymbol);
    }

    public Type createErrorType(ClassSymbol c, Type originalType) {
        return new ErrorType(c, originalType);
    }

    public Type createErrorType(Name name, TypeSymbol container, Type originalType) {
        return new ErrorType(name, container, originalType);
    }
    // </editor-fold>

    // <editor-fold defaultstate="collapsed" desc="rank">
    /**
     * The rank of a class is the length of the longest path between
     * the class and java.lang.Object in the class inheritance
     * graph. Undefined for all but reference types.
     */
    public int rank(Type t) {
        switch(t.getTag()) {
        case CLASS: {
            ClassType cls = (ClassType)t;
            if (cls.rank_field < 0) {
                Name fullname = cls.tsym.getQualifiedName();
                if (fullname == names.java_lang_Object)
                    cls.rank_field = 0;
                else {
                    int r = rank(supertype(cls));
                    for (List<Type> l = interfaces(cls);
                         l.nonEmpty();
                         l = l.tail) {
                        if (rank(l.head) > r)
                            r = rank(l.head);
                    }
                    cls.rank_field = r + 1;
                }
            }
            return cls.rank_field;
        }
        case TYPEVAR: {
            TypeVar tvar = (TypeVar)t;
            if (tvar.rank_field < 0) {
                int r = rank(supertype(tvar));
                for (List<Type> l = interfaces(tvar);
                     l.nonEmpty();
                     l = l.tail) {
                    if (rank(l.head) > r) r = rank(l.head);
                }
                tvar.rank_field = r + 1;
            }
            return tvar.rank_field;
        }
        case ERROR:
        case NONE:
            return 0;
        default:
            throw new AssertionError();
        }
    }
    // </editor-fold>

    /**
     * Helper method for generating a string representation of a given type
     * accordingly to a given locale
     */
    public String toString(Type t, Locale locale) {
        return Printer.createStandardPrinter(messages).visit(t, locale);
    }

    /**
     * Helper method for generating a string representation of a given type
     * accordingly to a given locale
     */
    public String toString(Symbol t, Locale locale) {
        return Printer.createStandardPrinter(messages).visit(t, locale);
    }

    // <editor-fold defaultstate="collapsed" desc="toString">
    /**
     * This toString is slightly more descriptive than the one on Type.
     *
     * @deprecated Types.toString(Type t, Locale l) provides better support
     * for localization
     */
    @Deprecated
    public String toString(Type t) {
        if (t.hasTag(FORALL)) {
            ForAll forAll = (ForAll)t;
            return typaramsString(forAll.tvars) + forAll.qtype;
        }
        return "" + t;
    }
    // where
        private String typaramsString(List<Type> tvars) {
            StringBuilder s = new StringBuilder();
            s.append('<');
            boolean first = true;
            for (Type t : tvars) {
                if (!first) s.append(", ");
                first = false;
                appendTyparamString(((TypeVar)t), s);
            }
            s.append('>');
            return s.toString();
        }
        private void appendTyparamString(TypeVar t, StringBuilder buf) {
            buf.append(t);
            if (t.getUpperBound() == null ||
                t.getUpperBound().tsym.getQualifiedName() == names.java_lang_Object)
                return;
            buf.append(" extends "); // Java syntax; no need for i18n
            Type bound = t.getUpperBound();
            if (!bound.isCompound()) {
                buf.append(bound);
            } else if ((erasure(t).tsym.flags() & INTERFACE) == 0) {
                buf.append(supertype(t));
                for (Type intf : interfaces(t)) {
                    buf.append('&');
                    buf.append(intf);
                }
            } else {
                // No superclass was given in bounds.
                // In this case, supertype is Object, erasure is first interface.
                boolean first = true;
                for (Type intf : interfaces(t)) {
                    if (!first) buf.append('&');
                    first = false;
                    buf.append(intf);
                }
            }
        }
    // </editor-fold>

    // <editor-fold defaultstate="collapsed" desc="Determining least upper bounds of types">
    /**
     * A cache for closures.
     *
     * <p>A closure is a list of all the supertypes and interfaces of
     * a class or interface type, ordered by ClassSymbol.precedes
     * (that is, subclasses come first, arbitrary but fixed
     * otherwise).
     */
    private Map<Type,List<Type>> closureCache = new HashMap<>();

    /**
     * Returns the closure of a class or interface type.
     */
    public List<Type> closure(Type t) {
        List<Type> cl = closureCache.get(t);
        if (cl == null) {
            Type st = supertype(t);
            if (!t.isCompound()) {
                if (st.hasTag(CLASS)) {
                    cl = insert(closure(st), t);
                } else if (st.hasTag(TYPEVAR)) {
                    cl = closure(st).prepend(t);
                } else {
                    cl = List.of(t);
                }
            } else {
                cl = closure(supertype(t));
            }
            for (List<Type> l = interfaces(t); l.nonEmpty(); l = l.tail)
                cl = union(cl, closure(l.head));
            closureCache.put(t, cl);
        }
        return cl;
    }

    /**
     * Collect types into a new closure (using a @code{ClosureHolder})
     */
    public Collector<Type, ClosureHolder, List<Type>> closureCollector(boolean minClosure, BiPredicate<Type, Type> shouldSkip) {
        return Collector.of(() -> new ClosureHolder(minClosure, shouldSkip),
                ClosureHolder::add,
                ClosureHolder::merge,
                ClosureHolder::closure);
    }
    //where
        class ClosureHolder {
            List<Type> closure;
            final boolean minClosure;
            final BiPredicate<Type, Type> shouldSkip;

            ClosureHolder(boolean minClosure, BiPredicate<Type, Type> shouldSkip) {
                this.closure = List.nil();
                this.minClosure = minClosure;
                this.shouldSkip = shouldSkip;
            }

            void add(Type type) {
                closure = insert(closure, type, shouldSkip);
            }

            ClosureHolder merge(ClosureHolder other) {
                closure = union(closure, other.closure, shouldSkip);
                return this;
            }

            List<Type> closure() {
                return minClosure ? closureMin(closure) : closure;
            }
        }

    BiPredicate<Type, Type> basicClosureSkip = (t1, t2) -> t1.tsym == t2.tsym;

    /**
     * Insert a type in a closure
     */
    public List<Type> insert(List<Type> cl, Type t, BiPredicate<Type, Type> shouldSkip) {
        if (cl.isEmpty()) {
            return cl.prepend(t);
        } else if (shouldSkip.test(t, cl.head)) {
            return cl;
        } else if (t.tsym.precedes(cl.head.tsym, this)) {
            return cl.prepend(t);
        } else {
            // t comes after head, or the two are unrelated
            return insert(cl.tail, t, shouldSkip).prepend(cl.head);
        }
    }

    public List<Type> insert(List<Type> cl, Type t) {
        return insert(cl, t, basicClosureSkip);
    }

    /**
     * Form the union of two closures
     */
    public List<Type> union(List<Type> cl1, List<Type> cl2, BiPredicate<Type, Type> shouldSkip) {
        if (cl1.isEmpty()) {
            return cl2;
        } else if (cl2.isEmpty()) {
            return cl1;
        } else if (shouldSkip.test(cl1.head, cl2.head)) {
            return union(cl1.tail, cl2.tail, shouldSkip).prepend(cl1.head);
        } else if (cl2.head.tsym.precedes(cl1.head.tsym, this)) {
            return union(cl1, cl2.tail, shouldSkip).prepend(cl2.head);
        } else {
            return union(cl1.tail, cl2, shouldSkip).prepend(cl1.head);
        }
    }

    public List<Type> union(List<Type> cl1, List<Type> cl2) {
        return union(cl1, cl2, basicClosureSkip);
    }

    /**
     * Intersect two closures
     */
    public List<Type> intersect(List<Type> cl1, List<Type> cl2) {
        if (cl1 == cl2)
            return cl1;
        if (cl1.isEmpty() || cl2.isEmpty())
            return List.nil();
        if (cl1.head.tsym.precedes(cl2.head.tsym, this))
            return intersect(cl1.tail, cl2);
        if (cl2.head.tsym.precedes(cl1.head.tsym, this))
            return intersect(cl1, cl2.tail);
        if (isSameType(cl1.head, cl2.head))
            return intersect(cl1.tail, cl2.tail).prepend(cl1.head);
        if (cl1.head.tsym == cl2.head.tsym &&
            cl1.head.hasTag(CLASS) && cl2.head.hasTag(CLASS)) {
            if (cl1.head.isParameterized() && cl2.head.isParameterized()) {
                Type merge = merge(cl1.head,cl2.head);
                return intersect(cl1.tail, cl2.tail).prepend(merge);
            }
            if (cl1.head.isRaw() || cl2.head.isRaw())
                return intersect(cl1.tail, cl2.tail).prepend(erasure(cl1.head));
        }
        return intersect(cl1.tail, cl2.tail);
    }
    // where
        class TypePair {
            final Type t1;
            final Type t2;;

            TypePair(Type t1, Type t2) {
                this.t1 = t1;
                this.t2 = t2;
            }
            @Override
            public int hashCode() {
                return 127 * Types.this.hashCode(t1) + Types.this.hashCode(t2);
            }
            @Override
            public boolean equals(Object obj) {
                if (!(obj instanceof TypePair))
                    return false;
                TypePair typePair = (TypePair)obj;
                return isSameType(t1, typePair.t1)
                    && isSameType(t2, typePair.t2);
            }
        }
        Set<TypePair> mergeCache = new HashSet<>();
        private Type merge(Type c1, Type c2) {
            ClassType class1 = (ClassType) c1;
            List<Type> act1 = class1.getTypeArguments();
            ClassType class2 = (ClassType) c2;
            List<Type> act2 = class2.getTypeArguments();
            ListBuffer<Type> merged = new ListBuffer<>();
            List<Type> typarams = class1.tsym.type.getTypeArguments();

            while (act1.nonEmpty() && act2.nonEmpty() && typarams.nonEmpty()) {
                if (containsType(act1.head, act2.head)) {
                    merged.append(act1.head);
                } else if (containsType(act2.head, act1.head)) {
                    merged.append(act2.head);
                } else {
                    TypePair pair = new TypePair(c1, c2);
                    Type m;
                    if (mergeCache.add(pair)) {
                        m = new WildcardType(lub(wildUpperBound(act1.head),
                                                 wildUpperBound(act2.head)),
                                             BoundKind.EXTENDS,
                                             syms.boundClass);
                        mergeCache.remove(pair);
                    } else {
                        m = new WildcardType(syms.objectType,
                                             BoundKind.UNBOUND,
                                             syms.boundClass);
                    }
                    merged.append(m.withTypeVar(typarams.head));
                }
                act1 = act1.tail;
                act2 = act2.tail;
                typarams = typarams.tail;
            }
            Assert.check(act1.isEmpty() && act2.isEmpty() && typarams.isEmpty());
            // There is no spec detailing how type annotations are to
            // be inherited.  So set it to noAnnotations for now
            return new ClassType(class1.getEnclosingType(), merged.toList(),
                                 class1.tsym);
        }

    /**
     * Return the minimum type of a closure, a compound type if no
     * unique minimum exists.
     */
    private Type compoundMin(List<Type> cl) {
        if (cl.isEmpty()) return syms.objectType;
        List<Type> compound = closureMin(cl);
        if (compound.isEmpty())
            return null;
        else if (compound.tail.isEmpty())
            return compound.head;
        else
            return makeIntersectionType(compound);
    }

    /**
     * Return the minimum types of a closure, suitable for computing
     * compoundMin or glb.
     */
    private List<Type> closureMin(List<Type> cl) {
        ListBuffer<Type> classes = new ListBuffer<>();
        ListBuffer<Type> interfaces = new ListBuffer<>();
        Set<Type> toSkip = new HashSet<>();
        while (!cl.isEmpty()) {
            Type current = cl.head;
            boolean keep = !toSkip.contains(current);
            if (keep && current.hasTag(TYPEVAR)) {
                // skip lower-bounded variables with a subtype in cl.tail
                for (Type t : cl.tail) {
                    if (isSubtypeNoCapture(t, current)) {
                        keep = false;
                        break;
                    }
                }
            }
            if (keep) {
                if (current.isInterface())
                    interfaces.append(current);
                else
                    classes.append(current);
                for (Type t : cl.tail) {
                    // skip supertypes of 'current' in cl.tail
                    if (isSubtypeNoCapture(current, t))
                        toSkip.add(t);
                }
            }
            cl = cl.tail;
        }
        return classes.appendList(interfaces).toList();
    }

    /**
     * Return the least upper bound of list of types.  if the lub does
     * not exist return null.
     */
    public Type lub(List<Type> ts) {
        return lub(ts.toArray(new Type[ts.length()]));
    }

    /**
     * Return the least upper bound (lub) of set of types.  If the lub
     * does not exist return the type of null (bottom).
     */
    public Type lub(Type... ts) {
        final int UNKNOWN_BOUND = 0;
        final int ARRAY_BOUND = 1;
        final int CLASS_BOUND = 2;

        int[] kinds = new int[ts.length];
        int boundkind = UNKNOWN_BOUND;
        for (int i = 0 ; i < ts.length ; i++) {
            Type t = ts[i];
            switch (t.getTag()) {
            case CLASS:
                boundkind |= kinds[i] = CLASS_BOUND;
                break;
            case ARRAY:
                boundkind |= kinds[i] = ARRAY_BOUND;
                break;
            case  TYPEVAR:
                do {
                    t = t.getUpperBound();
                } while (t.hasTag(TYPEVAR));
                if (t.hasTag(ARRAY)) {
                    boundkind |= kinds[i] = ARRAY_BOUND;
                } else {
                    boundkind |= kinds[i] = CLASS_BOUND;
                }
                break;
            default:
                kinds[i] = UNKNOWN_BOUND;
                if (t.isPrimitive())
                    return syms.errType;
            }
        }
        switch (boundkind) {
        case 0:
            return syms.botType;

        case ARRAY_BOUND:
            // calculate lub(A[], B[])
            Type[] elements = new Type[ts.length];
            for (int i = 0 ; i < ts.length ; i++) {
                Type elem = elements[i] = elemTypeFun.apply(ts[i]);
                if (elem.isPrimitive()) {
                    // if a primitive type is found, then return
                    // arraySuperType unless all the types are the
                    // same
                    Type first = ts[0];
                    for (int j = 1 ; j < ts.length ; j++) {
                        if (!isSameType(first, ts[j])) {
                             // lub(int[], B[]) is Cloneable & Serializable
                            return arraySuperType();
                        }
                    }
                    // all the array types are the same, return one
                    // lub(int[], int[]) is int[]
                    return first;
                }
            }
            // lub(A[], B[]) is lub(A, B)[]
            return new ArrayType(lub(elements), syms.arrayClass);

        case CLASS_BOUND:
            // calculate lub(A, B)
            int startIdx = 0;
            for (int i = 0; i < ts.length ; i++) {
                Type t = ts[i];
                if (t.hasTag(CLASS) || t.hasTag(TYPEVAR)) {
                    break;
                } else {
                    startIdx++;
                }
            }
            Assert.check(startIdx < ts.length);
            //step 1 - compute erased candidate set (EC)
            List<Type> cl = erasedSupertypes(ts[startIdx]);
            for (int i = startIdx + 1 ; i < ts.length ; i++) {
                Type t = ts[i];
                if (t.hasTag(CLASS) || t.hasTag(TYPEVAR))
                    cl = intersect(cl, erasedSupertypes(t));
            }
            //step 2 - compute minimal erased candidate set (MEC)
            List<Type> mec = closureMin(cl);
            //step 3 - for each element G in MEC, compute lci(Inv(G))
            List<Type> candidates = List.nil();
            for (Type erasedSupertype : mec) {
                List<Type> lci = List.of(asSuper(ts[startIdx], erasedSupertype.tsym));
                for (int i = startIdx + 1 ; i < ts.length ; i++) {
                    Type superType = asSuper(ts[i], erasedSupertype.tsym);
                    lci = intersect(lci, superType != null ? List.of(superType) : List.nil());
                }
                candidates = candidates.appendList(lci);
            }
            //step 4 - let MEC be { G1, G2 ... Gn }, then we have that
            //lub = lci(Inv(G1)) & lci(Inv(G2)) & ... & lci(Inv(Gn))
            return compoundMin(candidates);

        default:
            // calculate lub(A, B[])
            List<Type> classes = List.of(arraySuperType());
            for (int i = 0 ; i < ts.length ; i++) {
                if (kinds[i] != ARRAY_BOUND) // Filter out any arrays
                    classes = classes.prepend(ts[i]);
            }
            // lub(A, B[]) is lub(A, arraySuperType)
            return lub(classes);
        }
    }
    // where
        List<Type> erasedSupertypes(Type t) {
            ListBuffer<Type> buf = new ListBuffer<>();
            for (Type sup : closure(t)) {
                if (sup.hasTag(TYPEVAR)) {
                    buf.append(sup);
                } else {
                    buf.append(erasure(sup));
                }
            }
            return buf.toList();
        }

        private Type arraySuperType;
        private Type arraySuperType() {
            // initialized lazily to avoid problems during compiler startup
            if (arraySuperType == null) {
<<<<<<< HEAD
                synchronized (this) {
                    if (arraySuperType == null) {
                        // JLS 10.8: all arrays implement Cloneable and Serializable.
                        List<Type> ifaces =
                                List.of(syms.serializableType, syms.cloneableType, syms.identityObjectType);
                        arraySuperType = makeIntersectionType(ifaces, true);
                    }
                }
=======
                // JLS 10.8: all arrays implement Cloneable and Serializable.
                arraySuperType = makeIntersectionType(List.of(syms.serializableType,
                        syms.cloneableType), true);
>>>>>>> 7146104f
            }
            return arraySuperType;
        }
    // </editor-fold>

    // <editor-fold defaultstate="collapsed" desc="Greatest lower bound">
    public Type glb(List<Type> ts) {
        Type t1 = ts.head;
        for (Type t2 : ts.tail) {
            if (t1.isErroneous())
                return t1;
            t1 = glb(t1, t2);
        }
        return t1;
    }
    //where
    public Type glb(Type t, Type s) {
        if (s == null)
            return t;
        else if (t.isPrimitive() || s.isPrimitive())
            return syms.errType;
        else if (isSubtypeNoCapture(t, s))
            return t;
        else if (isSubtypeNoCapture(s, t))
            return s;

        List<Type> closure = union(closure(t), closure(s));
        return glbFlattened(closure, t);
    }
    //where
    /**
     * Perform glb for a list of non-primitive, non-error, non-compound types;
     * redundant elements are removed.  Bounds should be ordered according to
     * {@link Symbol#precedes(TypeSymbol,Types)}.
     *
     * @param flatBounds List of type to glb
     * @param errT Original type to use if the result is an error type
     */
    private Type glbFlattened(List<Type> flatBounds, Type errT) {
        List<Type> bounds = closureMin(flatBounds);

        if (bounds.isEmpty()) {             // length == 0
            return syms.objectType;
        } else if (bounds.tail.isEmpty()) { // length == 1
            return bounds.head;
        } else {                            // length > 1
            int classCount = 0;
            List<Type> cvars = List.nil();
            List<Type> lowers = List.nil();
            for (Type bound : bounds) {
                if (!bound.isInterface()) {
                    classCount++;
                    Type lower = cvarLowerBound(bound);
                    if (bound != lower && !lower.hasTag(BOT)) {
                        cvars = cvars.append(bound);
                        lowers = lowers.append(lower);
                    }
                }
            }
            if (classCount > 1) {
                if (lowers.isEmpty()) {
                    return createErrorType(errT);
                } else {
                    // try again with lower bounds included instead of capture variables
                    List<Type> newBounds = bounds.diff(cvars).appendList(lowers);
                    return glb(newBounds);
                }
            }
        }
        return makeIntersectionType(bounds);
    }
    // </editor-fold>

    // <editor-fold defaultstate="collapsed" desc="hashCode">
    /**
     * Compute a hash code on a type.
     */
    public int hashCode(Type t) {
        return hashCode(t, false);
    }

    public int hashCode(Type t, boolean strict) {
        return strict ?
                hashCodeStrictVisitor.visit(t) :
                hashCodeVisitor.visit(t);
    }
    // where
        private static final HashCodeVisitor hashCodeVisitor = new HashCodeVisitor();
        private static final HashCodeVisitor hashCodeStrictVisitor = new HashCodeVisitor() {
            @Override
            public Integer visitTypeVar(TypeVar t, Void ignored) {
                return System.identityHashCode(t);
            }
        };

        private static class HashCodeVisitor extends UnaryVisitor<Integer> {
            public Integer visitType(Type t, Void ignored) {
                return t.getTag().ordinal();
            }

            @Override
            public Integer visitClassType(ClassType t, Void ignored) {
                int result = visit(t.getEnclosingType());
                result *= 127;
                result += t.tsym.flatName().hashCode();
                for (Type s : t.getTypeArguments()) {
                    result *= 127;
                    result += visit(s);
                }
                return result;
            }

            @Override
            public Integer visitMethodType(MethodType t, Void ignored) {
                int h = METHOD.ordinal();
                for (List<Type> thisargs = t.argtypes;
                     thisargs.tail != null;
                     thisargs = thisargs.tail)
                    h = (h << 5) + visit(thisargs.head);
                return (h << 5) + visit(t.restype);
            }

            @Override
            public Integer visitWildcardType(WildcardType t, Void ignored) {
                int result = t.kind.hashCode();
                if (t.type != null) {
                    result *= 127;
                    result += visit(t.type);
                }
                return result;
            }

            @Override
            public Integer visitArrayType(ArrayType t, Void ignored) {
                return visit(t.elemtype) + 12;
            }

            @Override
            public Integer visitTypeVar(TypeVar t, Void ignored) {
                return System.identityHashCode(t);
            }

            @Override
            public Integer visitUndetVar(UndetVar t, Void ignored) {
                return System.identityHashCode(t);
            }

            @Override
            public Integer visitErrorType(ErrorType t, Void ignored) {
                return 0;
            }
        }
    // </editor-fold>

    // <editor-fold defaultstate="collapsed" desc="Return-Type-Substitutable">
    /**
     * Does t have a result that is a subtype of the result type of s,
     * suitable for covariant returns?  It is assumed that both types
     * are (possibly polymorphic) method types.  Monomorphic method
     * types are handled in the obvious way.  Polymorphic method types
     * require renaming all type variables of one to corresponding
     * type variables in the other, where correspondence is by
     * position in the type parameter list. */
    public boolean resultSubtype(Type t, Type s, Warner warner) {
        List<Type> tvars = t.getTypeArguments();
        List<Type> svars = s.getTypeArguments();
        Type tres = t.getReturnType();
        Type sres = subst(s.getReturnType(), svars, tvars);
        return covariantReturnType(tres, sres, warner);
    }

    /**
     * Return-Type-Substitutable.
     * @jls 8.4.5 Method Result
     */
    public boolean returnTypeSubstitutable(Type r1, Type r2) {
        if (hasSameArgs(r1, r2))
            return resultSubtype(r1, r2, noWarnings);
        else
            return covariantReturnType(r1.getReturnType(),
                                       erasure(r2.getReturnType()),
                                       noWarnings);
    }

    public boolean returnTypeSubstitutable(Type r1,
                                           Type r2, Type r2res,
                                           Warner warner) {
        if (isSameType(r1.getReturnType(), r2res))
            return true;
        if (r1.getReturnType().isPrimitive() || r2res.isPrimitive())
            return false;

        if (hasSameArgs(r1, r2))
            return covariantReturnType(r1.getReturnType(), r2res, warner);
        if (isSubtypeUnchecked(r1.getReturnType(), r2res, warner))
            return true;
        if (!isSubtype(r1.getReturnType(), erasure(r2res)))
            return false;
        warner.warn(LintCategory.UNCHECKED);
        return true;
    }

    /**
     * Is t an appropriate return type in an overrider for a
     * method that returns s?
     */
    public boolean covariantReturnType(Type t, Type s, Warner warner) {
        return
            isSameType(t, s) ||
            !t.isPrimitive() &&
            !s.isPrimitive() &&
            isAssignable(t, s, warner);
    }
    // </editor-fold>

    // <editor-fold defaultstate="collapsed" desc="Box/unbox support">
    /**
     * Return the class that boxes the given primitive.
     */
    public ClassSymbol boxedClass(Type t) {
        return syms.enterClass(syms.java_base, syms.boxedName[t.getTag().ordinal()]);
    }

    /**
     * Return the boxed type if 't' is primitive, otherwise return 't' itself.
     */
    public Type boxedTypeOrType(Type t) {
        return t.isPrimitive() ?
            boxedClass(t).type :
            t;
    }

    /**
     * Return the primitive type corresponding to a boxed type.
     */
    public Type unboxedType(Type t) {
        for (int i=0; i<syms.boxedName.length; i++) {
            Name box = syms.boxedName[i];
            if (box != null &&
                asSuper(t, syms.enterClass(syms.java_base, box)) != null)
                return syms.typeOfTag[i];
        }
        return Type.noType;
    }

    /**
     * Return the unboxed type if 't' is a boxed class, otherwise return 't' itself.
     */
    public Type unboxedTypeOrType(Type t) {
        Type unboxedType = unboxedType(t);
        return unboxedType.hasTag(NONE) ? t : unboxedType;
    }
    // </editor-fold>

    // <editor-fold defaultstate="collapsed" desc="Capture conversion">
    /*
     * JLS 5.1.10 Capture Conversion:
     *
     * Let G name a generic type declaration with n formal type
     * parameters A1 ... An with corresponding bounds U1 ... Un. There
     * exists a capture conversion from G<T1 ... Tn> to G<S1 ... Sn>,
     * where, for 1 <= i <= n:
     *
     * + If Ti is a wildcard type argument (4.5.1) of the form ? then
     *   Si is a fresh type variable whose upper bound is
     *   Ui[A1 := S1, ..., An := Sn] and whose lower bound is the null
     *   type.
     *
     * + If Ti is a wildcard type argument of the form ? extends Bi,
     *   then Si is a fresh type variable whose upper bound is
     *   glb(Bi, Ui[A1 := S1, ..., An := Sn]) and whose lower bound is
     *   the null type, where glb(V1,... ,Vm) is V1 & ... & Vm. It is
     *   a compile-time error if for any two classes (not interfaces)
     *   Vi and Vj,Vi is not a subclass of Vj or vice versa.
     *
     * + If Ti is a wildcard type argument of the form ? super Bi,
     *   then Si is a fresh type variable whose upper bound is
     *   Ui[A1 := S1, ..., An := Sn] and whose lower bound is Bi.
     *
     * + Otherwise, Si = Ti.
     *
     * Capture conversion on any type other than a parameterized type
     * (4.5) acts as an identity conversion (5.1.1). Capture
     * conversions never require a special action at run time and
     * therefore never throw an exception at run time.
     *
     * Capture conversion is not applied recursively.
     */
    /**
     * Capture conversion as specified by the JLS.
     */

    public List<Type> capture(List<Type> ts) {
        List<Type> buf = List.nil();
        for (Type t : ts) {
            buf = buf.prepend(capture(t));
        }
        return buf.reverse();
    }

    public Type capture(Type t) {
        if (!t.hasTag(CLASS)) {
            return t;
        }
        if (t.getEnclosingType() != Type.noType) {
            Type capturedEncl = capture(t.getEnclosingType());
            if (capturedEncl != t.getEnclosingType()) {
                Type type1 = memberType(capturedEncl, t.tsym);
                t = subst(type1, t.tsym.type.getTypeArguments(), t.getTypeArguments());
            }
        }
        ClassType cls = (ClassType)t;
        if (cls.isRaw() || !cls.isParameterized())
            return cls;

        ClassType G = (ClassType)cls.asElement().asType();
        List<Type> A = G.getTypeArguments();
        List<Type> T = cls.getTypeArguments();
        List<Type> S = freshTypeVariables(T);

        List<Type> currentA = A;
        List<Type> currentT = T;
        List<Type> currentS = S;
        boolean captured = false;
        while (!currentA.isEmpty() &&
               !currentT.isEmpty() &&
               !currentS.isEmpty()) {
            if (currentS.head != currentT.head) {
                captured = true;
                WildcardType Ti = (WildcardType)currentT.head;
                Type Ui = currentA.head.getUpperBound();
                CapturedType Si = (CapturedType)currentS.head;
                if (Ui == null)
                    Ui = syms.objectType;
                switch (Ti.kind) {
                case UNBOUND:
                    Si.setUpperBound( subst(Ui, A, S) );
                    Si.lower = syms.botType;
                    break;
                case EXTENDS:
                    Si.setUpperBound( glb(Ti.getExtendsBound(), subst(Ui, A, S)) );
                    Si.lower = syms.botType;
                    break;
                case SUPER:
                    Si.setUpperBound( subst(Ui, A, S) );
                    Si.lower = Ti.getSuperBound();
                    break;
                }
                Type tmpBound = Si.getUpperBound().hasTag(UNDETVAR) ? ((UndetVar)Si.getUpperBound()).qtype : Si.getUpperBound();
                Type tmpLower = Si.lower.hasTag(UNDETVAR) ? ((UndetVar)Si.lower).qtype : Si.lower;
                if (!Si.getUpperBound().hasTag(ERROR) &&
                    !Si.lower.hasTag(ERROR) &&
                    isSameType(tmpBound, tmpLower)) {
                    currentS.head = Si.getUpperBound();
                }
            }
            currentA = currentA.tail;
            currentT = currentT.tail;
            currentS = currentS.tail;
        }
        if (!currentA.isEmpty() || !currentT.isEmpty() || !currentS.isEmpty())
            return erasure(t); // some "rare" type involved

        if (captured)
            return new ClassType(cls.getEnclosingType(), S, cls.tsym,
                                 cls.getMetadata(), cls.isReferenceProjection());
        else
            return t;
    }
    // where
        public List<Type> freshTypeVariables(List<Type> types) {
            ListBuffer<Type> result = new ListBuffer<>();
            for (Type t : types) {
                if (t.hasTag(WILDCARD)) {
                    Type bound = ((WildcardType)t).getExtendsBound();
                    if (bound == null)
                        bound = syms.objectType;
                    result.append(new CapturedType(capturedName,
                                                   syms.noSymbol,
                                                   bound,
                                                   syms.botType,
                                                   (WildcardType)t));
                } else {
                    result.append(t);
                }
            }
            return result.toList();
        }
    // </editor-fold>

    // <editor-fold defaultstate="collapsed" desc="Internal utility methods">
    private boolean sideCast(Type from, Type to, Warner warn) {
        // We are casting from type $from$ to type $to$, which are
        // non-final unrelated types.  This method
        // tries to reject a cast by transferring type parameters
        // from $to$ to $from$ by common superinterfaces.
        boolean reverse = false;
        Type target = to;
        if ((to.tsym.flags() & INTERFACE) == 0) {
            Assert.check((from.tsym.flags() & INTERFACE) != 0);
            reverse = true;
            to = from;
            from = target;
        }
        List<Type> commonSupers = superClosure(to, erasure(from));
        boolean giveWarning = commonSupers.isEmpty();
        // The arguments to the supers could be unified here to
        // get a more accurate analysis
        while (commonSupers.nonEmpty()) {
            Type t1 = asSuper(from, commonSupers.head.tsym);
            Type t2 = commonSupers.head; // same as asSuper(to, commonSupers.head.tsym);
            if (disjointTypes(t1.getTypeArguments(), t2.getTypeArguments()))
                return false;
            giveWarning = giveWarning || (reverse ? giveWarning(t2, t1) : giveWarning(t1, t2));
            commonSupers = commonSupers.tail;
        }
        if (giveWarning && !isReifiable(reverse ? from : to))
            warn.warn(LintCategory.UNCHECKED);
        return true;
    }

    private boolean sideCastFinal(Type from, Type to, Warner warn) {
        // We are casting from type $from$ to type $to$, which are
        // unrelated types one of which is final and the other of
        // which is an interface.  This method
        // tries to reject a cast by transferring type parameters
        // from the final class to the interface.
        boolean reverse = false;
        Type target = to;
        if ((to.tsym.flags() & INTERFACE) == 0) {
            Assert.check((from.tsym.flags() & INTERFACE) != 0);
            reverse = true;
            to = from;
            from = target;
        }
        Assert.check(!dynamicTypeMayImplementAdditionalInterfaces(from.tsym));
        Type t1 = asSuper(from, to.tsym);
        if (t1 == null) return false;
        Type t2 = to;
        if (disjointTypes(t1.getTypeArguments(), t2.getTypeArguments()))
            return false;
        if (!isReifiable(target) &&
            (reverse ? giveWarning(t2, t1) : giveWarning(t1, t2)))
            warn.warn(LintCategory.UNCHECKED);
        return true;
    }

    private boolean dynamicTypeMayImplementAdditionalInterfaces(TypeSymbol tsym) {
        return (tsym.flags() & FINAL) == 0 && !tsym.isReferenceProjection();
    }

    private boolean giveWarning(Type from, Type to) {
        List<Type> bounds = to.isCompound() ?
                directSupertypes(to) : List.of(to);
        for (Type b : bounds) {
            Type subFrom = asSub(from, b.tsym);
            if (b.isParameterized() &&
                    (!(isUnbounded(b) ||
                    isSubtype(from, b) ||
                    ((subFrom != null) && containsType(b.allparams(), subFrom.allparams()))))) {
                return true;
            }
        }
        return false;
    }

    private List<Type> superClosure(Type t, Type s) {
        List<Type> cl = List.nil();
        for (List<Type> l = interfaces(t); l.nonEmpty(); l = l.tail) {
            if (isSubtype(s, erasure(l.head))) {
                cl = insert(cl, l.head);
            } else {
                cl = union(cl, superClosure(l.head, s));
            }
        }
        return cl;
    }

    private boolean containsTypeEquivalent(Type t, Type s) {
        return isSameType(t, s) || // shortcut
            containsType(t, s) && containsType(s, t);
    }

    // <editor-fold defaultstate="collapsed" desc="adapt">
    /**
     * Adapt a type by computing a substitution which maps a source
     * type to a target type.
     *
     * @param source    the source type
     * @param target    the target type
     * @param from      the type variables of the computed substitution
     * @param to        the types of the computed substitution.
     */
    public void adapt(Type source,
                       Type target,
                       ListBuffer<Type> from,
                       ListBuffer<Type> to) throws AdaptFailure {
        new Adapter(from, to).adapt(source, target);
    }

    class Adapter extends SimpleVisitor<Void, Type> {

        ListBuffer<Type> from;
        ListBuffer<Type> to;
        Map<Symbol,Type> mapping;

        Adapter(ListBuffer<Type> from, ListBuffer<Type> to) {
            this.from = from;
            this.to = to;
            mapping = new HashMap<>();
        }

        public void adapt(Type source, Type target) throws AdaptFailure {
            visit(source, target);
            List<Type> fromList = from.toList();
            List<Type> toList = to.toList();
            while (!fromList.isEmpty()) {
                Type val = mapping.get(fromList.head.tsym);
                if (toList.head != val)
                    toList.head = val;
                fromList = fromList.tail;
                toList = toList.tail;
            }
        }

        @Override
        public Void visitClassType(ClassType source, Type target) throws AdaptFailure {
            if (target.hasTag(CLASS))
                adaptRecursive(source.allparams(), target.allparams());
            return null;
        }

        @Override
        public Void visitArrayType(ArrayType source, Type target) throws AdaptFailure {
            if (target.hasTag(ARRAY))
                adaptRecursive(elemtype(source), elemtype(target));
            return null;
        }

        @Override
        public Void visitWildcardType(WildcardType source, Type target) throws AdaptFailure {
            if (source.isExtendsBound())
                adaptRecursive(wildUpperBound(source), wildUpperBound(target));
            else if (source.isSuperBound())
                adaptRecursive(wildLowerBound(source), wildLowerBound(target));
            return null;
        }

        @Override
        public Void visitTypeVar(TypeVar source, Type target) throws AdaptFailure {
            // Check to see if there is
            // already a mapping for $source$, in which case
            // the old mapping will be merged with the new
            Type val = mapping.get(source.tsym);
            if (val != null) {
                if (val.isSuperBound() && target.isSuperBound()) {
                    val = isSubtype(wildLowerBound(val), wildLowerBound(target))
                        ? target : val;
                } else if (val.isExtendsBound() && target.isExtendsBound()) {
                    val = isSubtype(wildUpperBound(val), wildUpperBound(target))
                        ? val : target;
                } else if (!isSameType(val, target)) {
                    throw new AdaptFailure();
                }
            } else {
                val = target;
                from.append(source);
                to.append(target);
            }
            mapping.put(source.tsym, val);
            return null;
        }

        @Override
        public Void visitType(Type source, Type target) {
            return null;
        }

        private Set<TypePair> cache = new HashSet<>();

        private void adaptRecursive(Type source, Type target) {
            TypePair pair = new TypePair(source, target);
            if (cache.add(pair)) {
                try {
                    visit(source, target);
                } finally {
                    cache.remove(pair);
                }
            }
        }

        private void adaptRecursive(List<Type> source, List<Type> target) {
            if (source.length() == target.length()) {
                while (source.nonEmpty()) {
                    adaptRecursive(source.head, target.head);
                    source = source.tail;
                    target = target.tail;
                }
            }
        }
    }

    public static class AdaptFailure extends RuntimeException {
        static final long serialVersionUID = -7490231548272701566L;
    }

    private void adaptSelf(Type t,
                           ListBuffer<Type> from,
                           ListBuffer<Type> to) {
        try {
            //if (t.tsym.type != t)
                adapt(t.tsym.type, t, from, to);
        } catch (AdaptFailure ex) {
            // Adapt should never fail calculating a mapping from
            // t.tsym.type to t as there can be no merge problem.
            throw new AssertionError(ex);
        }
    }
    // </editor-fold>

    /**
     * Rewrite all type variables (universal quantifiers) in the given
     * type to wildcards (existential quantifiers).  This is used to
     * determine if a cast is allowed.  For example, if high is true
     * and {@code T <: Number}, then {@code List<T>} is rewritten to
     * {@code List<?  extends Number>}.  Since {@code List<Integer> <:
     * List<? extends Number>} a {@code List<T>} can be cast to {@code
     * List<Integer>} with a warning.
     * @param t a type
     * @param high if true return an upper bound; otherwise a lower
     * bound
     * @param rewriteTypeVars only rewrite captured wildcards if false;
     * otherwise rewrite all type variables
     * @return the type rewritten with wildcards (existential
     * quantifiers) only
     */
    private Type rewriteQuantifiers(Type t, boolean high, boolean rewriteTypeVars) {
        return new Rewriter(high, rewriteTypeVars).visit(t);
    }

    class Rewriter extends UnaryVisitor<Type> {

        boolean high;
        boolean rewriteTypeVars;

        Rewriter(boolean high, boolean rewriteTypeVars) {
            this.high = high;
            this.rewriteTypeVars = rewriteTypeVars;
        }

        @Override
        public Type visitClassType(ClassType t, Void s) {
            ListBuffer<Type> rewritten = new ListBuffer<>();
            boolean changed = false;
            for (Type arg : t.allparams()) {
                Type bound = visit(arg);
                if (arg != bound) {
                    changed = true;
                }
                rewritten.append(bound);
            }
            if (changed)
                return subst(t.tsym.type,
                        t.tsym.type.allparams(),
                        rewritten.toList());
            else
                return t;
        }

        public Type visitType(Type t, Void s) {
            return t;
        }

        @Override
        public Type visitCapturedType(CapturedType t, Void s) {
            Type w_bound = t.wildcard.type;
            Type bound = w_bound.contains(t) ?
                        erasure(w_bound) :
                        visit(w_bound);
            return rewriteAsWildcardType(visit(bound), t.wildcard.bound, t.wildcard.kind);
        }

        @Override
        public Type visitTypeVar(TypeVar t, Void s) {
            if (rewriteTypeVars) {
                Type bound = t.getUpperBound().contains(t) ?
                        erasure(t.getUpperBound()) :
                        visit(t.getUpperBound());
                return rewriteAsWildcardType(bound, t, EXTENDS);
            } else {
                return t;
            }
        }

        @Override
        public Type visitWildcardType(WildcardType t, Void s) {
            Type bound2 = visit(t.type);
            return t.type == bound2 ? t : rewriteAsWildcardType(bound2, t.bound, t.kind);
        }

        private Type rewriteAsWildcardType(Type bound, TypeVar formal, BoundKind bk) {
            switch (bk) {
               case EXTENDS: return high ?
                       makeExtendsWildcard(B(bound), formal) :
                       makeExtendsWildcard(syms.objectType, formal);
               case SUPER: return high ?
                       makeSuperWildcard(syms.botType, formal) :
                       makeSuperWildcard(B(bound), formal);
               case UNBOUND: return makeExtendsWildcard(syms.objectType, formal);
               default:
                   Assert.error("Invalid bound kind " + bk);
                   return null;
            }
        }

        Type B(Type t) {
            while (t.hasTag(WILDCARD)) {
                WildcardType w = (WildcardType)t;
                t = high ?
                    w.getExtendsBound() :
                    w.getSuperBound();
                if (t == null) {
                    t = high ? syms.objectType : syms.botType;
                }
            }
            return t;
        }
    }


    /**
     * Create a wildcard with the given upper (extends) bound; create
     * an unbounded wildcard if bound is Object.
     *
     * @param bound the upper bound
     * @param formal the formal type parameter that will be
     * substituted by the wildcard
     */
    private WildcardType makeExtendsWildcard(Type bound, TypeVar formal) {
        if (bound == syms.objectType) {
            return new WildcardType(syms.objectType,
                                    BoundKind.UNBOUND,
                                    syms.boundClass,
                                    formal);
        } else {
            return new WildcardType(bound,
                                    BoundKind.EXTENDS,
                                    syms.boundClass,
                                    formal);
        }
    }

    /**
     * Create a wildcard with the given lower (super) bound; create an
     * unbounded wildcard if bound is bottom (type of {@code null}).
     *
     * @param bound the lower bound
     * @param formal the formal type parameter that will be
     * substituted by the wildcard
     */
    private WildcardType makeSuperWildcard(Type bound, TypeVar formal) {
        if (bound.hasTag(BOT)) {
            return new WildcardType(syms.objectType,
                                    BoundKind.UNBOUND,
                                    syms.boundClass,
                                    formal);
        } else {
            return new WildcardType(bound,
                                    BoundKind.SUPER,
                                    syms.boundClass,
                                    formal);
        }
    }

    /**
     * A wrapper for a type that allows use in sets.
     */
    public static class UniqueType {
        public final Type type;
        final Types types;
        private boolean encodeTypeSig;

        public UniqueType(Type type, Types types, boolean encodeTypeSig) {
            this.type = type;
            this.types = types;
            this.encodeTypeSig = encodeTypeSig;
        }

        public UniqueType(Type type, Types types) {
            this(type, types, true);
        }

        public int hashCode() {
            return types.hashCode(type);
        }

        public boolean equals(Object obj) {
            return (obj instanceof UniqueType) &&
                types.isSameType(type, ((UniqueType)obj).type);
        }

        public boolean encodeTypeSig() {
            return encodeTypeSig;
        }

        public String toString() {
            return type.toString();
        }

    }
    // </editor-fold>

    // <editor-fold defaultstate="collapsed" desc="Visitors">
    /**
     * A default visitor for types.  All visitor methods except
     * visitType are implemented by delegating to visitType.  Concrete
     * subclasses must provide an implementation of visitType and can
     * override other methods as needed.
     *
     * @param <R> the return type of the operation implemented by this
     * visitor; use Void if no return type is needed.
     * @param <S> the type of the second argument (the first being the
     * type itself) of the operation implemented by this visitor; use
     * Void if a second argument is not needed.
     */
    public static abstract class DefaultTypeVisitor<R,S> implements Type.Visitor<R,S> {
        public final R visit(Type t, S s)               { return t.accept(this, s); }
        public R visitClassType(ClassType t, S s)       { return visitType(t, s); }
        public R visitWildcardType(WildcardType t, S s) { return visitType(t, s); }
        public R visitArrayType(ArrayType t, S s)       { return visitType(t, s); }
        public R visitMethodType(MethodType t, S s)     { return visitType(t, s); }
        public R visitPackageType(PackageType t, S s)   { return visitType(t, s); }
        public R visitModuleType(ModuleType t, S s)     { return visitType(t, s); }
        public R visitTypeVar(TypeVar t, S s)           { return visitType(t, s); }
        public R visitCapturedType(CapturedType t, S s) { return visitType(t, s); }
        public R visitForAll(ForAll t, S s)             { return visitType(t, s); }
        public R visitUndetVar(UndetVar t, S s)         { return visitType(t, s); }
        public R visitErrorType(ErrorType t, S s)       { return visitType(t, s); }
    }

    /**
     * A default visitor for symbols.  All visitor methods except
     * visitSymbol are implemented by delegating to visitSymbol.  Concrete
     * subclasses must provide an implementation of visitSymbol and can
     * override other methods as needed.
     *
     * @param <R> the return type of the operation implemented by this
     * visitor; use Void if no return type is needed.
     * @param <S> the type of the second argument (the first being the
     * symbol itself) of the operation implemented by this visitor; use
     * Void if a second argument is not needed.
     */
    public static abstract class DefaultSymbolVisitor<R,S> implements Symbol.Visitor<R,S> {
        public final R visit(Symbol s, S arg)                   { return s.accept(this, arg); }
        public R visitClassSymbol(ClassSymbol s, S arg)         { return visitSymbol(s, arg); }
        public R visitMethodSymbol(MethodSymbol s, S arg)       { return visitSymbol(s, arg); }
        public R visitOperatorSymbol(OperatorSymbol s, S arg)   { return visitSymbol(s, arg); }
        public R visitPackageSymbol(PackageSymbol s, S arg)     { return visitSymbol(s, arg); }
        public R visitTypeSymbol(TypeSymbol s, S arg)           { return visitSymbol(s, arg); }
        public R visitVarSymbol(VarSymbol s, S arg)             { return visitSymbol(s, arg); }
    }

    /**
     * A <em>simple</em> visitor for types.  This visitor is simple as
     * captured wildcards, for-all types (generic methods), and
     * undetermined type variables (part of inference) are hidden.
     * Captured wildcards are hidden by treating them as type
     * variables and the rest are hidden by visiting their qtypes.
     *
     * @param <R> the return type of the operation implemented by this
     * visitor; use Void if no return type is needed.
     * @param <S> the type of the second argument (the first being the
     * type itself) of the operation implemented by this visitor; use
     * Void if a second argument is not needed.
     */
    public static abstract class SimpleVisitor<R,S> extends DefaultTypeVisitor<R,S> {
        @Override
        public R visitCapturedType(CapturedType t, S s) {
            return visitTypeVar(t, s);
        }
        @Override
        public R visitForAll(ForAll t, S s) {
            return visit(t.qtype, s);
        }
        @Override
        public R visitUndetVar(UndetVar t, S s) {
            return visit(t.qtype, s);
        }
    }

    /**
     * A plain relation on types.  That is a 2-ary function on the
     * form Type&nbsp;&times;&nbsp;Type&nbsp;&rarr;&nbsp;Boolean.
     * <!-- In plain text: Type x Type -> Boolean -->
     */
    public static abstract class TypeRelation extends SimpleVisitor<Boolean,Type> {}

    /**
     * A convenience visitor for implementing operations that only
     * require one argument (the type itself), that is, unary
     * operations.
     *
     * @param <R> the return type of the operation implemented by this
     * visitor; use Void if no return type is needed.
     */
    public static abstract class UnaryVisitor<R> extends SimpleVisitor<R,Void> {
        public final R visit(Type t) { return t.accept(this, null); }
    }

    /**
     * A visitor for implementing a mapping from types to types.  The
     * default behavior of this class is to implement the identity
     * mapping (mapping a type to itself).  This can be overridden in
     * subclasses.
     *
     * @param <S> the type of the second argument (the first being the
     * type itself) of this mapping; use Void if a second argument is
     * not needed.
     */
    public static class MapVisitor<S> extends DefaultTypeVisitor<Type,S> {
        public final Type visit(Type t) { return t.accept(this, null); }
        public Type visitType(Type t, S s) { return t; }
    }

    /**
     * An abstract class for mappings from types to types (see {@link Type#map(TypeMapping)}.
     * This class implements the functional interface {@code Function}, that allows it to be used
     * fluently in stream-like processing.
     */
    public static class TypeMapping<S> extends MapVisitor<S> implements Function<Type, Type> {
        @Override
        public Type apply(Type type) { return visit(type); }

        List<Type> visit(List<Type> ts, S s) {
            return ts.map(t -> visit(t, s));
        }

        @Override
        public Type visitCapturedType(CapturedType t, S s) {
            return visitTypeVar(t, s);
        }
    }
    // </editor-fold>


    // <editor-fold defaultstate="collapsed" desc="Annotation support">

    public RetentionPolicy getRetention(Attribute.Compound a) {
        return getRetention(a.type.tsym);
    }

    public RetentionPolicy getRetention(TypeSymbol sym) {
        RetentionPolicy vis = RetentionPolicy.CLASS; // the default
        Attribute.Compound c = sym.attribute(syms.retentionType.tsym);
        if (c != null) {
            Attribute value = c.member(names.value);
            if (value != null && value instanceof Attribute.Enum) {
                Name levelName = ((Attribute.Enum)value).value.name;
                if (levelName == names.SOURCE) vis = RetentionPolicy.SOURCE;
                else if (levelName == names.CLASS) vis = RetentionPolicy.CLASS;
                else if (levelName == names.RUNTIME) vis = RetentionPolicy.RUNTIME;
                else ;// /* fail soft */ throw new AssertionError(levelName);
            }
        }
        return vis;
    }
    // </editor-fold>

    // <editor-fold defaultstate="collapsed" desc="Signature Generation">

    public static abstract class SignatureGenerator {

        public static class InvalidSignatureException extends RuntimeException {
            private static final long serialVersionUID = 0;

            private final transient Type type;

            InvalidSignatureException(Type type) {
                this.type = type;
            }

            public Type type() {
                return type;
            }
        }

        private final Types types;

        protected abstract void append(char ch);
        protected abstract void append(byte[] ba);
        protected abstract void append(Name name);
        protected void classReference(ClassSymbol c) { /* by default: no-op */ }

        protected SignatureGenerator(Types types) {
            this.types = types;
        }

        protected void reportIllegalSignature(Type t) {
            throw new InvalidSignatureException(t);
        }

        /**
         * Assemble signature of given type in string buffer.
         */
        public void assembleSig(Type type) {
            switch (type.getTag()) {
                case BYTE:
                    append('B');
                    break;
                case SHORT:
                    append('S');
                    break;
                case CHAR:
                    append('C');
                    break;
                case INT:
                    append('I');
                    break;
                case LONG:
                    append('J');
                    break;
                case FLOAT:
                    append('F');
                    break;
                case DOUBLE:
                    append('D');
                    break;
                case BOOLEAN:
                    append('Z');
                    break;
                case VOID:
                    append('V');
                    break;
                case CLASS:
                    if (type.isCompound()) {
                        reportIllegalSignature(type);
                    }
                    if (types.isPrimitiveClass(type))
                        append('Q');
                    else
                        append('L');
                    assembleClassSig(type);
                    append(';');
                    break;
                case ARRAY:
                    ArrayType at = (ArrayType) type;
                    append('[');
                    assembleSig(at.elemtype);
                    break;
                case METHOD:
                    MethodType mt = (MethodType) type;
                    append('(');
                    assembleSig(mt.argtypes);
                    append(')');
                    assembleSig(mt.restype);
                    if (hasTypeVar(mt.thrown)) {
                        for (List<Type> l = mt.thrown; l.nonEmpty(); l = l.tail) {
                            append('^');
                            assembleSig(l.head);
                        }
                    }
                    break;
                case WILDCARD: {
                    Type.WildcardType ta = (Type.WildcardType) type;
                    switch (ta.kind) {
                        case SUPER:
                            append('-');
                            assembleSig(ta.type);
                            break;
                        case EXTENDS:
                            append('+');
                            assembleSig(ta.type);
                            break;
                        case UNBOUND:
                            append('*');
                            break;
                        default:
                            throw new AssertionError(ta.kind);
                    }
                    break;
                }
                case TYPEVAR:
                    if (((TypeVar)type).isCaptured()) {
                        reportIllegalSignature(type);
                    }
                    append('T');
                    append(type.tsym.name);
                    append(';');
                    break;
                case FORALL:
                    Type.ForAll ft = (Type.ForAll) type;
                    assembleParamsSig(ft.tvars);
                    assembleSig(ft.qtype);
                    break;
                default:
                    throw new AssertionError("typeSig " + type.getTag());
            }
        }

        public boolean hasTypeVar(List<Type> l) {
            while (l.nonEmpty()) {
                if (l.head.hasTag(TypeTag.TYPEVAR)) {
                    return true;
                }
                l = l.tail;
            }
            return false;
        }

        public void assembleClassSig(Type type) {
            ClassType ct = (ClassType) type;
            ClassSymbol c = (ClassSymbol) ct.tsym;
            classReference(c);
            Type outer = ct.getEnclosingType();
            if (outer.allparams().nonEmpty()) {
                boolean rawOuter =
                        c.owner.kind == MTH || // either a local class
                        c.name == types.names.empty; // or anonymous
                assembleClassSig(rawOuter
                        ? types.erasure(outer)
                        : outer);
                append(rawOuter ? '$' : '.');
                Assert.check(c.flatname.startsWith(c.owner.enclClass().flatname));
                append(rawOuter
                        ? c.flatname.subName(c.owner.enclClass().flatname.getByteLength() + 1, c.flatname.getByteLength())
                        : c.name);
            } else {
                append(externalize(c.flatname));
            }
            if (ct.isReferenceProjection()) {
                append('$');
                append(types.names.ref);
            }
            if (ct.getTypeArguments().nonEmpty()) {
                append('<');
                assembleSig(ct.getTypeArguments());
                append('>');
            }
        }

        public void assembleParamsSig(List<Type> typarams) {
            append('<');
            for (List<Type> ts = typarams; ts.nonEmpty(); ts = ts.tail) {
                Type.TypeVar tvar = (Type.TypeVar) ts.head;
                append(tvar.tsym.name);
                List<Type> bounds = types.getBounds(tvar);
                if ((bounds.head.tsym.flags() & INTERFACE) != 0) {
                    append(':');
                }
                for (List<Type> l = bounds; l.nonEmpty(); l = l.tail) {
                    append(':');
                    assembleSig(l.head);
                }
            }
            append('>');
        }

        public void assembleSig(List<Type> types) {
            for (List<Type> ts = types; ts.nonEmpty(); ts = ts.tail) {
                assembleSig(ts.head);
            }
        }
    }

    public Type constantType(LoadableConstant c) {
        switch (c.poolTag()) {
            case ClassFile.CONSTANT_Class:
                return syms.classType;
            case ClassFile.CONSTANT_String:
                return syms.stringType;
            case ClassFile.CONSTANT_Integer:
                return syms.intType;
            case ClassFile.CONSTANT_Float:
                return syms.floatType;
            case ClassFile.CONSTANT_Long:
                return syms.longType;
            case ClassFile.CONSTANT_Double:
                return syms.doubleType;
            case ClassFile.CONSTANT_MethodHandle:
                return syms.methodHandleType;
            case ClassFile.CONSTANT_MethodType:
                return syms.methodTypeType;
            case ClassFile.CONSTANT_Dynamic:
                return ((DynamicVarSymbol)c).type;
            default:
                throw new AssertionError("Not a loadable constant: " + c.poolTag());
        }
    }
    // </editor-fold>

    public void newRound() {
        descCache._map.clear();
        isDerivedRawCache.clear();
        implCache._map.clear();
        membersCache._map.clear();
        closureCache.clear();
    }
}<|MERGE_RESOLUTION|>--- conflicted
+++ resolved
@@ -4221,20 +4221,9 @@
         private Type arraySuperType() {
             // initialized lazily to avoid problems during compiler startup
             if (arraySuperType == null) {
-<<<<<<< HEAD
-                synchronized (this) {
-                    if (arraySuperType == null) {
-                        // JLS 10.8: all arrays implement Cloneable and Serializable.
-                        List<Type> ifaces =
-                                List.of(syms.serializableType, syms.cloneableType, syms.identityObjectType);
-                        arraySuperType = makeIntersectionType(ifaces, true);
-                    }
-                }
-=======
                 // JLS 10.8: all arrays implement Cloneable and Serializable.
                 arraySuperType = makeIntersectionType(List.of(syms.serializableType,
-                        syms.cloneableType), true);
->>>>>>> 7146104f
+                        syms.cloneableType, syms.identityObjectType), true);
             }
             return arraySuperType;
         }
