--- conflicted
+++ resolved
@@ -399,13 +399,8 @@
      */
     public static final int
         AccessFlags           = PUBLIC | PROTECTED | PRIVATE,
-<<<<<<< HEAD
         LocalClassFlags       = FINAL | ABSTRACT | STRICTFP | ENUM | SYNTHETIC | VALUE,
-        StaticLocalFlags      = LocalClassFlags | STATIC | INTERFACE | ANNOTATION,
-=======
-        LocalClassFlags       = FINAL | ABSTRACT | STRICTFP | ENUM | SYNTHETIC,
         StaticLocalFlags      = LocalClassFlags | STATIC | INTERFACE,
->>>>>>> 96f56eb4
         MemberClassFlags      = LocalClassFlags | INTERFACE | AccessFlags,
         MemberRecordFlags     = MemberClassFlags | STATIC,
         ClassFlags            = LocalClassFlags | INTERFACE | PUBLIC | ANNOTATION,
