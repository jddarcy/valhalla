/*
 * Copyright (c) 1999, 2023, Oracle and/or its affiliates. All rights reserved.
 * DO NOT ALTER OR REMOVE COPYRIGHT NOTICES OR THIS FILE HEADER.
 *
 * This code is free software; you can redistribute it and/or modify it
 * under the terms of the GNU General Public License version 2 only, as
 * published by the Free Software Foundation.  Oracle designates this
 * particular file as subject to the "Classpath" exception as provided
 * by Oracle in the LICENSE file that accompanied this code.
 *
 * This code is distributed in the hope that it will be useful, but WITHOUT
 * ANY WARRANTY; without even the implied warranty of MERCHANTABILITY or
 * FITNESS FOR A PARTICULAR PURPOSE.  See the GNU General Public License
 * version 2 for more details (a copy is included in the LICENSE file that
 * accompanied this code).
 *
 * You should have received a copy of the GNU General Public License version
 * 2 along with this work; if not, write to the Free Software Foundation,
 * Inc., 51 Franklin St, Fifth Floor, Boston, MA 02110-1301 USA.
 *
 * Please contact Oracle, 500 Oracle Parkway, Redwood Shores, CA 94065 USA
 * or visit www.oracle.com if you need additional information or have any
 * questions.
 */

package com.sun.tools.javac.code;

import java.util.Collections;
import java.util.EnumSet;
import java.util.Map;
import java.util.Set;
import java.util.concurrent.ConcurrentHashMap;
import java.util.stream.Collectors;

import javax.lang.model.element.Modifier;

import com.sun.tools.javac.util.Assert;
import com.sun.tools.javac.util.StringUtils;

/** Access flags and other modifiers for Java classes and members.
 *
 *  <p><b>This is NOT part of any supported API.
 *  If you write code that depends on this, you do so at your own risk.
 *  This code and its internal interfaces are subject to change or
 *  deletion without notice.</b>
 */
public class Flags {

    private Flags() {} // uninstantiable

    public static String toString(long flags) {
        StringBuilder buf = new StringBuilder();
        String sep = "";
        for (Flag flag : asFlagSet(flags)) {
            buf.append(sep);
            buf.append(flag);
            sep = " ";
        }
        return buf.toString();
    }

    public static EnumSet<Flag> asFlagSet(long flags) {
        EnumSet<Flag> flagSet = EnumSet.noneOf(Flag.class);
        for (Flag flag : Flag.values()) {
            if ((flags & flag.value) != 0) {
                flagSet.add(flag);
                flags &= ~flag.value;
            }
        }
        Assert.check(flags == 0);
        return flagSet;
    }

    /* Standard Java flags.
     */
    public static final int PUBLIC       = 1;
    public static final int PRIVATE      = 1<<1;
    public static final int PROTECTED    = 1<<2;
    public static final int STATIC       = 1<<3;
    public static final int FINAL        = 1<<4;
    public static final int SYNCHRONIZED = 1<<5;
    public static final int VOLATILE     = 1<<6;
    public static final int TRANSIENT    = 1<<7;
    public static final int NATIVE       = 1<<8;
    public static final int INTERFACE    = 1<<9;
    public static final int ABSTRACT     = 1<<10;
    public static final int STRICTFP     = 1<<11;

    /* Flag that marks a symbol synthetic, added in classfile v49.0. */
    public static final int SYNTHETIC    = 1<<12;

    /** Flag that marks attribute interfaces, added in classfile v49.0. */
    public static final int ANNOTATION   = 1<<13;

    /** An enumeration type or an enumeration constant, added in
     *  classfile v49.0. */
    public static final int ENUM         = 1<<14;

    /** Added in SE8, represents constructs implicitly declared in source. */
    public static final int MANDATED     = 1<<15;

    /** Marks a type as a primitive class. We can't reuse the class file encoding (ACC_PRIMITIVE)
     * since the latter shares its value (0x800) with ACC_STRICT (javac speak: STRICT_FP) and while
     * STRICT_FP is not a valid flag for a class in the class file level, javac's ASTs flag a class
     * as being STRICT_FP so as to propagate the FP strictness to methods of the class thereby causing
     * a clash */
    public static final int PRIMITIVE_CLASS  = 1<<16;

    public static final int StandardFlags = 0x0fff;

    // Because the following access flags are overloaded with other
    // bit positions, we translate them when reading and writing class
    // files into unique bits positions: ACC_SYNTHETIC <-> SYNTHETIC,
    // for example.
    public static final int ACC_DEFAULT    = 0x0001;
    public static final int ACC_NON_ATOMIC = 0x0002;
    public static final int ACC_IDENTITY   = 0x0020;
    public static final int ACC_VALUE      = 0x0040;
    public static final int ACC_BRIDGE     = 0x0040;
    public static final int ACC_VARARGS    = 0x0080;
    public static final int ACC_PRIMITIVE = 0x0800;
    public static final int ACC_MODULE     = 0x8000;

    /*****************************************
     * Internal compiler flags (no bits in the lower 16).
     *****************************************/

    /** Flag is set if symbol is deprecated.  See also DEPRECATED_REMOVAL.
     */
    public static final int DEPRECATED   = 1<<17;

    /** Flag is set for a variable symbol if the variable's definition
     *  has an initializer part.
     */
    public static final int HASINIT          = 1<<18;

    /** Flag is set for a class symbol if it defines one or more non-empty
     *  instance initializer block(s). This is relevenat only for class symbols
     *  that originate from source types. For binary types the instance initializer
     *  blocks are "normalized" into the constructors.
     */
    public static final int HASINITBLOCK         = 1<<18;

    /** Flag is set for a method symbol if it is an empty no-arg ctor.
     *  i.e. one that simply returns (jlO) or merely chains to a super's
     *  no-arg ctor
     */
    public static final int EMPTYNOARGCONSTR         = 1<<18;

    /** Flag is set for a class or interface whose instances have identity
     * i.e. class/interface declarations that are expressly declared with
     * the modifier `identity' or (b) any concrete class not declared with the
     * modifier `value' (c) abstract class not declared `value' but meets various
     * stipulations (d) older class files with ACC_SUPER bit set
     */
    public static final int IDENTITY_TYPE            = 1<<19;

    /** Class is a unnamed top level class.
     */
    public static final int UNNAMED_CLASS    = 1<<23;

    /** Flag is set for compiler-generated anonymous method symbols
     *  that `own' an initializer block.
     */
    public static final int BLOCK            = 1<<20;

    /** Marks a type as a value class */
    public static final int VALUE_CLASS      = 1<<20;

    /** Flag is set for ClassSymbols that are being compiled from source.
     */
    public static final int FROM_SOURCE      = 1<<21; //ClassSymbols

    /** Flag is set for nested classes that do not access instance members
     *  or `this' of an outer class and therefore don't need to be passed
     *  a this$n reference.  This value is currently set only for anonymous
     *  classes in superclass constructor calls.
     *  todo: use this value for optimizing away this$n parameters in
     *  other cases.
     */
    public static final int NOOUTERTHIS  = 1<<22;

    /** Flag is set for package symbols if a package has a member or
     *  directory and therefore exists.
     */
    public static final int EXISTS           = 1<<23;

    /** Flag is set for compiler-generated compound classes
     *  representing multiple variable bounds
     */
    public static final int COMPOUND     = 1<<24;

    /** Flag is set for class symbols if a class file was found for this class.
     */
    public static final int CLASS_SEEN   = 1<<25;

    /** Flag is set for class symbols if a source file was found for this
     *  class.
     */
    public static final int SOURCE_SEEN  = 1<<26;

    /* State flags (are reset during compilation).
     */

    /** Flag for class symbols is set and later re-set as a lock in
     *  Enter to detect cycles in the superclass/superinterface
     *  relations.  Similarly for constructor call cycle detection in
     *  Attr.
     */
    public static final int LOCKED           = 1<<27;

    /** Flag for class symbols is set and later re-set to indicate that a class
     *  has been entered but has not yet been attributed.
     */
    public static final int UNATTRIBUTED = 1<<28;

    /** Flag for synthesized default constructors of anonymous classes.
     */
    public static final int ANONCONSTR   = 1<<29; //non-class members

    /**
     * Flag to indicate the superclasses of this ClassSymbol has been attributed.
     */
    public static final int SUPER_OWNER_ATTRIBUTED = 1<<29; //ClassSymbols

    /** Flag for class symbols to indicate it has been checked and found
     *  acyclic.
     */
    public static final int ACYCLIC          = 1<<30;

    /** Flag that marks bridge methods.
     */
    public static final long BRIDGE          = 1L<<31;

    /** Flag that marks formal parameters.
     */
    public static final long PARAMETER   = 1L<<33;

    /** Flag that marks varargs methods.
     */
    public static final long VARARGS   = 1L<<34;

    /** Flag for annotation type symbols to indicate it has been
     *  checked and found acyclic.
     */
    public static final long ACYCLIC_ANN      = 1L<<35;

    /** Flag that marks a generated default constructor.
     */
    public static final long GENERATEDCONSTR   = 1L<<36;

    /** Flag that marks a hypothetical method that need not really be
     *  generated in the binary, but is present in the symbol table to
     *  simplify checking for erasure clashes - also used for 292 poly sig methods.
     */
    public static final long HYPOTHETICAL   = 1L<<37;

    /**
     * Flag that marks an internal proprietary class.
     */
    public static final long PROPRIETARY = 1L<<38;

    /**
     * Flag that marks a multi-catch parameter.
     */
    public static final long UNION = 1L<<39;

    /**
     * Flags an erroneous TypeSymbol as viable for recovery.
     * TypeSymbols only.
     */
    public static final long RECOVERABLE = 1L<<40;

    /**
     * Flag that marks an 'effectively final' local variable.
     */
    public static final long EFFECTIVELY_FINAL = 1L<<41;

    /**
     * Flag that marks non-override equivalent methods with the same signature,
     * or a conflicting match binding (BindingSymbol).
     */
    public static final long CLASH = 1L<<42;

    /**
     * Flag that marks either a default method or an interface containing default methods.
     */
    public static final long DEFAULT = 1L<<43;

    /**
     * Flag that marks class as auxiliary, ie a non-public class following
     * the public class in a source file, that could block implicit compilation.
     */
    public static final long AUXILIARY = 1L<<44;

    /**
     * Flag that marks that a symbol is not available in the current profile
     */
    public static final long NOT_IN_PROFILE = 1L<<45;

    /**
     * Flag that indicates that an override error has been detected by Check.
     */
    public static final long BAD_OVERRIDE = 1L<<45;

    /**
     * Flag that indicates a signature polymorphic method (292).
     */
    public static final long SIGNATURE_POLYMORPHIC = 1L<<46;

    /**
     * Flag that indicates that an inference variable is used in a 'throws' clause.
     */
    public static final long THROWS = 1L<<47;

    /**
     * Currently available: Bit 48.
     */

    /**
     * Flag that marks a synthetic method body for a lambda expression
     */
    public static final long LAMBDA_METHOD = 1L<<49;

    /**
     * Flag to control recursion in TransTypes
     */
    public static final long TYPE_TRANSLATED = 1L<<50;

    /**
     * Flag to indicate class symbol is for module-info
     */
    public static final long MODULE = 1L<<51;

    /**
     * Flag to indicate the given ModuleSymbol is an automatic module.
     */
    public static final long AUTOMATIC_MODULE = 1L<<52; //ModuleSymbols only

    /**
     * Flag to indicate the given PackageSymbol contains any non-.java and non-.class resources.
     */
    public static final long HAS_RESOURCE = 1L<<52; //PackageSymbols only

    /**
     * Flag to indicate the given ParamSymbol has a user-friendly name filled.
     */
    public static final long NAME_FILLED = 1L<<52; //ParamSymbols only

    /**
     * Flag to indicate the given ModuleSymbol is a system module.
     */
    public static final long SYSTEM_MODULE = 1L<<53; //ModuleSymbols only

    /**
     * Flag to indicate the given ClassSymbol is a value based.
     */
    public static final long VALUE_BASED = 1L<<53; //ClassSymbols only

    /**
     * Flag to indicate the given symbol has a @Deprecated annotation.
     */
    public static final long DEPRECATED_ANNOTATION = 1L<<54;

    /**
     * Flag to indicate the given symbol has been deprecated and marked for removal.
     */
    public static final long DEPRECATED_REMOVAL = 1L<<55;

    /**
     * Flag to indicate the API element in question is for a preview API.
     */
    public static final long PREVIEW_API = 1L<<56; //any Symbol kind

    /**
     * Flag for synthesized default constructors of anonymous classes that have an enclosing expression.
     */
    public static final long ANONCONSTR_BASED = 1L<<57;

    /**
     * Flag that marks finalize block as body-only, should not be copied into catch clauses.
     * Used to implement try-with-resources.
     */
    public static final long BODY_ONLY_FINALIZE = 1L<<17; //blocks only

    /**
     * Flag to indicate the API element in question is for a preview API.
     */
    public static final long PREVIEW_REFLECTIVE = 1L<<58; //any Symbol kind

    /**
     * Flag to indicate the given variable is a match binding variable.
     */
    public static final long MATCH_BINDING = 1L<<59;

    /**
     * A flag to indicate a match binding variable whose scope extends after the current statement.
     */
    public static final long MATCH_BINDING_TO_OUTER = 1L<<60;

    /**
     * Flag to indicate that a class is a record. The flag is also used to mark fields that are
     * part of the state vector of a record and to mark the canonical constructor
     */
    public static final long RECORD = 1L<<61; // ClassSymbols, MethodSymbols and VarSymbols

    /**
     * Flag to mark a record constructor as a compact one
     */
    public static final long COMPACT_RECORD_CONSTRUCTOR = 1L<<51; // MethodSymbols only

    /**
     * Flag to mark a record field that was not initialized in the compact constructor
     */
    public static final long UNINITIALIZED_FIELD= 1L<<51; // VarSymbols only

    /** Flag is set for compiler-generated record members, it could be applied to
     *  accessors and fields
     */
    public static final int GENERATED_MEMBER = 1<<24; // MethodSymbols and VarSymbols

    /**
     * Flag to indicate sealed class/interface declaration.
     */
    public static final long SEALED = 1L<<62; // ClassSymbols

    /**
     * Flag to indicate restricted method declaration.
     */
    public static final long RESTRICTED = 1L<<62; // MethodSymbols

    /**
     * Flag to indicate that the class/interface was declared with the non-sealed modifier.
     */
    public static final long NON_SEALED = 1L<<63; // ClassSymbols

    /**
<<<<<<< HEAD
     * Flag to indicate that a value class constructor is implicit
     */
    public static final int IMPLICIT    = 1<<59; // MethodSymbols

    /**
     * Describe modifier flags as they migh appear in source code, i.e.,
=======
     * Describe modifier flags as they might appear in source code, i.e.,
>>>>>>> 80604148
     * separated by spaces and in the order suggested by JLS 8.1.1.
     */
    public static String toSource(long flags) {
        return asModifierSet(flags).stream()
          .map(Modifier::toString)
          .collect(Collectors.joining(" "));
    }

    /** Modifier masks.
     */
    public static final int
        AccessFlags                       = PUBLIC | PROTECTED | PRIVATE,
        LocalClassFlags                   = FINAL | ABSTRACT | STRICTFP | ENUM | SYNTHETIC | ACC_IDENTITY,
        StaticLocalClassFlags             = LocalClassFlags | STATIC | INTERFACE,
        MemberClassFlags                  = LocalClassFlags | INTERFACE | AccessFlags,
        MemberStaticClassFlags            = MemberClassFlags | STATIC,
        ClassFlags                        = LocalClassFlags | INTERFACE | PUBLIC | ANNOTATION,
        InterfaceVarFlags                 = FINAL | STATIC | PUBLIC,
        VarFlags                          = AccessFlags | FINAL | STATIC |
                                            VOLATILE | TRANSIENT | ENUM,
        ConstructorFlags                  = AccessFlags,
        ImplicitConstructorFlags          = PUBLIC | IMPLICIT,
        InterfaceMethodFlags              = ABSTRACT | PUBLIC,
        MethodFlags                       = AccessFlags | ABSTRACT | STATIC | NATIVE |
                                            SYNCHRONIZED | FINAL | STRICTFP,
        RecordMethodFlags                 = AccessFlags | ABSTRACT | STATIC |
                                            SYNCHRONIZED | FINAL | STRICTFP,
        AdjustedClassFlags                = ClassFlags | ACC_VALUE;
    public static final long
        ExtendedStandardFlags             = (long)StandardFlags | DEFAULT | SEALED | NON_SEALED | VALUE_CLASS,
        ExtendedMemberClassFlags          = (long)MemberClassFlags | SEALED | NON_SEALED | VALUE_CLASS,
        ExtendedMemberStaticClassFlags    = (long) MemberStaticClassFlags | SEALED | NON_SEALED | VALUE_CLASS,
        ExtendedClassFlags                = (long)ClassFlags | SEALED | NON_SEALED | VALUE_CLASS,
        ExtendedLocalClassFlags           = (long) LocalClassFlags | VALUE_CLASS,
        ExtendedStaticLocalClassFlags     = (long) StaticLocalClassFlags | VALUE_CLASS,
        ModifierFlags                     = ((long)StandardFlags & ~INTERFACE) | DEFAULT | SEALED | NON_SEALED | VALUE_CLASS | IMPLICIT,
        InterfaceMethodMask               = ABSTRACT | PRIVATE | STATIC | PUBLIC | STRICTFP | DEFAULT,
        AnnotationTypeElementMask         = ABSTRACT | PUBLIC,
        LocalVarFlags                     = FINAL | PARAMETER,
        ReceiverParamFlags                = PARAMETER;

    public static Set<Modifier> asModifierSet(long flags) {
        Set<Modifier> modifiers = modifierSets.get(flags);
        if (modifiers == null) {
            modifiers = java.util.EnumSet.noneOf(Modifier.class);
            if (0 != (flags & PUBLIC))    modifiers.add(Modifier.PUBLIC);
            if (0 != (flags & PROTECTED)) modifiers.add(Modifier.PROTECTED);
            if (0 != (flags & PRIVATE))   modifiers.add(Modifier.PRIVATE);
            if (0 != (flags & ABSTRACT))  modifiers.add(Modifier.ABSTRACT);
            if (0 != (flags & STATIC))    modifiers.add(Modifier.STATIC);
            if (0 != (flags & SEALED))    modifiers.add(Modifier.SEALED);
            if (0 != (flags & NON_SEALED))
                                          modifiers.add(Modifier.NON_SEALED);
            if (0 != (flags & FINAL))     modifiers.add(Modifier.FINAL);
            if (0 != (flags & TRANSIENT)) modifiers.add(Modifier.TRANSIENT);
            if (0 != (flags & VOLATILE))  modifiers.add(Modifier.VOLATILE);
            if (0 != (flags & SYNCHRONIZED))
                                          modifiers.add(Modifier.SYNCHRONIZED);
            if (0 != (flags & NATIVE))    modifiers.add(Modifier.NATIVE);
            if (0 != (flags & STRICTFP))  modifiers.add(Modifier.STRICTFP);
            if (0 != (flags & DEFAULT))   modifiers.add(Modifier.DEFAULT);
            if (0 != (flags & VALUE_CLASS))     modifiers.add(Modifier.VALUE);
            if (0 != (flags & IDENTITY_TYPE))   modifiers.add(Modifier.IDENTITY);
            if (0 != (flags & IMPLICIT))        modifiers.add(Modifier.IMPLICIT);
            modifiers = Collections.unmodifiableSet(modifiers);
            modifierSets.put(flags, modifiers);
        }
        return modifiers;
    }

    // Cache of modifier sets.
    private static final Map<Long, Set<Modifier>> modifierSets = new ConcurrentHashMap<>(64);

    public static boolean isStatic(Symbol symbol) {
        return (symbol.flags() & STATIC) != 0;
    }

    public static boolean isEnum(Symbol symbol) {
        return (symbol.flags() & ENUM) != 0;
    }

    public static boolean isConstant(Symbol.VarSymbol symbol) {
        return symbol.getConstValue() != null;
    }

    public enum Flag {
        PUBLIC(Flags.PUBLIC),
        PRIVATE(Flags.PRIVATE),
        PROTECTED(Flags.PROTECTED),
        STATIC(Flags.STATIC),
        FINAL(Flags.FINAL),
        SYNCHRONIZED(Flags.SYNCHRONIZED),
        VOLATILE(Flags.VOLATILE),
        TRANSIENT(Flags.TRANSIENT),
        NATIVE(Flags.NATIVE),
        INTERFACE(Flags.INTERFACE),
        ABSTRACT(Flags.ABSTRACT),
        DEFAULT(Flags.DEFAULT),
        STRICTFP(Flags.STRICTFP),
        BRIDGE(Flags.BRIDGE),
        SYNTHETIC(Flags.SYNTHETIC),
        ANNOTATION(Flags.ANNOTATION),
        DEPRECATED(Flags.DEPRECATED),
        HASINIT(Flags.HASINIT),
        HASINITBLOCK(Flags.HASINITBLOCK),
        EMPTYNOARGCONSTR(Flags.EMPTYNOARGCONSTR),
        IDENTITY_TYPE(Flags.IDENTITY_TYPE) {
            @Override
            public String toString() {
                return "identity";
            }
        },
        IMPLICIT(Flags.IMPLICIT),
        UNNAMED_CLASS(Flags.UNNAMED_CLASS),
        PRIMITIVE(Flags.PRIMITIVE_CLASS),
        VALUE(Flags.VALUE_CLASS),
        BLOCK(Flags.BLOCK),
        FROM_SOURCE(Flags.FROM_SOURCE),
        ENUM(Flags.ENUM),
        MANDATED(Flags.MANDATED),
        NOOUTERTHIS(Flags.NOOUTERTHIS),
        EXISTS(Flags.EXISTS),
        COMPOUND(Flags.COMPOUND),
        CLASS_SEEN(Flags.CLASS_SEEN),
        SOURCE_SEEN(Flags.SOURCE_SEEN),
        LOCKED(Flags.LOCKED),
        UNATTRIBUTED(Flags.UNATTRIBUTED),
        ANONCONSTR(Flags.ANONCONSTR),
        ACYCLIC(Flags.ACYCLIC),
        PARAMETER(Flags.PARAMETER),
        VARARGS(Flags.VARARGS),
        ACYCLIC_ANN(Flags.ACYCLIC_ANN),
        GENERATEDCONSTR(Flags.GENERATEDCONSTR),
        HYPOTHETICAL(Flags.HYPOTHETICAL),
        PROPRIETARY(Flags.PROPRIETARY),
        UNION(Flags.UNION),
        EFFECTIVELY_FINAL(Flags.EFFECTIVELY_FINAL),
        CLASH(Flags.CLASH),
        AUXILIARY(Flags.AUXILIARY),
        NOT_IN_PROFILE(Flags.NOT_IN_PROFILE),
        BAD_OVERRIDE(Flags.BAD_OVERRIDE),
        SIGNATURE_POLYMORPHIC(Flags.SIGNATURE_POLYMORPHIC),
        THROWS(Flags.THROWS),
        LAMBDA_METHOD(Flags.LAMBDA_METHOD),
        TYPE_TRANSLATED(Flags.TYPE_TRANSLATED),
        MODULE(Flags.MODULE),
        AUTOMATIC_MODULE(Flags.AUTOMATIC_MODULE),
        SYSTEM_MODULE(Flags.SYSTEM_MODULE),
        DEPRECATED_ANNOTATION(Flags.DEPRECATED_ANNOTATION),
        DEPRECATED_REMOVAL(Flags.DEPRECATED_REMOVAL),
        HAS_RESOURCE(Flags.HAS_RESOURCE),
        // Bit 48 is currently available
        ANONCONSTR_BASED(Flags.ANONCONSTR_BASED),
        NAME_FILLED(Flags.NAME_FILLED),
        PREVIEW_API(Flags.PREVIEW_API),
        PREVIEW_REFLECTIVE(Flags.PREVIEW_REFLECTIVE),
        MATCH_BINDING(Flags.MATCH_BINDING),
        MATCH_BINDING_TO_OUTER(Flags.MATCH_BINDING_TO_OUTER),
        RECORD(Flags.RECORD),
        RECOVERABLE(Flags.RECOVERABLE),
        SEALED(Flags.SEALED),
        NON_SEALED(Flags.NON_SEALED) {
            @Override
            public String toString() {
                return "non-sealed";
            }
        };

        Flag(long flag) {
            this.value = flag;
            this.lowercaseName = StringUtils.toLowerCase(name());
        }

        @Override
        public String toString() {
            return lowercaseName;
        }

        final long value;
        final String lowercaseName;
    }

}<|MERGE_RESOLUTION|>--- conflicted
+++ resolved
@@ -118,7 +118,7 @@
     public static final int ACC_VALUE      = 0x0040;
     public static final int ACC_BRIDGE     = 0x0040;
     public static final int ACC_VARARGS    = 0x0080;
-    public static final int ACC_PRIMITIVE = 0x0800;
+    public static final int ACC_PRIMITIVE  = 0x0800;
     public static final int ACC_MODULE     = 0x8000;
 
     /*****************************************
@@ -435,16 +435,12 @@
     public static final long NON_SEALED = 1L<<63; // ClassSymbols
 
     /**
-<<<<<<< HEAD
      * Flag to indicate that a value class constructor is implicit
      */
     public static final int IMPLICIT    = 1<<59; // MethodSymbols
 
     /**
-     * Describe modifier flags as they migh appear in source code, i.e.,
-=======
      * Describe modifier flags as they might appear in source code, i.e.,
->>>>>>> 80604148
      * separated by spaces and in the order suggested by JLS 8.1.1.
      */
     public static String toSource(long flags) {
@@ -529,6 +525,7 @@
     public static boolean isConstant(Symbol.VarSymbol symbol) {
         return symbol.getConstValue() != null;
     }
+
 
     public enum Flag {
         PUBLIC(Flags.PUBLIC),
