/*
 * Copyright (c) 1999, 2020, Oracle and/or its affiliates. All rights reserved.
 * DO NOT ALTER OR REMOVE COPYRIGHT NOTICES OR THIS FILE HEADER.
 *
 * This code is free software; you can redistribute it and/or modify it
 * under the terms of the GNU General Public License version 2 only, as
 * published by the Free Software Foundation.  Oracle designates this
 * particular file as subject to the "Classpath" exception as provided
 * by Oracle in the LICENSE file that accompanied this code.
 *
 * This code is distributed in the hope that it will be useful, but WITHOUT
 * ANY WARRANTY; without even the implied warranty of MERCHANTABILITY or
 * FITNESS FOR A PARTICULAR PURPOSE.  See the GNU General Public License
 * version 2 for more details (a copy is included in the LICENSE file that
 * accompanied this code).
 *
 * You should have received a copy of the GNU General Public License version
 * 2 along with this work; if not, write to the Free Software Foundation,
 * Inc., 51 Franklin St, Fifth Floor, Boston, MA 02110-1301 USA.
 *
 * Please contact Oracle, 500 Oracle Parkway, Redwood Shores, CA 94065 USA
 * or visit www.oracle.com if you need additional information or have any
 * questions.
 */

package com.sun.tools.javac.code;

import java.util.Collections;
import java.util.EnumSet;
import java.util.Map;
import java.util.Set;
import java.util.concurrent.ConcurrentHashMap;

import javax.lang.model.element.Modifier;

import com.sun.tools.javac.util.Assert;
import com.sun.tools.javac.util.StringUtils;

/** Access flags and other modifiers for Java classes and members.
 *
 *  <p><b>This is NOT part of any supported API.
 *  If you write code that depends on this, you do so at your own risk.
 *  This code and its internal interfaces are subject to change or
 *  deletion without notice.</b>
 */
public class Flags {

    private Flags() {} // uninstantiable

    public static String toString(long flags) {
        StringBuilder buf = new StringBuilder();
        String sep = "";
        for (Flag flag : asFlagSet(flags)) {
            buf.append(sep);
            buf.append(flag);
            sep = " ";
        }
        return buf.toString();
    }

    public static EnumSet<Flag> asFlagSet(long flags) {
        EnumSet<Flag> flagSet = EnumSet.noneOf(Flag.class);
        for (Flag flag : Flag.values()) {
            if ((flags & flag.value) != 0) {
                flagSet.add(flag);
                flags &= ~flag.value;
            }
        }
        Assert.check(flags == 0);
        return flagSet;
    }

    /* Standard Java flags.
     */
    public static final int PUBLIC       = 1;
    public static final int PRIVATE      = 1<<1;
    public static final int PROTECTED    = 1<<2;
    public static final int STATIC       = 1<<3;
    public static final int FINAL        = 1<<4;
    public static final int SYNCHRONIZED = 1<<5;
    public static final int VOLATILE     = 1<<6;
    public static final int TRANSIENT    = 1<<7;
    public static final int NATIVE       = 1<<8;
    public static final int INTERFACE    = 1<<9;
    public static final int ABSTRACT     = 1<<10;
    public static final int STRICTFP     = 1<<11;

    /* Flag that marks a symbol synthetic, added in classfile v49.0. */
    public static final int SYNTHETIC    = 1<<12;

    /** Flag that marks attribute interfaces, added in classfile v49.0. */
    public static final int ANNOTATION   = 1<<13;

    /** An enumeration type or an enumeration constant, added in
     *  classfile v49.0. */
    public static final int ENUM         = 1<<14;

    /** Added in SE8, represents constructs implicitly declared in source. */
    public static final int MANDATED     = 1<<15;

    /** Marks a type as a value-type */
    public static final int VALUE        = 1<<16;

    public static final int StandardFlags = 0x0fff;

    // Because the following access flags are overloaded with other
    // bit positions, we translate them when reading and writing class
    // files into unique bits positions: ACC_SYNTHETIC <-> SYNTHETIC,
    // for example.
    public static final int ACC_SUPER    = 0x0020;
    public static final int ACC_BRIDGE   = 0x0040;
    public static final int ACC_VARARGS  = 0x0080;
    public static final int ACC_VALUE    = 0x0100;
    public static final int ACC_MODULE   = 0x8000;

    /*****************************************
     * Internal compiler flags (no bits in the lower 16).
     *****************************************/

    /** Flag is set if symbol is deprecated.  See also DEPRECATED_REMOVAL.
     */
    public static final int DEPRECATED   = 1<<17;

    /** Flag is set for a variable symbol if the variable's definition
     *  has an initializer part.
     */
    public static final int HASINIT          = 1<<18;

    /** Flag is set for a class symbol if it defines one or more non-empty
     *  instance initializer block(s). This is relevenat only for class symbols
     *  that originate from source types. For binary types the instance initializer
     *  blocks are "normalized" into the constructors.
     */
    public static final int HASINITBLOCK         = 1<<18;

    /** Flag is set for a method symbol if it is an empty no-arg ctor.
     *  i.e one that simply returns (jlO) or merely chains to a super's
     *  EMPTYNOARGCONSTR
     */
    public static final int EMPTYNOARGCONSTR         = 1<<18;

    /** Flag is set for a value based class.
     */
    public static final int VALUEBASED       = 1<<19;

    /** Flag is set for compiler-generated anonymous method symbols
     *  that `own' an initializer block.
     */
    public static final int BLOCK            = 1<<20;

    /** Flag bit 21 is available. (used earlier to tag compiler-generated abstract methods that implement
     *  an interface method (Miranda methods)).
     */

    /** Flag is set for nested classes that do not access instance members
     *  or `this' of an outer class and therefore don't need to be passed
     *  a this$n reference.  This value is currently set only for anonymous
     *  classes in superclass constructor calls.
     *  todo: use this value for optimizing away this$n parameters in
     *  other cases.
     */
    public static final int NOOUTERTHIS  = 1<<22;

    /** Flag is set for package symbols if a package has a member or
     *  directory and therefore exists.
     */
    public static final int EXISTS           = 1<<23;

    /** Flag is set for compiler-generated compound classes
     *  representing multiple variable bounds
     */
    public static final int COMPOUND     = 1<<24;

    /** Flag is set for class symbols if a class file was found for this class.
     */
    public static final int CLASS_SEEN   = 1<<25;

    /** Flag is set for class symbols if a source file was found for this
     *  class.
     */
    public static final int SOURCE_SEEN  = 1<<26;

    /* State flags (are reset during compilation).
     */

    /** Flag for class symbols is set and later re-set as a lock in
     *  Enter to detect cycles in the superclass/superinterface
     *  relations.  Similarly for constructor call cycle detection in
     *  Attr.
     */
    public static final int LOCKED           = 1<<27;

    /** Flag for class symbols is set and later re-set to indicate that a class
     *  has been entered but has not yet been attributed.
     */
    public static final int UNATTRIBUTED = 1<<28;

    /** Flag for synthesized default constructors of anonymous classes.
     */
    public static final int ANONCONSTR   = 1<<29;

    /** Flag for class symbols to indicate it has been checked and found
     *  acyclic.
     */
    public static final int ACYCLIC          = 1<<30;

    /** Flag that marks bridge methods.
     */
    public static final long BRIDGE          = 1L<<31;

    /** Flag that marks formal parameters.
     */
    public static final long PARAMETER   = 1L<<33;

    /** Flag that marks varargs methods.
     */
    public static final long VARARGS   = 1L<<34;

    /** Flag for annotation type symbols to indicate it has been
     *  checked and found acyclic.
     */
    public static final long ACYCLIC_ANN      = 1L<<35;

    /** Flag that marks a generated default constructor.
     */
    public static final long GENERATEDCONSTR   = 1L<<36;

    /** Flag that marks a hypothetical method that need not really be
     *  generated in the binary, but is present in the symbol table to
     *  simplify checking for erasure clashes - also used for 292 poly sig methods.
     */
    public static final long HYPOTHETICAL   = 1L<<37;

    /**
     * Flag that marks an internal proprietary class.
     */
    public static final long PROPRIETARY = 1L<<38;

    /**
     * Flag that marks a multi-catch parameter.
     */
    public static final long UNION = 1L<<39;

    /**
     * Flag that marks an 'effectively final' local variable.
     */
    public static final long EFFECTIVELY_FINAL = 1L<<41;

    /**
     * Flag that marks non-override equivalent methods with the same signature,
     * or a conflicting match binding (BindingSymbol).
     */
    public static final long CLASH = 1L<<42;

    /**
     * Flag that marks either a default method or an interface containing default methods.
     */
    public static final long DEFAULT = 1L<<43;

    /**
     * Flag that marks class as auxiliary, ie a non-public class following
     * the public class in a source file, that could block implicit compilation.
     */
    public static final long AUXILIARY = 1L<<44;

    /**
     * Flag that marks that a symbol is not available in the current profile
     */
    public static final long NOT_IN_PROFILE = 1L<<45;

    /**
     * Flag that indicates that an override error has been detected by Check.
     */
    public static final long BAD_OVERRIDE = 1L<<45;

    /**
     * Flag that indicates a signature polymorphic method (292).
     */
    public static final long SIGNATURE_POLYMORPHIC = 1L<<46;

    /**
     * Flag that indicates that an inference variable is used in a 'throws' clause.
     */
    public static final long THROWS = 1L<<47;

    /**
     * Flag that marks potentially ambiguous overloads
     */
    public static final long POTENTIALLY_AMBIGUOUS = 1L<<48;

    /**
     * Flag that marks a synthetic method body for a lambda expression
     */
    public static final long LAMBDA_METHOD = 1L<<49;

    /**
     * Flag to control recursion in TransTypes
     */
    public static final long TYPE_TRANSLATED = 1L<<50;

    /**
     * Flag to indicate class symbol is for module-info
     */
    public static final long MODULE = 1L<<51;

    /**
     * Flag to indicate the given ModuleSymbol is an automatic module.
     */
    public static final long AUTOMATIC_MODULE = 1L<<52; //ModuleSymbols only

    /**
     * Flag to indicate the given PackageSymbol contains any non-.java and non-.class resources.
     */
    public static final long HAS_RESOURCE = 1L<<52; //PackageSymbols only

    /**
     * Flag to indicate the given ParamSymbol has a user-friendly name filled.
     */
    public static final long NAME_FILLED = 1L<<52; //ParamSymbols only

    /**
     * Flag to indicate the given ModuleSymbol is a system module.
     */
    public static final long SYSTEM_MODULE = 1L<<53;

    /**
     * Flag to indicate the given symbol has a @Deprecated annotation.
     */
    public static final long DEPRECATED_ANNOTATION = 1L<<54;

    /**
     * Flag to indicate the given symbol has been deprecated and marked for removal.
     */
    public static final long DEPRECATED_REMOVAL = 1L<<55;

    /**
     * Flag to indicate the API element in question is for a preview API.
     */
    public static final long PREVIEW_API = 1L<<56; //any Symbol kind

    /**
     * Flag for synthesized default constructors of anonymous classes that have an enclosing expression.
     */
    public static final long ANONCONSTR_BASED = 1L<<57;

    /**
     * Flag that marks finalize block as body-only, should not be copied into catch clauses.
     * Used to implement try-with-resources.
     */
    public static final long BODY_ONLY_FINALIZE = 1L<<17; //blocks only

    /**
     * Flag to indicate the API element in question is for a preview API.
     */
    public static final long PREVIEW_ESSENTIAL_API = 1L<<58; //any Symbol kind

    /**
     * Flag to indicate the given variable is a match binding variable.
     */
    public static final long MATCH_BINDING = 1L<<59;

    /**
     * A flag to indicate a match binding variable whose scope extends after the current statement.
     */
    public static final long MATCH_BINDING_TO_OUTER = 1L<<60;

    /**
     * Flag to indicate that a class is a record. The flag is also used to mark fields that are
     * part of the state vector of a record and to mark the canonical constructor
     */
    public static final long RECORD = 1L<<61; // ClassSymbols, MethodSymbols and VarSymbols

    /**
     * Flag to mark a record constructor as a compact one
     */
    public static final long COMPACT_RECORD_CONSTRUCTOR = 1L<<51; // MethodSymbols only

    /**
     * Flag to mark a record field that was not initialized in the compact constructor
     */
    public static final long UNINITIALIZED_FIELD= 1L<<51; // VarSymbols only

    /** Flag is set for compiler-generated record members, it could be applied to
     *  accessors and fields
     */
    public static final int GENERATED_MEMBER = 1<<24; // MethodSymbols and VarSymbols

    /**
     * Flag to indicate sealed class/interface declaration.
     */
    public static final long SEALED = 1L<<62; // ClassSymbols

    /**
     * Flag to indicate that the class/interface was declared with the non-sealed modifier.
     */
    public static final long NON_SEALED = 1L<<63; // ClassSymbols

    /** Modifier masks.
     */
    public static final int
        AccessFlags           = PUBLIC | PROTECTED | PRIVATE,
        LocalClassFlags       = FINAL | ABSTRACT | STRICTFP | ENUM | SYNTHETIC | VALUE,
        StaticLocalFlags      = LocalClassFlags | STATIC | INTERFACE | ANNOTATION,
        MemberClassFlags      = LocalClassFlags | INTERFACE | AccessFlags,
        MemberRecordFlags     = MemberClassFlags | STATIC,
        ClassFlags            = LocalClassFlags | INTERFACE | PUBLIC | ANNOTATION,
        InterfaceVarFlags     = FINAL | STATIC | PUBLIC,
        ConstructorFlags      = AccessFlags,
        InterfaceMethodFlags  = ABSTRACT | PUBLIC,
        MethodFlags           = AccessFlags | ABSTRACT | STATIC | NATIVE |
                                SYNCHRONIZED | FINAL | STRICTFP,
        RecordMethodFlags     = AccessFlags | ABSTRACT | STATIC |
                                SYNCHRONIZED | FINAL | STRICTFP;
    public static final long
<<<<<<< HEAD
        ExtendedStandardFlags       = (long)StandardFlags | DEFAULT | VALUE,
        ModifierFlags               = ((long)StandardFlags & ~INTERFACE) | DEFAULT,
=======
        ExtendedStandardFlags       = (long)StandardFlags | DEFAULT | SEALED | NON_SEALED,
        ExtendedMemberClassFlags    = (long)MemberClassFlags | SEALED | NON_SEALED,
        ExtendedClassFlags          = (long)ClassFlags | SEALED | NON_SEALED,
        ModifierFlags               = ((long)StandardFlags & ~INTERFACE) | DEFAULT | SEALED | NON_SEALED,
>>>>>>> d9fc4454
        InterfaceMethodMask         = ABSTRACT | PRIVATE | STATIC | PUBLIC | STRICTFP | DEFAULT,
        AnnotationTypeElementMask   = ABSTRACT | PUBLIC,
        LocalVarFlags               = FINAL | PARAMETER,
        VarFlags              = AccessFlags | FINAL | STATIC |
                                VOLATILE | TRANSIENT | ENUM,
        ReceiverParamFlags          = PARAMETER;

    @SuppressWarnings("preview")
    public static Set<Modifier> asModifierSet(long flags) {
        Set<Modifier> modifiers = modifierSets.get(flags);
        if (modifiers == null) {
            modifiers = java.util.EnumSet.noneOf(Modifier.class);
            if (0 != (flags & PUBLIC))    modifiers.add(Modifier.PUBLIC);
            if (0 != (flags & PROTECTED)) modifiers.add(Modifier.PROTECTED);
            if (0 != (flags & PRIVATE))   modifiers.add(Modifier.PRIVATE);
            if (0 != (flags & ABSTRACT))  modifiers.add(Modifier.ABSTRACT);
            if (0 != (flags & STATIC))    modifiers.add(Modifier.STATIC);
            if (0 != (flags & SEALED))    modifiers.add(Modifier.SEALED);
            if (0 != (flags & NON_SEALED))
                                          modifiers.add(Modifier.NON_SEALED);
            if (0 != (flags & FINAL))     modifiers.add(Modifier.FINAL);
            if (0 != (flags & TRANSIENT)) modifiers.add(Modifier.TRANSIENT);
            if (0 != (flags & VOLATILE))  modifiers.add(Modifier.VOLATILE);
            if (0 != (flags & SYNCHRONIZED))
                                          modifiers.add(Modifier.SYNCHRONIZED);
            if (0 != (flags & NATIVE))    modifiers.add(Modifier.NATIVE);
            if (0 != (flags & STRICTFP))  modifiers.add(Modifier.STRICTFP);
            if (0 != (flags & DEFAULT))   modifiers.add(Modifier.DEFAULT);
            if (0 != (flags & VALUE))     modifiers.add(Modifier.VALUE);
            modifiers = Collections.unmodifiableSet(modifiers);
            modifierSets.put(flags, modifiers);
        }
        return modifiers;
    }

    // Cache of modifier sets.
    private static final Map<Long, Set<Modifier>> modifierSets = new ConcurrentHashMap<>(64);

    public static boolean isStatic(Symbol symbol) {
        return (symbol.flags() & STATIC) != 0;
    }

    public static boolean isEnum(Symbol symbol) {
        return (symbol.flags() & ENUM) != 0;
    }

    public static boolean isConstant(Symbol.VarSymbol symbol) {
        return symbol.getConstValue() != null;
    }


    public enum Flag {
        PUBLIC(Flags.PUBLIC),
        PRIVATE(Flags.PRIVATE),
        PROTECTED(Flags.PROTECTED),
        STATIC(Flags.STATIC),
        FINAL(Flags.FINAL),
        SYNCHRONIZED(Flags.SYNCHRONIZED),
        VOLATILE(Flags.VOLATILE),
        TRANSIENT(Flags.TRANSIENT),
        NATIVE(Flags.NATIVE),
        INTERFACE(Flags.INTERFACE),
        ABSTRACT(Flags.ABSTRACT),
        DEFAULT(Flags.DEFAULT),
        STRICTFP(Flags.STRICTFP),
        BRIDGE(Flags.BRIDGE),
        SYNTHETIC(Flags.SYNTHETIC),
        ANNOTATION(Flags.ANNOTATION),
        DEPRECATED(Flags.DEPRECATED),
        HASINIT(Flags.HASINIT),
        HASINITBLOCK(Flags.HASINITBLOCK),
        EMPTYNOARGCONSTR(Flags.EMPTYNOARGCONSTR),
        BLOCK(Flags.BLOCK),
        ENUM(Flags.ENUM),
        MANDATED(Flags.MANDATED),
        INLINE(Flags.VALUE),
        NOOUTERTHIS(Flags.NOOUTERTHIS),
        EXISTS(Flags.EXISTS),
        COMPOUND(Flags.COMPOUND),
        CLASS_SEEN(Flags.CLASS_SEEN),
        SOURCE_SEEN(Flags.SOURCE_SEEN),
        LOCKED(Flags.LOCKED),
        UNATTRIBUTED(Flags.UNATTRIBUTED),
        ANONCONSTR(Flags.ANONCONSTR),
        ACYCLIC(Flags.ACYCLIC),
        PARAMETER(Flags.PARAMETER),
        VARARGS(Flags.VARARGS),
        ACYCLIC_ANN(Flags.ACYCLIC_ANN),
        GENERATEDCONSTR(Flags.GENERATEDCONSTR),
        HYPOTHETICAL(Flags.HYPOTHETICAL),
        PROPRIETARY(Flags.PROPRIETARY),
        UNION(Flags.UNION),
        EFFECTIVELY_FINAL(Flags.EFFECTIVELY_FINAL),
        CLASH(Flags.CLASH),
        AUXILIARY(Flags.AUXILIARY),
        NOT_IN_PROFILE(Flags.NOT_IN_PROFILE),
        BAD_OVERRIDE(Flags.BAD_OVERRIDE),
        SIGNATURE_POLYMORPHIC(Flags.SIGNATURE_POLYMORPHIC),
        THROWS(Flags.THROWS),
        LAMBDA_METHOD(Flags.LAMBDA_METHOD),
        TYPE_TRANSLATED(Flags.TYPE_TRANSLATED),
        MODULE(Flags.MODULE),
        AUTOMATIC_MODULE(Flags.AUTOMATIC_MODULE),
        SYSTEM_MODULE(Flags.SYSTEM_MODULE),
        DEPRECATED_ANNOTATION(Flags.DEPRECATED_ANNOTATION),
        DEPRECATED_REMOVAL(Flags.DEPRECATED_REMOVAL),
        HAS_RESOURCE(Flags.HAS_RESOURCE),
        POTENTIALLY_AMBIGUOUS(Flags.POTENTIALLY_AMBIGUOUS),
        ANONCONSTR_BASED(Flags.ANONCONSTR_BASED),
        VALUEBASED(Flags.VALUEBASED),
        NAME_FILLED(Flags.NAME_FILLED),
        PREVIEW_API(Flags.PREVIEW_API),
        PREVIEW_ESSENTIAL_API(Flags.PREVIEW_ESSENTIAL_API),
        MATCH_BINDING(Flags.MATCH_BINDING),
        MATCH_BINDING_TO_OUTER(Flags.MATCH_BINDING_TO_OUTER),
        RECORD(Flags.RECORD),
        SEALED(Flags.SEALED),
        NON_SEALED(Flags.NON_SEALED) {
            @Override
            public String toString() {
                return "non-sealed";
            }
        };

        Flag(long flag) {
            this.value = flag;
            this.lowercaseName = StringUtils.toLowerCase(name());
        }

        @Override
        public String toString() {
            return lowercaseName;
        }

        final long value;
        final String lowercaseName;
    }

}<|MERGE_RESOLUTION|>--- conflicted
+++ resolved
@@ -412,15 +412,10 @@
         RecordMethodFlags     = AccessFlags | ABSTRACT | STATIC |
                                 SYNCHRONIZED | FINAL | STRICTFP;
     public static final long
-<<<<<<< HEAD
-        ExtendedStandardFlags       = (long)StandardFlags | DEFAULT | VALUE,
-        ModifierFlags               = ((long)StandardFlags & ~INTERFACE) | DEFAULT,
-=======
-        ExtendedStandardFlags       = (long)StandardFlags | DEFAULT | SEALED | NON_SEALED,
+        ExtendedStandardFlags       = (long)StandardFlags | DEFAULT | SEALED | NON_SEALED | VALUE,
         ExtendedMemberClassFlags    = (long)MemberClassFlags | SEALED | NON_SEALED,
         ExtendedClassFlags          = (long)ClassFlags | SEALED | NON_SEALED,
         ModifierFlags               = ((long)StandardFlags & ~INTERFACE) | DEFAULT | SEALED | NON_SEALED,
->>>>>>> d9fc4454
         InterfaceMethodMask         = ABSTRACT | PRIVATE | STATIC | PUBLIC | STRICTFP | DEFAULT,
         AnnotationTypeElementMask   = ABSTRACT | PUBLIC,
         LocalVarFlags               = FINAL | PARAMETER,
