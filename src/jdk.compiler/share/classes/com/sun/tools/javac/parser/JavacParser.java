/*
 * Copyright (c) 1999, 2024, Oracle and/or its affiliates. All rights reserved.
 * DO NOT ALTER OR REMOVE COPYRIGHT NOTICES OR THIS FILE HEADER.
 *
 * This code is free software; you can redistribute it and/or modify it
 * under the terms of the GNU General Public License version 2 only, as
 * published by the Free Software Foundation.  Oracle designates this
 * particular file as subject to the "Classpath" exception as provided
 * by Oracle in the LICENSE file that accompanied this code.
 *
 * This code is distributed in the hope that it will be useful, but WITHOUT
 * ANY WARRANTY; without even the implied warranty of MERCHANTABILITY or
 * FITNESS FOR A PARTICULAR PURPOSE.  See the GNU General Public License
 * version 2 for more details (a copy is included in the LICENSE file that
 * accompanied this code).
 *
 * You should have received a copy of the GNU General Public License version
 * 2 along with this work; if not, write to the Free Software Foundation,
 * Inc., 51 Franklin St, Fifth Floor, Boston, MA 02110-1301 USA.
 *
 * Please contact Oracle, 500 Oracle Parkway, Redwood Shores, CA 94065 USA
 * or visit www.oracle.com if you need additional information or have any
 * questions.
 */

package com.sun.tools.javac.parser;

import java.util.*;
import java.util.function.Function;
import java.util.function.Predicate;
import java.util.stream.Collectors;

import javax.lang.model.SourceVersion;

import com.sun.source.tree.CaseTree;
import com.sun.source.tree.MemberReferenceTree.ReferenceMode;
import com.sun.source.tree.ModuleTree.ModuleKind;

import com.sun.tools.javac.code.*;
import com.sun.tools.javac.code.Flags.Flag;
import com.sun.tools.javac.code.Source.Feature;
import com.sun.tools.javac.file.PathFileObject;
import com.sun.tools.javac.parser.Tokens.*;
import com.sun.tools.javac.parser.Tokens.Comment.CommentStyle;
import com.sun.tools.javac.resources.CompilerProperties.Errors;
import com.sun.tools.javac.resources.CompilerProperties.Fragments;
import com.sun.tools.javac.resources.CompilerProperties.Warnings;
import com.sun.tools.javac.tree.*;
import com.sun.tools.javac.tree.JCTree.*;
import com.sun.tools.javac.util.*;
import com.sun.tools.javac.util.JCDiagnostic.DiagnosticFlag;
import com.sun.tools.javac.util.JCDiagnostic.Error;
import com.sun.tools.javac.util.JCDiagnostic.Fragment;
import com.sun.tools.javac.util.List;

import static com.sun.tools.javac.code.Flags.asFlagSet;
import static com.sun.tools.javac.parser.Tokens.TokenKind.*;
import static com.sun.tools.javac.parser.Tokens.TokenKind.ASSERT;
import static com.sun.tools.javac.parser.Tokens.TokenKind.CASE;
import static com.sun.tools.javac.parser.Tokens.TokenKind.CATCH;
import static com.sun.tools.javac.parser.Tokens.TokenKind.EQ;
import static com.sun.tools.javac.parser.Tokens.TokenKind.GT;
import static com.sun.tools.javac.parser.Tokens.TokenKind.IMPORT;
import static com.sun.tools.javac.parser.Tokens.TokenKind.LT;
import static com.sun.tools.javac.parser.Tokens.TokenKind.SYNCHRONIZED;
import static com.sun.tools.javac.tree.JCTree.Tag.*;
import static com.sun.tools.javac.resources.CompilerProperties.Fragments.ImplicitAndExplicitNotAllowed;
import static com.sun.tools.javac.resources.CompilerProperties.Fragments.VarAndExplicitNotAllowed;
import static com.sun.tools.javac.resources.CompilerProperties.Fragments.VarAndImplicitNotAllowed;
import com.sun.tools.javac.util.JCDiagnostic.SimpleDiagnosticPosition;

/**
 * The parser maps a token sequence into an abstract syntax tree.
 * The parser is a hand-written recursive-descent parser that
 * implements the grammar described in the Java Language Specification.
 * For efficiency reasons, an operator precedence scheme is used
 * for parsing binary operation expressions.
 *
 *  <p><b>This is NOT part of any supported API.
 *  If you write code that depends on this, you do so at your own risk.
 *  This code and its internal interfaces are subject to change or
 *  deletion without notice.</b>
 */
public class JavacParser implements Parser {

    /** The number of precedence levels of infix operators.
     */
    private static final int infixPrecedenceLevels = 10;

    /** Is the parser instantiated to parse a module-info file ?
     */
    private final boolean parseModuleInfo;

    /** The scanner used for lexical analysis.
     */
    protected Lexer S;

    /** The factory to be used for abstract syntax tree construction.
     */
    protected TreeMaker F;

    /** The log to be used for error diagnostics.
     */
    private Log log;

    /** The Source language setting. */
    private Source source;

    /** The Preview language setting. */
    private Preview preview;

    /** The name table. */
    private Names names;

    /** End position mappings container */
    protected final AbstractEndPosTable endPosTable;

    /** A map associating "other nearby documentation comments"
     *  with the preferred documentation comment for a declaration. */
    protected Map<Comment, List<Comment>> danglingComments = new HashMap<>();
    /** Handler for deferred diagnostics. */
    protected final DeferredLintHandler deferredLintHandler;

    // Because of javac's limited lookahead, some contexts are ambiguous in
    // the presence of type annotations even though they are not ambiguous
    // in the absence of type annotations.  Consider this code:
    //   void m(String [] m) { }
    //   void m(String ... m) { }
    // After parsing "String", javac calls bracketsOpt which immediately
    // returns if the next character is not '['.  Similarly, javac can see
    // if the next token is ... and in that case parse an ellipsis.  But in
    // the presence of type annotations:
    //   void m(String @A [] m) { }
    //   void m(String @A ... m) { }
    // no finite lookahead is enough to determine whether to read array
    // levels or an ellipsis.  Furthermore, if you call bracketsOpt, then
    // bracketsOpt first reads all the leading annotations and only then
    // discovers that it needs to fail.  bracketsOpt needs a way to push
    // back the extra annotations that it read.  (But, bracketsOpt should
    // not *always* be allowed to push back extra annotations that it finds
    // -- in most contexts, any such extra annotation is an error.
    //
    // The following two variables permit type annotations that have
    // already been read to be stored for later use.  Alternate
    // implementations are possible but would cause much larger changes to
    // the parser.

    /** Type annotations that have already been read but have not yet been used. **/
    private List<JCAnnotation> typeAnnotationsPushedBack = List.nil();

    /**
     * If the parser notices extra annotations, then it either immediately
     * issues an error (if this variable is false) or places the extra
     * annotations in variable typeAnnotationsPushedBack (if this variable
     * is true).
     */
    private boolean permitTypeAnnotationsPushBack = false;

    interface ErrorRecoveryAction {
        JCTree doRecover(JavacParser parser);
    }

    enum BasicErrorRecoveryAction implements ErrorRecoveryAction {
        BLOCK_STMT {public JCTree doRecover(JavacParser parser) { return parser.parseStatementAsBlock(); }},
        CATCH_CLAUSE {public JCTree doRecover(JavacParser parser) { return parser.catchClause(); }}
    }

    /** Construct a parser from a given scanner, tree factory and log.
     */
    protected JavacParser(ParserFactory fac,
                          Lexer S,
                          boolean keepDocComments,
                          boolean keepLineMap,
                          boolean keepEndPositions) {
        this(fac, S, keepDocComments, keepLineMap, keepEndPositions, false);

    }
    /** Construct a parser from a given scanner, tree factory and log.
     */
    @SuppressWarnings("this-escape")
    protected JavacParser(ParserFactory fac,
                     Lexer S,
                     boolean keepDocComments,
                     boolean keepLineMap,
                     boolean keepEndPositions,
                     boolean parseModuleInfo) {
        this.S = S;
        nextToken(); // prime the pump
        this.F = fac.F;
        this.log = fac.log;
        this.names = fac.names;
        this.source = fac.source;
        this.preview = fac.preview;
        this.deferredLintHandler = fac.deferredLintHandler;
        this.allowStringFolding = fac.options.getBoolean("allowStringFolding", true);
        this.keepDocComments = keepDocComments;
        this.parseModuleInfo = parseModuleInfo;
        this.docComments = newDocCommentTable(keepDocComments, fac);
        this.keepLineMap = keepLineMap;
        this.errorTree = F.Erroneous();
        this.endPosTable = newEndPosTable(keepEndPositions);
        this.allowYieldStatement = Feature.SWITCH_EXPRESSION.allowedInSource(source);
        this.allowRecords = Feature.RECORDS.allowedInSource(source);
        this.allowSealedTypes = Feature.SEALED_CLASSES.allowedInSource(source);
        this.allowValueClasses = (!preview.isPreview(Feature.VALUE_CLASSES) || preview.isEnabled()) &&
                Feature.VALUE_CLASSES.allowedInSource(source);
    }

    /** Construct a parser from an existing parser, with minimal overhead.
     */
    @SuppressWarnings("this-escape")
    protected JavacParser(JavacParser parser,
                          Lexer S) {
        this.S = S;
        this.token = parser.token;
        this.F = parser.F;
        this.log = parser.log;
        this.names = parser.names;
        this.source = parser.source;
        this.preview = parser.preview;
        this.deferredLintHandler = parser.deferredLintHandler;
        this.allowStringFolding = parser.allowStringFolding;
        this.keepDocComments = parser.keepDocComments;
        this.parseModuleInfo = false;
        this.docComments = parser.docComments;
        this.errorTree = F.Erroneous();
        this.endPosTable = newEndPosTable(false);
        this.allowYieldStatement = Feature.SWITCH_EXPRESSION.allowedInSource(source);
        this.allowRecords = Feature.RECORDS.allowedInSource(source);
        this.allowSealedTypes = Feature.SEALED_CLASSES.allowedInSource(source);
        this.allowValueClasses = (!preview.isPreview(Feature.VALUE_CLASSES) || preview.isEnabled()) &&
                Feature.VALUE_CLASSES.allowedInSource(source);
    }

    protected AbstractEndPosTable newEndPosTable(boolean keepEndPositions) {
        return  keepEndPositions
                ? new SimpleEndPosTable(this)
                : new EmptyEndPosTable(this);
    }

    protected DocCommentTable newDocCommentTable(boolean keepDocComments, ParserFactory fac) {
        return keepDocComments ? new LazyDocCommentTable(fac) : null;
    }

    /** Switch: should we fold strings?
     */
    boolean allowStringFolding;

    /** Switch: should we keep docComments?
     */
    boolean keepDocComments;

    /** Switch: should we keep line table?
     */
    boolean keepLineMap;

    /** Switch: is "this" allowed as an identifier?
     * This is needed to parse receiver types.
     */
    boolean allowThisIdent;

    /** Switch: is yield statement allowed in this source level?
     */
    boolean allowYieldStatement;

    /** Switch: are records allowed in this source level?
     */
    boolean allowRecords;

    /** Switch: are value classes allowed in this source level?
     */
    boolean allowValueClasses;

    /** Switch: are sealed types allowed in this source level?
     */
    boolean allowSealedTypes;

    /** The type of the method receiver, as specified by a first "this" parameter.
     */
    JCVariableDecl receiverParam;

    /** When terms are parsed, the mode determines which is expected:
     *     mode = EXPR        : an expression
     *     mode = TYPE        : a type
     *     mode = NOPARAMS    : no parameters allowed for type
     *     mode = TYPEARG     : type argument
     *     mode |= NOLAMBDA   : lambdas are not allowed
     */
    protected static final int EXPR          = 1 << 0;
    protected static final int TYPE          = 1 << 1;
    protected static final int NOPARAMS      = 1 << 2;
    protected static final int TYPEARG       = 1 << 3;
    protected static final int DIAMOND       = 1 << 4;
    protected static final int NOLAMBDA      = 1 << 5;

    protected void setMode(int mode) {
        this.mode = mode;
    }

    protected void setLastMode(int mode) {
        lastmode = mode;
    }

    protected boolean isMode(int mode) {
        return (this.mode & mode) != 0;
    }

    protected boolean wasTypeMode() {
        return (lastmode & TYPE) != 0;
    }

    protected void selectExprMode() {
        setMode((mode & NOLAMBDA) | EXPR);
    }

    protected void selectTypeMode() {
        setMode((mode & NOLAMBDA) | TYPE);
    }

    /** The current mode.
     */
    protected int mode = 0;

    /** The mode of the term that was parsed last.
     */
    protected int lastmode = 0;

    /* ---------- token management -------------- */

    protected Token token;

    public Token token() {
        return token;
    }

    public void nextToken() {
        S.nextToken();
        token = S.token();
    }

    protected boolean peekToken(Predicate<TokenKind> tk) {
        return peekToken(0, tk);
    }

    protected boolean peekToken(int lookahead, Predicate<TokenKind> tk) {
        return tk.test(S.token(lookahead + 1).kind);
    }

    protected boolean peekToken(Predicate<TokenKind> tk1, Predicate<TokenKind> tk2) {
        return peekToken(0, tk1, tk2);
    }

    protected boolean peekToken(int lookahead, Predicate<TokenKind> tk1, Predicate<TokenKind> tk2) {
        return tk1.test(S.token(lookahead + 1).kind) &&
                tk2.test(S.token(lookahead + 2).kind);
    }

    protected boolean peekToken(Predicate<TokenKind> tk1, Predicate<TokenKind> tk2, Predicate<TokenKind> tk3) {
        return peekToken(0, tk1, tk2, tk3);
    }

    protected boolean peekToken(int lookahead, Predicate<TokenKind> tk1, Predicate<TokenKind> tk2, Predicate<TokenKind> tk3) {
        return tk1.test(S.token(lookahead + 1).kind) &&
                tk2.test(S.token(lookahead + 2).kind) &&
                tk3.test(S.token(lookahead + 3).kind);
    }

    @SuppressWarnings("unchecked")
    protected boolean peekToken(Predicate<TokenKind>... kinds) {
        return peekToken(0, kinds);
    }

    @SuppressWarnings("unchecked")
    protected boolean peekToken(int lookahead, Predicate<TokenKind>... kinds) {
        for (Predicate<TokenKind> kind : kinds) {
            if (!kind.test(S.token(++lookahead).kind)) {
                return false;
            }
        }
        return true;
    }

    /* ---------- error recovery -------------- */

    private JCErroneous errorTree;

    /** Skip forward until a suitable stop token is found.
     */
    protected void skip(boolean stopAtImport, boolean stopAtMemberDecl, boolean stopAtIdentifier, boolean stopAtStatement) {
         while (true) {
             switch (token.kind) {
                case SEMI:
                    nextToken();
                    return;
                case PUBLIC:
                case FINAL:
                case ABSTRACT:
                case MONKEYS_AT:
                case EOF:
                case CLASS:
                case INTERFACE:
                case ENUM:
                    return;
                case IMPORT:
                    if (stopAtImport)
                        return;
                    break;
                case LBRACE:
                case RBRACE:
                case PRIVATE:
                case PROTECTED:
                case STATIC:
                case TRANSIENT:
                case NATIVE:
                case VOLATILE:
                case SYNCHRONIZED:
                case STRICTFP:
                case LT:
                case BYTE:
                case SHORT:
                case CHAR:
                case INT:
                case LONG:
                case FLOAT:
                case DOUBLE:
                case BOOLEAN:
                case VOID:
                    if (stopAtMemberDecl)
                        return;
                    break;
                case UNDERSCORE:
                case IDENTIFIER:
                   if (stopAtIdentifier)
                        return;
                    break;
                case CASE:
                case DEFAULT:
                case IF:
                case FOR:
                case WHILE:
                case DO:
                case TRY:
                case SWITCH:
                case RETURN:
                case THROW:
                case BREAK:
                case CONTINUE:
                case ELSE:
                case FINALLY:
                case CATCH:
                case THIS:
                case SUPER:
                case NEW:
                    if (stopAtStatement)
                        return;
                    break;
                case ASSERT:
                    if (stopAtStatement)
                        return;
                    break;
            }
            nextToken();
        }
    }

    protected JCErroneous syntaxError(int pos, Error errorKey) {
        return syntaxError(pos, List.nil(), errorKey);
    }

    protected JCErroneous syntaxError(int pos, List<JCTree> errs, Error errorKey) {
        setErrorEndPos(pos);
        JCErroneous err = F.at(pos).Erroneous(errs);
        reportSyntaxError(err, errorKey);
        if (errs != null) {
            JCTree last = errs.last();
            if (last != null)
                storeEnd(last, pos);
        }
        return toP(err);
    }

    private static final int RECOVERY_THRESHOLD = 50;
    private int errorPos = Position.NOPOS;
    private int count = 0;

    /**
     * Report a syntax using the given the position parameter and arguments,
     * unless one was already reported at the same position.
     */
    protected void reportSyntaxError(int pos, Error errorKey) {
        JCDiagnostic.DiagnosticPosition diag = new JCDiagnostic.SimpleDiagnosticPosition(pos);
        reportSyntaxError(diag, errorKey);
    }

    /**
     * Report a syntax error using the given DiagnosticPosition object and
     * arguments, unless one was already reported at the same position.
     */
    protected void reportSyntaxError(JCDiagnostic.DiagnosticPosition diagPos, Error errorKey) {
        int pos = diagPos.getPreferredPosition();
        if (pos > S.errPos() || pos == Position.NOPOS) {
            if (token.kind == EOF) {
                log.error(DiagnosticFlag.SYNTAX, diagPos, Errors.PrematureEof);
            } else {
                log.error(DiagnosticFlag.SYNTAX, diagPos, errorKey);
            }
        }
        S.errPos(pos);
        if (token.pos == errorPos && token.kind != EOF) {
            //check for a possible infinite loop in parsing:
            Assert.check(count++ < RECOVERY_THRESHOLD);
        } else {
            count = 0;
            errorPos = token.pos;
        }
    }

    /** If next input token matches given token, skip it, otherwise report
     *  an error.
     */
    public void accept(TokenKind tk) {
        accept(tk, Errors::Expected);
    }

    /** If next input token matches given token, skip it, otherwise report
     *  an error.
     */
    public void accept(TokenKind tk, Function<TokenKind, Error> errorProvider) {
        if (token.kind == tk) {
            nextToken();
        } else {
            setErrorEndPos(token.pos);
            reportSyntaxError(S.prevToken().endPos, errorProvider.apply(tk));
        }
    }

    /** Report an illegal start of expression/type error at given position.
     */
    JCExpression illegal(int pos) {
        setErrorEndPos(pos);
        if (isMode(EXPR))
            return syntaxError(pos, Errors.IllegalStartOfExpr);
        else
            return syntaxError(pos, Errors.IllegalStartOfType);

    }

    /** Report an illegal start of expression/type error at current position.
     */
    JCExpression illegal() {
        return illegal(token.pos);
    }

    /** Diagnose a modifier flag from the set, if any. */
    protected void checkNoMods(long mods) {
        checkNoMods(token.pos, mods);
    }

    protected void checkNoMods(int pos, long mods) {
        if (mods != 0) {
            long lowestMod = mods & -mods;
            log.error(DiagnosticFlag.SYNTAX, pos, Errors.ModNotAllowedHere(Flags.asFlagSet(lowestMod)));
        }
    }

/* ---------- doc comments --------- */

    /** A table to store all documentation comments
     *  indexed by the tree nodes they refer to.
     *  defined only if option flag keepDocComment is set.
     */
    private final DocCommentTable docComments;

    /** Record nearby documentation comments against the
     *  primary documentation comment for a declaration.
     *
     *  Dangling documentation comments are handled as follows.
     *  1. {@code Scanner} adds all doc comments to a queue of
     *     recent doc comments. The queue is flushed whenever
     *     it is known that the recent doc comments should be
     *     ignored and should not cause any warnings.
     *  2. The primary documentation comment is the one obtained
     *     from the first token of any declaration.
     *     (using {@code token.getDocComment()}.
     *  3. At the end of the "signature" of the declaration
     *     (that is, before any initialization or body for the
     *     declaration) any other "recent" comments are saved
     *     in a map using the primary comment as a key,
     *     using this method, {@code saveDanglingComments}.
     *  4. When the tree node for the declaration is finally
     *     available, and the primary comment, if any,
     *     is "attached", (in {@link #attach}) any related
     *     dangling comments are also attached to the tree node
     *     by registering them using the {@link #deferredLintHandler}.
     *  5. (Later) Warnings may be generated for the dangling
     *     comments, subject to the {@code -Xlint} and
     *     {@code @SuppressWarnings}.
     *
     *  @param dc the primary documentation comment
     */
    private void saveDanglingDocComments(Comment dc) {
        var recentComments = S.getDocComments();

        switch (recentComments.size()) {
            case 0:
                // no recent comments
                return;

            case 1:
                if (recentComments.peek() == dc) {
                    // no other recent comments
                    recentComments.remove();
                    return;
                }
        }

        var lb = new ListBuffer<Comment>();
        while (!recentComments.isEmpty()) {
            var c = recentComments.remove();
            if (c != dc) {
                lb.add(c);
            }
        }
        danglingComments.put(dc, lb.toList());
    }

    /** Make an entry into docComments hashtable,
     *  provided flag keepDocComments is set and given doc comment is non-null.
     *  If there are any related "dangling comments", register
     *  diagnostics to be handled later, when @SuppressWarnings
     *  can be taken into account.
     *
     *  @param tree   The tree to be used as index in the hashtable
     *  @param dc     The doc comment to associate with the tree, or null.
     */
    protected void attach(JCTree tree, Comment dc) {
        if (keepDocComments && dc != null) {
            docComments.putComment(tree, dc);
        }
        reportDanglingComments(tree, dc);
    }

    /** Reports all dangling comments associated with the
     *  primary comment for a declaration against the position
     *  of the tree node for a declaration.
     *
     * @param tree the tree node for the declaration
     * @param dc the primary comment for the declaration
     */
    void reportDanglingComments(JCTree tree, Comment dc) {
        var list = danglingComments.remove(dc);
        if (list != null) {
            var prevPos = deferredLintHandler.setPos(tree);
            try {
                list.forEach(this::reportDanglingDocComment);
            } finally {
                deferredLintHandler.setPos(prevPos);
            }
        }
    }

    /**
     * Reports an individual dangling comment using the {@link #deferredLintHandler}.
     * The comment may or not may generate an actual diagnostic, depending on
     * the settings for {@code -Xlint} and/or {@code @SuppressWarnings}.
     *
     * @param c the comment
     */
    void reportDanglingDocComment(Comment c) {
        var pos = c.getPos();
        if (pos != null) {
            deferredLintHandler.report(lint -> {
                if (lint.isEnabled(Lint.LintCategory.DANGLING_DOC_COMMENTS)) {
                    log.warning(Lint.LintCategory.DANGLING_DOC_COMMENTS,
                            pos, Warnings.DanglingDocComment);
                }
            });
        }
    }

    /**
     * Ignores any recent documentation comments found by the scanner,
     * such as those that cannot be associated with a nearby declaration.
     */
    private void ignoreDanglingComments() {
        S.getDocComments().clear();
    }

/* -------- source positions ------- */

    protected void setErrorEndPos(int errPos) {
        endPosTable.setErrorEndPos(errPos);
    }

    protected void storeEnd(JCTree tree, int endpos) {
        endPosTable.storeEnd(tree, endpos);
    }

    protected <T extends JCTree> T to(T t) {
        return endPosTable.to(t);
    }

    protected <T extends JCTree> T toP(T t) {
        return endPosTable.toP(t);
    }

    /** Get the start position for a tree node.  The start position is
     * defined to be the position of the first character of the first
     * token of the node's source text.
     * @param tree  The tree node
     */
    public int getStartPos(JCTree tree) {
        return TreeInfo.getStartPos(tree);
    }

    /**
     * Get the end position for a tree node.  The end position is
     * defined to be the position of the last character of the last
     * token of the node's source text.  Returns Position.NOPOS if end
     * positions are not generated or the position is otherwise not
     * found.
     * @param tree  The tree node
     */
    public int getEndPos(JCTree tree) {
        return endPosTable.getEndPos(tree);
    }



/* ---------- parsing -------------- */

    /**
     * Ident = IDENTIFIER
     */
    public Name ident() {
        return ident(false);
    }

    protected Name ident(boolean allowClass) {
        return ident(allowClass, false);
    }

    public Name identOrUnderscore() {
        return ident(false, true);
    }

    protected Name ident(boolean allowClass, boolean asVariable) {
        if (token.kind == IDENTIFIER) {
            Name name = token.name();
            nextToken();
            return name;
        } else if (token.kind == ASSERT) {
            log.error(DiagnosticFlag.SYNTAX, token.pos, Errors.AssertAsIdentifier);
            nextToken();
            return names.error;
        } else if (token.kind == ENUM) {
            log.error(DiagnosticFlag.SYNTAX, token.pos, Errors.EnumAsIdentifier);
            nextToken();
            return names.error;
        } else if (token.kind == THIS) {
            if (allowThisIdent) {
                Name name = token.name();
                nextToken();
                return name;
            } else {
                log.error(DiagnosticFlag.SYNTAX, token.pos, Errors.ThisAsIdentifier);
                nextToken();
                return names.error;
            }
        } else if (token.kind == UNDERSCORE) {
            if (Feature.UNDERSCORE_IDENTIFIER.allowedInSource(source)) {
                log.warning(token.pos, Warnings.UnderscoreAsIdentifier);
            } else if (asVariable) {
                checkSourceLevel(Feature.UNNAMED_VARIABLES);
                if (peekToken(LBRACKET)) {
                    log.error(DiagnosticFlag.SYNTAX, token.pos, Errors.UseOfUnderscoreNotAllowedWithBrackets);
                }
            } else {
                if (Feature.UNNAMED_VARIABLES.allowedInSource(source)) {
                    log.error(DiagnosticFlag.SYNTAX, token.pos, Errors.UseOfUnderscoreNotAllowedNonVariable);
                } else {
                    log.error(DiagnosticFlag.SYNTAX, token.pos, Errors.UnderscoreAsIdentifier);
                }
            }
            Name name = token.name();
            nextToken();
            return name;
        } else {
            accept(IDENTIFIER);
            if (allowClass && token.kind == CLASS) {
                nextToken();
                return names._class;
            }
            return names.error;
        }
    }

    /**
     * Qualident = Ident { DOT [Annotations] Ident }
     */
    public JCExpression qualident(boolean allowAnnos) {
        JCExpression t = toP(F.at(token.pos).Ident(ident()));
        while (token.kind == DOT) {
            int pos = token.pos;
            nextToken();
            List<JCAnnotation> tyannos = null;
            if (allowAnnos) {
                tyannos = typeAnnotationsOpt();
            }
            t = toP(F.at(pos).Select(t, ident()));
            if (tyannos != null && tyannos.nonEmpty()) {
                t = toP(F.at(tyannos.head.pos).AnnotatedType(tyannos, t));
            }
        }
        return t;
    }

    JCExpression literal(Name prefix) {
        return literal(prefix, token.pos);
    }

    /**
     * Literal =
     *     INTLITERAL
     *   | LONGLITERAL
     *   | FLOATLITERAL
     *   | DOUBLELITERAL
     *   | CHARLITERAL
     *   | STRINGLITERAL
     *   | TRUE
     *   | FALSE
     *   | NULL
     */
    JCExpression literal(Name prefix, int pos) {
        JCExpression t = errorTree;
        switch (token.kind) {
        case INTLITERAL:
            try {
                t = F.at(pos).Literal(
                    TypeTag.INT,
                    Convert.string2int(strval(prefix), token.radix()));
            } catch (NumberFormatException ex) {
                reportIntegralLiteralError(prefix, pos);
            }
            break;
        case LONGLITERAL:
            try {
                t = F.at(pos).Literal(
                    TypeTag.LONG,
                    Long.valueOf(Convert.string2long(strval(prefix), token.radix())));
            } catch (NumberFormatException ex) {
                reportIntegralLiteralError(prefix, pos);
            }
            break;
        case FLOATLITERAL: {
            String proper = token.radix() == 16 ?
                    ("0x"+ token.stringVal()) :
                    token.stringVal();
            Float n;
            try {
                n = Float.valueOf(proper);
            } catch (NumberFormatException ex) {
                // error already reported in scanner
                n = Float.NaN;
            }
            if (n.floatValue() == 0.0f && !isZero(proper))
                log.error(DiagnosticFlag.SYNTAX, token.pos, Errors.FpNumberTooSmall);
            else if (n.floatValue() == Float.POSITIVE_INFINITY)
                log.error(DiagnosticFlag.SYNTAX, token.pos, Errors.FpNumberTooLarge);
            else
                t = F.at(pos).Literal(TypeTag.FLOAT, n);
            break;
        }
        case DOUBLELITERAL: {
            String proper = token.radix() == 16 ?
                    ("0x"+ token.stringVal()) :
                    token.stringVal();
            Double n;
            try {
                n = Double.valueOf(proper);
            } catch (NumberFormatException ex) {
                // error already reported in scanner
                n = Double.NaN;
            }
            if (n.doubleValue() == 0.0d && !isZero(proper))
                log.error(DiagnosticFlag.SYNTAX, token.pos, Errors.FpNumberTooSmall);
            else if (n.doubleValue() == Double.POSITIVE_INFINITY)
                log.error(DiagnosticFlag.SYNTAX, token.pos, Errors.FpNumberTooLarge);
            else
                t = F.at(pos).Literal(TypeTag.DOUBLE, n);
            break;
        }
        case CHARLITERAL:
            t = F.at(pos).Literal(
                TypeTag.CHAR,
                token.stringVal().charAt(0) + 0);
            break;
        case STRINGLITERAL:
            t = F.at(pos).Literal(
                TypeTag.CLASS,
                token.stringVal());
            break;
        case TRUE: case FALSE:
            t = F.at(pos).Literal(
                TypeTag.BOOLEAN,
                (token.kind == TRUE ? 1 : 0));
            break;
        case NULL:
            t = F.at(pos).Literal(
                TypeTag.BOT,
                null);
            break;
        default:
            Assert.error();
        }
        if (t == errorTree)
            t = F.at(pos).Erroneous();
        storeEnd(t, token.endPos);
        nextToken();
        return t;
    }
    //where
        boolean isZero(String s) {
            char[] cs = s.toCharArray();
            int base = ((cs.length > 1 && Character.toLowerCase(cs[1]) == 'x') ? 16 : 10);
            int i = ((base==16) ? 2 : 0);
            while (i < cs.length && (cs[i] == '0' || cs[i] == '.')) i++;
            return !(i < cs.length && (Character.digit(cs[i], base) > 0));
        }

        String strval(Name prefix) {
            String s = token.stringVal();
            return prefix.isEmpty() ? s : prefix + s;
        }
        void reportIntegralLiteralError(Name prefix, int pos) {
            int radix = token.radix();
            if (radix == 2 || radix == 8) {
                //attempt to produce more user-friendly error message for
                //binary and octal literals with wrong digits:
                String value = strval(prefix);
                char[] cs = value.toCharArray();
                for (int i = 0; i < cs.length; i++) {
                    char c = cs[i];
                    int d = Character.digit(c, radix);
                    if (d == (-1)) {
                        Error err = radix == 2 ? Errors.IllegalDigitInBinaryLiteral
                                               : Errors.IllegalDigitInOctalLiteral;
                        log.error(DiagnosticFlag.SYNTAX,
                                  token.pos + i,
                                  err);
                        return ;
                    }
                }
            }
            log.error(DiagnosticFlag.SYNTAX, token.pos, Errors.IntNumberTooLarge(strval(prefix)));
        }

    /** terms can be either expressions or types.
     */
    public JCExpression parseExpression() {
        return term(EXPR);
    }

    /** parses patterns.
     */
    public JCPattern parsePattern(int pos, JCModifiers mods, JCExpression parsedType,
                                  boolean allowVar, boolean checkGuard) {
        JCPattern pattern;
        mods = mods != null ? mods : optFinal(0);
        JCExpression e;
        if (token.kind == UNDERSCORE && parsedType == null) {
            nextToken();
            checkSourceLevel(Feature.UNNAMED_VARIABLES);
            pattern = toP(F.at(token.pos).AnyPattern());
        }
        else {
            if (parsedType == null) {
                boolean var = token.kind == IDENTIFIER && token.name() == names.var;
                e = unannotatedType(allowVar, TYPE | NOLAMBDA);
                if (var) {
                    e = null;
                }
            } else {
                e = parsedType;
            }
            if (token.kind == LPAREN) {
                //deconstruction pattern:
                checkSourceLevel(Feature.RECORD_PATTERNS);
                ListBuffer<JCPattern> nested = new ListBuffer<>();
                if (!peekToken(RPAREN)) {
                    do {
                        nextToken();
                        JCPattern nestedPattern = parsePattern(token.pos, null, null, true, false);
                        nested.append(nestedPattern);
                    } while (token.kind == COMMA);
                } else {
                    nextToken();
                }
                accept(RPAREN);
                pattern = toP(F.at(pos).RecordPattern(e, nested.toList()));
                if (mods.annotations.nonEmpty()) {
                    log.error(mods.annotations.head.pos(), Errors.RecordPatternsAnnotationsNotAllowed);
                }
                checkNoMods(pos, mods.flags & Flags.FINAL);
                new TreeScanner() {
                    @Override
                    public void visitAnnotatedType(JCAnnotatedType tree) {
                        log.error(tree.pos(), Errors.RecordPatternsAnnotationsNotAllowed);
                    }
                }.scan(e);
            } else {
                //type test pattern:
                int varPos = token.pos;
                Name name = identOrUnderscore();
                if (Feature.UNNAMED_VARIABLES.allowedInSource(source) && name == names.underscore) {
                    name = names.empty;
                }
                JCVariableDecl var = toP(F.at(varPos).VarDef(mods, name, e, null));
                if (e == null) {
                    var.startPos = pos;
                    if (var.name == names.underscore && !allowVar) {
                        log.error(DiagnosticFlag.SYNTAX, varPos, Errors.UseOfUnderscoreNotAllowed);
                    }
                }
                pattern = toP(F.at(pos).BindingPattern(var));
            }
        }
        return pattern;
    }

    /**
     * parses (optional) type annotations followed by a type. If the
     * annotations are present before the type and are not consumed during array
     * parsing, this method returns a {@link JCAnnotatedType} consisting of
     * these annotations and the underlying type. Otherwise, it returns the
     * underlying type.
     *
     * <p>
     *
     * Note that this method sets {@code mode} to {@code TYPE} first, before
     * parsing annotations.
     */
    public JCExpression parseType() {
        return parseType(false);
    }

    public JCExpression parseType(boolean allowVar) {
        List<JCAnnotation> annotations = typeAnnotationsOpt();
        return parseType(allowVar, annotations);
    }

    public JCExpression parseType(boolean allowVar, List<JCAnnotation> annotations) {
        JCExpression result = unannotatedType(allowVar);

        if (annotations.nonEmpty()) {
            result = insertAnnotationsToMostInner(result, annotations, false);
        }

        return result;
    }

    protected JCExpression parseIntersectionType(int pos, JCExpression firstType) {
        JCExpression t = firstType;
        int pos1 = pos;
        List<JCExpression> targets = List.of(t);
        while (token.kind == AMP) {
            accept(AMP);
            targets = targets.prepend(parseType());
        }
        if (targets.length() > 1) {
            t = toP(F.at(pos1).TypeIntersection(targets.reverse()));
        }
        return t;
    }

    public JCExpression unannotatedType(boolean allowVar) {
        return unannotatedType(allowVar, TYPE);
    }

    public JCExpression unannotatedType(boolean allowVar, int newmode) {
        JCExpression result = term(newmode);
        Name restrictedTypeName = restrictedTypeName(result, !allowVar);

        if (restrictedTypeName != null && (!allowVar || restrictedTypeName != names.var)) {
            syntaxError(result.pos, Errors.RestrictedTypeNotAllowedHere(restrictedTypeName));
        }

        return result;
    }



    protected JCExpression term(int newmode) {
        int prevmode = mode;
        setMode(newmode);
        JCExpression t = term();
        setLastMode(mode);
        setMode(prevmode);
        return t;
    }

    /**
     *  {@literal
     *  Expression = Expression1 [ExpressionRest]
     *  ExpressionRest = [AssignmentOperator Expression1]
     *  AssignmentOperator = "=" | "+=" | "-=" | "*=" | "/=" |
     *                       "&=" | "|=" | "^=" |
     *                       "%=" | "<<=" | ">>=" | ">>>="
     *  Type = Type1
     *  TypeNoParams = TypeNoParams1
     *  StatementExpression = Expression
     *  ConstantExpression = Expression
     *  }
     */
    JCExpression term() {
        JCExpression t = term1();
        if (isMode(EXPR) &&
            (token.kind == EQ || PLUSEQ.compareTo(token.kind) <= 0 && token.kind.compareTo(GTGTGTEQ) <= 0))
            return termRest(t);
        else
            return t;
    }

    JCExpression termRest(JCExpression t) {
        switch (token.kind) {
        case EQ: {
            int pos = token.pos;
            nextToken();
            selectExprMode();
            JCExpression t1 = term();
            return toP(F.at(pos).Assign(t, t1));
        }
        case PLUSEQ:
        case SUBEQ:
        case STAREQ:
        case SLASHEQ:
        case PERCENTEQ:
        case AMPEQ:
        case BAREQ:
        case CARETEQ:
        case LTLTEQ:
        case GTGTEQ:
        case GTGTGTEQ:
            int pos = token.pos;
            TokenKind tk = token.kind;
            nextToken();
            selectExprMode();
            JCExpression t1 = term();
            return F.at(pos).Assignop(optag(tk), t, t1);
        default:
            return t;
        }
    }

    /** Expression1   = Expression2 [Expression1Rest]
     *  Type1         = Type2
     *  TypeNoParams1 = TypeNoParams2
     */
    JCExpression term1() {
        JCExpression t = term2();
        if (isMode(EXPR) && token.kind == QUES) {
            selectExprMode();
            return term1Rest(t);
        } else {
            return t;
        }
    }

    /** Expression1Rest = ["?" Expression ":" Expression1]
     */
    JCExpression term1Rest(JCExpression t) {
        if (token.kind == QUES) {
            int pos = token.pos;
            nextToken();
            JCExpression t1 = term();
            accept(COLON);
            JCExpression t2 = term1();
            return F.at(pos).Conditional(t, t1, t2);
        } else {
            return t;
        }
    }

    /** Expression2   = Expression3 [Expression2Rest]
     *  Type2         = Type3
     *  TypeNoParams2 = TypeNoParams3
     */
    JCExpression term2() {
        JCExpression t = term3();
        if (isMode(EXPR) && prec(token.kind) >= TreeInfo.orPrec) {
            selectExprMode();
            return term2Rest(t, TreeInfo.orPrec);
        } else {
            return t;
        }
    }

    /*  Expression2Rest = {infixop Expression3}
     *                  | Expression3 instanceof Type
     *                  | Expression3 instanceof Pattern
     *  infixop         = "||"
     *                  | "&&"
     *                  | "|"
     *                  | "^"
     *                  | "&"
     *                  | "==" | "!="
     *                  | "<" | ">" | "<=" | ">="
     *                  | "<<" | ">>" | ">>>"
     *                  | "+" | "-"
     *                  | "*" | "/" | "%"
     */
    JCExpression term2Rest(JCExpression t, int minprec) {
        JCExpression[] odStack = newOdStack();
        Token[] opStack = newOpStack();

        // optimization, was odStack = new Tree[...]; opStack = new Tree[...];
        int top = 0;
        odStack[0] = t;
        int startPos = token.pos;
        Token topOp = Tokens.DUMMY;
        while (prec(token.kind) >= minprec) {
            opStack[top] = topOp;

            if (token.kind == INSTANCEOF) {
                int pos = token.pos;
                nextToken();
                JCTree pattern;
                if (token.kind == LPAREN) {
                    checkSourceLevel(token.pos, Feature.PATTERN_SWITCH);
                    pattern = parsePattern(token.pos, null, null, false, false);
                } else {
                    int patternPos = token.pos;
                    JCModifiers mods = optFinal(0);
                    int typePos = token.pos;
                    JCExpression type = unannotatedType(false);
                    if (token.kind == IDENTIFIER) {
                        checkSourceLevel(token.pos, Feature.PATTERN_MATCHING_IN_INSTANCEOF);
                        pattern = parsePattern(patternPos, mods, type, false, false);
                    } else if (token.kind == LPAREN) {
                        pattern = parsePattern(patternPos, mods, type, false, false);
                    } else if (token.kind == UNDERSCORE) {
                        checkSourceLevel(token.pos, Feature.UNNAMED_VARIABLES);
                        pattern = parsePattern(patternPos, mods, type, false, false);
                    } else {
                        checkNoMods(typePos, mods.flags & ~Flags.DEPRECATED);
                        if (mods.annotations.nonEmpty()) {
                            List<JCAnnotation> typeAnnos =
                                    mods.annotations
                                        .map(decl -> {
                                            JCAnnotation typeAnno = F.at(decl.pos)
                                                                     .TypeAnnotation(decl.annotationType,
                                                                                      decl.args);
                                            endPosTable.replaceTree(decl, typeAnno);
                                            return typeAnno;
                                        });
                            type = insertAnnotationsToMostInner(type, typeAnnos, false);
                        }
                        pattern = type;
                    }
                }
                odStack[top] = F.at(pos).TypeTest(odStack[top], pattern);
            } else {
                topOp = token;
                nextToken();
                top++;
                odStack[top] = term3();
            }
            while (top > 0 && prec(topOp.kind) >= prec(token.kind)) {
                odStack[top - 1] = F.at(topOp.pos).Binary(optag(topOp.kind), odStack[top - 1], odStack[top]);
                top--;
                topOp = opStack[top];
            }
        }
        Assert.check(top == 0);
        t = odStack[0];

        if (t.hasTag(JCTree.Tag.PLUS)) {
            t = foldStrings(t);
        }

        odStackSupply.add(odStack);
        opStackSupply.add(opStack);
        return t;
    }
    //where
        /** If tree is a concatenation of string literals, replace it
         *  by a single literal representing the concatenated string.
         */
        protected JCExpression foldStrings(JCExpression tree) {
            if (!allowStringFolding)
                return tree;
            ListBuffer<JCExpression> opStack = new ListBuffer<>();
            ListBuffer<JCLiteral> litBuf = new ListBuffer<>();
            boolean needsFolding = false;
            JCExpression curr = tree;
            while (true) {
                if (curr.hasTag(JCTree.Tag.PLUS)) {
                    JCBinary op = (JCBinary)curr;
                    needsFolding |= foldIfNeeded(op.rhs, litBuf, opStack, false);
                    curr = op.lhs;
                } else {
                    needsFolding |= foldIfNeeded(curr, litBuf, opStack, true);
                    break; //last one!
                }
            }
            if (needsFolding) {
                List<JCExpression> ops = opStack.toList();
                JCExpression res = ops.head;
                for (JCExpression op : ops.tail) {
                    res = F.at(op.getStartPosition()).Binary(optag(TokenKind.PLUS), res, op);
                    storeEnd(res, getEndPos(op));
                }
                return res;
            } else {
                return tree;
            }
        }

        private boolean foldIfNeeded(JCExpression tree, ListBuffer<JCLiteral> litBuf,
                                                ListBuffer<JCExpression> opStack, boolean last) {
            JCLiteral str = stringLiteral(tree);
            if (str != null) {
                litBuf.prepend(str);
                return last && merge(litBuf, opStack);
            } else {
                boolean res = merge(litBuf, opStack);
                litBuf.clear();
                opStack.prepend(tree);
                return res;
            }
        }

        boolean merge(ListBuffer<JCLiteral> litBuf, ListBuffer<JCExpression> opStack) {
            if (litBuf.isEmpty()) {
                return false;
            } else if (litBuf.size() == 1) {
                opStack.prepend(litBuf.first());
                return false;
            } else {
                JCExpression t = F.at(litBuf.first().getStartPosition()).Literal(TypeTag.CLASS,
                        litBuf.stream().map(lit -> (String)lit.getValue()).collect(Collectors.joining()));
                storeEnd(t, litBuf.last().getEndPosition(endPosTable));
                opStack.prepend(t);
                return true;
            }
        }

        private JCLiteral stringLiteral(JCTree tree) {
            if (tree.hasTag(LITERAL)) {
                JCLiteral lit = (JCLiteral)tree;
                if (lit.typetag == TypeTag.CLASS) {
                    return lit;
                }
            }
            return null;
        }


        /** optimization: To save allocating a new operand/operator stack
         *  for every binary operation, we use supplys.
         */
        ArrayList<JCExpression[]> odStackSupply = new ArrayList<>();
        ArrayList<Token[]> opStackSupply = new ArrayList<>();

        private JCExpression[] newOdStack() {
            if (odStackSupply.isEmpty())
                return new JCExpression[infixPrecedenceLevels + 1];
            return odStackSupply.remove(odStackSupply.size() - 1);
        }

        private Token[] newOpStack() {
            if (opStackSupply.isEmpty())
                return new Token[infixPrecedenceLevels + 1];
            return opStackSupply.remove(opStackSupply.size() - 1);
        }

    /**
     *  Expression3    = PrefixOp Expression3
     *                 | "(" Expr | TypeNoParams ")" Expression3
     *                 | Primary {Selector} {PostfixOp}
     *
     *  {@literal
     *  Primary        = "(" Expression ")"
     *                 | Literal
     *                 | [TypeArguments] THIS [Arguments]
     *                 | [TypeArguments] SUPER SuperSuffix
     *                 | NEW [TypeArguments] Creator
     *                 | "(" Arguments ")" "->" ( Expression | Block )
     *                 | Ident "->" ( Expression | Block )
     *                 | [Annotations] Ident { "." [Annotations] Ident }
     *                 | Expression3 MemberReferenceSuffix
     *                   [ [Annotations] "[" ( "]" BracketsOpt "." CLASS | Expression "]" )
     *                   | Arguments
     *                   | "." ( CLASS | THIS | [TypeArguments] SUPER Arguments | NEW [TypeArguments] InnerCreator )
     *                   ]
     *                 | BasicType BracketsOpt "." CLASS
     *  }
     *
     *  PrefixOp       = "++" | "--" | "!" | "~" | "+" | "-"
     *  PostfixOp      = "++" | "--"
     *  Type3          = Ident { "." Ident } [TypeArguments] {TypeSelector} BracketsOpt
     *                 | BasicType
     *  TypeNoParams3  = Ident { "." Ident } BracketsOpt
     *  Selector       = "." [TypeArguments] Ident [Arguments]
     *                 | "." THIS
     *                 | "." [TypeArguments] SUPER SuperSuffix
     *                 | "." NEW [TypeArguments] InnerCreator
     *                 | "[" Expression "]"
     *  TypeSelector   = "." Ident [TypeArguments]
     *  SuperSuffix    = Arguments | "." Ident [Arguments]
     */
    protected JCExpression term3() {
        int pos = token.pos;
        JCExpression t;
        List<JCExpression> typeArgs = typeArgumentsOpt(EXPR);
        switch (token.kind) {
        case QUES:
            if (isMode(TYPE) && isMode(TYPEARG) && !isMode(NOPARAMS)) {
                selectTypeMode();
                return typeArgument();
            } else
                return illegal();
        case PLUSPLUS: case SUBSUB: case BANG: case TILDE: case PLUS: case SUB:
            if (typeArgs == null && isMode(EXPR)) {
                TokenKind tk = token.kind;
                nextToken();
                selectExprMode();
                if (tk == SUB &&
                    (token.kind == INTLITERAL || token.kind == LONGLITERAL) &&
                    token.radix() == 10) {
                    selectExprMode();
                    t = literal(names.hyphen, pos);
                } else {
                    t = term3();
                    return F.at(pos).Unary(unoptag(tk), t);
                }
            } else return illegal();
            break;
        case LPAREN:
            if (typeArgs == null && isMode(EXPR)) {
                ParensResult pres = analyzeParens();
                switch (pres) {
                    case CAST:
                       accept(LPAREN);
                       selectTypeMode();
                       t = parseIntersectionType(pos, parseType());
                       accept(RPAREN);
                       selectExprMode();
                       JCExpression t1 = term3();
                       return F.at(pos).TypeCast(t, t1);
                    case IMPLICIT_LAMBDA:
                    case EXPLICIT_LAMBDA:
                        t = lambdaExpressionOrStatement(true, pres == ParensResult.EXPLICIT_LAMBDA, pos);
                        break;
                    default: //PARENS
                        accept(LPAREN);
                        selectExprMode();
                        t = termRest(term1Rest(term2Rest(term3(), TreeInfo.orPrec)));
                        accept(RPAREN);
                        t = toP(F.at(pos).Parens(t));
                        break;
                }
            } else {
                return illegal();
            }
            break;
        case THIS:
            if (isMode(EXPR)) {
                selectExprMode();
                t = to(F.at(pos).Ident(names._this));
                nextToken();
                if (typeArgs == null)
                    t = argumentsOpt(null, t);
                else
                    t = arguments(typeArgs, t);
                typeArgs = null;
            } else return illegal();
            break;
        case SUPER:
            if (isMode(EXPR)) {
                selectExprMode();
                t = to(F.at(pos).Ident(names._super));
                t = superSuffix(typeArgs, t);
                typeArgs = null;
            } else return illegal();
            break;
        case INTLITERAL: case LONGLITERAL: case FLOATLITERAL: case DOUBLELITERAL:
        case CHARLITERAL: case STRINGLITERAL:
        case TRUE: case FALSE: case NULL:
            if (typeArgs == null && isMode(EXPR)) {
                selectExprMode();
                t = literal(names.empty);
            } else return illegal();
            break;
        case NEW:
            if (typeArgs != null) return illegal();
            if (isMode(EXPR)) {
                selectExprMode();
                nextToken();
                if (token.kind == LT) typeArgs = typeArguments(false);
                t = creator(pos, typeArgs);
                typeArgs = null;
            } else return illegal();
            break;
        case MONKEYS_AT:
            // Only annotated cast types and method references are valid
            List<JCAnnotation> typeAnnos = typeAnnotationsOpt();
            if (typeAnnos.isEmpty()) {
                // else there would be no '@'
                throw new AssertionError("Expected type annotations, but found none!");
            }

            JCExpression expr = term3();

            if (!isMode(TYPE)) {
                // Type annotations on class literals no longer legal
                switch (expr.getTag()) {
                case REFERENCE: {
                    JCMemberReference mref = (JCMemberReference) expr;
                    mref.expr = toP(F.at(pos).AnnotatedType(typeAnnos, mref.expr));
                    t = mref;
                    break;
                }
                case SELECT: {
                    JCFieldAccess sel = (JCFieldAccess) expr;

                    if (sel.name != names._class) {
                        return illegal();
                    } else {
                        log.error(token.pos, Errors.NoAnnotationsOnDotClass);
                        return expr;
                    }
                }
                default:
                    return illegal(typeAnnos.head.pos);
                }

            } else {
                // Type annotations targeting a cast
                t = insertAnnotationsToMostInner(expr, typeAnnos, false);
            }
            break;
        case UNDERSCORE: case IDENTIFIER: case ASSERT: case ENUM:
            if (typeArgs != null) return illegal();
            if (isMode(EXPR) && !isMode(NOLAMBDA) && peekToken(ARROW)) {
                t = lambdaExpressionOrStatement(false, false, pos);
            } else {
                t = toP(F.at(token.pos).Ident(ident()));
                loop: while (true) {
                    pos = token.pos;
                    final List<JCAnnotation> annos = typeAnnotationsOpt();

                    // need to report an error later if LBRACKET is for array
                    // index access rather than array creation level
                    if (!annos.isEmpty() && token.kind != LBRACKET && token.kind != ELLIPSIS)
                        return illegal(annos.head.pos);

                    switch (token.kind) {
                    case LBRACKET:
                        nextToken();
                        if (token.kind == RBRACKET) {
                            nextToken();
                            t = bracketsOpt(t);
                            t = toP(F.at(pos).TypeArray(t));
                            if (annos.nonEmpty()) {
                                t = toP(F.at(pos).AnnotatedType(annos, t));
                            }
                            t = bracketsSuffix(t);
                        } else {
                            if (isMode(EXPR)) {
                                selectExprMode();
                                JCExpression t1 = term();
                                if (!annos.isEmpty()) t = illegal(annos.head.pos);
                                t = to(F.at(pos).Indexed(t, t1));
                            }
                            accept(RBRACKET);
                        }
                        break loop;
                    case LPAREN:
                        if (isMode(EXPR)) {
                            selectExprMode();
                            t = arguments(typeArgs, t);
                            if (!annos.isEmpty()) t = illegal(annos.head.pos);
                            typeArgs = null;
                        }
                        break loop;
                    case DOT:
                        nextToken();
                        if (token.kind == TokenKind.IDENTIFIER && typeArgs != null) {
                            return illegal();
                        }
                        int prevmode = mode;
                        setMode(mode & ~NOPARAMS);
                        typeArgs = typeArgumentsOpt(EXPR);
                        setMode(prevmode);
                        if (isMode(EXPR)) {
                            switch (token.kind) {
                            case CLASS:
                                if (typeArgs != null) return illegal();
                                selectExprMode();
                                t = to(F.at(pos).Select(t, names._class));
                                nextToken();
                                break loop;
                            case THIS:
                                if (typeArgs != null) return illegal();
                                selectExprMode();
                                t = to(F.at(pos).Select(t, names._this));
                                nextToken();
                                break loop;
                            case SUPER:
                                selectExprMode();
                                t = to(F.at(pos).Select(t, names._super));
                                t = superSuffix(typeArgs, t);
                                typeArgs = null;
                                break loop;
                            case NEW:
                                if (typeArgs != null) return illegal();
                                selectExprMode();
                                int pos1 = token.pos;
                                nextToken();
                                if (token.kind == LT) typeArgs = typeArguments(false);
                                t = innerCreator(pos1, typeArgs, t);
                                typeArgs = null;
                                break loop;
                            }
                        }

                        List<JCAnnotation> tyannos = null;
                        if (isMode(TYPE) && token.kind == MONKEYS_AT) {
                            tyannos = typeAnnotationsOpt();
                        }
                        // typeArgs saved for next loop iteration.
                        t = toP(F.at(pos).Select(t, ident()));
                        if (token.pos <= endPosTable.errorEndPos &&
                            token.kind == MONKEYS_AT) {
                            //error recovery, case like:
                            //int i = expr.<missing-ident>
                            //@Deprecated
                            if (typeArgs != null) illegal();
                            return toP(t);
                        }
                        if (tyannos != null && tyannos.nonEmpty()) {
                            t = toP(F.at(tyannos.head.pos).AnnotatedType(tyannos, t));
                        }
                        break;
                    case ELLIPSIS:
                        if (this.permitTypeAnnotationsPushBack) {
                            this.typeAnnotationsPushedBack = annos;
                        } else if (annos.nonEmpty()) {
                            // Don't return here -- error recovery attempt
                            illegal(annos.head.pos);
                        }
                        break loop;
                    case LT:
                        if (!isMode(TYPE) && isParameterizedTypePrefix()) {
                            //this is either an unbound method reference whose qualifier
                            //is a generic type i.e. A<S>::m
                            int pos1 = token.pos;
                            accept(LT);
                            ListBuffer<JCExpression> args = new ListBuffer<>();
                            args.append(typeArgument());
                            while (token.kind == COMMA) {
                                nextToken();
                                args.append(typeArgument());
                            }
                            accept(GT);
                            t = toP(F.at(pos1).TypeApply(t, args.toList()));
                            while (token.kind == DOT) {
                                nextToken();
                                selectTypeMode();
                                t = toP(F.at(token.pos).Select(t, ident()));
                                t = typeArgumentsOpt(t);
                            }
                            t = bracketsOpt(t);
                            if (token.kind != COLCOL) {
                                //method reference expected here
                                t = illegal();
                            }
                            selectExprMode();
                            return term3Rest(t, typeArgs);
                        }
                        break loop;
                    default:
                        break loop;
                    }
                }
            }
            if (typeArgs != null) illegal();
            t = typeArgumentsOpt(t);
            break;
        case BYTE: case SHORT: case CHAR: case INT: case LONG: case FLOAT:
        case DOUBLE: case BOOLEAN:
            if (typeArgs != null) illegal();
            t = bracketsSuffix(bracketsOpt(basicType()));
            break;
        case VOID:
            if (typeArgs != null) illegal();
            if (isMode(EXPR)) {
                nextToken();
                if (token.kind == DOT) {
                    JCPrimitiveTypeTree ti = toP(F.at(pos).TypeIdent(TypeTag.VOID));
                    t = bracketsSuffix(ti);
                } else {
                    return illegal(pos);
                }
            } else {
                // Support the corner case of myMethodHandle.<void>invoke() by passing
                // a void type (like other primitive types) to the next phase.
                // The error will be reported in Attr.attribTypes or Attr.visitApply.
                JCPrimitiveTypeTree ti = to(F.at(pos).TypeIdent(TypeTag.VOID));
                nextToken();
                return ti;
                //return illegal();
            }
            break;
        case SWITCH:
            checkSourceLevel(Feature.SWITCH_EXPRESSION);
            allowYieldStatement = true;
            int switchPos = token.pos;
            nextToken();
            JCExpression selector = parExpression();
            accept(LBRACE);
            ListBuffer<JCCase> cases = new ListBuffer<>();
            while (true) {
                pos = token.pos;
                switch (token.kind) {
                case CASE:
                case DEFAULT:
                    cases.appendList(switchExpressionStatementGroup());
                    break;
                case RBRACE: case EOF:
                    JCSwitchExpression e = to(F.at(switchPos).SwitchExpression(selector,
                                                                               cases.toList()));
                    e.endpos = token.pos;
                    accept(RBRACE);
                    return e;
                default:
                    nextToken(); // to ensure progress
                    syntaxError(pos, Errors.Expected3(CASE, DEFAULT, RBRACE));
                }
            }
            // Not reachable.
        default:
            return illegal();
        }
        return term3Rest(t, typeArgs);
    }

    private List<JCCase> switchExpressionStatementGroup() {
        ListBuffer<JCCase> caseExprs = new ListBuffer<>();
        int casePos = token.pos;
        ListBuffer<JCCaseLabel> pats = new ListBuffer<>();

        if (token.kind == DEFAULT) {
            nextToken();
            pats.append(toP(F.at(casePos).DefaultCaseLabel()));
        } else {
            accept(CASE);
            boolean allowDefault = false;
            while (true) {
                JCCaseLabel label = parseCaseLabel(allowDefault);
                pats.append(label);
                if (token.kind != COMMA) break;
                checkSourceLevel(Feature.SWITCH_MULTIPLE_CASE_LABELS);
                nextToken();
                allowDefault = TreeInfo.isNullCaseLabel(label);
            };
        }
        JCExpression guard = parseGuard(pats.last());
        List<JCStatement> stats = null;
        JCTree body = null;
        CaseTree.CaseKind kind;
        switch (token.kind) {
            case ARROW:
                checkSourceLevel(Feature.SWITCH_RULE);
                nextToken();
                if (token.kind == TokenKind.THROW || token.kind == TokenKind.LBRACE) {
                    stats = List.of(parseStatement());
                    body = stats.head;
                    kind = JCCase.RULE;
                } else {
                    JCExpression value = parseExpression();
                    stats = List.of(to(F.at(value).Yield(value)));
                    body = value;
                    kind = JCCase.RULE;
                    accept(SEMI);
                }
                break;
            default:
                accept(COLON, tk -> Errors.Expected2(COLON, ARROW));
                stats = blockStatements();
                kind = JCCase.STATEMENT;
                break;
        }
        caseExprs.append(toP(F.at(casePos).Case(kind, pats.toList(), guard, stats, body)));
        return caseExprs.toList();
    }

    JCExpression term3Rest(JCExpression t, List<JCExpression> typeArgs) {
        if (typeArgs != null) illegal();
        while (true) {
            int pos1 = token.pos;
            final List<JCAnnotation> annos = typeAnnotationsOpt();

            if (token.kind == LBRACKET) {
                nextToken();
                if (isMode(TYPE)) {
                    int prevmode = mode;
                    selectTypeMode();
                    if (token.kind == RBRACKET) {
                        nextToken();
                        t = bracketsOpt(t);
                        t = toP(F.at(pos1).TypeArray(t));
                        if (token.kind == COLCOL) {
                            selectExprMode();
                            continue;
                        }
                        if (annos.nonEmpty()) {
                            t = toP(F.at(pos1).AnnotatedType(annos, t));
                        }
                        return t;
                    }
                    setMode(prevmode);
                }
                if (isMode(EXPR)) {
                    selectExprMode();
                    JCExpression t1 = term();
                    t = to(F.at(pos1).Indexed(t, t1));
                }
                accept(RBRACKET);
            } else if (token.kind == DOT) {
                nextToken();
                typeArgs = typeArgumentsOpt(EXPR);
                if (token.kind == SUPER && isMode(EXPR)) {
                    selectExprMode();
                    t = to(F.at(pos1).Select(t, names._super));
                    nextToken();
                    t = arguments(typeArgs, t);
                    typeArgs = null;
                } else if (token.kind == NEW && isMode(EXPR)) {
                    if (typeArgs != null) return illegal();
                    selectExprMode();
                    int pos2 = token.pos;
                    nextToken();
                    if (token.kind == LT) typeArgs = typeArguments(false);
                    t = innerCreator(pos2, typeArgs, t);
                    typeArgs = null;
                } else {
                    List<JCAnnotation> tyannos = null;
                    if (isMode(TYPE) && token.kind == MONKEYS_AT) {
                        // is the mode check needed?
                        tyannos = typeAnnotationsOpt();
                    }
                    t = toP(F.at(pos1).Select(t, ident(true)));
                    if (token.pos <= endPosTable.errorEndPos &&
                        token.kind == MONKEYS_AT) {
                        //error recovery, case like:
                        //int i = expr.<missing-ident>
                        //@Deprecated
                        break;
                    }
                    if (tyannos != null && tyannos.nonEmpty()) {
                        t = toP(F.at(tyannos.head.pos).AnnotatedType(tyannos, t));
                    }
                    t = argumentsOpt(typeArgs, typeArgumentsOpt(t));
                    typeArgs = null;
                }
            } else if (isMode(EXPR) && token.kind == COLCOL) {
                selectExprMode();
                if (typeArgs != null) return illegal();
                accept(COLCOL);
                t = memberReferenceSuffix(pos1, t);
            } else {
                if (!annos.isEmpty()) {
                    if (permitTypeAnnotationsPushBack)
                        typeAnnotationsPushedBack = annos;
                    else
                        return illegal(annos.head.pos);
                }
                break;
            }
        }
        while ((token.kind == PLUSPLUS || token.kind == SUBSUB) && isMode(EXPR)) {
            selectExprMode();
            t = to(F.at(token.pos).Unary(
                  token.kind == PLUSPLUS ? POSTINC : POSTDEC, t));
            nextToken();
        }
        return toP(t);
    }

    /**
     * If we see an identifier followed by a '&lt;' it could be an unbound
     * method reference or a binary expression. To disambiguate, look for a
     * matching '&gt;' and see if the subsequent terminal is either '.' or '::'.
     */
    @SuppressWarnings("fallthrough")
    boolean isParameterizedTypePrefix() {
        int pos = 0, depth = 0;
        outer: for (Token t = S.token(pos) ; ; t = S.token(++pos)) {
            switch (t.kind) {
                case IDENTIFIER: case UNDERSCORE: case QUES: case EXTENDS: case SUPER:
                case DOT: case RBRACKET: case LBRACKET: case COMMA:
                case BYTE: case SHORT: case INT: case LONG: case FLOAT:
                case DOUBLE: case BOOLEAN: case CHAR:
                case MONKEYS_AT:
                    break;

                case LPAREN:
                    // skip annotation values
                    int nesting = 0;
                    for (; ; pos++) {
                        TokenKind tk2 = S.token(pos).kind;
                        switch (tk2) {
                            case EOF:
                                return false;
                            case LPAREN:
                                nesting++;
                                break;
                            case RPAREN:
                                nesting--;
                                if (nesting == 0) {
                                    continue outer;
                                }
                                break;
                        }
                    }

                case LT:
                    depth++; break;
                case GTGTGT:
                    depth--;
                case GTGT:
                    depth--;
                case GT:
                    depth--;
                    if (depth == 0) {
                        TokenKind nextKind = S.token(pos + 1).kind;
                        return
                            nextKind == TokenKind.DOT ||
                            nextKind == TokenKind.LBRACKET ||
                            nextKind == TokenKind.COLCOL;
                    }
                    break;
                default:
                    return false;
            }
        }
    }

    /**
     * If we see an identifier followed by a '&lt;' it could be an unbound
     * method reference or a binary expression. To disambiguate, look for a
     * matching '&gt;' and see if the subsequent terminal is either '.' or '::'.
     */
    @SuppressWarnings("fallthrough")
    ParensResult analyzeParens() {
        int depth = 0;
        boolean type = false;
        ParensResult defaultResult = ParensResult.PARENS;
        outer: for (int lookahead = 0; ; lookahead++) {
            TokenKind tk = S.token(lookahead).kind;
            switch (tk) {
                case COMMA:
                    type = true;
                case EXTENDS: case SUPER: case DOT: case AMP:
                    //skip
                    break;
                case QUES:
                    if (peekToken(lookahead, EXTENDS) ||
                            peekToken(lookahead, SUPER)) {
                        //wildcards
                        type = true;
                    }
                    break;
                case BYTE: case SHORT: case INT: case LONG: case FLOAT:
                case DOUBLE: case BOOLEAN: case CHAR: case VOID:
                    if (peekToken(lookahead, RPAREN)) {
                        //Type, ')' -> cast
                        return ParensResult.CAST;
                    } else if (peekToken(lookahead, LAX_IDENTIFIER)) {
                        //Type, Identifier/'_'/'assert'/'enum' -> explicit lambda
                        return ParensResult.EXPLICIT_LAMBDA;
                    }
                    break;
                case LPAREN:
                    if (lookahead != 0) {
                        // '(' in a non-starting position -> parens
                        return ParensResult.PARENS;
                    } else if (peekToken(lookahead, RPAREN)) {
                        // '(', ')' -> explicit lambda
                        return ParensResult.EXPLICIT_LAMBDA;
                    }
                    break;
                case RPAREN:
                    // if we have seen something that looks like a type,
                    // then it's a cast expression
                    if (type) return ParensResult.CAST;
                    // otherwise, disambiguate cast vs. parenthesized expression
                    // based on subsequent token.
                    switch (S.token(lookahead + 1).kind) {
                        /*case PLUSPLUS: case SUBSUB: */
                        case BANG: case TILDE:
                        case LPAREN: case THIS: case SUPER:
                        case INTLITERAL: case LONGLITERAL: case FLOATLITERAL:
                        case DOUBLELITERAL: case CHARLITERAL: case STRINGLITERAL:
                        case STRINGFRAGMENT:
                        case TRUE: case FALSE: case NULL:
                        case NEW: case IDENTIFIER: case ASSERT: case ENUM: case UNDERSCORE:
                        case SWITCH:
                        case BYTE: case SHORT: case CHAR: case INT:
                        case LONG: case FLOAT: case DOUBLE: case BOOLEAN: case VOID:
                            return ParensResult.CAST;
                        default:
                            return defaultResult;
                    }
                case UNDERSCORE:
                case ASSERT:
                case ENUM:
                case IDENTIFIER:
                    if (peekToken(lookahead, LAX_IDENTIFIER)) {
                        // Identifier, Identifier/'_'/'assert'/'enum' -> explicit lambda
                        return ParensResult.EXPLICIT_LAMBDA;
                    } else if (peekToken(lookahead, RPAREN, ARROW)) {
                        // Identifier, ')' '->' -> implicit lambda
                        return !isMode(NOLAMBDA) ? ParensResult.IMPLICIT_LAMBDA
                                                 : ParensResult.PARENS;
                    } else if (depth == 0 && peekToken(lookahead, COMMA)) {
                        defaultResult = ParensResult.IMPLICIT_LAMBDA;
                    }
                    type = false;
                    break;
                case FINAL:
                case ELLIPSIS:
                    //those can only appear in explicit lambdas
                    return ParensResult.EXPLICIT_LAMBDA;
                case MONKEYS_AT:
                    type = true;
                    lookahead = skipAnnotation(lookahead);
                    break;
                case LBRACKET:
                    if (peekToken(lookahead, RBRACKET, LAX_IDENTIFIER)) {
                        // '[', ']', Identifier/'_'/'assert'/'enum' -> explicit lambda
                        return ParensResult.EXPLICIT_LAMBDA;
                    } else if (peekToken(lookahead, RBRACKET, RPAREN) ||
                            peekToken(lookahead, RBRACKET, AMP)) {
                        // '[', ']', ')' -> cast
                        // '[', ']', '&' -> cast (intersection type)
                        return ParensResult.CAST;
                    } else if (peekToken(lookahead, RBRACKET)) {
                        //consume the ']' and skip
                        type = true;
                        lookahead++;
                        break;
                    } else {
                        return ParensResult.PARENS;
                    }
                case LT:
                    depth++; break;
                case GTGTGT:
                    depth--;
                case GTGT:
                    depth--;
                case GT:
                    depth--;
                    if (depth == 0) {
                        if (peekToken(lookahead, RPAREN) ||
                                peekToken(lookahead, AMP)) {
                            // '>', ')' -> cast
                            // '>', '&' -> cast
                            return ParensResult.CAST;
                        } else if (peekToken(lookahead, LAX_IDENTIFIER, COMMA) ||
                                peekToken(lookahead, LAX_IDENTIFIER, RPAREN, ARROW) ||
                                peekToken(lookahead, ELLIPSIS)) {
                            // '>', Identifier/'_'/'assert'/'enum', ',' -> explicit lambda
                            // '>', Identifier/'_'/'assert'/'enum', ')', '->' -> explicit lambda
                            // '>', '...' -> explicit lambda
                            return ParensResult.EXPLICIT_LAMBDA;
                        }
                        //it looks a type, but could still be (i) a cast to generic type,
                        //(ii) an unbound method reference or (iii) an explicit lambda
                        type = true;
                        break;
                    } else if (depth < 0) {
                        //unbalanced '<', '>' - not a generic type
                        return ParensResult.PARENS;
                    }
                    break;
                default:
                    //this includes EOF
                    return defaultResult;
            }
        }
    }

    private int skipAnnotation(int lookahead) {
        lookahead += 1; //skip '@'
        while (peekToken(lookahead, DOT)) {
            lookahead += 2;
        }
        if (peekToken(lookahead, LPAREN)) {
            lookahead++;
            //skip annotation values
            int nesting = 0;
            for (; ; lookahead++) {
                TokenKind tk2 = S.token(lookahead).kind;
                switch (tk2) {
                    case EOF:
                        return lookahead;
                    case LPAREN:
                        nesting++;
                        break;
                    case RPAREN:
                        nesting--;
                        if (nesting == 0) {
                            return lookahead;
                        }
                    break;
                }
            }
        }
        return lookahead;
    }

    /** Accepts all identifier-like tokens */
    protected Predicate<TokenKind> LAX_IDENTIFIER = t -> t == IDENTIFIER || t == UNDERSCORE || t == ASSERT || t == ENUM;

    enum ParensResult {
        CAST,
        EXPLICIT_LAMBDA,
        IMPLICIT_LAMBDA,
        PARENS
    }

    JCExpression lambdaExpressionOrStatement(boolean hasParens, boolean explicitParams, int pos) {
        List<JCVariableDecl> params = explicitParams ?
                formalParameters(true, false) :
                implicitParameters(hasParens);
        if (explicitParams) {
            LambdaClassifier lambdaClassifier = new LambdaClassifier();
            for (JCVariableDecl param: params) {
                Name restrictedTypeName;
                if (param.vartype != null &&
                        (restrictedTypeName = restrictedTypeName(param.vartype, false)) != null &&
                        param.vartype.hasTag(TYPEARRAY)) {
                    log.error(DiagnosticFlag.SYNTAX, param.pos,
                        Feature.VAR_SYNTAX_IMPLICIT_LAMBDAS.allowedInSource(source)
                            ? Errors.RestrictedTypeNotAllowedArray(restrictedTypeName) : Errors.RestrictedTypeNotAllowedHere(restrictedTypeName));
                }
                lambdaClassifier.addParameter(param);
                if (lambdaClassifier.result() == LambdaParameterKind.ERROR) {
                    break;
                }
            }
            if (lambdaClassifier.diagFragment != null) {
                log.error(DiagnosticFlag.SYNTAX, pos, Errors.InvalidLambdaParameterDeclaration(lambdaClassifier.diagFragment));
            }
            for (JCVariableDecl param: params) {
                if (param.vartype != null
                        && restrictedTypeName(param.vartype, true) != null) {
                    checkSourceLevel(param.pos, Feature.VAR_SYNTAX_IMPLICIT_LAMBDAS);
                    param.startPos = TreeInfo.getStartPos(param.vartype);
                    param.vartype = null;
                }
            }
        }
        return lambdaExpressionOrStatementRest(params, pos);
    }

    enum LambdaParameterKind {
        VAR(0),
        EXPLICIT(1),
        IMPLICIT(2),
        ERROR(-1);

        private final int index;

        LambdaParameterKind(int index) {
            this.index = index;
        }
    }

    private static final Fragment[][] decisionTable = new Fragment[][] {
        /*              VAR                              EXPLICIT                         IMPLICIT  */
        /* VAR      */ {null,                            VarAndExplicitNotAllowed,        VarAndImplicitNotAllowed},
        /* EXPLICIT */ {VarAndExplicitNotAllowed,        null,                            ImplicitAndExplicitNotAllowed},
        /* IMPLICIT */ {VarAndImplicitNotAllowed,        ImplicitAndExplicitNotAllowed,   null},
    };

    class LambdaClassifier {
        LambdaParameterKind kind;
        Fragment diagFragment;

        /**
         * analyzeParens() has already classified the lambda as EXPLICIT_LAMBDA, due to
         * two consecutive identifiers. Because of that {@code (<explicit lambda>)}, the
         * parser will always attempt to parse a type, followed by a name. If the lambda
         * contains an illegal mix of implicit and explicit parameters, it is possible
         * for the parser to see a {@code ,} when expecting a name, in which case the
         * variable is created with an erroneous name. The logic below makes sure that
         * the lambda parameters are all declared with either an explicit type (e.g.
         * {@code String x}), or with an inferred type (using {@code var x}). Any other
         * combination is rejected.
         * */
        void addParameter(JCVariableDecl param) {
            Assert.check(param.vartype != null);

            if (param.name == names.error) {
                reduce(LambdaParameterKind.IMPLICIT);
            }
            else if (restrictedTypeName(param.vartype, false) != null) {
                reduce(LambdaParameterKind.VAR);
            } else {
                reduce(LambdaParameterKind.EXPLICIT);
            }
        }

        private void reduce(LambdaParameterKind newKind) {
            if (kind == null) {
                kind = newKind;
            } else if (kind != newKind && kind != LambdaParameterKind.ERROR) {
                LambdaParameterKind currentKind = kind;
                kind = LambdaParameterKind.ERROR;
                boolean varIndex = currentKind.index == LambdaParameterKind.VAR.index ||
                        newKind.index == LambdaParameterKind.VAR.index;
                diagFragment = Feature.VAR_SYNTAX_IMPLICIT_LAMBDAS.allowedInSource(source) || !varIndex ?
                        decisionTable[currentKind.index][newKind.index] : null;
            }
        }

        LambdaParameterKind result() {
            return kind;
        }
    }

    JCExpression lambdaExpressionOrStatementRest(List<JCVariableDecl> args, int pos) {
        accept(ARROW);

        return token.kind == LBRACE ?
            lambdaStatement(args, pos, token.pos) :
            lambdaExpression(args, pos);
    }

    JCExpression lambdaStatement(List<JCVariableDecl> args, int pos, int pos2) {
        JCBlock block = block(pos2, 0);
        return toP(F.at(pos).Lambda(args, block));
    }

    JCExpression lambdaExpression(List<JCVariableDecl> args, int pos) {
        JCTree expr = parseExpression();
        return toP(F.at(pos).Lambda(args, expr));
    }

    /** SuperSuffix = Arguments | "." [TypeArguments] Ident [Arguments]
     */
    JCExpression superSuffix(List<JCExpression> typeArgs, JCExpression t) {
        nextToken();
        if (token.kind == LPAREN || typeArgs != null) {
            t = arguments(typeArgs, t);
        } else if (token.kind == COLCOL) {
            if (typeArgs != null) return illegal();
            t = memberReferenceSuffix(t);
        } else {
            int pos = token.pos;
            accept(DOT);
            typeArgs = (token.kind == LT) ? typeArguments(false) : null;
            t = toP(F.at(pos).Select(t, ident()));
            t = argumentsOpt(typeArgs, t);
        }
        return t;
    }

    /** BasicType = BYTE | SHORT | CHAR | INT | LONG | FLOAT | DOUBLE | BOOLEAN
     */
    JCPrimitiveTypeTree basicType() {
        JCPrimitiveTypeTree t = to(F.at(token.pos).TypeIdent(typetag(token.kind)));
        nextToken();
        return t;
    }

    /** ArgumentsOpt = [ Arguments ]
     */
    JCExpression argumentsOpt(List<JCExpression> typeArgs, JCExpression t) {
        if (isMode(EXPR) && token.kind == LPAREN || typeArgs != null) {
            selectExprMode();
            return arguments(typeArgs, t);
        } else {
            return t;
        }
    }

    /** Arguments = "(" [Expression { COMMA Expression }] ")"
     */
    List<JCExpression> arguments() {
        ListBuffer<JCExpression> args = new ListBuffer<>();
        if (token.kind == LPAREN) {
            nextToken();
            if (token.kind != RPAREN) {
                args.append(parseExpression());
                while (token.kind == COMMA) {
                    nextToken();
                    args.append(parseExpression());
                }
            }
            accept(RPAREN, tk -> Errors.Expected2(RPAREN, COMMA));
        } else {
            syntaxError(token.pos, Errors.Expected(LPAREN));
        }
        return args.toList();
    }

    JCExpression arguments(List<JCExpression> typeArgs, JCExpression t) {
        int pos = token.pos;
        List<JCExpression> args = arguments();
        JCExpression mi = F.at(pos).Apply(typeArgs, t, args);
        if (t.hasTag(IDENT) && isInvalidUnqualifiedMethodIdentifier(((JCIdent) t).pos,
                                                                    ((JCIdent) t).name)) {
            log.error(DiagnosticFlag.SYNTAX, t, Errors.InvalidYield);
            mi = F.Erroneous(List.of(mi));
        }
        return toP(mi);
    }

    boolean isInvalidUnqualifiedMethodIdentifier(int pos, Name name) {
        if (name == names.yield) {
            if (allowYieldStatement) {
                return true;
            } else {
                log.warning(pos, Warnings.InvalidYield);
            }
        }
        return false;
    }

    /**  TypeArgumentsOpt = [ TypeArguments ]
     */
    JCExpression typeArgumentsOpt(JCExpression t) {
        if (token.kind == LT &&
            isMode(TYPE) &&
            !isMode(NOPARAMS)) {
            selectTypeMode();
            return typeArguments(t, false);
        } else {
            return t;
        }
    }
    List<JCExpression> typeArgumentsOpt() {
        return typeArgumentsOpt(TYPE);
    }

    List<JCExpression> typeArgumentsOpt(int useMode) {
        if (token.kind == LT) {
            if (!isMode(useMode) ||
                isMode(NOPARAMS)) {
                illegal();
            }
            setMode(useMode);
            return typeArguments(false);
        }
        return null;
    }

    /**
     *  {@literal
     *  TypeArguments  = "<" TypeArgument {"," TypeArgument} ">"
     *  }
     */
    List<JCExpression> typeArguments(boolean diamondAllowed) {
        if (token.kind == LT) {
            nextToken();
            if (token.kind == GT && diamondAllowed) {
                setMode(mode | DIAMOND);
                nextToken();
                return List.nil();
            } else {
                ListBuffer<JCExpression> args = new ListBuffer<>();
                args.append(!isMode(EXPR) ? typeArgument() : parseType());
                while (token.kind == COMMA) {
                    nextToken();
                    args.append(!isMode(EXPR) ? typeArgument() : parseType());
                }
                switch (token.kind) {

                case GTGTGTEQ: case GTGTEQ: case GTEQ:
                case GTGTGT: case GTGT:
                    token = S.split();
                    break;
                case GT:
                    nextToken();
                    break;
                default:
                    args.append(syntaxError(token.pos, Errors.Expected2(GT, COMMA)));
                    break;
                }
                return args.toList();
            }
        } else {
            return List.of(syntaxError(token.pos, Errors.Expected(LT)));
        }
    }

    /**
     *  {@literal
     *  TypeArgument = Type
     *               | [Annotations] "?"
     *               | [Annotations] "?" EXTENDS Type {"&" Type}
     *               | [Annotations] "?" SUPER Type
     *  }
     */
    JCExpression typeArgument() {
        List<JCAnnotation> annotations = typeAnnotationsOpt();
        if (token.kind != QUES) return parseType(false, annotations);
        int pos = token.pos;
        nextToken();
        JCExpression result;
        if (token.kind == EXTENDS) {
            TypeBoundKind t = to(F.at(pos).TypeBoundKind(BoundKind.EXTENDS));
            nextToken();
            JCExpression bound = parseType();
            result = F.at(pos).Wildcard(t, bound);
        } else if (token.kind == SUPER) {
            TypeBoundKind t = to(F.at(pos).TypeBoundKind(BoundKind.SUPER));
            nextToken();
            JCExpression bound = parseType();
            result = F.at(pos).Wildcard(t, bound);
        } else if (LAX_IDENTIFIER.test(token.kind)) {
            //error recovery
            TypeBoundKind t = F.at(Position.NOPOS).TypeBoundKind(BoundKind.UNBOUND);
            JCExpression wc = toP(F.at(pos).Wildcard(t, null));
            JCIdent id = toP(F.at(token.pos).Ident(ident()));
            JCErroneous err = F.at(pos).Erroneous(List.<JCTree>of(wc, id));
            reportSyntaxError(err, Errors.Expected3(GT, EXTENDS, SUPER));
            result = err;
        } else {
            TypeBoundKind t = toP(F.at(pos).TypeBoundKind(BoundKind.UNBOUND));
            result = toP(F.at(pos).Wildcard(t, null));
        }
        if (!annotations.isEmpty()) {
            result = toP(F.at(annotations.head.pos).AnnotatedType(annotations,result));
        }
        return result;
    }

    JCTypeApply typeArguments(JCExpression t, boolean diamondAllowed) {
        int pos = token.pos;
        List<JCExpression> args = typeArguments(diamondAllowed);
        return toP(F.at(pos).TypeApply(t, args));
    }

    /**
     * BracketsOpt = { [Annotations] "[" "]" }*
     *
     * <p>
     *
     * <code>annotations</code> is the list of annotations targeting
     * the expression <code>t</code>.
     */
    private JCExpression bracketsOpt(JCExpression t,
            List<JCAnnotation> annotations) {
        List<JCAnnotation> nextLevelAnnotations = typeAnnotationsOpt();

        if (token.kind == LBRACKET) {
            int pos = token.pos;
            nextToken();
            t = bracketsOptCont(t, pos, nextLevelAnnotations);
        } else if (!nextLevelAnnotations.isEmpty()) {
            if (permitTypeAnnotationsPushBack) {
                this.typeAnnotationsPushedBack = nextLevelAnnotations;
            } else {
                return illegal(nextLevelAnnotations.head.pos);
            }
        }

        if (!annotations.isEmpty()) {
            t = toP(F.at(token.pos).AnnotatedType(annotations, t));
        }
        return t;
    }

    /** BracketsOpt = [ "[" "]" { [Annotations] "[" "]"} ]
     */
    private JCExpression bracketsOpt(JCExpression t) {
        return bracketsOpt(t, List.nil());
    }

    private JCExpression bracketsOptCont(JCExpression t, int pos,
            List<JCAnnotation> annotations) {
        accept(RBRACKET);
        t = bracketsOpt(t);
        t = toP(F.at(pos).TypeArray(t));
        if (annotations.nonEmpty()) {
            t = toP(F.at(pos).AnnotatedType(annotations, t));
        }
        return t;
    }

    /** BracketsSuffixExpr = "." CLASS
     *  BracketsSuffixType =
     */
    JCExpression bracketsSuffix(JCExpression t) {
        if (isMode(EXPR) && token.kind == DOT) {
            selectExprMode();
            int pos = token.pos;
            nextToken();
            accept(CLASS);
            if (token.pos == endPosTable.errorEndPos) {
                // error recovery
                Name name;
                if (LAX_IDENTIFIER.test(token.kind)) {
                    name = token.name();
                    nextToken();
                } else {
                    name = names.error;
                }
                t = F.at(pos).Erroneous(List.<JCTree>of(toP(F.at(pos).Select(t, name))));
            } else {
                Tag tag = t.getTag();
                // Type annotations are illegal on class literals. Annotated non array class literals
                // are complained about directly in term3(), Here check for type annotations on dimensions
                // taking care to handle some interior dimension(s) being annotated.
                if ((tag == TYPEARRAY && TreeInfo.containsTypeAnnotation(t)) || tag == ANNOTATED_TYPE)
                    syntaxError(token.pos, Errors.NoAnnotationsOnDotClass);
                t = toP(F.at(pos).Select(t, names._class));
            }
        } else if (isMode(TYPE)) {
            if (token.kind != COLCOL) {
                selectTypeMode();
            }
        } else if (token.kind != COLCOL) {
            syntaxError(token.pos, Errors.DotClassExpected);
        }
        return t;
    }

    /**
     * MemberReferenceSuffix = "::" [TypeArguments] Ident
     *                       | "::" [TypeArguments] "new"
     */
    JCExpression memberReferenceSuffix(JCExpression t) {
        int pos1 = token.pos;
        accept(COLCOL);
        return memberReferenceSuffix(pos1, t);
    }

    JCExpression memberReferenceSuffix(int pos1, JCExpression t) {
        selectExprMode();
        List<JCExpression> typeArgs = null;
        if (token.kind == LT) {
            typeArgs = typeArguments(false);
        }
        Name refName;
        ReferenceMode refMode;
        if (token.kind == NEW) {
            refMode = ReferenceMode.NEW;
            refName = names.init;
            nextToken();
        } else {
            refMode = ReferenceMode.INVOKE;
            refName = ident();
        }
        return toP(F.at(t.getStartPosition()).Reference(refMode, refName, t, typeArgs));
    }

    /** Creator = [Annotations] Qualident [TypeArguments] ( ArrayCreatorRest | ClassCreatorRest )
     */
    JCExpression creator(int newpos, List<JCExpression> typeArgs) {
        final JCModifiers mods = modifiersOpt();
        List<JCAnnotation> newAnnotations = mods.annotations;
        switch (token.kind) {
        case BYTE: case SHORT: case CHAR: case INT: case LONG: case FLOAT:
        case DOUBLE: case BOOLEAN:
            if (mods.flags != 0) {
                log.error(token.pos, Errors.ModNotAllowedHere(asFlagSet(mods.flags)));
            }
            if (typeArgs == null) {
                if (newAnnotations.isEmpty()) {
                    return arrayCreatorRest(newpos, basicType());
                } else {
                    return arrayCreatorRest(newpos, toP(F.at(newAnnotations.head.pos).AnnotatedType(newAnnotations, basicType())));
                }
            }
            break;
        default:
        }
        JCExpression t = qualident(true);

        int prevmode = mode;
        selectTypeMode();
        boolean diamondFound = false;
        int lastTypeargsPos = -1;
        if (token.kind == LT) {
            lastTypeargsPos = token.pos;
            t = typeArguments(t, true);
            diamondFound = isMode(DIAMOND);
        }
        while (token.kind == DOT) {
            if (diamondFound) {
                //cannot select after a diamond
                illegal();
            }
            int pos = token.pos;
            nextToken();
            List<JCAnnotation> tyannos = typeAnnotationsOpt();
            t = toP(F.at(pos).Select(t, ident()));

            if (tyannos != null && tyannos.nonEmpty()) {
                t = toP(F.at(tyannos.head.pos).AnnotatedType(tyannos, t));
            }

            if (token.kind == LT) {
                lastTypeargsPos = token.pos;
                t = typeArguments(t, true);
                diamondFound = isMode(DIAMOND);
            }
        }
        setMode(prevmode);
        if (token.kind == LBRACKET || token.kind == MONKEYS_AT) {
            // handle type annotations for non primitive arrays
            if (newAnnotations.nonEmpty()) {
                t = insertAnnotationsToMostInner(t, newAnnotations, false);
            }

            JCExpression e = arrayCreatorRest(newpos, t);
            if (diamondFound) {
                reportSyntaxError(lastTypeargsPos, Errors.CannotCreateArrayWithDiamond);
                return toP(F.at(newpos).Erroneous(List.of(e)));
            }
            else if (typeArgs != null) {
                int pos = newpos;
                if (!typeArgs.isEmpty() && typeArgs.head.pos != Position.NOPOS) {
                    // note: this should always happen but we should
                    // not rely on this as the parser is continuously
                    // modified to improve error recovery.
                    pos = typeArgs.head.pos;
                }
                setErrorEndPos(S.prevToken().endPos);
                JCErroneous err = F.at(pos).Erroneous(typeArgs.prepend(e));
                reportSyntaxError(err, Errors.CannotCreateArrayWithTypeArguments);
                return toP(err);
            }
            return e;
        } else if (token.kind == LPAREN) {
            // handle type annotations for instantiations and anonymous classes
            if (newAnnotations.nonEmpty()) {
                t = insertAnnotationsToMostInner(t, newAnnotations, false);
            }
            JCNewClass newClass = classCreatorRest(newpos, null, typeArgs, t, mods.flags);
            if ((newClass.def == null) && (mods.flags != 0)) {
                log.error(newClass.pos, Errors.ModNotAllowedHere(asFlagSet(mods.flags)));
            }
            return newClass;
        } else {
            setErrorEndPos(token.pos);
            reportSyntaxError(token.pos, Errors.Expected2(LPAREN, LBRACKET));
            t = toP(F.at(newpos).NewClass(null, typeArgs, t, List.nil(), null));
            return toP(F.at(newpos).Erroneous(List.<JCTree>of(t)));
        }
    }

    /** InnerCreator = [Annotations] Ident [TypeArguments] ClassCreatorRest
     */
    JCExpression innerCreator(int newpos, List<JCExpression> typeArgs, JCExpression encl) {
        List<JCAnnotation> newAnnotations = typeAnnotationsOpt();

        JCExpression t = toP(F.at(token.pos).Ident(ident()));

        if (newAnnotations.nonEmpty()) {
            t = toP(F.at(newAnnotations.head.pos).AnnotatedType(newAnnotations, t));
        }

        if (token.kind == LT) {
            int prevmode = mode;
            t = typeArguments(t, true);
            setMode(prevmode);
        }
        return classCreatorRest(newpos, encl, typeArgs, t, 0);
    }

    /** ArrayCreatorRest = [Annotations] "[" ( "]" BracketsOpt ArrayInitializer
     *                         | Expression "]" {[Annotations]  "[" Expression "]"} BracketsOpt )
     */
    JCExpression arrayCreatorRest(int newpos, JCExpression elemtype) {
        List<JCAnnotation> annos = typeAnnotationsOpt();

        accept(LBRACKET);
        if (token.kind == RBRACKET) {
            accept(RBRACKET);
            elemtype = bracketsOpt(elemtype, annos);
            if (token.kind == LBRACE) {
                JCNewArray na = (JCNewArray)arrayInitializer(newpos, elemtype);
                if (annos.nonEmpty()) {
                    // when an array initializer is present then
                    // the parsed annotations should target the
                    // new array tree
                    // bracketsOpt inserts the annotation in
                    // elemtype, and it needs to be corrected
                    //
                    JCAnnotatedType annotated = (JCAnnotatedType)elemtype;
                    assert annotated.annotations == annos;
                    na.annotations = annotated.annotations;
                    na.elemtype = annotated.underlyingType;
                }
                return na;
            } else {
                JCExpression t = toP(F.at(newpos).NewArray(elemtype, List.nil(), null));
                return syntaxError(token.pos, List.of(t), Errors.ArrayDimensionMissing);
            }
        } else {
            ListBuffer<JCExpression> dims = new ListBuffer<>();

            // maintain array dimension type annotations
            ListBuffer<List<JCAnnotation>> dimAnnotations = new ListBuffer<>();
            dimAnnotations.append(annos);

            dims.append(parseExpression());
            accept(RBRACKET);
            while (token.kind == LBRACKET
                    || token.kind == MONKEYS_AT) {
                List<JCAnnotation> maybeDimAnnos = typeAnnotationsOpt();
                int pos = token.pos;
                nextToken();
                if (token.kind == RBRACKET) { // no dimension
                    elemtype = bracketsOptCont(elemtype, pos, maybeDimAnnos);
                } else {
                    dimAnnotations.append(maybeDimAnnos);
                    dims.append(parseExpression());
                    accept(RBRACKET);
                }
            }

            List<JCExpression> elems = null;
            int errpos = token.pos;

            if (token.kind == LBRACE) {
                elems = arrayInitializerElements(newpos, elemtype);
            }

            JCNewArray na = toP(F.at(newpos).NewArray(elemtype, dims.toList(), elems));
            na.dimAnnotations = dimAnnotations.toList();

            if (elems != null) {
                return syntaxError(errpos, List.of(na), Errors.IllegalArrayCreationBothDimensionAndInitialization);
            }

            return na;
        }
    }

    /** ClassCreatorRest = Arguments [ClassBody]
     */
    JCNewClass classCreatorRest(int newpos,
                                  JCExpression encl,
                                  List<JCExpression> typeArgs,
                                  JCExpression t,
                                  long flags)
    {
        List<JCExpression> args = arguments();
        JCClassDecl body = null;
        if (token.kind == LBRACE) {
            ignoreDanglingComments(); // ignore any comments from before the '{'
            int pos = token.pos;
            List<JCTree> defs = classInterfaceOrRecordBody(names.empty, false, false);
            JCModifiers mods = F.at(Position.NOPOS).Modifiers(flags);
            body = toP(F.at(pos).AnonymousClassDef(mods, defs));
        }
        return toP(F.at(newpos).NewClass(encl, typeArgs, t, args, body));
    }

    /** ArrayInitializer = "{" [VariableInitializer {"," VariableInitializer}] [","] "}"
     */
    JCExpression arrayInitializer(int newpos, JCExpression t) {
        List<JCExpression> elems = arrayInitializerElements(newpos, t);
        return toP(F.at(newpos).NewArray(t, List.nil(), elems));
    }

    List<JCExpression> arrayInitializerElements(int newpos, JCExpression t) {
        accept(LBRACE);
        ListBuffer<JCExpression> elems = new ListBuffer<>();
        if (token.kind == COMMA) {
            nextToken();
        } else if (token.kind != RBRACE) {
            elems.append(variableInitializer());
            while (token.kind == COMMA) {
                nextToken();
                if (token.kind == RBRACE) break;
                elems.append(variableInitializer());
            }
        }
        accept(RBRACE);
        return elems.toList();
    }

    /** VariableInitializer = ArrayInitializer | Expression
     */
    public JCExpression variableInitializer() {
        return token.kind == LBRACE ? arrayInitializer(token.pos, null) : parseExpression();
    }

    /** ParExpression = "(" Expression ")"
     */
    JCExpression parExpression() {
        int pos = token.pos;
        accept(LPAREN);
        JCExpression t = parseExpression();
        accept(RPAREN);
        return toP(F.at(pos).Parens(t));
    }

    /** Block = "{" BlockStatements "}"
     */
    JCBlock block(int pos, long flags) {
        accept(LBRACE);
        ignoreDanglingComments();   // ignore any comments from before the '{'
        List<JCStatement> stats = blockStatements();
        JCBlock t = F.at(pos).Block(flags, stats);
        while (token.kind == CASE || token.kind == DEFAULT) {
            syntaxError(token.pos, Errors.Orphaned(token.kind));
            switchBlockStatementGroups();
        }
        // the Block node has a field "endpos" for first char of last token, which is
        // usually but not necessarily the last char of the last token.
        t.endpos = token.pos;
        accept(RBRACE);
        return toP(t);
    }

    public JCBlock block() {
        return block(token.pos, 0);
    }

    /** BlockStatements = { BlockStatement }
     *  BlockStatement  = LocalVariableDeclarationStatement
     *                  | ClassOrInterfaceOrEnumDeclaration
     *                  | [Ident ":"] Statement
     *  LocalVariableDeclarationStatement
     *                  = { FINAL | '@' Annotation } Type VariableDeclarators ";"
     */
    @SuppressWarnings("fallthrough")
    List<JCStatement> blockStatements() {
        //todo: skip to anchor on error(?)
        int lastErrPos = -1;
        ListBuffer<JCStatement> stats = new ListBuffer<>();
        while (true) {
            List<JCStatement> stat = blockStatement();
            ignoreDanglingComments();  // ignore comments not consumed by the statement
            if (stat.isEmpty()) {
                return stats.toList();
            } else {
                // error recovery
                if (token.pos == lastErrPos)
                    return stats.toList();
                if (token.pos <= endPosTable.errorEndPos) {
                    skip(false, true, true, true);
                    lastErrPos = token.pos;
                }
                stats.addAll(stat);
            }
        }
    }

    /*
     * Parse a Statement (JLS 14.5). As an enhancement to improve error recovery,
     * this method will also recognize variable and class declarations (which are
     * not legal for a Statement) by delegating the parsing to BlockStatement (JLS 14.2).
     * If any illegal declarations are found, they will be wrapped in an erroneous tree,
     * and an error will be produced by this method.
     */
    JCStatement parseStatementAsBlock() {
        int pos = token.pos;
        List<JCStatement> stats = blockStatement();
        if (stats.isEmpty()) {
            JCErroneous e = syntaxError(pos, Errors.IllegalStartOfStmt);
            return toP(F.at(pos).Exec(e));
        } else {
            JCStatement first = stats.head;
            Error error = null;
            switch (first.getTag()) {
            case CLASSDEF:
                error = Errors.ClassNotAllowed;
                break;
            case VARDEF:
                error = Errors.VariableNotAllowed;
                break;
            }
            if (error != null) {
                log.error(DiagnosticFlag.SYNTAX, first, error);
                List<JCBlock> blist = List.of(F.at(first.pos).Block(0, stats));
                return toP(F.at(pos).Exec(F.at(first.pos).Erroneous(blist)));
            }
            return first;
        }
    }

    /**This method parses a statement appearing inside a block.
     */
    @SuppressWarnings("fallthrough")
    List<JCStatement> blockStatement() {
        //todo: skip to anchor on error(?)
        Comment dc;
        int pos = token.pos;
        switch (token.kind) {
        case RBRACE: case CASE: case DEFAULT: case EOF:
            return List.nil();
        case LBRACE: case IF: case FOR: case WHILE: case DO: case TRY:
        case SWITCH: case SYNCHRONIZED: case RETURN: case THROW: case BREAK:
        case CONTINUE: case SEMI: case ELSE: case FINALLY: case CATCH:
        case ASSERT:
            return List.of(parseSimpleStatement());
        case MONKEYS_AT:
        case FINAL: {
            dc = token.docComment();
            JCModifiers mods = modifiersOpt();
            if (isDeclaration()) {
                return List.of(classOrRecordOrInterfaceOrEnumDeclaration(mods, dc));
            } else {
                JCExpression t = parseType(true);
                return localVariableDeclarations(mods, t, dc);
            }
        }
        case ABSTRACT: case STRICTFP: {
            dc = token.docComment();
            JCModifiers mods = modifiersOpt();
            return List.of(classOrRecordOrInterfaceOrEnumDeclaration(mods, dc));
        }
        case INTERFACE:
        case CLASS:
            dc = token.docComment();
            return List.of(classOrRecordOrInterfaceOrEnumDeclaration(modifiersOpt(), dc));
        case ENUM:
            if (!allowRecords) {
                log.error(DiagnosticFlag.SYNTAX, token.pos, Errors.LocalEnum);
            }
            dc = token.docComment();
            return List.of(classOrRecordOrInterfaceOrEnumDeclaration(modifiersOpt(), dc));
        case IDENTIFIER:
            if (token.name() == names.yield && allowYieldStatement) {
                Token next = S.token(1);
                boolean isYieldStatement;
                switch (next.kind) {
                    case PLUS: case SUB: case STRINGLITERAL: case CHARLITERAL:
                    case STRINGFRAGMENT:
                    case INTLITERAL: case LONGLITERAL: case FLOATLITERAL: case DOUBLELITERAL:
                    case NULL: case IDENTIFIER: case TRUE: case FALSE:
                    case NEW: case SWITCH: case THIS: case SUPER:
                    case BYTE, CHAR, SHORT, INT, LONG, FLOAT, DOUBLE, VOID, BOOLEAN:
                        isYieldStatement = true;
                        break;
                    case PLUSPLUS: case SUBSUB:
                        isYieldStatement = S.token(2).kind != SEMI;
                        break;
                    case BANG: case TILDE:
                        isYieldStatement = S.token(1).kind != SEMI;
                        break;
                    case LPAREN:
                        int lookahead = 2;
                        int balance = 1;
                        boolean hasComma = false;
                        boolean inTypeArgs = false;
                        Token l;
                        while ((l = S.token(lookahead)).kind != EOF && balance != 0) {
                            switch (l.kind) {
                                case LPAREN: balance++; break;
                                case RPAREN: balance--; break;
                                case COMMA: if (balance == 1 && !inTypeArgs) hasComma = true; break;
                                case LT: inTypeArgs = true; break;
                                case GT: inTypeArgs = false;
                            }
                            lookahead++;
                        }
                        isYieldStatement = (!hasComma && lookahead != 3) || l.kind == ARROW;
                        break;
                    case SEMI: //error recovery - this is not a valid statement:
                        isYieldStatement = true;
                        break;
                    default:
                        isYieldStatement = false;
                        break;
                }

                if (isYieldStatement) {
                    nextToken();
                    JCExpression t = term(EXPR);
                    accept(SEMI);
                    return List.of(toP(F.at(pos).Yield(t)));
                }

                //else intentional fall-through
            } else {
                if (isNonSealedClassStart(true)) {
                    log.error(token.pos, Errors.SealedOrNonSealedLocalClassesNotAllowed);
                    nextToken();
                    nextToken();
                    nextToken();
                    return List.of(classOrRecordOrInterfaceOrEnumDeclaration(modifiersOpt(), token.docComment()));
                } else if (isSealedClassStart(true)) {
                    checkSourceLevel(Feature.SEALED_CLASSES);
                    log.error(token.pos, Errors.SealedOrNonSealedLocalClassesNotAllowed);
                    nextToken();
                    return List.of(classOrRecordOrInterfaceOrEnumDeclaration(modifiersOpt(), token.docComment()));
                }
            }
        }
<<<<<<< HEAD
        if ((isValueModifier()) && allowValueClasses) {
            checkSourceLevel(Feature.VALUE_CLASSES);
            dc = token.docComment();
            return List.of(classOrRecordOrInterfaceOrEnumDeclaration(modifiersOpt(), dc));
        }
=======
        dc = token.docComment();
>>>>>>> e833bfc8
        if (isRecordStart() && allowRecords) {
            return List.of(recordDeclaration(F.at(pos).Modifiers(0), dc));
        } else {
            Token prevToken = token;
            JCExpression t = term(EXPR | TYPE);
            if (token.kind == COLON && t.hasTag(IDENT)) {
                nextToken();
                JCStatement stat = parseStatementAsBlock();
                return List.of(F.at(pos).Labelled(prevToken.name(), stat));
            } else if (wasTypeMode() && LAX_IDENTIFIER.test(token.kind)) {
                pos = token.pos;
                JCModifiers mods = F.at(Position.NOPOS).Modifiers(0);
                F.at(pos);
                return localVariableDeclarations(mods, t, dc);
            } else {
                // This Exec is an "ExpressionStatement"; it subsumes the terminating semicolon
                t = checkExprStat(t);
                accept(SEMI);
                JCExpressionStatement expr = toP(F.at(pos).Exec(t));
                return List.of(expr);
            }
        }
    }
    //where
        private List<JCStatement> localVariableDeclarations(JCModifiers mods, JCExpression type, Comment dc) {
            if (dc != null) {
                // ignore a well-placed doc comment, but save any misplaced ones
                saveDanglingDocComments(dc);
            }
            ListBuffer<JCStatement> stats =
                    variableDeclarators(mods, type, new ListBuffer<>(), true);
            // A "LocalVariableDeclarationStatement" subsumes the terminating semicolon
            accept(SEMI);
            storeEnd(stats.last(), S.prevToken().endPos);
            return stats.toList();
        }

    /** Statement =
     *       Block
     *     | IF ParExpression Statement [ELSE Statement]
     *     | FOR "(" ForInitOpt ";" [Expression] ";" ForUpdateOpt ")" Statement
     *     | FOR "(" FormalParameter : Expression ")" Statement
     *     | WHILE ParExpression Statement
     *     | DO Statement WHILE ParExpression ";"
     *     | TRY Block ( Catches | [Catches] FinallyPart )
     *     | TRY "(" ResourceSpecification ";"opt ")" Block [Catches] [FinallyPart]
     *     | SWITCH ParExpression "{" SwitchBlockStatementGroups "}"
     *     | SYNCHRONIZED ParExpression Block
     *     | RETURN [Expression] ";"
     *     | THROW Expression ";"
     *     | BREAK [Ident] ";"
     *     | CONTINUE [Ident] ";"
     *     | ASSERT Expression [ ":" Expression ] ";"
     *     | ";"
     */
    public JCStatement parseSimpleStatement() {
        ignoreDanglingComments(); // ignore comments before statement
        int pos = token.pos;
        switch (token.kind) {
        case LBRACE:
            return block();
        case IF: {
            nextToken();
            JCExpression cond = parExpression();
            JCStatement thenpart = parseStatementAsBlock();
            JCStatement elsepart = null;
            if (token.kind == ELSE) {
                nextToken();
                elsepart = parseStatementAsBlock();
            }
            return F.at(pos).If(cond, thenpart, elsepart);
        }
        case FOR: {
            nextToken();
            accept(LPAREN);
            List<JCStatement> inits = token.kind == SEMI ? List.nil() : forInit();
            if (inits.length() == 1 &&
                inits.head.hasTag(VARDEF) &&
                ((JCVariableDecl) inits.head).init == null &&
                token.kind == COLON) {
                JCVariableDecl var = (JCVariableDecl)inits.head;
                accept(COLON);
                JCExpression expr = parseExpression();
                accept(RPAREN);
                JCStatement body = parseStatementAsBlock();
                return F.at(pos).ForeachLoop(var, expr, body);
            } else {
                accept(SEMI);
                JCExpression cond = token.kind == SEMI ? null : parseExpression();
                accept(SEMI);
                List<JCExpressionStatement> steps = token.kind == RPAREN ? List.nil() : forUpdate();
                accept(RPAREN);
                JCStatement body = parseStatementAsBlock();
                return F.at(pos).ForLoop(inits, cond, steps, body);
            }
        }
        case WHILE: {
            nextToken();
            JCExpression cond = parExpression();
            JCStatement body = parseStatementAsBlock();
            return F.at(pos).WhileLoop(cond, body);
        }
        case DO: {
            nextToken();
            JCStatement body = parseStatementAsBlock();
            accept(WHILE);
            JCExpression cond = parExpression();
            accept(SEMI);
            JCDoWhileLoop t = toP(F.at(pos).DoLoop(body, cond));
            return t;
        }
        case TRY: {
            nextToken();
            List<JCTree> resources = List.nil();
            if (token.kind == LPAREN) {
                nextToken();
                resources = resources();
                accept(RPAREN);
            }
            JCBlock body = block();
            ListBuffer<JCCatch> catchers = new ListBuffer<>();
            JCBlock finalizer = null;
            if (token.kind == CATCH || token.kind == FINALLY) {
                while (token.kind == CATCH) catchers.append(catchClause());
                if (token.kind == FINALLY) {
                    nextToken();
                    finalizer = block();
                }
            } else {
                if (resources.isEmpty()) {
                    log.error(DiagnosticFlag.SYNTAX, pos, Errors.TryWithoutCatchFinallyOrResourceDecls);
                }
            }
            return F.at(pos).Try(resources, body, catchers.toList(), finalizer);
        }
        case SWITCH: {
            nextToken();
            JCExpression selector = parExpression();
            accept(LBRACE);
            List<JCCase> cases = switchBlockStatementGroups();
            JCSwitch t = to(F.at(pos).Switch(selector, cases));
            t.endpos = token.endPos;
            accept(RBRACE);
            return t;
        }
        case SYNCHRONIZED: {
            nextToken();
            JCExpression lock = parExpression();
            JCBlock body = block();
            return F.at(pos).Synchronized(lock, body);
        }
        case RETURN: {
            nextToken();
            JCExpression result = token.kind == SEMI ? null : parseExpression();
            accept(SEMI);
            JCReturn t = toP(F.at(pos).Return(result));
            return t;
        }
        case THROW: {
            nextToken();
            JCExpression exc = parseExpression();
            accept(SEMI);
            JCThrow t = toP(F.at(pos).Throw(exc));
            return t;
        }
        case BREAK: {
            nextToken();
            Name label = LAX_IDENTIFIER.test(token.kind) ? ident() : null;
            accept(SEMI);
            JCBreak t = toP(F.at(pos).Break(label));
            return t;
        }
        case CONTINUE: {
            nextToken();
            Name label = LAX_IDENTIFIER.test(token.kind) ? ident() : null;
            accept(SEMI);
            JCContinue t =  toP(F.at(pos).Continue(label));
            return t;
        }
        case SEMI:
            nextToken();
            return toP(F.at(pos).Skip());
        case ELSE:
            int elsePos = token.pos;
            nextToken();
            return doRecover(elsePos, BasicErrorRecoveryAction.BLOCK_STMT, Errors.ElseWithoutIf);
        case FINALLY:
            int finallyPos = token.pos;
            nextToken();
            return doRecover(finallyPos, BasicErrorRecoveryAction.BLOCK_STMT, Errors.FinallyWithoutTry);
        case CATCH:
            return doRecover(token.pos, BasicErrorRecoveryAction.CATCH_CLAUSE, Errors.CatchWithoutTry);
        case ASSERT: {
            nextToken();
            JCExpression assertion = parseExpression();
            JCExpression message = null;
            if (token.kind == COLON) {
                nextToken();
                message = parseExpression();
            }
            accept(SEMI);
            JCAssert t = toP(F.at(pos).Assert(assertion, message));
            return t;
        }
        default:
            Assert.error();
            return null;
        }
    }

    @Override
    public JCStatement parseStatement() {
        return parseStatementAsBlock();
    }

    private JCStatement doRecover(int startPos, ErrorRecoveryAction action, Error errorKey) {
        int errPos = S.errPos();
        JCTree stm = action.doRecover(this);
        S.errPos(errPos);
        return toP(F.Exec(syntaxError(startPos, List.of(stm), errorKey)));
    }

    /** CatchClause     = CATCH "(" FormalParameter ")" Block
     * TODO: the "FormalParameter" is not correct, it uses the special "catchTypes" rule below.
     */
    protected JCCatch catchClause() {
        int pos = token.pos;
        accept(CATCH);
        accept(LPAREN);
        JCModifiers mods = optFinal(Flags.PARAMETER);
        List<JCExpression> catchTypes = catchTypes();
        JCExpression paramType = catchTypes.size() > 1 ?
                toP(F.at(catchTypes.head.getStartPosition()).TypeUnion(catchTypes)) :
                catchTypes.head;
        JCVariableDecl formal = variableDeclaratorId(mods, paramType, true, false, false);
        accept(RPAREN);
        JCBlock body = block();
        return F.at(pos).Catch(formal, body);
    }

    List<JCExpression> catchTypes() {
        ListBuffer<JCExpression> catchTypes = new ListBuffer<>();
        catchTypes.add(parseType());
        while (token.kind == BAR) {
            nextToken();
            // Instead of qualident this is now parseType.
            // But would that allow too much, e.g. arrays or generics?
            catchTypes.add(parseType());
        }
        return catchTypes.toList();
    }

    /** SwitchBlockStatementGroups = { SwitchBlockStatementGroup }
     *  SwitchBlockStatementGroup = SwitchLabel BlockStatements
     *  SwitchLabel = CASE ConstantExpression ":" | DEFAULT ":"
     */
    List<JCCase> switchBlockStatementGroups() {
        ListBuffer<JCCase> cases = new ListBuffer<>();
        while (true) {
            int pos = token.pos;
            switch (token.kind) {
            case CASE:
            case DEFAULT:
                cases.appendList(switchBlockStatementGroup());
                break;
            case RBRACE: case EOF:
                return cases.toList();
            default:
                nextToken(); // to ensure progress
                syntaxError(pos, Errors.Expected3(CASE, DEFAULT, RBRACE));
            }
        }
    }

    protected List<JCCase> switchBlockStatementGroup() {
        int pos = token.pos;
        List<JCStatement> stats;
        JCCase c;
        ListBuffer<JCCase> cases = new ListBuffer<JCCase>();
        switch (token.kind) {
        case CASE: {
            nextToken();
            ListBuffer<JCCaseLabel> pats = new ListBuffer<>();
            boolean allowDefault = false;
            while (true) {
                JCCaseLabel label = parseCaseLabel(allowDefault);
                pats.append(label);
                if (token.kind != COMMA) break;
                nextToken();
                checkSourceLevel(Feature.SWITCH_MULTIPLE_CASE_LABELS);
                allowDefault = TreeInfo.isNullCaseLabel(label);
            };
            JCExpression guard = parseGuard(pats.last());
            CaseTree.CaseKind caseKind;
            JCTree body = null;
            if (token.kind == ARROW) {
                checkSourceLevel(Feature.SWITCH_RULE);
                accept(ARROW);
                caseKind = JCCase.RULE;
                JCStatement statement = parseStatementAsBlock();
                if (!statement.hasTag(EXEC) && !statement.hasTag(BLOCK) && !statement.hasTag(Tag.THROW)) {
                    log.error(statement.pos(), Errors.SwitchCaseUnexpectedStatement);
                }
                stats = List.of(statement);
                body = stats.head;
            } else {
                accept(COLON, tk -> Errors.Expected2(COLON, ARROW));
                caseKind = JCCase.STATEMENT;
                stats = blockStatements();
            }
            c = F.at(pos).Case(caseKind, pats.toList(), guard, stats, body);
            if (stats.isEmpty())
                storeEnd(c, S.prevToken().endPos);
            return cases.append(c).toList();
        }
        case DEFAULT: {
            nextToken();
            JCCaseLabel defaultPattern = toP(F.at(pos).DefaultCaseLabel());
            JCExpression guard = parseGuard(defaultPattern);
            CaseTree.CaseKind caseKind;
            JCTree body = null;
            if (token.kind == ARROW) {
                checkSourceLevel(Feature.SWITCH_RULE);
                accept(ARROW);
                caseKind = JCCase.RULE;
                JCStatement statement = parseStatementAsBlock();
                if (!statement.hasTag(EXEC) && !statement.hasTag(BLOCK) && !statement.hasTag(Tag.THROW)) {
                    log.error(statement.pos(), Errors.SwitchCaseUnexpectedStatement);
                }
                stats = List.of(statement);
                body = stats.head;
            } else {
                accept(COLON, tk -> Errors.Expected2(COLON, ARROW));
                caseKind = JCCase.STATEMENT;
                stats = blockStatements();
            }
            c = F.at(pos).Case(caseKind, List.of(defaultPattern), guard, stats, body);
            if (stats.isEmpty())
                storeEnd(c, S.prevToken().endPos);
            return cases.append(c).toList();
        }
        }
        throw new AssertionError("should not reach here");
    }

    private JCCaseLabel parseCaseLabel(boolean allowDefault) {
        int patternPos = token.pos;
        JCCaseLabel label;

        if (token.kind == DEFAULT) {
            checkSourceLevel(token.pos, Feature.PATTERN_SWITCH);
            if (!allowDefault) {
                reportSyntaxError(new SimpleDiagnosticPosition(token.pos),
                                  Errors.DefaultLabelNotAllowed);
            }
            nextToken();
            label = toP(F.at(patternPos).DefaultCaseLabel());
        } else {
            JCModifiers mods = optFinal(0);
            boolean pattern = mods.flags != 0 || mods.annotations.nonEmpty() ||
                              analyzePattern(0) == PatternResult.PATTERN;
            if (pattern) {
                checkSourceLevel(token.pos, Feature.PATTERN_SWITCH);
                JCPattern p = parsePattern(patternPos, mods, null, false, true);
                return toP(F.at(patternPos).PatternCaseLabel(p));
            } else {
                JCExpression expr = term(EXPR | NOLAMBDA);
                return toP(F.at(patternPos).ConstantCaseLabel(expr));
            }
        }

        return label;
    }

    private JCExpression parseGuard(JCCaseLabel label) {
        JCExpression guard = null;

        if (token.kind == IDENTIFIER && token.name() == names.when) {
            int pos = token.pos;

            nextToken();
            guard = term(EXPR | NOLAMBDA);

            if (!(label instanceof JCPatternCaseLabel)) {
                guard = syntaxError(pos, List.of(guard), Errors.GuardNotAllowed);
            }
        }

        return guard;
    }
    @SuppressWarnings("fallthrough")
    PatternResult analyzePattern(int lookahead) {
        int typeDepth = 0;
        int parenDepth = 0;
        PatternResult pendingResult = PatternResult.EXPRESSION;
        while (true) {
            TokenKind token = S.token(lookahead).kind;
            switch (token) {
                case BYTE: case SHORT: case INT: case LONG: case FLOAT:
                case DOUBLE: case BOOLEAN: case CHAR: case VOID:
                case ASSERT, ENUM, IDENTIFIER:
                    if (typeDepth == 0 && peekToken(lookahead, LAX_IDENTIFIER)) {
                        if (parenDepth == 0) {
                            return PatternResult.PATTERN;
                        } else {
                            pendingResult = PatternResult.PATTERN;
                        }
                    } else if (typeDepth == 0 && parenDepth == 0 && (peekToken(lookahead, tk -> tk == ARROW || tk == COMMA))) {
                        return PatternResult.EXPRESSION;
                    }
                    break;
                case UNDERSCORE:
                    // TODO: REFACTOR to remove the code duplication
                    if (typeDepth == 0 && peekToken(lookahead, tk -> tk == RPAREN || tk == COMMA)) {
                        return PatternResult.PATTERN;
                    } else if (typeDepth == 0 && peekToken(lookahead, LAX_IDENTIFIER)) {
                        if (parenDepth == 0) {
                            return PatternResult.PATTERN;
                        } else {
                            pendingResult = PatternResult.PATTERN;
                        }
                    }
                    break;
                case DOT, QUES, EXTENDS, SUPER, COMMA: break;
                case LT: typeDepth++; break;
                case GTGTGT: typeDepth--;
                case GTGT: typeDepth--;
                case GT:
                    typeDepth--;
                    if (typeDepth == 0) {
                         return peekToken(lookahead, LAX_IDENTIFIER) ||
                                peekToken(lookahead, tk -> tk == LPAREN) ? PatternResult.PATTERN
                                                                         : PatternResult.EXPRESSION;
                    } else if (typeDepth < 0) return PatternResult.EXPRESSION;
                    break;
                case MONKEYS_AT:
                    lookahead = skipAnnotation(lookahead);
                    break;
                case LBRACKET:
                    if (peekToken(lookahead, RBRACKET, LAX_IDENTIFIER)) {
                        return PatternResult.PATTERN;
                    } else if (peekToken(lookahead, RBRACKET)) {
                        lookahead++;
                        break;
                    } else {
                        // This is a potential guard, if we are already in a pattern
                        return pendingResult;
                    }
                case LPAREN:
                    if (S.token(lookahead + 1).kind == RPAREN) {
                        return parenDepth != 0 && S.token(lookahead + 2).kind == ARROW
                                ? PatternResult.EXPRESSION
                                : PatternResult.PATTERN;
                    }
                    parenDepth++; break;
                case RPAREN: parenDepth--; break;
                case ARROW: return parenDepth > 0 ? PatternResult.EXPRESSION
                                                   : pendingResult;
                case FINAL:
                    if (parenDepth > 0) return PatternResult.PATTERN;
                default: return pendingResult;
            }
            lookahead++;
        }
    }

    private enum PatternResult {
        EXPRESSION,
        PATTERN;
    }

    /** MoreStatementExpressions = { COMMA StatementExpression }
     */
    <T extends ListBuffer<? super JCExpressionStatement>> T moreStatementExpressions(int pos,
                                                                    JCExpression first,
                                                                    T stats) {
        // This Exec is a "StatementExpression"; it subsumes no terminating token
        stats.append(toP(F.at(pos).Exec(checkExprStat(first))));
        while (token.kind == COMMA) {
            nextToken();
            pos = token.pos;
            JCExpression t = parseExpression();
            // This Exec is a "StatementExpression"; it subsumes no terminating token
            stats.append(toP(F.at(pos).Exec(checkExprStat(t))));
        }
        return stats;
    }

    /** ForInit = StatementExpression MoreStatementExpressions
     *           |  { FINAL | '@' Annotation } Type VariableDeclarators
     */
    List<JCStatement> forInit() {
        ListBuffer<JCStatement> stats = new ListBuffer<>();
        int pos = token.pos;
        if (token.kind == FINAL || token.kind == MONKEYS_AT) {
            return variableDeclarators(optFinal(0), parseType(true), stats, true).toList();
        } else {
            JCExpression t = term(EXPR | TYPE);
            if (wasTypeMode() && LAX_IDENTIFIER.test(token.kind)) {
                pos = token.pos;
                JCModifiers mods = F.at(Position.NOPOS).Modifiers(0);
                F.at(pos);
                return variableDeclarators(mods, t, stats, true).toList();
            } else if (wasTypeMode() && token.kind == COLON) {
                log.error(DiagnosticFlag.SYNTAX, pos, Errors.BadInitializer("for-loop"));
                return List.of((JCStatement)F.at(pos).VarDef(modifiersOpt(), names.error, t, null));
            } else {
                return moreStatementExpressions(pos, t, stats).toList();
            }
        }
    }

    /** ForUpdate = StatementExpression MoreStatementExpressions
     */
    List<JCExpressionStatement> forUpdate() {
        return moreStatementExpressions(token.pos,
                                        parseExpression(),
                                        new ListBuffer<JCExpressionStatement>()).toList();
    }

    /** AnnotationsOpt = { '@' Annotation }
     *
     * @param kind Whether to parse an ANNOTATION or TYPE_ANNOTATION
     */
    protected List<JCAnnotation> annotationsOpt(Tag kind) {
        if (token.kind != MONKEYS_AT) return List.nil(); // optimization
        ListBuffer<JCAnnotation> buf = new ListBuffer<>();
        int prevmode = mode;
        while (token.kind == MONKEYS_AT) {
            int pos = token.pos;
            nextToken();
            buf.append(annotation(pos, kind));
        }
        setLastMode(mode);
        setMode(prevmode);
        List<JCAnnotation> annotations = buf.toList();

        return annotations;
    }

    List<JCAnnotation> typeAnnotationsOpt() {
        List<JCAnnotation> annotations = annotationsOpt(Tag.TYPE_ANNOTATION);
        return annotations;
    }

    /** ModifiersOpt = { Modifier }
     *  Modifier = PUBLIC | PROTECTED | PRIVATE | STATIC | ABSTRACT | FINAL
     *           | NATIVE | SYNCHRONIZED | TRANSIENT | VOLATILE | "@"
     *           | "@" Annotation
     */
    protected JCModifiers modifiersOpt() {
        return modifiersOpt(null);
    }
    protected JCModifiers modifiersOpt(JCModifiers partial) {
        long flags;
        ListBuffer<JCAnnotation> annotations = new ListBuffer<>();
        int pos;
        if (partial == null) {
            flags = 0;
            pos = token.pos;
        } else {
            flags = partial.flags;
            annotations.appendList(partial.annotations);
            pos = partial.pos;
        }
        if (token.deprecatedFlag()) {
            flags |= Flags.DEPRECATED;
        }
        int lastPos;
    loop:
        while (true) {
            long flag;
            switch (token.kind) {
            case PRIVATE     : flag = Flags.PRIVATE; break;
            case PROTECTED   : flag = Flags.PROTECTED; break;
            case PUBLIC      : flag = Flags.PUBLIC; break;
            case STATIC      : flag = Flags.STATIC; break;
            case TRANSIENT   : flag = Flags.TRANSIENT; break;
            case FINAL       : flag = Flags.FINAL; break;
            case ABSTRACT    : flag = Flags.ABSTRACT; break;
            case NATIVE      : flag = Flags.NATIVE; break;
            case VOLATILE    : flag = Flags.VOLATILE; break;
            case SYNCHRONIZED: flag = Flags.SYNCHRONIZED; break;
            case STRICTFP    : flag = Flags.STRICTFP; break;
            case MONKEYS_AT  : flag = Flags.ANNOTATION; break;
            case DEFAULT     : flag = Flags.DEFAULT; break;
            case ERROR       : flag = 0; nextToken(); break;
            case IDENTIFIER  : {
                if (isNonSealedClassStart(false)) {
                    flag = Flags.NON_SEALED;
                    nextToken();
                    nextToken();
                    break;
                }
                if (isSealedClassStart(false)) {
                    checkSourceLevel(Feature.SEALED_CLASSES);
                    flag = Flags.SEALED;
                    break;
                }
                if (isValueModifier()) {
                    checkSourceLevel(Feature.VALUE_CLASSES);
                    flag = Flags.VALUE_CLASS;
                    break;
                }
                break loop;
            }
            default: break loop;
            }
            if ((flags & flag) != 0) log.error(DiagnosticFlag.SYNTAX, token.pos, Errors.RepeatedModifier);
            lastPos = token.pos;
            nextToken();
            if (flag == Flags.ANNOTATION) {
                if (token.kind != INTERFACE) {
                    JCAnnotation ann = annotation(lastPos, Tag.ANNOTATION);
                    // if first modifier is an annotation, set pos to annotation's.
                    if (flags == 0 && annotations.isEmpty())
                        pos = ann.pos;
                    annotations.append(ann);
                    flag = 0;
                }
            }
            flags |= flag;
        }
        switch (token.kind) {
        case ENUM: flags |= Flags.ENUM; break;
        case INTERFACE: flags |= Flags.INTERFACE; break;
        default: break;
        }

        /* A modifiers tree with no modifier tokens or annotations
         * has no text position. */
        if ((flags & (Flags.ModifierFlags | Flags.ANNOTATION)) == 0 && annotations.isEmpty())
            pos = Position.NOPOS;

        JCModifiers mods = F.at(pos).Modifiers(flags, annotations.toList());
        if (pos != Position.NOPOS)
            storeEnd(mods, S.prevToken().endPos);
        return mods;
    }

    /** Annotation              = "@" Qualident [ "(" AnnotationFieldValues ")" ]
     *
     * @param pos position of "@" token
     * @param kind Whether to parse an ANNOTATION or TYPE_ANNOTATION
     */
    JCAnnotation annotation(int pos, Tag kind) {
        // accept(AT); // AT consumed by caller
        JCTree ident = qualident(false);
        List<JCExpression> fieldValues = annotationFieldValuesOpt();
        JCAnnotation ann;
        if (kind == Tag.ANNOTATION) {
            ann = F.at(pos).Annotation(ident, fieldValues);
        } else if (kind == Tag.TYPE_ANNOTATION) {
            ann = F.at(pos).TypeAnnotation(ident, fieldValues);
        } else {
            throw new AssertionError("Unhandled annotation kind: " + kind);
        }

        storeEnd(ann, S.prevToken().endPos);
        return ann;
    }

    List<JCExpression> annotationFieldValuesOpt() {
        return (token.kind == LPAREN) ? annotationFieldValues() : List.nil();
    }

    /** AnnotationFieldValues   = "(" [ AnnotationFieldValue { "," AnnotationFieldValue } ] ")" */
    List<JCExpression> annotationFieldValues() {
        accept(LPAREN);
        ListBuffer<JCExpression> buf = new ListBuffer<>();
        if (token.kind != RPAREN) {
            buf.append(annotationFieldValue());
            while (token.kind == COMMA) {
                nextToken();
                buf.append(annotationFieldValue());
            }
        }
        accept(RPAREN);
        return buf.toList();
    }

    /** AnnotationFieldValue    = AnnotationValue
     *                          | Identifier "=" AnnotationValue
     */
    JCExpression annotationFieldValue() {
        if (LAX_IDENTIFIER.test(token.kind)) {
            selectExprMode();
            JCExpression t1 = term1();
            if (t1.hasTag(IDENT) && token.kind == EQ) {
                int pos = token.pos;
                accept(EQ);
                JCExpression v = annotationValue();
                return toP(F.at(pos).Assign(t1, v));
            } else {
                return t1;
            }
        }
        return annotationValue();
    }

    /* AnnotationValue          = ConditionalExpression
     *                          | Annotation
     *                          | "{" [ AnnotationValue { "," AnnotationValue } ] [","] "}"
     */
    JCExpression annotationValue() {
        int pos;
        switch (token.kind) {
        case MONKEYS_AT:
            pos = token.pos;
            nextToken();
            return annotation(pos, Tag.ANNOTATION);
        case LBRACE:
            pos = token.pos;
            accept(LBRACE);
            ListBuffer<JCExpression> buf = new ListBuffer<>();
            if (token.kind == COMMA) {
                nextToken();
            } else if (token.kind != RBRACE) {
                buf.append(annotationValue());
                while (token.kind == COMMA) {
                    nextToken();
                    if (token.kind == RBRACE) break;
                    buf.append(annotationValue());
                }
            }
            accept(RBRACE, tk -> Errors.AnnotationMissingElementValue);
            return toP(F.at(pos).NewArray(null, List.nil(), buf.toList()));
        default:
            selectExprMode();
            return term1();
        }
    }

    /** VariableDeclarators = VariableDeclarator { "," VariableDeclarator }
     */
    public <T extends ListBuffer<? super JCVariableDecl>> T variableDeclarators(JCModifiers mods,
                                                                         JCExpression type,
                                                                         T vdefs,
                                                                         boolean localDecl)
    {
        return variableDeclaratorsRest(token.pos, mods, type, identOrUnderscore(), false, null, vdefs, localDecl);
    }

    /** VariableDeclaratorsRest = VariableDeclaratorRest { "," VariableDeclarator }
     *  ConstantDeclaratorsRest = ConstantDeclaratorRest { "," ConstantDeclarator }
     *
     *  @param reqInit  Is an initializer always required?
     *  @param dc       The documentation comment for the variable declarations, or null.
     */
    protected <T extends ListBuffer<? super JCVariableDecl>> T variableDeclaratorsRest(int pos,
                                                                     JCModifiers mods,
                                                                     JCExpression type,
                                                                     Name name,
                                                                     boolean reqInit,
                                                                     Comment dc,
                                                                     T vdefs,
                                                                     boolean localDecl)
    {
        JCVariableDecl head = variableDeclaratorRest(pos, mods, type, name, reqInit, dc, localDecl, false);
        vdefs.append(head);
        while (token.kind == COMMA) {
            // All but last of multiple declarators subsume a comma
            storeEnd((JCTree)vdefs.last(), token.endPos);
            nextToken();
            vdefs.append(variableDeclarator(mods, type, reqInit, dc, localDecl));
        }
        return vdefs;
    }

    /** VariableDeclarator = Ident VariableDeclaratorRest
     *  ConstantDeclarator = Ident ConstantDeclaratorRest
     */
    JCVariableDecl variableDeclarator(JCModifiers mods, JCExpression type, boolean reqInit, Comment dc, boolean localDecl) {
        return variableDeclaratorRest(token.pos, mods, type, identOrUnderscore(), reqInit, dc, localDecl, true);
    }

    /** VariableDeclaratorRest = BracketsOpt ["=" VariableInitializer]
     *  ConstantDeclaratorRest = BracketsOpt "=" VariableInitializer
     *
     *  @param reqInit  Is an initializer always required?
     *  @param dc       The documentation comment for the variable declarations, or null.
     */
    JCVariableDecl variableDeclaratorRest(int pos, JCModifiers mods, JCExpression type, Name name,
                                  boolean reqInit, Comment dc, boolean localDecl, boolean compound) {
        boolean declaredUsingVar = false;
        JCExpression init = null;
        type = bracketsOpt(type);

        if (Feature.UNNAMED_VARIABLES.allowedInSource(source) && name == names.underscore) {
            if (!localDecl) {
                log.error(DiagnosticFlag.SYNTAX, pos, Errors.UseOfUnderscoreNotAllowed);
            }
            name = names.empty;
        }

        saveDanglingDocComments(dc);

        if (token.kind == EQ) {
            nextToken();
            init = variableInitializer();
        }
        else if (reqInit) syntaxError(token.pos, Errors.Expected(EQ));

        if (Feature.UNNAMED_VARIABLES.allowedInSource(source) && name == names.empty
                && localDecl
                && init == null
                && token.kind != COLON) { // if its unnamed local variable, it needs to have an init unless in enhanced-for
            syntaxError(token.pos, Errors.Expected(EQ));
        }

        int startPos = Position.NOPOS;
        JCTree elemType = TreeInfo.innermostType(type, true);
        if (elemType.hasTag(IDENT)) {
            Name typeName = ((JCIdent) elemType).name;
            if (restrictedTypeNameStartingAtSource(typeName, pos, !compound && localDecl) != null) {
                if (typeName != names.var) {
                    reportSyntaxError(elemType.pos, Errors.RestrictedTypeNotAllowedHere(typeName));
                } else if (type.hasTag(TYPEARRAY) && !compound) {
                    //error - 'var' and arrays
                    reportSyntaxError(elemType.pos, Errors.RestrictedTypeNotAllowedArray(typeName));
                } else {
                    declaredUsingVar = true;
                    if (compound)
                        //error - 'var' in compound local var decl
                        reportSyntaxError(elemType.pos, Errors.RestrictedTypeNotAllowedCompound(typeName));
                    startPos = TreeInfo.getStartPos(mods);
                    if (startPos == Position.NOPOS)
                        startPos = TreeInfo.getStartPos(type);
                    //implicit type
                    type = null;
                }
            }
        }
        JCVariableDecl result = toP(F.at(pos).VarDef(mods, name, type, init, declaredUsingVar));
        attach(result, dc);
        result.startPos = startPos;
        return result;
    }

    Name restrictedTypeName(JCExpression e, boolean shouldWarn) {
        switch (e.getTag()) {
            case IDENT:
                return restrictedTypeNameStartingAtSource(((JCIdent)e).name, e.pos, shouldWarn) != null ? ((JCIdent)e).name : null;
            case TYPEARRAY:
                return restrictedTypeName(((JCArrayTypeTree)e).elemtype, shouldWarn);
            default:
                return null;
        }
    }

    Source restrictedTypeNameStartingAtSource(Name name, int pos, boolean shouldWarn) {
        if (name == names.var) {
            if (Feature.LOCAL_VARIABLE_TYPE_INFERENCE.allowedInSource(source)) {
                return Source.JDK10;
            } else if (shouldWarn) {
                log.warning(pos, Warnings.RestrictedTypeNotAllowed(name, Source.JDK10));
            }
        }
        if (name == names.yield) {
            if (allowYieldStatement) {
                return Source.JDK14;
            } else if (shouldWarn) {
                log.warning(pos, Warnings.RestrictedTypeNotAllowed(name, Source.JDK14));
            }
        }
        if (name == names.record) {
            if (allowRecords) {
                return Source.JDK14;
            } else if (shouldWarn) {
                log.warning(pos, Warnings.RestrictedTypeNotAllowedPreview(name, Source.JDK14));
            }
        }
        if (name == names.value) {
            if (allowValueClasses) {
                return Source.JDK23;
            } else if (shouldWarn) {
                log.warning(pos, Warnings.RestrictedTypeNotAllowedPreview(name, Source.JDK23));
            }
        }
        if (name == names.sealed) {
            if (allowSealedTypes) {
                return Source.JDK15;
            } else if (shouldWarn) {
                log.warning(pos, Warnings.RestrictedTypeNotAllowedPreview(name, Source.JDK15));
            }
        }
        if (name == names.permits) {
            if (allowSealedTypes) {
                return Source.JDK15;
            } else if (shouldWarn) {
                log.warning(pos, Warnings.RestrictedTypeNotAllowedPreview(name, Source.JDK15));
            }
        }
        return null;
    }

    /** VariableDeclaratorId = Ident BracketsOpt
     */
    JCVariableDecl variableDeclaratorId(JCModifiers mods, JCExpression type, boolean catchParameter, boolean lambdaParameter, boolean recordComponent) {
        int pos = token.pos;
        Name name;
        if (allowThisIdent ||
            !lambdaParameter ||
            LAX_IDENTIFIER.test(token.kind) ||
            mods.flags != Flags.PARAMETER ||
            mods.annotations.nonEmpty()) {
            JCExpression pn;
            if (token.kind == UNDERSCORE && (catchParameter || lambdaParameter)) {
                pn = toP(F.at(token.pos).Ident(identOrUnderscore()));
            } else {
                pn = qualident(false);
            }
            if (pn.hasTag(Tag.IDENT) && ((JCIdent)pn).name != names._this) {
                name = ((JCIdent)pn).name;
            } else if (lambdaParameter && type == null) {
                // we have a lambda parameter that is not an identifier this is a syntax error
                type = pn;
                name = names.empty;
                reportSyntaxError(pos, Errors.Expected(IDENTIFIER));
            } else {
                if (allowThisIdent) {
                    if ((mods.flags & Flags.VARARGS) != 0) {
                        log.error(token.pos, Errors.VarargsAndReceiver);
                    }
                    if (token.kind == LBRACKET) {
                        log.error(token.pos, Errors.ArrayAndReceiver);
                    }
                    if (pn.hasTag(Tag.SELECT) && ((JCFieldAccess)pn).name != names._this) {
                        log.error(token.pos, Errors.WrongReceiver);
                    }
                }
                return toP(F.at(pos).ReceiverVarDef(mods, pn, type));
            }
        } else {
            /** if it is a lambda parameter and the token kind is not an identifier,
             *  and there are no modifiers or annotations, then this means that the compiler
             *  supposed the lambda to be explicit but it can contain a mix of implicit,
             *  var or explicit parameters. So we assign the error name to the parameter name
             *  instead of issuing an error and analyze the lambda parameters as a whole at
             *  a higher level.
             */
            name = names.error;
        }
        if ((mods.flags & Flags.VARARGS) != 0 &&
                token.kind == LBRACKET) {
            log.error(token.pos, Errors.VarargsAndOldArraySyntax);
        }
        if (recordComponent && token.kind == LBRACKET) {
            log.error(token.pos, Errors.RecordComponentAndOldArraySyntax);
        }
        type = bracketsOpt(type);

        if (Feature.UNNAMED_VARIABLES.allowedInSource(source) && name == names.underscore) {
            name = names.empty;
        }

        return toP(F.at(pos).VarDef(mods, name, type, null,
                type != null && type.hasTag(IDENT) && ((JCIdent)type).name == names.var));
    }

    /** Resources = Resource { ";" Resources }
     */
    List<JCTree> resources() {
        ListBuffer<JCTree> defs = new ListBuffer<>();
        defs.append(resource());
        while (token.kind == SEMI) {
            // All but last of multiple declarators must subsume a semicolon
            storeEnd(defs.last(), token.endPos);
            int semiColonPos = token.pos;
            nextToken();
            if (token.kind == RPAREN) { // Optional trailing semicolon
                                       // after last resource
                break;
            }
            defs.append(resource());
        }
        return defs.toList();
    }

    /** Resource = VariableModifiersOpt Type VariableDeclaratorId "=" Expression
     *           | Expression
     */
    protected JCTree resource() {
        if (token.kind == FINAL || token.kind == MONKEYS_AT) {
            JCModifiers mods = optFinal(0);
            JCExpression t = parseType(true);
            return variableDeclaratorRest(token.pos, mods, t, identOrUnderscore(), true, null, true, false);
        }
        JCExpression t = term(EXPR | TYPE);
        if (wasTypeMode() && LAX_IDENTIFIER.test(token.kind)) {
            JCModifiers mods = F.Modifiers(0);
            return variableDeclaratorRest(token.pos, mods, t, identOrUnderscore(), true, null, true, false);
        } else {
            checkSourceLevel(Feature.EFFECTIVELY_FINAL_VARIABLES_IN_TRY_WITH_RESOURCES);
            if (!t.hasTag(IDENT) && !t.hasTag(SELECT)) {
                log.error(t.pos(), Errors.TryWithResourcesExprNeedsVar);
            }

            return t;
        }
    }

    /** CompilationUnit = [ { "@" Annotation } PACKAGE Qualident ";"] {ImportDeclaration} {TypeDeclaration}
     */
    public JCTree.JCCompilationUnit parseCompilationUnit() {
        Token firstToken = token;
        JCModifiers mods = null;
        boolean consumedToplevelDoc = false;
        boolean seenImport = false;
        boolean seenPackage = false;
        ListBuffer<JCTree> defs = new ListBuffer<>();
        if (token.kind == MONKEYS_AT)
            mods = modifiersOpt();

        if (token.kind == PACKAGE) {
            int packagePos = token.pos;
            List<JCAnnotation> annotations = List.nil();
            seenPackage = true;
            if (mods != null) {
                checkNoMods(mods.flags & ~Flags.DEPRECATED);
                annotations = mods.annotations;
                mods = null;
            }
            nextToken();
            JCExpression pid = qualident(false);
            accept(SEMI);
            JCPackageDecl pd = toP(F.at(packagePos).PackageDecl(annotations, pid));
            attach(pd, firstToken.docComment());
            consumedToplevelDoc = true;
            defs.append(pd);
        }

        boolean firstTypeDecl = true;   // have we seen a class, enum, or interface declaration yet?
        boolean isImplicitClass = false;
        OUTER: while (token.kind != EOF) {
            if (token.pos <= endPosTable.errorEndPos) {
                // error recovery
                skip(firstTypeDecl, false, false, false);
                if (token.kind == EOF)
                    break;
            }
            // JLS 7.3 doesn't allow extra semicolons after package or import declarations,
            // but here we try to provide a more helpful error message if we encounter any.
            // Do that by slurping in as many semicolons as possible, and then seeing what
            // comes after before deciding how best to handle them.
            ListBuffer<JCTree> semiList = new ListBuffer<>();
            while (firstTypeDecl && mods == null && token.kind == SEMI) {
                int pos = token.pos;
                nextToken();
                semiList.append(toP(F.at(pos).Skip()));
                if (token.kind == EOF)
                    break OUTER;
            }
            if (firstTypeDecl && mods == null && token.kind == IMPORT) {
                if (!semiList.isEmpty()) {
                    if (source.compareTo(Source.JDK21) >= 0)
                        reportSyntaxError(semiList.first().pos, Errors.ExtraneousSemicolon);
                    else
                        log.warning(semiList.first().pos, Warnings.ExtraneousSemicolon);
                }
                seenImport = true;
                defs.append(importDeclaration());
            } else {
                Comment docComment = token.docComment();
                if (firstTypeDecl && !seenImport && !seenPackage) {
                    docComment = firstToken.docComment();
                    consumedToplevelDoc = true;
                }
                if (mods != null || token.kind != SEMI)
                    mods = modifiersOpt(mods);
                if (firstTypeDecl && token.kind == IDENTIFIER) {
                    if (!semiList.isEmpty()) {
                        if (source.compareTo(Source.JDK21) >= 0)
                            reportSyntaxError(semiList.first().pos, Errors.ExtraneousSemicolon);
                        else
                            log.warning(semiList.first().pos, Warnings.ExtraneousSemicolon);
                    }
                    ModuleKind kind = ModuleKind.STRONG;
                    if (token.name() == names.open) {
                        kind = ModuleKind.OPEN;
                        nextToken();
                    }
                    if (token.kind == IDENTIFIER && token.name() == names.module) {
                        if (mods != null) {
                            checkNoMods(mods.flags & ~Flags.DEPRECATED);
                        }
                        defs.append(moduleDecl(mods, kind, docComment));
                        consumedToplevelDoc = true;
                        break;
                    } else if (kind != ModuleKind.STRONG) {
                        reportSyntaxError(token.pos, Errors.ExpectedModule);
                    }
                }

                defs.appendList(semiList.toList());
                boolean isTopLevelMethodOrField = false;

                // Due to a significant number of existing negative tests
                // this code speculatively tests to see if a top level method
                // or field can parse. If the method or field can parse then
                // it is parsed. Otherwise, parsing continues as though
                // implicitly declared classes did not exist and error reporting
                // is the same as in the past.
                if (Feature.IMPLICIT_CLASSES.allowedInSource(source) && !isDeclaration()) {
                    final JCModifiers finalMods = mods;
                    JavacParser speculative = new VirtualParser(this);
                    List<JCTree> speculativeResult =
                            speculative.topLevelMethodOrFieldDeclaration(finalMods, null);
                    if (speculativeResult.head.hasTag(METHODDEF) ||
                        speculativeResult.head.hasTag(VARDEF)) {
                        isTopLevelMethodOrField = true;
                    }
                }

                if (isTopLevelMethodOrField) {
                    checkSourceLevel(token.pos, Feature.IMPLICIT_CLASSES);
                    defs.appendList(topLevelMethodOrFieldDeclaration(mods, docComment));
                    isImplicitClass = true;
                } else {
                    JCTree def = typeDeclaration(mods, docComment);
                    if (def instanceof JCExpressionStatement statement)
                        def = statement.expr;
                    defs.append(def);
                }

                mods = null;
                firstTypeDecl = false;
            }
        }
        List<JCTree> topLevelDefs = isImplicitClass ?  constructImplicitClass(defs.toList()) : defs.toList();
        JCTree.JCCompilationUnit toplevel = F.at(firstToken.pos).TopLevel(topLevelDefs);
        if (!consumedToplevelDoc)
            attach(toplevel, firstToken.docComment());
        if (defs.isEmpty())
            storeEnd(toplevel, S.prevToken().endPos);
        if (keepDocComments)
            toplevel.docComments = docComments;
        if (keepLineMap)
            toplevel.lineMap = S.getLineMap();
        this.endPosTable.setParser(null); // remove reference to parser
        toplevel.endPositions = this.endPosTable;
        return toplevel;
    }

    // Restructure top level to be an implicitly declared class.
    private List<JCTree> constructImplicitClass(List<JCTree> origDefs) {
        ListBuffer<JCTree> topDefs = new ListBuffer<>();
        ListBuffer<JCTree> defs = new ListBuffer<>();

        for (JCTree def : origDefs) {
            if (def.hasTag(Tag.PACKAGEDEF)) {
                log.error(def.pos(), Errors.ImplicitClassShouldNotHavePackageDeclaration);
            } else if (def.hasTag(Tag.IMPORT)) {
                topDefs.append(def);
            } else if (!def.hasTag(Tag.SKIP)) {
                defs.append(def);
            }
        }

        int primaryPos = getStartPos(defs.first());
        String simplename = PathFileObject.getSimpleName(log.currentSourceFile());

        if (simplename.endsWith(".java")) {
            simplename = simplename.substring(0, simplename.length() - ".java".length());
        }
        if (!SourceVersion.isIdentifier(simplename) || SourceVersion.isKeyword(simplename)) {
            log.error(primaryPos, Errors.BadFileName(simplename));
        }

        Name name = names.fromString(simplename);
        JCModifiers implicitMods = F.at(Position.NOPOS)
                .Modifiers(Flags.FINAL|Flags.IMPLICIT_CLASS, List.nil());
        JCClassDecl implicit = F.at(primaryPos).ClassDef(
                implicitMods, name, List.nil(), null, List.nil(), List.nil(),
                defs.toList());
        topDefs.append(implicit);
        return topDefs.toList();
    }

    JCModuleDecl moduleDecl(JCModifiers mods, ModuleKind kind, Comment dc) {
        int pos = token.pos;
        checkSourceLevel(Feature.MODULES);

        nextToken();
        JCExpression name = qualident(false);
        List<JCDirective> directives = null;

        accept(LBRACE);
        directives = moduleDirectiveList();
        accept(RBRACE);
        accept(EOF);

        JCModuleDecl result = toP(F.at(pos).ModuleDef(mods, kind, name, directives));
        attach(result, dc);
        return result;
    }

    List<JCDirective> moduleDirectiveList() {
        ListBuffer<JCDirective> defs = new ListBuffer<>();
        while (token.kind == IDENTIFIER) {
            int pos = token.pos;
            if (token.name() == names.requires) {
                nextToken();
                boolean isTransitive = false;
                boolean isStaticPhase = false;
            loop:
                while (true) {
                    switch (token.kind) {
                        case IDENTIFIER:
                            if (token.name() == names.transitive && !isTransitive) {
                                Token t1 = S.token(1);
                                if (t1.kind == SEMI || t1.kind == DOT) {
                                    break loop;
                                }
                                isTransitive = true;
                                break;
                            } else {
                                break loop;
                            }
                        case STATIC:
                            if (isStaticPhase) {
                                log.error(DiagnosticFlag.SYNTAX, token.pos, Errors.RepeatedModifier);
                            }
                            isStaticPhase = true;
                            break;
                        default:
                            break loop;
                    }
                    nextToken();
                }
                JCExpression moduleName = qualident(false);
                accept(SEMI);
                defs.append(toP(F.at(pos).Requires(isTransitive, isStaticPhase, moduleName)));
            } else if (token.name() == names.exports || token.name() == names.opens) {
                boolean exports = token.name() == names.exports;
                nextToken();
                JCExpression pkgName = qualident(false);
                List<JCExpression> moduleNames = null;
                if (token.kind == IDENTIFIER && token.name() == names.to) {
                    nextToken();
                    moduleNames = qualidentList(false);
                }
                accept(SEMI);
                JCDirective d;
                if (exports) {
                    d = F.at(pos).Exports(pkgName, moduleNames);
                } else {
                    d = F.at(pos).Opens(pkgName, moduleNames);
                }
                defs.append(toP(d));
            } else if (token.name() == names.provides) {
                nextToken();
                JCExpression serviceName = qualident(false);
                List<JCExpression> implNames;
                if (token.kind == IDENTIFIER && token.name() == names.with) {
                    nextToken();
                    implNames = qualidentList(false);
                } else {
                    log.error(DiagnosticFlag.SYNTAX, token.pos, Errors.ExpectedStr("'" + names.with + "'"));
                    implNames = List.nil();
                }
                accept(SEMI);
                defs.append(toP(F.at(pos).Provides(serviceName, implNames)));
            } else if (token.name() == names.uses) {
                nextToken();
                JCExpression service = qualident(false);
                accept(SEMI);
                defs.append(toP(F.at(pos).Uses(service)));
            } else {
                setErrorEndPos(pos);
                reportSyntaxError(pos, Errors.InvalidModuleDirective);
                break;
            }
        }
        return defs.toList();
    }

    /** ImportDeclaration = IMPORT [ STATIC ] Ident { "." Ident } [ "." "*" ] ";"
     */
    protected JCTree importDeclaration() {
        int pos = token.pos;
        nextToken();
        boolean importStatic = false;
        if (token.kind == STATIC) {
            importStatic = true;
            nextToken();
        }
        JCExpression pid = toP(F.at(token.pos).Ident(ident()));
        do {
            int pos1 = token.pos;
            accept(DOT);
            if (token.kind == STAR) {
                pid = to(F.at(pos1).Select(pid, names.asterisk));
                nextToken();
                break;
            } else {
                pid = toP(F.at(pos1).Select(pid, ident()));
            }
        } while (token.kind == DOT);
        accept(SEMI);
        return toP(F.at(pos).Import((JCFieldAccess)pid, importStatic));
    }

    /** TypeDeclaration = ClassOrInterfaceOrEnumDeclaration
     *                  | ";"
     */
    JCTree typeDeclaration(JCModifiers mods, Comment docComment) {
        int pos = token.pos;
        if (mods == null && token.kind == SEMI) {
            nextToken();
            return toP(F.at(pos).Skip());
        } else {
            return classOrRecordOrInterfaceOrEnumDeclaration(modifiersOpt(mods), docComment);
        }
    }

    /** ClassOrInterfaceOrEnumDeclaration = ModifiersOpt
     *           (ClassDeclaration | InterfaceDeclaration | EnumDeclaration)
     *  @param mods     Any modifiers starting the class or interface declaration
     *  @param dc       The documentation comment for the class, or null.
     */
    protected JCStatement classOrRecordOrInterfaceOrEnumDeclaration(JCModifiers mods, Comment dc) {
        if (token.kind == CLASS) {
            return classDeclaration(mods, dc);
        } if (isRecordStart()) {
            return recordDeclaration(mods, dc);
        } else if (token.kind == INTERFACE) {
            return interfaceDeclaration(mods, dc);
        } else if (token.kind == ENUM) {
            return enumDeclaration(mods, dc);
        } else {
            int pos = token.pos;
            List<JCTree> errs;
            if (LAX_IDENTIFIER.test(token.kind)) {
                errs = List.of(mods, toP(F.at(pos).Ident(ident())));
                setErrorEndPos(token.pos);
            } else {
                errs = List.of(mods);
            }

            JCDiagnostic.Error error;
            if (parseModuleInfo) {
                error = Errors.ExpectedModuleOrOpen;
            } else if (allowRecords) {
                error = Errors.Expected4(CLASS, INTERFACE, ENUM, "record");
            } else {
                error = Errors.Expected3(CLASS, INTERFACE, ENUM);
            }
            return toP(F.Exec(syntaxError(pos, errs, error)));

        }
    }

    /** ClassDeclaration = CLASS Ident TypeParametersOpt [EXTENDS Type]
     *                     [IMPLEMENTS TypeList] ClassBody
     *  @param mods    The modifiers starting the class declaration
     *  @param dc       The documentation comment for the class, or null.
     */
    protected JCClassDecl classDeclaration(JCModifiers mods, Comment dc) {
        int pos = token.pos;
        accept(CLASS);
        Name name = typeName();

        List<JCTypeParameter> typarams = typeParametersOpt();

        JCExpression extending = null;
        if (token.kind == EXTENDS) {
            nextToken();
            extending = parseType();
        }
        List<JCExpression> implementing = List.nil();
        if (token.kind == IMPLEMENTS) {
            nextToken();
            implementing = typeList();
        }
        List<JCExpression> permitting = permitsClause(mods, "class");

        saveDanglingDocComments(dc);

        List<JCTree> defs = classInterfaceOrRecordBody(name, false, false);
        JCClassDecl result = toP(F.at(pos).ClassDef(
            mods, name, typarams, extending, implementing, permitting, defs));
        attach(result, dc);
        return result;
    }

    protected JCClassDecl recordDeclaration(JCModifiers mods, Comment dc) {
        int pos = token.pos;
        nextToken();
        mods.flags |= Flags.RECORD;
        Name name = typeName();

        List<JCTypeParameter> typarams = typeParametersOpt();

        List<JCVariableDecl> headerFields = formalParameters(false, true);

        List<JCExpression> implementing = List.nil();
        if (token.kind == IMPLEMENTS) {
            nextToken();
            implementing = typeList();
        }

        saveDanglingDocComments(dc);

        List<JCTree> defs = classInterfaceOrRecordBody(name, false, true);
        java.util.List<JCVariableDecl> fields = new ArrayList<>();
        for (JCVariableDecl field : headerFields) {
            fields.add(field);
        }
        for (JCTree def : defs) {
            if (def.hasTag(METHODDEF)) {
                JCMethodDecl methDef = (JCMethodDecl) def;
                if (methDef.name == names.init && methDef.params.isEmpty() && (methDef.mods.flags & Flags.COMPACT_RECORD_CONSTRUCTOR) != 0) {
                    ListBuffer<JCVariableDecl> tmpParams = new ListBuffer<>();
                    for (JCVariableDecl param : headerFields) {
                        tmpParams.add(F.at(param)
                                // we will get flags plus annotations from the record component
                                .VarDef(F.Modifiers(Flags.PARAMETER | Flags.GENERATED_MEMBER | Flags.MANDATED | param.mods.flags & Flags.VARARGS,
                                        param.mods.annotations),
                                param.name, param.vartype, null));
                    }
                    methDef.params = tmpParams.toList();
                }
            }
        }
        for (int i = fields.size() - 1; i >= 0; i--) {
            JCVariableDecl field = fields.get(i);
            defs = defs.prepend(field);
        }
        JCClassDecl result = toP(F.at(pos).ClassDef(mods, name, typarams, null, implementing, defs));
        attach(result, dc);
        return result;
    }

    Name typeName() {
        int pos = token.pos;
        Name name = ident();
        Source source = restrictedTypeNameStartingAtSource(name, pos, true);
        if (source != null) {
            reportSyntaxError(pos, Errors.RestrictedTypeNotAllowed(name, source));
        }
        return name;
    }

    /** InterfaceDeclaration = INTERFACE Ident TypeParametersOpt
     *                         [EXTENDS TypeList] InterfaceBody
     *  @param mods    The modifiers starting the interface declaration
     *  @param dc       The documentation comment for the interface, or null.
     */
    protected JCClassDecl interfaceDeclaration(JCModifiers mods, Comment dc) {
        int pos = token.pos;
        accept(INTERFACE);

        Name name = typeName();

        List<JCTypeParameter> typarams = typeParametersOpt();

        List<JCExpression> extending = List.nil();
        if (token.kind == EXTENDS) {
            nextToken();
            extending = typeList();
        }
        List<JCExpression> permitting = permitsClause(mods, "interface");

        saveDanglingDocComments(dc);

        List<JCTree> defs;
        defs = classInterfaceOrRecordBody(name, true, false);
        JCClassDecl result = toP(F.at(pos).ClassDef(
            mods, name, typarams, null, extending, permitting, defs));
        attach(result, dc);
        return result;
    }

    List<JCExpression> permitsClause(JCModifiers mods, String classOrInterface) {
        if (allowSealedTypes && token.kind == IDENTIFIER && token.name() == names.permits) {
            checkSourceLevel(Feature.SEALED_CLASSES);
            if ((mods.flags & Flags.SEALED) == 0) {
                log.error(token.pos, Errors.InvalidPermitsClause(Fragments.ClassIsNotSealed(classOrInterface)));
            }
            nextToken();
            return qualidentList(false);
        }
        return List.nil();
    }

    /** EnumDeclaration = ENUM Ident [IMPLEMENTS TypeList] EnumBody
     *  @param mods    The modifiers starting the enum declaration
     *  @param dc       The documentation comment for the enum, or null.
     */
    protected JCClassDecl enumDeclaration(JCModifiers mods, Comment dc) {
        int pos = token.pos;
        accept(ENUM);

        Name name = typeName();

        int typeNamePos = token.pos;
        List<JCTypeParameter> typarams = typeParametersOpt(true);
        if (typarams == null || !typarams.isEmpty()) {
            int errorPosition = typarams == null
                    ? typeNamePos
                    : typarams.head.pos;
            log.error(DiagnosticFlag.SYNTAX, errorPosition, Errors.EnumCantBeGeneric);
        }

        List<JCExpression> implementing = List.nil();
        if (token.kind == IMPLEMENTS) {
            nextToken();
            implementing = typeList();
        }

        saveDanglingDocComments(dc);

        List<JCTree> defs = enumBody(name);
        mods.flags |= Flags.ENUM;
        JCClassDecl result = toP(F.at(pos).
            ClassDef(mods, name, List.nil(),
                     null, implementing, defs));
        attach(result, dc);
        return result;
    }

    /** EnumBody = "{" { EnumeratorDeclarationList } [","]
     *                  [ ";" {ClassBodyDeclaration} ] "}"
     */
    List<JCTree> enumBody(Name enumName) {
        accept(LBRACE);
        ListBuffer<JCTree> defs = new ListBuffer<>();
        boolean wasSemi = false;
        boolean hasStructuralErrors = false;
        boolean wasError = false;
        if (token.kind == COMMA) {
            nextToken();
            if (token.kind == SEMI) {
                wasSemi = true;
                nextToken();
            } else if (token.kind != RBRACE) {
                reportSyntaxError(S.prevToken().endPos,
                                  Errors.Expected2(RBRACE, SEMI));
                wasError = true;
            }
        }
        while (token.kind != RBRACE && token.kind != EOF) {
            if (token.kind == SEMI) {
                accept(SEMI);
                wasSemi = true;
                if (token.kind == RBRACE || token.kind == EOF) break;
            }
            EnumeratorEstimate memberType = estimateEnumeratorOrMember(enumName);
            if (memberType == EnumeratorEstimate.UNKNOWN) {
                memberType = wasSemi ? EnumeratorEstimate.MEMBER
                                     : EnumeratorEstimate.ENUMERATOR;
            }
            if (memberType == EnumeratorEstimate.ENUMERATOR) {
                wasError = false;
                if (wasSemi && !hasStructuralErrors) {
                    reportSyntaxError(token.pos, Errors.EnumConstantNotExpected);
                    hasStructuralErrors = true;
                }
                defs.append(enumeratorDeclaration(enumName));
                if (token.pos <= endPosTable.errorEndPos) {
                    // error recovery
                   skip(false, true, true, false);
                } else {
                    if (token.kind != RBRACE && token.kind != SEMI && token.kind != EOF) {
                        if (token.kind == COMMA) {
                            nextToken();
                        } else {
                            setErrorEndPos(token.pos);
                            reportSyntaxError(S.prevToken().endPos,
                                              Errors.Expected3(COMMA, RBRACE, SEMI));
                            wasError = true;
                        }
                    }
                }
            } else {
                if (!wasSemi && !hasStructuralErrors && !wasError) {
                    reportSyntaxError(token.pos, Errors.EnumConstantExpected);
                    hasStructuralErrors = true;
                }
                wasError = false;
                defs.appendList(classOrInterfaceOrRecordBodyDeclaration(null, enumName,
                                                                false, false));
                if (token.pos <= endPosTable.errorEndPos) {
                    // error recovery
                   skip(false, true, true, false);
                }
            }
        }
        accept(RBRACE);
        return defs.toList();
    }

    @SuppressWarnings("fallthrough")
    private EnumeratorEstimate estimateEnumeratorOrMember(Name enumName) {
        // if we are seeing a record declaration inside of an enum we want the same error message as expected for a
        // let's say an interface declaration inside an enum
        boolean ident = token.kind == TokenKind.IDENTIFIER ||
                        token.kind == TokenKind.UNDERSCORE;
        if (ident && token.name() != enumName &&
                (!allowRecords || !isRecordStart())) {
            Token next = S.token(1);
            switch (next.kind) {
                case LPAREN: case LBRACE: case COMMA: case SEMI:
                    return EnumeratorEstimate.ENUMERATOR;
            }
        }
        switch (token.kind) {
            case IDENTIFIER:
                if (allowRecords && isRecordStart()) {
                    return EnumeratorEstimate.MEMBER;
                }
            case MONKEYS_AT: case LT: case UNDERSCORE:
                return EnumeratorEstimate.UNKNOWN;
            default:
                return EnumeratorEstimate.MEMBER;
        }
    }

    private enum EnumeratorEstimate {
        ENUMERATOR,
        MEMBER,
        UNKNOWN;
    }

    /** EnumeratorDeclaration = AnnotationsOpt [TypeArguments] IDENTIFIER [ Arguments ] [ "{" ClassBody "}" ]
     */
    JCTree enumeratorDeclaration(Name enumName) {
        Comment dc = token.docComment();
        int flags = Flags.PUBLIC|Flags.STATIC|Flags.FINAL|Flags.ENUM;
        if (token.deprecatedFlag()) {
            flags |= Flags.DEPRECATED;
        }
        int pos = token.pos;
        List<JCAnnotation> annotations = annotationsOpt(Tag.ANNOTATION);
        JCModifiers mods = F.at(annotations.isEmpty() ? Position.NOPOS : pos).Modifiers(flags, annotations);
        List<JCExpression> typeArgs = typeArgumentsOpt();
        int identPos = token.pos;
        Name name = ident();
        int createPos = token.pos;

        saveDanglingDocComments(dc);

        List<JCExpression> args = (token.kind == LPAREN)
            ? arguments() : List.nil();

        JCClassDecl body = null;
        if (token.kind == LBRACE) {
            JCModifiers mods1 = F.at(Position.NOPOS).Modifiers(Flags.ENUM);
            List<JCTree> defs = classInterfaceOrRecordBody(names.empty, false, false);
            body = toP(F.at(identPos).AnonymousClassDef(mods1, defs));
        }
        if (args.isEmpty() && body == null)
            createPos = identPos;
        JCIdent ident = F.at(identPos).Ident(enumName);
        JCNewClass create = F.at(createPos).NewClass(null, typeArgs, ident, args, body);
        if (createPos != identPos)
            storeEnd(create, S.prevToken().endPos);
        ident = F.at(identPos).Ident(enumName);
        JCTree result = toP(F.at(pos).VarDef(mods, name, ident, create));
        attach(result, dc);
        return result;
    }

    /** TypeList = Type {"," Type}
     */
    List<JCExpression> typeList() {
        ListBuffer<JCExpression> ts = new ListBuffer<>();
        ts.append(parseType());
        while (token.kind == COMMA) {
            nextToken();
            ts.append(parseType());
        }
        return ts.toList();
    }

    /** ClassBody     = "{" {ClassBodyDeclaration} "}"
     *  InterfaceBody = "{" {InterfaceBodyDeclaration} "}"
     */
    List<JCTree> classInterfaceOrRecordBody(Name className, boolean isInterface, boolean isRecord) {
        accept(LBRACE);
        if (token.pos <= endPosTable.errorEndPos) {
            // error recovery
            skip(false, true, false, false);
            if (token.kind == LBRACE)
                nextToken();
            else
                return List.nil();
        }
        ListBuffer<JCTree> defs = new ListBuffer<>();
        while (token.kind != RBRACE && token.kind != EOF) {
            defs.appendList(classOrInterfaceOrRecordBodyDeclaration(null, className, isInterface, isRecord));
            if (token.pos <= endPosTable.errorEndPos) {
               // error recovery
               skip(false, true, true, false);
            }
        }
        accept(RBRACE);
        return defs.toList();
    }

    /** ClassBodyDeclaration =
     *      ";"
     *    | [STATIC] Block
     *    | ModifiersOpt
     *      ( Type Ident
     *        ( VariableDeclaratorsRest ";" | MethodDeclaratorRest )
     *      | VOID Ident VoidMethodDeclaratorRest
     *      | TypeParameters [Annotations]
     *        ( Type Ident MethodDeclaratorRest
     *        | VOID Ident VoidMethodDeclaratorRest
     *        )
     *      | Ident ConstructorDeclaratorRest
     *      | TypeParameters Ident ConstructorDeclaratorRest
     *      | ClassOrInterfaceOrEnumDeclaration
     *      )
     *  InterfaceBodyDeclaration =
     *      ";"
     *    | ModifiersOpt
     *      ( Type Ident
     *        ( ConstantDeclaratorsRest ";" | MethodDeclaratorRest )
     *      | VOID Ident MethodDeclaratorRest
     *      | TypeParameters [Annotations]
     *        ( Type Ident MethodDeclaratorRest
     *        | VOID Ident VoidMethodDeclaratorRest
     *        )
     *      | ClassOrInterfaceOrEnumDeclaration
     *      )
     *
     */
    protected List<JCTree> classOrInterfaceOrRecordBodyDeclaration(JCModifiers mods, Name className,
                                                                   boolean isInterface,
                                                                   boolean isRecord) {
        if (token.kind == SEMI) {
            nextToken();
            return List.nil();
        } else {
            Comment dc = token.docComment();
            int pos = token.pos;
            mods = modifiersOpt(mods);
            if (isDeclaration()) {
                return List.of(classOrRecordOrInterfaceOrEnumDeclaration(mods, dc));
            } else if (token.kind == LBRACE &&
                       (mods.flags & Flags.StandardFlags & ~Flags.STATIC) == 0 &&
                       mods.annotations.isEmpty()) {
                if (isInterface) {
                    log.error(DiagnosticFlag.SYNTAX, token.pos, Errors.InitializerNotAllowed);
                } else if (isRecord && (mods.flags & Flags.STATIC) == 0) {
                    log.error(DiagnosticFlag.SYNTAX, token.pos, Errors.InstanceInitializerNotAllowedInRecords);
                }
                ignoreDanglingComments();   // no declaration with which dangling comments can be associated
                return List.of(block(pos, mods.flags));
            } else {
                return constructorOrMethodOrFieldDeclaration(mods, className, isInterface, isRecord, dc);
            }
        }
    }

    private List<JCTree> constructorOrMethodOrFieldDeclaration(JCModifiers mods, Name className,
                                                               boolean isInterface,
                                                               boolean isRecord, Comment dc) {
        int pos;
        pos = token.pos;
        List<JCTypeParameter> typarams = typeParametersOpt();
        // if there are type parameters but no modifiers, save the start
        // position of the method in the modifiers.
        if (typarams.nonEmpty() && mods.pos == Position.NOPOS) {
            mods.pos = pos;
            storeEnd(mods, pos);
        }
        List<JCAnnotation> annosAfterParams = annotationsOpt(Tag.ANNOTATION);

        if (annosAfterParams.nonEmpty()) {
            mods.annotations = mods.annotations.appendList(annosAfterParams);
            if (mods.pos == Position.NOPOS)
                mods.pos = mods.annotations.head.pos;
        }

        Token tk = token;
        pos = token.pos;
        JCExpression type;
        boolean isVoid = token.kind == VOID;

        if (isVoid) {
            type = to(F.at(pos).TypeIdent(TypeTag.VOID));
            nextToken();
        } else {
            // method returns types are un-annotated types
            type = unannotatedType(false);
        }

        // Constructor
        if ((token.kind == LPAREN && !isInterface ||
                isRecord && token.kind == LBRACE) && type.hasTag(IDENT)) {
            if (isInterface || tk.name() != className) {
                log.error(DiagnosticFlag.SYNTAX, pos, Errors.InvalidMethDeclRetTypeReq);
            } else if (annosAfterParams.nonEmpty()) {
                illegal(annosAfterParams.head.pos);
            }

            if (isRecord && token.kind == LBRACE) {
                mods.flags |= Flags.COMPACT_RECORD_CONSTRUCTOR;
            }

            return List.of(methodDeclaratorRest(
                    pos, mods, null, names.init, typarams,
                    isInterface, true, isRecord, dc));
        }

        // Record constructor
        if (isRecord && type.hasTag(IDENT) && token.kind == THROWS) {
            // trying to define a compact constructor with a throws clause
            log.error(DiagnosticFlag.SYNTAX, token.pos,
                    Errors.InvalidCanonicalConstructorInRecord(
                            Fragments.Compact,
                            className,
                            Fragments.ThrowsClauseNotAllowedForCanonicalConstructor(Fragments.Compact)));
            skip(false, true, false, false);
            return List.of(methodDeclaratorRest(
                    pos, mods, null, names.init, typarams,
                    isInterface, true, isRecord, dc));
        }

        pos = token.pos;
        Name name = ident();

        // Method
        if (token.kind == LPAREN) {
            return List.of(methodDeclaratorRest(
                    pos, mods, type, name, typarams,
                    isInterface, isVoid, false, dc));
        }

        // Field
        if (!isVoid && typarams.isEmpty()) {
            if (!isRecord || (isRecord && (mods.flags & Flags.STATIC) != 0)) {
                List<JCTree> defs =
                    variableDeclaratorsRest(pos, mods, type, name, isInterface, dc,
                                            new ListBuffer<JCTree>(), false).toList();
                accept(SEMI);
                storeEnd(defs.last(), S.prevToken().endPos);
                return defs;
            }

            int errPos = pos;
            variableDeclaratorsRest(pos, mods, type, name, isInterface, dc,
                    new ListBuffer<JCTree>(), false).toList();
            accept(SEMI);
            return List.of(syntaxError(errPos, null, Errors.RecordCannotDeclareInstanceFields));
         }

         pos = token.pos;
         List<JCTree> err;

         // Error recovery
         if (isVoid || typarams.nonEmpty()) {
             JCMethodDecl m =
                     toP(F.at(pos).MethodDef(mods, name, type, typarams,
                                             List.nil(), List.nil(), null, null));
             attach(m, dc);
             err = List.of(m);
         } else {
             err = List.nil();
         }

         return List.of(syntaxError(token.pos, err, Errors.Expected(LPAREN)));
    }

    private List<JCTree> topLevelMethodOrFieldDeclaration(JCModifiers mods, Comment dc) throws AssertionError {
        int pos = token.pos;
        dc = dc == null ? token.docComment() : dc;
        List<JCTypeParameter> typarams = typeParametersOpt();

        // if there are type parameters but no modifiers, save the start
        // position of the method in the modifiers.
        if (typarams.nonEmpty() && mods.pos == Position.NOPOS) {
            mods.pos = pos;
            storeEnd(mods, pos);
        }

        List<JCAnnotation> annosAfterParams = annotationsOpt(Tag.ANNOTATION);

        if (annosAfterParams.nonEmpty()) {
            mods.annotations = mods.annotations.appendList(annosAfterParams);
            if (mods.pos == Position.NOPOS)
                mods.pos = mods.annotations.head.pos;
        }

        pos = token.pos;
        JCExpression type;
        boolean isVoid = token.kind == VOID;

        if (isVoid) {
            type = to(F.at(pos).TypeIdent(TypeTag.VOID));
            nextToken();
        } else {
            type = unannotatedType(false);
        }

        if (token.kind == IDENTIFIER) {
            pos = token.pos;
            Name name = ident();

            // Method
            if (token.kind == LPAREN) {
                return List.of(methodDeclaratorRest(pos, mods, type, name, typarams,
                        false, isVoid, false, dc));
            }

            // Field
            if (!isVoid && typarams.isEmpty() && (token.kind == EQ || token.kind == SEMI)) {
                List<JCTree> defs =
                        variableDeclaratorsRest(pos, mods, type, name, false, dc,
                                new ListBuffer<JCTree>(), false).toList();
                accept(SEMI);
                storeEnd(defs.last(), S.prevToken().endPos);

                return defs;
            }
        }

        return List.of(F.Erroneous());
    }

    protected boolean isDeclaration() {
        return token.kind == CLASS ||
               token.kind == INTERFACE ||
               token.kind == ENUM ||
               isRecordStart() && allowRecords;
        }

    protected boolean isRecordStart() {
        if (token.kind == IDENTIFIER && token.name() == names.record && peekToken(TokenKind.IDENTIFIER)) {
            checkSourceLevel(Feature.RECORDS);
            return true;
        } else {
            return false;
        }
    }

    protected boolean isNonSealedClassStart(boolean local) {
        if (isNonSealedIdentifier(token, 0)) {
            Token next = S.token(3);
            return allowedAfterSealedOrNonSealed(next, local, true);
        }
        return false;
    }

    protected boolean isNonSealedIdentifier(Token someToken, int lookAheadOffset) {
        if (someToken.name() == names.non && peekToken(lookAheadOffset, TokenKind.SUB, TokenKind.IDENTIFIER)) {
            Token tokenSub = S.token(lookAheadOffset + 1);
            Token tokenSealed = S.token(lookAheadOffset + 2);
            if (someToken.endPos == tokenSub.pos &&
                    tokenSub.endPos == tokenSealed.pos &&
                    tokenSealed.name() == names.sealed) {
                checkSourceLevel(Feature.SEALED_CLASSES);
                return true;
            }
        }
        return false;
    }

    protected boolean isValueModifier() {
        if (token.kind == IDENTIFIER && token.name() == names.value) {
            boolean isValueModifier = false;
            Token next = S.token(1);
            switch (next.kind) {
                case PRIVATE: case PROTECTED: case PUBLIC: case STATIC: case TRANSIENT:
                case FINAL: case ABSTRACT: case NATIVE: case VOLATILE: case SYNCHRONIZED:
                case STRICTFP: case MONKEYS_AT: case DEFAULT: case BYTE: case SHORT:
                case CHAR: case INT: case LONG: case FLOAT: case DOUBLE: case BOOLEAN: case VOID:
                case CLASS: case INTERFACE: case ENUM:
                    isValueModifier = true;
                    break;
                case IDENTIFIER: // value record R || value value || new value Comparable() {} ??
                    if (next.name() == names.record || next.name() == names.value
                            || (mode & EXPR) != 0)
                        isValueModifier = true;
                    break;
            }
            if (isValueModifier) {
                checkSourceLevel(Feature.VALUE_CLASSES);
                return true;
            }
        }
        return false;
    }

    protected boolean isSealedClassStart(boolean local) {
        if (token.name() == names.sealed) {
            Token next = S.token(1);
            if (allowedAfterSealedOrNonSealed(next, local, false)) {
                checkSourceLevel(Feature.SEALED_CLASSES);
                return true;
            }
        }
        return false;
    }

    private boolean allowedAfterSealedOrNonSealed(Token next, boolean local, boolean currentIsNonSealed) {
        return local ?
            switch (next.kind) {
                case MONKEYS_AT -> {
                    Token afterNext = S.token(2);
                    yield afterNext.kind != INTERFACE || currentIsNonSealed;
                }
                case ABSTRACT, FINAL, STRICTFP, CLASS, INTERFACE, ENUM -> true;
                default -> false;
            } :
            switch (next.kind) {
                case MONKEYS_AT -> {
                    Token afterNext = S.token(2);
                    yield afterNext.kind != INTERFACE || currentIsNonSealed;
                }
                case PUBLIC, PROTECTED, PRIVATE, ABSTRACT, STATIC, FINAL, STRICTFP, CLASS, INTERFACE, ENUM -> true;
                case IDENTIFIER -> isNonSealedIdentifier(next, currentIsNonSealed ? 3 : 1) ||
                        next.name() == names.sealed ||
                        allowValueClasses && next.name() == names.value;
                default -> false;
            };
    }

    /** MethodDeclaratorRest =
     *      FormalParameters BracketsOpt [THROWS TypeList] ( MethodBody | [DEFAULT AnnotationValue] ";")
     *  VoidMethodDeclaratorRest =
     *      FormalParameters [THROWS TypeList] ( MethodBody | ";")
     *  ConstructorDeclaratorRest =
     *      "(" FormalParameterListOpt ")" [THROWS TypeList] MethodBody
     */
    protected JCTree methodDeclaratorRest(int pos,
                              JCModifiers mods,
                              JCExpression type,
                              Name name,
                              List<JCTypeParameter> typarams,
                              boolean isInterface, boolean isVoid,
                              boolean isRecord,
                              Comment dc) {
        if (isInterface) {
            if ((mods.flags & Flags.PRIVATE) != 0) {
                checkSourceLevel(Feature.PRIVATE_INTERFACE_METHODS);
            }
        }
        JCVariableDecl prevReceiverParam = this.receiverParam;
        try {
            this.receiverParam = null;
            // Parsing formalParameters sets the receiverParam, if present
            List<JCVariableDecl> params = List.nil();
            List<JCExpression> thrown = List.nil();
            if (!isRecord || name != names.init || token.kind == LPAREN) {
                params = formalParameters();
                if (!isVoid) type = bracketsOpt(type);
                if (token.kind == THROWS) {
                    nextToken();
                    thrown = qualidentList(true);
                }
            }

            saveDanglingDocComments(dc);

            JCBlock body = null;
            JCExpression defaultValue;
            if (token.kind == LBRACE) {
                body = block();
                defaultValue = null;
            } else {
                if (token.kind == DEFAULT) {
                    accept(DEFAULT);
                    defaultValue = annotationValue();
                } else {
                    defaultValue = null;
                }
                accept(SEMI);
                if (token.pos <= endPosTable.errorEndPos) {
                    // error recovery
                    skip(false, true, false, false);
                    if (token.kind == LBRACE) {
                        body = block();
                    }
                }
            }

            JCMethodDecl result =
                    toP(F.at(pos).MethodDef(mods, name, type, typarams,
                                            receiverParam, params, thrown,
                                            body, defaultValue));
            attach(result, dc);
            return result;
        } finally {
            this.receiverParam = prevReceiverParam;
        }
    }

    /** QualidentList = [Annotations] Qualident {"," [Annotations] Qualident}
     */
    List<JCExpression> qualidentList(boolean allowAnnos) {
        ListBuffer<JCExpression> ts = new ListBuffer<>();

        List<JCAnnotation> typeAnnos = allowAnnos ? typeAnnotationsOpt() : List.nil();
        JCExpression qi = qualident(allowAnnos);
        if (!typeAnnos.isEmpty()) {
            JCExpression at = insertAnnotationsToMostInner(qi, typeAnnos, false);
            ts.append(at);
        } else {
            ts.append(qi);
        }
        while (token.kind == COMMA) {
            nextToken();

            typeAnnos = allowAnnos ? typeAnnotationsOpt() : List.nil();
            qi = qualident(allowAnnos);
            if (!typeAnnos.isEmpty()) {
                JCExpression at = insertAnnotationsToMostInner(qi, typeAnnos, false);
                ts.append(at);
            } else {
                ts.append(qi);
            }
        }
        return ts.toList();
    }

    /**
     *  {@literal
     *  TypeParametersOpt = ["<" TypeParameter {"," TypeParameter} ">"]
     *  }
     */
    protected List<JCTypeParameter> typeParametersOpt() {
        return typeParametersOpt(false);
    }
    /** Parses a potentially empty type parameter list if needed with `allowEmpty`.
     *  The caller is free to choose the desirable error message in this (erroneous) case.
     */
    protected List<JCTypeParameter> typeParametersOpt(boolean parseEmpty) {
        if (token.kind == LT) {
            ListBuffer<JCTypeParameter> typarams = new ListBuffer<>();
            nextToken();

            if (parseEmpty && token.kind == GT) {
                accept(GT);
                return null;
            }

            typarams.append(typeParameter());
            while (token.kind == COMMA) {
                nextToken();
                typarams.append(typeParameter());
            }
            accept(GT);
            return typarams.toList();
        } else {
            return List.nil();
        }
    }

    /**
     *  {@literal
     *  TypeParameter = [Annotations] TypeVariable [TypeParameterBound]
     *  TypeParameterBound = EXTENDS Type {"&" Type}
     *  TypeVariable = Ident
     *  }
     */
    JCTypeParameter typeParameter() {
        int pos = token.pos;
        List<JCAnnotation> annos = typeAnnotationsOpt();
        Name name = typeName();
        ListBuffer<JCExpression> bounds = new ListBuffer<>();
        if (token.kind == EXTENDS) {
            nextToken();
            bounds.append(parseType());
            while (token.kind == AMP) {
                nextToken();
                bounds.append(parseType());
            }
        }
        return toP(F.at(pos).TypeParameter(name, bounds.toList(), annos));
    }

    /** FormalParameters = "(" [ FormalParameterList ] ")"
     *  FormalParameterList = [ FormalParameterListNovarargs , ] LastFormalParameter
     *  FormalParameterListNovarargs = [ FormalParameterListNovarargs , ] FormalParameter
     */
    List<JCVariableDecl> formalParameters() {
        return formalParameters(false, false);
    }
    List<JCVariableDecl> formalParameters(boolean lambdaParameters, boolean recordComponents) {
        ListBuffer<JCVariableDecl> params = new ListBuffer<>();
        JCVariableDecl lastParam;
        accept(LPAREN);
        if (token.kind != RPAREN) {
            this.allowThisIdent = !lambdaParameters && !recordComponents;
            lastParam = formalParameter(lambdaParameters, recordComponents);
            if (lastParam.nameexpr != null) {
                this.receiverParam = lastParam;
            } else {
                params.append(lastParam);
            }
            this.allowThisIdent = false;
            while (token.kind == COMMA) {
                if ((lastParam.mods.flags & Flags.VARARGS) != 0) {
                    log.error(DiagnosticFlag.SYNTAX, lastParam, Errors.VarargsMustBeLast);
                }
                nextToken();
                params.append(lastParam = formalParameter(lambdaParameters, recordComponents));
            }
        }
        if (token.kind == RPAREN) {
            nextToken();
        } else {
            setErrorEndPos(token.pos);
            reportSyntaxError(S.prevToken().endPos, Errors.Expected3(COMMA, RPAREN, LBRACKET));
        }
        return params.toList();
    }

    List<JCVariableDecl> implicitParameters(boolean hasParens) {
        if (hasParens) {
            accept(LPAREN);
        }
        ListBuffer<JCVariableDecl> params = new ListBuffer<>();
        if (token.kind != RPAREN && token.kind != ARROW) {
            params.append(implicitParameter());
            while (token.kind == COMMA) {
                nextToken();
                params.append(implicitParameter());
            }
        }
        if (hasParens) {
            accept(RPAREN);
        }
        return params.toList();
    }

    JCModifiers optFinal(long flags) {
        JCModifiers mods = modifiersOpt();
        checkNoMods(mods.flags & ~(Flags.FINAL | Flags.DEPRECATED));
        mods.flags |= flags;
        return mods;
    }

    /**
     * Inserts the annotations (and possibly a new array level)
     * to the left-most type in an array or nested type.
     *
     * When parsing a type like {@code @B Outer.Inner @A []}, the
     * {@code @A} annotation should target the array itself, while
     * {@code @B} targets the nested type {@code Outer}.
     *
     * Currently the parser parses the annotation first, then
     * the array, and then inserts the annotation to the left-most
     * nested type.
     *
     * When {@code createNewLevel} is true, then a new array
     * level is inserted as the most inner type, and have the
     * annotations target it.  This is useful in the case of
     * varargs, e.g. {@code String @A [] @B ...}, as the parser
     * first parses the type {@code String @A []} then inserts
     * a new array level with {@code @B} annotation.
     */
    private JCExpression insertAnnotationsToMostInner(
            JCExpression type, List<JCAnnotation> annos,
            boolean createNewLevel) {
        int origEndPos = getEndPos(type);
        JCExpression mostInnerType = type;
        JCArrayTypeTree mostInnerArrayType = null;
        while (TreeInfo.typeIn(mostInnerType).hasTag(TYPEARRAY)) {
            mostInnerArrayType = (JCArrayTypeTree) TreeInfo.typeIn(mostInnerType);
            mostInnerType = mostInnerArrayType.elemtype;
        }

        if (createNewLevel) {
            mostInnerType = to(F.at(token.pos).TypeArray(mostInnerType));
            origEndPos = getEndPos(mostInnerType);
        }

        JCExpression mostInnerTypeToReturn = mostInnerType;
        if (annos.nonEmpty()) {
            JCExpression lastToModify = mostInnerType;

            while (TreeInfo.typeIn(mostInnerType).hasTag(SELECT) ||
                    TreeInfo.typeIn(mostInnerType).hasTag(TYPEAPPLY)) {
                while (TreeInfo.typeIn(mostInnerType).hasTag(SELECT)) {
                    lastToModify = mostInnerType;
                    mostInnerType = ((JCFieldAccess) TreeInfo.typeIn(mostInnerType)).getExpression();
                }
                while (TreeInfo.typeIn(mostInnerType).hasTag(TYPEAPPLY)) {
                    lastToModify = mostInnerType;
                    mostInnerType = ((JCTypeApply) TreeInfo.typeIn(mostInnerType)).clazz;
                }
            }

            mostInnerType = F.at(annos.head.pos).AnnotatedType(annos, mostInnerType);

            if (TreeInfo.typeIn(lastToModify).hasTag(TYPEAPPLY)) {
                ((JCTypeApply) TreeInfo.typeIn(lastToModify)).clazz = mostInnerType;
            } else if (TreeInfo.typeIn(lastToModify).hasTag(SELECT)) {
                ((JCFieldAccess) TreeInfo.typeIn(lastToModify)).selected = mostInnerType;
            } else {
                // We never saw a SELECT or TYPEAPPLY, return the annotated type.
                mostInnerTypeToReturn = mostInnerType;
            }
        }

        if (mostInnerArrayType == null) {
            return mostInnerTypeToReturn;
        } else {
            mostInnerArrayType.elemtype = mostInnerTypeToReturn;
            storeEnd(type, origEndPos);
            return type;
        }
    }

    /** FormalParameter = { FINAL | '@' Annotation } Type VariableDeclaratorId
     *  LastFormalParameter = { FINAL | '@' Annotation } Type '...' Ident | FormalParameter
     */
    protected JCVariableDecl formalParameter(boolean lambdaParameter, boolean recordComponent) {
        JCModifiers mods = !recordComponent ? optFinal(Flags.PARAMETER) : modifiersOpt();
        if (recordComponent && mods.flags != 0) {
            log.error(mods.pos, Errors.RecordCantDeclareFieldModifiers);
        }
        if (recordComponent) {
            mods.flags |= Flags.RECORD | Flags.FINAL | Flags.PRIVATE | Flags.GENERATED_MEMBER;
        }
        // need to distinguish between vararg annos and array annos
        // look at typeAnnotationsPushedBack comment
        this.permitTypeAnnotationsPushBack = true;
        JCExpression type = parseType(lambdaParameter);
        this.permitTypeAnnotationsPushBack = false;

        if (token.kind == ELLIPSIS) {
            List<JCAnnotation> varargsAnnos = typeAnnotationsPushedBack;
            typeAnnotationsPushedBack = List.nil();
            mods.flags |= Flags.VARARGS;
            // insert var arg type annotations
            type = insertAnnotationsToMostInner(type, varargsAnnos, true);
            nextToken();
        } else {
            // if not a var arg, then typeAnnotationsPushedBack should be null
            if (typeAnnotationsPushedBack.nonEmpty()) {
                reportSyntaxError(typeAnnotationsPushedBack.head.pos, Errors.IllegalStartOfType);
            }
            typeAnnotationsPushedBack = List.nil();
        }
        return variableDeclaratorId(mods, type, false, lambdaParameter, recordComponent);
    }

    protected JCVariableDecl implicitParameter() {
        JCModifiers mods = F.at(token.pos).Modifiers(Flags.PARAMETER);
        return variableDeclaratorId(mods, null, false, true, false);
    }

/* ---------- auxiliary methods -------------- */
    /** Check that given tree is a legal expression statement.
     */
    protected JCExpression checkExprStat(JCExpression t) {
        if (!TreeInfo.isExpressionStatement(t)) {
            JCExpression ret = F.at(t.pos).Erroneous(List.<JCTree>of(t));
            log.error(DiagnosticFlag.SYNTAX, ret, Errors.NotStmt);
            return ret;
        } else {
            return t;
        }
    }

    /** Return precedence of operator represented by token,
     *  -1 if token is not a binary operator. @see TreeInfo.opPrec
     */
    static int prec(TokenKind token) {
        JCTree.Tag oc = optag(token);
        return (oc != NO_TAG) ? TreeInfo.opPrec(oc) : -1;
    }

    /**
     * Return the lesser of two positions, making allowance for either one
     * being unset.
     */
    static int earlier(int pos1, int pos2) {
        if (pos1 == Position.NOPOS)
            return pos2;
        if (pos2 == Position.NOPOS)
            return pos1;
        return (pos1 < pos2 ? pos1 : pos2);
    }

    /** Return operation tag of binary operator represented by token,
     *  No_TAG if token is not a binary operator.
     */
    static JCTree.Tag optag(TokenKind token) {
        switch (token) {
        case BARBAR:
            return OR;
        case AMPAMP:
            return AND;
        case BAR:
            return BITOR;
        case BAREQ:
            return BITOR_ASG;
        case CARET:
            return BITXOR;
        case CARETEQ:
            return BITXOR_ASG;
        case AMP:
            return BITAND;
        case AMPEQ:
            return BITAND_ASG;
        case EQEQ:
            return JCTree.Tag.EQ;
        case BANGEQ:
            return NE;
        case LT:
            return JCTree.Tag.LT;
        case GT:
            return JCTree.Tag.GT;
        case LTEQ:
            return LE;
        case GTEQ:
            return GE;
        case LTLT:
            return SL;
        case LTLTEQ:
            return SL_ASG;
        case GTGT:
            return SR;
        case GTGTEQ:
            return SR_ASG;
        case GTGTGT:
            return USR;
        case GTGTGTEQ:
            return USR_ASG;
        case PLUS:
            return JCTree.Tag.PLUS;
        case PLUSEQ:
            return PLUS_ASG;
        case SUB:
            return MINUS;
        case SUBEQ:
            return MINUS_ASG;
        case STAR:
            return MUL;
        case STAREQ:
            return MUL_ASG;
        case SLASH:
            return DIV;
        case SLASHEQ:
            return DIV_ASG;
        case PERCENT:
            return MOD;
        case PERCENTEQ:
            return MOD_ASG;
        case INSTANCEOF:
            return TYPETEST;
        default:
            return NO_TAG;
        }
    }

    /** Return operation tag of unary operator represented by token,
     *  No_TAG if token is not a binary operator.
     */
    static JCTree.Tag unoptag(TokenKind token) {
        switch (token) {
        case PLUS:
            return POS;
        case SUB:
            return NEG;
        case BANG:
            return NOT;
        case TILDE:
            return COMPL;
        case PLUSPLUS:
            return PREINC;
        case SUBSUB:
            return PREDEC;
        default:
            return NO_TAG;
        }
    }

    /** Return type tag of basic type represented by token,
     *  NONE if token is not a basic type identifier.
     */
    static TypeTag typetag(TokenKind token) {
        switch (token) {
        case BYTE:
            return TypeTag.BYTE;
        case CHAR:
            return TypeTag.CHAR;
        case SHORT:
            return TypeTag.SHORT;
        case INT:
            return TypeTag.INT;
        case LONG:
            return TypeTag.LONG;
        case FLOAT:
            return TypeTag.FLOAT;
        case DOUBLE:
            return TypeTag.DOUBLE;
        case BOOLEAN:
            return TypeTag.BOOLEAN;
        default:
            return TypeTag.NONE;
        }
    }

    void checkSourceLevel(Feature feature) {
        checkSourceLevel(token.pos, feature);
    }

    protected void checkSourceLevel(int pos, Feature feature) {
        if (preview.isPreview(feature) && !preview.isEnabled()) {
            //preview feature without --preview flag, error
            log.error(DiagnosticFlag.SOURCE_LEVEL, pos, preview.disabledError(feature));
        } else if (!feature.allowedInSource(source)) {
            //incompatible source level, error
            log.error(DiagnosticFlag.SOURCE_LEVEL, pos, feature.error(source.name));
        } else if (preview.isPreview(feature)) {
            //use of preview feature, warn
            preview.warnPreview(pos, feature);
        }
    }

    /*
     * a functional source tree and end position mappings
     */
    protected static class SimpleEndPosTable extends AbstractEndPosTable {

        private final IntHashTable endPosMap;

        SimpleEndPosTable(JavacParser parser) {
            super(parser);
            endPosMap = new IntHashTable();
        }

        public void storeEnd(JCTree tree, int endpos) {
            endPosMap.put(tree, errorEndPos > endpos ? errorEndPos : endpos);
        }

        protected <T extends JCTree> T to(T t) {
            storeEnd(t, parser.token.endPos);
            return t;
        }

        protected <T extends JCTree> T toP(T t) {
            storeEnd(t, parser.S.prevToken().endPos);
            return t;
        }

        public int getEndPos(JCTree tree) {
            int value = endPosMap.get(tree);
            // As long as Position.NOPOS==-1, this just returns value.
            return (value == -1) ? Position.NOPOS : value;
        }

        public int replaceTree(JCTree oldTree, JCTree newTree) {
            int pos = endPosMap.remove(oldTree);
            if (pos != -1) {
                storeEnd(newTree, pos);
                return pos;
            }
            return Position.NOPOS;
        }
    }

    /*
     * a default skeletal implementation without any mapping overhead.
     */
    protected static class EmptyEndPosTable extends AbstractEndPosTable {

        EmptyEndPosTable(JavacParser parser) {
            super(parser);
        }

        public void storeEnd(JCTree tree, int endpos) { /* empty */ }

        protected <T extends JCTree> T to(T t) {
            return t;
        }

        protected <T extends JCTree> T toP(T t) {
            return t;
        }

        public int getEndPos(JCTree tree) {
            return Position.NOPOS;
        }

        public int replaceTree(JCTree oldTree, JCTree newTree) {
            return Position.NOPOS;
        }

    }

    protected abstract static class AbstractEndPosTable implements EndPosTable {
        /**
         * The current parser.
         */
        protected JavacParser parser;

        /**
         * Store the last error position.
         */
        public int errorEndPos = Position.NOPOS;

        public AbstractEndPosTable(JavacParser parser) {
            this.parser = parser;
        }

        /**
         * Store current token's ending position for a tree, the value of which
         * will be the greater of last error position and the ending position of
         * the current token.
         * @param t The tree.
         */
        protected abstract <T extends JCTree> T to(T t);

        /**
         * Store current token's ending position for a tree, the value of which
         * will be the greater of last error position and the ending position of
         * the previous token.
         * @param t The tree.
         */
        protected abstract <T extends JCTree> T toP(T t);

        /**
         * Set the error position during the parsing phases, the value of which
         * will be set only if it is greater than the last stored error position.
         * @param errPos The error position
         */
        public void setErrorEndPos(int errPos) {
            if (errPos > errorEndPos) {
                errorEndPos = errPos;
            }
        }

        public void setParser(JavacParser parser) {
            this.parser = parser;
        }
    }
}<|MERGE_RESOLUTION|>--- conflicted
+++ resolved
@@ -3000,15 +3000,12 @@
                 }
             }
         }
-<<<<<<< HEAD
         if ((isValueModifier()) && allowValueClasses) {
             checkSourceLevel(Feature.VALUE_CLASSES);
             dc = token.docComment();
             return List.of(classOrRecordOrInterfaceOrEnumDeclaration(modifiersOpt(), dc));
         }
-=======
         dc = token.docComment();
->>>>>>> e833bfc8
         if (isRecordStart() && allowRecords) {
             return List.of(recordDeclaration(F.at(pos).Modifiers(0), dc));
         } else {
