/*
 * Copyright (c) 1998, 2020, Oracle and/or its affiliates. All rights reserved.
 * DO NOT ALTER OR REMOVE COPYRIGHT NOTICES OR THIS FILE HEADER.
 *
 * This code is free software; you can redistribute it and/or modify it
 * under the terms of the GNU General Public License version 2 only, as
 * published by the Free Software Foundation.  Oracle designates this
 * particular file as subject to the "Classpath" exception as provided
 * by Oracle in the LICENSE file that accompanied this code.
 *
 * This code is distributed in the hope that it will be useful, but WITHOUT
 * ANY WARRANTY; without even the implied warranty of MERCHANTABILITY or
 * FITNESS FOR A PARTICULAR PURPOSE.  See the GNU General Public License
 * version 2 for more details (a copy is included in the LICENSE file that
 * accompanied this code).
 *
 * You should have received a copy of the GNU General Public License version
 * 2 along with this work; if not, write to the Free Software Foundation,
 * Inc., 51 Franklin St, Fifth Floor, Boston, MA 02110-1301 USA.
 *
 * Please contact Oracle, 500 Oracle Parkway, Redwood Shores, CA 94065 USA
 * or visit www.oracle.com if you need additional information or have any
 * questions.
 */

package com.sun.tools.jdi;

import java.lang.ref.SoftReference;
import java.util.ArrayList;
import java.util.Arrays;
import java.util.Collections;
import java.util.HashMap;
import java.util.HashSet;
import java.util.Iterator;
import java.util.List;
import java.util.Map;
import java.util.Set;

import com.sun.jdi.AbsentInformationException;
import com.sun.jdi.ClassLoaderReference;
import com.sun.jdi.ClassNotLoadedException;
import com.sun.jdi.ClassObjectReference;
import com.sun.jdi.Field;
import com.sun.jdi.InterfaceType;
import com.sun.jdi.InternalException;
import com.sun.jdi.Location;
import com.sun.jdi.Method;
import com.sun.jdi.ModuleReference;
import com.sun.jdi.ObjectReference;
import com.sun.jdi.ReferenceType;
import com.sun.jdi.Type;
import com.sun.jdi.Value;
import com.sun.jdi.VirtualMachine;

public abstract class ReferenceTypeImpl extends TypeImpl implements ReferenceType {
    protected long ref;
    private String signature = null;
    private String genericSignature = null;
    private boolean genericSignatureGotten = false;
    private String baseSourceName = null;
    private String baseSourceDir = null;
    private String baseSourcePath = null;
    protected int modifiers = -1;
    private SoftReference<List<Field>> fieldsRef = null;
    private SoftReference<List<Method>> methodsRef = null;
    private SoftReference<SDE> sdeRef = null;

    private boolean isClassLoaderCached = false;
    private ClassLoaderReference classLoader = null;
    private ClassObjectReference classObject = null;
    private ModuleReference module = null;

    private int status = 0;
    private boolean isPrepared = false;

    private boolean versionNumberGotten = false;
    private int majorVersion;
    private int minorVersion;

    private boolean constantPoolInfoGotten = false;
    private int constanPoolCount;
    private SoftReference<byte[]> constantPoolBytesRef = null;

    /* to mark a SourceFile request that returned a genuine JDWP.Error.ABSENT_INFORMATION */
    private static final String ABSENT_BASE_SOURCE_NAME = "**ABSENT_BASE_SOURCE_NAME**";

    /* to mark when no info available */
    static final SDE NO_SDE_INFO_MARK = new SDE();

    // bits set when initialization was attempted (succeeded or failed)
    private static final int INITIALIZED_OR_FAILED =
        JDWP.ClassStatus.INITIALIZED | JDWP.ClassStatus.ERROR;

    protected ReferenceTypeImpl(VirtualMachine aVm, long aRef) {
        super(aVm);
        ref = aRef;
        genericSignatureGotten = false;
    }

    void noticeRedefineClass() {
        //Invalidate information previously fetched and cached.
        //These will be refreshed later on demand.
        baseSourceName = null;
        baseSourcePath = null;
        modifiers = -1;
        fieldsRef = null;
        methodsRef = null;
        sdeRef = null;
        versionNumberGotten = false;
        constantPoolInfoGotten = false;
    }

    Method getMethodMirror(long ref) {
        if (ref == 0) {
            // obsolete method
            return new ObsoleteMethodImpl(vm, this);
        }
        // Fetch all methods for the class, check performance impact
        // Needs no synchronization now, since methods() returns
        // unmodifiable local data
        Iterator<Method> it = methods().iterator();
        while (it.hasNext()) {
            MethodImpl method = (MethodImpl)it.next();
            if (method.ref() == ref) {
                return method;
            }
        }
        throw new IllegalArgumentException("Invalid method id: " + ref);
    }

    Field getFieldMirror(long ref) {
        // Fetch all fields for the class, check performance impact
        // Needs no synchronization now, since fields() returns
        // unmodifiable local data
        Iterator<Field>it = fields().iterator();
        while (it.hasNext()) {
            FieldImpl field = (FieldImpl)it.next();
            if (field.ref() == ref) {
                return field;
            }
        }
        throw new IllegalArgumentException("Invalid field id: " + ref);
    }

    public boolean equals(Object obj) {
        if ((obj != null) && (obj instanceof ReferenceTypeImpl)) {
            ReferenceTypeImpl other = (ReferenceTypeImpl)obj;
            return (ref() == other.ref()) &&
                (vm.equals(other.virtualMachine()));
        } else {
            return false;
        }
    }

    public int hashCode() {
        return(int)ref();
    }

    public int compareTo(ReferenceType object) {
        /*
         * Note that it is critical that compareTo() == 0
         * implies that equals() == true. Otherwise, TreeSet
         * will collapse classes.
         *
         * (Classes of the same name loaded by different class loaders
         * or in different VMs must not return 0).
         */
        ReferenceTypeImpl other = (ReferenceTypeImpl)object;
        int comp = name().compareTo(other.name());
        if (comp == 0) {
            long rf1 = ref();
            long rf2 = other.ref();
            // optimize for typical case: refs equal and VMs equal
            if (rf1 == rf2) {
                // sequenceNumbers are always positive
                comp = vm.sequenceNumber -
                 ((VirtualMachineImpl)(other.virtualMachine())).sequenceNumber;
            } else {
                comp = (rf1 < rf2)? -1 : 1;
            }
        }
        return comp;
    }

    public String signature() {
        if (signature == null) {
            // Does not need synchronization, since worst-case
            // static info is fetched twice
            if (vm.canGet1_5LanguageFeatures()) {
                /*
                 * we might as well get both the signature and the
                 * generic signature.
                 */
                genericSignature();
            } else {
                try {
                    signature = JDWP.ReferenceType.Signature.
                        process(vm, this).signature;
                } catch (JDWPException exc) {
                    throw exc.toJDIException();
                }
            }
        }
        return signature;
    }

    public String genericSignature() {
        // This gets both the signature and the generic signature
        if (vm.canGet1_5LanguageFeatures() && !genericSignatureGotten) {
            // Does not need synchronization, since worst-case
            // static info is fetched twice
            JDWP.ReferenceType.SignatureWithGeneric result;
            try {
                result = JDWP.ReferenceType.SignatureWithGeneric.
                    process(vm, this);
            } catch (JDWPException exc) {
                throw exc.toJDIException();
            }
            signature = result.signature;
            setGenericSignature(result.genericSignature);
        }
        return genericSignature;
    }

    public ClassLoaderReference classLoader() {
        if (!isClassLoaderCached) {
            // Does not need synchronization, since worst-case
            // static info is fetched twice
            try {
                classLoader = JDWP.ReferenceType.ClassLoader.
                    process(vm, this).classLoader;
                isClassLoaderCached = true;
            } catch (JDWPException exc) {
                throw exc.toJDIException();
            }
        }
        return classLoader;
    }

    public ModuleReference module() {
        if (module != null) {
            return module;
        }
        // Does not need synchronization, since worst-case
        // static info is fetched twice
        try {
            ModuleReferenceImpl m = JDWP.ReferenceType.Module.
                process(vm, this).module;
            module = vm.getModule(m.ref());
        } catch (JDWPException exc) {
            throw exc.toJDIException();
        }
        return module;
    }

    public boolean isPublic() {
        if (modifiers == -1)
            getModifiers();

        return((modifiers & VMModifiers.PUBLIC) > 0);
    }

    public boolean isProtected() {
        if (modifiers == -1)
            getModifiers();

        return((modifiers & VMModifiers.PROTECTED) > 0);
    }

    public boolean isPrivate() {
        if (modifiers == -1)
            getModifiers();

        return((modifiers & VMModifiers.PRIVATE) > 0);
    }

    public boolean isPackagePrivate() {
        return !isPublic() && !isPrivate() && !isProtected();
    }

    public boolean isAbstract() {
        if (modifiers == -1)
            getModifiers();

        return((modifiers & VMModifiers.ABSTRACT) > 0);
    }

    public boolean isFinal() {
        if (modifiers == -1)
            getModifiers();

        return((modifiers & VMModifiers.FINAL) > 0);
    }

    public boolean isStatic() {
        if (modifiers == -1)
            getModifiers();

        return((modifiers & VMModifiers.STATIC) > 0);
    }

    public boolean isPrepared() {
        // This ref type may have been prepared before we were getting
        // events, so get it once.  After that,
        // this status flag is updated through the ClassPrepareEvent,
        // there is no need for the expense of a JDWP query.
        if (status == 0) {
            updateStatus();
        }
        return isPrepared;
    }

    public boolean isVerified() {
        // Once true, it never resets, so we don't need to update
        if ((status & JDWP.ClassStatus.VERIFIED) == 0) {
            updateStatus();
        }
        return (status & JDWP.ClassStatus.VERIFIED) != 0;
    }

    public boolean isInitialized() {
        // Once initialization succeeds or fails, it never resets,
        // so we don't need to update
        if ((status & INITIALIZED_OR_FAILED) == 0) {
            updateStatus();
        }
        return (status & JDWP.ClassStatus.INITIALIZED) != 0;
    }

    public boolean failedToInitialize() {
        // Once initialization succeeds or fails, it never resets,
        // so we don't need to update
        if ((status & INITIALIZED_OR_FAILED) == 0) {
            updateStatus();
        }
        return (status & JDWP.ClassStatus.ERROR) != 0;
    }

    public List<Field> fields() {
        List<Field> fields = (fieldsRef == null) ? null : fieldsRef.get();
        if (fields == null) {
            if (vm.canGet1_5LanguageFeatures()) {
                JDWP.ReferenceType.FieldsWithGeneric.FieldInfo[] jdwpFields;
                try {
                    jdwpFields = JDWP.ReferenceType.FieldsWithGeneric.
                        process(vm, this).declared;
                } catch (JDWPException exc) {
                    throw exc.toJDIException();
                }
                fields = new ArrayList<>(jdwpFields.length);
                for (int i=0; i<jdwpFields.length; i++) {
                    JDWP.ReferenceType.FieldsWithGeneric.FieldInfo fi
                        = jdwpFields[i];

                    Field field = new FieldImpl(vm, this, fi.fieldID,
                                                fi.name, fi.signature,
                                                fi.genericSignature,
                                                fi.modBits);
                    fields.add(field);
                }
            } else {
                JDWP.ReferenceType.Fields.FieldInfo[] jdwpFields;
                try {
                    jdwpFields = JDWP.ReferenceType.Fields.
                        process(vm, this).declared;
                } catch (JDWPException exc) {
                    throw exc.toJDIException();
                }
                fields = new ArrayList<>(jdwpFields.length);
                for (int i=0; i<jdwpFields.length; i++) {
                    JDWP.ReferenceType.Fields.FieldInfo fi = jdwpFields[i];

                    Field field = new FieldImpl(vm, this, fi.fieldID,
                                            fi.name, fi.signature,
                                            null,
                                            fi.modBits);
                    fields.add(field);
                }
            }

            fields = Collections.unmodifiableList(fields);
            fieldsRef = new SoftReference<List<Field>>(fields);
        }
        return fields;
    }

    abstract List<? extends ReferenceType> inheritedTypes();

    void addVisibleFields(List<Field> visibleList, Map<String, Field> visibleTable, List<String> ambiguousNames) {
        for (Field field : visibleFields()) {
            String name = field.name();
            if (!ambiguousNames.contains(name)) {
                Field duplicate = visibleTable.get(name);
                if (duplicate == null) {
                    visibleList.add(field);
                    visibleTable.put(name, field);
                } else if (!field.equals(duplicate)) {
                    ambiguousNames.add(name);
                    visibleTable.remove(name);
                    visibleList.remove(duplicate);
                } else {
                    // identical field from two branches; do nothing
                }
            }
        }
    }

    public List<Field> visibleFields() {
        /*
         * Maintain two different collections of visible fields. The
         * list maintains a reasonable order for return. The
         * hash map provides an efficient way to lookup visible fields
         * by name, important for finding hidden or ambiguous fields.
         */
        List<Field> visibleList = new ArrayList<>();
        Map<String, Field>  visibleTable = new HashMap<String, Field>();

        /* Track fields removed from above collection due to ambiguity */
        List<String> ambiguousNames = new ArrayList<String>();

        /* Add inherited, visible fields */
        List<? extends ReferenceType> types = inheritedTypes();
        Iterator<? extends ReferenceType> iter = types.iterator();
        while (iter.hasNext()) {
            /*
             * TO DO: Be defensive and check for cyclic interface inheritance
             */
            ReferenceTypeImpl type = (ReferenceTypeImpl)iter.next();
            type.addVisibleFields(visibleList, visibleTable, ambiguousNames);
        }

        /*
         * Insert fields from this type, removing any inherited fields they
         * hide.
         */
        List<Field> retList = new ArrayList<>(fields());
        for (Field field : retList) {
            Field hidden = visibleTable.get(field.name());
            if (hidden != null) {
                visibleList.remove(hidden);
            }
        }
        retList.addAll(visibleList);
        return retList;
    }

    void addAllFields(List<Field> fieldList, Set<ReferenceType> typeSet) {
        /* Continue the recursion only if this type is new */
        if (!typeSet.contains(this)) {
            typeSet.add(this);

            /* Add local fields */
            fieldList.addAll(fields());

            /* Add inherited fields */
            List<? extends ReferenceType> types = inheritedTypes();
            Iterator<? extends ReferenceType> iter = types.iterator();
            while (iter.hasNext()) {
                ReferenceTypeImpl type = (ReferenceTypeImpl)iter.next();
                type.addAllFields(fieldList, typeSet);
            }
        }
    }
    public List<Field> allFields() {
        List<Field> fieldList = new ArrayList<>();
        Set<ReferenceType> typeSet = new HashSet<ReferenceType>();
        addAllFields(fieldList, typeSet);
        return fieldList;
    }

    public Field fieldByName(String fieldName) {
        List<Field> searchList = visibleFields();

        for (int i = 0; i < searchList.size(); i++) {
            Field f = searchList.get(i);

            if (f.name().equals(fieldName)) {
                return f;
            }
        }
        //throw new NoSuchFieldException("Field '" + fieldName + "' not found in " + name());
        return null;
    }

    public List<Method> methods() {
        List<Method> methods = (methodsRef == null) ? null : methodsRef.get();
        if (methods == null) {
            if (!vm.canGet1_5LanguageFeatures()) {
                methods = methods1_4();
            } else {
                JDWP.ReferenceType.MethodsWithGeneric.MethodInfo[] declared;
                try {
                    declared = JDWP.ReferenceType.MethodsWithGeneric.
                        process(vm, this).declared;
                } catch (JDWPException exc) {
                    throw exc.toJDIException();
                }
                methods = new ArrayList<>(declared.length);
                for (int i = 0; i < declared.length; i++) {
                    JDWP.ReferenceType.MethodsWithGeneric.MethodInfo
                        mi = declared[i];

                    Method method = MethodImpl.createMethodImpl(vm, this,
                                                         mi.methodID,
                                                         mi.name, mi.signature,
                                                         mi.genericSignature,
                                                         mi.modBits);
                    methods.add(method);
                }
            }
            methods = Collections.unmodifiableList(methods);
            methodsRef = new SoftReference<List<Method>>(methods);
        }
        return methods;
    }

    private List<Method> methods1_4() {
        List<Method> methods;
        JDWP.ReferenceType.Methods.MethodInfo[] declared;
        try {
            declared = JDWP.ReferenceType.Methods.
                process(vm, this).declared;
        } catch (JDWPException exc) {
            throw exc.toJDIException();
        }
        methods = new ArrayList<Method>(declared.length);
        for (int i=0; i<declared.length; i++) {
            JDWP.ReferenceType.Methods.MethodInfo mi = declared[i];

            Method method = MethodImpl.createMethodImpl(vm, this,
                                                        mi.methodID,
                                                        mi.name, mi.signature,
                                                        null,
                                                        mi.modBits);
            methods.add(method);
        }
        return methods;
    }

    /*
     * Utility method used by subclasses to build lists of visible
     * methods.
     */
    void addToMethodMap(Map<String, Method> methodMap, List<Method> methodList) {
        for (Method method : methodList)
            methodMap.put(method.name().concat(method.signature()), method);
        }

    abstract void addVisibleMethods(Map<String, Method> methodMap, Set<InterfaceType> seenInterfaces);

    public List<Method> visibleMethods() {
        /*
         * Build a collection of all visible methods. The hash
         * map allows us to do this efficiently by keying on the
         * concatenation of name and signature.
         */
        Map<String, Method> map = new HashMap<String, Method>();
        addVisibleMethods(map, new HashSet<InterfaceType>());

        /*
         * ... but the hash map destroys order. Methods should be
         * returned in a sensible order, as they are in allMethods().
         * So, start over with allMethods() and use the hash map
         * to filter that ordered collection.
         */
        List<Method> list = allMethods();
        list.retainAll(new HashSet<Method>(map.values()));
        return list;
    }

    abstract public List<Method> allMethods();

    public List<Method> methodsByName(String name) {
        List<Method> methods = visibleMethods();
        ArrayList<Method> retList = new ArrayList<Method>(methods.size());
        for (Method candidate : methods) {
            if (candidate.name().equals(name)) {
                retList.add(candidate);
            }
        }
        retList.trimToSize();
        return retList;
    }

    public List<Method> methodsByName(String name, String signature) {
        List<Method> methods = visibleMethods();
        ArrayList<Method> retList = new ArrayList<Method>(methods.size());
        for (Method candidate : methods) {
            if (candidate.name().equals(name) &&
                candidate.signature().equals(signature)) {
                retList.add(candidate);
            }
        }
        retList.trimToSize();
        return retList;
    }

    List<InterfaceType> getInterfaces() {
        InterfaceTypeImpl[] intfs;
        try {
            intfs = JDWP.ReferenceType.Interfaces.
                                         process(vm, this).interfaces;
        } catch (JDWPException exc) {
            throw exc.toJDIException();
        }
        return Arrays.asList((InterfaceType[])intfs);
    }

    public List<ReferenceType> nestedTypes() {
        List<ReferenceType> nested = new ArrayList<ReferenceType>();
        String outername = name();
        int outerlen = outername.length();
        vm.forEachClass(refType -> {
            String name = refType.name();
            int len = name.length();
            /* The separator is historically '$' but could also be '#' */
            if ( len > outerlen && name.startsWith(outername) ) {
                char c = name.charAt(outerlen);
                if ( c == '$' || c == '#' ) {
                    nested.add(refType);
                }
            }
        });
        return nested;
    }

    public Value getValue(Field sig) {
        List<Field> list = new ArrayList<Field>(1);
        list.add(sig);
        Map<Field, Value> map = getValues(list);
        return map.get(sig);
    }


    void validateFieldAccess(Field field) {
        /*
         * Field must be in this object's class, a superclass, or
         * implemented interface
         */
        ReferenceTypeImpl declType = (ReferenceTypeImpl)field.declaringType();
        if (!declType.isAssignableFrom(this)) {
            throw new IllegalArgumentException("Invalid field");
        }
    }

    void validateFieldSet(Field field) {
        validateFieldAccess(field);
        if (field.isFinal()) {
            throw new IllegalArgumentException("Cannot set value of final field");
        }
    }

    /**
     * Returns a map of field values
     */
    public Map<Field,Value> getValues(List<? extends Field> theFields) {
        validateMirrors(theFields);

        int size = theFields.size();
        JDWP.ReferenceType.GetValues.Field[] queryFields =
                         new JDWP.ReferenceType.GetValues.Field[size];

        for (int i=0; i<size; i++) {
            FieldImpl field = (FieldImpl)theFields.get(i);

            validateFieldAccess(field);

            // Do more validation specific to ReferenceType field getting
            if (!field.isStatic()) {
                throw new IllegalArgumentException(
                     "Attempt to use non-static field with ReferenceType");
            }
            queryFields[i] = new JDWP.ReferenceType.GetValues.Field(
                                         field.ref());
        }

        Map<Field, Value> map = new HashMap<Field, Value>(size);

        ValueImpl[] values;
        try {
            values = JDWP.ReferenceType.GetValues.
                                     process(vm, this, queryFields).values;
        } catch (JDWPException exc) {
            throw exc.toJDIException();
        }

        if (size != values.length) {
            throw new InternalException(
                         "Wrong number of values returned from target VM");
        }
        for (int i=0; i<size; i++) {
            FieldImpl field = (FieldImpl)theFields.get(i);
            map.put(field, values[i]);
        }

        return map;
    }

    public ClassObjectReference classObject() {
        if (classObject == null) {
            // Are classObjects unique for an Object, or
            // created each time? Is this spec'ed?
            synchronized(this) {
                if (classObject == null) {
                    try {
                        classObject = JDWP.ReferenceType.ClassObject.
                            process(vm, this).classObject;
                    } catch (JDWPException exc) {
                        throw exc.toJDIException();
                    }
                }
            }
        }
        return classObject;
    }

    SDE.Stratum stratum(String stratumID) {
        SDE sde = sourceDebugExtensionInfo();
        if (!sde.isValid()) {
            sde = NO_SDE_INFO_MARK;
        }
        return sde.stratum(stratumID);
    }

    public String sourceName() throws AbsentInformationException {
        return sourceNames(vm.getDefaultStratum()).get(0);
    }

    public List<String> sourceNames(String stratumID)
                                throws AbsentInformationException {
        SDE.Stratum stratum = stratum(stratumID);
        if (stratum.isJava()) {
            List<String> result = new ArrayList<String>(1);
            result.add(baseSourceName());
            return result;
        }
        return stratum.sourceNames(this);
    }

    public List<String> sourcePaths(String stratumID)
                                throws AbsentInformationException {
        SDE.Stratum stratum = stratum(stratumID);
        if (stratum.isJava()) {
            List<String> result = new ArrayList<String>(1);
            result.add(baseSourceDir() + baseSourceName());
            return result;
        }
        return stratum.sourcePaths(this);
    }

    String baseSourceName() throws AbsentInformationException {
        String bsn = baseSourceName;
        if (bsn == null) {
            // Does not need synchronization, since worst-case
            // static info is fetched twice
            try {
                bsn = JDWP.ReferenceType.SourceFile.
                    process(vm, this).sourceFile;
            } catch (JDWPException exc) {
                if (exc.errorCode() == JDWP.Error.ABSENT_INFORMATION) {
                    bsn = ABSENT_BASE_SOURCE_NAME;
                } else {
                    throw exc.toJDIException();
                }
            }
            baseSourceName = bsn;
        }
        if (bsn == ABSENT_BASE_SOURCE_NAME) {
            throw new AbsentInformationException();
        }
        return bsn;
    }

    String baseSourcePath() throws AbsentInformationException {
        String bsp = baseSourcePath;
        if (bsp == null) {
            bsp = baseSourceDir() + baseSourceName();
            baseSourcePath = bsp;
        }
        return bsp;
    }

    String baseSourceDir() {
        if (baseSourceDir == null) {
            String typeName = name();
            StringBuilder sb = new StringBuilder(typeName.length() + 10);
            int index = 0;
            int nextIndex;

            while ((nextIndex = typeName.indexOf('.', index)) > 0) {
                sb.append(typeName.substring(index, nextIndex));
                sb.append(java.io.File.separatorChar);
                index = nextIndex + 1;
            }
            baseSourceDir = sb.toString();
        }
        return baseSourceDir;
    }

    public String sourceDebugExtension()
                           throws AbsentInformationException {
        if (!vm.canGetSourceDebugExtension()) {
            throw new UnsupportedOperationException();
        }
        SDE sde = sourceDebugExtensionInfo();
        if (sde == NO_SDE_INFO_MARK) {
            throw new AbsentInformationException();
        }
        return sde.sourceDebugExtension;
    }

    private SDE sourceDebugExtensionInfo() {
        if (!vm.canGetSourceDebugExtension()) {
            return NO_SDE_INFO_MARK;
        }
        SDE sde = (sdeRef == null) ?  null : sdeRef.get();
        if (sde == null) {
            String extension = null;
            try {
                extension = JDWP.ReferenceType.SourceDebugExtension.
                    process(vm, this).extension;
            } catch (JDWPException exc) {
                if (exc.errorCode() != JDWP.Error.ABSENT_INFORMATION) {
                    sdeRef = new SoftReference<SDE>(NO_SDE_INFO_MARK);
                    throw exc.toJDIException();
                }
            }
            if (extension == null) {
                sde = NO_SDE_INFO_MARK;
            } else {
                sde = new SDE(extension);
            }
            sdeRef = new SoftReference<SDE>(sde);
        }
        return sde;
    }

    public List<String> availableStrata() {
        SDE sde = sourceDebugExtensionInfo();
        if (sde.isValid()) {
            return sde.availableStrata();
        } else {
            List<String> strata = new ArrayList<String>();
            strata.add(SDE.BASE_STRATUM_NAME);
            return strata;
        }
    }

    /**
     * Always returns non-null stratumID
     */
    public String defaultStratum() {
        SDE sdei = sourceDebugExtensionInfo();
        if (sdei.isValid()) {
            return sdei.defaultStratumId;
        } else {
            return SDE.BASE_STRATUM_NAME;
        }
    }

    public int modifiers() {
        if (modifiers == -1)
            getModifiers();

        return modifiers;
    }

    public List<Location> allLineLocations()
                            throws AbsentInformationException {
        return allLineLocations(vm.getDefaultStratum(), null);
    }

    public List<Location> allLineLocations(String stratumID, String sourceName)
                            throws AbsentInformationException {
        boolean someAbsent = false; // A method that should have info, didn't
        SDE.Stratum stratum = stratum(stratumID);
        List<Location> list = new ArrayList<Location>();  // location list

        for (Iterator<Method> iter = methods().iterator(); iter.hasNext(); ) {
            MethodImpl method = (MethodImpl)iter.next();
            try {
                list.addAll(
                   method.allLineLocations(stratum, sourceName));
            } catch(AbsentInformationException exc) {
                someAbsent = true;
            }
        }

        // If we retrieved no line info, and at least one of the methods
        // should have had some (as determined by an
        // AbsentInformationException being thrown) then we rethrow
        // the AbsentInformationException.
        if (someAbsent && list.size() == 0) {
            throw new AbsentInformationException();
        }
        return list;
    }

    public List<Location> locationsOfLine(int lineNumber)
                           throws AbsentInformationException {
        return locationsOfLine(vm.getDefaultStratum(),
                               null,
                               lineNumber);
    }

    public List<Location> locationsOfLine(String stratumID,
                                String sourceName,
                                int lineNumber)
                           throws AbsentInformationException {
        // A method that should have info, didn't
        boolean someAbsent = false;
        // A method that should have info, did
        boolean somePresent = false;
        List<Method> methods = methods();
        SDE.Stratum stratum = stratum(stratumID);

        List<Location> list = new ArrayList<Location>();

        Iterator<Method> iter = methods.iterator();
        while(iter.hasNext()) {
            MethodImpl method = (MethodImpl)iter.next();
            // eliminate native and abstract to eliminate
            // false positives
            if (!method.isAbstract() &&
                !method.isNative()) {
                try {
                    list.addAll(
                       method.locationsOfLine(stratum,
                                              sourceName,
                                              lineNumber));
                    somePresent = true;
                } catch(AbsentInformationException exc) {
                    someAbsent = true;
                }
            }
        }
        if (someAbsent && !somePresent) {
            throw new AbsentInformationException();
        }
        return list;
    }

    public List<ObjectReference> instances(long maxInstances) {
        if (!vm.canGetInstanceInfo()) {
            throw new UnsupportedOperationException(
                "target does not support getting instances");
        }

        if (maxInstances < 0) {
            throw new IllegalArgumentException("maxInstances is less than zero: "
                                              + maxInstances);
        }
        int intMax = (maxInstances > Integer.MAX_VALUE)?
            Integer.MAX_VALUE: (int)maxInstances;
        // JDWP can't currently handle more than this (in mustang)

        try {
            return Arrays.asList(
                (ObjectReference[])JDWP.ReferenceType.Instances.
                        process(vm, this, intMax).instances);
        } catch (JDWPException exc) {
            throw exc.toJDIException();
        }
    }

    private void getClassFileVersion() {
        if (!vm.canGetClassFileVersion()) {
            throw new UnsupportedOperationException();
        }
        JDWP.ReferenceType.ClassFileVersion classFileVersion;
        if (versionNumberGotten) {
            return;
        } else {
            try {
                classFileVersion = JDWP.ReferenceType.ClassFileVersion.process(vm, this);
            } catch (JDWPException exc) {
                if (exc.errorCode() == JDWP.Error.ABSENT_INFORMATION) {
                    majorVersion = 0;
                    minorVersion = 0;
                    versionNumberGotten = true;
                    return;
                } else {
                    throw exc.toJDIException();
                }
            }
            majorVersion = classFileVersion.majorVersion;
            minorVersion = classFileVersion.minorVersion;
            versionNumberGotten = true;
        }
    }

    public int majorVersion() {
        try {
            getClassFileVersion();
        } catch (RuntimeException exc) {
            throw exc;
        }
        return majorVersion;
    }

    public int minorVersion() {
        try {
            getClassFileVersion();
        } catch (RuntimeException exc) {
            throw exc;
        }
        return minorVersion;
    }

    private byte[] getConstantPoolInfo() {
        JDWP.ReferenceType.ConstantPool jdwpCPool;
        if (!vm.canGetConstantPool()) {
            throw new UnsupportedOperationException();
        }
        if (constantPoolInfoGotten) {
            if (constantPoolBytesRef == null) {
                return null;
            }
            byte[] cpbytes = constantPoolBytesRef.get();
            if (cpbytes != null) {
                return cpbytes;
            }
        }

        try {
            jdwpCPool = JDWP.ReferenceType.ConstantPool.process(vm, this);
        } catch (JDWPException exc) {
            if (exc.errorCode() == JDWP.Error.ABSENT_INFORMATION) {
                constanPoolCount = 0;
                constantPoolBytesRef = null;
                constantPoolInfoGotten = true;
                return null;
            } else {
                throw exc.toJDIException();
            }
        }
        byte[] cpbytes;
        constanPoolCount = jdwpCPool.count;
        cpbytes = jdwpCPool.bytes;
        constantPoolBytesRef = new SoftReference<byte[]>(cpbytes);
        constantPoolInfoGotten = true;
        return cpbytes;
    }

    public int constantPoolCount() {
        try {
            getConstantPoolInfo();
        } catch (RuntimeException exc) {
            throw exc;
        }
        return constanPoolCount;
    }

    public byte[] constantPool() {
        byte[] cpbytes;
        try {
            cpbytes = getConstantPoolInfo();
        } catch (RuntimeException exc) {
            throw exc;
        }
        if (cpbytes != null) {
            /*
             * Arrays are always modifiable, so it is a little unsafe
             * to return the cached bytecodes directly; instead, we
             * make a clone at the cost of using more memory.
             */
            return cpbytes.clone();
        } else {
            return null;
        }
    }

    // Does not need synchronization, since worst-case
    // static info is fetched twice
    void getModifiers() {
        if (modifiers != -1) {
            return;
        }
        try {
            modifiers = JDWP.ReferenceType.Modifiers.
                                  process(vm, this).modBits;
        } catch (JDWPException exc) {
            throw exc.toJDIException();
        }
    }

    void decodeStatus(int status) {
        this.status = status;
        if ((status & JDWP.ClassStatus.PREPARED) != 0) {
            isPrepared = true;
        }
    }

    void updateStatus() {
        try {
            decodeStatus(JDWP.ReferenceType.Status.process(vm, this).status);
        } catch (JDWPException exc) {
            throw exc.toJDIException();
        }
    }

    void markPrepared() {
        isPrepared = true;
    }

    long ref() {
        return ref;
    }

    int indexOf(Method method) {
        // Make sure they're all here - the obsolete method
        // won't be found and so will have index -1
        return methods().indexOf(method);
    }

    int indexOf(Field field) {
        // Make sure they're all here
        return fields().indexOf(field);
    }

    /*
     * Return true if an instance of this type
     * can be assigned to a variable of the given type
     */
    abstract boolean isAssignableTo(ReferenceType type);

    boolean isAssignableFrom(ReferenceType type) {
        return ((ReferenceTypeImpl)type).isAssignableTo(this);
    }

    boolean isAssignableFrom(ObjectReference object) {
        return object == null ||
               isAssignableFrom(object.referenceType());
    }

    void setStatus(int status) {
        decodeStatus(status);
    }

    void setSignature(String signature) {
        this.signature = signature;
    }

    void setGenericSignature(String signature) {
        if (signature != null && signature.length() == 0) {
            this.genericSignature = null;
        } else{
            this.genericSignature = signature;
        }
        this.genericSignatureGotten = true;
    }

    private static boolean isOneDimensionalPrimitiveArray(String signature) {
<<<<<<< HEAD
        int i = signature.lastIndexOf('[');
        /*
         * TO DO: Centralize JNI signature knowledge.
         *
         * Ref:
         *  jdk1.4/doc/guide/jpda/jdi/com/sun/jdi/doc-files/signature.html
         */
        boolean isPA;
        if (i < 0 || signature.startsWith("[[")) {
            isPA = false;
        } else {
            char c = signature.charAt(i + 1);
            isPA = (c != 'L' && c != 'Q');
=======
        JNITypeParser sig = new JNITypeParser(signature);
        if (sig.isArray()) {
            JNITypeParser componentSig = new JNITypeParser(sig.componentSignature());
            return componentSig.isPrimitive();
>>>>>>> 612c38cd
        }
        return false;
    }

    Type findType(String signature) throws ClassNotLoadedException {
        Type type;
        JNITypeParser sig = new JNITypeParser(signature);
        if (sig.isVoid()) {
            type = vm.theVoidType();
        } else if (sig.isPrimitive()) {
            type = vm.primitiveTypeMirror(sig.jdwpTag());
        } else {
            // Must be a reference type.
            ClassLoaderReferenceImpl loader =
                    (ClassLoaderReferenceImpl) classLoader();
            if ((loader == null) ||
                    (isOneDimensionalPrimitiveArray(signature)) //Work around 4450091
            ) {
                // Caller wants type of boot class field
                type = vm.findBootType(signature);
            } else {
                // Caller wants type of non-boot class field
                type = loader.findType(signature);
            }
        }
        return type;
    }

    String loaderString() {
        if (classLoader() != null) {
            return "loaded by " + classLoader().toString();
        } else {
            return "no class loader";
        }
    }

}<|MERGE_RESOLUTION|>--- conflicted
+++ resolved
@@ -1151,26 +1151,10 @@
     }
 
     private static boolean isOneDimensionalPrimitiveArray(String signature) {
-<<<<<<< HEAD
-        int i = signature.lastIndexOf('[');
-        /*
-         * TO DO: Centralize JNI signature knowledge.
-         *
-         * Ref:
-         *  jdk1.4/doc/guide/jpda/jdi/com/sun/jdi/doc-files/signature.html
-         */
-        boolean isPA;
-        if (i < 0 || signature.startsWith("[[")) {
-            isPA = false;
-        } else {
-            char c = signature.charAt(i + 1);
-            isPA = (c != 'L' && c != 'Q');
-=======
         JNITypeParser sig = new JNITypeParser(signature);
         if (sig.isArray()) {
             JNITypeParser componentSig = new JNITypeParser(sig.componentSignature());
             return componentSig.isPrimitive();
->>>>>>> 612c38cd
         }
         return false;
     }
