--- conflicted
+++ resolved
@@ -3016,7 +3016,6 @@
         stream->bol();
         stream->print_cr("%s", label);
       }
-<<<<<<< HEAD
     }
   }
 
@@ -3080,62 +3079,6 @@
       stream->print("%s", fst->name());
       if (snd->is_valid())  {
         stream->print(":%s", snd->name());
-=======
-      const char* spname = "sp"; // make arch-specific?
-      SharedRuntime::java_calling_convention(sig_bt, regs, sizeargs);
-      int stack_slot_offset = this->frame_size() * wordSize;
-      int tab1 = 14, tab2 = 24;
-      int sig_index = 0;
-      int arg_index = (m->is_static() ? 0 : -1);
-      bool did_old_sp = false;
-      for (SignatureStream ss(m->signature()); !ss.at_return_type(); ) {
-        bool at_this = (arg_index == -1);
-        bool at_old_sp = false;
-        BasicType t = (at_this ? T_OBJECT : ss.type());
-        assert(t == sig_bt[sig_index], "sigs in sync");
-        if (at_this)
-          stream->print("  # this: ");
-        else
-          stream->print("  # parm%d: ", arg_index);
-        stream->move_to(tab1);
-        VMReg fst = regs[sig_index].first();
-        VMReg snd = regs[sig_index].second();
-        if (fst->is_reg()) {
-          stream->print("%s", fst->name());
-          if (snd->is_valid())  {
-            stream->print(":%s", snd->name());
-          }
-        } else if (fst->is_stack()) {
-          int offset = fst->reg2stack() * VMRegImpl::stack_slot_size + stack_slot_offset;
-          if (offset == stack_slot_offset)  at_old_sp = true;
-          stream->print("[%s+0x%x]", spname, offset);
-        } else {
-          stream->print("reg%d:%d??", (int)(intptr_t)fst, (int)(intptr_t)snd);
-        }
-        stream->print(" ");
-        stream->move_to(tab2);
-        stream->print("= ");
-        if (at_this) {
-          m->method_holder()->print_value_on(stream);
-        } else {
-          bool did_name = false;
-          if (!at_this && ss.is_reference()) {
-            Symbol* name = ss.as_symbol();
-            name->print_value_on(stream);
-            did_name = true;
-          }
-          if (!did_name)
-            stream->print("%s", type2name(t));
-        }
-        if (at_old_sp) {
-          stream->print("  (%s of caller)", spname);
-          did_old_sp = true;
-        }
-        stream->cr();
-        sig_index += type2size[t];
-        arg_index += 1;
-        if (!at_this)  ss.next();
->>>>>>> 26de9e24
       }
     } else if (fst->is_stack()) {
       int offset = fst->reg2stack() * VMRegImpl::stack_slot_size + stack_slot_offset;
