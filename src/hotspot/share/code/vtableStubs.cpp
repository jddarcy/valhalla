/*
 * Copyright (c) 1997, 2023, Oracle and/or its affiliates. All rights reserved.
 * DO NOT ALTER OR REMOVE COPYRIGHT NOTICES OR THIS FILE HEADER.
 *
 * This code is free software; you can redistribute it and/or modify it
 * under the terms of the GNU General Public License version 2 only, as
 * published by the Free Software Foundation.
 *
 * This code is distributed in the hope that it will be useful, but WITHOUT
 * ANY WARRANTY; without even the implied warranty of MERCHANTABILITY or
 * FITNESS FOR A PARTICULAR PURPOSE.  See the GNU General Public License
 * version 2 for more details (a copy is included in the LICENSE file that
 * accompanied this code).
 *
 * You should have received a copy of the GNU General Public License version
 * 2 along with this work; if not, write to the Free Software Foundation,
 * Inc., 51 Franklin St, Fifth Floor, Boston, MA 02110-1301 USA.
 *
 * Please contact Oracle, 500 Oracle Parkway, Redwood Shores, CA 94065 USA
 * or visit www.oracle.com if you need additional information or have any
 * questions.
 *
 */

#include "precompiled.hpp"
#include "code/vtableStubs.hpp"
#include "compiler/compileBroker.hpp"
#include "compiler/disassembler.hpp"
#include "logging/log.hpp"
#include "memory/allocation.inline.hpp"
#include "memory/resourceArea.hpp"
#include "oops/instanceKlass.hpp"
#include "oops/klass.inline.hpp"
#include "oops/klassVtable.hpp"
#include "oops/oop.inline.hpp"
#include "prims/forte.hpp"
#include "prims/jvmtiExport.hpp"
#include "runtime/handles.inline.hpp"
#include "runtime/mutexLocker.hpp"
#include "runtime/sharedRuntime.hpp"
#include "utilities/align.hpp"
#include "utilities/powerOfTwo.hpp"
#ifdef COMPILER2
#include "opto/matcher.hpp"
#endif

// -----------------------------------------------------------------------------------------
// Implementation of VtableStub

address VtableStub::_chunk             = nullptr;
address VtableStub::_chunk_end         = nullptr;
VMReg   VtableStub::_receiver_location = VMRegImpl::Bad();


void* VtableStub::operator new(size_t size, int code_size) throw() {
  assert_lock_strong(VtableStubs_lock);
  assert(size == sizeof(VtableStub), "mismatched size");
  // compute real VtableStub size (rounded to nearest word)
  const int real_size = align_up(code_size + (int)sizeof(VtableStub), wordSize);
  // malloc them in chunks to minimize header overhead
  const int chunk_factor = 32;
  if (_chunk == nullptr || _chunk + real_size > _chunk_end) {
    const int bytes = chunk_factor * real_size + pd_code_alignment();

   // There is a dependency on the name of the blob in src/share/vm/prims/jvmtiCodeBlobEvents.cpp
   // If changing the name, update the other file accordingly.
    VtableBlob* blob = VtableBlob::create("vtable chunks", bytes);
    if (blob == nullptr) {
      return nullptr;
    }
    _chunk = blob->content_begin();
    _chunk_end = _chunk + bytes;
    Forte::register_stub("vtable stub", _chunk, _chunk_end);
    align_chunk();
  }
  assert(_chunk + real_size <= _chunk_end, "bad allocation");
  void* res = _chunk;
  _chunk += real_size;
  align_chunk();
 return res;
}


void VtableStub::print_on(outputStream* st) const {
  st->print("vtable stub (index = %d, receiver_location = " INTX_FORMAT ", code = [" INTPTR_FORMAT ", " INTPTR_FORMAT "])",
             index(), p2i(receiver_location()), p2i(code_begin()), p2i(code_end()));
}

void VtableStub::print() const { print_on(tty); }

// -----------------------------------------------------------------------------------------
// Implementation of VtableStubs
//
// For each hash value there's a linked list of vtable stubs (with that
// hash value). Each list is anchored in a little hash _table, indexed
// by that hash value.

VtableStub* VtableStubs::_table[VtableStubs::N];
int VtableStubs::_number_of_vtable_stubs = 0;
int VtableStubs::_vtab_stub_size = 0;
int VtableStubs::_itab_stub_size = 0;

#if defined(PRODUCT)
  // These values are good for the PRODUCT case (no tracing).
  static const int first_vtableStub_size =  64;
  static const int first_itableStub_size = 256;
#else
  // These values are good for the non-PRODUCT case (when tracing can be switched on).
  // To find out, run test workload with
  //   -Xlog:vtablestubs=Trace -XX:+CountCompiledCalls -XX:+DebugVtables
  // and use the reported "estimate" value.
  // Here is a list of observed worst-case values:
  //               vtable  itable
  // aarch64:         460     324
  // arm:               ?       ?
  // ppc (linux, BE): 404     288
  // ppc (linux, LE): 356     276
  // ppc (AIX):       416     296
  // s390x:           408     256
  // Solaris-sparc:   792     348
  // x86 (Linux):     670     309
  // x86 (MacOS):     682     321
  static const int first_vtableStub_size = 1024;
  static const int first_itableStub_size =  512;
#endif


void VtableStubs::initialize() {
  VtableStub::_receiver_location = SharedRuntime::name_for_receiver();
  {
    MutexLocker ml(VtableStubs_lock, Mutex::_no_safepoint_check_flag);
    assert(_number_of_vtable_stubs == 0, "potential performance bug: VtableStubs initialized more than once");
    assert(is_power_of_2(int(N)), "N must be a power of 2");
    for (int i = 0; i < N; i++) {
      _table[i] = nullptr;
    }
  }
}


int VtableStubs::code_size_limit(bool is_vtable_stub) {
  if (is_vtable_stub) {
    return _vtab_stub_size > 0 ? _vtab_stub_size : first_vtableStub_size;
  } else { // itable stub
    return _itab_stub_size > 0 ? _itab_stub_size : first_itableStub_size;
  }
}   // code_size_limit


void VtableStubs::check_and_set_size_limit(bool is_vtable_stub,
                                           int  code_size,
                                           int  padding) {
  const char* name = is_vtable_stub ? "vtable" : "itable";

  guarantee(code_size <= code_size_limit(is_vtable_stub),
            "buffer overflow in %s stub, code_size is %d, limit is %d", name, code_size, code_size_limit(is_vtable_stub));

  if (is_vtable_stub) {
    if (log_is_enabled(Trace, vtablestubs)) {
      if ( (_vtab_stub_size > 0) && ((code_size + padding) > _vtab_stub_size) ) {
        log_trace(vtablestubs)("%s size estimate needed adjustment from %d to %d bytes",
                               name, _vtab_stub_size, code_size + padding);
      }
    }
    if ( (code_size + padding) > _vtab_stub_size ) {
      _vtab_stub_size = code_size + padding;
    }
  } else {  // itable stub
    if (log_is_enabled(Trace, vtablestubs)) {
      if ( (_itab_stub_size > 0) && ((code_size + padding) > _itab_stub_size) ) {
        log_trace(vtablestubs)("%s size estimate needed adjustment from %d to %d bytes",
                               name, _itab_stub_size, code_size + padding);
      }
    }
    if ( (code_size + padding) > _itab_stub_size ) {
      _itab_stub_size = code_size + padding;
    }
  }
  return;
}   // check_and_set_size_limit


void VtableStubs::bookkeeping(MacroAssembler* masm, outputStream* out, VtableStub* s,
                              address npe_addr, address ame_addr,   bool is_vtable_stub,
                              int     index,    int     slop_bytes, int  index_dependent_slop) {
  const char* name        = is_vtable_stub ? "vtable" : "itable";
  const int   stub_length = code_size_limit(is_vtable_stub);

  if (log_is_enabled(Trace, vtablestubs)) {
    log_trace(vtablestubs)("%s #%d at " PTR_FORMAT ": size: %d, estimate: %d, slop area: %d",
                           name, index, p2i(s->code_begin()),
                           (int)(masm->pc() - s->code_begin()),
                           stub_length,
                           (int)(s->code_end() - masm->pc()));
  }
  guarantee(masm->pc() <= s->code_end(), "%s #%d: overflowed buffer, estimated len: %d, actual len: %d, overrun: %d",
                                         name, index, stub_length,
                                         (int)(masm->pc() - s->code_begin()),
                                         (int)(masm->pc() - s->code_end()));
  assert((masm->pc() + index_dependent_slop) <= s->code_end(), "%s #%d: spare space for 32-bit offset: required = %d, available = %d",
                                         name, index, index_dependent_slop,
                                         (int)(s->code_end() - masm->pc()));

  // After the first vtable/itable stub is generated, we have a much
  // better estimate for the stub size. Remember/update this
  // estimate after some sanity checks.
  check_and_set_size_limit(is_vtable_stub, masm->offset(), slop_bytes);
  s->set_exception_points(npe_addr, ame_addr);
}


address VtableStubs::find_stub(bool is_vtable_stub, int vtable_index, bool caller_is_c1) {
  assert(vtable_index >= 0, "must be positive");

  VtableStub* s;
  {
    MutexLocker ml(VtableStubs_lock, Mutex::_no_safepoint_check_flag);
    s = lookup(is_vtable_stub, vtable_index, caller_is_c1);
    if (s == nullptr) {
      if (is_vtable_stub) {
        s = create_vtable_stub(vtable_index, caller_is_c1);
      } else {
        s = create_itable_stub(vtable_index, caller_is_c1);
      }

      // Creation of vtable or itable can fail if there is not enough free space in the code cache.
      if (s == nullptr) {
        return nullptr;
      }

      enter(is_vtable_stub, vtable_index, caller_is_c1, s);
      if (PrintAdapterHandlers) {
<<<<<<< HEAD
        tty->print_cr("Decoding VtableStub (%s) %s[%d]@" INTX_FORMAT, caller_is_c1 ? "c1" : "full opt",
                      is_vtable_stub? "vtbl": "itbl", vtable_index, p2i(VtableStub::receiver_location()));
=======
        tty->print_cr("Decoding VtableStub %s[%d]@" PTR_FORMAT " [" PTR_FORMAT ", " PTR_FORMAT "] (" SIZE_FORMAT " bytes)",
                      is_vtable_stub? "vtbl": "itbl", vtable_index, p2i(VtableStub::receiver_location()),
                      p2i(s->code_begin()), p2i(s->code_end()), pointer_delta(s->code_end(), s->code_begin(), 1));
>>>>>>> edcc559f
        Disassembler::decode(s->code_begin(), s->code_end());
      }
      // Notify JVMTI about this stub. The event will be recorded by the enclosing
      // JvmtiDynamicCodeEventCollector and posted when this thread has released
      // all locks. Only post this event if a new state is not required. Creating a new state would
      // cause a safepoint and the caller of this code has a NoSafepointVerifier.
      if (JvmtiExport::should_post_dynamic_code_generated()) {
        JvmtiExport::post_dynamic_code_generated_while_holding_locks(is_vtable_stub? "vtable stub": "itable stub",  // FIXME: need to pass caller_is_c1??
                                                                     s->code_begin(), s->code_end());
      }
    }
  }
  return s->entry_point();
}


inline uint VtableStubs::hash(bool is_vtable_stub, int vtable_index, bool caller_is_c1) {
  // Assumption: receiver_location < 4 in most cases.
  int hash = ((vtable_index << 2) ^ VtableStub::receiver_location()->value()) + vtable_index;
  if (caller_is_c1) {
    hash = 7 - hash;
  }
  return (is_vtable_stub ? ~hash : hash)  & mask;
}


VtableStub* VtableStubs::lookup(bool is_vtable_stub, int vtable_index, bool caller_is_c1) {
  assert_lock_strong(VtableStubs_lock);
  unsigned hash = VtableStubs::hash(is_vtable_stub, vtable_index, caller_is_c1);
  VtableStub* s = _table[hash];
  while( s && !s->matches(is_vtable_stub, vtable_index, caller_is_c1)) s = s->next();
  return s;
}


void VtableStubs::enter(bool is_vtable_stub, int vtable_index, bool caller_is_c1, VtableStub* s) {
  assert_lock_strong(VtableStubs_lock);
  assert(s->matches(is_vtable_stub, vtable_index, caller_is_c1), "bad vtable stub");
  unsigned int h = VtableStubs::hash(is_vtable_stub, vtable_index, caller_is_c1);
  // enter s at the beginning of the corresponding list
  s->set_next(_table[h]);
  _table[h] = s;
  _number_of_vtable_stubs++;
}

VtableStub* VtableStubs::entry_point(address pc) {
  MutexLocker ml(VtableStubs_lock, Mutex::_no_safepoint_check_flag);
  VtableStub* stub = (VtableStub*)(pc - VtableStub::entry_offset());
  uint hash = VtableStubs::hash(stub->is_vtable_stub(), stub->index(), stub->caller_is_c1());
  VtableStub* s;
  for (s = _table[hash]; s != nullptr && s != stub; s = s->next()) {}
  return (s == stub) ? s : nullptr;
}

bool VtableStubs::contains(address pc) {
  // simple solution for now - we may want to use
  // a faster way if this function is called often
  return stub_containing(pc) != nullptr;
}


VtableStub* VtableStubs::stub_containing(address pc) {
  // Note: No locking needed since any change to the data structure
  //       happens with an atomic store into it (we don't care about
  //       consistency with the _number_of_vtable_stubs counter).
  for (int i = 0; i < N; i++) {
    for (VtableStub* s = _table[i]; s != nullptr; s = s->next()) {
      if (s->contains(pc)) return s;
    }
  }
  return nullptr;
}

void vtableStubs_init() {
  VtableStubs::initialize();
}

void VtableStubs::vtable_stub_do(void f(VtableStub*)) {
    for (int i = 0; i < N; i++) {
        for (VtableStub* s = _table[i]; s != nullptr; s = s->next()) {
            f(s);
        }
    }
}


//-----------------------------------------------------------------------------------------------------
// Non-product code
#ifndef PRODUCT

extern "C" void bad_compiled_vtable_index(JavaThread* thread, oop receiver, int index) {
  ResourceMark rm;
  Klass* klass = receiver->klass();
  InstanceKlass* ik = InstanceKlass::cast(klass);
  klassVtable vt = ik->vtable();
  ik->print();
  fatal("bad compiled vtable dispatch: receiver " INTPTR_FORMAT ", "
        "index %d (vtable length %d)",
        p2i(receiver), index, vt.length());
}

#endif // PRODUCT<|MERGE_RESOLUTION|>--- conflicted
+++ resolved
@@ -230,14 +230,10 @@
 
       enter(is_vtable_stub, vtable_index, caller_is_c1, s);
       if (PrintAdapterHandlers) {
-<<<<<<< HEAD
-        tty->print_cr("Decoding VtableStub (%s) %s[%d]@" INTX_FORMAT, caller_is_c1 ? "c1" : "full opt",
-                      is_vtable_stub? "vtbl": "itbl", vtable_index, p2i(VtableStub::receiver_location()));
-=======
-        tty->print_cr("Decoding VtableStub %s[%d]@" PTR_FORMAT " [" PTR_FORMAT ", " PTR_FORMAT "] (" SIZE_FORMAT " bytes)",
+        tty->print_cr("Decoding VtableStub (%s) %s[%d]@" PTR_FORMAT " [" PTR_FORMAT ", " PTR_FORMAT "] (" SIZE_FORMAT " bytes)",
+                      caller_is_c1 ? "c1" : "full opt",
                       is_vtable_stub? "vtbl": "itbl", vtable_index, p2i(VtableStub::receiver_location()),
                       p2i(s->code_begin()), p2i(s->code_end()), pointer_delta(s->code_end(), s->code_begin(), 1));
->>>>>>> edcc559f
         Disassembler::decode(s->code_begin(), s->code_end());
       }
       // Notify JVMTI about this stub. The event will be recorded by the enclosing
