--- conflicted
+++ resolved
@@ -288,12 +288,9 @@
                                               bool        rethrow_exception,
                                               bool        is_method_handle_invoke,
                                               bool        return_oop,
-<<<<<<< HEAD
                                               bool        return_vt,
-=======
                                               bool        has_ea_local_in_scope,
                                               bool        arg_escape,
->>>>>>> d735f919
                                               DebugToken* locals,
                                               DebugToken* expressions,
                                               DebugToken* monitors) {
@@ -310,12 +307,9 @@
   last_pd->set_rethrow_exception(rethrow_exception);
   last_pd->set_is_method_handle_invoke(is_method_handle_invoke);
   last_pd->set_return_oop(return_oop);
-<<<<<<< HEAD
   last_pd->set_return_vt(return_vt);
-=======
   last_pd->set_has_ea_local_in_scope(has_ea_local_in_scope);
   last_pd->set_arg_escape(arg_escape);
->>>>>>> d735f919
 
   // serialize sender stream offest
   stream()->write_int(sender_stream_offset);
