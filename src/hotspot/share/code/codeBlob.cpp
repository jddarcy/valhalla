/*
 * Copyright (c) 1998, 2019, Oracle and/or its affiliates. All rights reserved.
 * DO NOT ALTER OR REMOVE COPYRIGHT NOTICES OR THIS FILE HEADER.
 *
 * This code is free software; you can redistribute it and/or modify it
 * under the terms of the GNU General Public License version 2 only, as
 * published by the Free Software Foundation.
 *
 * This code is distributed in the hope that it will be useful, but WITHOUT
 * ANY WARRANTY; without even the implied warranty of MERCHANTABILITY or
 * FITNESS FOR A PARTICULAR PURPOSE.  See the GNU General Public License
 * version 2 for more details (a copy is included in the LICENSE file that
 * accompanied this code).
 *
 * You should have received a copy of the GNU General Public License version
 * 2 along with this work; if not, write to the Free Software Foundation,
 * Inc., 51 Franklin St, Fifth Floor, Boston, MA 02110-1301 USA.
 *
 * Please contact Oracle, 500 Oracle Parkway, Redwood Shores, CA 94065 USA
 * or visit www.oracle.com if you need additional information or have any
 * questions.
 *
 */

#include "precompiled.hpp"
#include "jvm.h"
#include "code/codeBlob.hpp"
#include "code/codeCache.hpp"
#include "code/icBuffer.hpp"
#include "code/relocInfo.hpp"
#include "code/vtableStubs.hpp"
#include "compiler/disassembler.hpp"
#include "interpreter/bytecode.hpp"
#include "memory/allocation.inline.hpp"
#include "memory/heap.hpp"
#include "memory/resourceArea.hpp"
#include "oops/oop.inline.hpp"
#include "prims/forte.hpp"
#include "runtime/handles.inline.hpp"
#include "runtime/interfaceSupport.inline.hpp"
#include "runtime/mutexLocker.hpp"
#include "runtime/safepoint.hpp"
#include "runtime/sharedRuntime.hpp"
#include "runtime/vframe.hpp"
#include "services/memoryService.hpp"
#include "utilities/align.hpp"
#ifdef COMPILER1
#include "c1/c1_Runtime1.hpp"
#endif

const char* CodeBlob::compiler_name() const {
  return compilertype2name(_type);
}

unsigned int CodeBlob::align_code_offset(int offset) {
  // align the size to CodeEntryAlignment
  return
    ((offset + (int)CodeHeap::header_size() + (CodeEntryAlignment-1)) & ~(CodeEntryAlignment-1))
    - (int)CodeHeap::header_size();
}


// This must be consistent with the CodeBlob constructor's layout actions.
unsigned int CodeBlob::allocation_size(CodeBuffer* cb, int header_size) {
  unsigned int size = header_size;
  size += align_up(cb->total_relocation_size(), oopSize);
  // align the size to CodeEntryAlignment
  size = align_code_offset(size);
  size += align_up(cb->total_content_size(), oopSize);
  size += align_up(cb->total_oop_size(), oopSize);
  size += align_up(cb->total_metadata_size(), oopSize);
  return size;
}

CodeBlob::CodeBlob(const char* name, CompilerType type, const CodeBlobLayout& layout, int frame_complete_offset, int frame_size, ImmutableOopMapSet* oop_maps, bool caller_must_gc_arguments) :
  _type(type),
  _size(layout.size()),
  _header_size(layout.header_size()),
  _frame_complete_offset(frame_complete_offset),
  _data_offset(layout.data_offset()),
  _frame_size(frame_size),
  _code_begin(layout.code_begin()),
  _code_end(layout.code_end()),
  _content_begin(layout.content_begin()),
  _data_end(layout.data_end()),
  _relocation_begin(layout.relocation_begin()),
  _relocation_end(layout.relocation_end()),
  _oop_maps(oop_maps),
  _caller_must_gc_arguments(caller_must_gc_arguments),
  _strings(CodeStrings()),
  _name(name)
{
  assert(is_aligned(layout.size(),            oopSize), "unaligned size");
  assert(is_aligned(layout.header_size(),     oopSize), "unaligned size");
  assert(is_aligned(layout.relocation_size(), oopSize), "unaligned size");
  assert(layout.code_end() == layout.content_end(), "must be the same - see code_end()");
#ifdef COMPILER1
  // probably wrong for tiered
  assert(_frame_size >= -1, "must use frame size or -1 for runtime stubs");
#endif // COMPILER1
}

CodeBlob::CodeBlob(const char* name, CompilerType type, const CodeBlobLayout& layout, CodeBuffer* cb, int frame_complete_offset, int frame_size, OopMapSet* oop_maps, bool caller_must_gc_arguments) :
  _type(type),
  _size(layout.size()),
  _header_size(layout.header_size()),
  _frame_complete_offset(frame_complete_offset),
  _data_offset(layout.data_offset()),
  _frame_size(frame_size),
  _code_begin(layout.code_begin()),
  _code_end(layout.code_end()),
  _content_begin(layout.content_begin()),
  _data_end(layout.data_end()),
  _relocation_begin(layout.relocation_begin()),
  _relocation_end(layout.relocation_end()),
  _caller_must_gc_arguments(caller_must_gc_arguments),
  _strings(CodeStrings()),
  _name(name)
{
  assert(is_aligned(_size,        oopSize), "unaligned size");
  assert(is_aligned(_header_size, oopSize), "unaligned size");
  assert(_data_offset <= _size, "codeBlob is too small");
  assert(layout.code_end() == layout.content_end(), "must be the same - see code_end()");

  set_oop_maps(oop_maps);
#ifdef COMPILER1
  // probably wrong for tiered
  assert(_frame_size >= -1, "must use frame size or -1 for runtime stubs");
#endif // COMPILER1
}


// Creates a simple CodeBlob. Sets up the size of the different regions.
RuntimeBlob::RuntimeBlob(const char* name, int header_size, int size, int frame_complete, int locs_size)
  : CodeBlob(name, compiler_none, CodeBlobLayout((address) this, size, header_size, locs_size, size), frame_complete, 0, NULL, false /* caller_must_gc_arguments */)
{
  assert(is_aligned(locs_size, oopSize), "unaligned size");
}


// Creates a RuntimeBlob from a CodeBuffer
// and copy code and relocation info.
RuntimeBlob::RuntimeBlob(
  const char* name,
  CodeBuffer* cb,
  int         header_size,
  int         size,
  int         frame_complete,
  int         frame_size,
  OopMapSet*  oop_maps,
  bool        caller_must_gc_arguments
) : CodeBlob(name, compiler_none, CodeBlobLayout((address) this, size, header_size, cb), cb, frame_complete, frame_size, oop_maps, caller_must_gc_arguments) {
  cb->copy_code_and_locs_to(this);
}

void CodeBlob::flush() {
  if (_oop_maps) {
    FREE_C_HEAP_ARRAY(unsigned char, _oop_maps);
    _oop_maps = NULL;
  }
  _strings.free();
}

void CodeBlob::set_oop_maps(OopMapSet* p) {
  // Danger Will Robinson! This method allocates a big
  // chunk of memory, its your job to free it.
  if (p != NULL) {
    _oop_maps = ImmutableOopMapSet::build_from(p);
  } else {
    _oop_maps = NULL;
  }
}


void RuntimeBlob::trace_new_stub(RuntimeBlob* stub, const char* name1, const char* name2) {
  // Do not hold the CodeCache lock during name formatting.
  assert(!CodeCache_lock->owned_by_self(), "release CodeCache before registering the stub");

  if (stub != NULL) {
    char stub_id[256];
    assert(strlen(name1) + strlen(name2) < sizeof(stub_id), "");
    jio_snprintf(stub_id, sizeof(stub_id), "%s%s", name1, name2);
    if (PrintStubCode) {
      ttyLocker ttyl;
      tty->print_cr("Decoding %s " INTPTR_FORMAT, stub_id, (intptr_t) stub);
      Disassembler::decode(stub->code_begin(), stub->code_end());
      tty->cr();
    }
    Forte::register_stub(stub_id, stub->code_begin(), stub->code_end());

    if (JvmtiExport::should_post_dynamic_code_generated()) {
      const char* stub_name = name2;
      if (name2[0] == '\0')  stub_name = name1;
      JvmtiExport::post_dynamic_code_generated(stub_name, stub->code_begin(), stub->code_end());
    }
  }

  // Track memory usage statistic after releasing CodeCache_lock
  MemoryService::track_code_cache_memory_usage();
}

const ImmutableOopMap* CodeBlob::oop_map_for_return_address(address return_address) {
  assert(_oop_maps != NULL, "nope");
  return _oop_maps->find_map_at_offset((intptr_t) return_address - (intptr_t) code_begin());
}

void CodeBlob::print_code() {
  ResourceMark m;
  Disassembler::decode(this, tty);
}

//----------------------------------------------------------------------------------------------------
// Implementation of BufferBlob


BufferBlob::BufferBlob(const char* name, int size)
: RuntimeBlob(name, sizeof(BufferBlob), size, CodeOffsets::frame_never_safe, /*locs_size:*/ 0)
{}

BufferBlob* BufferBlob::create(const char* name, int buffer_size) {
  ThreadInVMfromUnknown __tiv;  // get to VM state in case we block on CodeCache_lock

  BufferBlob* blob = NULL;
  unsigned int size = sizeof(BufferBlob);
  // align the size to CodeEntryAlignment
  size = CodeBlob::align_code_offset(size);
  size += align_up(buffer_size, oopSize);
  assert(name != NULL, "must provide a name");
  {
    MutexLocker mu(CodeCache_lock, Mutex::_no_safepoint_check_flag);
    blob = new (size) BufferBlob(name, size);
  }
  // Track memory usage statistic after releasing CodeCache_lock
  MemoryService::track_code_cache_memory_usage();

  return blob;
}


BufferBlob::BufferBlob(const char* name, int size, CodeBuffer* cb)
  : RuntimeBlob(name, cb, sizeof(BufferBlob), size, CodeOffsets::frame_never_safe, 0, NULL)
{}

BufferBlob* BufferBlob::create(const char* name, CodeBuffer* cb) {
  ThreadInVMfromUnknown __tiv;  // get to VM state in case we block on CodeCache_lock

  BufferBlob* blob = NULL;
  unsigned int size = CodeBlob::allocation_size(cb, sizeof(BufferBlob));
  assert(name != NULL, "must provide a name");
  {
    MutexLocker mu(CodeCache_lock, Mutex::_no_safepoint_check_flag);
    blob = new (size) BufferBlob(name, size, cb);
  }
  // Track memory usage statistic after releasing CodeCache_lock
  MemoryService::track_code_cache_memory_usage();

  return blob;
}

void* BufferBlob::operator new(size_t s, unsigned size) throw() {
  return CodeCache::allocate(size, CodeBlobType::NonNMethod);
}

void BufferBlob::free(BufferBlob *blob) {
  ThreadInVMfromUnknown __tiv;  // get to VM state in case we block on CodeCache_lock
  blob->flush();
  {
    MutexLocker mu(CodeCache_lock, Mutex::_no_safepoint_check_flag);
    CodeCache::free((RuntimeBlob*)blob);
  }
  // Track memory usage statistic after releasing CodeCache_lock
  MemoryService::track_code_cache_memory_usage();
}

BufferBlob::BufferBlob(const char* name, int size, CodeBuffer* cb, int frame_complete, int frame_size, OopMapSet* oop_maps, bool caller_must_gc_arguments)
  : RuntimeBlob(name, cb, sizeof(BufferBlob), size, frame_complete, frame_size, oop_maps, caller_must_gc_arguments)
{}


//----------------------------------------------------------------------------------------------------
// Implementation of AdapterBlob

AdapterBlob::AdapterBlob(int size, CodeBuffer* cb, int frame_complete, int frame_size, OopMapSet* oop_maps, bool caller_must_gc_arguments) :
  BufferBlob("I2C/C2I adapters", size, cb, frame_complete, frame_size, oop_maps, caller_must_gc_arguments) {
  CodeCache::commit(this);
}

AdapterBlob* AdapterBlob::create(CodeBuffer* cb, int frame_complete, int frame_size, OopMapSet* oop_maps, bool caller_must_gc_arguments) {
  ThreadInVMfromUnknown __tiv;  // get to VM state in case we block on CodeCache_lock

  AdapterBlob* blob = NULL;
  unsigned int size = CodeBlob::allocation_size(cb, sizeof(AdapterBlob));
  {
<<<<<<< HEAD
    MutexLockerEx mu(CodeCache_lock, Mutex::_no_safepoint_check_flag);
    blob = new (size) AdapterBlob(size, cb, frame_complete, frame_size, oop_maps, caller_must_gc_arguments);
=======
    MutexLocker mu(CodeCache_lock, Mutex::_no_safepoint_check_flag);
    blob = new (size) AdapterBlob(size, cb);
>>>>>>> fbafef11
  }
  // Track memory usage statistic after releasing CodeCache_lock
  MemoryService::track_code_cache_memory_usage();

  return blob;
}

VtableBlob::VtableBlob(const char* name, int size) :
  BufferBlob(name, size) {
}

VtableBlob* VtableBlob::create(const char* name, int buffer_size) {
  ThreadInVMfromUnknown __tiv;  // get to VM state in case we block on CodeCache_lock

  VtableBlob* blob = NULL;
  unsigned int size = sizeof(VtableBlob);
  // align the size to CodeEntryAlignment
  size = align_code_offset(size);
  size += align_up(buffer_size, oopSize);
  assert(name != NULL, "must provide a name");
  {
    MutexLocker mu(CodeCache_lock, Mutex::_no_safepoint_check_flag);
    blob = new (size) VtableBlob(name, size);
  }
  // Track memory usage statistic after releasing CodeCache_lock
  MemoryService::track_code_cache_memory_usage();

  return blob;
}

//----------------------------------------------------------------------------------------------------
// Implementation of MethodHandlesAdapterBlob

MethodHandlesAdapterBlob* MethodHandlesAdapterBlob::create(int buffer_size) {
  ThreadInVMfromUnknown __tiv;  // get to VM state in case we block on CodeCache_lock

  MethodHandlesAdapterBlob* blob = NULL;
  unsigned int size = sizeof(MethodHandlesAdapterBlob);
  // align the size to CodeEntryAlignment
  size = CodeBlob::align_code_offset(size);
  size += align_up(buffer_size, oopSize);
  {
    MutexLocker mu(CodeCache_lock, Mutex::_no_safepoint_check_flag);
    blob = new (size) MethodHandlesAdapterBlob(size);
    if (blob == NULL) {
      vm_exit_out_of_memory(size, OOM_MALLOC_ERROR, "CodeCache: no room for method handle adapter blob");
    }
  }
  // Track memory usage statistic after releasing CodeCache_lock
  MemoryService::track_code_cache_memory_usage();

  return blob;
}

//----------------------------------------------------------------------------------------------------
// Implementation of BufferedValueTypeBlob
BufferedValueTypeBlob::BufferedValueTypeBlob(int size, CodeBuffer* cb, int pack_fields_off, int unpack_fields_off) :
  BufferBlob("buffered value type", size, cb),
  _pack_fields_off(pack_fields_off),
  _unpack_fields_off(unpack_fields_off) {
  CodeCache::commit(this);
}

BufferedValueTypeBlob* BufferedValueTypeBlob::create(CodeBuffer* cb, int pack_fields_off, int unpack_fields_off) {
  ThreadInVMfromUnknown __tiv;  // get to VM state in case we block on CodeCache_lock

  BufferedValueTypeBlob* blob = NULL;
  unsigned int size = CodeBlob::allocation_size(cb, sizeof(BufferedValueTypeBlob));
  {
    MutexLockerEx mu(CodeCache_lock, Mutex::_no_safepoint_check_flag);
    blob = new (size) BufferedValueTypeBlob(size, cb, pack_fields_off, unpack_fields_off);
  }
  // Track memory usage statistic after releasing CodeCache_lock
  MemoryService::track_code_cache_memory_usage();

  return blob;
}

//----------------------------------------------------------------------------------------------------
// Implementation of RuntimeStub

RuntimeStub::RuntimeStub(
  const char* name,
  CodeBuffer* cb,
  int         size,
  int         frame_complete,
  int         frame_size,
  OopMapSet*  oop_maps,
  bool        caller_must_gc_arguments
)
: RuntimeBlob(name, cb, sizeof(RuntimeStub), size, frame_complete, frame_size, oop_maps, caller_must_gc_arguments)
{
}

RuntimeStub* RuntimeStub::new_runtime_stub(const char* stub_name,
                                           CodeBuffer* cb,
                                           int frame_complete,
                                           int frame_size,
                                           OopMapSet* oop_maps,
                                           bool caller_must_gc_arguments)
{
  RuntimeStub* stub = NULL;
  ThreadInVMfromUnknown __tiv;  // get to VM state in case we block on CodeCache_lock
  {
    MutexLocker mu(CodeCache_lock, Mutex::_no_safepoint_check_flag);
    unsigned int size = CodeBlob::allocation_size(cb, sizeof(RuntimeStub));
    stub = new (size) RuntimeStub(stub_name, cb, size, frame_complete, frame_size, oop_maps, caller_must_gc_arguments);
  }

  trace_new_stub(stub, "RuntimeStub - ", stub_name);

  return stub;
}


void* RuntimeStub::operator new(size_t s, unsigned size) throw() {
  void* p = CodeCache::allocate(size, CodeBlobType::NonNMethod);
  if (!p) fatal("Initial size of CodeCache is too small");
  return p;
}

// operator new shared by all singletons:
void* SingletonBlob::operator new(size_t s, unsigned size) throw() {
  void* p = CodeCache::allocate(size, CodeBlobType::NonNMethod);
  if (!p) fatal("Initial size of CodeCache is too small");
  return p;
}


//----------------------------------------------------------------------------------------------------
// Implementation of DeoptimizationBlob

DeoptimizationBlob::DeoptimizationBlob(
  CodeBuffer* cb,
  int         size,
  OopMapSet*  oop_maps,
  int         unpack_offset,
  int         unpack_with_exception_offset,
  int         unpack_with_reexecution_offset,
  int         frame_size
)
: SingletonBlob("DeoptimizationBlob", cb, sizeof(DeoptimizationBlob), size, frame_size, oop_maps)
{
  _unpack_offset           = unpack_offset;
  _unpack_with_exception   = unpack_with_exception_offset;
  _unpack_with_reexecution = unpack_with_reexecution_offset;
#ifdef COMPILER1
  _unpack_with_exception_in_tls   = -1;
#endif
}


DeoptimizationBlob* DeoptimizationBlob::create(
  CodeBuffer* cb,
  OopMapSet*  oop_maps,
  int        unpack_offset,
  int        unpack_with_exception_offset,
  int        unpack_with_reexecution_offset,
  int        frame_size)
{
  DeoptimizationBlob* blob = NULL;
  ThreadInVMfromUnknown __tiv;  // get to VM state in case we block on CodeCache_lock
  {
    MutexLocker mu(CodeCache_lock, Mutex::_no_safepoint_check_flag);
    unsigned int size = CodeBlob::allocation_size(cb, sizeof(DeoptimizationBlob));
    blob = new (size) DeoptimizationBlob(cb,
                                         size,
                                         oop_maps,
                                         unpack_offset,
                                         unpack_with_exception_offset,
                                         unpack_with_reexecution_offset,
                                         frame_size);
  }

  trace_new_stub(blob, "DeoptimizationBlob");

  return blob;
}


//----------------------------------------------------------------------------------------------------
// Implementation of UncommonTrapBlob

#ifdef COMPILER2
UncommonTrapBlob::UncommonTrapBlob(
  CodeBuffer* cb,
  int         size,
  OopMapSet*  oop_maps,
  int         frame_size
)
: SingletonBlob("UncommonTrapBlob", cb, sizeof(UncommonTrapBlob), size, frame_size, oop_maps)
{}


UncommonTrapBlob* UncommonTrapBlob::create(
  CodeBuffer* cb,
  OopMapSet*  oop_maps,
  int        frame_size)
{
  UncommonTrapBlob* blob = NULL;
  ThreadInVMfromUnknown __tiv;  // get to VM state in case we block on CodeCache_lock
  {
    MutexLocker mu(CodeCache_lock, Mutex::_no_safepoint_check_flag);
    unsigned int size = CodeBlob::allocation_size(cb, sizeof(UncommonTrapBlob));
    blob = new (size) UncommonTrapBlob(cb, size, oop_maps, frame_size);
  }

  trace_new_stub(blob, "UncommonTrapBlob");

  return blob;
}


#endif // COMPILER2


//----------------------------------------------------------------------------------------------------
// Implementation of ExceptionBlob

#ifdef COMPILER2
ExceptionBlob::ExceptionBlob(
  CodeBuffer* cb,
  int         size,
  OopMapSet*  oop_maps,
  int         frame_size
)
: SingletonBlob("ExceptionBlob", cb, sizeof(ExceptionBlob), size, frame_size, oop_maps)
{}


ExceptionBlob* ExceptionBlob::create(
  CodeBuffer* cb,
  OopMapSet*  oop_maps,
  int         frame_size)
{
  ExceptionBlob* blob = NULL;
  ThreadInVMfromUnknown __tiv;  // get to VM state in case we block on CodeCache_lock
  {
    MutexLocker mu(CodeCache_lock, Mutex::_no_safepoint_check_flag);
    unsigned int size = CodeBlob::allocation_size(cb, sizeof(ExceptionBlob));
    blob = new (size) ExceptionBlob(cb, size, oop_maps, frame_size);
  }

  trace_new_stub(blob, "ExceptionBlob");

  return blob;
}


#endif // COMPILER2


//----------------------------------------------------------------------------------------------------
// Implementation of SafepointBlob

SafepointBlob::SafepointBlob(
  CodeBuffer* cb,
  int         size,
  OopMapSet*  oop_maps,
  int         frame_size
)
: SingletonBlob("SafepointBlob", cb, sizeof(SafepointBlob), size, frame_size, oop_maps)
{}


SafepointBlob* SafepointBlob::create(
  CodeBuffer* cb,
  OopMapSet*  oop_maps,
  int         frame_size)
{
  SafepointBlob* blob = NULL;
  ThreadInVMfromUnknown __tiv;  // get to VM state in case we block on CodeCache_lock
  {
    MutexLocker mu(CodeCache_lock, Mutex::_no_safepoint_check_flag);
    unsigned int size = CodeBlob::allocation_size(cb, sizeof(SafepointBlob));
    blob = new (size) SafepointBlob(cb, size, oop_maps, frame_size);
  }

  trace_new_stub(blob, "SafepointBlob");

  return blob;
}


//----------------------------------------------------------------------------------------------------
// Verification and printing

void CodeBlob::print_on(outputStream* st) const {
  st->print_cr("[CodeBlob (" INTPTR_FORMAT ")]", p2i(this));
  st->print_cr("Framesize: %d", _frame_size);
}

void CodeBlob::print_value_on(outputStream* st) const {
  st->print_cr("[CodeBlob]");
}

void CodeBlob::dump_for_addr(address addr, outputStream* st, bool verbose) const {
  if (is_buffer_blob()) {
    // the interpreter is generated into a buffer blob
    InterpreterCodelet* i = Interpreter::codelet_containing(addr);
    if (i != NULL) {
      st->print_cr(INTPTR_FORMAT " is at code_begin+%d in an Interpreter codelet", p2i(addr), (int)(addr - i->code_begin()));
      i->print_on(st);
      return;
    }
    if (Interpreter::contains(addr)) {
      st->print_cr(INTPTR_FORMAT " is pointing into interpreter code"
                   " (not bytecode specific)", p2i(addr));
      return;
    }
    //
    if (AdapterHandlerLibrary::contains(this)) {
      st->print_cr(INTPTR_FORMAT " is at code_begin+%d in an AdapterHandler", p2i(addr), (int)(addr - code_begin()));
      AdapterHandlerLibrary::print_handler_on(st, this);
    }
    // the stubroutines are generated into a buffer blob
    StubCodeDesc* d = StubCodeDesc::desc_for(addr);
    if (d != NULL) {
      st->print_cr(INTPTR_FORMAT " is at begin+%d in a stub", p2i(addr), (int)(addr - d->begin()));
      d->print_on(st);
      st->cr();
      return;
    }
    if (StubRoutines::contains(addr)) {
      st->print_cr(INTPTR_FORMAT " is pointing to an (unnamed) stub routine", p2i(addr));
      return;
    }
    // the InlineCacheBuffer is using stubs generated into a buffer blob
    if (InlineCacheBuffer::contains(addr)) {
      st->print_cr(INTPTR_FORMAT " is pointing into InlineCacheBuffer", p2i(addr));
      return;
    }
    VtableStub* v = VtableStubs::stub_containing(addr);
    if (v != NULL) {
      st->print_cr(INTPTR_FORMAT " is at entry_point+%d in a vtable stub", p2i(addr), (int)(addr - v->entry_point()));
      v->print_on(st);
      st->cr();
      return;
    }
  }
  if (is_nmethod()) {
    nmethod* nm = (nmethod*)this;
    ResourceMark rm;
    st->print(INTPTR_FORMAT " is at entry_point+%d in (nmethod*)" INTPTR_FORMAT,
              p2i(addr), (int)(addr - nm->entry_point()), p2i(nm));
    if (verbose) {
      st->print(" for ");
      nm->method()->print_value_on(st);
    }
    st->cr();
    nm->print_nmethod(verbose);
    return;
  }
  st->print_cr(INTPTR_FORMAT " is at code_begin+%d in ", p2i(addr), (int)(addr - code_begin()));
  print_on(st);
}

void RuntimeBlob::verify() {
  ShouldNotReachHere();
}

void BufferBlob::verify() {
  // unimplemented
}

void BufferBlob::print_on(outputStream* st) const {
  RuntimeBlob::print_on(st);
  print_value_on(st);
}

void BufferBlob::print_value_on(outputStream* st) const {
  st->print_cr("BufferBlob (" INTPTR_FORMAT  ") used for %s", p2i(this), name());
}

void RuntimeStub::verify() {
  // unimplemented
}

void RuntimeStub::print_on(outputStream* st) const {
  ttyLocker ttyl;
  RuntimeBlob::print_on(st);
  st->print("Runtime Stub (" INTPTR_FORMAT "): ", p2i(this));
  st->print_cr("%s", name());
  Disassembler::decode((RuntimeBlob*)this, st);
}

void RuntimeStub::print_value_on(outputStream* st) const {
  st->print("RuntimeStub (" INTPTR_FORMAT "): ", p2i(this)); st->print("%s", name());
}

void SingletonBlob::verify() {
  // unimplemented
}

void SingletonBlob::print_on(outputStream* st) const {
  ttyLocker ttyl;
  RuntimeBlob::print_on(st);
  st->print_cr("%s", name());
  Disassembler::decode((RuntimeBlob*)this, st);
}

void SingletonBlob::print_value_on(outputStream* st) const {
  st->print_cr("%s", name());
}

void DeoptimizationBlob::print_value_on(outputStream* st) const {
  st->print_cr("Deoptimization (frame not available)");
}<|MERGE_RESOLUTION|>--- conflicted
+++ resolved
@@ -291,13 +291,8 @@
   AdapterBlob* blob = NULL;
   unsigned int size = CodeBlob::allocation_size(cb, sizeof(AdapterBlob));
   {
-<<<<<<< HEAD
-    MutexLockerEx mu(CodeCache_lock, Mutex::_no_safepoint_check_flag);
+    MutexLocker mu(CodeCache_lock, Mutex::_no_safepoint_check_flag);
     blob = new (size) AdapterBlob(size, cb, frame_complete, frame_size, oop_maps, caller_must_gc_arguments);
-=======
-    MutexLocker mu(CodeCache_lock, Mutex::_no_safepoint_check_flag);
-    blob = new (size) AdapterBlob(size, cb);
->>>>>>> fbafef11
   }
   // Track memory usage statistic after releasing CodeCache_lock
   MemoryService::track_code_cache_memory_usage();
