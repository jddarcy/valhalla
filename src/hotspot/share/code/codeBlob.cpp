/*
 * Copyright (c) 1998, 2022, Oracle and/or its affiliates. All rights reserved.
 * DO NOT ALTER OR REMOVE COPYRIGHT NOTICES OR THIS FILE HEADER.
 *
 * This code is free software; you can redistribute it and/or modify it
 * under the terms of the GNU General Public License version 2 only, as
 * published by the Free Software Foundation.
 *
 * This code is distributed in the hope that it will be useful, but WITHOUT
 * ANY WARRANTY; without even the implied warranty of MERCHANTABILITY or
 * FITNESS FOR A PARTICULAR PURPOSE.  See the GNU General Public License
 * version 2 for more details (a copy is included in the LICENSE file that
 * accompanied this code).
 *
 * You should have received a copy of the GNU General Public License version
 * 2 along with this work; if not, write to the Free Software Foundation,
 * Inc., 51 Franklin St, Fifth Floor, Boston, MA 02110-1301 USA.
 *
 * Please contact Oracle, 500 Oracle Parkway, Redwood Shores, CA 94065 USA
 * or visit www.oracle.com if you need additional information or have any
 * questions.
 *
 */

#include "precompiled.hpp"
#include "jvm.h"
#include "code/codeBlob.hpp"
#include "code/codeCache.hpp"
#include "code/icBuffer.hpp"
#include "code/relocInfo.hpp"
#include "code/vtableStubs.hpp"
#include "compiler/disassembler.hpp"
#include "compiler/oopMap.hpp"
#include "interpreter/bytecode.hpp"
#include "interpreter/interpreter.hpp"
#include "memory/allocation.inline.hpp"
#include "memory/heap.hpp"
#include "memory/resourceArea.hpp"
#include "oops/oop.inline.hpp"
#include "prims/forte.hpp"
#include "prims/jvmtiExport.hpp"
#include "runtime/handles.inline.hpp"
#include "runtime/interfaceSupport.inline.hpp"
#include "runtime/javaFrameAnchor.hpp"
#include "runtime/jniHandles.hpp"
#include "runtime/mutexLocker.hpp"
#include "runtime/safepoint.hpp"
#include "runtime/sharedRuntime.hpp"
#include "runtime/stubCodeGenerator.hpp"
#include "runtime/stubRoutines.hpp"
#include "runtime/vframe.hpp"
#include "services/memoryService.hpp"
#include "utilities/align.hpp"
#ifdef COMPILER1
#include "c1/c1_Runtime1.hpp"
#endif

const char* CodeBlob::compiler_name() const {
  return compilertype2name(_type);
}

unsigned int CodeBlob::align_code_offset(int offset) {
  // align the size to CodeEntryAlignment
  int header_size = (int)CodeHeap::header_size();
  return align_up(offset + header_size, CodeEntryAlignment) - header_size;
}


// This must be consistent with the CodeBlob constructor's layout actions.
unsigned int CodeBlob::allocation_size(CodeBuffer* cb, int header_size) {
  unsigned int size = header_size;
  size += align_up(cb->total_relocation_size(), oopSize);
  // align the size to CodeEntryAlignment
  size = align_code_offset(size);
  size += align_up(cb->total_content_size(), oopSize);
  size += align_up(cb->total_oop_size(), oopSize);
  size += align_up(cb->total_metadata_size(), oopSize);
  return size;
}

CodeBlob::CodeBlob(const char* name, CompilerType type, const CodeBlobLayout& layout, int frame_complete_offset, int frame_size, ImmutableOopMapSet* oop_maps, bool caller_must_gc_arguments, bool compiled) :
  _type(type),
  _size(layout.size()),
  _header_size(layout.header_size()),
  _frame_complete_offset(frame_complete_offset),
  _data_offset(layout.data_offset()),
  _frame_size(frame_size),
  _code_begin(layout.code_begin()),
  _code_end(layout.code_end()),
  _content_begin(layout.content_begin()),
  _data_end(layout.data_end()),
  _relocation_begin(layout.relocation_begin()),
  _relocation_end(layout.relocation_end()),
  _oop_maps(oop_maps),
  _caller_must_gc_arguments(caller_must_gc_arguments),
  _is_compiled(compiled),
  _name(name)
{
  assert(is_aligned(layout.size(),            oopSize), "unaligned size");
  assert(is_aligned(layout.header_size(),     oopSize), "unaligned size");
  assert(is_aligned(layout.relocation_size(), oopSize), "unaligned size");
  assert(layout.code_end() == layout.content_end(), "must be the same - see code_end()");
#ifdef COMPILER1
  // probably wrong for tiered
  assert(_frame_size >= -1, "must use frame size or -1 for runtime stubs");
#endif // COMPILER1
  S390_ONLY(_ctable_offset = 0;) // avoid uninitialized fields
}

CodeBlob::CodeBlob(const char* name, CompilerType type, const CodeBlobLayout& layout, CodeBuffer* cb /*UNUSED*/, int frame_complete_offset, int frame_size, OopMapSet* oop_maps, bool caller_must_gc_arguments, bool compiled) :
  _type(type),
  _size(layout.size()),
  _header_size(layout.header_size()),
  _frame_complete_offset(frame_complete_offset),
  _data_offset(layout.data_offset()),
  _frame_size(frame_size),
  _code_begin(layout.code_begin()),
  _code_end(layout.code_end()),
  _content_begin(layout.content_begin()),
  _data_end(layout.data_end()),
  _relocation_begin(layout.relocation_begin()),
  _relocation_end(layout.relocation_end()),
  _caller_must_gc_arguments(caller_must_gc_arguments),
  _is_compiled(compiled),
  _name(name)
{
  assert(is_aligned(_size,        oopSize), "unaligned size");
  assert(is_aligned(_header_size, oopSize), "unaligned size");
  assert(_data_offset <= _size, "codeBlob is too small");
  assert(layout.code_end() == layout.content_end(), "must be the same - see code_end()");

  set_oop_maps(oop_maps);
#ifdef COMPILER1
  // probably wrong for tiered
  assert(_frame_size >= -1, "must use frame size or -1 for runtime stubs");
#endif // COMPILER1
  S390_ONLY(_ctable_offset = 0;) // avoid uninitialized fields
}


// Creates a simple CodeBlob. Sets up the size of the different regions.
RuntimeBlob::RuntimeBlob(const char* name, int header_size, int size, int frame_complete, int locs_size)
  : CodeBlob(name, compiler_none, CodeBlobLayout((address) this, size, header_size, locs_size, size), frame_complete, 0, NULL, false /* caller_must_gc_arguments */)
{
  assert(is_aligned(locs_size, oopSize), "unaligned size");
}


// Creates a RuntimeBlob from a CodeBuffer
// and copy code and relocation info.
RuntimeBlob::RuntimeBlob(
  const char* name,
  CodeBuffer* cb,
  int         header_size,
  int         size,
  int         frame_complete,
  int         frame_size,
  OopMapSet*  oop_maps,
  bool        caller_must_gc_arguments
) : CodeBlob(name, compiler_none, CodeBlobLayout((address) this, size, header_size, cb), cb, frame_complete, frame_size, oop_maps, caller_must_gc_arguments) {
  cb->copy_code_and_locs_to(this);
}

void RuntimeBlob::free(RuntimeBlob* blob) {
  assert(blob != NULL, "caller must check for NULL");
  ThreadInVMfromUnknown __tiv;  // get to VM state in case we block on CodeCache_lock
  blob->flush();
  {
    MutexLocker mu(CodeCache_lock, Mutex::_no_safepoint_check_flag);
    CodeCache::free(blob);
  }
  // Track memory usage statistic after releasing CodeCache_lock
  MemoryService::track_code_cache_memory_usage();
}

void CodeBlob::flush() {
  FREE_C_HEAP_ARRAY(unsigned char, _oop_maps);
  _oop_maps = NULL;
  NOT_PRODUCT(_asm_remarks.clear());
  NOT_PRODUCT(_dbg_strings.clear());
}

void CodeBlob::set_oop_maps(OopMapSet* p) {
  // Danger Will Robinson! This method allocates a big
  // chunk of memory, its your job to free it.
  if (p != NULL) {
    _oop_maps = ImmutableOopMapSet::build_from(p);
  } else {
    _oop_maps = NULL;
  }
}


void RuntimeBlob::trace_new_stub(RuntimeBlob* stub, const char* name1, const char* name2) {
  // Do not hold the CodeCache lock during name formatting.
  assert(!CodeCache_lock->owned_by_self(), "release CodeCache before registering the stub");

  if (stub != NULL && (PrintStubCode ||
                       Forte::is_enabled() ||
                       JvmtiExport::should_post_dynamic_code_generated())) {
    char stub_id[256];
    assert(strlen(name1) + strlen(name2) < sizeof(stub_id), "");
    jio_snprintf(stub_id, sizeof(stub_id), "%s%s", name1, name2);
    if (PrintStubCode) {
      ttyLocker ttyl;
      tty->print_cr("- - - [BEGIN] - - - - - - - - - - - - - - - - - - - - - - - - - - - - - - - - -");
      tty->print_cr("Decoding %s " INTPTR_FORMAT, stub_id, (intptr_t) stub);
      Disassembler::decode(stub->code_begin(), stub->code_end(), tty
                           NOT_PRODUCT(COMMA &stub->asm_remarks()));
      if ((stub->oop_maps() != NULL) && AbstractDisassembler::show_structs()) {
        tty->print_cr("- - - [OOP MAPS]- - - - - - - - - - - - - - - - - - - - - - - - - - - - - - - -");
        stub->oop_maps()->print();
      }
      tty->print_cr("- - - [END] - - - - - - - - - - - - - - - - - - - - - - - - - - - - - - - - - -");
      tty->cr();
    }
    if (Forte::is_enabled()) {
      Forte::register_stub(stub_id, stub->code_begin(), stub->code_end());
    }

    if (JvmtiExport::should_post_dynamic_code_generated()) {
      const char* stub_name = name2;
      if (name2[0] == '\0')  stub_name = name1;
      JvmtiExport::post_dynamic_code_generated(stub_name, stub->code_begin(), stub->code_end());
    }
  }

  // Track memory usage statistic after releasing CodeCache_lock
  MemoryService::track_code_cache_memory_usage();
}

const ImmutableOopMap* CodeBlob::oop_map_for_return_address(address return_address) const {
  assert(_oop_maps != NULL, "nope");
  return _oop_maps->find_map_at_offset((intptr_t) return_address - (intptr_t) code_begin());
}

void CodeBlob::print_code() {
  ResourceMark m;
  Disassembler::decode(this, tty);
}

//----------------------------------------------------------------------------------------------------
// Implementation of BufferBlob


BufferBlob::BufferBlob(const char* name, int size)
: RuntimeBlob(name, sizeof(BufferBlob), size, CodeOffsets::frame_never_safe, /*locs_size:*/ 0)
{}

BufferBlob* BufferBlob::create(const char* name, int buffer_size) {
  ThreadInVMfromUnknown __tiv;  // get to VM state in case we block on CodeCache_lock

  BufferBlob* blob = NULL;
  unsigned int size = sizeof(BufferBlob);
  // align the size to CodeEntryAlignment
  size = CodeBlob::align_code_offset(size);
  size += align_up(buffer_size, oopSize);
  assert(name != NULL, "must provide a name");
  {
    MutexLocker mu(CodeCache_lock, Mutex::_no_safepoint_check_flag);
    blob = new (size) BufferBlob(name, size);
  }
  // Track memory usage statistic after releasing CodeCache_lock
  MemoryService::track_code_cache_memory_usage();

  return blob;
}


BufferBlob::BufferBlob(const char* name, int header_size, int size, CodeBuffer* cb)
  : RuntimeBlob(name, cb, header_size, size, CodeOffsets::frame_never_safe, 0, NULL)
{}

BufferBlob* BufferBlob::create(const char* name, CodeBuffer* cb) {
  ThreadInVMfromUnknown __tiv;  // get to VM state in case we block on CodeCache_lock

  BufferBlob* blob = NULL;
  unsigned int size = CodeBlob::allocation_size(cb, sizeof(BufferBlob));
  assert(name != NULL, "must provide a name");
  {
    MutexLocker mu(CodeCache_lock, Mutex::_no_safepoint_check_flag);
    blob = new (size) BufferBlob(name, sizeof(BufferBlob), size, cb);
  }
  // Track memory usage statistic after releasing CodeCache_lock
  MemoryService::track_code_cache_memory_usage();

  return blob;
}

void* BufferBlob::operator new(size_t s, unsigned size) throw() {
  return CodeCache::allocate(size, CodeBlobType::NonNMethod);
}

void BufferBlob::free(BufferBlob *blob) {
  RuntimeBlob::free(blob);
}

BufferBlob::BufferBlob(const char* name, int size, CodeBuffer* cb, int frame_complete, int frame_size, OopMapSet* oop_maps, bool caller_must_gc_arguments)
  : RuntimeBlob(name, cb, sizeof(BufferBlob), size, frame_complete, frame_size, oop_maps, caller_must_gc_arguments)
{}


//----------------------------------------------------------------------------------------------------
// Implementation of AdapterBlob

AdapterBlob::AdapterBlob(int size, CodeBuffer* cb, int frame_complete, int frame_size, OopMapSet* oop_maps, bool caller_must_gc_arguments) :
  BufferBlob("I2C/C2I adapters", size, cb, frame_complete, frame_size, oop_maps, caller_must_gc_arguments) {
  CodeCache::commit(this);
}

AdapterBlob* AdapterBlob::create(CodeBuffer* cb, int frame_complete, int frame_size, OopMapSet* oop_maps, bool caller_must_gc_arguments) {
  ThreadInVMfromUnknown __tiv;  // get to VM state in case we block on CodeCache_lock

  AdapterBlob* blob = NULL;
  unsigned int size = CodeBlob::allocation_size(cb, sizeof(AdapterBlob));
  {
    MutexLocker mu(CodeCache_lock, Mutex::_no_safepoint_check_flag);
    blob = new (size) AdapterBlob(size, cb, frame_complete, frame_size, oop_maps, caller_must_gc_arguments);
  }
  // Track memory usage statistic after releasing CodeCache_lock
  MemoryService::track_code_cache_memory_usage();

  return blob;
}

void* VtableBlob::operator new(size_t s, unsigned size) throw() {
  // Handling of allocation failure stops compilation and prints a bunch of
  // stuff, which requires unlocking the CodeCache_lock, so that the Compile_lock
  // can be locked, and then re-locking the CodeCache_lock. That is not safe in
  // this context as we hold the CompiledICLocker. So we just don't handle code
  // cache exhaustion here; we leave that for a later allocation that does not
  // hold the CompiledICLocker.
  return CodeCache::allocate(size, CodeBlobType::NonNMethod, false /* handle_alloc_failure */);
}

VtableBlob::VtableBlob(const char* name, int size) :
  BufferBlob(name, size) {
}

VtableBlob* VtableBlob::create(const char* name, int buffer_size) {
  assert(JavaThread::current()->thread_state() == _thread_in_vm, "called with the wrong state");

  VtableBlob* blob = NULL;
  unsigned int size = sizeof(VtableBlob);
  // align the size to CodeEntryAlignment
  size = align_code_offset(size);
  size += align_up(buffer_size, oopSize);
  assert(name != NULL, "must provide a name");
  {
    if (!CodeCache_lock->try_lock()) {
      // If we can't take the CodeCache_lock, then this is a bad time to perform the ongoing
      // IC transition to megamorphic, for which this stub will be needed. It is better to
      // bail out the transition, and wait for a more opportune moment. Not only is it not
      // worth waiting for the lock blockingly for the megamorphic transition, it might
      // also result in a deadlock to blockingly wait, when concurrent class unloading is
      // performed. At this point in time, the CompiledICLocker is taken, so we are not
      // allowed to blockingly wait for the CodeCache_lock, as these two locks are otherwise
      // consistently taken in the opposite order. Bailing out results in an IC transition to
      // the clean state instead, which will cause subsequent calls to retry the transitioning
      // eventually.
      return NULL;
    }
    blob = new (size) VtableBlob(name, size);
    CodeCache_lock->unlock();
  }
  // Track memory usage statistic after releasing CodeCache_lock
  MemoryService::track_code_cache_memory_usage();

  return blob;
}

//----------------------------------------------------------------------------------------------------
// Implementation of MethodHandlesAdapterBlob

MethodHandlesAdapterBlob* MethodHandlesAdapterBlob::create(int buffer_size) {
  ThreadInVMfromUnknown __tiv;  // get to VM state in case we block on CodeCache_lock

  MethodHandlesAdapterBlob* blob = NULL;
  unsigned int size = sizeof(MethodHandlesAdapterBlob);
  // align the size to CodeEntryAlignment
  size = CodeBlob::align_code_offset(size);
  size += align_up(buffer_size, oopSize);
  {
    MutexLocker mu(CodeCache_lock, Mutex::_no_safepoint_check_flag);
    blob = new (size) MethodHandlesAdapterBlob(size);
    if (blob == NULL) {
      vm_exit_out_of_memory(size, OOM_MALLOC_ERROR, "CodeCache: no room for method handle adapter blob");
    }
  }
  // Track memory usage statistic after releasing CodeCache_lock
  MemoryService::track_code_cache_memory_usage();

  return blob;
}

//----------------------------------------------------------------------------------------------------
// Implementation of BufferedInlineTypeBlob
BufferedInlineTypeBlob::BufferedInlineTypeBlob(int size, CodeBuffer* cb, int pack_fields_off, int pack_fields_jobject_off, int unpack_fields_off) :
  BufferBlob("buffered inline type", sizeof(BufferedInlineTypeBlob), size, cb),
  _pack_fields_off(pack_fields_off),
  _pack_fields_jobject_off(pack_fields_jobject_off),
  _unpack_fields_off(unpack_fields_off) {
  CodeCache::commit(this);
}

BufferedInlineTypeBlob* BufferedInlineTypeBlob::create(CodeBuffer* cb, int pack_fields_off, int pack_fields_jobject_off, int unpack_fields_off) {
  ThreadInVMfromUnknown __tiv;  // get to VM state in case we block on CodeCache_lock

  BufferedInlineTypeBlob* blob = NULL;
  unsigned int size = CodeBlob::allocation_size(cb, sizeof(BufferedInlineTypeBlob));
  {
    MutexLocker mu(CodeCache_lock, Mutex::_no_safepoint_check_flag);
    blob = new (size) BufferedInlineTypeBlob(size, cb, pack_fields_off, pack_fields_jobject_off, unpack_fields_off);
  }
  // Track memory usage statistic after releasing CodeCache_lock
  MemoryService::track_code_cache_memory_usage();

  return blob;
}

//----------------------------------------------------------------------------------------------------
// Implementation of RuntimeStub

RuntimeStub::RuntimeStub(
  const char* name,
  CodeBuffer* cb,
  int         size,
  int         frame_complete,
  int         frame_size,
  OopMapSet*  oop_maps,
  bool        caller_must_gc_arguments
)
: RuntimeBlob(name, cb, sizeof(RuntimeStub), size, frame_complete, frame_size, oop_maps, caller_must_gc_arguments)
{
}

RuntimeStub* RuntimeStub::new_runtime_stub(const char* stub_name,
                                           CodeBuffer* cb,
                                           int frame_complete,
                                           int frame_size,
                                           OopMapSet* oop_maps,
                                           bool caller_must_gc_arguments)
{
  RuntimeStub* stub = NULL;
  unsigned int size = CodeBlob::allocation_size(cb, sizeof(RuntimeStub));
  ThreadInVMfromUnknown __tiv;  // get to VM state in case we block on CodeCache_lock
  {
    MutexLocker mu(CodeCache_lock, Mutex::_no_safepoint_check_flag);
    stub = new (size) RuntimeStub(stub_name, cb, size, frame_complete, frame_size, oop_maps, caller_must_gc_arguments);
  }

  trace_new_stub(stub, "RuntimeStub - ", stub_name);

  return stub;
}


void* RuntimeStub::operator new(size_t s, unsigned size) throw() {
  void* p = CodeCache::allocate(size, CodeBlobType::NonNMethod);
  if (!p) fatal("Initial size of CodeCache is too small");
  return p;
}

// operator new shared by all singletons:
void* SingletonBlob::operator new(size_t s, unsigned size) throw() {
  void* p = CodeCache::allocate(size, CodeBlobType::NonNMethod);
  if (!p) fatal("Initial size of CodeCache is too small");
  return p;
}


//----------------------------------------------------------------------------------------------------
// Implementation of DeoptimizationBlob

DeoptimizationBlob::DeoptimizationBlob(
  CodeBuffer* cb,
  int         size,
  OopMapSet*  oop_maps,
  int         unpack_offset,
  int         unpack_with_exception_offset,
  int         unpack_with_reexecution_offset,
  int         frame_size
)
: SingletonBlob("DeoptimizationBlob", cb, sizeof(DeoptimizationBlob), size, frame_size, oop_maps)
{
  _unpack_offset           = unpack_offset;
  _unpack_with_exception   = unpack_with_exception_offset;
  _unpack_with_reexecution = unpack_with_reexecution_offset;
#ifdef COMPILER1
  _unpack_with_exception_in_tls   = -1;
#endif
}


DeoptimizationBlob* DeoptimizationBlob::create(
  CodeBuffer* cb,
  OopMapSet*  oop_maps,
  int        unpack_offset,
  int        unpack_with_exception_offset,
  int        unpack_with_reexecution_offset,
  int        frame_size)
{
  DeoptimizationBlob* blob = NULL;
  unsigned int size = CodeBlob::allocation_size(cb, sizeof(DeoptimizationBlob));
  ThreadInVMfromUnknown __tiv;  // get to VM state in case we block on CodeCache_lock
  {
    MutexLocker mu(CodeCache_lock, Mutex::_no_safepoint_check_flag);
    blob = new (size) DeoptimizationBlob(cb,
                                         size,
                                         oop_maps,
                                         unpack_offset,
                                         unpack_with_exception_offset,
                                         unpack_with_reexecution_offset,
                                         frame_size);
  }

  trace_new_stub(blob, "DeoptimizationBlob");

  return blob;
}


//----------------------------------------------------------------------------------------------------
// Implementation of UncommonTrapBlob

#ifdef COMPILER2
UncommonTrapBlob::UncommonTrapBlob(
  CodeBuffer* cb,
  int         size,
  OopMapSet*  oop_maps,
  int         frame_size
)
: SingletonBlob("UncommonTrapBlob", cb, sizeof(UncommonTrapBlob), size, frame_size, oop_maps)
{}


UncommonTrapBlob* UncommonTrapBlob::create(
  CodeBuffer* cb,
  OopMapSet*  oop_maps,
  int        frame_size)
{
  UncommonTrapBlob* blob = NULL;
  unsigned int size = CodeBlob::allocation_size(cb, sizeof(UncommonTrapBlob));
  ThreadInVMfromUnknown __tiv;  // get to VM state in case we block on CodeCache_lock
  {
    MutexLocker mu(CodeCache_lock, Mutex::_no_safepoint_check_flag);
    blob = new (size) UncommonTrapBlob(cb, size, oop_maps, frame_size);
  }

  trace_new_stub(blob, "UncommonTrapBlob");

  return blob;
}


#endif // COMPILER2


//----------------------------------------------------------------------------------------------------
// Implementation of ExceptionBlob

#ifdef COMPILER2
ExceptionBlob::ExceptionBlob(
  CodeBuffer* cb,
  int         size,
  OopMapSet*  oop_maps,
  int         frame_size
)
: SingletonBlob("ExceptionBlob", cb, sizeof(ExceptionBlob), size, frame_size, oop_maps)
{}


ExceptionBlob* ExceptionBlob::create(
  CodeBuffer* cb,
  OopMapSet*  oop_maps,
  int         frame_size)
{
  ExceptionBlob* blob = NULL;
  unsigned int size = CodeBlob::allocation_size(cb, sizeof(ExceptionBlob));
  ThreadInVMfromUnknown __tiv;  // get to VM state in case we block on CodeCache_lock
  {
    MutexLocker mu(CodeCache_lock, Mutex::_no_safepoint_check_flag);
    blob = new (size) ExceptionBlob(cb, size, oop_maps, frame_size);
  }

  trace_new_stub(blob, "ExceptionBlob");

  return blob;
}


#endif // COMPILER2


//----------------------------------------------------------------------------------------------------
// Implementation of SafepointBlob

SafepointBlob::SafepointBlob(
  CodeBuffer* cb,
  int         size,
  OopMapSet*  oop_maps,
  int         frame_size
)
: SingletonBlob("SafepointBlob", cb, sizeof(SafepointBlob), size, frame_size, oop_maps)
{}


SafepointBlob* SafepointBlob::create(
  CodeBuffer* cb,
  OopMapSet*  oop_maps,
  int         frame_size)
{
  SafepointBlob* blob = NULL;
  unsigned int size = CodeBlob::allocation_size(cb, sizeof(SafepointBlob));
  ThreadInVMfromUnknown __tiv;  // get to VM state in case we block on CodeCache_lock
  {
    MutexLocker mu(CodeCache_lock, Mutex::_no_safepoint_check_flag);
    blob = new (size) SafepointBlob(cb, size, oop_maps, frame_size);
  }

  trace_new_stub(blob, "SafepointBlob");

  return blob;
}


//----------------------------------------------------------------------------------------------------
// Verification and printing

void CodeBlob::print_on(outputStream* st) const {
  st->print_cr("[CodeBlob (" INTPTR_FORMAT ")]", p2i(this));
  st->print_cr("Framesize: %d", _frame_size);
}

void CodeBlob::print() const { print_on(tty); }

void CodeBlob::print_value_on(outputStream* st) const {
  st->print_cr("[CodeBlob]");
}

void CodeBlob::dump_for_addr(address addr, outputStream* st, bool verbose) const {
  if (is_buffer_blob()) {
    // the interpreter is generated into a buffer blob
    InterpreterCodelet* i = Interpreter::codelet_containing(addr);
    if (i != NULL) {
      st->print_cr(INTPTR_FORMAT " is at code_begin+%d in an Interpreter codelet", p2i(addr), (int)(addr - i->code_begin()));
      i->print_on(st);
      return;
    }
    if (Interpreter::contains(addr)) {
      st->print_cr(INTPTR_FORMAT " is pointing into interpreter code"
                   " (not bytecode specific)", p2i(addr));
      return;
    }
    //
    if (AdapterHandlerLibrary::contains(this)) {
      st->print_cr(INTPTR_FORMAT " is at code_begin+%d in an AdapterHandler", p2i(addr), (int)(addr - code_begin()));
      AdapterHandlerLibrary::print_handler_on(st, this);
    }
    // the stubroutines are generated into a buffer blob
    StubCodeDesc* d = StubCodeDesc::desc_for(addr);
    if (d != NULL) {
      st->print_cr(INTPTR_FORMAT " is at begin+%d in a stub", p2i(addr), (int)(addr - d->begin()));
      d->print_on(st);
      st->cr();
      return;
    }
    if (StubRoutines::contains(addr)) {
      st->print_cr(INTPTR_FORMAT " is pointing to an (unnamed) stub routine", p2i(addr));
      return;
    }
    // the InlineCacheBuffer is using stubs generated into a buffer blob
    if (InlineCacheBuffer::contains(addr)) {
      st->print_cr(INTPTR_FORMAT " is pointing into InlineCacheBuffer", p2i(addr));
      return;
    }
    VtableStub* v = VtableStubs::stub_containing(addr);
    if (v != NULL) {
      st->print_cr(INTPTR_FORMAT " is at entry_point+%d in a vtable stub", p2i(addr), (int)(addr - v->entry_point()));
      v->print_on(st);
      st->cr();
      return;
    }
  }
  if (is_nmethod()) {
    nmethod* nm = (nmethod*)this;
    ResourceMark rm;
    st->print(INTPTR_FORMAT " is at entry_point+%d in (nmethod*)" INTPTR_FORMAT,
              p2i(addr), (int)(addr - nm->entry_point()), p2i(nm));
    if (verbose) {
      st->print(" for ");
      nm->method()->print_value_on(st);
    }
    st->cr();
    if (verbose && st == tty) {
      // verbose is only ever true when called from findpc in debug.cpp
      nm->print_nmethod(true);
    } else {
      nm->print(st);
    }
    return;
  }
  st->print_cr(INTPTR_FORMAT " is at code_begin+%d in ", p2i(addr), (int)(addr - code_begin()));
  print_on(st);
}

void RuntimeBlob::verify() {
  ShouldNotReachHere();
}

void BufferBlob::verify() {
  // unimplemented
}

void BufferBlob::print_on(outputStream* st) const {
  RuntimeBlob::print_on(st);
  print_value_on(st);
}

void BufferBlob::print_value_on(outputStream* st) const {
  st->print_cr("BufferBlob (" INTPTR_FORMAT  ") used for %s", p2i(this), name());
}

void RuntimeStub::verify() {
  // unimplemented
}

void RuntimeStub::print_on(outputStream* st) const {
  ttyLocker ttyl;
  RuntimeBlob::print_on(st);
  st->print("Runtime Stub (" INTPTR_FORMAT "): ", p2i(this));
  st->print_cr("%s", name());
  Disassembler::decode((RuntimeBlob*)this, st);
}

void RuntimeStub::print_value_on(outputStream* st) const {
  st->print("RuntimeStub (" INTPTR_FORMAT "): ", p2i(this)); st->print("%s", name());
}

void SingletonBlob::verify() {
  // unimplemented
}

void SingletonBlob::print_on(outputStream* st) const {
  ttyLocker ttyl;
  RuntimeBlob::print_on(st);
  st->print_cr("%s", name());
  Disassembler::decode((RuntimeBlob*)this, st);
}

void SingletonBlob::print_value_on(outputStream* st) const {
  st->print_cr("%s", name());
}

void DeoptimizationBlob::print_value_on(outputStream* st) const {
  st->print_cr("Deoptimization (frame not available)");
}

// Implementation of UpcallStub

<<<<<<< HEAD
OptimizedEntryBlob::OptimizedEntryBlob(const char* name, int size, CodeBuffer* cb, intptr_t exception_handler_offset,
                                       jobject receiver, ByteSize frame_data_offset) :
  BufferBlob(name, sizeof(OptimizedEntryBlob), size, cb),
=======
UpcallStub::UpcallStub(const char* name, CodeBuffer* cb, int size,
                       intptr_t exception_handler_offset,
                       jobject receiver, ByteSize frame_data_offset) :
  RuntimeBlob(name, cb, sizeof(UpcallStub), size, CodeOffsets::frame_never_safe, 0 /* no frame size */,
              /* oop maps = */ nullptr, /* caller must gc arguments = */ false),
>>>>>>> c1040897
  _exception_handler_offset(exception_handler_offset),
  _receiver(receiver),
  _frame_data_offset(frame_data_offset) {
  CodeCache::commit(this);
}

void* UpcallStub::operator new(size_t s, unsigned size) throw() {
  return CodeCache::allocate(size, CodeBlobType::NonNMethod);
}

UpcallStub* UpcallStub::create(const char* name, CodeBuffer* cb,
                               intptr_t exception_handler_offset,
                               jobject receiver, ByteSize frame_data_offset) {
  ThreadInVMfromUnknown __tiv;  // get to VM state in case we block on CodeCache_lock

  UpcallStub* blob = nullptr;
  unsigned int size = CodeBlob::allocation_size(cb, sizeof(UpcallStub));
  {
    MutexLocker mu(CodeCache_lock, Mutex::_no_safepoint_check_flag);
    blob = new (size) UpcallStub(name, cb, size,
                                         exception_handler_offset, receiver, frame_data_offset);
  }
  // Track memory usage statistic after releasing CodeCache_lock
  MemoryService::track_code_cache_memory_usage();

  trace_new_stub(blob, "UpcallStub");

  return blob;
}

void UpcallStub::oops_do(OopClosure* f, const frame& frame) {
  frame_data_for_frame(frame)->old_handles->oops_do(f);
}

JavaFrameAnchor* UpcallStub::jfa_for_frame(const frame& frame) const {
  return &frame_data_for_frame(frame)->jfa;
}

void UpcallStub::free(UpcallStub* blob) {
  assert(blob != nullptr, "caller must check for NULL");
  JNIHandles::destroy_global(blob->receiver());
  RuntimeBlob::free(blob);
}

void UpcallStub::preserve_callee_argument_oops(frame fr, const RegisterMap* reg_map, OopClosure* f) {
  ShouldNotReachHere(); // caller should never have to gc arguments
}

// Misc.
void UpcallStub::verify() {
  // unimplemented
}

void UpcallStub::print_on(outputStream* st) const {
  RuntimeBlob::print_on(st);
  print_value_on(st);
}

void UpcallStub::print_value_on(outputStream* st) const {
  st->print_cr("UpcallStub (" INTPTR_FORMAT  ") used for %s", p2i(this), name());
}<|MERGE_RESOLUTION|>--- conflicted
+++ resolved
@@ -758,17 +758,11 @@
 
 // Implementation of UpcallStub
 
-<<<<<<< HEAD
-OptimizedEntryBlob::OptimizedEntryBlob(const char* name, int size, CodeBuffer* cb, intptr_t exception_handler_offset,
-                                       jobject receiver, ByteSize frame_data_offset) :
-  BufferBlob(name, sizeof(OptimizedEntryBlob), size, cb),
-=======
 UpcallStub::UpcallStub(const char* name, CodeBuffer* cb, int size,
                        intptr_t exception_handler_offset,
                        jobject receiver, ByteSize frame_data_offset) :
   RuntimeBlob(name, cb, sizeof(UpcallStub), size, CodeOffsets::frame_never_safe, 0 /* no frame size */,
               /* oop maps = */ nullptr, /* caller must gc arguments = */ false),
->>>>>>> c1040897
   _exception_handler_offset(exception_handler_offset),
   _receiver(receiver),
   _frame_data_offset(frame_data_offset) {
