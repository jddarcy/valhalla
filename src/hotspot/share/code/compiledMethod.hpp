--- conflicted
+++ resolved
@@ -229,11 +229,7 @@
   virtual bool make_not_entrant() = 0;
   virtual bool make_entrant() = 0;
   virtual address entry_point() const = 0;
-<<<<<<< HEAD
   virtual address inline_entry_point() const = 0;
-  virtual bool make_zombie() = 0;
-=======
->>>>>>> 0d51f63a
   virtual bool is_osr_method() const = 0;
   virtual int osr_entry_bci() const = 0;
   Method* method() const                          { return _method; }
