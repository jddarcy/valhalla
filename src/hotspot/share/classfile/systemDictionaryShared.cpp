--- conflicted
+++ resolved
@@ -997,17 +997,9 @@
   log_warning(cds)("Skipping %s: %s", k->name()->as_C_string(), reason);
 }
 
-<<<<<<< HEAD
-  // Skip nonfindable and unsafe anonymous classes, which are not archived as they
-  // are not in dictionary (see assert_no_nonfindable_classes_in_dictionaries() in
-  // VM_PopulateDumpSharedSpace::doit()).
+bool SystemDictionaryShared::should_be_excluded(InstanceKlass* k) {
   if (k->is_nonfindable()) {
     return true; // nonfindable and unsafe anonymous classes are not archived, skip
-=======
-bool SystemDictionaryShared::should_be_excluded(InstanceKlass* k) {
-  if (k->class_loader_data()->is_unsafe_anonymous()) {
-    return true; // unsafe anonymous classes are not archived, skip
->>>>>>> 17773c31
   }
   if (k->is_in_error_state()) {
     return true;
