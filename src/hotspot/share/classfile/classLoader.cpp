/*
 * Copyright (c) 1997, 2023, Oracle and/or its affiliates. All rights reserved.
 * DO NOT ALTER OR REMOVE COPYRIGHT NOTICES OR THIS FILE HEADER.
 *
 * This code is free software; you can redistribute it and/or modify it
 * under the terms of the GNU General Public License version 2 only, as
 * published by the Free Software Foundation.
 *
 * This code is distributed in the hope that it will be useful, but WITHOUT
 * ANY WARRANTY; without even the implied warranty of MERCHANTABILITY or
 * FITNESS FOR A PARTICULAR PURPOSE.  See the GNU General Public License
 * version 2 for more details (a copy is included in the LICENSE file that
 * accompanied this code).
 *
 * You should have received a copy of the GNU General Public License version
 * 2 along with this work; if not, write to the Free Software Foundation,
 * Inc., 51 Franklin St, Fifth Floor, Boston, MA 02110-1301 USA.
 *
 * Please contact Oracle, 500 Oracle Parkway, Redwood Shores, CA 94065 USA
 * or visit www.oracle.com if you need additional information or have any
 * questions.
 *
 */

#include "precompiled.hpp"
#include "cds/cds_globals.hpp"
#include "cds/filemap.hpp"
#include "classfile/classFileStream.hpp"
#include "classfile/classLoader.inline.hpp"
#include "classfile/classLoaderData.inline.hpp"
#include "classfile/classLoaderExt.hpp"
#include "classfile/classLoadInfo.hpp"
#include "classfile/javaClasses.hpp"
#include "classfile/moduleEntry.hpp"
#include "classfile/modules.hpp"
#include "classfile/packageEntry.hpp"
#include "classfile/klassFactory.hpp"
#include "classfile/symbolTable.hpp"
#include "classfile/systemDictionary.hpp"
#include "classfile/systemDictionaryShared.hpp"
#include "classfile/vmClasses.hpp"
#include "classfile/vmSymbols.hpp"
#include "compiler/compileBroker.hpp"
#include "interpreter/bytecodeStream.hpp"
#include "interpreter/oopMapCache.hpp"
#include "jimage.hpp"
#include "jvm.h"
#include "logging/log.hpp"
#include "logging/logStream.hpp"
#include "logging/logTag.hpp"
#include "memory/allocation.inline.hpp"
#include "memory/oopFactory.hpp"
#include "memory/resourceArea.hpp"
#include "memory/universe.hpp"
#include "oops/instanceKlass.hpp"
#include "oops/instanceRefKlass.hpp"
#include "oops/klass.inline.hpp"
#include "oops/method.inline.hpp"
#include "oops/objArrayOop.inline.hpp"
#include "oops/oop.inline.hpp"
#include "oops/symbol.hpp"
#include "prims/jvm_misc.hpp"
#include "runtime/arguments.hpp"
#include "runtime/handles.inline.hpp"
#include "runtime/init.hpp"
#include "runtime/interfaceSupport.inline.hpp"
#include "runtime/java.hpp"
#include "runtime/javaCalls.hpp"
#include "runtime/os.hpp"
#include "runtime/perfData.hpp"
#include "runtime/threadCritical.hpp"
#include "runtime/timer.hpp"
#include "runtime/vm_version.hpp"
#include "services/management.hpp"
#include "services/threadService.hpp"
#include "utilities/classpathStream.hpp"
#include "utilities/events.hpp"
#include "utilities/macros.hpp"
#include "utilities/utf8.hpp"

// Entry point in java.dll for path canonicalization

typedef int (*canonicalize_fn_t)(const char *orig, char *out, int len);

static canonicalize_fn_t CanonicalizeEntry  = nullptr;

// Entry points in zip.dll for loading zip/jar file entries

typedef void * * (*ZipOpen_t)(const char *name, char **pmsg);
typedef void     (*ZipClose_t)(jzfile *zip);
typedef jzentry* (*FindEntry_t)(jzfile *zip, const char *name, jint *sizeP, jint *nameLen);
typedef jboolean (*ReadEntry_t)(jzfile *zip, jzentry *entry, unsigned char *buf, char *namebuf);
typedef jint     (*Crc32_t)(jint crc, const jbyte *buf, jint len);

static ZipOpen_t         ZipOpen            = nullptr;
static ZipClose_t        ZipClose           = nullptr;
static FindEntry_t       FindEntry          = nullptr;
static ReadEntry_t       ReadEntry          = nullptr;
static Crc32_t           Crc32              = nullptr;
int    ClassLoader::_libzip_loaded          = 0;
void*  ClassLoader::_zip_handle             = nullptr;

// Entry points for jimage.dll for loading jimage file entries

static JImageOpen_t                    JImageOpen             = nullptr;
static JImageClose_t                   JImageClose            = nullptr;
static JImageFindResource_t            JImageFindResource     = nullptr;
static JImageGetResource_t             JImageGetResource      = nullptr;

// JimageFile pointer, or null if exploded JDK build.
static JImageFile*                     JImage_file            = nullptr;

// Globals

PerfCounter*    ClassLoader::_perf_accumulated_time = nullptr;
PerfCounter*    ClassLoader::_perf_classes_inited = nullptr;
PerfCounter*    ClassLoader::_perf_class_init_time = nullptr;
PerfCounter*    ClassLoader::_perf_class_init_selftime = nullptr;
PerfCounter*    ClassLoader::_perf_classes_verified = nullptr;
PerfCounter*    ClassLoader::_perf_class_verify_time = nullptr;
PerfCounter*    ClassLoader::_perf_class_verify_selftime = nullptr;
PerfCounter*    ClassLoader::_perf_classes_linked = nullptr;
PerfCounter*    ClassLoader::_perf_class_link_time = nullptr;
PerfCounter*    ClassLoader::_perf_class_link_selftime = nullptr;
PerfCounter*    ClassLoader::_perf_sys_class_lookup_time = nullptr;
PerfCounter*    ClassLoader::_perf_shared_classload_time = nullptr;
PerfCounter*    ClassLoader::_perf_sys_classload_time = nullptr;
PerfCounter*    ClassLoader::_perf_app_classload_time = nullptr;
PerfCounter*    ClassLoader::_perf_app_classload_selftime = nullptr;
PerfCounter*    ClassLoader::_perf_app_classload_count = nullptr;
PerfCounter*    ClassLoader::_perf_define_appclasses = nullptr;
PerfCounter*    ClassLoader::_perf_define_appclass_time = nullptr;
PerfCounter*    ClassLoader::_perf_define_appclass_selftime = nullptr;
PerfCounter*    ClassLoader::_perf_app_classfile_bytes_read = nullptr;
PerfCounter*    ClassLoader::_perf_sys_classfile_bytes_read = nullptr;
PerfCounter*    ClassLoader::_unsafe_defineClassCallCounter = nullptr;

GrowableArray<ModuleClassPathList*>* ClassLoader::_patch_mod_entries = nullptr;
GrowableArray<ModuleClassPathList*>* ClassLoader::_exploded_entries = nullptr;
ClassPathEntry* ClassLoader::_jrt_entry = nullptr;

ClassPathEntry* volatile ClassLoader::_first_append_entry_list = nullptr;
ClassPathEntry* volatile ClassLoader::_last_append_entry  = nullptr;
#if INCLUDE_CDS
ClassPathEntry* ClassLoader::_app_classpath_entries = nullptr;
ClassPathEntry* ClassLoader::_last_app_classpath_entry = nullptr;
ClassPathEntry* ClassLoader::_module_path_entries = nullptr;
ClassPathEntry* ClassLoader::_last_module_path_entry = nullptr;
#endif

// helper routines
bool string_starts_with(const char* str, const char* str_to_find) {
  size_t str_len = strlen(str);
  size_t str_to_find_len = strlen(str_to_find);
  if (str_to_find_len > str_len) {
    return false;
  }
  return (strncmp(str, str_to_find, str_to_find_len) == 0);
}

static const char* get_jimage_version_string() {
  static char version_string[10] = "";
  if (version_string[0] == '\0') {
    jio_snprintf(version_string, sizeof(version_string), "%d.%d",
                 VM_Version::vm_major_version(), VM_Version::vm_minor_version());
  }
  return (const char*)version_string;
}

bool ClassLoader::string_ends_with(const char* str, const char* str_to_find) {
  size_t str_len = strlen(str);
  size_t str_to_find_len = strlen(str_to_find);
  if (str_to_find_len > str_len) {
    return false;
  }
  return (strncmp(str + (str_len - str_to_find_len), str_to_find, str_to_find_len) == 0);
}

// Used to obtain the package name from a fully qualified class name.
Symbol* ClassLoader::package_from_class_name(const Symbol* name, bool* bad_class_name) {
  if (name == nullptr) {
    if (bad_class_name != nullptr) {
      *bad_class_name = true;
    }
    return nullptr;
  }

  int utf_len = name->utf8_length();
  const jbyte* base = (const jbyte*)name->base();
  const jbyte* start = base;
  const jbyte* end = UTF8::strrchr(start, utf_len, JVM_SIGNATURE_SLASH);
  if (end == nullptr) {
    return nullptr;
  }
  // Skip over '['s
  if (*start == JVM_SIGNATURE_ARRAY) {
    do {
      start++;
    } while (start < end && *start == JVM_SIGNATURE_ARRAY);

    // Fully qualified class names should not contain a 'L'.
    // Set bad_class_name to true to indicate that the package name
    // could not be obtained due to an error condition.
    // In this situation, is_same_class_package returns false.
<<<<<<< HEAD
    if (*start == JVM_SIGNATURE_CLASS || *start == JVM_SIGNATURE_PRIMITIVE_OBJECT) {
      if (bad_class_name != NULL) {
=======
    if (*start == JVM_SIGNATURE_CLASS) {
      if (bad_class_name != nullptr) {
>>>>>>> 861e3020
        *bad_class_name = true;
      }
      return nullptr;
    }
  }
  // A class name could have just the slash character in the name,
  // in which case start > end
  if (start >= end) {
    // No package name
    if (bad_class_name != nullptr) {
      *bad_class_name = true;
    }
    return nullptr;
  }
  return SymbolTable::new_symbol(name, start - base, end - base);
}

// Given a fully qualified package name, find its defining package in the class loader's
// package entry table.
PackageEntry* ClassLoader::get_package_entry(Symbol* pkg_name, ClassLoaderData* loader_data) {
  if (pkg_name == nullptr) {
    return nullptr;
  }
  PackageEntryTable* pkgEntryTable = loader_data->packages();
  return pkgEntryTable->lookup_only(pkg_name);
}

const char* ClassPathEntry::copy_path(const char* path) {
  char* copy = NEW_C_HEAP_ARRAY(char, strlen(path)+1, mtClass);
  strcpy(copy, path);
  return copy;
}

ClassPathDirEntry::~ClassPathDirEntry() {
  FREE_C_HEAP_ARRAY(char, _dir);
}

ClassFileStream* ClassPathDirEntry::open_stream(JavaThread* current, const char* name) {
  // construct full path name
  assert((_dir != nullptr) && (name != nullptr), "sanity");
  size_t path_len = strlen(_dir) + strlen(name) + strlen(os::file_separator()) + 1;
  char* path = NEW_RESOURCE_ARRAY_IN_THREAD(current, char, path_len);
  int len = jio_snprintf(path, path_len, "%s%s%s", _dir, os::file_separator(), name);
  assert(len == (int)(path_len - 1), "sanity");
  // check if file exists
  struct stat st;
  if (os::stat(path, &st) == 0) {
    // found file, open it
    int file_handle = os::open(path, 0, 0);
    if (file_handle != -1) {
      // read contents into resource array
      u1* buffer = NEW_RESOURCE_ARRAY_IN_THREAD(current, u1, st.st_size);
      size_t num_read = ::read(file_handle, (char*) buffer, st.st_size);
      // close file
      ::close(file_handle);
      // construct ClassFileStream
      if (num_read == (size_t)st.st_size) {
        if (UsePerfData) {
          ClassLoader::perf_sys_classfile_bytes_read()->inc(num_read);
        }
#ifdef ASSERT
        // Freeing path is a no-op here as buffer prevents it from being reclaimed. But we keep it for
        // debug builds so that we guard against use-after-free bugs.
        FREE_RESOURCE_ARRAY_IN_THREAD(current, char, path, path_len);
#endif
        // Resource allocated
        return new ClassFileStream(buffer,
                                   st.st_size,
                                   _dir,
                                   ClassFileStream::verify);
      }
    }
  }
  FREE_RESOURCE_ARRAY_IN_THREAD(current, char, path, path_len);
  return nullptr;
}

ClassPathZipEntry::ClassPathZipEntry(jzfile* zip, const char* zip_name,
                                     bool is_boot_append, bool from_class_path_attr) : ClassPathEntry() {
  _zip = zip;
  _zip_name = copy_path(zip_name);
  _from_class_path_attr = from_class_path_attr;
}

ClassPathZipEntry::~ClassPathZipEntry() {
  (*ZipClose)(_zip);
  FREE_C_HEAP_ARRAY(char, _zip_name);
}

u1* ClassPathZipEntry::open_entry(JavaThread* current, const char* name, jint* filesize, bool nul_terminate) {
  // enable call to C land
  ThreadToNativeFromVM ttn(current);
  // check whether zip archive contains name
  jint name_len;
  jzentry* entry = (*FindEntry)(_zip, name, filesize, &name_len);
  if (entry == nullptr) return nullptr;
  u1* buffer;
  char name_buf[128];
  char* filename;
  if (name_len < 128) {
    filename = name_buf;
  } else {
    filename = NEW_RESOURCE_ARRAY(char, name_len + 1);
  }

  // read contents into resource array
  size_t size = (uint32_t)(*filesize);
  if (nul_terminate) {
    if (sizeof(size) == sizeof(uint32_t) && size == UINT_MAX) {
      return nullptr; // 32-bit integer overflow will occur.
    }
    size++;
  }
  buffer = NEW_RESOURCE_ARRAY(u1, size);
  if (!(*ReadEntry)(_zip, entry, buffer, filename)) return nullptr;

  // return result
  if (nul_terminate) {
    buffer[size - 1] = 0;
  }
  return buffer;
}

ClassFileStream* ClassPathZipEntry::open_stream(JavaThread* current, const char* name) {
  jint filesize;
  u1* buffer = open_entry(current, name, &filesize, false);
  if (buffer == nullptr) {
    return nullptr;
  }
  if (UsePerfData) {
    ClassLoader::perf_sys_classfile_bytes_read()->inc(filesize);
  }
  // Resource allocated
  return new ClassFileStream(buffer,
                             filesize,
                             _zip_name,
                             ClassFileStream::verify);
}

DEBUG_ONLY(ClassPathImageEntry* ClassPathImageEntry::_singleton = nullptr;)

JImageFile* ClassPathImageEntry::jimage() const {
  return JImage_file;
}

JImageFile* ClassPathImageEntry::jimage_non_null() const {
  assert(ClassLoader::has_jrt_entry(), "must be");
  assert(jimage() != nullptr, "should have been opened by ClassLoader::lookup_vm_options "
                           "and remained throughout normal JVM lifetime");
  return jimage();
}

void ClassPathImageEntry::close_jimage() {
  if (jimage() != nullptr) {
    (*JImageClose)(jimage());
    JImage_file = nullptr;
  }
}

ClassPathImageEntry::ClassPathImageEntry(JImageFile* jimage, const char* name) :
  ClassPathEntry() {
  guarantee(jimage != nullptr, "jimage file is null");
  guarantee(name != nullptr, "jimage file name is null");
  assert(_singleton == nullptr, "VM supports only one jimage");
  DEBUG_ONLY(_singleton = this);
  size_t len = strlen(name) + 1;
  _name = copy_path(name);
}

ClassFileStream* ClassPathImageEntry::open_stream(JavaThread* current, const char* name) {
  return open_stream_for_loader(current, name, ClassLoaderData::the_null_class_loader_data());
}

// For a class in a named module, look it up in the jimage file using this syntax:
//    /<module-name>/<package-name>/<base-class>
//
// Assumptions:
//     1. There are no unnamed modules in the jimage file.
//     2. A package is in at most one module in the jimage file.
//
ClassFileStream* ClassPathImageEntry::open_stream_for_loader(JavaThread* current, const char* name, ClassLoaderData* loader_data) {
  jlong size;
  JImageLocationRef location = (*JImageFindResource)(jimage_non_null(), "", get_jimage_version_string(), name, &size);

  if (location == 0) {
    TempNewSymbol class_name = SymbolTable::new_symbol(name);
    TempNewSymbol pkg_name = ClassLoader::package_from_class_name(class_name);

    if (pkg_name != nullptr) {
      if (!Universe::is_module_initialized()) {
        location = (*JImageFindResource)(jimage_non_null(), JAVA_BASE_NAME, get_jimage_version_string(), name, &size);
      } else {
        PackageEntry* package_entry = ClassLoader::get_package_entry(pkg_name, loader_data);
        if (package_entry != nullptr) {
          ResourceMark rm(current);
          // Get the module name
          ModuleEntry* module = package_entry->module();
          assert(module != nullptr, "Boot classLoader package missing module");
          assert(module->is_named(), "Boot classLoader package is in unnamed module");
          const char* module_name = module->name()->as_C_string();
          if (module_name != nullptr) {
            location = (*JImageFindResource)(jimage_non_null(), module_name, get_jimage_version_string(), name, &size);
          }
        }
      }
    }
  }
  if (location != 0) {
    if (UsePerfData) {
      ClassLoader::perf_sys_classfile_bytes_read()->inc(size);
    }
    char* data = NEW_RESOURCE_ARRAY(char, size);
    (*JImageGetResource)(jimage_non_null(), location, data, size);
    // Resource allocated
    assert(this == (ClassPathImageEntry*)ClassLoader::get_jrt_entry(), "must be");
    return new ClassFileStream((u1*)data,
                               (int)size,
                               _name,
                               ClassFileStream::verify,
                               true); // from_boot_loader_modules_image
  }

  return nullptr;
}

JImageLocationRef ClassLoader::jimage_find_resource(JImageFile* jf,
                                                    const char* module_name,
                                                    const char* file_name,
                                                    jlong &size) {
  return ((*JImageFindResource)(jf, module_name, get_jimage_version_string(), file_name, &size));
}

bool ClassPathImageEntry::is_modules_image() const {
  assert(this == _singleton, "VM supports a single jimage");
  assert(this == (ClassPathImageEntry*)ClassLoader::get_jrt_entry(), "must be used for jrt entry");
  return true;
}

#if INCLUDE_CDS
void ClassLoader::exit_with_path_failure(const char* error, const char* message) {
  Arguments::assert_is_dumping_archive();
  tty->print_cr("Hint: enable -Xlog:class+path=info to diagnose the failure");
  vm_exit_during_initialization(error, message);
}
#endif

ModuleClassPathList::ModuleClassPathList(Symbol* module_name) {
  _module_name = module_name;
  _module_first_entry = nullptr;
  _module_last_entry = nullptr;
}

ModuleClassPathList::~ModuleClassPathList() {
  // Clean out each ClassPathEntry on list
  ClassPathEntry* e = _module_first_entry;
  while (e != nullptr) {
    ClassPathEntry* next_entry = e->next();
    delete e;
    e = next_entry;
  }
}

void ModuleClassPathList::add_to_list(ClassPathEntry* new_entry) {
  if (new_entry != nullptr) {
    if (_module_last_entry == nullptr) {
      _module_first_entry = _module_last_entry = new_entry;
    } else {
      _module_last_entry->set_next(new_entry);
      _module_last_entry = new_entry;
    }
  }
}

void ClassLoader::trace_class_path(const char* msg, const char* name) {
  LogTarget(Info, class, path) lt;
  if (lt.is_enabled()) {
    LogStream ls(lt);
    if (msg) {
      ls.print("%s", msg);
    }
    if (name) {
      if (strlen(name) < 256) {
        ls.print("%s", name);
      } else {
        // For very long paths, we need to print each character separately,
        // as print_cr() has a length limit
        while (name[0] != '\0') {
          ls.print("%c", name[0]);
          name++;
        }
      }
    }
    ls.cr();
  }
}

void ClassLoader::setup_bootstrap_search_path(JavaThread* current) {
  const char* bootcp = Arguments::get_boot_class_path();
  assert(bootcp != nullptr, "Boot class path must not be nullptr");
  if (PrintSharedArchiveAndExit) {
    // Don't print bootcp - this is the bootcp of this current VM process, not necessarily
    // the same as the boot classpath of the shared archive.
  } else {
    trace_class_path("bootstrap loader class path=", bootcp);
  }
  setup_bootstrap_search_path_impl(current, bootcp);
}

#if INCLUDE_CDS
void ClassLoader::setup_app_search_path(JavaThread* current, const char *class_path) {
  Arguments::assert_is_dumping_archive();

  ResourceMark rm(current);
  ClasspathStream cp_stream(class_path);

  while (cp_stream.has_next()) {
    const char* path = cp_stream.get_next();
    update_class_path_entry_list(current, path, false, false, false);
  }
}

void ClassLoader::add_to_module_path_entries(const char* path,
                                             ClassPathEntry* entry) {
  assert(entry != nullptr, "ClassPathEntry should not be nullptr");
  Arguments::assert_is_dumping_archive();

  // The entry does not exist, add to the list
  if (_module_path_entries == nullptr) {
    assert(_last_module_path_entry == nullptr, "Sanity");
    _module_path_entries = _last_module_path_entry = entry;
  } else {
    _last_module_path_entry->set_next(entry);
    _last_module_path_entry = entry;
  }
}

// Add a module path to the _module_path_entries list.
void ClassLoader::setup_module_search_path(JavaThread* current, const char* path) {
  Arguments::assert_is_dumping_archive();
  struct stat st;
  if (os::stat(path, &st) != 0) {
    tty->print_cr("os::stat error %d (%s). CDS dump aborted (path was \"%s\").",
      errno, os::errno_name(errno), path);
    vm_exit_during_initialization();
  }
  // File or directory found
  ClassPathEntry* new_entry = nullptr;
  new_entry = create_class_path_entry(current, path, &st,
                                      false /*is_boot_append */, false /* from_class_path_attr */);
  if (new_entry != nullptr) {
    add_to_module_path_entries(path, new_entry);
  }
}

#endif // INCLUDE_CDS

void ClassLoader::close_jrt_image() {
  // Not applicable for exploded builds
  if (!ClassLoader::has_jrt_entry()) return;
  _jrt_entry->close_jimage();
}

// Construct the array of module/path pairs as specified to --patch-module
// for the boot loader to search ahead of the jimage, if the class being
// loaded is defined to a module that has been specified to --patch-module.
void ClassLoader::setup_patch_mod_entries() {
  JavaThread* current = JavaThread::current();
  GrowableArray<ModulePatchPath*>* patch_mod_args = Arguments::get_patch_mod_prefix();
  int num_of_entries = patch_mod_args->length();

  // Set up the boot loader's _patch_mod_entries list
  _patch_mod_entries = new (mtModule) GrowableArray<ModuleClassPathList*>(num_of_entries, mtModule);

  for (int i = 0; i < num_of_entries; i++) {
    const char* module_name = (patch_mod_args->at(i))->module_name();
    Symbol* const module_sym = SymbolTable::new_symbol(module_name);
    assert(module_sym != nullptr, "Failed to obtain Symbol for module name");
    ModuleClassPathList* module_cpl = new ModuleClassPathList(module_sym);

    char* class_path = (patch_mod_args->at(i))->path_string();
    ResourceMark rm(current);
    ClasspathStream cp_stream(class_path);

    while (cp_stream.has_next()) {
      const char* path = cp_stream.get_next();
      struct stat st;
      if (os::stat(path, &st) == 0) {
        // File or directory found
        ClassPathEntry* new_entry = create_class_path_entry(current, path, &st, false, false);
        // If the path specification is valid, enter it into this module's list
        if (new_entry != nullptr) {
          module_cpl->add_to_list(new_entry);
        }
      }
    }

    // Record the module into the list of --patch-module entries only if
    // valid ClassPathEntrys have been created
    if (module_cpl->module_first_entry() != nullptr) {
      _patch_mod_entries->push(module_cpl);
    }
  }
}

// Determine whether the module has been patched via the command-line
// option --patch-module
bool ClassLoader::is_in_patch_mod_entries(Symbol* module_name) {
  if (_patch_mod_entries != nullptr && _patch_mod_entries->is_nonempty()) {
    int table_len = _patch_mod_entries->length();
    for (int i = 0; i < table_len; i++) {
      ModuleClassPathList* patch_mod = _patch_mod_entries->at(i);
      if (module_name->fast_compare(patch_mod->module_name()) == 0) {
        return true;
      }
    }
  }
  return false;
}

// Set up the _jrt_entry if present and boot append path
void ClassLoader::setup_bootstrap_search_path_impl(JavaThread* current, const char *class_path) {
  ResourceMark rm(current);
  ClasspathStream cp_stream(class_path);
  bool set_base_piece = true;

#if INCLUDE_CDS
  if (Arguments::is_dumping_archive()) {
    if (!Arguments::has_jimage()) {
      vm_exit_during_initialization("CDS is not supported in exploded JDK build", nullptr);
    }
  }
#endif

  while (cp_stream.has_next()) {
    const char* path = cp_stream.get_next();

    if (set_base_piece) {
      // The first time through the bootstrap_search setup, it must be determined
      // what the base or core piece of the boot loader search is.  Either a java runtime
      // image is present or this is an exploded module build situation.
      assert(string_ends_with(path, MODULES_IMAGE_NAME) || string_ends_with(path, JAVA_BASE_NAME),
             "Incorrect boot loader search path, no java runtime image or " JAVA_BASE_NAME " exploded build");
      struct stat st;
      if (os::stat(path, &st) == 0) {
        // Directory found
        if (JImage_file != nullptr) {
          assert(Arguments::has_jimage(), "sanity check");
          const char* canonical_path = get_canonical_path(path, current);
          assert(canonical_path != nullptr, "canonical_path issue");

          _jrt_entry = new ClassPathImageEntry(JImage_file, canonical_path);
          assert(_jrt_entry != nullptr && _jrt_entry->is_modules_image(), "No java runtime image present");
          assert(_jrt_entry->jimage() != nullptr, "No java runtime image");
        } // else it's an exploded build.
      } else {
        // If path does not exist, exit
        vm_exit_during_initialization("Unable to establish the boot loader search path", path);
      }
      set_base_piece = false;
    } else {
      // Every entry on the boot class path after the initial base piece,
      // which is set by os::set_boot_path(), is considered an appended entry.
      update_class_path_entry_list(current, path, false, true, false);
    }
  }
}

// Gets the exploded path for the named module. The memory for the path
// is allocated on the C heap if `c_heap` is true otherwise in the resource area.
static const char* get_exploded_module_path(const char* module_name, bool c_heap) {
  const char *home = Arguments::get_java_home();
  const char file_sep = os::file_separator()[0];
  // 10 represents the length of "modules" + 2 file separators + \0
  size_t len = strlen(home) + strlen(module_name) + 10;
  char *path = c_heap ? NEW_C_HEAP_ARRAY(char, len, mtModule) : NEW_RESOURCE_ARRAY(char, len);
  jio_snprintf(path, len, "%s%cmodules%c%s", home, file_sep, file_sep, module_name);
  return path;
}

// During an exploded modules build, each module defined to the boot loader
// will be added to the ClassLoader::_exploded_entries array.
void ClassLoader::add_to_exploded_build_list(JavaThread* current, Symbol* module_sym) {
  assert(!ClassLoader::has_jrt_entry(), "Exploded build not applicable");
  assert(_exploded_entries != nullptr, "_exploded_entries was not initialized");

  // Find the module's symbol
  ResourceMark rm(current);
  const char *module_name = module_sym->as_C_string();
  const char *path = get_exploded_module_path(module_name, false);

  struct stat st;
  if (os::stat(path, &st) == 0) {
    // Directory found
    ClassPathEntry* new_entry = create_class_path_entry(current, path, &st, false, false);

    // If the path specification is valid, enter it into this module's list.
    // There is no need to check for duplicate modules in the exploded entry list,
    // since no two modules with the same name can be defined to the boot loader.
    // This is checked at module definition time in Modules::define_module.
    if (new_entry != nullptr) {
      ModuleClassPathList* module_cpl = new ModuleClassPathList(module_sym);
      module_cpl->add_to_list(new_entry);
      {
        MutexLocker ml(current, Module_lock);
        _exploded_entries->push(module_cpl);
      }
      log_info(class, load)("path: %s", path);
    }
  }
}

jzfile* ClassLoader::open_zip_file(const char* canonical_path, char** error_msg, JavaThread* thread) {
  // enable call to C land
  ThreadToNativeFromVM ttn(thread);
  HandleMark hm(thread);
  load_zip_library_if_needed();
  return (*ZipOpen)(canonical_path, error_msg);
}

ClassPathEntry* ClassLoader::create_class_path_entry(JavaThread* current,
                                                     const char *path, const struct stat* st,
                                                     bool is_boot_append,
                                                     bool from_class_path_attr) {
  ClassPathEntry* new_entry = nullptr;
  if ((st->st_mode & S_IFMT) == S_IFREG) {
    ResourceMark rm(current);
    // Regular file, should be a zip file
    // Canonicalized filename
    const char* canonical_path = get_canonical_path(path, current);
    if (canonical_path == nullptr) {
      return nullptr;
    }
    char* error_msg = nullptr;
    jzfile* zip = open_zip_file(canonical_path, &error_msg, current);
    if (zip != nullptr && error_msg == nullptr) {
      new_entry = new ClassPathZipEntry(zip, path, is_boot_append, from_class_path_attr);
    } else {
#if INCLUDE_CDS
      ClassLoaderExt::set_has_non_jar_in_classpath();
#endif
      return nullptr;
    }
    log_info(class, path)("opened: %s", path);
    log_info(class, load)("opened: %s", path);
  } else {
    // Directory
    new_entry = new ClassPathDirEntry(path);
    log_info(class, load)("path: %s", path);
  }
  return new_entry;
}


// Create a class path zip entry for a given path (return null if not found
// or zip/JAR file cannot be opened)
ClassPathZipEntry* ClassLoader::create_class_path_zip_entry(const char *path, bool is_boot_append) {
  // check for a regular file
  struct stat st;
  if (os::stat(path, &st) == 0) {
    if ((st.st_mode & S_IFMT) == S_IFREG) {
      JavaThread* thread = JavaThread::current();
      ResourceMark rm(thread);
      const char* canonical_path = get_canonical_path(path, thread);
      if (canonical_path != nullptr) {
        char* error_msg = nullptr;
        jzfile* zip = open_zip_file(canonical_path, &error_msg, thread);
        if (zip != nullptr && error_msg == nullptr) {
          // create using canonical path
          return new ClassPathZipEntry(zip, canonical_path, is_boot_append, false);
        }
      }
    }
  }
  return nullptr;
}

// The boot append entries are added with a lock, and read lock free.
void ClassLoader::add_to_boot_append_entries(ClassPathEntry *new_entry) {
  if (new_entry != nullptr) {
    MutexLocker ml(Bootclasspath_lock, Mutex::_no_safepoint_check_flag);
    if (_last_append_entry == nullptr) {
      _last_append_entry = new_entry;
      assert(first_append_entry() == nullptr, "boot loader's append class path entry list not empty");
      Atomic::release_store(&_first_append_entry_list, new_entry);
    } else {
      _last_append_entry->set_next(new_entry);
      _last_append_entry = new_entry;
    }
  }
}

// Record the path entries specified in -cp during dump time. The recorded
// information will be used at runtime for loading the archived app classes.
//
// Note that at dump time, ClassLoader::_app_classpath_entries are NOT used for
// loading app classes. Instead, the app class are loaded by the
// jdk/internal/loader/ClassLoaders$AppClassLoader instance.
void ClassLoader::add_to_app_classpath_entries(JavaThread* current,
                                               const char* path,
                                               ClassPathEntry* entry,
                                               bool check_for_duplicates) {
#if INCLUDE_CDS
  assert(entry != nullptr, "ClassPathEntry should not be nullptr");
  ClassPathEntry* e = _app_classpath_entries;
  if (check_for_duplicates) {
    while (e != nullptr) {
      if (strcmp(e->name(), entry->name()) == 0) {
        // entry already exists
        return;
      }
      e = e->next();
    }
  }

  // The entry does not exist, add to the list
  if (_app_classpath_entries == nullptr) {
    assert(_last_app_classpath_entry == nullptr, "Sanity");
    _app_classpath_entries = _last_app_classpath_entry = entry;
  } else {
    _last_app_classpath_entry->set_next(entry);
    _last_app_classpath_entry = entry;
  }

  if (entry->is_jar_file()) {
    ClassLoaderExt::process_jar_manifest(current, entry);
  }
#endif
}

// Returns true IFF the file/dir exists and the entry was successfully created.
bool ClassLoader::update_class_path_entry_list(JavaThread* current,
                                               const char *path,
                                               bool check_for_duplicates,
                                               bool is_boot_append,
                                               bool from_class_path_attr) {
  struct stat st;
  if (os::stat(path, &st) == 0) {
    // File or directory found
    ClassPathEntry* new_entry = nullptr;
    new_entry = create_class_path_entry(current, path, &st, is_boot_append, from_class_path_attr);
    if (new_entry == nullptr) {
      return false;
    }

    // Do not reorder the bootclasspath which would break get_system_package().
    // Add new entry to linked list
    if (is_boot_append) {
      add_to_boot_append_entries(new_entry);
    } else {
      add_to_app_classpath_entries(current, path, new_entry, check_for_duplicates);
    }
    return true;
  } else {
    return false;
  }
}

static void print_module_entry_table(const GrowableArray<ModuleClassPathList*>* const module_list) {
  ResourceMark rm;
  int num_of_entries = module_list->length();
  for (int i = 0; i < num_of_entries; i++) {
    ClassPathEntry* e;
    ModuleClassPathList* mpl = module_list->at(i);
    tty->print("%s=", mpl->module_name()->as_C_string());
    e = mpl->module_first_entry();
    while (e != nullptr) {
      tty->print("%s", e->name());
      e = e->next();
      if (e != nullptr) {
        tty->print("%s", os::path_separator());
      }
    }
    tty->print(" ;");
  }
}

void ClassLoader::print_bootclasspath() {
  ClassPathEntry* e;
  tty->print("[bootclasspath= ");

  // Print --patch-module module/path specifications first
  if (_patch_mod_entries != nullptr) {
    print_module_entry_table(_patch_mod_entries);
  }

  // [jimage | exploded modules build]
  if (has_jrt_entry()) {
    // Print the location of the java runtime image
    tty->print("%s ;", _jrt_entry->name());
  } else {
    // Print exploded module build path specifications
    if (_exploded_entries != nullptr) {
      print_module_entry_table(_exploded_entries);
    }
  }

  // appended entries
  e = first_append_entry();
  while (e != nullptr) {
    tty->print("%s ;", e->name());
    e = e->next();
  }
  tty->print_cr("]");
}

void* ClassLoader::dll_lookup(void* lib, const char* name, const char* path) {
  void* func = os::dll_lookup(lib, name);
  if (func == nullptr) {
    char msg[256] = "";
    jio_snprintf(msg, sizeof(msg), "Could not resolve \"%s\"", name);
    vm_exit_during_initialization(msg, path);
  }
  return func;
}

void ClassLoader::load_java_library() {
  assert(CanonicalizeEntry == nullptr, "should not load java library twice");
  void *javalib_handle = os::native_java_library();
  if (javalib_handle == nullptr) {
    vm_exit_during_initialization("Unable to load java library", nullptr);
  }

  CanonicalizeEntry = CAST_TO_FN_PTR(canonicalize_fn_t, dll_lookup(javalib_handle, "JDK_Canonicalize", nullptr));
}

void ClassLoader::release_load_zip_library() {
  MutexLocker locker(Zip_lock, Monitor::_no_safepoint_check_flag);
  if (_libzip_loaded == 0) {
    load_zip_library();
    Atomic::release_store(&_libzip_loaded, 1);
  }
}

void ClassLoader::load_zip_library() {
  assert(ZipOpen == nullptr, "should not load zip library twice");
  char path[JVM_MAXPATHLEN];
  char ebuf[1024];
  if (os::dll_locate_lib(path, sizeof(path), Arguments::get_dll_dir(), "zip")) {
    _zip_handle = os::dll_load(path, ebuf, sizeof ebuf);
  }
  if (_zip_handle == nullptr) {
    vm_exit_during_initialization("Unable to load zip library", path);
  }

  ZipOpen = CAST_TO_FN_PTR(ZipOpen_t, dll_lookup(_zip_handle, "ZIP_Open", path));
  ZipClose = CAST_TO_FN_PTR(ZipClose_t, dll_lookup(_zip_handle, "ZIP_Close", path));
  FindEntry = CAST_TO_FN_PTR(FindEntry_t, dll_lookup(_zip_handle, "ZIP_FindEntry", path));
  ReadEntry = CAST_TO_FN_PTR(ReadEntry_t, dll_lookup(_zip_handle, "ZIP_ReadEntry", path));
  Crc32 = CAST_TO_FN_PTR(Crc32_t, dll_lookup(_zip_handle, "ZIP_CRC32", path));
}

void ClassLoader::load_jimage_library() {
  assert(JImageOpen == nullptr, "should not load jimage library twice");
  char path[JVM_MAXPATHLEN];
  char ebuf[1024];
  void* handle = nullptr;
  if (os::dll_locate_lib(path, sizeof(path), Arguments::get_dll_dir(), "jimage")) {
    handle = os::dll_load(path, ebuf, sizeof ebuf);
  }
  if (handle == nullptr) {
    vm_exit_during_initialization("Unable to load jimage library", path);
  }

  JImageOpen = CAST_TO_FN_PTR(JImageOpen_t, dll_lookup(handle, "JIMAGE_Open", path));
  JImageClose = CAST_TO_FN_PTR(JImageClose_t, dll_lookup(handle, "JIMAGE_Close", path));
  JImageFindResource = CAST_TO_FN_PTR(JImageFindResource_t, dll_lookup(handle, "JIMAGE_FindResource", path));
  JImageGetResource = CAST_TO_FN_PTR(JImageGetResource_t, dll_lookup(handle, "JIMAGE_GetResource", path));
}

int ClassLoader::crc32(int crc, const char* buf, int len) {
  load_zip_library_if_needed();
  return (*Crc32)(crc, (const jbyte*)buf, len);
}

oop ClassLoader::get_system_package(const char* name, TRAPS) {
  // Look up the name in the boot loader's package entry table.
  if (name != nullptr) {
    TempNewSymbol package_sym = SymbolTable::new_symbol(name);
    // Look for the package entry in the boot loader's package entry table.
    PackageEntry* package =
      ClassLoaderData::the_null_class_loader_data()->packages()->lookup_only(package_sym);

    // Return null if package does not exist or if no classes in that package
    // have been loaded.
    if (package != nullptr && package->has_loaded_class()) {
      ModuleEntry* module = package->module();
      if (module->location() != nullptr) {
        ResourceMark rm(THREAD);
        Handle ml = java_lang_String::create_from_str(
          module->location()->as_C_string(), THREAD);
        return ml();
      }
      // Return entry on boot loader class path.
      Handle cph = java_lang_String::create_from_str(
        ClassLoader::classpath_entry(package->classpath_index())->name(), THREAD);
      return cph();
    }
  }
  return nullptr;
}

objArrayOop ClassLoader::get_system_packages(TRAPS) {
  ResourceMark rm(THREAD);
  // List of pointers to PackageEntrys that have loaded classes.
  PackageEntryTable* pe_table =
      ClassLoaderData::the_null_class_loader_data()->packages();
  GrowableArray<PackageEntry*>* loaded_class_pkgs = pe_table->get_system_packages();

  // Allocate objArray and fill with java.lang.String
  objArrayOop r = oopFactory::new_objArray(vmClasses::String_klass(),
                                           loaded_class_pkgs->length(), CHECK_NULL);
  objArrayHandle result(THREAD, r);
  for (int x = 0; x < loaded_class_pkgs->length(); x++) {
    PackageEntry* package_entry = loaded_class_pkgs->at(x);
    Handle str = java_lang_String::create_from_symbol(package_entry->name(), CHECK_NULL);
    result->obj_at_put(x, str());
  }
  return result();
}

// caller needs ResourceMark
const char* ClassLoader::file_name_for_class_name(const char* class_name,
                                                  int class_name_len) {
  assert(class_name != nullptr, "invariant");
  assert((int)strlen(class_name) == class_name_len, "invariant");

  static const char class_suffix[] = ".class";
  size_t class_suffix_len = sizeof(class_suffix);

  char* const file_name = NEW_RESOURCE_ARRAY(char,
                                             class_name_len +
                                             class_suffix_len); // includes term null

  strncpy(file_name, class_name, class_name_len);
  strncpy(&file_name[class_name_len], class_suffix, class_suffix_len);

  return file_name;
}

ClassPathEntry* find_first_module_cpe(ModuleEntry* mod_entry,
                                      const GrowableArray<ModuleClassPathList*>* const module_list) {
  int num_of_entries = module_list->length();
  const Symbol* class_module_name = mod_entry->name();

  // Loop through all the modules in either the patch-module or exploded entries looking for module
  for (int i = 0; i < num_of_entries; i++) {
    ModuleClassPathList* module_cpl = module_list->at(i);
    Symbol* module_cpl_name = module_cpl->module_name();

    if (module_cpl_name->fast_compare(class_module_name) == 0) {
      // Class' module has been located.
      return module_cpl->module_first_entry();
    }
  }
  return nullptr;
}


// Search either the patch-module or exploded build entries for class.
ClassFileStream* ClassLoader::search_module_entries(JavaThread* current,
                                                    const GrowableArray<ModuleClassPathList*>* const module_list,
                                                    const char* const class_name,
                                                    const char* const file_name) {
  ClassFileStream* stream = nullptr;

  // Find the class' defining module in the boot loader's module entry table
  TempNewSymbol class_name_symbol = SymbolTable::new_symbol(class_name);
  TempNewSymbol pkg_name = package_from_class_name(class_name_symbol);
  PackageEntry* pkg_entry = get_package_entry(pkg_name, ClassLoaderData::the_null_class_loader_data());
  ModuleEntry* mod_entry = (pkg_entry != nullptr) ? pkg_entry->module() : nullptr;

  // If the module system has not defined java.base yet, then
  // classes loaded are assumed to be defined to java.base.
  // When java.base is eventually defined by the module system,
  // all packages of classes that have been previously loaded
  // are verified in ModuleEntryTable::verify_javabase_packages().
  if (!Universe::is_module_initialized() &&
      !ModuleEntryTable::javabase_defined() &&
      mod_entry == nullptr) {
    mod_entry = ModuleEntryTable::javabase_moduleEntry();
  }

  // The module must be a named module
  ClassPathEntry* e = nullptr;
  if (mod_entry != nullptr && mod_entry->is_named()) {
    if (module_list == _exploded_entries) {
      // The exploded build entries can be added to at any time so a lock is
      // needed when searching them.
      assert(!ClassLoader::has_jrt_entry(), "Must be exploded build");
      MutexLocker ml(current, Module_lock);
      e = find_first_module_cpe(mod_entry, module_list);
    } else {
      e = find_first_module_cpe(mod_entry, module_list);
    }
  }

  // Try to load the class from the module's ClassPathEntry list.
  while (e != nullptr) {
    stream = e->open_stream(current, file_name);
    // No context.check is required since CDS is not supported
    // for an exploded modules build or if --patch-module is specified.
    if (nullptr != stream) {
      return stream;
    }
    e = e->next();
  }
  // If the module was located, break out even if the class was not
  // located successfully from that module's ClassPathEntry list.
  // There will not be another valid entry for that module.
  return nullptr;
}

// Called by the boot classloader to load classes
InstanceKlass* ClassLoader::load_class(Symbol* name, bool search_append_only, TRAPS) {
  assert(name != nullptr, "invariant");

  ResourceMark rm(THREAD);
  HandleMark hm(THREAD);

  const char* const class_name = name->as_C_string();

  EventMarkClassLoading m("Loading class %s", class_name);

  const char* const file_name = file_name_for_class_name(class_name,
                                                         name->utf8_length());
  assert(file_name != nullptr, "invariant");

  // Lookup stream for parsing .class file
  ClassFileStream* stream = nullptr;
  s2 classpath_index = 0;
  ClassPathEntry* e = nullptr;

  // If search_append_only is true, boot loader visibility boundaries are
  // set to be _first_append_entry to the end. This includes:
  //   [-Xbootclasspath/a]; [jvmti appended entries]
  //
  // If search_append_only is false, boot loader visibility boundaries are
  // set to be the --patch-module entries plus the base piece. This includes:
  //   [--patch-module=<module>=<file>(<pathsep><file>)*]; [jimage | exploded module build]
  //

  // Load Attempt #1: --patch-module
  // Determine the class' defining module.  If it appears in the _patch_mod_entries,
  // attempt to load the class from those locations specific to the module.
  // Specifications to --patch-module can contain a partial number of classes
  // that are part of the overall module definition.  So if a particular class is not
  // found within its module specification, the search should continue to Load Attempt #2.
  // Note: The --patch-module entries are never searched if the boot loader's
  //       visibility boundary is limited to only searching the append entries.
  if (_patch_mod_entries != nullptr && !search_append_only) {
    // At CDS dump time, the --patch-module entries are ignored. That means a
    // class is still loaded from the runtime image even if it might
    // appear in the _patch_mod_entries. The runtime shared class visibility
    // check will determine if a shared class is visible based on the runtime
    // environment, including the runtime --patch-module setting.
    //
    // DynamicDumpSharedSpaces requires UseSharedSpaces to be enabled. Since --patch-module
    // is not supported with UseSharedSpaces, it is not supported with DynamicDumpSharedSpaces.
    assert(!DynamicDumpSharedSpaces, "sanity");
    if (!DumpSharedSpaces) {
      stream = search_module_entries(THREAD, _patch_mod_entries, class_name, file_name);
    }
  }

  // Load Attempt #2: [jimage | exploded build]
  if (!search_append_only && (nullptr == stream)) {
    if (has_jrt_entry()) {
      e = _jrt_entry;
      stream = _jrt_entry->open_stream(THREAD, file_name);
    } else {
      // Exploded build - attempt to locate class in its defining module's location.
      assert(_exploded_entries != nullptr, "No exploded build entries present");
      stream = search_module_entries(THREAD, _exploded_entries, class_name, file_name);
    }
  }

  // Load Attempt #3: [-Xbootclasspath/a]; [jvmti appended entries]
  if (search_append_only && (nullptr == stream)) {
    // For the boot loader append path search, the starting classpath_index
    // for the appended piece is always 1 to account for either the
    // _jrt_entry or the _exploded_entries.
    assert(classpath_index == 0, "The classpath_index has been incremented incorrectly");
    classpath_index = 1;

    e = first_append_entry();
    while (e != nullptr) {
      stream = e->open_stream(THREAD, file_name);
      if (nullptr != stream) {
        break;
      }
      e = e->next();
      ++classpath_index;
    }
  }

  if (nullptr == stream) {
    return nullptr;
  }

  stream->set_verify(ClassLoaderExt::should_verify(classpath_index));

  ClassLoaderData* loader_data = ClassLoaderData::the_null_class_loader_data();
  Handle protection_domain;
  ClassLoadInfo cl_info(protection_domain);

  InstanceKlass* result = KlassFactory::create_from_stream(stream,
                                                           name,
                                                           loader_data,
                                                           cl_info,
                                                           CHECK_NULL);
  result->set_classpath_index(classpath_index);
  return result;
}

#if INCLUDE_CDS
char* ClassLoader::skip_uri_protocol(char* source) {
  if (strncmp(source, "file:", 5) == 0) {
    // file: protocol path could start with file:/ or file:///
    // locate the char after all the forward slashes
    int offset = 5;
    while (*(source + offset) == '/') {
        offset++;
    }
    source += offset;
  // for non-windows platforms, move back one char as the path begins with a '/'
#ifndef _WINDOWS
    source -= 1;
#endif
  } else if (strncmp(source, "jrt:/", 5) == 0) {
    source += 5;
  }
  return source;
}

// Record the shared classpath index and loader type for classes loaded
// by the builtin loaders at dump time.
void ClassLoader::record_result(JavaThread* current, InstanceKlass* ik,
                                const ClassFileStream* stream, bool redefined) {
  Arguments::assert_is_dumping_archive();
  assert(stream != nullptr, "sanity");

  if (ik->is_hidden()) {
    // We do not archive hidden classes.
    return;
  }

  oop loader = ik->class_loader();
  char* src = (char*)stream->source();
  if (src == nullptr) {
    if (loader == nullptr) {
      // JFR classes
      ik->set_shared_classpath_index(0);
      ik->set_shared_class_loader_type(ClassLoader::BOOT_LOADER);
    }
    return;
  }

  assert(has_jrt_entry(), "CDS dumping does not support exploded JDK build");

  ResourceMark rm(current);
  int classpath_index = -1;
  PackageEntry* pkg_entry = ik->package();

  if (FileMapInfo::get_number_of_shared_paths() > 0) {
    // Save the path from the file: protocol or the module name from the jrt: protocol
    // if no protocol prefix is found, path is the same as stream->source(). This path
    // must be valid since the class has been successfully parsed.
    char* path = skip_uri_protocol(src);
    assert(path != nullptr, "sanity");
    for (int i = 0; i < FileMapInfo::get_number_of_shared_paths(); i++) {
      SharedClassPathEntry* ent = FileMapInfo::shared_path(i);
      // A shared path has been validated during its creation in ClassLoader::create_class_path_entry(),
      // it must be valid here.
      assert(ent->name() != nullptr, "sanity");
      // If the path (from the class stream source) is the same as the shared
      // class or module path, then we have a match.
      // src may come from the App/Platform class loaders, which would canonicalize
      // the file name. We cannot use strcmp to check for equality against ent->name().
      // We must use os::same_files (which is faster than canonicalizing ent->name()).
      if (os::same_files(ent->name(), path)) {
        // null pkg_entry and pkg_entry in an unnamed module implies the class
        // is from the -cp or boot loader append path which consists of -Xbootclasspath/a
        // and jvmti appended entries.
        if ((pkg_entry == nullptr) || (pkg_entry->in_unnamed_module())) {
          // Ensure the index is within the -cp range before assigning
          // to the classpath_index.
          if (SystemDictionary::is_system_class_loader(loader) &&
              (i >= ClassLoaderExt::app_class_paths_start_index()) &&
              (i < ClassLoaderExt::app_module_paths_start_index())) {
            classpath_index = i;
            break;
          } else {
            if ((i >= 1) &&
                (i < ClassLoaderExt::app_class_paths_start_index())) {
              // The class must be from boot loader append path which consists of
              // -Xbootclasspath/a and jvmti appended entries.
              assert(loader == nullptr, "sanity");
              classpath_index = i;
              break;
            }
          }
        } else {
          // A class from a named module from the --module-path. Ensure the index is
          // within the --module-path range before assigning to the classpath_index.
          if ((pkg_entry != nullptr) && !(pkg_entry->in_unnamed_module()) && (i > 0)) {
            if (i >= ClassLoaderExt::app_module_paths_start_index() &&
                i < FileMapInfo::get_number_of_shared_paths()) {
              classpath_index = i;
              break;
            }
          }
        }
      }
      // for index 0 and the stream->source() is the modules image or has the jrt: protocol.
      // The class must be from the runtime modules image.
      if (i == 0 && (stream->from_boot_loader_modules_image() || string_starts_with(src, "jrt:"))) {
        classpath_index = i;
        break;
      }
    }

    // No path entry found for this class: most likely a shared class loaded by the
    // user defined classloader.
    if (classpath_index < 0 && !SystemDictionaryShared::is_builtin_loader(ik->class_loader_data())) {
      assert(ik->shared_classpath_index() < 0, "not assigned yet");
      ik->set_shared_classpath_index(UNREGISTERED_INDEX);
      SystemDictionaryShared::set_shared_class_misc_info(ik, (ClassFileStream*)stream);
      return;
    }
  } else {
    // The shared path table is set up after module system initialization.
    // The path table contains no entry before that. Any classes loaded prior
    // to the setup of the shared path table must be from the modules image.
    assert(stream->from_boot_loader_modules_image(), "stream must be loaded by boot loader from modules image");
    assert(FileMapInfo::get_number_of_shared_paths() == 0, "shared path table must not have been setup");
    classpath_index = 0;
  }

  const char* const class_name = ik->name()->as_C_string();
  const char* const file_name = file_name_for_class_name(class_name,
                                                         ik->name()->utf8_length());
  assert(file_name != nullptr, "invariant");

  ClassLoaderExt::record_result(classpath_index, ik, redefined);
}
#endif // INCLUDE_CDS

// Initialize the class loader's access to methods in libzip.  Parse and
// process the boot classpath into a list ClassPathEntry objects.  Once
// this list has been created, it must not change order (see class PackageInfo)
// it can be appended to and is by jvmti.

void ClassLoader::initialize(TRAPS) {
  if (UsePerfData) {
    // jvmstat performance counters
    NEWPERFTICKCOUNTER(_perf_accumulated_time, SUN_CLS, "time");
    NEWPERFTICKCOUNTER(_perf_class_init_time, SUN_CLS, "classInitTime");
    NEWPERFTICKCOUNTER(_perf_class_init_selftime, SUN_CLS, "classInitTime.self");
    NEWPERFTICKCOUNTER(_perf_class_verify_time, SUN_CLS, "classVerifyTime");
    NEWPERFTICKCOUNTER(_perf_class_verify_selftime, SUN_CLS, "classVerifyTime.self");
    NEWPERFTICKCOUNTER(_perf_class_link_time, SUN_CLS, "classLinkedTime");
    NEWPERFTICKCOUNTER(_perf_class_link_selftime, SUN_CLS, "classLinkedTime.self");
    NEWPERFEVENTCOUNTER(_perf_classes_inited, SUN_CLS, "initializedClasses");
    NEWPERFEVENTCOUNTER(_perf_classes_linked, SUN_CLS, "linkedClasses");
    NEWPERFEVENTCOUNTER(_perf_classes_verified, SUN_CLS, "verifiedClasses");

    NEWPERFTICKCOUNTER(_perf_sys_class_lookup_time, SUN_CLS, "lookupSysClassTime");
    NEWPERFTICKCOUNTER(_perf_shared_classload_time, SUN_CLS, "sharedClassLoadTime");
    NEWPERFTICKCOUNTER(_perf_sys_classload_time, SUN_CLS, "sysClassLoadTime");
    NEWPERFTICKCOUNTER(_perf_app_classload_time, SUN_CLS, "appClassLoadTime");
    NEWPERFTICKCOUNTER(_perf_app_classload_selftime, SUN_CLS, "appClassLoadTime.self");
    NEWPERFEVENTCOUNTER(_perf_app_classload_count, SUN_CLS, "appClassLoadCount");
    NEWPERFTICKCOUNTER(_perf_define_appclasses, SUN_CLS, "defineAppClasses");
    NEWPERFTICKCOUNTER(_perf_define_appclass_time, SUN_CLS, "defineAppClassTime");
    NEWPERFTICKCOUNTER(_perf_define_appclass_selftime, SUN_CLS, "defineAppClassTime.self");
    NEWPERFBYTECOUNTER(_perf_app_classfile_bytes_read, SUN_CLS, "appClassBytes");
    NEWPERFBYTECOUNTER(_perf_sys_classfile_bytes_read, SUN_CLS, "sysClassBytes");

    NEWPERFEVENTCOUNTER(_unsafe_defineClassCallCounter, SUN_CLS, "unsafeDefineClassCalls");
  }

  // lookup java library entry points
  load_java_library();
  // jimage library entry points are loaded below, in lookup_vm_options
  setup_bootstrap_search_path(THREAD);
}

char* lookup_vm_resource(JImageFile *jimage, const char *jimage_version, const char *path) {
  jlong size;
  JImageLocationRef location = (*JImageFindResource)(jimage, "java.base", jimage_version, path, &size);
  if (location == 0)
    return nullptr;
  char *val = NEW_C_HEAP_ARRAY(char, size+1, mtClass);
  (*JImageGetResource)(jimage, location, val, size);
  val[size] = '\0';
  return val;
}

// Lookup VM options embedded in the modules jimage file
char* ClassLoader::lookup_vm_options() {
  jint error;
  char modules_path[JVM_MAXPATHLEN];
  const char* fileSep = os::file_separator();

  // Initialize jimage library entry points
  load_jimage_library();

  jio_snprintf(modules_path, JVM_MAXPATHLEN, "%s%slib%smodules", Arguments::get_java_home(), fileSep, fileSep);
  JImage_file =(*JImageOpen)(modules_path, &error);
  if (JImage_file == nullptr) {
    return nullptr;
  }

  const char *jimage_version = get_jimage_version_string();
  char *options = lookup_vm_resource(JImage_file, jimage_version, "jdk/internal/vm/options");
  return options;
}

bool ClassLoader::is_module_observable(const char* module_name) {
  assert(JImageOpen != nullptr, "jimage library should have been opened");
  if (JImage_file == nullptr) {
    struct stat st;
    const char *path = get_exploded_module_path(module_name, true);
    bool res = os::stat(path, &st) == 0;
    FREE_C_HEAP_ARRAY(char, path);
    return res;
  }
  jlong size;
  const char *jimage_version = get_jimage_version_string();
  return (*JImageFindResource)(JImage_file, module_name, jimage_version, "module-info.class", &size) != 0;
}

#if INCLUDE_CDS
void ClassLoader::initialize_shared_path(JavaThread* current) {
  if (Arguments::is_dumping_archive()) {
    ClassLoaderExt::setup_search_paths(current);
  }
}

void ClassLoader::initialize_module_path(TRAPS) {
  if (Arguments::is_dumping_archive()) {
    ClassLoaderExt::setup_module_paths(THREAD);
    FileMapInfo::allocate_shared_path_table(CHECK);
  }
}

// Helper function used by CDS code to get the number of module path
// entries during shared classpath setup time.
int ClassLoader::num_module_path_entries() {
  Arguments::assert_is_dumping_archive();
  int num_entries = 0;
  ClassPathEntry* e= ClassLoader::_module_path_entries;
  while (e != nullptr) {
    num_entries ++;
    e = e->next();
  }
  return num_entries;
}
#endif

jlong ClassLoader::classloader_time_ms() {
  return UsePerfData ?
    Management::ticks_to_ms(_perf_accumulated_time->get_value()) : -1;
}

jlong ClassLoader::class_init_count() {
  return UsePerfData ? _perf_classes_inited->get_value() : -1;
}

jlong ClassLoader::class_init_time_ms() {
  return UsePerfData ?
    Management::ticks_to_ms(_perf_class_init_time->get_value()) : -1;
}

jlong ClassLoader::class_verify_time_ms() {
  return UsePerfData ?
    Management::ticks_to_ms(_perf_class_verify_time->get_value()) : -1;
}

jlong ClassLoader::class_link_count() {
  return UsePerfData ? _perf_classes_linked->get_value() : -1;
}

jlong ClassLoader::class_link_time_ms() {
  return UsePerfData ?
    Management::ticks_to_ms(_perf_class_link_time->get_value()) : -1;
}

int ClassLoader::compute_Object_vtable() {
  // hardwired for JDK1.2 -- would need to duplicate class file parsing
  // code to determine actual value from file
  // Would be value '11' if finals were in vtable
  int JDK_1_2_Object_vtable_size = 5;
  return JDK_1_2_Object_vtable_size * vtableEntry::size();
}


void classLoader_init1() {
  EXCEPTION_MARK;
  ClassLoader::initialize(THREAD);
  if (HAS_PENDING_EXCEPTION) {
    vm_exit_during_initialization("ClassLoader::initialize() failed unexpectedly");
  }
}

// Complete the ClassPathEntry setup for the boot loader
void ClassLoader::classLoader_init2(JavaThread* current) {
  // Setup the list of module/path pairs for --patch-module processing
  // This must be done after the SymbolTable is created in order
  // to use fast_compare on module names instead of a string compare.
  if (Arguments::get_patch_mod_prefix() != nullptr) {
    setup_patch_mod_entries();
  }

  // Create the ModuleEntry for java.base (must occur after setup_patch_mod_entries
  // to successfully determine if java.base has been patched)
  create_javabase();

  // Setup the initial java.base/path pair for the exploded build entries.
  // As more modules are defined during module system initialization, more
  // entries will be added to the exploded build array.
  if (!has_jrt_entry()) {
    assert(!DumpSharedSpaces, "DumpSharedSpaces not supported with exploded module builds");
    assert(!DynamicDumpSharedSpaces, "DynamicDumpSharedSpaces not supported with exploded module builds");
    assert(!UseSharedSpaces, "UsedSharedSpaces not supported with exploded module builds");
    // Set up the boot loader's _exploded_entries list.  Note that this gets
    // done before loading any classes, by the same thread that will
    // subsequently do the first class load. So, no lock is needed for this.
    assert(_exploded_entries == nullptr, "Should only get initialized once");
    _exploded_entries = new (mtModule)
      GrowableArray<ModuleClassPathList*>(EXPLODED_ENTRY_SIZE, mtModule);
    add_to_exploded_build_list(current, vmSymbols::java_base());
  }
}

char* ClassLoader::get_canonical_path(const char* orig, Thread* thread) {
  assert(orig != nullptr, "bad arguments");
  // caller needs to allocate ResourceMark for the following output buffer
  char* canonical_path = NEW_RESOURCE_ARRAY_IN_THREAD(thread, char, JVM_MAXPATHLEN);
  ResourceMark rm(thread);
  // os::native_path writes into orig_copy
  char* orig_copy = NEW_RESOURCE_ARRAY_IN_THREAD(thread, char, strlen(orig)+1);
  strcpy(orig_copy, orig);
  if ((CanonicalizeEntry)(os::native_path(orig_copy), canonical_path, JVM_MAXPATHLEN) < 0) {
    return nullptr;
  }
  return canonical_path;
}

void ClassLoader::create_javabase() {
  JavaThread* current = JavaThread::current();

  // Create java.base's module entry for the boot
  // class loader prior to loading j.l.Object.
  ClassLoaderData* null_cld = ClassLoaderData::the_null_class_loader_data();

  // Get module entry table
  ModuleEntryTable* null_cld_modules = null_cld->modules();
  if (null_cld_modules == nullptr) {
    vm_exit_during_initialization("No ModuleEntryTable for the boot class loader");
  }

  {
    MutexLocker ml(current, Module_lock);
    if (ModuleEntryTable::javabase_moduleEntry() == nullptr) {  // may have been inited by CDS.
      ModuleEntry* jb_module = null_cld_modules->locked_create_entry(Handle(),
                               false, vmSymbols::java_base(), nullptr, nullptr, null_cld);
      if (jb_module == nullptr) {
        vm_exit_during_initialization("Unable to create ModuleEntry for " JAVA_BASE_NAME);
      }
      ModuleEntryTable::set_javabase_moduleEntry(jb_module);
    }
  }
}

// Please keep following two functions at end of this file. With them placed at top or in middle of the file,
// they could get inlined by aggressive compiler, an unknown trick, see bug 6966589.
void PerfClassTraceTime::initialize() {
  if (!UsePerfData) return;

  if (_eventp != nullptr) {
    // increment the event counter
    _eventp->inc();
  }

  // stop the current active thread-local timer to measure inclusive time
  _prev_active_event = -1;
  for (int i=0; i < EVENT_TYPE_COUNT; i++) {
     if (_timers[i].is_active()) {
       assert(_prev_active_event == -1, "should have only one active timer");
       _prev_active_event = i;
       _timers[i].stop();
     }
  }

  if (_recursion_counters == nullptr || (_recursion_counters[_event_type])++ == 0) {
    // start the inclusive timer if not recursively called
    _t.start();
  }

  // start thread-local timer of the given event type
   if (!_timers[_event_type].is_active()) {
    _timers[_event_type].start();
  }
}

PerfClassTraceTime::~PerfClassTraceTime() {
  if (!UsePerfData) return;

  // stop the thread-local timer as the event completes
  // and resume the thread-local timer of the event next on the stack
  _timers[_event_type].stop();
  jlong selftime = _timers[_event_type].ticks();

  if (_prev_active_event >= 0) {
    _timers[_prev_active_event].start();
  }

  if (_recursion_counters != nullptr && --(_recursion_counters[_event_type]) > 0) return;

  // increment the counters only on the leaf call
  _t.stop();
  _timep->inc(_t.ticks());
  if (_selftimep != nullptr) {
    _selftimep->inc(selftime);
  }
  // add all class loading related event selftime to the accumulated time counter
  ClassLoader::perf_accumulated_time()->inc(selftime);

  // reset the timer
  _timers[_event_type].reset();
}<|MERGE_RESOLUTION|>--- conflicted
+++ resolved
@@ -202,13 +202,8 @@
     // Set bad_class_name to true to indicate that the package name
     // could not be obtained due to an error condition.
     // In this situation, is_same_class_package returns false.
-<<<<<<< HEAD
     if (*start == JVM_SIGNATURE_CLASS || *start == JVM_SIGNATURE_PRIMITIVE_OBJECT) {
-      if (bad_class_name != NULL) {
-=======
-    if (*start == JVM_SIGNATURE_CLASS) {
       if (bad_class_name != nullptr) {
->>>>>>> 861e3020
         *bad_class_name = true;
       }
       return nullptr;
