/*
 * Copyright (c) 1997, 2019, Oracle and/or its affiliates. All rights reserved.
 * DO NOT ALTER OR REMOVE COPYRIGHT NOTICES OR THIS FILE HEADER.
 *
 * This code is free software; you can redistribute it and/or modify it
 * under the terms of the GNU General Public License version 2 only, as
 * published by the Free Software Foundation.
 *
 * This code is distributed in the hope that it will be useful, but WITHOUT
 * ANY WARRANTY; without even the implied warranty of MERCHANTABILITY or
 * FITNESS FOR A PARTICULAR PURPOSE.  See the GNU General Public License
 * version 2 for more details (a copy is included in the LICENSE file that
 * accompanied this code).
 *
 * You should have received a copy of the GNU General Public License version
 * 2 along with this work; if not, write to the Free Software Foundation,
 * Inc., 51 Franklin St, Fifth Floor, Boston, MA 02110-1301 USA.
 *
 * Please contact Oracle, 500 Oracle Parkway, Redwood Shores, CA 94065 USA
 * or visit www.oracle.com if you need additional information or have any
 * questions.
 *
 */

#ifndef SHARE_CLASSFILE_VMSYMBOLS_HPP
#define SHARE_CLASSFILE_VMSYMBOLS_HPP

#include "jfr/support/jfrIntrinsics.hpp"
#include "jvmci/vmSymbols_jvmci.hpp"
#include "memory/iterator.hpp"
#include "oops/symbol.hpp"
#include "utilities/macros.hpp"


// The class vmSymbols is a name space for fast lookup of
// symbols commonly used in the VM.
//
// Sample usage:
//
//   Symbol* obj       = vmSymbols::java_lang_Object();


// Useful sub-macros exported by this header file:

#define VM_SYMBOL_ENUM_NAME(name)    name##_enum
#define VM_INTRINSIC_IGNORE(id, class, name, sig, flags) /*ignored*/
#define VM_SYMBOL_IGNORE(id, name)                       /*ignored*/
#define VM_ALIAS_IGNORE(id, id2)                         /*ignored*/

// Mapping function names to values. New entries should be added below.

#define VM_SYMBOLS_DO(template, do_alias)                                                         \
  /* commonly used class, package, module names */                                                \
  template(java_base,                                 "java.base")                                \
  template(java_lang_System,                          "java/lang/System")                         \
  template(java_lang_Object,                          "java/lang/Object")                         \
  template(java_lang_Class,                           "java/lang/Class")                          \
  template(java_lang_Package,                         "java/lang/Package")                        \
  template(java_lang_Module,                          "java/lang/Module")                         \
  template(java_lang_String,                          "java/lang/String")                         \
  template(java_lang_StringLatin1,                    "java/lang/StringLatin1")                   \
  template(java_lang_StringUTF16,                     "java/lang/StringUTF16")                    \
  template(java_lang_Thread,                          "java/lang/Thread")                         \
  template(java_lang_ThreadGroup,                     "java/lang/ThreadGroup")                    \
  template(java_lang_Cloneable,                       "java/lang/Cloneable")                      \
  template(java_lang_Throwable,                       "java/lang/Throwable")                      \
  template(java_lang_ClassLoader,                     "java/lang/ClassLoader")                    \
  template(java_lang_ClassLoader_NativeLibrary,       "java/lang/ClassLoader\x024NativeLibrary")  \
  template(java_lang_ThreadDeath,                     "java/lang/ThreadDeath")                    \
  template(java_lang_Boolean,                         "java/lang/Boolean")                        \
  template(java_lang_Character,                       "java/lang/Character")                      \
  template(java_lang_Character_CharacterCache,        "java/lang/Character$CharacterCache")       \
  template(java_lang_CharacterDataLatin1,             "java/lang/CharacterDataLatin1")            \
  template(java_lang_Float,                           "java/lang/Float")                          \
  template(java_lang_Double,                          "java/lang/Double")                         \
  template(java_lang_Byte,                            "java/lang/Byte")                           \
  template(java_lang_Byte_ByteCache,                  "java/lang/Byte$ByteCache")                 \
  template(java_lang_Short,                           "java/lang/Short")                          \
  template(java_lang_Short_ShortCache,                "java/lang/Short$ShortCache")               \
  template(java_lang_Integer,                         "java/lang/Integer")                        \
  template(java_lang_Integer_IntegerCache,            "java/lang/Integer$IntegerCache")           \
  template(java_lang_Long,                            "java/lang/Long")                           \
  template(java_lang_Long_LongCache,                  "java/lang/Long$LongCache")                 \
  template(java_lang_Shutdown,                        "java/lang/Shutdown")                       \
  template(java_lang_ref_Reference,                   "java/lang/ref/Reference")                  \
  template(java_lang_ref_SoftReference,               "java/lang/ref/SoftReference")              \
  template(java_lang_ref_WeakReference,               "java/lang/ref/WeakReference")              \
  template(java_lang_ref_FinalReference,              "java/lang/ref/FinalReference")             \
  template(java_lang_ref_PhantomReference,            "java/lang/ref/PhantomReference")           \
  template(java_lang_ref_Finalizer,                   "java/lang/ref/Finalizer")                  \
  template(java_lang_reflect_AccessibleObject,        "java/lang/reflect/AccessibleObject")       \
  template(java_lang_reflect_Method,                  "java/lang/reflect/Method")                 \
  template(java_lang_reflect_Constructor,             "java/lang/reflect/Constructor")            \
  template(java_lang_reflect_Field,                   "java/lang/reflect/Field")                  \
  template(java_lang_reflect_Parameter,               "java/lang/reflect/Parameter")              \
  template(java_lang_reflect_Array,                   "java/lang/reflect/Array")                  \
  template(java_lang_StringBuffer,                    "java/lang/StringBuffer")                   \
  template(java_lang_StringBuilder,                   "java/lang/StringBuilder")                  \
  template(java_lang_CharSequence,                    "java/lang/CharSequence")                   \
  template(java_lang_SecurityManager,                 "java/lang/SecurityManager")                \
  template(java_security_AccessControlContext,        "java/security/AccessControlContext")       \
  template(java_security_AccessController,            "java/security/AccessController")           \
  template(executePrivileged_name,                    "executePrivileged")                        \
  template(java_security_CodeSource,                  "java/security/CodeSource")                 \
  template(java_security_ProtectionDomain,            "java/security/ProtectionDomain")           \
  template(java_security_SecureClassLoader,           "java/security/SecureClassLoader")          \
  template(java_net_URL,                              "java/net/URL")                             \
  template(java_util_jar_Manifest,                    "java/util/jar/Manifest")                   \
  template(java_io_OutputStream,                      "java/io/OutputStream")                     \
  template(java_io_Reader,                            "java/io/Reader")                           \
  template(java_io_BufferedReader,                    "java/io/BufferedReader")                   \
  template(java_io_File,                              "java/io/File")                             \
  template(java_io_FileInputStream,                   "java/io/FileInputStream")                  \
  template(java_io_ByteArrayInputStream,              "java/io/ByteArrayInputStream")             \
  template(java_io_Serializable,                      "java/io/Serializable")                     \
  template(java_util_Arrays,                          "java/util/Arrays")                         \
  template(java_util_Objects,                         "java/util/Objects")                        \
  template(java_util_Properties,                      "java/util/Properties")                     \
  template(java_util_Vector,                          "java/util/Vector")                         \
  template(java_util_AbstractList,                    "java/util/AbstractList")                   \
  template(java_util_Hashtable,                       "java/util/Hashtable")                      \
  template(java_lang_Compiler,                        "java/lang/Compiler")                       \
  template(jdk_internal_misc_Signal,                  "jdk/internal/misc/Signal")                 \
  template(jdk_internal_util_Preconditions,           "jdk/internal/util/Preconditions")          \
  template(java_lang_AssertionStatusDirectives,       "java/lang/AssertionStatusDirectives")      \
  template(getBootClassPathEntryForClass_name,        "getBootClassPathEntryForClass")            \
  template(jdk_internal_vm_PostVMInitHook,            "jdk/internal/vm/PostVMInitHook")           \
  template(sun_net_www_ParseUtil,                     "sun/net/www/ParseUtil")                    \
                                                                                                  \
  template(jdk_internal_loader_ClassLoaders_AppClassLoader,      "jdk/internal/loader/ClassLoaders$AppClassLoader")      \
  template(jdk_internal_loader_ClassLoaders_PlatformClassLoader, "jdk/internal/loader/ClassLoaders$PlatformClassLoader") \
                                                                                                  \
  /* Java runtime version access */                                                               \
  template(java_lang_VersionProps,                    "java/lang/VersionProps")                   \
  template(java_runtime_name_name,                    "java_runtime_name")                        \
  template(java_runtime_version_name,                 "java_runtime_version")                     \
                                                                                                  \
  /* system initialization */                                                                     \
  template(initPhase1_name,                           "initPhase1")                               \
  template(initPhase2_name,                           "initPhase2")                               \
  template(initPhase3_name,                           "initPhase3")                               \
  template(java_lang_module_init_signature,           "(Ljava/lang/ClassLoader;Ljava/lang/String;)V") \
                                                                                                  \
  /* class file format tags */                                                                    \
  template(tag_source_file,                           "SourceFile")                               \
  template(tag_inner_classes,                         "InnerClasses")                             \
  template(tag_nest_members,                          "NestMembers")                              \
  template(tag_nest_host,                             "NestHost")                                 \
  template(tag_constant_value,                        "ConstantValue")                            \
  template(tag_code,                                  "Code")                                     \
  template(tag_exceptions,                            "Exceptions")                               \
  template(tag_line_number_table,                     "LineNumberTable")                          \
  template(tag_local_variable_table,                  "LocalVariableTable")                       \
  template(tag_local_variable_type_table,             "LocalVariableTypeTable")                   \
  template(tag_method_parameters,                     "MethodParameters")                         \
  template(tag_stack_map_table,                       "StackMapTable")                            \
  template(tag_synthetic,                             "Synthetic")                                \
  template(tag_deprecated,                            "Deprecated")                               \
  template(tag_source_debug_extension,                "SourceDebugExtension")                     \
  template(tag_signature,                             "Signature")                                \
  template(tag_runtime_visible_annotations,           "RuntimeVisibleAnnotations")                \
  template(tag_runtime_invisible_annotations,         "RuntimeInvisibleAnnotations")              \
  template(tag_runtime_visible_parameter_annotations, "RuntimeVisibleParameterAnnotations")       \
  template(tag_runtime_invisible_parameter_annotations,"RuntimeInvisibleParameterAnnotations")    \
  template(tag_annotation_default,                    "AnnotationDefault")                        \
  template(tag_runtime_visible_type_annotations,      "RuntimeVisibleTypeAnnotations")            \
  template(tag_runtime_invisible_type_annotations,    "RuntimeInvisibleTypeAnnotations")          \
  template(tag_enclosing_method,                      "EnclosingMethod")                          \
  template(tag_bootstrap_methods,                     "BootstrapMethods")                         \
                                                                                                  \
  /* exception klasses: at least all exceptions thrown by the VM have entries here */             \
  template(java_lang_ArithmeticException,             "java/lang/ArithmeticException")            \
  template(java_lang_ArrayIndexOutOfBoundsException,  "java/lang/ArrayIndexOutOfBoundsException") \
  template(java_lang_ArrayStoreException,             "java/lang/ArrayStoreException")            \
  template(java_lang_ClassCastException,              "java/lang/ClassCastException")             \
  template(java_lang_ClassNotFoundException,          "java/lang/ClassNotFoundException")         \
  template(java_lang_CloneNotSupportedException,      "java/lang/CloneNotSupportedException")     \
  template(java_lang_IllegalAccessException,          "java/lang/IllegalAccessException")         \
  template(java_lang_IllegalArgumentException,        "java/lang/IllegalArgumentException")       \
  template(java_lang_IllegalStateException,           "java/lang/IllegalStateException")          \
  template(java_lang_IllegalMonitorStateException,    "java/lang/IllegalMonitorStateException")   \
  template(java_lang_IllegalThreadStateException,     "java/lang/IllegalThreadStateException")    \
  template(java_lang_IndexOutOfBoundsException,       "java/lang/IndexOutOfBoundsException")      \
  template(java_lang_InstantiationException,          "java/lang/InstantiationException")         \
  template(java_lang_InstantiationError,              "java/lang/InstantiationError")             \
  template(java_lang_InterruptedException,            "java/lang/InterruptedException")           \
  template(java_lang_BootstrapMethodError,            "java/lang/BootstrapMethodError")           \
  template(java_lang_LinkageError,                    "java/lang/LinkageError")                   \
  template(java_lang_NegativeArraySizeException,      "java/lang/NegativeArraySizeException")     \
  template(java_lang_NoSuchFieldException,            "java/lang/NoSuchFieldException")           \
  template(java_lang_NoSuchMethodException,           "java/lang/NoSuchMethodException")          \
  template(java_lang_NullPointerException,            "java/lang/NullPointerException")           \
  template(java_lang_StringIndexOutOfBoundsException, "java/lang/StringIndexOutOfBoundsException")\
  template(java_lang_UnsupportedOperationException,   "java/lang/UnsupportedOperationException")  \
  template(java_lang_InvalidClassException,           "java/lang/InvalidClassException")          \
  template(java_lang_reflect_InvocationTargetException, "java/lang/reflect/InvocationTargetException") \
  template(java_lang_Exception,                       "java/lang/Exception")                      \
  template(java_lang_RuntimeException,                "java/lang/RuntimeException")               \
  template(java_io_IOException,                       "java/io/IOException")                      \
  template(java_security_PrivilegedActionException,   "java/security/PrivilegedActionException")  \
                                                                                                  \
  /* error klasses: at least all errors thrown by the VM have entries here */                     \
  template(java_lang_AbstractMethodError,             "java/lang/AbstractMethodError")            \
  template(java_lang_ClassCircularityError,           "java/lang/ClassCircularityError")          \
  template(java_lang_ClassFormatError,                "java/lang/ClassFormatError")               \
  template(java_lang_UnsupportedClassVersionError,    "java/lang/UnsupportedClassVersionError")   \
  template(java_lang_Error,                           "java/lang/Error")                          \
  template(java_lang_ExceptionInInitializerError,     "java/lang/ExceptionInInitializerError")    \
  template(java_lang_IllegalAccessError,              "java/lang/IllegalAccessError")             \
  template(java_lang_IncompatibleClassChangeError,    "java/lang/IncompatibleClassChangeError")   \
  template(java_lang_InternalError,                   "java/lang/InternalError")                  \
  template(java_lang_NoClassDefFoundError,            "java/lang/NoClassDefFoundError")           \
  template(java_lang_NoSuchFieldError,                "java/lang/NoSuchFieldError")               \
  template(java_lang_NoSuchMethodError,               "java/lang/NoSuchMethodError")              \
  template(java_lang_OutOfMemoryError,                "java/lang/OutOfMemoryError")               \
  template(java_lang_UnsatisfiedLinkError,            "java/lang/UnsatisfiedLinkError")           \
  template(java_lang_VerifyError,                     "java/lang/VerifyError")                    \
  template(java_lang_SecurityException,               "java/lang/SecurityException")              \
  template(java_lang_VirtualMachineError,             "java/lang/VirtualMachineError")            \
  template(java_lang_StackOverflowError,              "java/lang/StackOverflowError")             \
  template(java_lang_StackTraceElement,               "java/lang/StackTraceElement")              \
                                                                                                  \
  /* Concurrency support */                                                                       \
  template(java_util_concurrent_locks_AbstractOwnableSynchronizer,           "java/util/concurrent/locks/AbstractOwnableSynchronizer") \
  template(java_util_concurrent_atomic_AtomicIntegerFieldUpdater_Impl,       "java/util/concurrent/atomic/AtomicIntegerFieldUpdater$AtomicIntegerFieldUpdaterImpl") \
  template(java_util_concurrent_atomic_AtomicLongFieldUpdater_CASUpdater,    "java/util/concurrent/atomic/AtomicLongFieldUpdater$CASUpdater") \
  template(java_util_concurrent_atomic_AtomicLongFieldUpdater_LockedUpdater, "java/util/concurrent/atomic/AtomicLongFieldUpdater$LockedUpdater") \
  template(java_util_concurrent_atomic_AtomicReferenceFieldUpdater_Impl,     "java/util/concurrent/atomic/AtomicReferenceFieldUpdater$AtomicReferenceFieldUpdaterImpl") \
  template(jdk_internal_vm_annotation_Contended_signature,                   "Ljdk/internal/vm/annotation/Contended;")    \
  template(jdk_internal_vm_annotation_ReservedStackAccess_signature,         "Ljdk/internal/vm/annotation/ReservedStackAccess;") \
                                                                                                  \
  /* class symbols needed by intrinsics */                                                        \
  VM_INTRINSICS_DO(VM_INTRINSIC_IGNORE, template, VM_SYMBOL_IGNORE, VM_SYMBOL_IGNORE, VM_ALIAS_IGNORE) \
                                                                                                  \
  /* Support for reflection based on dynamic bytecode generation (JDK 1.4 and above) */           \
                                                                                                  \
  template(jdk_internal_reflect,                      "jdk/internal/reflect")                     \
  template(reflect_MagicAccessorImpl,                 "jdk/internal/reflect/MagicAccessorImpl")       \
  template(reflect_MethodAccessorImpl,                "jdk/internal/reflect/MethodAccessorImpl")      \
  template(reflect_ConstructorAccessorImpl,           "jdk/internal/reflect/ConstructorAccessorImpl") \
  template(reflect_DelegatingClassLoader,             "jdk/internal/reflect/DelegatingClassLoader")   \
  template(reflect_Reflection,                        "jdk/internal/reflect/Reflection")              \
  template(reflect_CallerSensitive,                   "jdk/internal/reflect/CallerSensitive")         \
  template(reflect_CallerSensitive_signature,         "Ljdk/internal/reflect/CallerSensitive;")       \
  template(checkedExceptions_name,                    "checkedExceptions")                        \
  template(clazz_name,                                "clazz")                                    \
  template(exceptionTypes_name,                       "exceptionTypes")                           \
  template(modifiers_name,                            "modifiers")                                \
  template(newConstructor_name,                       "newConstructor")                           \
  template(newField_name,                             "newField")                                 \
  template(newMethod_name,                            "newMethod")                                \
  template(invokeBasic_name,                          "invokeBasic")                              \
  template(linkToVirtual_name,                        "linkToVirtual")                            \
  template(linkToStatic_name,                         "linkToStatic")                             \
  template(linkToSpecial_name,                        "linkToSpecial")                            \
  template(linkToInterface_name,                      "linkToInterface")                          \
  template(compiledLambdaForm_name,                   "<compiledLambdaForm>")  /*fake name*/      \
  template(star_name,                                 "*") /*not really a name*/                  \
  template(invoke_name,                               "invoke")                                   \
  template(parameterTypes_name,                       "parameterTypes")                           \
  template(returnType_name,                           "returnType")                               \
  template(signature_name,                            "signature")                                \
  template(slot_name,                                 "slot")                                     \
                                                                                                  \
  /* Support for annotations (JDK 1.5 and above) */                                               \
                                                                                                  \
  template(annotations_name,                          "annotations")                              \
  template(index_name,                                "index")                                    \
  template(executable_name,                           "executable")                               \
  template(parameter_annotations_name,                "parameterAnnotations")                     \
  template(annotation_default_name,                   "annotationDefault")                        \
  template(reflect_ConstantPool,                      "jdk/internal/reflect/ConstantPool")        \
  template(reflect_UnsafeStaticFieldAccessorImpl,     "jdk/internal/reflect/UnsafeStaticFieldAccessorImpl")\
  template(base_name,                                 "base")                                     \
  /* Type Annotations (JDK 8 and above) */                                                        \
  template(type_annotations_name,                     "typeAnnotations")                          \
                                                                                                  \
  /* Intrinsic Annotation (JDK 9 and above) */                                                    \
  template(jdk_internal_HotSpotIntrinsicCandidate_signature, "Ljdk/internal/HotSpotIntrinsicCandidate;") \
  template(jdk_internal_vm_annotation_DontInline_signature,  "Ljdk/internal/vm/annotation/DontInline;")  \
  template(jdk_internal_vm_annotation_ForceInline_signature, "Ljdk/internal/vm/annotation/ForceInline;") \
  template(jdk_internal_vm_annotation_Hidden_signature,      "Ljdk/internal/vm/annotation/Hidden;") \
  template(jdk_internal_vm_annotation_Stable_signature,      "Ljdk/internal/vm/annotation/Stable;") \
                                                                                                  \
  /* Support for JSR 292 & invokedynamic (JDK 1.7 and above) */                                   \
  template(java_lang_invoke_CallSite,                 "java/lang/invoke/CallSite")                \
  template(java_lang_invoke_ConstantCallSite,         "java/lang/invoke/ConstantCallSite")        \
  template(java_lang_invoke_DirectMethodHandle,       "java/lang/invoke/DirectMethodHandle")      \
  template(java_lang_invoke_MutableCallSite,          "java/lang/invoke/MutableCallSite")         \
  template(java_lang_invoke_VolatileCallSite,         "java/lang/invoke/VolatileCallSite")        \
  template(java_lang_invoke_MethodHandle,             "java/lang/invoke/MethodHandle")            \
  template(java_lang_invoke_VarHandle,                "java/lang/invoke/VarHandle")               \
  template(java_lang_invoke_MethodType,               "java/lang/invoke/MethodType")              \
  template(java_lang_invoke_MethodType_signature,     "Ljava/lang/invoke/MethodType;")            \
  template(java_lang_invoke_ResolvedMethodName_signature, "Ljava/lang/invoke/ResolvedMethodName;")\
  template(java_lang_invoke_MemberName_signature,     "Ljava/lang/invoke/MemberName;")            \
  template(java_lang_invoke_LambdaForm_signature,     "Ljava/lang/invoke/LambdaForm;")            \
  template(java_lang_invoke_MethodHandle_signature,   "Ljava/lang/invoke/MethodHandle;")          \
  /* internal classes known only to the JVM: */                                                   \
  template(java_lang_invoke_MemberName,               "java/lang/invoke/MemberName")              \
  template(java_lang_invoke_ResolvedMethodName,       "java/lang/invoke/ResolvedMethodName")      \
  template(java_lang_invoke_MethodHandleNatives,      "java/lang/invoke/MethodHandleNatives")     \
  template(java_lang_invoke_MethodHandleNatives_CallSiteContext, "java/lang/invoke/MethodHandleNatives$CallSiteContext") \
  template(java_lang_invoke_LambdaForm,               "java/lang/invoke/LambdaForm")              \
  template(java_lang_invoke_InjectedProfile_signature, "Ljava/lang/invoke/InjectedProfile;")      \
  template(java_lang_invoke_LambdaForm_Compiled_signature, "Ljava/lang/invoke/LambdaForm$Compiled;") \
  template(java_lang_invoke_MethodHandleNatives_CallSiteContext_signature, "Ljava/lang/invoke/MethodHandleNatives$CallSiteContext;") \
  /* internal up-calls made only by the JVM, via class sun.invoke.MethodHandleNatives: */         \
  template(findMethodHandleType_name,                 "findMethodHandleType")                     \
  template(findMethodHandleType_signature,       "(Ljava/lang/Class;[Ljava/lang/Class;)Ljava/lang/invoke/MethodType;") \
  template(invokeExact_name,                          "invokeExact")                              \
  template(linkMethodHandleConstant_name,             "linkMethodHandleConstant")                 \
  template(linkMethodHandleConstant_signature, "(Ljava/lang/Class;ILjava/lang/Class;Ljava/lang/String;Ljava/lang/Object;)Ljava/lang/invoke/MethodHandle;") \
  template(linkMethod_name,                           "linkMethod")                               \
  template(linkMethod_signature, "(Ljava/lang/Class;ILjava/lang/Class;Ljava/lang/String;Ljava/lang/Object;[Ljava/lang/Object;)Ljava/lang/invoke/MemberName;") \
  template(linkDynamicConstant_name,                  "linkDynamicConstant")                      \
  template(linkDynamicConstant_signature, "(Ljava/lang/Object;ILjava/lang/Object;Ljava/lang/Object;Ljava/lang/Object;Ljava/lang/Object;)Ljava/lang/Object;") \
  template(linkCallSite_name,                         "linkCallSite")                             \
  template(linkCallSite_signature, "(Ljava/lang/Object;ILjava/lang/Object;Ljava/lang/Object;Ljava/lang/Object;Ljava/lang/Object;[Ljava/lang/Object;)Ljava/lang/invoke/MemberName;") \
  template(setTargetNormal_name,                      "setTargetNormal")                          \
  template(setTargetVolatile_name,                    "setTargetVolatile")                        \
  template(setTarget_signature,                       "(Ljava/lang/invoke/MethodHandle;)V")       \
  template(DEFAULT_CONTEXT_name,                      "DEFAULT_CONTEXT")                          \
  NOT_LP64(  do_alias(intptr_signature,               int_signature)  )                           \
  LP64_ONLY( do_alias(intptr_signature,               long_signature) )                           \
                                                                                                  \
                                                                                                  \
  /* Support for JVMCI */                                                                         \
  JVMCI_VM_SYMBOLS_DO(template, do_alias)                                                         \
                                                                                                  \
  template(java_lang_StackWalker,                     "java/lang/StackWalker")                    \
  template(java_lang_StackFrameInfo,                  "java/lang/StackFrameInfo")                 \
  template(java_lang_LiveStackFrameInfo,              "java/lang/LiveStackFrameInfo")             \
  template(java_lang_StackStreamFactory_AbstractStackWalker, "java/lang/StackStreamFactory$AbstractStackWalker") \
  template(doStackWalk_signature,                     "(JIIII)Ljava/lang/Object;")                \
  template(asPrimitive_name,                          "asPrimitive")                              \
  template(asPrimitive_int_signature,                 "(I)Ljava/lang/LiveStackFrame$PrimitiveSlot;") \
  template(asPrimitive_long_signature,                "(J)Ljava/lang/LiveStackFrame$PrimitiveSlot;") \
                                                                                                  \
  /* common method and field names */                                                             \
  template(object_initializer_name,                   "<init>")                                   \
  template(class_initializer_name,                    "<clinit>")                                 \
  template(println_name,                              "println")                                  \
  template(printStackTrace_name,                      "printStackTrace")                          \
  template(main_name,                                 "main")                                     \
  template(name_name,                                 "name")                                     \
  template(priority_name,                             "priority")                                 \
  template(stillborn_name,                            "stillborn")                                \
  template(group_name,                                "group")                                    \
  template(daemon_name,                               "daemon")                                   \
  template(run_method_name,                           "run")                                      \
  template(exit_method_name,                          "exit")                                     \
  template(add_method_name,                           "add")                                      \
  template(remove_method_name,                        "remove")                                   \
  template(parent_name,                               "parent")                                   \
  template(threads_name,                              "threads")                                  \
  template(groups_name,                               "groups")                                   \
  template(maxPriority_name,                          "maxPriority")                              \
  template(destroyed_name,                            "destroyed")                                \
  template(nthreads_name,                             "nthreads")                                 \
  template(ngroups_name,                              "ngroups")                                  \
  template(shutdown_method_name,                      "shutdown")                                 \
  template(bootstrapFinished_method_name,             "bootstrapFinished")                        \
  template(finalize_method_name,                      "finalize")                                 \
  template(reference_lock_name,                       "lock")                                     \
  template(reference_discovered_name,                 "discovered")                               \
  template(run_finalization_name,                     "runFinalization")                          \
  template(dispatchUncaughtException_name,            "dispatchUncaughtException")                \
  template(loadClass_name,                            "loadClass")                                \
  template(get_name,                                  "get")                                      \
  template(put_name,                                  "put")                                      \
  template(type_name,                                 "type")                                     \
  template(findNative_name,                           "findNative")                               \
  template(deadChild_name,                            "deadChild")                                \
  template(getFromClass_name,                         "getFromClass")                             \
  template(dispatch_name,                             "dispatch")                                 \
  template(getPlatformClassLoader_name,               "getPlatformClassLoader")                   \
  template(getSystemClassLoader_name,                 "getSystemClassLoader")                     \
  template(fillInStackTrace_name,                     "fillInStackTrace")                         \
  template(getCause_name,                             "getCause")                                 \
  template(initCause_name,                            "initCause")                                \
  template(getProperty_name,                          "getProperty")                              \
  template(context_name,                              "context")                                  \
  template(contextClassLoader_name,                   "contextClassLoader")                       \
  template(inheritedAccessControlContext_name,        "inheritedAccessControlContext")            \
  template(getClassContext_name,                      "getClassContext")                          \
  template(wait_name,                                 "wait")                                     \
  template(checkPackageAccess_name,                   "checkPackageAccess")                       \
  template(newInstance0_name,                         "newInstance0")                             \
  template(forName_name,                              "forName")                                  \
  template(forName0_name,                             "forName0")                                 \
  template(isJavaIdentifierStart_name,                "isJavaIdentifierStart")                    \
  template(isJavaIdentifierPart_name,                 "isJavaIdentifierPart")                     \
  template(cache_field_name,                          "cache")                                    \
  template(value_name,                                "value")                                    \
  template(compact_strings_name,                      "COMPACT_STRINGS")                          \
  template(numberOfLeadingZeros_name,                 "numberOfLeadingZeros")                     \
  template(numberOfTrailingZeros_name,                "numberOfTrailingZeros")                    \
  template(bitCount_name,                             "bitCount")                                 \
  template(profile_name,                              "profile")                                  \
  template(equals_name,                               "equals")                                   \
  template(length_name,                               "length")                                   \
  template(target_name,                               "target")                                   \
  template(toString_name,                             "toString")                                 \
  template(values_name,                               "values")                                   \
  template(receiver_name,                             "receiver")                                 \
  template(vmtarget_name,                             "vmtarget")                                 \
  template(vmholder_name,                             "vmholder")                                 \
  template(method_name,                               "method")                                   \
  template(vmindex_name,                              "vmindex")                                  \
  template(vmcount_name,                              "vmcount")                                  \
  template(flags_name,                                "flags")                                    \
  template(basicType_name,                            "basicType")                                \
  template(append_name,                               "append")                                   \
  template(klass_name,                                "klass")                                    \
  template(array_klass_name,                          "array_klass")                              \
  template(mid_name,                                  "mid")                                      \
  template(cpref_name,                                "cpref")                                    \
  template(version_name,                              "version")                                  \
  template(methodName_name,                           "methodName")                               \
  template(fileName_name,                             "fileName")                                 \
  template(lineNumber_name,                           "lineNumber")                               \
  template(oop_size_name,                             "oop_size")                                 \
  template(static_oop_field_count_name,               "static_oop_field_count")                   \
  template(protection_domain_name,                    "protection_domain")                        \
  template(signers_name,                              "signers_name")                             \
  template(source_file_name,                          "source_file")                              \
  template(loader_data_name,                          "loader_data")                              \
  template(vmdependencies_name,                       "vmdependencies")                           \
  template(last_cleanup_name,                         "last_cleanup")                             \
  template(loader_name,                               "loader")                                   \
  template(getModule_name,                            "getModule")                                \
  template(input_stream_void_signature,               "(Ljava/io/InputStream;)V")                 \
  template(input_stream_signature,                    "Ljava/io/InputStream;")                    \
  template(print_stream_signature,                    "Ljava/io/PrintStream;")                    \
  template(security_manager_signature,                "Ljava/lang/SecurityManager;")              \
  template(definePackage_name,                        "definePackage")                            \
  template(definePackage_signature,                   "(Ljava/lang/String;Ljava/lang/Module;)Ljava/lang/Package;") \
  template(defineOrCheckPackage_name,                 "defineOrCheckPackage")                     \
  template(defineOrCheckPackage_signature,            "(Ljava/lang/String;Ljava/util/jar/Manifest;Ljava/net/URL;)Ljava/lang/Package;") \
  template(fileToEncodedURL_name,                     "fileToEncodedURL")                         \
  template(fileToEncodedURL_signature,                "(Ljava/io/File;)Ljava/net/URL;")           \
  template(getProtectionDomain_name,                  "getProtectionDomain")                      \
  template(getProtectionDomain_signature,             "(Ljava/security/CodeSource;)Ljava/security/ProtectionDomain;") \
  template(java_lang_Integer_array_signature,         "[Ljava/lang/Integer;")                     \
  template(url_code_signer_array_void_signature,      "(Ljava/net/URL;[Ljava/security/CodeSigner;)V") \
  template(module_entry_name,                         "module_entry")                             \
  template(resolved_references_name,                  "<resolved_references>")                    \
  template(init_lock_name,                            "<init_lock>")                              \
<<<<<<< HEAD
  template(default_value_name,                        ".default")                                 \
=======
  template(address_size_name,                         "ADDRESS_SIZE0")                            \
  template(page_size_name,                            "PAGE_SIZE")                                \
  template(big_endian_name,                           "BIG_ENDIAN")                               \
  template(use_unaligned_access_name,                 "UNALIGNED_ACCESS")                         \
>>>>>>> 141cc31f
                                                                                                  \
  /* name symbols needed by intrinsics */                                                         \
  VM_INTRINSICS_DO(VM_INTRINSIC_IGNORE, VM_SYMBOL_IGNORE, template, VM_SYMBOL_IGNORE, VM_ALIAS_IGNORE) \
                                                                                                  \
  /* common signatures names */                                                                   \
  template(void_method_signature,                     "()V")                                      \
  template(void_boolean_signature,                    "()Z")                                      \
  template(void_byte_signature,                       "()B")                                      \
  template(void_char_signature,                       "()C")                                      \
  template(void_short_signature,                      "()S")                                      \
  template(void_int_signature,                        "()I")                                      \
  template(void_long_signature,                       "()J")                                      \
  template(void_float_signature,                      "()F")                                      \
  template(void_double_signature,                     "()D")                                      \
  template(bool_void_signature,                       "(Z)V")                                     \
  template(int_void_signature,                        "(I)V")                                     \
  template(int_int_signature,                         "(I)I")                                     \
  template(char_char_signature,                       "(C)C")                                     \
  template(short_short_signature,                     "(S)S")                                     \
  template(int_bool_signature,                        "(I)Z")                                     \
  template(float_int_signature,                       "(F)I")                                     \
  template(double_long_signature,                     "(D)J")                                     \
  template(double_double_signature,                   "(D)D")                                     \
  template(int_float_signature,                       "(I)F")                                     \
  template(long_int_signature,                        "(J)I")                                     \
  template(long_long_signature,                       "(J)J")                                     \
  template(long_double_signature,                     "(J)D")                                     \
  template(byte_signature,                            "B")                                        \
  template(char_signature,                            "C")                                        \
  template(double_signature,                          "D")                                        \
  template(float_signature,                           "F")                                        \
  template(int_signature,                             "I")                                        \
  template(long_signature,                            "J")                                        \
  template(short_signature,                           "S")                                        \
  template(bool_signature,                            "Z")                                        \
  template(void_signature,                            "V")                                        \
  template(bool_array_signature,                      "[Z")                                       \
  template(byte_array_signature,                      "[B")                                       \
  template(char_array_signature,                      "[C")                                       \
  template(int_array_signature,                       "[I")                                       \
  template(object_void_signature,                     "(Ljava/lang/Object;)V")                    \
  template(object_int_signature,                      "(Ljava/lang/Object;)I")                    \
  template(object_boolean_signature,                  "(Ljava/lang/Object;)Z")                    \
  template(object_object_signature,                   "(Ljava/lang/Object;)Ljava/lang/Object;")   \
  template(string_void_signature,                     "(Ljava/lang/String;)V")                    \
  template(string_int_signature,                      "(Ljava/lang/String;)I")                    \
  template(throwable_void_signature,                  "(Ljava/lang/Throwable;)V")                 \
  template(void_throwable_signature,                  "()Ljava/lang/Throwable;")                  \
  template(throwable_throwable_signature,             "(Ljava/lang/Throwable;)Ljava/lang/Throwable;")             \
  template(class_void_signature,                      "(Ljava/lang/Class;)V")                     \
  template(class_int_signature,                       "(Ljava/lang/Class;)I")                     \
  template(class_long_signature,                      "(Ljava/lang/Class;)J")                     \
  template(class_boolean_signature,                   "(Ljava/lang/Class;)Z")                     \
  template(throwable_string_void_signature,           "(Ljava/lang/Throwable;Ljava/lang/String;)V")               \
  template(string_array_void_signature,               "([Ljava/lang/String;)V")                                   \
  template(string_array_string_array_void_signature,  "([Ljava/lang/String;[Ljava/lang/String;)V")                \
  template(thread_throwable_void_signature,           "(Ljava/lang/Thread;Ljava/lang/Throwable;)V")               \
  template(thread_void_signature,                     "(Ljava/lang/Thread;)V")                                    \
  template(threadgroup_runnable_void_signature,       "(Ljava/lang/ThreadGroup;Ljava/lang/Runnable;)V")           \
  template(threadgroup_string_void_signature,         "(Ljava/lang/ThreadGroup;Ljava/lang/String;)V")             \
  template(string_class_signature,                    "(Ljava/lang/String;)Ljava/lang/Class;")                    \
  template(object_object_object_signature,            "(Ljava/lang/Object;Ljava/lang/Object;)Ljava/lang/Object;") \
  template(object_object_boolean_signature,           "(Ljava/lang/Object;Ljava/lang/Object;)Z") \
  template(string_string_string_signature,            "(Ljava/lang/String;Ljava/lang/String;)Ljava/lang/String;") \
  template(string_string_signature,                   "(Ljava/lang/String;)Ljava/lang/String;")                   \
  template(classloader_string_long_signature,         "(Ljava/lang/ClassLoader;Ljava/lang/String;)J")             \
  template(byte_array_void_signature,                 "([B)V")                                                    \
  template(char_array_void_signature,                 "([C)V")                                                    \
  template(int_int_void_signature,                    "(II)V")                                                    \
  template(long_long_void_signature,                  "(JJ)V")                                                    \
  template(void_classloader_signature,                "()Ljava/lang/ClassLoader;")                                \
  template(void_object_signature,                     "()Ljava/lang/Object;")                                     \
  template(void_class_signature,                      "()Ljava/lang/Class;")                                      \
  template(void_class_array_signature,                "()[Ljava/lang/Class;")                                     \
  template(void_string_signature,                     "()Ljava/lang/String;")                                     \
  template(void_module_signature,                     "()Ljava/lang/Module;")                                     \
  template(object_array_object_signature,             "([Ljava/lang/Object;)Ljava/lang/Object;")                  \
  template(object_object_array_object_signature,      "(Ljava/lang/Object;[Ljava/lang/Object;)Ljava/lang/Object;")\
  template(exception_void_signature,                  "(Ljava/lang/Exception;)V")                                 \
  template(protectiondomain_signature,                "[Ljava/security/ProtectionDomain;")                        \
  template(accesscontrolcontext_signature,            "Ljava/security/AccessControlContext;")                     \
  template(class_protectiondomain_signature,          "(Ljava/lang/Class;Ljava/security/ProtectionDomain;)V")     \
  template(thread_signature,                          "Ljava/lang/Thread;")                                       \
  template(thread_array_signature,                    "[Ljava/lang/Thread;")                                      \
  template(threadgroup_signature,                     "Ljava/lang/ThreadGroup;")                                  \
  template(threadgroup_array_signature,               "[Ljava/lang/ThreadGroup;")                                 \
  template(class_array_signature,                     "[Ljava/lang/Class;")                                       \
  template(classloader_signature,                     "Ljava/lang/ClassLoader;")                                  \
  template(object_signature,                          "Ljava/lang/Object;")                                       \
  template(object_array_signature,                    "[Ljava/lang/Object;")                                      \
  template(class_signature,                           "Ljava/lang/Class;")                                        \
  template(string_signature,                          "Ljava/lang/String;")                                       \
  template(string_array_signature,                    "[Ljava/lang/String;")                                      \
  template(reference_signature,                       "Ljava/lang/ref/Reference;")                                \
  template(executable_signature,                      "Ljava/lang/reflect/Executable;")                           \
  template(module_signature,                          "Ljava/lang/Module;")                                       \
  template(concurrenthashmap_signature,               "Ljava/util/concurrent/ConcurrentHashMap;")                 \
  template(String_StringBuilder_signature,            "(Ljava/lang/String;)Ljava/lang/StringBuilder;")            \
  template(int_StringBuilder_signature,               "(I)Ljava/lang/StringBuilder;")                             \
  template(char_StringBuilder_signature,              "(C)Ljava/lang/StringBuilder;")                             \
  template(String_StringBuffer_signature,             "(Ljava/lang/String;)Ljava/lang/StringBuffer;")             \
  template(int_StringBuffer_signature,                "(I)Ljava/lang/StringBuffer;")                              \
  template(char_StringBuffer_signature,               "(C)Ljava/lang/StringBuffer;")                              \
  template(int_String_signature,                      "(I)Ljava/lang/String;")                                    \
  template(boolean_boolean_int_signature,             "(ZZ)I")                                                    \
  /* signature symbols needed by intrinsics */                                                                    \
  VM_INTRINSICS_DO(VM_INTRINSIC_IGNORE, VM_SYMBOL_IGNORE, VM_SYMBOL_IGNORE, template, VM_ALIAS_IGNORE)            \
                                                                                                                  \
  /* symbol aliases needed by intrinsics */                                                                       \
  VM_INTRINSICS_DO(VM_INTRINSIC_IGNORE, VM_SYMBOL_IGNORE, VM_SYMBOL_IGNORE, VM_SYMBOL_IGNORE, do_alias)           \
                                                                                                                  \
  /* returned by the C1 compiler in case there's not enough memory to allocate a new symbol*/                     \
  template(dummy_symbol,                              "illegal symbol")                                           \
                                                                                                                  \
  /* used by ClassFormatError when class name is not known yet */                                                 \
  template(unknown_class_name,                        "<Unknown>")                                                \
                                                                                                                  \
  /* JVM monitoring and management support */                                                                     \
  template(java_lang_StackTraceElement_array,          "[Ljava/lang/StackTraceElement;")                          \
  template(java_lang_management_ThreadState,           "java/lang/management/ThreadState")                        \
  template(java_lang_management_MemoryUsage,           "java/lang/management/MemoryUsage")                        \
  template(java_lang_management_ThreadInfo,            "java/lang/management/ThreadInfo")                         \
  template(jdk_internal_agent_Agent,                   "jdk/internal/agent/Agent")                                \
  template(sun_management_Sensor,                      "sun/management/Sensor")                                   \
  template(sun_management_ManagementFactoryHelper,     "sun/management/ManagementFactoryHelper")                  \
  template(com_sun_management_internal_DiagnosticCommandImpl,  "com/sun/management/internal/DiagnosticCommandImpl")     \
  template(com_sun_management_internal_GarbageCollectorExtImpl,"com/sun/management/internal/GarbageCollectorExtImpl")   \
  template(getDiagnosticCommandMBean_name,             "getDiagnosticCommandMBean")                               \
  template(getDiagnosticCommandMBean_signature,        "()Lcom/sun/management/DiagnosticCommandMBean;")           \
  template(getGcInfoBuilder_name,                      "getGcInfoBuilder")                                        \
  template(getGcInfoBuilder_signature,                 "()Lcom/sun/management/internal/GcInfoBuilder;")           \
  template(com_sun_management_GcInfo,                  "com/sun/management/GcInfo")                               \
  template(com_sun_management_GcInfo_constructor_signature, "(Lcom/sun/management/internal/GcInfoBuilder;JJJ[Ljava/lang/management/MemoryUsage;[Ljava/lang/management/MemoryUsage;[Ljava/lang/Object;)V") \
  template(createGCNotification_name,                  "createGCNotification")                                    \
  template(createGCNotification_signature,             "(JLjava/lang/String;Ljava/lang/String;Ljava/lang/String;Lcom/sun/management/GcInfo;)V") \
  template(createDiagnosticFrameworkNotification_name, "createDiagnosticFrameworkNotification")                   \
  template(createMemoryPoolMBean_name,                 "createMemoryPoolMBean")                                   \
  template(createMemoryManagerMBean_name,              "createMemoryManagerMBean")                                \
  template(createGarbageCollectorMBean_name,           "createGarbageCollectorMBean")                             \
  template(createMemoryPoolMBean_signature,            "(Ljava/lang/String;ZJJ)Ljava/lang/management/MemoryPoolMBean;") \
  template(createMemoryManagerMBean_signature,         "(Ljava/lang/String;)Ljava/lang/management/MemoryManagerMBean;") \
  template(createGarbageCollectorMBean_signature,      "(Ljava/lang/String;Ljava/lang/String;)Ljava/lang/management/GarbageCollectorMBean;") \
  template(trigger_name,                               "trigger")                                                 \
  template(clear_name,                                 "clear")                                                   \
  template(trigger_method_signature,                   "(ILjava/lang/management/MemoryUsage;)V")                  \
  template(startAgent_name,                            "startAgent")                                              \
  template(startRemoteAgent_name,                      "startRemoteManagementAgent")                              \
  template(startLocalAgent_name,                       "startLocalManagementAgent")                               \
  template(stopRemoteAgent_name,                       "stopRemoteManagementAgent")                               \
  template(getAgentStatus_name,                        "getManagementAgentStatus")                                \
  template(java_lang_management_ThreadInfo_constructor_signature, "(Ljava/lang/Thread;ILjava/lang/Object;Ljava/lang/Thread;JJJJ[Ljava/lang/StackTraceElement;)V") \
  template(java_lang_management_ThreadInfo_with_locks_constructor_signature, "(Ljava/lang/Thread;ILjava/lang/Object;Ljava/lang/Thread;JJJJ[Ljava/lang/StackTraceElement;[Ljava/lang/Object;[I[Ljava/lang/Object;)V") \
  template(long_long_long_long_void_signature,         "(JJJJ)V")                                                 \
  template(finalizer_histogram_klass,                  "java/lang/ref/FinalizerHistogram")                        \
  template(void_finalizer_histogram_entry_array_signature,  "()[Ljava/lang/ref/FinalizerHistogram$Entry;")                        \
  template(get_finalizer_histogram_name,               "getFinalizerHistogram")                                   \
  template(finalizer_histogram_entry_name_field,       "className")                                               \
  template(finalizer_histogram_entry_count_field,      "instanceCount")                                           \
                                                                                                                  \
  template(java_lang_management_MemoryPoolMXBean,      "java/lang/management/MemoryPoolMXBean")                   \
  template(java_lang_management_MemoryManagerMXBean,   "java/lang/management/MemoryManagerMXBean")                \
  template(java_lang_management_GarbageCollectorMXBean,"java/lang/management/GarbageCollectorMXBean")             \
  template(gcInfoBuilder_name,                         "gcInfoBuilder")                                           \
  template(createMemoryPool_name,                      "createMemoryPool")                                        \
  template(createMemoryManager_name,                   "createMemoryManager")                                     \
  template(createGarbageCollector_name,                "createGarbageCollector")                                  \
  template(createMemoryPool_signature,                 "(Ljava/lang/String;ZJJ)Ljava/lang/management/MemoryPoolMXBean;") \
  template(createMemoryManager_signature,              "(Ljava/lang/String;)Ljava/lang/management/MemoryManagerMXBean;") \
  template(createGarbageCollector_signature,           "(Ljava/lang/String;Ljava/lang/String;)Ljava/lang/management/GarbageCollectorMXBean;") \
  template(addThreadDumpForMonitors_name,              "addThreadDumpForMonitors")                                \
  template(addThreadDumpForSynchronizers_name,         "addThreadDumpForSynchronizers")                           \
  template(addThreadDumpForMonitors_signature,         "(Ljava/lang/management/ThreadInfo;[Ljava/lang/Object;[I)V") \
  template(addThreadDumpForSynchronizers_signature,    "(Ljava/lang/management/ThreadInfo;[Ljava/lang/Object;)V")   \
                                                                                                                  \
  /* JVMTI/java.lang.instrument support and VM Attach mechanism */                                                \
  template(jdk_internal_module_Modules,                "jdk/internal/module/Modules")                             \
  template(jdk_internal_vm_VMSupport,                  "jdk/internal/vm/VMSupport")                               \
  template(addReads_name,                              "addReads")                                                \
  template(addReads_signature,                         "(Ljava/lang/Module;Ljava/lang/Module;)V")                 \
  template(addExports_name,                            "addExports")                                              \
  template(addOpens_name,                              "addOpens")                                                \
  template(addExports_signature,                       "(Ljava/lang/Module;Ljava/lang/String;Ljava/lang/Module;)V") \
  template(addUses_name,                               "addUses")                                                 \
  template(addUses_signature,                          "(Ljava/lang/Module;Ljava/lang/Class;)V")                  \
  template(addProvides_name,                           "addProvides")                                             \
  template(addProvides_signature,                      "(Ljava/lang/Module;Ljava/lang/Class;Ljava/lang/Class;)V") \
  template(loadModule_name,                            "loadModule")                                              \
  template(loadModule_signature,                       "(Ljava/lang/String;)Ljava/lang/Module;")                  \
  template(transformedByAgent_name,                    "transformedByAgent")                                      \
  template(transformedByAgent_signature,               "(Ljava/lang/Module;)V")                                   \
  template(appendToClassPathForInstrumentation_name,   "appendToClassPathForInstrumentation")                     \
  do_alias(appendToClassPathForInstrumentation_signature, string_void_signature)                                  \
  template(serializePropertiesToByteArray_name,        "serializePropertiesToByteArray")                          \
  template(serializePropertiesToByteArray_signature,   "()[B")                                                    \
  template(serializeAgentPropertiesToByteArray_name,   "serializeAgentPropertiesToByteArray")                     \
  template(classRedefinedCount_name,                   "classRedefinedCount")                                     \
  template(classLoader_name,                           "classLoader")                                             \
  template(componentType_name,                         "componentType")                                           \
                                                                                                                  \
  /* forEachRemaining support */                                                                                  \
  template(java_util_stream_StreamsRangeIntSpliterator,          "java/util/stream/Streams$RangeIntSpliterator")  \
                                                                                                                  \
  /* jfr signatures */                                                                                            \
  JFR_TEMPLATES(template)                                                                                         \
                                                                                                                  \
  /* cds */                                                                                                       \
  template(jdk_internal_loader_ClassLoaders,       "jdk/internal/loader/ClassLoaders")                            \
  template(toFileURL_name,                         "toFileURL")                                                   \
  template(toFileURL_signature,                    "(Ljava/lang/String;)Ljava/net/URL;")                          \
  template(url_void_signature,                     "(Ljava/net/URL;)V")                                           \
                                                                                                                  \
  template(java_lang_invoke_ValueBootstrapMethods, "java/lang/invoke/ValueBootstrapMethods")                      \
  template(isSubstitutable_name,                   "isSubstitutable")                                             \
  /*end*/

// Here are all the intrinsics known to the runtime and the CI.
// Each intrinsic consists of a public enum name (like _hashCode),
// followed by a specification of its klass, name, and signature:
//    template(<id>,  <klass>,  <name>, <sig>, <FCODE>)
//
// If you add an intrinsic here, you must also define its name
// and signature as members of the VM symbols.  The VM symbols for
// the intrinsic name and signature may be defined above.
//
// Because the VM_SYMBOLS_DO macro makes reference to VM_INTRINSICS_DO,
// you can also define an intrinsic's name and/or signature locally to the
// intrinsic, if this makes sense.  (It often does make sense.)
//
// For example:
//    do_intrinsic(_foo,  java_lang_Object,  foo_name, foo_signature, F_xx)
//     do_name(     foo_name, "foo")
//     do_signature(foo_signature, "()F")
// klass      = vmSymbols::java_lang_Object()
// name       = vmSymbols::foo_name()
// signature  = vmSymbols::foo_signature()
//
// The name and/or signature might be a "well known" symbol
// like "equal" or "()I", in which case there will be no local
// re-definition of the symbol.
//
// The do_class, do_name, and do_signature calls are all used for the
// same purpose:  Define yet another VM symbol.  They could all be merged
// into a common 'do_symbol' call, but it seems useful to record our
// intentions here about kinds of symbols (class vs. name vs. signature).
//
// The F_xx is one of the Flags enum; see below.
//
// for Emacs: (let ((c-backslash-column 120) (c-backslash-max-column 120)) (c-backslash-region (point) (point-max) nil t))
//
//
// There are two types of intrinsic methods: (1) Library intrinsics and (2) bytecode intrinsics.
//
// (1) A library intrinsic method may be replaced with hand-crafted assembly code,
// with hand-crafted compiler IR, or with a combination of the two. The semantics
// of the replacement code may differ from the semantics of the replaced code.
//
// (2) Bytecode intrinsic methods are not replaced by special code, but they are
// treated in some other special way by the compiler. For example, the compiler
// may delay inlining for some String-related intrinsic methods (e.g., some methods
// defined in the StringBuilder and StringBuffer classes, see
// Compile::should_delay_string_inlining() for more details).
//
// Due to the difference between the semantics of an intrinsic method as defined
// in the (Java) source code and the semantics of the method as defined
// by the code in the VM, intrinsic methods must be explicitly marked.
//
// Intrinsic methods are marked by the jdk.internal.HotSpotIntrinsicCandidate
// annotation. If CheckIntrinsics is enabled, the VM performs the following
// checks when a class C is loaded: (1) all intrinsics defined by the VM for
// class C are present in the loaded class file and are marked;
// (2) an intrinsic is defined by the VM for all marked methods of class C;
// (3) check for orphan methods in class C (i.e., methods for which the VM
// declares an intrinsic but that are not declared for the loaded class C.
// Check (3) is available only in debug builds.
//
// If a mismatch is detected for a method, the VM behaves differently depending
// on the type of build. A fastdebug build exits and reports an error on a mismatch.
// A product build will not replace an unmarked library intrinsic method with
// hand-crafted code, that is, unmarked library intrinsics are treated as ordinary
// methods in a product build. The special treatment of a bytecode intrinsic method
// persists even if the method not marked.
//
// When adding an intrinsic for a method, please make sure to appropriately
// annotate the method in the source code. The list below contains all
// library intrinsics followed by bytecode intrinsics. Please also make sure to
// add the declaration of the intrinsic to the approriate section of the list.
#define VM_INTRINSICS_DO(do_intrinsic, do_class, do_name, do_signature, do_alias)                                       \
  /* (1) Library intrinsics                                                                        */                   \
  do_intrinsic(_hashCode,                 java_lang_Object,       hashCode_name, void_int_signature,             F_R)   \
   do_name(     hashCode_name,                                   "hashCode")                                            \
  do_intrinsic(_getClass,                 java_lang_Object,       getClass_name, void_class_signature,           F_R)   \
   do_name(     getClass_name,                                   "getClass")                                            \
  do_intrinsic(_clone,                    java_lang_Object,       clone_name, void_object_signature,             F_R)   \
   do_name(     clone_name,                                      "clone")                                               \
  do_intrinsic(_notify,                   java_lang_Object,       notify_name, void_method_signature,            F_R)   \
   do_name(     notify_name,                                     "notify")                                              \
  do_intrinsic(_notifyAll,                java_lang_Object,       notifyAll_name, void_method_signature,         F_R)   \
   do_name(     notifyAll_name,                                  "notifyAll")                                           \
                                                                                                                        \
  /* Math & StrictMath intrinsics are defined in terms of just a few signatures: */                                     \
  do_class(java_lang_Math,                "java/lang/Math")                                                             \
  do_class(java_lang_StrictMath,          "java/lang/StrictMath")                                                       \
  do_signature(double2_double_signature,  "(DD)D")                                                                      \
  do_signature(double3_double_signature,  "(DDD)D")                                                                     \
  do_signature(float2_float_signature,    "(FF)F")                                                                      \
  do_signature(float3_float_signature,    "(FFF)F")                                                                     \
  do_signature(int2_int_signature,        "(II)I")                                                                      \
  do_signature(long2_long_signature,      "(JJ)J")                                                                      \
                                                                                                                        \
  /* here are the math names, all together: */                                                                          \
  do_name(abs_name,"abs")       do_name(sin_name,"sin")         do_name(cos_name,"cos")                                 \
  do_name(tan_name,"tan")       do_name(atan2_name,"atan2")     do_name(sqrt_name,"sqrt")                               \
  do_name(log_name,"log")       do_name(log10_name,"log10")     do_name(pow_name,"pow")                                 \
  do_name(exp_name,"exp")       do_name(min_name,"min")         do_name(max_name,"max")                                 \
                                                                                                                        \
  do_name(addExact_name,"addExact")                                                                                     \
  do_name(decrementExact_name,"decrementExact")                                                                         \
  do_name(incrementExact_name,"incrementExact")                                                                         \
  do_name(multiplyExact_name,"multiplyExact")                                                                           \
  do_name(multiplyHigh_name,"multiplyHigh")                                                                             \
  do_name(negateExact_name,"negateExact")                                                                               \
  do_name(subtractExact_name,"subtractExact")                                                                           \
  do_name(fma_name, "fma")                                                                                              \
                                                                                                                        \
  do_intrinsic(_dabs,                     java_lang_Math,         abs_name,   double_double_signature,           F_S)   \
  do_intrinsic(_dsin,                     java_lang_Math,         sin_name,   double_double_signature,           F_S)   \
  do_intrinsic(_dcos,                     java_lang_Math,         cos_name,   double_double_signature,           F_S)   \
  do_intrinsic(_dtan,                     java_lang_Math,         tan_name,   double_double_signature,           F_S)   \
  do_intrinsic(_datan2,                   java_lang_Math,         atan2_name, double2_double_signature,          F_S)   \
  do_intrinsic(_dsqrt,                    java_lang_Math,         sqrt_name,  double_double_signature,           F_S)   \
  do_intrinsic(_dlog,                     java_lang_Math,         log_name,   double_double_signature,           F_S)   \
  do_intrinsic(_dlog10,                   java_lang_Math,         log10_name, double_double_signature,           F_S)   \
  do_intrinsic(_dpow,                     java_lang_Math,         pow_name,   double2_double_signature,          F_S)   \
  do_intrinsic(_dexp,                     java_lang_Math,         exp_name,   double_double_signature,           F_S)   \
  do_intrinsic(_min,                      java_lang_Math,         min_name,   int2_int_signature,                F_S)   \
  do_intrinsic(_max,                      java_lang_Math,         max_name,   int2_int_signature,                F_S)   \
  do_intrinsic(_addExactI,                java_lang_Math,         addExact_name, int2_int_signature,             F_S)   \
  do_intrinsic(_addExactL,                java_lang_Math,         addExact_name, long2_long_signature,           F_S)   \
  do_intrinsic(_decrementExactI,          java_lang_Math,         decrementExact_name, int_int_signature,        F_S)   \
  do_intrinsic(_decrementExactL,          java_lang_Math,         decrementExact_name, long_long_signature,      F_S)   \
  do_intrinsic(_incrementExactI,          java_lang_Math,         incrementExact_name, int_int_signature,        F_S)   \
  do_intrinsic(_incrementExactL,          java_lang_Math,         incrementExact_name, long_long_signature,      F_S)   \
  do_intrinsic(_multiplyExactI,           java_lang_Math,         multiplyExact_name, int2_int_signature,        F_S)   \
  do_intrinsic(_multiplyExactL,           java_lang_Math,         multiplyExact_name, long2_long_signature,      F_S)   \
  do_intrinsic(_multiplyHigh,             java_lang_Math,         multiplyHigh_name, long2_long_signature,       F_S)   \
  do_intrinsic(_negateExactI,             java_lang_Math,         negateExact_name, int_int_signature,           F_S)   \
  do_intrinsic(_negateExactL,             java_lang_Math,         negateExact_name, long_long_signature,         F_S)   \
  do_intrinsic(_subtractExactI,           java_lang_Math,         subtractExact_name, int2_int_signature,        F_S)   \
  do_intrinsic(_subtractExactL,           java_lang_Math,         subtractExact_name, long2_long_signature,      F_S)   \
  do_intrinsic(_fmaD,                     java_lang_Math,         fma_name,           double3_double_signature,  F_S)   \
  do_intrinsic(_fmaF,                     java_lang_Math,         fma_name,           float3_float_signature,    F_S)   \
  do_intrinsic(_maxF,                     java_lang_Math,         max_name,           float2_float_signature,    F_S)   \
  do_intrinsic(_minF,                     java_lang_Math,         min_name,           float2_float_signature,    F_S)   \
  do_intrinsic(_maxD,                     java_lang_Math,         max_name,           double2_double_signature,  F_S)   \
  do_intrinsic(_minD,                     java_lang_Math,         min_name,           double2_double_signature,  F_S)   \
                                                                                                                        \
  do_intrinsic(_floatToRawIntBits,        java_lang_Float,        floatToRawIntBits_name,   float_int_signature, F_S)   \
   do_name(     floatToRawIntBits_name,                          "floatToRawIntBits")                                   \
  do_intrinsic(_floatToIntBits,           java_lang_Float,        floatToIntBits_name,      float_int_signature, F_S)   \
   do_name(     floatToIntBits_name,                             "floatToIntBits")                                      \
  do_intrinsic(_intBitsToFloat,           java_lang_Float,        intBitsToFloat_name,      int_float_signature, F_S)   \
   do_name(     intBitsToFloat_name,                             "intBitsToFloat")                                      \
  do_intrinsic(_doubleToRawLongBits,      java_lang_Double,       doubleToRawLongBits_name, double_long_signature, F_S) \
   do_name(     doubleToRawLongBits_name,                        "doubleToRawLongBits")                                 \
  do_intrinsic(_doubleToLongBits,         java_lang_Double,       doubleToLongBits_name,    double_long_signature, F_S) \
   do_name(     doubleToLongBits_name,                           "doubleToLongBits")                                    \
  do_intrinsic(_longBitsToDouble,         java_lang_Double,       longBitsToDouble_name,    long_double_signature, F_S) \
   do_name(     longBitsToDouble_name,                           "longBitsToDouble")                                    \
                                                                                                                        \
  do_intrinsic(_numberOfLeadingZeros_i,   java_lang_Integer,      numberOfLeadingZeros_name,int_int_signature,   F_S)   \
  do_intrinsic(_numberOfLeadingZeros_l,   java_lang_Long,         numberOfLeadingZeros_name,long_int_signature,  F_S)   \
                                                                                                                        \
  do_intrinsic(_numberOfTrailingZeros_i,  java_lang_Integer,      numberOfTrailingZeros_name,int_int_signature,  F_S)   \
  do_intrinsic(_numberOfTrailingZeros_l,  java_lang_Long,         numberOfTrailingZeros_name,long_int_signature, F_S)   \
                                                                                                                        \
  do_intrinsic(_bitCount_i,               java_lang_Integer,      bitCount_name,            int_int_signature,   F_S)   \
  do_intrinsic(_bitCount_l,               java_lang_Long,         bitCount_name,            long_int_signature,  F_S)   \
                                                                                                                        \
  do_intrinsic(_reverseBytes_i,           java_lang_Integer,      reverseBytes_name,        int_int_signature,   F_S)   \
   do_name(     reverseBytes_name,                               "reverseBytes")                                        \
  do_intrinsic(_reverseBytes_l,           java_lang_Long,         reverseBytes_name,        long_long_signature, F_S)   \
    /*  (symbol reverseBytes_name defined above) */                                                                     \
  do_intrinsic(_reverseBytes_c,           java_lang_Character,    reverseBytes_name,        char_char_signature, F_S)   \
    /*  (symbol reverseBytes_name defined above) */                                                                     \
  do_intrinsic(_reverseBytes_s,           java_lang_Short,        reverseBytes_name,        short_short_signature, F_S) \
    /*  (symbol reverseBytes_name defined above) */                                                                     \
                                                                                                                        \
  do_intrinsic(_identityHashCode,         java_lang_System,       identityHashCode_name, object_int_signature,   F_S)   \
   do_name(     identityHashCode_name,                           "identityHashCode")                                    \
  do_intrinsic(_currentTimeMillis,        java_lang_System,       currentTimeMillis_name, void_long_signature,   F_S)   \
                                                                                                                        \
   do_name(     currentTimeMillis_name,                          "currentTimeMillis")                                   \
  do_intrinsic(_nanoTime,                 java_lang_System,       nanoTime_name,          void_long_signature,   F_S)   \
   do_name(     nanoTime_name,                                   "nanoTime")                                            \
                                                                                                                        \
  JFR_INTRINSICS(do_intrinsic, do_class, do_name, do_signature, do_alias)                                               \
                                                                                                                        \
  do_intrinsic(_arraycopy,                java_lang_System,       arraycopy_name, arraycopy_signature,           F_S)   \
   do_name(     arraycopy_name,                                  "arraycopy")                                           \
   do_signature(arraycopy_signature,                             "(Ljava/lang/Object;ILjava/lang/Object;II)V")          \
  do_intrinsic(_isInterrupted,            java_lang_Thread,       isInterrupted_name, isInterrupted_signature,   F_R)   \
   do_name(     isInterrupted_name,                              "isInterrupted")                                       \
   do_signature(isInterrupted_signature,                         "(Z)Z")                                                \
  do_intrinsic(_currentThread,            java_lang_Thread,       currentThread_name, currentThread_signature,   F_S)   \
   do_name(     currentThread_name,                              "currentThread")                                       \
   do_signature(currentThread_signature,                         "()Ljava/lang/Thread;")                                \
                                                                                                                        \
  /* reflective intrinsics, for java/lang/Class, etc. */                                                                \
  do_intrinsic(_isAssignableFrom,         java_lang_Class,        isAssignableFrom_name, class_boolean_signature, F_RN) \
   do_name(     isAssignableFrom_name,                           "isAssignableFrom")                                    \
  do_intrinsic(_isInstance,               java_lang_Class,        isInstance_name, object_boolean_signature,     F_RN)  \
   do_name(     isInstance_name,                                 "isInstance")                                          \
  do_intrinsic(_getModifiers,             java_lang_Class,        getModifiers_name, void_int_signature,         F_RN)  \
   do_name(     getModifiers_name,                               "getModifiers")                                        \
  do_intrinsic(_isInterface,              java_lang_Class,        isInterface_name, void_boolean_signature,      F_RN)  \
   do_name(     isInterface_name,                                "isInterface")                                         \
  do_intrinsic(_isArray,                  java_lang_Class,        isArray_name, void_boolean_signature,          F_RN)  \
   do_name(     isArray_name,                                    "isArray")                                             \
  do_intrinsic(_isPrimitive,              java_lang_Class,        isPrimitive_name, void_boolean_signature,      F_RN)  \
   do_name(     isPrimitive_name,                                "isPrimitive")                                         \
  do_intrinsic(_getSuperclass,            java_lang_Class,        getSuperclass_name, void_class_signature,      F_RN)  \
   do_name(     getSuperclass_name,                              "getSuperclass")                                       \
  do_intrinsic(_Class_cast,               java_lang_Class,        Class_cast_name, object_object_signature,      F_R)   \
   do_name(     Class_cast_name,                                 "cast")                                                \
                                                                                                                        \
  do_intrinsic(_getClassAccessFlags,      reflect_Reflection,     getClassAccessFlags_name, class_int_signature, F_SN)  \
   do_name(     getClassAccessFlags_name,                        "getClassAccessFlags")                                 \
  do_intrinsic(_getLength,                java_lang_reflect_Array, getLength_name, object_int_signature,         F_SN)  \
   do_name(     getLength_name,                                   "getLength")                                          \
                                                                                                                        \
  do_intrinsic(_getCallerClass,           reflect_Reflection,     getCallerClass_name, void_class_signature,     F_SN)  \
   do_name(     getCallerClass_name,                             "getCallerClass")                                      \
                                                                                                                        \
  do_intrinsic(_newArray,                 java_lang_reflect_Array, newArray_name, newArray_signature,            F_SN)  \
   do_name(     newArray_name,                                    "newArray")                                           \
   do_signature(newArray_signature,                               "(Ljava/lang/Class;I)Ljava/lang/Object;")             \
                                                                                                                        \
  do_intrinsic(_onSpinWait,               java_lang_Thread,       onSpinWait_name, onSpinWait_signature,         F_S)   \
   do_name(     onSpinWait_name,                                  "onSpinWait")                                         \
   do_alias(    onSpinWait_signature,                             void_method_signature)                                \
                                                                                                                        \
  do_intrinsic(_copyOf,                   java_util_Arrays,       copyOf_name, copyOf_signature,                 F_S)   \
   do_name(     copyOf_name,                                     "copyOf")                                              \
   do_signature(copyOf_signature,             "([Ljava/lang/Object;ILjava/lang/Class;)[Ljava/lang/Object;")             \
                                                                                                                        \
  do_intrinsic(_copyOfRange,              java_util_Arrays,       copyOfRange_name, copyOfRange_signature,       F_S)   \
   do_name(     copyOfRange_name,                                "copyOfRange")                                         \
   do_signature(copyOfRange_signature,        "([Ljava/lang/Object;IILjava/lang/Class;)[Ljava/lang/Object;")            \
                                                                                                                        \
  do_intrinsic(_equalsC,                  java_util_Arrays,       equals_name,    equalsC_signature,             F_S)   \
   do_signature(equalsC_signature,                               "([C[C)Z")                                             \
  do_intrinsic(_equalsB,                  java_util_Arrays,       equals_name,    equalsB_signature,             F_S)   \
   do_signature(equalsB_signature,                               "([B[B)Z")                                             \
                                                                                                                        \
  do_intrinsic(_compressStringC,          java_lang_StringUTF16,  compress_name, encodeISOArray_signature,       F_S)   \
   do_name(     compress_name,                                   "compress")                                            \
  do_intrinsic(_compressStringB,          java_lang_StringUTF16,  compress_name, indexOfI_signature,             F_S)   \
  do_intrinsic(_inflateStringC,           java_lang_StringLatin1, inflate_name, inflateC_signature,              F_S)   \
   do_name(     inflate_name,                                    "inflate")                                             \
   do_signature(inflateC_signature,                              "([BI[CII)V")                                          \
  do_intrinsic(_inflateStringB,           java_lang_StringLatin1, inflate_name, inflateB_signature,              F_S)   \
   do_signature(inflateB_signature,                              "([BI[BII)V")                                          \
  do_intrinsic(_toBytesStringU,           java_lang_StringUTF16, toBytes_name, toBytesU_signature,               F_S)   \
   do_name(     toBytes_name,                                    "toBytes")                                             \
   do_signature(toBytesU_signature,                              "([CII)[B")                                            \
  do_intrinsic(_getCharsStringU,          java_lang_StringUTF16, getCharsU_name, getCharsU_signature,            F_S)   \
   do_name(     getCharsU_name,                                  "getChars")                                            \
   do_signature(getCharsU_signature,                             "([BII[CI)V")                                          \
  do_intrinsic(_getCharStringU,           java_lang_StringUTF16, getChar_name, getCharStringU_signature,         F_S)   \
   do_signature(getCharStringU_signature,                        "([BI)C")                                              \
  do_intrinsic(_putCharStringU,           java_lang_StringUTF16, putChar_name, putCharStringU_signature,         F_S)   \
   do_signature(putCharStringU_signature,                        "([BII)V")                                             \
  do_intrinsic(_compareToL,               java_lang_StringLatin1,compareTo_name, compareTo_indexOf_signature,    F_S)   \
  do_intrinsic(_compareToU,               java_lang_StringUTF16, compareTo_name, compareTo_indexOf_signature,    F_S)   \
  do_intrinsic(_compareToLU,              java_lang_StringLatin1,compareToLU_name, compareTo_indexOf_signature,  F_S)   \
  do_intrinsic(_compareToUL,              java_lang_StringUTF16, compareToUL_name, compareTo_indexOf_signature,  F_S)   \
   do_signature(compareTo_indexOf_signature,                     "([B[B)I")                                             \
   do_name(     compareTo_name,                                  "compareTo")                                           \
   do_name(     compareToLU_name,                                "compareToUTF16")                                      \
   do_name(     compareToUL_name,                                "compareToLatin1")                                     \
  do_intrinsic(_indexOfL,                 java_lang_StringLatin1,indexOf_name, compareTo_indexOf_signature,      F_S)   \
  do_intrinsic(_indexOfU,                 java_lang_StringUTF16, indexOf_name, compareTo_indexOf_signature,      F_S)   \
  do_intrinsic(_indexOfUL,                java_lang_StringUTF16, indexOfUL_name, compareTo_indexOf_signature,    F_S)   \
  do_intrinsic(_indexOfIL,                java_lang_StringLatin1,indexOf_name, indexOfI_signature,               F_S)   \
  do_intrinsic(_indexOfIU,                java_lang_StringUTF16, indexOf_name, indexOfI_signature,               F_S)   \
  do_intrinsic(_indexOfIUL,               java_lang_StringUTF16, indexOfUL_name, indexOfI_signature,             F_S)   \
  do_intrinsic(_indexOfU_char,            java_lang_StringUTF16, indexOfChar_name, indexOfChar_signature,        F_S)   \
   do_name(     indexOf_name,                                    "indexOf")                                             \
   do_name(     indexOfChar_name,                                "indexOfChar")                                         \
   do_name(     indexOfUL_name,                                  "indexOfLatin1")                                       \
   do_signature(indexOfI_signature,                              "([BI[BII)I")                                          \
   do_signature(indexOfChar_signature,                           "([BIII)I")                                            \
  do_intrinsic(_equalsL,                  java_lang_StringLatin1,equals_name, equalsB_signature,                 F_S)   \
  do_intrinsic(_equalsU,                  java_lang_StringUTF16, equals_name, equalsB_signature,                 F_S)   \
                                                                                                                        \
  do_intrinsic(_isDigit,                  java_lang_CharacterDataLatin1, isDigit_name,      int_bool_signature,  F_R)   \
   do_name(     isDigit_name,                                           "isDigit")                                      \
  do_intrinsic(_isLowerCase,              java_lang_CharacterDataLatin1, isLowerCase_name,  int_bool_signature,  F_R)   \
   do_name(     isLowerCase_name,                                       "isLowerCase")                                  \
  do_intrinsic(_isUpperCase,              java_lang_CharacterDataLatin1, isUpperCase_name,  int_bool_signature,  F_R)   \
   do_name(     isUpperCase_name,                                       "isUpperCase")                                  \
  do_intrinsic(_isWhitespace,             java_lang_CharacterDataLatin1, isWhitespace_name, int_bool_signature,  F_R)   \
   do_name(     isWhitespace_name,                                      "isWhitespace")                                 \
                                                                                                                        \
  do_intrinsic(_Preconditions_checkIndex, jdk_internal_util_Preconditions, checkIndex_name, Preconditions_checkIndex_signature, F_S)   \
   do_signature(Preconditions_checkIndex_signature,              "(IILjava/util/function/BiFunction;)I")                \
                                                                                                                        \
  do_class(java_nio_Buffer,               "java/nio/Buffer")                                                            \
  do_intrinsic(_checkIndex,               java_nio_Buffer,        checkIndex_name, int_int_signature,            F_R)   \
   do_name(     checkIndex_name,                                 "checkIndex")                                          \
                                                                                                                        \
  do_class(java_lang_StringCoding,        "java/lang/StringCoding")                                                     \
  do_intrinsic(_hasNegatives,             java_lang_StringCoding, hasNegatives_name, hasNegatives_signature,     F_S)   \
   do_name(     hasNegatives_name,                               "hasNegatives")                                        \
   do_signature(hasNegatives_signature,                          "([BII)Z")                                             \
                                                                                                                        \
  do_class(sun_nio_cs_iso8859_1_Encoder,  "sun/nio/cs/ISO_8859_1$Encoder")                                              \
  do_intrinsic(_encodeISOArray,     sun_nio_cs_iso8859_1_Encoder, encodeISOArray_name, encodeISOArray_signature, F_S)   \
   do_name(     encodeISOArray_name,                             "implEncodeISOArray")                                  \
   do_signature(encodeISOArray_signature,                        "([CI[BII)I")                                          \
                                                                                                                        \
  do_intrinsic(_encodeByteISOArray,     java_lang_StringCoding, encodeISOArray_name, indexOfI_signature,         F_S)   \
                                                                                                                        \
  do_class(java_math_BigInteger,                      "java/math/BigInteger")                                           \
  do_intrinsic(_multiplyToLen,      java_math_BigInteger, multiplyToLen_name, multiplyToLen_signature, F_S)             \
   do_name(     multiplyToLen_name,                             "implMultiplyToLen")                                    \
   do_signature(multiplyToLen_signature,                        "([II[II[I)[I")                                         \
                                                                                                                        \
  do_intrinsic(_squareToLen, java_math_BigInteger, squareToLen_name, squareToLen_signature, F_S)                        \
   do_name(     squareToLen_name,                             "implSquareToLen")                                        \
   do_signature(squareToLen_signature,                        "([II[II)[I")                                             \
                                                                                                                        \
  do_intrinsic(_mulAdd, java_math_BigInteger, mulAdd_name, mulAdd_signature, F_S)                                       \
   do_name(     mulAdd_name,                                  "implMulAdd")                                             \
   do_signature(mulAdd_signature,                             "([I[IIII)I")                                             \
                                                                                                                        \
  do_intrinsic(_montgomeryMultiply,      java_math_BigInteger, montgomeryMultiply_name, montgomeryMultiply_signature, F_S) \
   do_name(     montgomeryMultiply_name,                             "implMontgomeryMultiply")                          \
   do_signature(montgomeryMultiply_signature,                        "([I[I[IIJ[I)[I")                                  \
                                                                                                                        \
  do_intrinsic(_montgomerySquare,      java_math_BigInteger, montgomerySquare_name, montgomerySquare_signature, F_S)    \
   do_name(     montgomerySquare_name,                             "implMontgomerySquare")                              \
   do_signature(montgomerySquare_signature,                        "([I[IIJ[I)[I")                                      \
                                                                                                                        \
  do_class(jdk_internal_util_ArraysSupport, "jdk/internal/util/ArraysSupport")                                                          \
  do_intrinsic(_vectorizedMismatch, jdk_internal_util_ArraysSupport, vectorizedMismatch_name, vectorizedMismatch_signature, F_S)\
   do_name(vectorizedMismatch_name, "vectorizedMismatch")                                                               \
   do_signature(vectorizedMismatch_signature, "(Ljava/lang/Object;JLjava/lang/Object;JII)I")                            \
                                                                                                                        \
  /* java/lang/ref/Reference */                                                                                         \
  do_intrinsic(_Reference_get,            java_lang_ref_Reference, get_name,    void_object_signature, F_R)             \
                                                                                                                        \
  /* support for com.sun.crypto.provider.AESCrypt and some of its callers */                                            \
  do_class(com_sun_crypto_provider_aescrypt,      "com/sun/crypto/provider/AESCrypt")                                   \
  do_intrinsic(_aescrypt_encryptBlock, com_sun_crypto_provider_aescrypt, encryptBlock_name, byteArray_int_byteArray_int_signature, F_R)   \
  do_intrinsic(_aescrypt_decryptBlock, com_sun_crypto_provider_aescrypt, decryptBlock_name, byteArray_int_byteArray_int_signature, F_R)   \
   do_name(     encryptBlock_name,                                 "implEncryptBlock")                                  \
   do_name(     decryptBlock_name,                                 "implDecryptBlock")                                  \
   do_signature(byteArray_int_byteArray_int_signature,             "([BI[BI)V")                                         \
                                                                                                                        \
  do_class(com_sun_crypto_provider_cipherBlockChaining,            "com/sun/crypto/provider/CipherBlockChaining")       \
   do_intrinsic(_cipherBlockChaining_encryptAESCrypt, com_sun_crypto_provider_cipherBlockChaining, encrypt_name, byteArray_int_int_byteArray_int_signature, F_R)   \
   do_intrinsic(_cipherBlockChaining_decryptAESCrypt, com_sun_crypto_provider_cipherBlockChaining, decrypt_name, byteArray_int_int_byteArray_int_signature, F_R)   \
   do_name(     encrypt_name,                                      "implEncrypt")                                       \
   do_name(     decrypt_name,                                      "implDecrypt")                                       \
   do_signature(byteArray_int_int_byteArray_int_signature,         "([BII[BI)I")                                        \
                                                                                                                        \
  do_class(com_sun_crypto_provider_counterMode,      "com/sun/crypto/provider/CounterMode")                             \
   do_intrinsic(_counterMode_AESCrypt, com_sun_crypto_provider_counterMode, crypt_name, byteArray_int_int_byteArray_int_signature, F_R)   \
   do_name(     crypt_name,                                 "implCrypt")                                                    \
                                                                                                                        \
  /* support for sun.security.provider.SHA */                                                                           \
  do_class(sun_security_provider_sha,                              "sun/security/provider/SHA")                         \
  do_intrinsic(_sha_implCompress, sun_security_provider_sha, implCompress_name, implCompress_signature, F_R)            \
   do_name(     implCompress_name,                                 "implCompress0")                                     \
   do_signature(implCompress_signature,                            "([BI)V")                                            \
                                                                                                                        \
  /* support for sun.security.provider.SHA2 */                                                                          \
  do_class(sun_security_provider_sha2,                             "sun/security/provider/SHA2")                        \
  do_intrinsic(_sha2_implCompress, sun_security_provider_sha2, implCompress_name, implCompress_signature, F_R)          \
                                                                                                                        \
  /* support for sun.security.provider.SHA5 */                                                                          \
  do_class(sun_security_provider_sha5,                             "sun/security/provider/SHA5")                        \
  do_intrinsic(_sha5_implCompress, sun_security_provider_sha5, implCompress_name, implCompress_signature, F_R)          \
                                                                                                                        \
  /* support for sun.security.provider.DigestBase */                                                                    \
  do_class(sun_security_provider_digestbase,                       "sun/security/provider/DigestBase")                  \
  do_intrinsic(_digestBase_implCompressMB, sun_security_provider_digestbase, implCompressMB_name, implCompressMB_signature, F_R)   \
   do_name(     implCompressMB_name,                               "implCompressMultiBlock0")                           \
   do_signature(implCompressMB_signature,                          "([BII)I")                                           \
                                                                                                                        \
   /* support for java.util.Base64.Encoder*/                                                                            \
  do_class(java_util_Base64_Encoder, "java/util/Base64$Encoder")                                                        \
  do_intrinsic(_base64_encodeBlock, java_util_Base64_Encoder, encodeBlock_name, encodeBlock_signature, F_R)             \
  do_name(encodeBlock_name, "encodeBlock")                                                                              \
  do_signature(encodeBlock_signature, "([BII[BIZ)V")                                                                    \
                                                                                                                        \
  /* support for com.sun.crypto.provider.GHASH */                                                                       \
  do_class(com_sun_crypto_provider_ghash, "com/sun/crypto/provider/GHASH")                                              \
  do_intrinsic(_ghash_processBlocks, com_sun_crypto_provider_ghash, processBlocks_name, ghash_processBlocks_signature, F_S) \
   do_name(processBlocks_name, "processBlocks")                                                                         \
   do_signature(ghash_processBlocks_signature, "([BII[J[J)V")                                                           \
                                                                                                                        \
  /* support for java.util.zip */                                                                                       \
  do_class(java_util_zip_CRC32,           "java/util/zip/CRC32")                                                        \
  do_intrinsic(_updateCRC32,               java_util_zip_CRC32,   update_name, int2_int_signature,               F_SN)  \
   do_name(     update_name,                                      "update")                                             \
  do_intrinsic(_updateBytesCRC32,          java_util_zip_CRC32,   updateBytes_name, updateBytes_signature,       F_SN)  \
   do_name(     updateBytes_name,                                "updateBytes0")                                        \
   do_signature(updateBytes_signature,                           "(I[BII)I")                                            \
  do_intrinsic(_updateByteBufferCRC32,     java_util_zip_CRC32,   updateByteBuffer_name, updateByteBuffer_signature, F_SN) \
   do_name(     updateByteBuffer_name,                           "updateByteBuffer0")                                   \
   do_signature(updateByteBuffer_signature,                      "(IJII)I")                                             \
                                                                                                                        \
  /* support for java.util.zip.CRC32C */                                                                                \
  do_class(java_util_zip_CRC32C,          "java/util/zip/CRC32C")                                                       \
  do_intrinsic(_updateBytesCRC32C,         java_util_zip_CRC32C,  updateBytes_C_name, updateBytes_signature,       F_S) \
   do_name(     updateBytes_C_name,                               "updateBytes")                                        \
  do_intrinsic(_updateDirectByteBufferCRC32C, java_util_zip_CRC32C, updateDirectByteBuffer_C_name, updateByteBuffer_signature, F_S) \
   do_name(    updateDirectByteBuffer_C_name,                     "updateDirectByteBuffer")                             \
                                                                                                                        \
   /* support for java.util.zip.Adler32 */                                                                              \
  do_class(java_util_zip_Adler32,        "java/util/zip/Adler32")                                                       \
  do_intrinsic(_updateBytesAdler32,       java_util_zip_Adler32,  updateBytes_C_name,  updateBytes_signature,  F_SN)    \
  do_intrinsic(_updateByteBufferAdler32,  java_util_zip_Adler32,  updateByteBuffer_A_name,  updateByteBuffer_signature,  F_SN) \
   do_name(     updateByteBuffer_A_name,                          "updateByteBuffer")                                   \
                                                                                                                        \
  /* support for UnsafeConstants */                                                                                     \
  do_class(jdk_internal_misc_UnsafeConstants,      "jdk/internal/misc/UnsafeConstants")                                 \
                                                                                                                        \
  /* support for Unsafe */                                                                                              \
  do_class(jdk_internal_misc_Unsafe,               "jdk/internal/misc/Unsafe")                                          \
                                                                                                                        \
  do_intrinsic(_allocateInstance,         jdk_internal_misc_Unsafe,     allocateInstance_name, allocateInstance_signature, F_RN) \
   do_name(     allocateInstance_name,                                  "allocateInstance")                                      \
   do_signature(allocateInstance_signature,                             "(Ljava/lang/Class;)Ljava/lang/Object;")                 \
  do_intrinsic(_allocateUninitializedArray, jdk_internal_misc_Unsafe,   allocateUninitializedArray_name, newArray_signature,  F_R) \
   do_name(     allocateUninitializedArray_name,                        "allocateUninitializedArray0")                           \
  do_intrinsic(_copyMemory,               jdk_internal_misc_Unsafe,     copyMemory_name, copyMemory_signature,         F_RN)     \
   do_name(     copyMemory_name,                                        "copyMemory0")                                           \
   do_signature(copyMemory_signature,                                   "(Ljava/lang/Object;JLjava/lang/Object;JJ)V")            \
  do_intrinsic(_loadFence,                jdk_internal_misc_Unsafe,     loadFence_name, loadFence_signature,           F_RN)     \
   do_name(     loadFence_name,                                         "loadFence")                                             \
   do_alias(    loadFence_signature,                                    void_method_signature)                                   \
  do_intrinsic(_storeFence,               jdk_internal_misc_Unsafe,     storeFence_name, storeFence_signature,         F_RN)     \
   do_name(     storeFence_name,                                        "storeFence")                                            \
   do_alias(    storeFence_signature,                                   void_method_signature)                                   \
  do_intrinsic(_fullFence,                jdk_internal_misc_Unsafe,     fullFence_name, fullFence_signature,           F_RN)     \
   do_name(     fullFence_name,                                         "fullFence")                                             \
   do_alias(    fullFence_signature,                                    void_method_signature)                                   \
                                                                                                                        \
  /* Custom branch frequencies profiling support for JSR292 */                                                          \
  do_class(java_lang_invoke_MethodHandleImpl,               "java/lang/invoke/MethodHandleImpl")                        \
  do_intrinsic(_profileBoolean, java_lang_invoke_MethodHandleImpl, profileBoolean_name, profileBoolean_signature, F_S)  \
   do_name(     profileBoolean_name,                             "profileBoolean")                                      \
   do_signature(profileBoolean_signature,                        "(Z[I)Z")                                              \
  do_intrinsic(_isCompileConstant, java_lang_invoke_MethodHandleImpl, isCompileConstant_name, isCompileConstant_signature, F_S) \
   do_name(     isCompileConstant_name,                          "isCompileConstant")                                   \
   do_alias(    isCompileConstant_signature,                      object_boolean_signature)                             \
                                                                                                                        \
  /* unsafe memory references (there are a lot of them...) */                                                           \
  do_signature(getReference_signature,    "(Ljava/lang/Object;J)Ljava/lang/Object;")                                    \
  do_signature(putReference_signature,    "(Ljava/lang/Object;JLjava/lang/Object;)V")                                   \
  do_signature(getBoolean_signature,      "(Ljava/lang/Object;J)Z")                                                     \
  do_signature(putBoolean_signature,      "(Ljava/lang/Object;JZ)V")                                                    \
  do_signature(getByte_signature,         "(Ljava/lang/Object;J)B")                                                     \
  do_signature(putByte_signature,         "(Ljava/lang/Object;JB)V")                                                    \
  do_signature(getShort_signature,        "(Ljava/lang/Object;J)S")                                                     \
  do_signature(putShort_signature,        "(Ljava/lang/Object;JS)V")                                                    \
  do_signature(getChar_signature,         "(Ljava/lang/Object;J)C")                                                     \
  do_signature(putChar_signature,         "(Ljava/lang/Object;JC)V")                                                    \
  do_signature(getInt_signature,          "(Ljava/lang/Object;J)I")                                                     \
  do_signature(putInt_signature,          "(Ljava/lang/Object;JI)V")                                                    \
  do_signature(getLong_signature,         "(Ljava/lang/Object;J)J")                                                     \
  do_signature(putLong_signature,         "(Ljava/lang/Object;JJ)V")                                                    \
  do_signature(getFloat_signature,        "(Ljava/lang/Object;J)F")                                                     \
  do_signature(putFloat_signature,        "(Ljava/lang/Object;JF)V")                                                    \
  do_signature(getDouble_signature,       "(Ljava/lang/Object;J)D")                                                     \
  do_signature(putDouble_signature,       "(Ljava/lang/Object;JD)V")                                                    \
  do_signature(getValue_signature,        "(Ljava/lang/Object;JLjava/lang/Class;)Ljava/lang/Object;")                   \
  do_signature(putValue_signature,        "(Ljava/lang/Object;JLjava/lang/Class;Ljava/lang/Object;)V")                  \
                                                                                                                        \
  do_name(getReference_name,"getReference")     do_name(putReference_name,"putReference")                               \
  do_name(getBoolean_name,"getBoolean")         do_name(putBoolean_name,"putBoolean")                                   \
  do_name(getByte_name,"getByte")               do_name(putByte_name,"putByte")                                         \
  do_name(getShort_name,"getShort")             do_name(putShort_name,"putShort")                                       \
  do_name(getChar_name,"getChar")               do_name(putChar_name,"putChar")                                         \
  do_name(getInt_name,"getInt")                 do_name(putInt_name,"putInt")                                           \
  do_name(getLong_name,"getLong")               do_name(putLong_name,"putLong")                                         \
  do_name(getFloat_name,"getFloat")             do_name(putFloat_name,"putFloat")                                       \
  do_name(getDouble_name,"getDouble")           do_name(putDouble_name,"putDouble")                                     \
  do_name(getValue_name,"getValue")             do_name(putValue_name,"putValue")                                       \
  do_name(makePrivateBuffer_name,"makePrivateBuffer")                                                                   \
  do_name(finishPrivateBuffer_name,"finishPrivateBuffer")                                                               \
                                                                                                                        \
  do_intrinsic(_getReference,       jdk_internal_misc_Unsafe,     getReference_name, getReference_signature,     F_RN)  \
  do_intrinsic(_getBoolean,         jdk_internal_misc_Unsafe,     getBoolean_name, getBoolean_signature,         F_RN)  \
  do_intrinsic(_getByte,            jdk_internal_misc_Unsafe,     getByte_name, getByte_signature,               F_RN)  \
  do_intrinsic(_getShort,           jdk_internal_misc_Unsafe,     getShort_name, getShort_signature,             F_RN)  \
  do_intrinsic(_getChar,            jdk_internal_misc_Unsafe,     getChar_name, getChar_signature,               F_RN)  \
  do_intrinsic(_getInt,             jdk_internal_misc_Unsafe,     getInt_name, getInt_signature,                 F_RN)  \
  do_intrinsic(_getLong,            jdk_internal_misc_Unsafe,     getLong_name, getLong_signature,               F_RN)  \
  do_intrinsic(_getFloat,           jdk_internal_misc_Unsafe,     getFloat_name, getFloat_signature,             F_RN)  \
  do_intrinsic(_getDouble,          jdk_internal_misc_Unsafe,     getDouble_name, getDouble_signature,           F_RN)  \
  do_intrinsic(_getValue,           jdk_internal_misc_Unsafe,     getValue_name, getValue_signature,             F_RN)  \
  do_intrinsic(_putReference,       jdk_internal_misc_Unsafe,     putReference_name, putReference_signature,     F_RN)  \
  do_intrinsic(_putBoolean,         jdk_internal_misc_Unsafe,     putBoolean_name, putBoolean_signature,         F_RN)  \
  do_intrinsic(_putByte,            jdk_internal_misc_Unsafe,     putByte_name, putByte_signature,               F_RN)  \
  do_intrinsic(_putShort,           jdk_internal_misc_Unsafe,     putShort_name, putShort_signature,             F_RN)  \
  do_intrinsic(_putChar,            jdk_internal_misc_Unsafe,     putChar_name, putChar_signature,               F_RN)  \
  do_intrinsic(_putInt,             jdk_internal_misc_Unsafe,     putInt_name, putInt_signature,                 F_RN)  \
  do_intrinsic(_putLong,            jdk_internal_misc_Unsafe,     putLong_name, putLong_signature,               F_RN)  \
  do_intrinsic(_putFloat,           jdk_internal_misc_Unsafe,     putFloat_name, putFloat_signature,             F_RN)  \
  do_intrinsic(_putDouble,          jdk_internal_misc_Unsafe,     putDouble_name, putDouble_signature,           F_RN)  \
  do_intrinsic(_putValue,           jdk_internal_misc_Unsafe,     putValue_name, putValue_signature,             F_RN)  \
                                                                                                                        \
  do_intrinsic(_makePrivateBuffer,  jdk_internal_misc_Unsafe,     makePrivateBuffer_name, object_object_signature, F_RN)   \
  do_intrinsic(_finishPrivateBuffer,  jdk_internal_misc_Unsafe,   finishPrivateBuffer_name, object_object_signature, F_RN) \
                                                                                                                        \
  do_name(getReferenceVolatile_name,"getReferenceVolatile")   do_name(putReferenceVolatile_name,"putReferenceVolatile") \
  do_name(getBooleanVolatile_name,"getBooleanVolatile")       do_name(putBooleanVolatile_name,"putBooleanVolatile")     \
  do_name(getByteVolatile_name,"getByteVolatile")             do_name(putByteVolatile_name,"putByteVolatile")           \
  do_name(getShortVolatile_name,"getShortVolatile")           do_name(putShortVolatile_name,"putShortVolatile")         \
  do_name(getCharVolatile_name,"getCharVolatile")             do_name(putCharVolatile_name,"putCharVolatile")           \
  do_name(getIntVolatile_name,"getIntVolatile")               do_name(putIntVolatile_name,"putIntVolatile")             \
  do_name(getLongVolatile_name,"getLongVolatile")             do_name(putLongVolatile_name,"putLongVolatile")           \
  do_name(getFloatVolatile_name,"getFloatVolatile")           do_name(putFloatVolatile_name,"putFloatVolatile")         \
  do_name(getDoubleVolatile_name,"getDoubleVolatile")         do_name(putDoubleVolatile_name,"putDoubleVolatile")       \
                                                                                                                        \
  do_intrinsic(_getReferenceVolatile,     jdk_internal_misc_Unsafe,     getReferenceVolatile_name, getReference_signature, F_RN)  \
  do_intrinsic(_getBooleanVolatile,       jdk_internal_misc_Unsafe,     getBooleanVolatile_name, getBoolean_signature,     F_RN)  \
  do_intrinsic(_getByteVolatile,          jdk_internal_misc_Unsafe,     getByteVolatile_name, getByte_signature,           F_RN)  \
  do_intrinsic(_getShortVolatile,         jdk_internal_misc_Unsafe,     getShortVolatile_name, getShort_signature,         F_RN)  \
  do_intrinsic(_getCharVolatile,          jdk_internal_misc_Unsafe,     getCharVolatile_name, getChar_signature,           F_RN)  \
  do_intrinsic(_getIntVolatile,           jdk_internal_misc_Unsafe,     getIntVolatile_name, getInt_signature,             F_RN)  \
  do_intrinsic(_getLongVolatile,          jdk_internal_misc_Unsafe,     getLongVolatile_name, getLong_signature,           F_RN)  \
  do_intrinsic(_getFloatVolatile,         jdk_internal_misc_Unsafe,     getFloatVolatile_name, getFloat_signature,         F_RN)  \
  do_intrinsic(_getDoubleVolatile,        jdk_internal_misc_Unsafe,     getDoubleVolatile_name, getDouble_signature,       F_RN)  \
  do_intrinsic(_putReferenceVolatile,     jdk_internal_misc_Unsafe,     putReferenceVolatile_name, putReference_signature, F_RN)  \
  do_intrinsic(_putBooleanVolatile,       jdk_internal_misc_Unsafe,     putBooleanVolatile_name, putBoolean_signature,     F_RN)  \
  do_intrinsic(_putByteVolatile,          jdk_internal_misc_Unsafe,     putByteVolatile_name, putByte_signature,           F_RN)  \
  do_intrinsic(_putShortVolatile,         jdk_internal_misc_Unsafe,     putShortVolatile_name, putShort_signature,         F_RN)  \
  do_intrinsic(_putCharVolatile,          jdk_internal_misc_Unsafe,     putCharVolatile_name, putChar_signature,           F_RN)  \
  do_intrinsic(_putIntVolatile,           jdk_internal_misc_Unsafe,     putIntVolatile_name, putInt_signature,             F_RN)  \
  do_intrinsic(_putLongVolatile,          jdk_internal_misc_Unsafe,     putLongVolatile_name, putLong_signature,           F_RN)  \
  do_intrinsic(_putFloatVolatile,         jdk_internal_misc_Unsafe,     putFloatVolatile_name, putFloat_signature,         F_RN)  \
  do_intrinsic(_putDoubleVolatile,        jdk_internal_misc_Unsafe,     putDoubleVolatile_name, putDouble_signature,       F_RN)  \
                                                                                                                        \
  do_name(getReferenceOpaque_name,"getReferenceOpaque") do_name(putReferenceOpaque_name,"putReferenceOpaque")           \
  do_name(getBooleanOpaque_name,"getBooleanOpaque")     do_name(putBooleanOpaque_name,"putBooleanOpaque")               \
  do_name(getByteOpaque_name,"getByteOpaque")           do_name(putByteOpaque_name,"putByteOpaque")                     \
  do_name(getShortOpaque_name,"getShortOpaque")         do_name(putShortOpaque_name,"putShortOpaque")                   \
  do_name(getCharOpaque_name,"getCharOpaque")           do_name(putCharOpaque_name,"putCharOpaque")                     \
  do_name(getIntOpaque_name,"getIntOpaque")             do_name(putIntOpaque_name,"putIntOpaque")                       \
  do_name(getLongOpaque_name,"getLongOpaque")           do_name(putLongOpaque_name,"putLongOpaque")                     \
  do_name(getFloatOpaque_name,"getFloatOpaque")         do_name(putFloatOpaque_name,"putFloatOpaque")                   \
  do_name(getDoubleOpaque_name,"getDoubleOpaque")       do_name(putDoubleOpaque_name,"putDoubleOpaque")                 \
                                                                                                                        \
  do_intrinsic(_getReferenceOpaque,       jdk_internal_misc_Unsafe,        getReferenceOpaque_name, getReference_signature, F_R)  \
  do_intrinsic(_getBooleanOpaque,         jdk_internal_misc_Unsafe,        getBooleanOpaque_name, getBoolean_signature,     F_R)  \
  do_intrinsic(_getByteOpaque,            jdk_internal_misc_Unsafe,        getByteOpaque_name, getByte_signature,           F_R)  \
  do_intrinsic(_getShortOpaque,           jdk_internal_misc_Unsafe,        getShortOpaque_name, getShort_signature,         F_R)  \
  do_intrinsic(_getCharOpaque,            jdk_internal_misc_Unsafe,        getCharOpaque_name, getChar_signature,           F_R)  \
  do_intrinsic(_getIntOpaque,             jdk_internal_misc_Unsafe,        getIntOpaque_name, getInt_signature,             F_R)  \
  do_intrinsic(_getLongOpaque,            jdk_internal_misc_Unsafe,        getLongOpaque_name, getLong_signature,           F_R)  \
  do_intrinsic(_getFloatOpaque,           jdk_internal_misc_Unsafe,        getFloatOpaque_name, getFloat_signature,         F_R)  \
  do_intrinsic(_getDoubleOpaque,          jdk_internal_misc_Unsafe,        getDoubleOpaque_name, getDouble_signature,       F_R)  \
  do_intrinsic(_putReferenceOpaque,       jdk_internal_misc_Unsafe,        putReferenceOpaque_name, putReference_signature, F_R)  \
  do_intrinsic(_putBooleanOpaque,         jdk_internal_misc_Unsafe,        putBooleanOpaque_name, putBoolean_signature,     F_R)  \
  do_intrinsic(_putByteOpaque,            jdk_internal_misc_Unsafe,        putByteOpaque_name, putByte_signature,           F_R)  \
  do_intrinsic(_putShortOpaque,           jdk_internal_misc_Unsafe,        putShortOpaque_name, putShort_signature,         F_R)  \
  do_intrinsic(_putCharOpaque,            jdk_internal_misc_Unsafe,        putCharOpaque_name, putChar_signature,           F_R)  \
  do_intrinsic(_putIntOpaque,             jdk_internal_misc_Unsafe,        putIntOpaque_name, putInt_signature,             F_R)  \
  do_intrinsic(_putLongOpaque,            jdk_internal_misc_Unsafe,        putLongOpaque_name, putLong_signature,           F_R)  \
  do_intrinsic(_putFloatOpaque,           jdk_internal_misc_Unsafe,        putFloatOpaque_name, putFloat_signature,         F_R)  \
  do_intrinsic(_putDoubleOpaque,          jdk_internal_misc_Unsafe,        putDoubleOpaque_name, putDouble_signature,       F_R)  \
                                                                                                                        \
  do_name(getReferenceAcquire_name,  "getReferenceAcquire") do_name(putReferenceRelease_name,  "putReferenceRelease")   \
  do_name(getBooleanAcquire_name, "getBooleanAcquire")      do_name(putBooleanRelease_name, "putBooleanRelease")        \
  do_name(getByteAcquire_name,    "getByteAcquire")         do_name(putByteRelease_name,    "putByteRelease")           \
  do_name(getShortAcquire_name,   "getShortAcquire")        do_name(putShortRelease_name,   "putShortRelease")          \
  do_name(getCharAcquire_name,    "getCharAcquire")         do_name(putCharRelease_name,    "putCharRelease")           \
  do_name(getIntAcquire_name,     "getIntAcquire")          do_name(putIntRelease_name,     "putIntRelease")            \
  do_name(getLongAcquire_name,    "getLongAcquire")         do_name(putLongRelease_name,    "putLongRelease")           \
  do_name(getFloatAcquire_name,   "getFloatAcquire")        do_name(putFloatRelease_name,   "putFloatRelease")          \
  do_name(getDoubleAcquire_name,  "getDoubleAcquire")       do_name(putDoubleRelease_name,  "putDoubleRelease")         \
                                                                                                                        \
  do_intrinsic(_getReferenceAcquire,     jdk_internal_misc_Unsafe,        getReferenceAcquire_name, getReference_signature, F_R)  \
  do_intrinsic(_getBooleanAcquire,       jdk_internal_misc_Unsafe,        getBooleanAcquire_name, getBoolean_signature,     F_R)  \
  do_intrinsic(_getByteAcquire,          jdk_internal_misc_Unsafe,        getByteAcquire_name, getByte_signature,           F_R)  \
  do_intrinsic(_getShortAcquire,         jdk_internal_misc_Unsafe,        getShortAcquire_name, getShort_signature,         F_R)  \
  do_intrinsic(_getCharAcquire,          jdk_internal_misc_Unsafe,        getCharAcquire_name, getChar_signature,           F_R)  \
  do_intrinsic(_getIntAcquire,           jdk_internal_misc_Unsafe,        getIntAcquire_name, getInt_signature,             F_R)  \
  do_intrinsic(_getLongAcquire,          jdk_internal_misc_Unsafe,        getLongAcquire_name, getLong_signature,           F_R)  \
  do_intrinsic(_getFloatAcquire,         jdk_internal_misc_Unsafe,        getFloatAcquire_name, getFloat_signature,         F_R)  \
  do_intrinsic(_getDoubleAcquire,        jdk_internal_misc_Unsafe,        getDoubleAcquire_name, getDouble_signature,       F_R)  \
  do_intrinsic(_putReferenceRelease,     jdk_internal_misc_Unsafe,        putReferenceRelease_name, putReference_signature, F_R)  \
  do_intrinsic(_putBooleanRelease,       jdk_internal_misc_Unsafe,        putBooleanRelease_name, putBoolean_signature,     F_R)  \
  do_intrinsic(_putByteRelease,          jdk_internal_misc_Unsafe,        putByteRelease_name, putByte_signature,           F_R)  \
  do_intrinsic(_putShortRelease,         jdk_internal_misc_Unsafe,        putShortRelease_name, putShort_signature,         F_R)  \
  do_intrinsic(_putCharRelease,          jdk_internal_misc_Unsafe,        putCharRelease_name, putChar_signature,           F_R)  \
  do_intrinsic(_putIntRelease,           jdk_internal_misc_Unsafe,        putIntRelease_name, putInt_signature,             F_R)  \
  do_intrinsic(_putLongRelease,          jdk_internal_misc_Unsafe,        putLongRelease_name, putLong_signature,           F_R)  \
  do_intrinsic(_putFloatRelease,         jdk_internal_misc_Unsafe,        putFloatRelease_name, putFloat_signature,         F_R)  \
  do_intrinsic(_putDoubleRelease,        jdk_internal_misc_Unsafe,        putDoubleRelease_name, putDouble_signature,       F_R)  \
                                                                                                                        \
  do_name(getShortUnaligned_name,"getShortUnaligned")     do_name(putShortUnaligned_name,"putShortUnaligned")           \
  do_name(getCharUnaligned_name,"getCharUnaligned")       do_name(putCharUnaligned_name,"putCharUnaligned")             \
  do_name(getIntUnaligned_name,"getIntUnaligned")         do_name(putIntUnaligned_name,"putIntUnaligned")               \
  do_name(getLongUnaligned_name,"getLongUnaligned")       do_name(putLongUnaligned_name,"putLongUnaligned")             \
                                                                                                                        \
  do_intrinsic(_getShortUnaligned,         jdk_internal_misc_Unsafe,    getShortUnaligned_name, getShort_signature,     F_R)  \
  do_intrinsic(_getCharUnaligned,          jdk_internal_misc_Unsafe,    getCharUnaligned_name, getChar_signature,       F_R)  \
  do_intrinsic(_getIntUnaligned,           jdk_internal_misc_Unsafe,    getIntUnaligned_name, getInt_signature,         F_R)  \
  do_intrinsic(_getLongUnaligned,          jdk_internal_misc_Unsafe,    getLongUnaligned_name, getLong_signature,       F_R)  \
  do_intrinsic(_putShortUnaligned,         jdk_internal_misc_Unsafe,    putShortUnaligned_name, putShort_signature,     F_R)  \
  do_intrinsic(_putCharUnaligned,          jdk_internal_misc_Unsafe,    putCharUnaligned_name, putChar_signature,       F_R)  \
  do_intrinsic(_putIntUnaligned,           jdk_internal_misc_Unsafe,    putIntUnaligned_name, putInt_signature,         F_R)  \
  do_intrinsic(_putLongUnaligned,          jdk_internal_misc_Unsafe,    putLongUnaligned_name, putLong_signature,       F_R)  \
                                                                                                                        \
  do_signature(compareAndSetReference_signature,      "(Ljava/lang/Object;JLjava/lang/Object;Ljava/lang/Object;)Z")        \
  do_signature(compareAndExchangeReference_signature, "(Ljava/lang/Object;JLjava/lang/Object;Ljava/lang/Object;)Ljava/lang/Object;") \
  do_signature(compareAndSetLong_signature,        "(Ljava/lang/Object;JJJ)Z")                                          \
  do_signature(compareAndExchangeLong_signature,   "(Ljava/lang/Object;JJJ)J")                                          \
  do_signature(compareAndSetInt_signature,         "(Ljava/lang/Object;JII)Z")                                          \
  do_signature(compareAndExchangeInt_signature,    "(Ljava/lang/Object;JII)I")                                          \
  do_signature(compareAndSetByte_signature,        "(Ljava/lang/Object;JBB)Z")                                          \
  do_signature(compareAndExchangeByte_signature,   "(Ljava/lang/Object;JBB)B")                                          \
  do_signature(compareAndSetShort_signature,       "(Ljava/lang/Object;JSS)Z")                                          \
  do_signature(compareAndExchangeShort_signature,  "(Ljava/lang/Object;JSS)S")                                          \
                                                                                                                        \
  do_name(compareAndSetReference_name,              "compareAndSetReference")                                           \
  do_name(compareAndExchangeReference_name,         "compareAndExchangeReference")                                      \
  do_name(compareAndExchangeReferenceAcquire_name,  "compareAndExchangeReferenceAcquire")                               \
  do_name(compareAndExchangeReferenceRelease_name,  "compareAndExchangeReferenceRelease")                               \
  do_name(compareAndSetLong_name,                   "compareAndSetLong")                                                \
  do_name(compareAndExchangeLong_name,              "compareAndExchangeLong")                                           \
  do_name(compareAndExchangeLongAcquire_name,       "compareAndExchangeLongAcquire")                                    \
  do_name(compareAndExchangeLongRelease_name,       "compareAndExchangeLongRelease")                                    \
  do_name(compareAndSetInt_name,                    "compareAndSetInt")                                                 \
  do_name(compareAndExchangeInt_name,               "compareAndExchangeInt")                                            \
  do_name(compareAndExchangeIntAcquire_name,        "compareAndExchangeIntAcquire")                                     \
  do_name(compareAndExchangeIntRelease_name,        "compareAndExchangeIntRelease")                                     \
  do_name(compareAndSetByte_name,                   "compareAndSetByte")                                                \
  do_name(compareAndExchangeByte_name,              "compareAndExchangeByte")                                           \
  do_name(compareAndExchangeByteAcquire_name,       "compareAndExchangeByteAcquire")                                    \
  do_name(compareAndExchangeByteRelease_name,       "compareAndExchangeByteRelease")                                    \
  do_name(compareAndSetShort_name,                  "compareAndSetShort")                                               \
  do_name(compareAndExchangeShort_name,             "compareAndExchangeShort")                                          \
  do_name(compareAndExchangeShortAcquire_name,      "compareAndExchangeShortAcquire")                                   \
  do_name(compareAndExchangeShortRelease_name,      "compareAndExchangeShortRelease")                                   \
                                                                                                                        \
  do_name(weakCompareAndSetReferencePlain_name,     "weakCompareAndSetReferencePlain")                                  \
  do_name(weakCompareAndSetReferenceAcquire_name,   "weakCompareAndSetReferenceAcquire")                                \
  do_name(weakCompareAndSetReferenceRelease_name,   "weakCompareAndSetReferenceRelease")                                \
  do_name(weakCompareAndSetReference_name,          "weakCompareAndSetReference")                                       \
  do_name(weakCompareAndSetLongPlain_name,          "weakCompareAndSetLongPlain")                                       \
  do_name(weakCompareAndSetLongAcquire_name,        "weakCompareAndSetLongAcquire")                                     \
  do_name(weakCompareAndSetLongRelease_name,        "weakCompareAndSetLongRelease")                                     \
  do_name(weakCompareAndSetLong_name,               "weakCompareAndSetLong")                                            \
  do_name(weakCompareAndSetIntPlain_name,           "weakCompareAndSetIntPlain")                                        \
  do_name(weakCompareAndSetIntAcquire_name,         "weakCompareAndSetIntAcquire")                                      \
  do_name(weakCompareAndSetIntRelease_name,         "weakCompareAndSetIntRelease")                                      \
  do_name(weakCompareAndSetInt_name,                "weakCompareAndSetInt")                                             \
  do_name(weakCompareAndSetBytePlain_name,          "weakCompareAndSetBytePlain")                                       \
  do_name(weakCompareAndSetByteAcquire_name,        "weakCompareAndSetByteAcquire")                                     \
  do_name(weakCompareAndSetByteRelease_name,        "weakCompareAndSetByteRelease")                                     \
  do_name(weakCompareAndSetByte_name,               "weakCompareAndSetByte")                                            \
  do_name(weakCompareAndSetShortPlain_name,         "weakCompareAndSetShortPlain")                                      \
  do_name(weakCompareAndSetShortAcquire_name,       "weakCompareAndSetShortAcquire")                                    \
  do_name(weakCompareAndSetShortRelease_name,       "weakCompareAndSetShortRelease")                                    \
  do_name(weakCompareAndSetShort_name,              "weakCompareAndSetShort")                                           \
                                                                                                                        \
  do_intrinsic(_compareAndSetReference,              jdk_internal_misc_Unsafe,  compareAndSetReference_name,              compareAndSetReference_signature,      F_RN) \
  do_intrinsic(_compareAndExchangeReference,         jdk_internal_misc_Unsafe,  compareAndExchangeReference_name,         compareAndExchangeReference_signature, F_RN) \
  do_intrinsic(_compareAndExchangeReferenceAcquire,  jdk_internal_misc_Unsafe,  compareAndExchangeReferenceAcquire_name,  compareAndExchangeReference_signature, F_R)  \
  do_intrinsic(_compareAndExchangeReferenceRelease,  jdk_internal_misc_Unsafe,  compareAndExchangeReferenceRelease_name,  compareAndExchangeReference_signature, F_R)  \
  do_intrinsic(_compareAndSetLong,                jdk_internal_misc_Unsafe,  compareAndSetLong_name,                compareAndSetLong_signature,        F_RN) \
  do_intrinsic(_compareAndExchangeLong,           jdk_internal_misc_Unsafe,  compareAndExchangeLong_name,           compareAndExchangeLong_signature,   F_RN) \
  do_intrinsic(_compareAndExchangeLongAcquire,    jdk_internal_misc_Unsafe,  compareAndExchangeLongAcquire_name,    compareAndExchangeLong_signature,   F_R)  \
  do_intrinsic(_compareAndExchangeLongRelease,    jdk_internal_misc_Unsafe,  compareAndExchangeLongRelease_name,    compareAndExchangeLong_signature,   F_R)  \
  do_intrinsic(_compareAndSetInt,                 jdk_internal_misc_Unsafe,  compareAndSetInt_name,                 compareAndSetInt_signature,         F_RN) \
  do_intrinsic(_compareAndExchangeInt,            jdk_internal_misc_Unsafe,  compareAndExchangeInt_name,            compareAndExchangeInt_signature,    F_RN) \
  do_intrinsic(_compareAndExchangeIntAcquire,     jdk_internal_misc_Unsafe,  compareAndExchangeIntAcquire_name,     compareAndExchangeInt_signature,    F_R)  \
  do_intrinsic(_compareAndExchangeIntRelease,     jdk_internal_misc_Unsafe,  compareAndExchangeIntRelease_name,     compareAndExchangeInt_signature,    F_R)  \
  do_intrinsic(_compareAndSetByte,                jdk_internal_misc_Unsafe,  compareAndSetByte_name,                compareAndSetByte_signature,        F_R)  \
  do_intrinsic(_compareAndExchangeByte,           jdk_internal_misc_Unsafe,  compareAndExchangeByte_name,           compareAndExchangeByte_signature,   F_R)  \
  do_intrinsic(_compareAndExchangeByteAcquire,    jdk_internal_misc_Unsafe,  compareAndExchangeByteAcquire_name,    compareAndExchangeByte_signature,   F_R)  \
  do_intrinsic(_compareAndExchangeByteRelease,    jdk_internal_misc_Unsafe,  compareAndExchangeByteRelease_name,    compareAndExchangeByte_signature,   F_R)  \
  do_intrinsic(_compareAndSetShort,               jdk_internal_misc_Unsafe,  compareAndSetShort_name,               compareAndSetShort_signature,       F_R)  \
  do_intrinsic(_compareAndExchangeShort,          jdk_internal_misc_Unsafe,  compareAndExchangeShort_name,          compareAndExchangeShort_signature,  F_R)  \
  do_intrinsic(_compareAndExchangeShortAcquire,   jdk_internal_misc_Unsafe,  compareAndExchangeShortAcquire_name,   compareAndExchangeShort_signature,  F_R)  \
  do_intrinsic(_compareAndExchangeShortRelease,   jdk_internal_misc_Unsafe,  compareAndExchangeShortRelease_name,   compareAndExchangeShort_signature,  F_R)  \
                                                                                                                                                             \
  do_intrinsic(_weakCompareAndSetReferencePlain,  jdk_internal_misc_Unsafe,  weakCompareAndSetReferencePlain_name,     compareAndSetReference_signature,      F_R) \
  do_intrinsic(_weakCompareAndSetReferenceAcquire,jdk_internal_misc_Unsafe,  weakCompareAndSetReferenceAcquire_name,   compareAndSetReference_signature,      F_R) \
  do_intrinsic(_weakCompareAndSetReferenceRelease,jdk_internal_misc_Unsafe,  weakCompareAndSetReferenceRelease_name,   compareAndSetReference_signature,      F_R) \
  do_intrinsic(_weakCompareAndSetReference,       jdk_internal_misc_Unsafe,  weakCompareAndSetReference_name,          compareAndSetReference_signature,      F_R) \
  do_intrinsic(_weakCompareAndSetLongPlain,       jdk_internal_misc_Unsafe,  weakCompareAndSetLongPlain_name,       compareAndSetLong_signature,        F_R) \
  do_intrinsic(_weakCompareAndSetLongAcquire,     jdk_internal_misc_Unsafe,  weakCompareAndSetLongAcquire_name,     compareAndSetLong_signature,        F_R) \
  do_intrinsic(_weakCompareAndSetLongRelease,     jdk_internal_misc_Unsafe,  weakCompareAndSetLongRelease_name,     compareAndSetLong_signature,        F_R) \
  do_intrinsic(_weakCompareAndSetLong,            jdk_internal_misc_Unsafe,  weakCompareAndSetLong_name,            compareAndSetLong_signature,        F_R) \
  do_intrinsic(_weakCompareAndSetIntPlain,        jdk_internal_misc_Unsafe,  weakCompareAndSetIntPlain_name,        compareAndSetInt_signature,         F_R) \
  do_intrinsic(_weakCompareAndSetIntAcquire,      jdk_internal_misc_Unsafe,  weakCompareAndSetIntAcquire_name,      compareAndSetInt_signature,         F_R) \
  do_intrinsic(_weakCompareAndSetIntRelease,      jdk_internal_misc_Unsafe,  weakCompareAndSetIntRelease_name,      compareAndSetInt_signature,         F_R) \
  do_intrinsic(_weakCompareAndSetInt,             jdk_internal_misc_Unsafe,  weakCompareAndSetInt_name,             compareAndSetInt_signature,         F_R) \
  do_intrinsic(_weakCompareAndSetBytePlain,       jdk_internal_misc_Unsafe,  weakCompareAndSetBytePlain_name,       compareAndSetByte_signature,        F_R) \
  do_intrinsic(_weakCompareAndSetByteAcquire,     jdk_internal_misc_Unsafe,  weakCompareAndSetByteAcquire_name,     compareAndSetByte_signature,        F_R) \
  do_intrinsic(_weakCompareAndSetByteRelease,     jdk_internal_misc_Unsafe,  weakCompareAndSetByteRelease_name,     compareAndSetByte_signature,        F_R) \
  do_intrinsic(_weakCompareAndSetByte,            jdk_internal_misc_Unsafe,  weakCompareAndSetByte_name,            compareAndSetByte_signature,        F_R) \
  do_intrinsic(_weakCompareAndSetShortPlain,      jdk_internal_misc_Unsafe,  weakCompareAndSetShortPlain_name,      compareAndSetShort_signature,       F_R) \
  do_intrinsic(_weakCompareAndSetShortAcquire,    jdk_internal_misc_Unsafe,  weakCompareAndSetShortAcquire_name,    compareAndSetShort_signature,       F_R) \
  do_intrinsic(_weakCompareAndSetShortRelease,    jdk_internal_misc_Unsafe,  weakCompareAndSetShortRelease_name,    compareAndSetShort_signature,       F_R) \
  do_intrinsic(_weakCompareAndSetShort,           jdk_internal_misc_Unsafe,  weakCompareAndSetShort_name,           compareAndSetShort_signature,       F_R) \
                           \
  do_intrinsic(_getAndAddInt,             jdk_internal_misc_Unsafe,     getAndAddInt_name, getAndAddInt_signature, F_R)       \
   do_name(     getAndAddInt_name,                                      "getAndAddInt")                                       \
   do_signature(getAndAddInt_signature,                                 "(Ljava/lang/Object;JI)I" )                           \
  do_intrinsic(_getAndAddLong,            jdk_internal_misc_Unsafe,     getAndAddLong_name, getAndAddLong_signature, F_R)     \
   do_name(     getAndAddLong_name,                                     "getAndAddLong")                                      \
   do_signature(getAndAddLong_signature,                                "(Ljava/lang/Object;JJ)J" )                           \
  do_intrinsic(_getAndAddByte,            jdk_internal_misc_Unsafe,     getAndAddByte_name, getAndAddByte_signature, F_R)     \
   do_name(     getAndAddByte_name,                                     "getAndAddByte")                                      \
   do_signature(getAndAddByte_signature,                                "(Ljava/lang/Object;JB)B" )                           \
  do_intrinsic(_getAndAddShort,           jdk_internal_misc_Unsafe,     getAndAddShort_name, getAndAddShort_signature, F_R)   \
   do_name(     getAndAddShort_name,                                    "getAndAddShort")                                     \
   do_signature(getAndAddShort_signature,                               "(Ljava/lang/Object;JS)S" )                           \
  do_intrinsic(_getAndSetInt,             jdk_internal_misc_Unsafe,     getAndSetInt_name, getAndSetInt_signature, F_R)       \
   do_name(     getAndSetInt_name,                                      "getAndSetInt")                                       \
   do_alias(    getAndSetInt_signature,                                 /*"(Ljava/lang/Object;JI)I"*/ getAndAddInt_signature)   \
  do_intrinsic(_getAndSetLong,            jdk_internal_misc_Unsafe,     getAndSetLong_name, getAndSetLong_signature, F_R)     \
   do_name(     getAndSetLong_name,                                     "getAndSetLong")                                      \
   do_alias(    getAndSetLong_signature,                                /*"(Ljava/lang/Object;JJ)J"*/ getAndAddLong_signature)  \
  do_intrinsic(_getAndSetByte,            jdk_internal_misc_Unsafe,     getAndSetByte_name, getAndSetByte_signature, F_R)     \
   do_name(     getAndSetByte_name,                                     "getAndSetByte")                                      \
   do_alias(    getAndSetByte_signature,                                /*"(Ljava/lang/Object;JB)B"*/ getAndAddByte_signature)  \
  do_intrinsic(_getAndSetShort,           jdk_internal_misc_Unsafe,     getAndSetShort_name, getAndSetShort_signature, F_R)   \
   do_name(     getAndSetShort_name,                                    "getAndSetShort")                                     \
   do_alias(    getAndSetShort_signature,                               /*"(Ljava/lang/Object;JS)S"*/ getAndAddShort_signature) \
  do_intrinsic(_getAndSetReference,       jdk_internal_misc_Unsafe,     getAndSetReference_name, getAndSetReference_signature, F_R) \
   do_name(     getAndSetReference_name,                                "getAndSetReference")                                  \
   do_signature(getAndSetReference_signature,                           "(Ljava/lang/Object;JLjava/lang/Object;)Ljava/lang/Object;" ) \
                                                                                                                               \
   /* (2) Bytecode intrinsics                                                                        */                        \
                                                                                                                               \
  do_intrinsic(_park,                     jdk_internal_misc_Unsafe,     park_name, park_signature,                     F_R)    \
   do_name(     park_name,                                              "park")                                                \
   do_signature(park_signature,                                         "(ZJ)V")                                               \
  do_intrinsic(_unpark,                   jdk_internal_misc_Unsafe,     unpark_name, unpark_signature,                 F_R)    \
   do_name(     unpark_name,                                            "unpark")                                              \
   do_alias(    unpark_signature,                                       /*(LObject;)V*/ object_void_signature)                 \
                                                                                                                               \
  do_intrinsic(_StringBuilder_void,   java_lang_StringBuilder, object_initializer_name, void_method_signature,     F_R)   \
  do_intrinsic(_StringBuilder_int,    java_lang_StringBuilder, object_initializer_name, int_void_signature,        F_R)   \
  do_intrinsic(_StringBuilder_String, java_lang_StringBuilder, object_initializer_name, string_void_signature,     F_R)   \
                                                                                                                          \
  do_intrinsic(_StringBuilder_append_char,   java_lang_StringBuilder, append_name, char_StringBuilder_signature,   F_R)   \
  do_intrinsic(_StringBuilder_append_int,    java_lang_StringBuilder, append_name, int_StringBuilder_signature,    F_R)   \
  do_intrinsic(_StringBuilder_append_String, java_lang_StringBuilder, append_name, String_StringBuilder_signature, F_R)   \
                                                                                                                          \
  do_intrinsic(_StringBuilder_toString, java_lang_StringBuilder, toString_name, void_string_signature,             F_R)   \
                                                                                                                          \
  do_intrinsic(_StringBuffer_void,   java_lang_StringBuffer, object_initializer_name, void_method_signature,       F_R)   \
  do_intrinsic(_StringBuffer_int,    java_lang_StringBuffer, object_initializer_name, int_void_signature,          F_R)   \
  do_intrinsic(_StringBuffer_String, java_lang_StringBuffer, object_initializer_name, string_void_signature,       F_R)   \
                                                                                                                          \
  do_intrinsic(_StringBuffer_append_char,   java_lang_StringBuffer, append_name, char_StringBuffer_signature,      F_Y)   \
  do_intrinsic(_StringBuffer_append_int,    java_lang_StringBuffer, append_name, int_StringBuffer_signature,       F_Y)   \
  do_intrinsic(_StringBuffer_append_String, java_lang_StringBuffer, append_name, String_StringBuffer_signature,    F_Y)   \
                                                                                                                          \
  do_intrinsic(_StringBuffer_toString,  java_lang_StringBuffer, toString_name, void_string_signature,              F_Y)   \
                                                                                                                          \
  do_intrinsic(_Integer_toString,      java_lang_Integer, toString_name, int_String_signature,                     F_S)   \
                                                                                                                          \
  do_intrinsic(_String_String, java_lang_String, object_initializer_name, string_void_signature,                   F_R)   \
                                                                                                                          \
  do_intrinsic(_Object_init,              java_lang_Object, object_initializer_name, void_method_signature,        F_R)   \
  /*    (symbol object_initializer_name defined above) */                                                                 \
                                                                                                                          \
  do_intrinsic(_invoke,                   java_lang_reflect_Method, invoke_name, object_object_array_object_signature, F_R) \
  /*   (symbols invoke_name and invoke_signature defined above) */                                                      \
  /* the polymorphic MH intrinsics must be in compact order, with _invokeGeneric first and _linkToInterface last */     \
  do_intrinsic(_invokeGeneric,            java_lang_invoke_MethodHandle, invoke_name,           star_name, F_RN)        \
  do_intrinsic(_invokeBasic,              java_lang_invoke_MethodHandle, invokeBasic_name,      star_name, F_RN)        \
  do_intrinsic(_linkToVirtual,            java_lang_invoke_MethodHandle, linkToVirtual_name,    star_name, F_SN)        \
  do_intrinsic(_linkToStatic,             java_lang_invoke_MethodHandle, linkToStatic_name,     star_name, F_SN)        \
  do_intrinsic(_linkToSpecial,            java_lang_invoke_MethodHandle, linkToSpecial_name,    star_name, F_SN)        \
  do_intrinsic(_linkToInterface,          java_lang_invoke_MethodHandle, linkToInterface_name,  star_name, F_SN)        \
  /* special marker for bytecode generated for the JVM from a LambdaForm: */                                            \
  do_intrinsic(_compiledLambdaForm,       java_lang_invoke_MethodHandle, compiledLambdaForm_name, star_name, F_RN)      \
                                                                                                                        \
  /* unboxing methods: */                                                                                               \
  do_intrinsic(_booleanValue,             java_lang_Boolean,      booleanValue_name, void_boolean_signature, F_R)       \
   do_name(     booleanValue_name,       "booleanValue")                                                                \
  do_intrinsic(_byteValue,                java_lang_Byte,         byteValue_name, void_byte_signature, F_R)             \
   do_name(     byteValue_name,          "byteValue")                                                                   \
  do_intrinsic(_charValue,                java_lang_Character,    charValue_name, void_char_signature, F_R)             \
   do_name(     charValue_name,          "charValue")                                                                   \
  do_intrinsic(_shortValue,               java_lang_Short,        shortValue_name, void_short_signature, F_R)           \
   do_name(     shortValue_name,         "shortValue")                                                                  \
  do_intrinsic(_intValue,                 java_lang_Integer,      intValue_name, void_int_signature, F_R)               \
   do_name(     intValue_name,           "intValue")                                                                    \
  do_intrinsic(_longValue,                java_lang_Long,         longValue_name, void_long_signature, F_R)             \
   do_name(     longValue_name,          "longValue")                                                                   \
  do_intrinsic(_floatValue,               java_lang_Float,        floatValue_name, void_float_signature, F_R)           \
   do_name(     floatValue_name,         "floatValue")                                                                  \
  do_intrinsic(_doubleValue,              java_lang_Double,       doubleValue_name, void_double_signature, F_R)         \
   do_name(     doubleValue_name,        "doubleValue")                                                                 \
                                                                                                                        \
  /* boxing methods: */                                                                                                 \
   do_name(    valueOf_name,              "valueOf")                                                                    \
  do_intrinsic(_Boolean_valueOf,          java_lang_Boolean,      valueOf_name, Boolean_valueOf_signature, F_S)         \
   do_name(     Boolean_valueOf_signature,                       "(Z)Ljava/lang/Boolean;")                              \
  do_intrinsic(_Byte_valueOf,             java_lang_Byte,         valueOf_name, Byte_valueOf_signature, F_S)            \
   do_name(     Byte_valueOf_signature,                          "(B)Ljava/lang/Byte;")                                 \
  do_intrinsic(_Character_valueOf,        java_lang_Character,    valueOf_name, Character_valueOf_signature, F_S)       \
   do_name(     Character_valueOf_signature,                     "(C)Ljava/lang/Character;")                            \
  do_intrinsic(_Short_valueOf,            java_lang_Short,        valueOf_name, Short_valueOf_signature, F_S)           \
   do_name(     Short_valueOf_signature,                         "(S)Ljava/lang/Short;")                                \
  do_intrinsic(_Integer_valueOf,          java_lang_Integer,      valueOf_name, Integer_valueOf_signature, F_S)         \
   do_name(     Integer_valueOf_signature,                       "(I)Ljava/lang/Integer;")                              \
  do_intrinsic(_Long_valueOf,             java_lang_Long,         valueOf_name, Long_valueOf_signature, F_S)            \
   do_name(     Long_valueOf_signature,                          "(J)Ljava/lang/Long;")                                 \
  do_intrinsic(_Float_valueOf,            java_lang_Float,        valueOf_name, Float_valueOf_signature, F_S)           \
   do_name(     Float_valueOf_signature,                         "(F)Ljava/lang/Float;")                                \
  do_intrinsic(_Double_valueOf,           java_lang_Double,       valueOf_name, Double_valueOf_signature, F_S)          \
   do_name(     Double_valueOf_signature,                        "(D)Ljava/lang/Double;")                               \
                                                                                                                        \
  /* forEachRemaining */                                                                             \
  do_intrinsic(_forEachRemaining, java_util_stream_StreamsRangeIntSpliterator, forEachRemaining_name, forEachRemaining_signature, F_R) \
   do_name(     forEachRemaining_name,    "forEachRemaining")                                                           \
   do_name(     forEachRemaining_signature,                      "(Ljava/util/function/IntConsumer;)V")                 \

    /*end*/




// Class vmSymbols

class vmSymbols: AllStatic {
  friend class vmIntrinsics;
  friend class VMStructs;
  friend class JVMCIVMStructs;
 public:
  // enum for figuring positions and size of array holding Symbol*s
  enum SID {
    NO_SID = 0,

    #define VM_SYMBOL_ENUM(name, string) VM_SYMBOL_ENUM_NAME(name),
    VM_SYMBOLS_DO(VM_SYMBOL_ENUM, VM_ALIAS_IGNORE)
    #undef VM_SYMBOL_ENUM

    SID_LIMIT,

    #define VM_ALIAS_ENUM(name, def) VM_SYMBOL_ENUM_NAME(name) = VM_SYMBOL_ENUM_NAME(def),
    VM_SYMBOLS_DO(VM_SYMBOL_IGNORE, VM_ALIAS_ENUM)
    #undef VM_ALIAS_ENUM

    FIRST_SID = NO_SID + 1
  };
  enum {
    log2_SID_LIMIT = 10         // checked by an assert at start-up
  };

 private:
  // The symbol array
  static Symbol* _symbols[];

  // Field signatures indexed by BasicType.
  static Symbol* _type_signatures[T_VOID+1];

 public:
  // Initialization
  static void initialize(TRAPS);
  // Accessing
  #define VM_SYMBOL_DECLARE(name, ignore)                 \
    static Symbol* name() {                               \
      return _symbols[VM_SYMBOL_ENUM_NAME(name)];         \
    }
  VM_SYMBOLS_DO(VM_SYMBOL_DECLARE, VM_SYMBOL_DECLARE)
  #undef VM_SYMBOL_DECLARE

  // Sharing support
  static void symbols_do(SymbolClosure* f);
  static void metaspace_pointers_do(MetaspaceClosure *it);
  static void serialize(SerializeClosure* soc);

  static Symbol* type_signature(BasicType t) {
    assert((uint)t < T_VOID+1, "range check");
    assert(_type_signatures[t] != NULL, "domain check");
    return _type_signatures[t];
  }
  // inverse of type_signature; returns T_OBJECT if s is not recognized
  static BasicType signature_type(const Symbol* s);

  static Symbol* symbol_at(SID id) {
    assert(id >= FIRST_SID && id < SID_LIMIT, "oob");
    assert(_symbols[id] != NULL, "init");
    return _symbols[id];
  }

  // Returns symbol's SID if one is assigned, else NO_SID.
  static SID find_sid(const Symbol* symbol);
  static SID find_sid(const char* symbol_name);

#ifndef PRODUCT
  // No need for this in the product:
  static const char* name_for(SID sid);
#endif //PRODUCT
};

// VM Intrinsic ID's uniquely identify some very special methods
class vmIntrinsics: AllStatic {
  friend class vmSymbols;
  friend class ciObjectFactory;

 public:
  // Accessing
  enum ID {
    _none = 0,                      // not an intrinsic (default answer)

    #define VM_INTRINSIC_ENUM(id, klass, name, sig, flags)  id,
    VM_INTRINSICS_DO(VM_INTRINSIC_ENUM,
                     VM_SYMBOL_IGNORE, VM_SYMBOL_IGNORE, VM_SYMBOL_IGNORE, VM_ALIAS_IGNORE)
    #undef VM_INTRINSIC_ENUM

    ID_LIMIT,
    LAST_COMPILER_INLINE = _getAndSetReference,
    FIRST_MH_SIG_POLY    = _invokeGeneric,
    FIRST_MH_STATIC      = _linkToVirtual,
    LAST_MH_SIG_POLY     = _linkToInterface,

    FIRST_ID = _none + 1
  };

  enum Flags {
    // AccessFlags syndromes relevant to intrinsics.
    F_none = 0,
    F_R,                        // !static ?native !synchronized (R="regular")
    F_S,                        //  static ?native !synchronized
    F_Y,                        // !static ?native  synchronized
    F_RN,                       // !static  native !synchronized
    F_SN,                       //  static  native !synchronized
    F_RNY,                      // !static  native  synchronized

    FLAG_LIMIT
  };
  enum {
    log2_FLAG_LIMIT = 4         // checked by an assert at start-up
  };

public:
  static ID ID_from(int raw_id) {
    assert(raw_id >= (int)_none && raw_id < (int)ID_LIMIT,
           "must be a valid intrinsic ID");
    return (ID)raw_id;
  }

  static const char* name_at(ID id);

private:
  static ID find_id_impl(vmSymbols::SID holder,
                         vmSymbols::SID name,
                         vmSymbols::SID sig,
                         jshort flags);

public:
  // Given a method's class, name, signature, and access flags, report its ID.
  static ID find_id(vmSymbols::SID holder,
                    vmSymbols::SID name,
                    vmSymbols::SID sig,
                    jshort flags) {
    ID id = find_id_impl(holder, name, sig, flags);
#ifdef ASSERT
    // ID _none does not hold the following asserts.
    if (id == _none)  return id;
#endif
    assert(    class_for(id) == holder, "correct id");
    assert(     name_for(id) == name,   "correct id");
    assert(signature_for(id) == sig,    "correct id");
    return id;
  }

  static void verify_method(ID actual_id, Method* m) PRODUCT_RETURN;

  // Find out the symbols behind an intrinsic:
  static vmSymbols::SID     class_for(ID id);
  static vmSymbols::SID      name_for(ID id);
  static vmSymbols::SID signature_for(ID id);
  static Flags              flags_for(ID id);

  static const char* short_name_as_C_string(ID id, char* buf, int size);

  // Wrapper object methods:
  static ID for_boxing(BasicType type);
  static ID for_unboxing(BasicType type);

  // Raw conversion:
  static ID for_raw_conversion(BasicType src, BasicType dest);

  // The methods below provide information related to compiling intrinsics.

  // (1) Information needed by the C1 compiler.

  static bool preserves_state(vmIntrinsics::ID id);
  static bool can_trap(vmIntrinsics::ID id);
  static bool should_be_pinned(vmIntrinsics::ID id);

  // (2) Information needed by the C2 compiler.

  // Returns true if the intrinsic for method 'method' will perform a virtual dispatch.
  static bool does_virtual_dispatch(vmIntrinsics::ID id);
  // A return value larger than 0 indicates that the intrinsic for method
  // 'method' requires predicated logic.
  static int predicates_needed(vmIntrinsics::ID id);

  // Returns true if a compiler intrinsic is disabled by command-line flags
  // and false otherwise.
  static bool is_disabled_by_flags(const methodHandle& method);
  static bool is_disabled_by_flags(vmIntrinsics::ID id);
  static bool is_intrinsic_disabled(vmIntrinsics::ID id);
  static bool is_intrinsic_available(vmIntrinsics::ID id);
};

#endif // SHARE_CLASSFILE_VMSYMBOLS_HPP<|MERGE_RESOLUTION|>--- conflicted
+++ resolved
@@ -447,14 +447,11 @@
   template(module_entry_name,                         "module_entry")                             \
   template(resolved_references_name,                  "<resolved_references>")                    \
   template(init_lock_name,                            "<init_lock>")                              \
-<<<<<<< HEAD
   template(default_value_name,                        ".default")                                 \
-=======
   template(address_size_name,                         "ADDRESS_SIZE0")                            \
   template(page_size_name,                            "PAGE_SIZE")                                \
   template(big_endian_name,                           "BIG_ENDIAN")                               \
   template(use_unaligned_access_name,                 "UNALIGNED_ACCESS")                         \
->>>>>>> 141cc31f
                                                                                                   \
   /* name symbols needed by intrinsics */                                                         \
   VM_INTRINSICS_DO(VM_INTRINSIC_IGNORE, VM_SYMBOL_IGNORE, template, VM_SYMBOL_IGNORE, VM_ALIAS_IGNORE) \
