/*
 * Copyright (c) 1997, 2020, Oracle and/or its affiliates. All rights reserved.
 * DO NOT ALTER OR REMOVE COPYRIGHT NOTICES OR THIS FILE HEADER.
 *
 * This code is free software; you can redistribute it and/or modify it
 * under the terms of the GNU General Public License version 2 only, as
 * published by the Free Software Foundation.
 *
 * This code is distributed in the hope that it will be useful, but WITHOUT
 * ANY WARRANTY; without even the implied warranty of MERCHANTABILITY or
 * FITNESS FOR A PARTICULAR PURPOSE.  See the GNU General Public License
 * version 2 for more details (a copy is included in the LICENSE file that
 * accompanied this code).
 *
 * You should have received a copy of the GNU General Public License version
 * 2 along with this work; if not, write to the Free Software Foundation,
 * Inc., 51 Franklin St, Fifth Floor, Boston, MA 02110-1301 USA.
 *
 * Please contact Oracle, 500 Oracle Parkway, Redwood Shores, CA 94065 USA
 * or visit www.oracle.com if you need additional information or have any
 * questions.
 *
 */

#include "precompiled.hpp"
#include "jvm.h"
#include "aot/aotLoader.hpp"
#include "classfile/classFileParser.hpp"
#include "classfile/classFileStream.hpp"
#include "classfile/classLoader.hpp"
#include "classfile/classLoaderData.inline.hpp"
#include "classfile/defaultMethods.hpp"
#include "classfile/dictionary.hpp"
<<<<<<< HEAD
#include <classfile/fieldLayoutBuilder.hpp>
=======
#include "classfile/fieldLayoutBuilder.hpp"
>>>>>>> aa4ef80f
#include "classfile/javaClasses.inline.hpp"
#include "classfile/moduleEntry.hpp"
#include "classfile/packageEntry.hpp"
#include "classfile/symbolTable.hpp"
#include "classfile/systemDictionary.hpp"
#include "classfile/verificationType.hpp"
#include "classfile/verifier.hpp"
#include "classfile/vmSymbols.hpp"
#include "logging/log.hpp"
#include "logging/logStream.hpp"
#include "memory/allocation.hpp"
#include "memory/metadataFactory.hpp"
#include "memory/oopFactory.hpp"
#include "memory/resourceArea.hpp"
#include "memory/universe.hpp"
#include "oops/annotations.hpp"
#include "oops/constantPool.inline.hpp"
#include "oops/fieldStreams.inline.hpp"
#include "oops/instanceKlass.hpp"
#include "oops/instanceMirrorKlass.hpp"
#include "oops/klass.inline.hpp"
#include "oops/klassVtable.hpp"
#include "oops/metadata.hpp"
#include "oops/method.inline.hpp"
#include "oops/oop.inline.hpp"
#include "oops/recordComponent.hpp"
#include "oops/symbol.hpp"
#include "oops/valueKlass.inline.hpp"
#include "prims/jvmtiExport.hpp"
#include "prims/jvmtiThreadState.hpp"
#include "runtime/arguments.hpp"
#include "runtime/fieldDescriptor.inline.hpp"
#include "runtime/handles.inline.hpp"
#include "runtime/javaCalls.hpp"
#include "runtime/os.hpp"
#include "runtime/perfData.hpp"
#include "runtime/reflection.hpp"
#include "runtime/safepointVerifiers.hpp"
#include "runtime/signature.hpp"
#include "runtime/timer.hpp"
#include "services/classLoadingService.hpp"
#include "services/threadService.hpp"
#include "utilities/align.hpp"
#include "utilities/bitMap.inline.hpp"
#include "utilities/copy.hpp"
#include "utilities/exceptions.hpp"
#include "utilities/globalDefinitions.hpp"
#include "utilities/growableArray.hpp"
#include "utilities/macros.hpp"
#include "utilities/ostream.hpp"
#include "utilities/resourceHash.hpp"
#include "utilities/utf8.hpp"

#if INCLUDE_CDS
#include "classfile/systemDictionaryShared.hpp"
#endif
#if INCLUDE_JFR
#include "jfr/support/jfrTraceIdExtension.hpp"
#endif

// We generally try to create the oops directly when parsing, rather than
// allocating temporary data structures and copying the bytes twice. A
// temporary area is only needed when parsing utf8 entries in the constant
// pool and when parsing line number tables.

// We add assert in debug mode when class format is not checked.

#define JAVA_CLASSFILE_MAGIC              0xCAFEBABE
#define JAVA_MIN_SUPPORTED_VERSION        45
#define JAVA_PREVIEW_MINOR_VERSION        65535

// Used for two backward compatibility reasons:
// - to check for new additions to the class file format in JDK1.5
// - to check for bug fixes in the format checker in JDK1.5
#define JAVA_1_5_VERSION                  49

// Used for backward compatibility reasons:
// - to check for javac bug fixes that happened after 1.5
// - also used as the max version when running in jdk6
#define JAVA_6_VERSION                    50

// Used for backward compatibility reasons:
// - to disallow argument and require ACC_STATIC for <clinit> methods
#define JAVA_7_VERSION                    51

// Extension method support.
#define JAVA_8_VERSION                    52

#define JAVA_9_VERSION                    53

#define JAVA_10_VERSION                   54

#define JAVA_11_VERSION                   55

#define JAVA_12_VERSION                   56

#define JAVA_13_VERSION                   57

#define JAVA_14_VERSION                   58

<<<<<<< HEAD
#define CONSTANT_CLASS_DESCRIPTORS        58
=======
#define JAVA_15_VERSION                   59
>>>>>>> aa4ef80f

void ClassFileParser::set_class_bad_constant_seen(short bad_constant) {
  assert((bad_constant == JVM_CONSTANT_Module ||
          bad_constant == JVM_CONSTANT_Package) && _major_version >= JAVA_9_VERSION,
         "Unexpected bad constant pool entry");
  if (_bad_constant_seen == 0) _bad_constant_seen = bad_constant;
}

void ClassFileParser::parse_constant_pool_entries(const ClassFileStream* const stream,
                                                  ConstantPool* cp,
                                                  const int length,
                                                  TRAPS) {
  assert(stream != NULL, "invariant");
  assert(cp != NULL, "invariant");

  // Use a local copy of ClassFileStream. It helps the C++ compiler to optimize
  // this function (_current can be allocated in a register, with scalar
  // replacement of aggregates). The _current pointer is copied back to
  // stream() when this function returns. DON'T call another method within
  // this method that uses stream().
  const ClassFileStream cfs1 = *stream;
  const ClassFileStream* const cfs = &cfs1;

  assert(cfs->allocated_on_stack(), "should be local");
  debug_only(const u1* const old_current = stream->current();)

  // Used for batching symbol allocations.
  const char* names[SymbolTable::symbol_alloc_batch_size];
  int lengths[SymbolTable::symbol_alloc_batch_size];
  int indices[SymbolTable::symbol_alloc_batch_size];
  unsigned int hashValues[SymbolTable::symbol_alloc_batch_size];
  int names_count = 0;

  // parsing  Index 0 is unused
  for (int index = 1; index < length; index++) {
    // Each of the following case guarantees one more byte in the stream
    // for the following tag or the access_flags following constant pool,
    // so we don't need bounds-check for reading tag.
    const u1 tag = cfs->get_u1_fast();
    switch (tag) {
      case JVM_CONSTANT_Class: {
        cfs->guarantee_more(3, CHECK);  // name_index, tag/access_flags
        const u2 name_index = cfs->get_u2_fast();
        cp->klass_index_at_put(index, name_index);
        break;
      }
      case JVM_CONSTANT_Fieldref: {
        cfs->guarantee_more(5, CHECK);  // class_index, name_and_type_index, tag/access_flags
        const u2 class_index = cfs->get_u2_fast();
        const u2 name_and_type_index = cfs->get_u2_fast();
        cp->field_at_put(index, class_index, name_and_type_index);
        break;
      }
      case JVM_CONSTANT_Methodref: {
        cfs->guarantee_more(5, CHECK);  // class_index, name_and_type_index, tag/access_flags
        const u2 class_index = cfs->get_u2_fast();
        const u2 name_and_type_index = cfs->get_u2_fast();
        cp->method_at_put(index, class_index, name_and_type_index);
        break;
      }
      case JVM_CONSTANT_InterfaceMethodref: {
        cfs->guarantee_more(5, CHECK);  // class_index, name_and_type_index, tag/access_flags
        const u2 class_index = cfs->get_u2_fast();
        const u2 name_and_type_index = cfs->get_u2_fast();
        cp->interface_method_at_put(index, class_index, name_and_type_index);
        break;
      }
      case JVM_CONSTANT_String : {
        cfs->guarantee_more(3, CHECK);  // string_index, tag/access_flags
        const u2 string_index = cfs->get_u2_fast();
        cp->string_index_at_put(index, string_index);
        break;
      }
      case JVM_CONSTANT_MethodHandle :
      case JVM_CONSTANT_MethodType: {
        if (_major_version < Verifier::INVOKEDYNAMIC_MAJOR_VERSION) {
          classfile_parse_error(
            "Class file version does not support constant tag %u in class file %s",
            tag, CHECK);
        }
        if (tag == JVM_CONSTANT_MethodHandle) {
          cfs->guarantee_more(4, CHECK);  // ref_kind, method_index, tag/access_flags
          const u1 ref_kind = cfs->get_u1_fast();
          const u2 method_index = cfs->get_u2_fast();
          cp->method_handle_index_at_put(index, ref_kind, method_index);
        }
        else if (tag == JVM_CONSTANT_MethodType) {
          cfs->guarantee_more(3, CHECK);  // signature_index, tag/access_flags
          const u2 signature_index = cfs->get_u2_fast();
          cp->method_type_index_at_put(index, signature_index);
        }
        else {
          ShouldNotReachHere();
        }
        break;
      }
      case JVM_CONSTANT_Dynamic : {
        if (_major_version < Verifier::DYNAMICCONSTANT_MAJOR_VERSION) {
          classfile_parse_error(
              "Class file version does not support constant tag %u in class file %s",
              tag, CHECK);
        }
        cfs->guarantee_more(5, CHECK);  // bsm_index, nt, tag/access_flags
        const u2 bootstrap_specifier_index = cfs->get_u2_fast();
        const u2 name_and_type_index = cfs->get_u2_fast();
        if (_max_bootstrap_specifier_index < (int) bootstrap_specifier_index) {
          _max_bootstrap_specifier_index = (int) bootstrap_specifier_index;  // collect for later
        }
        cp->dynamic_constant_at_put(index, bootstrap_specifier_index, name_and_type_index);
        break;
      }
      case JVM_CONSTANT_InvokeDynamic : {
        if (_major_version < Verifier::INVOKEDYNAMIC_MAJOR_VERSION) {
          classfile_parse_error(
              "Class file version does not support constant tag %u in class file %s",
              tag, CHECK);
        }
        cfs->guarantee_more(5, CHECK);  // bsm_index, nt, tag/access_flags
        const u2 bootstrap_specifier_index = cfs->get_u2_fast();
        const u2 name_and_type_index = cfs->get_u2_fast();
        if (_max_bootstrap_specifier_index < (int) bootstrap_specifier_index) {
          _max_bootstrap_specifier_index = (int) bootstrap_specifier_index;  // collect for later
        }
        cp->invoke_dynamic_at_put(index, bootstrap_specifier_index, name_and_type_index);
        break;
      }
      case JVM_CONSTANT_Integer: {
        cfs->guarantee_more(5, CHECK);  // bytes, tag/access_flags
        const u4 bytes = cfs->get_u4_fast();
        cp->int_at_put(index, (jint)bytes);
        break;
      }
      case JVM_CONSTANT_Float: {
        cfs->guarantee_more(5, CHECK);  // bytes, tag/access_flags
        const u4 bytes = cfs->get_u4_fast();
        cp->float_at_put(index, *(jfloat*)&bytes);
        break;
      }
      case JVM_CONSTANT_Long: {
        // A mangled type might cause you to overrun allocated memory
        guarantee_property(index + 1 < length,
                           "Invalid constant pool entry %u in class file %s",
                           index,
                           CHECK);
        cfs->guarantee_more(9, CHECK);  // bytes, tag/access_flags
        const u8 bytes = cfs->get_u8_fast();
        cp->long_at_put(index, bytes);
        index++;   // Skip entry following eigth-byte constant, see JVM book p. 98
        break;
      }
      case JVM_CONSTANT_Double: {
        // A mangled type might cause you to overrun allocated memory
        guarantee_property(index+1 < length,
                           "Invalid constant pool entry %u in class file %s",
                           index,
                           CHECK);
        cfs->guarantee_more(9, CHECK);  // bytes, tag/access_flags
        const u8 bytes = cfs->get_u8_fast();
        cp->double_at_put(index, *(jdouble*)&bytes);
        index++;   // Skip entry following eigth-byte constant, see JVM book p. 98
        break;
      }
      case JVM_CONSTANT_NameAndType: {
        cfs->guarantee_more(5, CHECK);  // name_index, signature_index, tag/access_flags
        const u2 name_index = cfs->get_u2_fast();
        const u2 signature_index = cfs->get_u2_fast();
        cp->name_and_type_at_put(index, name_index, signature_index);
        break;
      }
      case JVM_CONSTANT_Utf8 : {
        cfs->guarantee_more(2, CHECK);  // utf8_length
        u2  utf8_length = cfs->get_u2_fast();
        const u1* utf8_buffer = cfs->current();
        assert(utf8_buffer != NULL, "null utf8 buffer");
        // Got utf8 string, guarantee utf8_length+1 bytes, set stream position forward.
        cfs->guarantee_more(utf8_length+1, CHECK);  // utf8 string, tag/access_flags
        cfs->skip_u1_fast(utf8_length);

        // Before storing the symbol, make sure it's legal
        if (_need_verify) {
          verify_legal_utf8(utf8_buffer, utf8_length, CHECK);
        }

        if (has_cp_patch_at(index)) {
          Handle patch = clear_cp_patch_at(index);
          guarantee_property(java_lang_String::is_instance(patch()),
                             "Illegal utf8 patch at %d in class file %s",
                             index,
                             CHECK);
          const char* const str = java_lang_String::as_utf8_string(patch());
          // (could use java_lang_String::as_symbol instead, but might as well batch them)
          utf8_buffer = (const u1*) str;
          utf8_length = (u2) strlen(str);
        }

        unsigned int hash;
        Symbol* const result = SymbolTable::lookup_only((const char*)utf8_buffer,
                                                        utf8_length,
                                                        hash);
        if (result == NULL) {
          names[names_count] = (const char*)utf8_buffer;
          lengths[names_count] = utf8_length;
          indices[names_count] = index;
          hashValues[names_count++] = hash;
          if (names_count == SymbolTable::symbol_alloc_batch_size) {
            SymbolTable::new_symbols(_loader_data,
                                     constantPoolHandle(THREAD, cp),
                                     names_count,
                                     names,
                                     lengths,
                                     indices,
                                     hashValues);
            names_count = 0;
          }
        } else {
          cp->symbol_at_put(index, result);
        }
        break;
      }
      case JVM_CONSTANT_Module:
      case JVM_CONSTANT_Package: {
        // Record that an error occurred in these two cases but keep parsing so
        // that ACC_Module can be checked for in the access_flags.  Need to
        // throw NoClassDefFoundError in that case.
        if (_major_version >= JAVA_9_VERSION) {
          cfs->guarantee_more(3, CHECK);
          cfs->get_u2_fast();
          set_class_bad_constant_seen(tag);
          break;
        }
      }
      default: {
        classfile_parse_error("Unknown constant tag %u in class file %s",
                              tag,
                              CHECK);
        break;
      }
    } // end of switch(tag)
  } // end of for

  // Allocate the remaining symbols
  if (names_count > 0) {
    SymbolTable::new_symbols(_loader_data,
                             constantPoolHandle(THREAD, cp),
                             names_count,
                             names,
                             lengths,
                             indices,
                             hashValues);
  }

  // Copy _current pointer of local copy back to stream.
  assert(stream->current() == old_current, "non-exclusive use of stream");
  stream->set_current(cfs1.current());

}

static inline bool valid_cp_range(int index, int length) {
  return (index > 0 && index < length);
}

static inline Symbol* check_symbol_at(const ConstantPool* cp, int index) {
  assert(cp != NULL, "invariant");
  if (valid_cp_range(index, cp->length()) && cp->tag_at(index).is_utf8()) {
    return cp->symbol_at(index);
  }
  return NULL;
}

#ifdef ASSERT
PRAGMA_DIAG_PUSH
PRAGMA_FORMAT_NONLITERAL_IGNORED
void ClassFileParser::report_assert_property_failure(const char* msg, TRAPS) const {
  ResourceMark rm(THREAD);
  fatal(msg, _class_name->as_C_string());
}

void ClassFileParser::report_assert_property_failure(const char* msg,
                                                     int index,
                                                     TRAPS) const {
  ResourceMark rm(THREAD);
  fatal(msg, index, _class_name->as_C_string());
}
PRAGMA_DIAG_POP
#endif

void ClassFileParser::parse_constant_pool(const ClassFileStream* const stream,
                                         ConstantPool* const cp,
                                         const int length,
                                         TRAPS) {
  assert(cp != NULL, "invariant");
  assert(stream != NULL, "invariant");

  // parsing constant pool entries
  parse_constant_pool_entries(stream, cp, length, CHECK);
  if (class_bad_constant_seen() != 0) {
    // a bad CP entry has been detected previously so stop parsing and just return.
    return;
  }

  int index = 1;  // declared outside of loops for portability
  int num_klasses = 0;

  // first verification pass - validate cross references
  // and fixup class and string constants
  for (index = 1; index < length; index++) {          // Index 0 is unused
    const jbyte tag = cp->tag_at(index).value();
    switch (tag) {
      case JVM_CONSTANT_Class: {
        ShouldNotReachHere();     // Only JVM_CONSTANT_ClassIndex should be present
        break;
      }
      case JVM_CONSTANT_Fieldref:
        // fall through
      case JVM_CONSTANT_Methodref:
        // fall through
      case JVM_CONSTANT_InterfaceMethodref: {
        if (!_need_verify) break;
        const int klass_ref_index = cp->klass_ref_index_at(index);
        const int name_and_type_ref_index = cp->name_and_type_ref_index_at(index);
        check_property(valid_klass_reference_at(klass_ref_index),
                       "Invalid constant pool index %u in class file %s",
                       klass_ref_index, CHECK);
        check_property(valid_cp_range(name_and_type_ref_index, length) &&
          cp->tag_at(name_and_type_ref_index).is_name_and_type(),
          "Invalid constant pool index %u in class file %s",
          name_and_type_ref_index, CHECK);
        break;
      }
      case JVM_CONSTANT_String: {
        ShouldNotReachHere();     // Only JVM_CONSTANT_StringIndex should be present
        break;
      }
      case JVM_CONSTANT_Integer:
        break;
      case JVM_CONSTANT_Float:
        break;
      case JVM_CONSTANT_Long:
      case JVM_CONSTANT_Double: {
        index++;
        check_property(
          (index < length && cp->tag_at(index).is_invalid()),
          "Improper constant pool long/double index %u in class file %s",
          index, CHECK);
        break;
      }
      case JVM_CONSTANT_NameAndType: {
        if (!_need_verify) break;
        const int name_ref_index = cp->name_ref_index_at(index);
        const int signature_ref_index = cp->signature_ref_index_at(index);
        check_property(valid_symbol_at(name_ref_index),
          "Invalid constant pool index %u in class file %s",
          name_ref_index, CHECK);
        check_property(valid_symbol_at(signature_ref_index),
          "Invalid constant pool index %u in class file %s",
          signature_ref_index, CHECK);
        break;
      }
      case JVM_CONSTANT_Utf8:
        break;
      case JVM_CONSTANT_UnresolvedClass:         // fall-through
      case JVM_CONSTANT_UnresolvedClassInError: {
        ShouldNotReachHere();     // Only JVM_CONSTANT_ClassIndex should be present
        break;
      }
      case JVM_CONSTANT_ClassIndex: {
        const int class_index = cp->klass_index_at(index);
        check_property(valid_symbol_at(class_index),
          "Invalid constant pool index %u in class file %s",
          class_index, CHECK);

        Symbol* const name = cp->symbol_at(class_index);
        const unsigned int name_len = name->utf8_length();
        if (name->is_Q_signature()) {
          cp->unresolved_qdescriptor_at_put(index, class_index, num_klasses++);
        } else {
          cp->unresolved_klass_at_put(index, class_index, num_klasses++);
        }
        break;
      }
      case JVM_CONSTANT_StringIndex: {
        const int string_index = cp->string_index_at(index);
        check_property(valid_symbol_at(string_index),
          "Invalid constant pool index %u in class file %s",
          string_index, CHECK);
        Symbol* const sym = cp->symbol_at(string_index);
        cp->unresolved_string_at_put(index, sym);
        break;
      }
      case JVM_CONSTANT_MethodHandle: {
        const int ref_index = cp->method_handle_index_at(index);
        check_property(valid_cp_range(ref_index, length),
          "Invalid constant pool index %u in class file %s",
          ref_index, CHECK);
        const constantTag tag = cp->tag_at(ref_index);
        const int ref_kind = cp->method_handle_ref_kind_at(index);

        switch (ref_kind) {
          case JVM_REF_getField:
          case JVM_REF_getStatic:
          case JVM_REF_putField:
          case JVM_REF_putStatic: {
            check_property(
              tag.is_field(),
              "Invalid constant pool index %u in class file %s (not a field)",
              ref_index, CHECK);
            break;
          }
          case JVM_REF_invokeVirtual:
          case JVM_REF_newInvokeSpecial: {
            check_property(
              tag.is_method(),
              "Invalid constant pool index %u in class file %s (not a method)",
              ref_index, CHECK);
            break;
          }
          case JVM_REF_invokeStatic:
          case JVM_REF_invokeSpecial: {
            check_property(
              tag.is_method() ||
              ((_major_version >= JAVA_8_VERSION) && tag.is_interface_method()),
              "Invalid constant pool index %u in class file %s (not a method)",
              ref_index, CHECK);
            break;
          }
          case JVM_REF_invokeInterface: {
            check_property(
              tag.is_interface_method(),
              "Invalid constant pool index %u in class file %s (not an interface method)",
              ref_index, CHECK);
            break;
          }
          default: {
            classfile_parse_error(
              "Bad method handle kind at constant pool index %u in class file %s",
              index, CHECK);
          }
        } // switch(refkind)
        // Keep the ref_index unchanged.  It will be indirected at link-time.
        break;
      } // case MethodHandle
      case JVM_CONSTANT_MethodType: {
        const int ref_index = cp->method_type_index_at(index);
        check_property(valid_symbol_at(ref_index),
          "Invalid constant pool index %u in class file %s",
          ref_index, CHECK);
        break;
      }
      case JVM_CONSTANT_Dynamic: {
        const int name_and_type_ref_index =
          cp->bootstrap_name_and_type_ref_index_at(index);

        check_property(valid_cp_range(name_and_type_ref_index, length) &&
          cp->tag_at(name_and_type_ref_index).is_name_and_type(),
          "Invalid constant pool index %u in class file %s",
          name_and_type_ref_index, CHECK);
        // bootstrap specifier index must be checked later,
        // when BootstrapMethods attr is available

        // Mark the constant pool as having a CONSTANT_Dynamic_info structure
        cp->set_has_dynamic_constant();
        break;
      }
      case JVM_CONSTANT_InvokeDynamic: {
        const int name_and_type_ref_index =
          cp->bootstrap_name_and_type_ref_index_at(index);

        check_property(valid_cp_range(name_and_type_ref_index, length) &&
          cp->tag_at(name_and_type_ref_index).is_name_and_type(),
          "Invalid constant pool index %u in class file %s",
          name_and_type_ref_index, CHECK);
        // bootstrap specifier index must be checked later,
        // when BootstrapMethods attr is available
        break;
      }
      default: {
        fatal("bad constant pool tag value %u", cp->tag_at(index).value());
        ShouldNotReachHere();
        break;
      }
    } // switch(tag)
  } // end of for

  _first_patched_klass_resolved_index = num_klasses;
  cp->allocate_resolved_klasses(_loader_data, num_klasses + _max_num_patched_klasses, CHECK);

  if (_cp_patches != NULL) {
    // need to treat this_class specially...

    // Add dummy utf8 entries in the space reserved for names of patched classes. We'll use "*"
    // for now. These will be replaced with actual names of the patched classes in patch_class().
    Symbol* s = vmSymbols::star_name();
    for (int n=_orig_cp_size; n<cp->length(); n++) {
      cp->symbol_at_put(n, s);
    }

    int this_class_index;
    {
      stream->guarantee_more(8, CHECK);  // flags, this_class, super_class, infs_len
      const u1* const mark = stream->current();
      stream->skip_u2_fast(1); // skip flags
      this_class_index = stream->get_u2_fast();
      stream->set_current(mark);  // revert to mark
    }

    for (index = 1; index < length; index++) {          // Index 0 is unused
      if (has_cp_patch_at(index)) {
        guarantee_property(index != this_class_index,
          "Illegal constant pool patch to self at %d in class file %s",
          index, CHECK);
        patch_constant_pool(cp, index, cp_patch_at(index), CHECK);
      }
    }
  }

  if (!_need_verify) {
    return;
  }

  // second verification pass - checks the strings are of the right format.
  // but not yet to the other entries
  for (index = 1; index < length; index++) {
    const jbyte tag = cp->tag_at(index).value();
    switch (tag) {
      case JVM_CONSTANT_UnresolvedClass: {
        const Symbol* const class_name = cp->klass_name_at(index);
        // check the name, even if _cp_patches will overwrite it
        verify_legal_class_name(class_name, CHECK);
        break;
      }
      case JVM_CONSTANT_NameAndType: {
        if (_need_verify) {
          const int sig_index = cp->signature_ref_index_at(index);
          const int name_index = cp->name_ref_index_at(index);
          const Symbol* const name = cp->symbol_at(name_index);
          const Symbol* const sig = cp->symbol_at(sig_index);
          guarantee_property(sig->utf8_length() != 0,
            "Illegal zero length constant pool entry at %d in class %s",
            sig_index, CHECK);
          guarantee_property(name->utf8_length() != 0,
            "Illegal zero length constant pool entry at %d in class %s",
            name_index, CHECK);

          if (Signature::is_method(sig)) {
            // Format check method name and signature
            verify_legal_method_name(name, CHECK);
            verify_legal_method_signature(name, sig, CHECK);
          } else {
            // Format check field name and signature
            verify_legal_field_name(name, CHECK);
            verify_legal_field_signature(name, sig, CHECK);
          }
        }
        break;
      }
      case JVM_CONSTANT_Dynamic: {
        const int name_and_type_ref_index =
          cp->name_and_type_ref_index_at(index);
        // already verified to be utf8
        const int name_ref_index =
          cp->name_ref_index_at(name_and_type_ref_index);
        // already verified to be utf8
        const int signature_ref_index =
          cp->signature_ref_index_at(name_and_type_ref_index);
        const Symbol* const name = cp->symbol_at(name_ref_index);
        const Symbol* const signature = cp->symbol_at(signature_ref_index);
        if (_need_verify) {
          // CONSTANT_Dynamic's name and signature are verified above, when iterating NameAndType_info.
          // Need only to be sure signature is the right type.
          if (Signature::is_method(signature)) {
            throwIllegalSignature("CONSTANT_Dynamic", name, signature, CHECK);
          }
        }
        break;
      }
      case JVM_CONSTANT_InvokeDynamic:
      case JVM_CONSTANT_Fieldref:
      case JVM_CONSTANT_Methodref:
      case JVM_CONSTANT_InterfaceMethodref: {
        const int name_and_type_ref_index =
          cp->name_and_type_ref_index_at(index);
        // already verified to be utf8
        const int name_ref_index =
          cp->name_ref_index_at(name_and_type_ref_index);
        // already verified to be utf8
        const int signature_ref_index =
          cp->signature_ref_index_at(name_and_type_ref_index);
        const Symbol* const name = cp->symbol_at(name_ref_index);
        const Symbol* const signature = cp->symbol_at(signature_ref_index);
        if (tag == JVM_CONSTANT_Fieldref) {
          if (_need_verify) {
            // Field name and signature are verified above, when iterating NameAndType_info.
            // Need only to be sure signature is non-zero length and the right type.
            if (Signature::is_method(signature)) {
              throwIllegalSignature("Field", name, signature, CHECK);
            }
          }
        } else {
          if (_need_verify) {
            // Method name and signature are verified above, when iterating NameAndType_info.
            // Need only to be sure signature is non-zero length and the right type.
            if (!Signature::is_method(signature)) {
              throwIllegalSignature("Method", name, signature, CHECK);
            }
          }
          // 4509014: If a class method name begins with '<', it must be "<init>"
          const unsigned int name_len = name->utf8_length();
          if (tag == JVM_CONSTANT_Methodref &&
              name_len != 0 &&
              name->char_at(0) == JVM_SIGNATURE_SPECIAL &&
              name != vmSymbols::object_initializer_name()) {
            classfile_parse_error(
              "Bad method name at constant pool index %u in class file %s",
              name_ref_index, CHECK);
          }
        }
        break;
      }
      case JVM_CONSTANT_MethodHandle: {
        const int ref_index = cp->method_handle_index_at(index);
        const int ref_kind = cp->method_handle_ref_kind_at(index);
        switch (ref_kind) {
          case JVM_REF_invokeVirtual:
          case JVM_REF_invokeStatic:
          case JVM_REF_invokeSpecial:
          case JVM_REF_newInvokeSpecial: {
            const int name_and_type_ref_index =
              cp->name_and_type_ref_index_at(ref_index);
            const int name_ref_index =
              cp->name_ref_index_at(name_and_type_ref_index);
            const Symbol* const name = cp->symbol_at(name_ref_index);
            if (name != vmSymbols::object_initializer_name()) {
              if (ref_kind == JVM_REF_newInvokeSpecial) {
                classfile_parse_error(
                  "Bad constructor name at constant pool index %u in class file %s",
                    name_ref_index, CHECK);
              }
            } else {
              // The allowed invocation mode of <init> depends on its signature.
              // This test corresponds to verify_invoke_instructions in the verifier.
              const int signature_ref_index =
                cp->signature_ref_index_at(name_and_type_ref_index);
              const Symbol* const signature = cp->symbol_at(signature_ref_index);
              if (signature->is_void_method_signature()
                  && ref_kind == JVM_REF_newInvokeSpecial) {
                // OK, could be a constructor call
              } else if (!signature->is_void_method_signature()
                         && ref_kind == JVM_REF_invokeStatic) {
                // also OK, could be a static factory call
              } else {
                classfile_parse_error(
                  "Bad method name at constant pool index %u in class file %s",
                  name_ref_index, CHECK);
              }
            }
            break;
          }
          // Other ref_kinds are already fully checked in previous pass.
        } // switch(ref_kind)
        break;
      }
      case JVM_CONSTANT_MethodType: {
        const Symbol* const no_name = vmSymbols::type_name(); // place holder
        const Symbol* const signature = cp->method_type_signature_at(index);
        verify_legal_method_signature(no_name, signature, CHECK);
        break;
      }
      case JVM_CONSTANT_Utf8: {
        assert(cp->symbol_at(index)->refcount() != 0, "count corrupted");
      }
    }  // switch(tag)
  }  // end of for
}

Handle ClassFileParser::clear_cp_patch_at(int index) {
  Handle patch = cp_patch_at(index);
  _cp_patches->at_put(index, Handle());
  assert(!has_cp_patch_at(index), "");
  return patch;
}

void ClassFileParser::patch_class(ConstantPool* cp, int class_index, Klass* k, Symbol* name) {
  int name_index = _orig_cp_size + _num_patched_klasses;
  int resolved_klass_index = _first_patched_klass_resolved_index + _num_patched_klasses;

  cp->klass_at_put(class_index, name_index, resolved_klass_index, k, name);
  _num_patched_klasses ++;
}

void ClassFileParser::patch_constant_pool(ConstantPool* cp,
                                          int index,
                                          Handle patch,
                                          TRAPS) {
  assert(cp != NULL, "invariant");

  BasicType patch_type = T_VOID;

  switch (cp->tag_at(index).value()) {

    case JVM_CONSTANT_UnresolvedClass: {
      // Patching a class means pre-resolving it.
      // The name in the constant pool is ignored.
      if (java_lang_Class::is_instance(patch())) {
        guarantee_property(!java_lang_Class::is_primitive(patch()),
                           "Illegal class patch at %d in class file %s",
                           index, CHECK);
        Klass* k = java_lang_Class::as_Klass(patch());
        patch_class(cp, index, k, k->name());
      } else {
        guarantee_property(java_lang_String::is_instance(patch()),
                           "Illegal class patch at %d in class file %s",
                           index, CHECK);
        Symbol* const name = java_lang_String::as_symbol(patch());
        patch_class(cp, index, NULL, name);
      }
      break;
    }

    case JVM_CONSTANT_String: {
      // skip this patch and don't clear it.  Needs the oop array for resolved
      // references to be created first.
      return;
    }
    case JVM_CONSTANT_Integer: patch_type = T_INT;    goto patch_prim;
    case JVM_CONSTANT_Float:   patch_type = T_FLOAT;  goto patch_prim;
    case JVM_CONSTANT_Long:    patch_type = T_LONG;   goto patch_prim;
    case JVM_CONSTANT_Double:  patch_type = T_DOUBLE; goto patch_prim;
    patch_prim:
    {
      jvalue value;
      BasicType value_type = java_lang_boxing_object::get_value(patch(), &value);
      guarantee_property(value_type == patch_type,
                         "Illegal primitive patch at %d in class file %s",
                         index, CHECK);
      switch (value_type) {
        case T_INT:    cp->int_at_put(index,   value.i); break;
        case T_FLOAT:  cp->float_at_put(index, value.f); break;
        case T_LONG:   cp->long_at_put(index,  value.j); break;
        case T_DOUBLE: cp->double_at_put(index, value.d); break;
        default:       assert(false, "");
      }
    } // end patch_prim label
    break;

    default: {
      // %%% TODO: put method handles into CONSTANT_InterfaceMethodref, etc.
      guarantee_property(!has_cp_patch_at(index),
                         "Illegal unexpected patch at %d in class file %s",
                         index, CHECK);
      return;
    }
  } // end of switch(tag)

  // On fall-through, mark the patch as used.
  clear_cp_patch_at(index);
}
class NameSigHash: public ResourceObj {
 public:
  const Symbol*       _name;       // name
  const Symbol*       _sig;        // signature
  NameSigHash*  _next;             // Next entry in hash table
};

static const int HASH_ROW_SIZE = 256;

static unsigned int hash(const Symbol* name, const Symbol* sig) {
  unsigned int raw_hash = 0;
  raw_hash += ((unsigned int)(uintptr_t)name) >> (LogHeapWordSize + 2);
  raw_hash += ((unsigned int)(uintptr_t)sig) >> LogHeapWordSize;

  return (raw_hash + (unsigned int)(uintptr_t)name) % HASH_ROW_SIZE;
}


static void initialize_hashtable(NameSigHash** table) {
  memset((void*)table, 0, sizeof(NameSigHash*) * HASH_ROW_SIZE);
}
// Return false if the name/sig combination is found in table.
// Return true if no duplicate is found. And name/sig is added as a new entry in table.
// The old format checker uses heap sort to find duplicates.
// NOTE: caller should guarantee that GC doesn't happen during the life cycle
// of table since we don't expect Symbol*'s to move.
static bool put_after_lookup(const Symbol* name, const Symbol* sig, NameSigHash** table) {
  assert(name != NULL, "name in constant pool is NULL");

  // First lookup for duplicates
  int index = hash(name, sig);
  NameSigHash* entry = table[index];
  while (entry != NULL) {
    if (entry->_name == name && entry->_sig == sig) {
      return false;
    }
    entry = entry->_next;
  }

  // No duplicate is found, allocate a new entry and fill it.
  entry = new NameSigHash();
  entry->_name = name;
  entry->_sig = sig;

  // Insert into hash table
  entry->_next = table[index];
  table[index] = entry;

  return true;
}

// Side-effects: populates the _local_interfaces field
void ClassFileParser::parse_interfaces(const ClassFileStream* const stream,
                                       const int itfs_len,
                                       ConstantPool* const cp,
                                       bool* const has_nonstatic_concrete_methods,
                                       TRAPS) {
  assert(stream != NULL, "invariant");
  assert(cp != NULL, "invariant");
  assert(has_nonstatic_concrete_methods != NULL, "invariant");

  if (itfs_len == 0) {
    _local_interfaces = Universe::the_empty_instance_klass_array();
  } else {
    assert(itfs_len > 0, "only called for len>0");
    _local_interfaces = MetadataFactory::new_array<InstanceKlass*>(_loader_data, itfs_len, NULL, CHECK);

    int index;
    for (index = 0; index < itfs_len; index++) {
      const u2 interface_index = stream->get_u2(CHECK);
      Klass* interf;
      check_property(
        valid_klass_reference_at(interface_index),
        "Interface name has bad constant pool index %u in class file %s",
        interface_index, CHECK);
      if (cp->tag_at(interface_index).is_klass()) {
        interf = cp->resolved_klass_at(interface_index);
      } else {
        Symbol* const unresolved_klass  = cp->klass_name_at(interface_index);

        // Don't need to check legal name because it's checked when parsing constant pool.
        // But need to make sure it's not an array type.
        guarantee_property(unresolved_klass->char_at(0) != JVM_SIGNATURE_ARRAY,
                           "Bad interface name in class file %s", CHECK);

        // Call resolve_super so classcircularity is checked
        interf = SystemDictionary::resolve_super_or_fail(
                                                  _class_name,
                                                  unresolved_klass,
                                                  Handle(THREAD, _loader_data->class_loader()),
                                                  _protection_domain,
                                                  false,
                                                  CHECK);
      }

      if (!interf->is_interface()) {
        THROW_MSG(vmSymbols::java_lang_IncompatibleClassChangeError(),
                  err_msg("class %s can not implement %s, because it is not an interface (%s)",
                          _class_name->as_klass_external_name(),
                          interf->external_name(),
                          interf->class_in_module_of_loader()));
      }

      if (InstanceKlass::cast(interf)->has_nonstatic_concrete_methods()) {
        *has_nonstatic_concrete_methods = true;
      }
      _local_interfaces->at_put(index, InstanceKlass::cast(interf));
    }

    if (!_need_verify || itfs_len <= 1) {
      return;
    }

    // Check if there's any duplicates in interfaces
    ResourceMark rm(THREAD);
    NameSigHash** interface_names = NEW_RESOURCE_ARRAY_IN_THREAD(THREAD,
                                                                 NameSigHash*,
                                                                 HASH_ROW_SIZE);
    initialize_hashtable(interface_names);
    bool dup = false;
    const Symbol* name = NULL;
    {
      debug_only(NoSafepointVerifier nsv;)
      for (index = 0; index < itfs_len; index++) {
        const InstanceKlass* const k = _local_interfaces->at(index);
        name = k->name();
        // If no duplicates, add (name, NULL) in hashtable interface_names.
        if (!put_after_lookup(name, NULL, interface_names)) {
          dup = true;
          break;
        }
      }
    }
    if (dup) {
      classfile_parse_error("Duplicate interface name \"%s\" in class file %s",
                             name->as_C_string(), CHECK);
    }
  }
}

void ClassFileParser::verify_constantvalue(const ConstantPool* const cp,
                                           int constantvalue_index,
                                           int signature_index,
                                           TRAPS) const {
  // Make sure the constant pool entry is of a type appropriate to this field
  guarantee_property(
    (constantvalue_index > 0 &&
      constantvalue_index < cp->length()),
    "Bad initial value index %u in ConstantValue attribute in class file %s",
    constantvalue_index, CHECK);

  const constantTag value_type = cp->tag_at(constantvalue_index);
  switch(cp->basic_type_for_signature_at(signature_index)) {
    case T_LONG: {
      guarantee_property(value_type.is_long(),
                         "Inconsistent constant value type in class file %s",
                         CHECK);
      break;
    }
    case T_FLOAT: {
      guarantee_property(value_type.is_float(),
                         "Inconsistent constant value type in class file %s",
                         CHECK);
      break;
    }
    case T_DOUBLE: {
      guarantee_property(value_type.is_double(),
                         "Inconsistent constant value type in class file %s",
                         CHECK);
      break;
    }
    case T_BYTE:
    case T_CHAR:
    case T_SHORT:
    case T_BOOLEAN:
    case T_INT: {
      guarantee_property(value_type.is_int(),
                         "Inconsistent constant value type in class file %s",
                         CHECK);
      break;
    }
    case T_OBJECT: {
      guarantee_property((cp->symbol_at(signature_index)->equals("Ljava/lang/String;")
                         && value_type.is_string()),
                         "Bad string initial value in class file %s",
                         CHECK);
      break;
    }
    default: {
      classfile_parse_error("Unable to set initial value %u in class file %s",
                             constantvalue_index,
                             CHECK);
    }
  }
}

// This class also doubles as a holder for metadata cleanup.
class ClassFileParser::FieldAnnotationCollector : public AnnotationCollector {
private:
  ClassLoaderData* _loader_data;
  AnnotationArray* _field_annotations;
  AnnotationArray* _field_type_annotations;
public:
  FieldAnnotationCollector(ClassLoaderData* loader_data) :
    AnnotationCollector(_in_field),
    _loader_data(loader_data),
    _field_annotations(NULL),
    _field_type_annotations(NULL) {}
  ~FieldAnnotationCollector();
  void apply_to(FieldInfo* f);
  AnnotationArray* field_annotations()      { return _field_annotations; }
  AnnotationArray* field_type_annotations() { return _field_type_annotations; }

  void set_field_annotations(AnnotationArray* a)      { _field_annotations = a; }
  void set_field_type_annotations(AnnotationArray* a) { _field_type_annotations = a; }
};

class MethodAnnotationCollector : public AnnotationCollector{
public:
  MethodAnnotationCollector() : AnnotationCollector(_in_method) { }
  void apply_to(const methodHandle& m);
};


static int skip_annotation_value(const u1*, int, int); // fwd decl

// Safely increment index by val if does not pass limit
#define SAFE_ADD(index, limit, val) \
if (index >= limit - val) return limit; \
index += val;

// Skip an annotation.  Return >=limit if there is any problem.
static int skip_annotation(const u1* buffer, int limit, int index) {
  assert(buffer != NULL, "invariant");
  // annotation := atype:u2 do(nmem:u2) {member:u2 value}
  // value := switch (tag:u1) { ... }
  SAFE_ADD(index, limit, 4); // skip atype and read nmem
  int nmem = Bytes::get_Java_u2((address)buffer + index - 2);
  while (--nmem >= 0 && index < limit) {
    SAFE_ADD(index, limit, 2); // skip member
    index = skip_annotation_value(buffer, limit, index);
  }
  return index;
}

// Skip an annotation value.  Return >=limit if there is any problem.
static int skip_annotation_value(const u1* buffer, int limit, int index) {
  assert(buffer != NULL, "invariant");

  // value := switch (tag:u1) {
  //   case B, C, I, S, Z, D, F, J, c: con:u2;
  //   case e: e_class:u2 e_name:u2;
  //   case s: s_con:u2;
  //   case [: do(nval:u2) {value};
  //   case @: annotation;
  //   case s: s_con:u2;
  // }
  SAFE_ADD(index, limit, 1); // read tag
  const u1 tag = buffer[index - 1];
  switch (tag) {
    case 'B':
    case 'C':
    case 'I':
    case 'S':
    case 'Z':
    case 'D':
    case 'F':
    case 'J':
    case 'c':
    case 's':
      SAFE_ADD(index, limit, 2);  // skip con or s_con
      break;
    case 'e':
      SAFE_ADD(index, limit, 4);  // skip e_class, e_name
      break;
    case '[':
    {
      SAFE_ADD(index, limit, 2); // read nval
      int nval = Bytes::get_Java_u2((address)buffer + index - 2);
      while (--nval >= 0 && index < limit) {
        index = skip_annotation_value(buffer, limit, index);
      }
    }
    break;
    case '@':
      index = skip_annotation(buffer, limit, index);
      break;
    default:
      return limit;  //  bad tag byte
  }
  return index;
}

// Sift through annotations, looking for those significant to the VM:
static void parse_annotations(const ConstantPool* const cp,
                              const u1* buffer, int limit,
                              AnnotationCollector* coll,
                              ClassLoaderData* loader_data,
                              TRAPS) {

  assert(cp != NULL, "invariant");
  assert(buffer != NULL, "invariant");
  assert(coll != NULL, "invariant");
  assert(loader_data != NULL, "invariant");

  // annotations := do(nann:u2) {annotation}
  int index = 2; // read nann
  if (index >= limit)  return;
  int nann = Bytes::get_Java_u2((address)buffer + index - 2);
  enum {  // initial annotation layout
    atype_off = 0,      // utf8 such as 'Ljava/lang/annotation/Retention;'
    count_off = 2,      // u2   such as 1 (one value)
    member_off = 4,     // utf8 such as 'value'
    tag_off = 6,        // u1   such as 'c' (type) or 'e' (enum)
    e_tag_val = 'e',
    e_type_off = 7,   // utf8 such as 'Ljava/lang/annotation/RetentionPolicy;'
    e_con_off = 9,    // utf8 payload, such as 'SOURCE', 'CLASS', 'RUNTIME'
    e_size = 11,     // end of 'e' annotation
    c_tag_val = 'c',    // payload is type
    c_con_off = 7,    // utf8 payload, such as 'I'
    c_size = 9,       // end of 'c' annotation
    s_tag_val = 's',    // payload is String
    s_con_off = 7,    // utf8 payload, such as 'Ljava/lang/String;'
    s_size = 9,
    min_size = 6        // smallest possible size (zero members)
  };
  // Cannot add min_size to index in case of overflow MAX_INT
  while ((--nann) >= 0 && (index - 2 <= limit - min_size)) {
    int index0 = index;
    index = skip_annotation(buffer, limit, index);
    const u1* const abase = buffer + index0;
    const int atype = Bytes::get_Java_u2((address)abase + atype_off);
    const int count = Bytes::get_Java_u2((address)abase + count_off);
    const Symbol* const aname = check_symbol_at(cp, atype);
    if (aname == NULL)  break;  // invalid annotation name
    const Symbol* member = NULL;
    if (count >= 1) {
      const int member_index = Bytes::get_Java_u2((address)abase + member_off);
      member = check_symbol_at(cp, member_index);
      if (member == NULL)  break;  // invalid member name
    }

    // Here is where parsing particular annotations will take place.
    AnnotationCollector::ID id = coll->annotation_index(loader_data, aname);
    if (AnnotationCollector::_unknown == id)  continue;
    coll->set_annotation(id);

    if (AnnotationCollector::_jdk_internal_vm_annotation_Contended == id) {
      // @Contended can optionally specify the contention group.
      //
      // Contended group defines the equivalence class over the fields:
      // the fields within the same contended group are not treated distinct.
      // The only exception is default group, which does not incur the
      // equivalence. Naturally, contention group for classes is meaningless.
      //
      // While the contention group is specified as String, annotation
      // values are already interned, and we might as well use the constant
      // pool index as the group tag.
      //
      u2 group_index = 0; // default contended group
      if (count == 1
        && s_size == (index - index0)  // match size
        && s_tag_val == *(abase + tag_off)
        && member == vmSymbols::value_name()) {
        group_index = Bytes::get_Java_u2((address)abase + s_con_off);
        if (cp->symbol_at(group_index)->utf8_length() == 0) {
          group_index = 0; // default contended group
        }
      }
      coll->set_contended_group(group_index);
    }
  }
}


// Parse attributes for a field.
void ClassFileParser::parse_field_attributes(const ClassFileStream* const cfs,
                                             u2 attributes_count,
                                             bool is_static, u2 signature_index,
                                             u2* const constantvalue_index_addr,
                                             bool* const is_synthetic_addr,
                                             u2* const generic_signature_index_addr,
                                             ClassFileParser::FieldAnnotationCollector* parsed_annotations,
                                             TRAPS) {
  assert(cfs != NULL, "invariant");
  assert(constantvalue_index_addr != NULL, "invariant");
  assert(is_synthetic_addr != NULL, "invariant");
  assert(generic_signature_index_addr != NULL, "invariant");
  assert(parsed_annotations != NULL, "invariant");
  assert(attributes_count > 0, "attributes_count should be greater than 0");

  u2 constantvalue_index = 0;
  u2 generic_signature_index = 0;
  bool is_synthetic = false;
  const u1* runtime_visible_annotations = NULL;
  int runtime_visible_annotations_length = 0;
  const u1* runtime_invisible_annotations = NULL;
  int runtime_invisible_annotations_length = 0;
  const u1* runtime_visible_type_annotations = NULL;
  int runtime_visible_type_annotations_length = 0;
  const u1* runtime_invisible_type_annotations = NULL;
  int runtime_invisible_type_annotations_length = 0;
  bool runtime_invisible_annotations_exists = false;
  bool runtime_invisible_type_annotations_exists = false;
  const ConstantPool* const cp = _cp;

  while (attributes_count--) {
    cfs->guarantee_more(6, CHECK);  // attribute_name_index, attribute_length
    const u2 attribute_name_index = cfs->get_u2_fast();
    const u4 attribute_length = cfs->get_u4_fast();
    check_property(valid_symbol_at(attribute_name_index),
                   "Invalid field attribute index %u in class file %s",
                   attribute_name_index,
                   CHECK);

    const Symbol* const attribute_name = cp->symbol_at(attribute_name_index);
    if (is_static && attribute_name == vmSymbols::tag_constant_value()) {
      // ignore if non-static
      if (constantvalue_index != 0) {
        classfile_parse_error("Duplicate ConstantValue attribute in class file %s", CHECK);
      }
      check_property(
        attribute_length == 2,
        "Invalid ConstantValue field attribute length %u in class file %s",
        attribute_length, CHECK);

      constantvalue_index = cfs->get_u2(CHECK);
      if (_need_verify) {
        verify_constantvalue(cp, constantvalue_index, signature_index, CHECK);
      }
    } else if (attribute_name == vmSymbols::tag_synthetic()) {
      if (attribute_length != 0) {
        classfile_parse_error(
          "Invalid Synthetic field attribute length %u in class file %s",
          attribute_length, CHECK);
      }
      is_synthetic = true;
    } else if (attribute_name == vmSymbols::tag_deprecated()) { // 4276120
      if (attribute_length != 0) {
        classfile_parse_error(
          "Invalid Deprecated field attribute length %u in class file %s",
          attribute_length, CHECK);
      }
    } else if (_major_version >= JAVA_1_5_VERSION) {
      if (attribute_name == vmSymbols::tag_signature()) {
        if (generic_signature_index != 0) {
          classfile_parse_error(
            "Multiple Signature attributes for field in class file %s", CHECK);
        }
        if (attribute_length != 2) {
          classfile_parse_error(
            "Wrong size %u for field's Signature attribute in class file %s",
            attribute_length, CHECK);
        }
        generic_signature_index = parse_generic_signature_attribute(cfs, CHECK);
      } else if (attribute_name == vmSymbols::tag_runtime_visible_annotations()) {
        if (runtime_visible_annotations != NULL) {
          classfile_parse_error(
            "Multiple RuntimeVisibleAnnotations attributes for field in class file %s", CHECK);
        }
        runtime_visible_annotations_length = attribute_length;
        runtime_visible_annotations = cfs->current();
        assert(runtime_visible_annotations != NULL, "null visible annotations");
        cfs->guarantee_more(runtime_visible_annotations_length, CHECK);
        parse_annotations(cp,
                          runtime_visible_annotations,
                          runtime_visible_annotations_length,
                          parsed_annotations,
                          _loader_data,
                          CHECK);
        cfs->skip_u1_fast(runtime_visible_annotations_length);
      } else if (attribute_name == vmSymbols::tag_runtime_invisible_annotations()) {
        if (runtime_invisible_annotations_exists) {
          classfile_parse_error(
            "Multiple RuntimeInvisibleAnnotations attributes for field in class file %s", CHECK);
        }
        runtime_invisible_annotations_exists = true;
        if (PreserveAllAnnotations) {
          runtime_invisible_annotations_length = attribute_length;
          runtime_invisible_annotations = cfs->current();
          assert(runtime_invisible_annotations != NULL, "null invisible annotations");
        }
        cfs->skip_u1(attribute_length, CHECK);
      } else if (attribute_name == vmSymbols::tag_runtime_visible_type_annotations()) {
        if (runtime_visible_type_annotations != NULL) {
          classfile_parse_error(
            "Multiple RuntimeVisibleTypeAnnotations attributes for field in class file %s", CHECK);
        }
        runtime_visible_type_annotations_length = attribute_length;
        runtime_visible_type_annotations = cfs->current();
        assert(runtime_visible_type_annotations != NULL, "null visible type annotations");
        cfs->skip_u1(runtime_visible_type_annotations_length, CHECK);
      } else if (attribute_name == vmSymbols::tag_runtime_invisible_type_annotations()) {
        if (runtime_invisible_type_annotations_exists) {
          classfile_parse_error(
            "Multiple RuntimeInvisibleTypeAnnotations attributes for field in class file %s", CHECK);
        } else {
          runtime_invisible_type_annotations_exists = true;
        }
        if (PreserveAllAnnotations) {
          runtime_invisible_type_annotations_length = attribute_length;
          runtime_invisible_type_annotations = cfs->current();
          assert(runtime_invisible_type_annotations != NULL, "null invisible type annotations");
        }
        cfs->skip_u1(attribute_length, CHECK);
      } else {
        cfs->skip_u1(attribute_length, CHECK);  // Skip unknown attributes
      }
    } else {
      cfs->skip_u1(attribute_length, CHECK);  // Skip unknown attributes
    }
  }

  *constantvalue_index_addr = constantvalue_index;
  *is_synthetic_addr = is_synthetic;
  *generic_signature_index_addr = generic_signature_index;
  AnnotationArray* a = assemble_annotations(runtime_visible_annotations,
                                            runtime_visible_annotations_length,
                                            runtime_invisible_annotations,
                                            runtime_invisible_annotations_length,
                                            CHECK);
  parsed_annotations->set_field_annotations(a);
  a = assemble_annotations(runtime_visible_type_annotations,
                           runtime_visible_type_annotations_length,
                           runtime_invisible_type_annotations,
                           runtime_invisible_type_annotations_length,
                           CHECK);
  parsed_annotations->set_field_type_annotations(a);
  return;
}


// Field allocation types. Used for computing field offsets.

enum FieldAllocationType {
  STATIC_OOP,           // Oops
  STATIC_BYTE,          // Boolean, Byte, char
  STATIC_SHORT,         // shorts
  STATIC_WORD,          // ints
  STATIC_DOUBLE,        // aligned long or double
  STATIC_FLATTENABLE,   // flattenable field
  NONSTATIC_OOP,
  NONSTATIC_BYTE,
  NONSTATIC_SHORT,
  NONSTATIC_WORD,
  NONSTATIC_DOUBLE,
  NONSTATIC_FLATTENABLE,
  MAX_FIELD_ALLOCATION_TYPE,
  BAD_ALLOCATION_TYPE = -1
};

static FieldAllocationType _basic_type_to_atype[2 * (T_CONFLICT + 1)] = {
  BAD_ALLOCATION_TYPE, // 0
  BAD_ALLOCATION_TYPE, // 1
  BAD_ALLOCATION_TYPE, // 2
  BAD_ALLOCATION_TYPE, // 3
  NONSTATIC_BYTE ,     // T_BOOLEAN     =  4,
  NONSTATIC_SHORT,     // T_CHAR        =  5,
  NONSTATIC_WORD,      // T_FLOAT       =  6,
  NONSTATIC_DOUBLE,    // T_DOUBLE      =  7,
  NONSTATIC_BYTE,      // T_BYTE        =  8,
  NONSTATIC_SHORT,     // T_SHORT       =  9,
  NONSTATIC_WORD,      // T_INT         = 10,
  NONSTATIC_DOUBLE,    // T_LONG        = 11,
  NONSTATIC_OOP,       // T_OBJECT      = 12,
  NONSTATIC_OOP,       // T_ARRAY       = 13,
  NONSTATIC_OOP,       // T_VALUETYPE   = 14,
  BAD_ALLOCATION_TYPE, // T_VOID        = 15,
  BAD_ALLOCATION_TYPE, // T_ADDRESS     = 16,
  BAD_ALLOCATION_TYPE, // T_NARROWOOP   = 17,
  BAD_ALLOCATION_TYPE, // T_METADATA    = 18,
  BAD_ALLOCATION_TYPE, // T_NARROWKLASS = 19,
  BAD_ALLOCATION_TYPE, // T_CONFLICT    = 20,
  BAD_ALLOCATION_TYPE, // 0
  BAD_ALLOCATION_TYPE, // 1
  BAD_ALLOCATION_TYPE, // 2
  BAD_ALLOCATION_TYPE, // 3
  STATIC_BYTE ,        // T_BOOLEAN     =  4,
  STATIC_SHORT,        // T_CHAR        =  5,
  STATIC_WORD,         // T_FLOAT       =  6,
  STATIC_DOUBLE,       // T_DOUBLE      =  7,
  STATIC_BYTE,         // T_BYTE        =  8,
  STATIC_SHORT,        // T_SHORT       =  9,
  STATIC_WORD,         // T_INT         = 10,
  STATIC_DOUBLE,       // T_LONG        = 11,
  STATIC_OOP,          // T_OBJECT      = 12,
  STATIC_OOP,          // T_ARRAY       = 13,
  STATIC_OOP,          // T_VALUETYPE   = 14,
  BAD_ALLOCATION_TYPE, // T_VOID        = 15,
  BAD_ALLOCATION_TYPE, // T_ADDRESS     = 16,
  BAD_ALLOCATION_TYPE, // T_NARROWOOP   = 17,
  BAD_ALLOCATION_TYPE, // T_METADATA    = 18,
  BAD_ALLOCATION_TYPE, // T_NARROWKLASS = 19,
  BAD_ALLOCATION_TYPE, // T_CONFLICT    = 20
};

static FieldAllocationType basic_type_to_atype(bool is_static, BasicType type, bool is_flattenable) {
  assert(type >= T_BOOLEAN && type < T_VOID, "only allowable values");
  FieldAllocationType result = _basic_type_to_atype[type + (is_static ? (T_CONFLICT + 1) : 0)];
  assert(result != BAD_ALLOCATION_TYPE, "bad type");
  if (is_flattenable) {
    result = is_static ? STATIC_FLATTENABLE : NONSTATIC_FLATTENABLE;
  }
  return result;
}

class ClassFileParser::FieldAllocationCount : public ResourceObj {
 public:
  u2 count[MAX_FIELD_ALLOCATION_TYPE];

  FieldAllocationCount() {
    for (int i = 0; i < MAX_FIELD_ALLOCATION_TYPE; i++) {
      count[i] = 0;
    }
  }

  FieldAllocationType update(bool is_static, BasicType type, bool is_flattenable) {
    FieldAllocationType atype = basic_type_to_atype(is_static, type, is_flattenable);
    if (atype != BAD_ALLOCATION_TYPE) {
      // Make sure there is no overflow with injected fields.
      assert(count[atype] < 0xFFFF, "More than 65535 fields");
      count[atype]++;
    }
    return atype;
  }
};

// Side-effects: populates the _fields, _fields_annotations,
// _fields_type_annotations fields
void ClassFileParser::parse_fields(const ClassFileStream* const cfs,
                                   bool is_interface,
                                   bool is_value_type,
                                   FieldAllocationCount* const fac,
                                   ConstantPool* cp,
                                   const int cp_size,
                                   u2* const java_fields_count_ptr,
                                   TRAPS) {

  assert(cfs != NULL, "invariant");
  assert(fac != NULL, "invariant");
  assert(cp != NULL, "invariant");
  assert(java_fields_count_ptr != NULL, "invariant");

  assert(NULL == _fields, "invariant");
  assert(NULL == _fields_annotations, "invariant");
  assert(NULL == _fields_type_annotations, "invariant");

  cfs->guarantee_more(2, CHECK);  // length
  const u2 length = cfs->get_u2_fast();
  *java_fields_count_ptr = length;

  int num_injected = 0;
  const InjectedField* const injected = JavaClasses::get_injected(_class_name,
                                                                  &num_injected);

  // two more slots are required for inline classes:
  // one for the static field with a reference to the pre-allocated default value
  // one for the field the JVM injects when detecting an empty inline class
  const int total_fields = length + num_injected + (is_value_type ? 2 : 0);

  // The field array starts with tuples of shorts
  // [access, name index, sig index, initial value index, byte offset].
  // A generic signature slot only exists for field with generic
  // signature attribute. And the access flag is set with
  // JVM_ACC_FIELD_HAS_GENERIC_SIGNATURE for that field. The generic
  // signature slots are at the end of the field array and after all
  // other fields data.
  //
  //   f1: [access, name index, sig index, initial value index, low_offset, high_offset]
  //   f2: [access, name index, sig index, initial value index, low_offset, high_offset]
  //       ...
  //   fn: [access, name index, sig index, initial value index, low_offset, high_offset]
  //       [generic signature index]
  //       [generic signature index]
  //       ...
  //
  // Allocate a temporary resource array for field data. For each field,
  // a slot is reserved in the temporary array for the generic signature
  // index. After parsing all fields, the data are copied to a permanent
  // array and any unused slots will be discarded.
  ResourceMark rm(THREAD);
  u2* const fa = NEW_RESOURCE_ARRAY_IN_THREAD(THREAD,
                                              u2,
                                              total_fields * (FieldInfo::field_slots + 1));

  // The generic signature slots start after all other fields' data.
  int generic_signature_slot = total_fields * FieldInfo::field_slots;
  int num_generic_signature = 0;
  int instance_fields_count = 0;
  for (int n = 0; n < length; n++) {
    // access_flags, name_index, descriptor_index, attributes_count
    cfs->guarantee_more(8, CHECK);

    jint recognized_modifiers = JVM_RECOGNIZED_FIELD_MODIFIERS;

    const jint flags = cfs->get_u2_fast() & recognized_modifiers;
    verify_legal_field_modifiers(flags, is_interface, is_value_type, CHECK);
    AccessFlags access_flags;
    access_flags.set_flags(flags);

    const u2 name_index = cfs->get_u2_fast();
    check_property(valid_symbol_at(name_index),
      "Invalid constant pool index %u for field name in class file %s",
      name_index, CHECK);
    const Symbol* const name = cp->symbol_at(name_index);
    verify_legal_field_name(name, CHECK);

    const u2 signature_index = cfs->get_u2_fast();
    check_property(valid_symbol_at(signature_index),
      "Invalid constant pool index %u for field signature in class file %s",
      signature_index, CHECK);
    const Symbol* const sig = cp->symbol_at(signature_index);
    verify_legal_field_signature(name, sig, CHECK);
    assert(!access_flags.is_flattenable(), "ACC_FLATTENABLE should have been filtered out");
    if (sig->is_Q_signature()) {
      // assert(_major_version >= CONSTANT_CLASS_DESCRIPTORS, "Q-descriptors are only supported in recent classfiles");
      access_flags.set_is_flattenable();
    }
    if (access_flags.is_flattenable()) {
      // Array flattenability cannot be specified.  Arrays of value classes are
      // are always flattenable.  Arrays of other classes are not flattenable.
      if (sig->utf8_length() > 1 && sig->char_at(0) == '[') {
        classfile_parse_error(
            "Field \"%s\" with signature \"%s\" in class file %s is invalid."
            " ACC_FLATTENABLE cannot be specified for an array",
            name->as_C_string(), sig->as_klass_external_name(), CHECK);
      }
      _has_flattenable_fields = true;
    }
    if (!access_flags.is_static()) instance_fields_count++;

    u2 constantvalue_index = 0;
    bool is_synthetic = false;
    u2 generic_signature_index = 0;
    const bool is_static = access_flags.is_static();
    FieldAnnotationCollector parsed_annotations(_loader_data);

    const u2 attributes_count = cfs->get_u2_fast();
    if (attributes_count > 0) {
      parse_field_attributes(cfs,
                             attributes_count,
                             is_static,
                             signature_index,
                             &constantvalue_index,
                             &is_synthetic,
                             &generic_signature_index,
                             &parsed_annotations,
                             CHECK);

      if (parsed_annotations.field_annotations() != NULL) {
        if (_fields_annotations == NULL) {
          _fields_annotations = MetadataFactory::new_array<AnnotationArray*>(
                                             _loader_data, length, NULL,
                                             CHECK);
        }
        _fields_annotations->at_put(n, parsed_annotations.field_annotations());
        parsed_annotations.set_field_annotations(NULL);
      }
      if (parsed_annotations.field_type_annotations() != NULL) {
        if (_fields_type_annotations == NULL) {
          _fields_type_annotations =
            MetadataFactory::new_array<AnnotationArray*>(_loader_data,
                                                         length,
                                                         NULL,
                                                         CHECK);
        }
        _fields_type_annotations->at_put(n, parsed_annotations.field_type_annotations());
        parsed_annotations.set_field_type_annotations(NULL);
      }

      if (is_synthetic) {
        access_flags.set_is_synthetic();
      }
      if (generic_signature_index != 0) {
        access_flags.set_field_has_generic_signature();
        fa[generic_signature_slot] = generic_signature_index;
        generic_signature_slot ++;
        num_generic_signature ++;
      }
    }

    FieldInfo* const field = FieldInfo::from_field_array(fa, n);
    field->initialize(access_flags.as_short(),
                      name_index,
                      signature_index,
                      constantvalue_index);
    const BasicType type = cp->basic_type_for_signature_at(signature_index);

    // Remember how many oops we encountered and compute allocation type
    const FieldAllocationType atype = fac->update(is_static, type, access_flags.is_flattenable());
    field->set_allocation_type(atype);

    // After field is initialized with type, we can augment it with aux info
    if (parsed_annotations.has_any_annotations()) {
      parsed_annotations.apply_to(field);
<<<<<<< HEAD
    if (field->is_contended()) {
      _has_contended_fields = true;
=======
      if (field->is_contended()) {
        _has_contended_fields = true;
      }
>>>>>>> aa4ef80f
    }
  }

  int index = length;
  if (num_injected != 0) {
    for (int n = 0; n < num_injected; n++) {
      // Check for duplicates
      if (injected[n].may_be_java) {
        const Symbol* const name      = injected[n].name();
        const Symbol* const signature = injected[n].signature();
        bool duplicate = false;
        for (int i = 0; i < length; i++) {
          const FieldInfo* const f = FieldInfo::from_field_array(fa, i);
          if (name      == cp->symbol_at(f->name_index()) &&
              signature == cp->symbol_at(f->signature_index())) {
            // Symbol is desclared in Java so skip this one
            duplicate = true;
            break;
          }
        }
        if (duplicate) {
          // These will be removed from the field array at the end
          continue;
        }
      }

      // Injected field
      FieldInfo* const field = FieldInfo::from_field_array(fa, index);
      field->initialize(JVM_ACC_FIELD_INTERNAL,
                        injected[n].name_index,
                        injected[n].signature_index,
                        0);

      const BasicType type = Signature::basic_type(injected[n].signature());

      // Remember how many oops we encountered and compute allocation type
      const FieldAllocationType atype = fac->update(false, type, false);
      field->set_allocation_type(atype);
      index++;
    }
  }

  if (is_value_type) {
    FieldInfo* const field = FieldInfo::from_field_array(fa, index);
    field->initialize(JVM_ACC_FIELD_INTERNAL | JVM_ACC_STATIC,
                      vmSymbols::default_value_name_enum,
                      vmSymbols::java_lang_Object_enum,
                      0);
    const BasicType type = FieldType::basic_type(vmSymbols::object_signature());
    const FieldAllocationType atype = fac->update(true, type, false);
    field->set_allocation_type(atype);
    index++;
  }

  if (is_value_type && instance_fields_count == 0) {
    _is_empty_value = true;
    FieldInfo* const field = FieldInfo::from_field_array(fa, index);
    field->initialize(JVM_ACC_FIELD_INTERNAL,
        vmSymbols::empty_marker_name_enum,
        vmSymbols::byte_signature_enum,
        0);
    const BasicType type = FieldType::basic_type(vmSymbols::byte_signature());
    const FieldAllocationType atype = fac->update(false, type, false);
    field->set_allocation_type(atype);
    index++;
  }

  assert(NULL == _fields, "invariant");

  _fields =
    MetadataFactory::new_array<u2>(_loader_data,
                                   index * FieldInfo::field_slots + num_generic_signature,
                                   CHECK);
  // Sometimes injected fields already exist in the Java source so
  // the fields array could be too long.  In that case the
  // fields array is trimed. Also unused slots that were reserved
  // for generic signature indexes are discarded.
  {
    int i = 0;
    for (; i < index * FieldInfo::field_slots; i++) {
      _fields->at_put(i, fa[i]);
    }
    for (int j = total_fields * FieldInfo::field_slots;
         j < generic_signature_slot; j++) {
      _fields->at_put(i++, fa[j]);
    }
    assert(_fields->length() == i, "");
  }

  if (_need_verify && length > 1) {
    // Check duplicated fields
    ResourceMark rm(THREAD);
    NameSigHash** names_and_sigs = NEW_RESOURCE_ARRAY_IN_THREAD(
      THREAD, NameSigHash*, HASH_ROW_SIZE);
    initialize_hashtable(names_and_sigs);
    bool dup = false;
    const Symbol* name = NULL;
    const Symbol* sig = NULL;
    {
      debug_only(NoSafepointVerifier nsv;)
      for (AllFieldStream fs(_fields, cp); !fs.done(); fs.next()) {
        name = fs.name();
        sig = fs.signature();
        // If no duplicates, add name/signature in hashtable names_and_sigs.
        if (!put_after_lookup(name, sig, names_and_sigs)) {
          dup = true;
          break;
        }
      }
    }
    if (dup) {
      classfile_parse_error("Duplicate field name \"%s\" with signature \"%s\" in class file %s",
                             name->as_C_string(), sig->as_klass_external_name(), CHECK);
    }
  }
}


const ClassFileParser::unsafe_u2* ClassFileParser::parse_exception_table(const ClassFileStream* const cfs,
                                                                         u4 code_length,
                                                                         u4 exception_table_length,
                                                                         TRAPS) {
  assert(cfs != NULL, "invariant");

  const unsafe_u2* const exception_table_start = cfs->current();
  assert(exception_table_start != NULL, "null exception table");

  cfs->guarantee_more(8 * exception_table_length, CHECK_NULL); // start_pc,
                                                               // end_pc,
                                                               // handler_pc,
                                                               // catch_type_index

  // Will check legal target after parsing code array in verifier.
  if (_need_verify) {
    for (unsigned int i = 0; i < exception_table_length; i++) {
      const u2 start_pc = cfs->get_u2_fast();
      const u2 end_pc = cfs->get_u2_fast();
      const u2 handler_pc = cfs->get_u2_fast();
      const u2 catch_type_index = cfs->get_u2_fast();
      guarantee_property((start_pc < end_pc) && (end_pc <= code_length),
                         "Illegal exception table range in class file %s",
                         CHECK_NULL);
      guarantee_property(handler_pc < code_length,
                         "Illegal exception table handler in class file %s",
                         CHECK_NULL);
      if (catch_type_index != 0) {
        guarantee_property(valid_klass_reference_at(catch_type_index),
                           "Catch type in exception table has bad constant type in class file %s", CHECK_NULL);
      }
    }
  } else {
    cfs->skip_u2_fast(exception_table_length * 4);
  }
  return exception_table_start;
}

void ClassFileParser::parse_linenumber_table(u4 code_attribute_length,
                                             u4 code_length,
                                             CompressedLineNumberWriteStream**const write_stream,
                                             TRAPS) {

  const ClassFileStream* const cfs = _stream;
  unsigned int num_entries = cfs->get_u2(CHECK);

  // Each entry is a u2 start_pc, and a u2 line_number
  const unsigned int length_in_bytes = num_entries * (sizeof(u2) * 2);

  // Verify line number attribute and table length
  check_property(
    code_attribute_length == sizeof(u2) + length_in_bytes,
    "LineNumberTable attribute has wrong length in class file %s", CHECK);

  cfs->guarantee_more(length_in_bytes, CHECK);

  if ((*write_stream) == NULL) {
    if (length_in_bytes > fixed_buffer_size) {
      (*write_stream) = new CompressedLineNumberWriteStream(length_in_bytes);
    } else {
      (*write_stream) = new CompressedLineNumberWriteStream(
        _linenumbertable_buffer, fixed_buffer_size);
    }
  }

  while (num_entries-- > 0) {
    const u2 bci  = cfs->get_u2_fast(); // start_pc
    const u2 line = cfs->get_u2_fast(); // line_number
    guarantee_property(bci < code_length,
        "Invalid pc in LineNumberTable in class file %s", CHECK);
    (*write_stream)->write_pair(bci, line);
  }
}


class LVT_Hash : public AllStatic {
 public:

  static bool equals(LocalVariableTableElement const& e0, LocalVariableTableElement const& e1) {
  /*
   * 3-tuple start_bci/length/slot has to be unique key,
   * so the following comparison seems to be redundant:
   *       && elem->name_cp_index == entry->_elem->name_cp_index
   */
    return (e0.start_bci     == e1.start_bci &&
            e0.length        == e1.length &&
            e0.name_cp_index == e1.name_cp_index &&
            e0.slot          == e1.slot);
  }

  static unsigned int hash(LocalVariableTableElement const& e0) {
    unsigned int raw_hash = e0.start_bci;

    raw_hash = e0.length        + raw_hash * 37;
    raw_hash = e0.name_cp_index + raw_hash * 37;
    raw_hash = e0.slot          + raw_hash * 37;

    return raw_hash;
  }
};


// Class file LocalVariableTable elements.
class Classfile_LVT_Element {
 public:
  u2 start_bci;
  u2 length;
  u2 name_cp_index;
  u2 descriptor_cp_index;
  u2 slot;
};

static void copy_lvt_element(const Classfile_LVT_Element* const src,
                             LocalVariableTableElement* const lvt) {
  lvt->start_bci           = Bytes::get_Java_u2((u1*) &src->start_bci);
  lvt->length              = Bytes::get_Java_u2((u1*) &src->length);
  lvt->name_cp_index       = Bytes::get_Java_u2((u1*) &src->name_cp_index);
  lvt->descriptor_cp_index = Bytes::get_Java_u2((u1*) &src->descriptor_cp_index);
  lvt->signature_cp_index  = 0;
  lvt->slot                = Bytes::get_Java_u2((u1*) &src->slot);
}

// Function is used to parse both attributes:
// LocalVariableTable (LVT) and LocalVariableTypeTable (LVTT)
const ClassFileParser::unsafe_u2* ClassFileParser::parse_localvariable_table(const ClassFileStream* cfs,
                                                                             u4 code_length,
                                                                             u2 max_locals,
                                                                             u4 code_attribute_length,
                                                                             u2* const localvariable_table_length,
                                                                             bool isLVTT,
                                                                             TRAPS) {
  const char* const tbl_name = (isLVTT) ? "LocalVariableTypeTable" : "LocalVariableTable";
  *localvariable_table_length = cfs->get_u2(CHECK_NULL);
  const unsigned int size =
    (*localvariable_table_length) * sizeof(Classfile_LVT_Element) / sizeof(u2);

  const ConstantPool* const cp = _cp;

  // Verify local variable table attribute has right length
  if (_need_verify) {
    guarantee_property(code_attribute_length == (sizeof(*localvariable_table_length) + size * sizeof(u2)),
                       "%s has wrong length in class file %s", tbl_name, CHECK_NULL);
  }

  const unsafe_u2* const localvariable_table_start = cfs->current();
  assert(localvariable_table_start != NULL, "null local variable table");
  if (!_need_verify) {
    cfs->skip_u2_fast(size);
  } else {
    cfs->guarantee_more(size * 2, CHECK_NULL);
    for(int i = 0; i < (*localvariable_table_length); i++) {
      const u2 start_pc = cfs->get_u2_fast();
      const u2 length = cfs->get_u2_fast();
      const u2 name_index = cfs->get_u2_fast();
      const u2 descriptor_index = cfs->get_u2_fast();
      const u2 index = cfs->get_u2_fast();
      // Assign to a u4 to avoid overflow
      const u4 end_pc = (u4)start_pc + (u4)length;

      if (start_pc >= code_length) {
        classfile_parse_error(
          "Invalid start_pc %u in %s in class file %s",
          start_pc, tbl_name, CHECK_NULL);
      }
      if (end_pc > code_length) {
        classfile_parse_error(
          "Invalid length %u in %s in class file %s",
          length, tbl_name, CHECK_NULL);
      }
      const int cp_size = cp->length();
      guarantee_property(valid_symbol_at(name_index),
        "Name index %u in %s has bad constant type in class file %s",
        name_index, tbl_name, CHECK_NULL);
      guarantee_property(valid_symbol_at(descriptor_index),
        "Signature index %u in %s has bad constant type in class file %s",
        descriptor_index, tbl_name, CHECK_NULL);

      const Symbol* const name = cp->symbol_at(name_index);
      const Symbol* const sig = cp->symbol_at(descriptor_index);
      verify_legal_field_name(name, CHECK_NULL);
      u2 extra_slot = 0;
      if (!isLVTT) {
        verify_legal_field_signature(name, sig, CHECK_NULL);

        // 4894874: check special cases for double and long local variables
        if (sig == vmSymbols::type_signature(T_DOUBLE) ||
            sig == vmSymbols::type_signature(T_LONG)) {
          extra_slot = 1;
        }
      }
      guarantee_property((index + extra_slot) < max_locals,
                          "Invalid index %u in %s in class file %s",
                          index, tbl_name, CHECK_NULL);
    }
  }
  return localvariable_table_start;
}

static const u1* parse_stackmap_table(const ClassFileStream* const cfs,
                                      u4 code_attribute_length,
                                      bool need_verify,
                                      TRAPS) {
  assert(cfs != NULL, "invariant");

  if (0 == code_attribute_length) {
    return NULL;
  }

  const u1* const stackmap_table_start = cfs->current();
  assert(stackmap_table_start != NULL, "null stackmap table");

  // check code_attribute_length first
  cfs->skip_u1(code_attribute_length, CHECK_NULL);

  if (!need_verify && !DumpSharedSpaces) {
    return NULL;
  }
  return stackmap_table_start;
}

const ClassFileParser::unsafe_u2* ClassFileParser::parse_checked_exceptions(const ClassFileStream* const cfs,
                                                                            u2* const checked_exceptions_length,
                                                                            u4 method_attribute_length,
                                                                            TRAPS) {
  assert(cfs != NULL, "invariant");
  assert(checked_exceptions_length != NULL, "invariant");

  cfs->guarantee_more(2, CHECK_NULL);  // checked_exceptions_length
  *checked_exceptions_length = cfs->get_u2_fast();
  const unsigned int size =
    (*checked_exceptions_length) * sizeof(CheckedExceptionElement) / sizeof(u2);
  const unsafe_u2* const checked_exceptions_start = cfs->current();
  assert(checked_exceptions_start != NULL, "null checked exceptions");
  if (!_need_verify) {
    cfs->skip_u2_fast(size);
  } else {
    // Verify each value in the checked exception table
    u2 checked_exception;
    const u2 len = *checked_exceptions_length;
    cfs->guarantee_more(2 * len, CHECK_NULL);
    for (int i = 0; i < len; i++) {
      checked_exception = cfs->get_u2_fast();
      check_property(
        valid_klass_reference_at(checked_exception),
        "Exception name has bad type at constant pool %u in class file %s",
        checked_exception, CHECK_NULL);
    }
  }
  // check exceptions attribute length
  if (_need_verify) {
    guarantee_property(method_attribute_length == (sizeof(*checked_exceptions_length) +
                                                   sizeof(u2) * size),
                      "Exceptions attribute has wrong length in class file %s", CHECK_NULL);
  }
  return checked_exceptions_start;
}

void ClassFileParser::throwIllegalSignature(const char* type,
                                            const Symbol* name,
                                            const Symbol* sig,
                                            TRAPS) const {
  assert(name != NULL, "invariant");
  assert(sig != NULL, "invariant");

  const char* class_note = "";
  if (is_value_type() && name == vmSymbols::object_initializer_name()) {
    class_note = " (an inline class)";
  }

  ResourceMark rm(THREAD);
  Exceptions::fthrow(THREAD_AND_LOCATION,
      vmSymbols::java_lang_ClassFormatError(),
      "%s \"%s\" in class %s%s has illegal signature \"%s\"", type,
      name->as_C_string(), _class_name->as_C_string(), class_note, sig->as_C_string());
}

AnnotationCollector::ID
AnnotationCollector::annotation_index(const ClassLoaderData* loader_data,
                                      const Symbol* name) {
  const vmSymbols::SID sid = vmSymbols::find_sid(name);
  // Privileged code can use all annotations.  Other code silently drops some.
  const bool privileged = loader_data->is_the_null_class_loader_data() ||
                          loader_data->is_platform_class_loader_data() ||
                          loader_data->is_unsafe_anonymous();
  switch (sid) {
    case vmSymbols::VM_SYMBOL_ENUM_NAME(reflect_CallerSensitive_signature): {
      if (_location != _in_method)  break;  // only allow for methods
      if (!privileged)              break;  // only allow in privileged code
      return _method_CallerSensitive;
    }
    case vmSymbols::VM_SYMBOL_ENUM_NAME(jdk_internal_vm_annotation_ForceInline_signature): {
      if (_location != _in_method)  break;  // only allow for methods
      if (!privileged)              break;  // only allow in privileged code
      return _method_ForceInline;
    }
    case vmSymbols::VM_SYMBOL_ENUM_NAME(jdk_internal_vm_annotation_DontInline_signature): {
      if (_location != _in_method)  break;  // only allow for methods
      if (!privileged)              break;  // only allow in privileged code
      return _method_DontInline;
    }
    case vmSymbols::VM_SYMBOL_ENUM_NAME(java_lang_invoke_InjectedProfile_signature): {
      if (_location != _in_method)  break;  // only allow for methods
      if (!privileged)              break;  // only allow in privileged code
      return _method_InjectedProfile;
    }
    case vmSymbols::VM_SYMBOL_ENUM_NAME(java_lang_invoke_LambdaForm_Compiled_signature): {
      if (_location != _in_method)  break;  // only allow for methods
      if (!privileged)              break;  // only allow in privileged code
      return _method_LambdaForm_Compiled;
    }
    case vmSymbols::VM_SYMBOL_ENUM_NAME(jdk_internal_vm_annotation_Hidden_signature): {
      if (_location != _in_method)  break;  // only allow for methods
      if (!privileged)              break;  // only allow in privileged code
      return _method_Hidden;
    }
    case vmSymbols::VM_SYMBOL_ENUM_NAME(jdk_internal_HotSpotIntrinsicCandidate_signature): {
      if (_location != _in_method)  break;  // only allow for methods
      if (!privileged)              break;  // only allow in privileged code
      return _method_HotSpotIntrinsicCandidate;
    }
    case vmSymbols::VM_SYMBOL_ENUM_NAME(jdk_internal_vm_annotation_Stable_signature): {
      if (_location != _in_field)   break;  // only allow for fields
      if (!privileged)              break;  // only allow in privileged code
      return _field_Stable;
    }
    case vmSymbols::VM_SYMBOL_ENUM_NAME(jdk_internal_vm_annotation_Contended_signature): {
      if (_location != _in_field && _location != _in_class) {
        break;  // only allow for fields and classes
      }
      if (!EnableContended || (RestrictContended && !privileged)) {
        break;  // honor privileges
      }
      return _jdk_internal_vm_annotation_Contended;
    }
    case vmSymbols::VM_SYMBOL_ENUM_NAME(jdk_internal_vm_annotation_ReservedStackAccess_signature): {
      if (_location != _in_method)  break;  // only allow for methods
      if (RestrictReservedStack && !privileged) break; // honor privileges
      return _jdk_internal_vm_annotation_ReservedStackAccess;
    }
    default: {
      break;
    }
  }
  return AnnotationCollector::_unknown;
}

void ClassFileParser::FieldAnnotationCollector::apply_to(FieldInfo* f) {
  if (is_contended())
    f->set_contended_group(contended_group());
  if (is_stable())
    f->set_stable(true);
}

ClassFileParser::FieldAnnotationCollector::~FieldAnnotationCollector() {
  // If there's an error deallocate metadata for field annotations
  MetadataFactory::free_array<u1>(_loader_data, _field_annotations);
  MetadataFactory::free_array<u1>(_loader_data, _field_type_annotations);
}

void MethodAnnotationCollector::apply_to(const methodHandle& m) {
  if (has_annotation(_method_CallerSensitive))
    m->set_caller_sensitive(true);
  if (has_annotation(_method_ForceInline))
    m->set_force_inline(true);
  if (has_annotation(_method_DontInline))
    m->set_dont_inline(true);
  if (has_annotation(_method_InjectedProfile))
    m->set_has_injected_profile(true);
  if (has_annotation(_method_LambdaForm_Compiled) && m->intrinsic_id() == vmIntrinsics::_none)
    m->set_intrinsic_id(vmIntrinsics::_compiledLambdaForm);
  if (has_annotation(_method_Hidden))
    m->set_hidden(true);
  if (has_annotation(_method_HotSpotIntrinsicCandidate) && !m->is_synthetic())
    m->set_intrinsic_candidate(true);
  if (has_annotation(_jdk_internal_vm_annotation_ReservedStackAccess))
    m->set_has_reserved_stack_access(true);
}

void ClassFileParser::ClassAnnotationCollector::apply_to(InstanceKlass* ik) {
  assert(ik != NULL, "invariant");
  ik->set_is_contended(is_contended());
}

#define MAX_ARGS_SIZE 255
#define MAX_CODE_SIZE 65535
#define INITIAL_MAX_LVT_NUMBER 256

/* Copy class file LVT's/LVTT's into the HotSpot internal LVT.
 *
 * Rules for LVT's and LVTT's are:
 *   - There can be any number of LVT's and LVTT's.
 *   - If there are n LVT's, it is the same as if there was just
 *     one LVT containing all the entries from the n LVT's.
 *   - There may be no more than one LVT entry per local variable.
 *     Two LVT entries are 'equal' if these fields are the same:
 *        start_pc, length, name, slot
 *   - There may be no more than one LVTT entry per each LVT entry.
 *     Each LVTT entry has to match some LVT entry.
 *   - HotSpot internal LVT keeps natural ordering of class file LVT entries.
 */
void ClassFileParser::copy_localvariable_table(const ConstMethod* cm,
                                               int lvt_cnt,
                                               u2* const localvariable_table_length,
                                               const unsafe_u2** const localvariable_table_start,
                                               int lvtt_cnt,
                                               u2* const localvariable_type_table_length,
                                               const unsafe_u2** const localvariable_type_table_start,
                                               TRAPS) {

  ResourceMark rm(THREAD);

  typedef ResourceHashtable<LocalVariableTableElement, LocalVariableTableElement*,
                            &LVT_Hash::hash, &LVT_Hash::equals> LVT_HashTable;

  LVT_HashTable* const table = new LVT_HashTable();

  // To fill LocalVariableTable in
  const Classfile_LVT_Element* cf_lvt;
  LocalVariableTableElement* lvt = cm->localvariable_table_start();

  for (int tbl_no = 0; tbl_no < lvt_cnt; tbl_no++) {
    cf_lvt = (Classfile_LVT_Element *) localvariable_table_start[tbl_no];
    for (int idx = 0; idx < localvariable_table_length[tbl_no]; idx++, lvt++) {
      copy_lvt_element(&cf_lvt[idx], lvt);
      // If no duplicates, add LVT elem in hashtable.
      if (table->put(*lvt, lvt) == false
          && _need_verify
          && _major_version >= JAVA_1_5_VERSION) {
        classfile_parse_error("Duplicated LocalVariableTable attribute "
                              "entry for '%s' in class file %s",
                               _cp->symbol_at(lvt->name_cp_index)->as_utf8(),
                               CHECK);
      }
    }
  }

  // To merge LocalVariableTable and LocalVariableTypeTable
  const Classfile_LVT_Element* cf_lvtt;
  LocalVariableTableElement lvtt_elem;

  for (int tbl_no = 0; tbl_no < lvtt_cnt; tbl_no++) {
    cf_lvtt = (Classfile_LVT_Element *) localvariable_type_table_start[tbl_no];
    for (int idx = 0; idx < localvariable_type_table_length[tbl_no]; idx++) {
      copy_lvt_element(&cf_lvtt[idx], &lvtt_elem);
      LocalVariableTableElement** entry = table->get(lvtt_elem);
      if (entry == NULL) {
        if (_need_verify) {
          classfile_parse_error("LVTT entry for '%s' in class file %s "
                                "does not match any LVT entry",
                                 _cp->symbol_at(lvtt_elem.name_cp_index)->as_utf8(),
                                 CHECK);
        }
      } else if ((*entry)->signature_cp_index != 0 && _need_verify) {
        classfile_parse_error("Duplicated LocalVariableTypeTable attribute "
                              "entry for '%s' in class file %s",
                               _cp->symbol_at(lvtt_elem.name_cp_index)->as_utf8(),
                               CHECK);
      } else {
        // to add generic signatures into LocalVariableTable
        (*entry)->signature_cp_index = lvtt_elem.descriptor_cp_index;
      }
    }
  }
}


void ClassFileParser::copy_method_annotations(ConstMethod* cm,
                                       const u1* runtime_visible_annotations,
                                       int runtime_visible_annotations_length,
                                       const u1* runtime_invisible_annotations,
                                       int runtime_invisible_annotations_length,
                                       const u1* runtime_visible_parameter_annotations,
                                       int runtime_visible_parameter_annotations_length,
                                       const u1* runtime_invisible_parameter_annotations,
                                       int runtime_invisible_parameter_annotations_length,
                                       const u1* runtime_visible_type_annotations,
                                       int runtime_visible_type_annotations_length,
                                       const u1* runtime_invisible_type_annotations,
                                       int runtime_invisible_type_annotations_length,
                                       const u1* annotation_default,
                                       int annotation_default_length,
                                       TRAPS) {

  AnnotationArray* a;

  if (runtime_visible_annotations_length +
      runtime_invisible_annotations_length > 0) {
     a = assemble_annotations(runtime_visible_annotations,
                              runtime_visible_annotations_length,
                              runtime_invisible_annotations,
                              runtime_invisible_annotations_length,
                              CHECK);
     cm->set_method_annotations(a);
  }

  if (runtime_visible_parameter_annotations_length +
      runtime_invisible_parameter_annotations_length > 0) {
    a = assemble_annotations(runtime_visible_parameter_annotations,
                             runtime_visible_parameter_annotations_length,
                             runtime_invisible_parameter_annotations,
                             runtime_invisible_parameter_annotations_length,
                             CHECK);
    cm->set_parameter_annotations(a);
  }

  if (annotation_default_length > 0) {
    a = assemble_annotations(annotation_default,
                             annotation_default_length,
                             NULL,
                             0,
                             CHECK);
    cm->set_default_annotations(a);
  }

  if (runtime_visible_type_annotations_length +
      runtime_invisible_type_annotations_length > 0) {
    a = assemble_annotations(runtime_visible_type_annotations,
                             runtime_visible_type_annotations_length,
                             runtime_invisible_type_annotations,
                             runtime_invisible_type_annotations_length,
                             CHECK);
    cm->set_type_annotations(a);
  }
}


// Note: the parse_method below is big and clunky because all parsing of the code and exceptions
// attribute is inlined. This is cumbersome to avoid since we inline most of the parts in the
// Method* to save footprint, so we only know the size of the resulting Method* when the
// entire method attribute is parsed.
//
// The promoted_flags parameter is used to pass relevant access_flags
// from the method back up to the containing klass. These flag values
// are added to klass's access_flags.

Method* ClassFileParser::parse_method(const ClassFileStream* const cfs,
                                      bool is_interface,
                                      bool is_value_type,
                                      const ConstantPool* cp,
                                      AccessFlags* const promoted_flags,
                                      TRAPS) {
  assert(cfs != NULL, "invariant");
  assert(cp != NULL, "invariant");
  assert(promoted_flags != NULL, "invariant");

  ResourceMark rm(THREAD);
  // Parse fixed parts:
  // access_flags, name_index, descriptor_index, attributes_count
  cfs->guarantee_more(8, CHECK_NULL);

  int flags = cfs->get_u2_fast();
  const u2 name_index = cfs->get_u2_fast();
  const int cp_size = cp->length();
  check_property(
    valid_symbol_at(name_index),
    "Illegal constant pool index %u for method name in class file %s",
    name_index, CHECK_NULL);
  const Symbol* const name = cp->symbol_at(name_index);
  verify_legal_method_name(name, CHECK_NULL);

  const u2 signature_index = cfs->get_u2_fast();
  guarantee_property(
    valid_symbol_at(signature_index),
    "Illegal constant pool index %u for method signature in class file %s",
    signature_index, CHECK_NULL);
  const Symbol* const signature = cp->symbol_at(signature_index);

  if (name == vmSymbols::class_initializer_name()) {
    // We ignore the other access flags for a valid class initializer.
    // (JVM Spec 2nd ed., chapter 4.6)
    if (_major_version < 51) { // backward compatibility
      flags = JVM_ACC_STATIC;
    } else if ((flags & JVM_ACC_STATIC) == JVM_ACC_STATIC) {
      flags &= JVM_ACC_STATIC | JVM_ACC_STRICT;
    } else {
      classfile_parse_error("Method <clinit> is not static in class file %s", CHECK_NULL);
    }
  } else {
    verify_legal_method_modifiers(flags, is_interface, is_value_type, name, CHECK_NULL);
  }

  if (name == vmSymbols::object_initializer_name()) {
    if (is_interface) {
      classfile_parse_error("Interface cannot have a method named <init>, class file %s", CHECK_NULL);
    } else if (!is_value_type && signature->is_void_method_signature()) {
      // OK, a constructor
    } else if (is_value_type && !signature->is_void_method_signature()) {
      // also OK, a static factory, as long as the return value is good
      bool ok = false;
      SignatureStream ss((Symbol*) signature, true);
      while (!ss.at_return_type())  ss.next();
      if (ss.is_object()) {
        TempNewSymbol ret = ss.as_symbol_or_null();
        const Symbol* required = class_name();
        if (is_unsafe_anonymous()) {
          // The original class name in the UAC byte stream gets changed.  So
          // using the original name in the return type is no longer valid.
          required = vmSymbols::java_lang_Object();
        }
        ok = (ret == required);
      }
      if (!ok) {
        throwIllegalSignature("Method", name, signature, CHECK_0);
      }
    } else {
      // not OK, so throw the same error as in verify_legal_method_signature.
      throwIllegalSignature("Method", name, signature, CHECK_0);
    }
    // A declared <init> method must always be either a non-static
    // object constructor, with a void return, or else it must be a
    // static factory method, with a non-void return.  No other
    // definition of <init> is possible.
    //
    // The verifier (in verify_invoke_instructions) will inspect the
    // signature of any attempt to invoke <init>, and ensures that it
    // returns non-void if and only if it is being invoked by
    // invokestatic, and void if and only if it is being invoked by
    // invokespecial.
    //
    // When a symbolic reference to <init> is resolved for a
    // particular invocation mode (special or static), the mode is
    // matched to the JVM_ACC_STATIC modifier of the <init> method.
    // Thus, it is impossible to statically invoke a constructor, and
    // impossible to "new + invokespecial" a static factory, either
    // through bytecode or through reflection.
  }

  int args_size = -1;  // only used when _need_verify is true
  if (_need_verify) {
    args_size = ((flags & JVM_ACC_STATIC) ? 0 : 1) +
                 verify_legal_method_signature(name, signature, CHECK_NULL);
    if (args_size > MAX_ARGS_SIZE) {
      classfile_parse_error("Too many arguments in method signature in class file %s", CHECK_NULL);
    }
  }

  AccessFlags access_flags(flags & JVM_RECOGNIZED_METHOD_MODIFIERS);

  // Default values for code and exceptions attribute elements
  u2 max_stack = 0;
  u2 max_locals = 0;
  u4 code_length = 0;
  const u1* code_start = 0;
  u2 exception_table_length = 0;
  const unsafe_u2* exception_table_start = NULL; // (potentially unaligned) pointer to array of u2 elements
  Array<int>* exception_handlers = Universe::the_empty_int_array();
  u2 checked_exceptions_length = 0;
  const unsafe_u2* checked_exceptions_start = NULL; // (potentially unaligned) pointer to array of u2 elements
  CompressedLineNumberWriteStream* linenumber_table = NULL;
  int linenumber_table_length = 0;
  int total_lvt_length = 0;
  u2 lvt_cnt = 0;
  u2 lvtt_cnt = 0;
  bool lvt_allocated = false;
  u2 max_lvt_cnt = INITIAL_MAX_LVT_NUMBER;
  u2 max_lvtt_cnt = INITIAL_MAX_LVT_NUMBER;
  u2* localvariable_table_length = NULL;
  const unsafe_u2** localvariable_table_start = NULL; // (potentially unaligned) pointer to array of LVT attributes
  u2* localvariable_type_table_length = NULL;
  const unsafe_u2** localvariable_type_table_start = NULL; // (potentially unaligned) pointer to LVTT attributes
  int method_parameters_length = -1;
  const u1* method_parameters_data = NULL;
  bool method_parameters_seen = false;
  bool parsed_code_attribute = false;
  bool parsed_checked_exceptions_attribute = false;
  bool parsed_stackmap_attribute = false;
  // stackmap attribute - JDK1.5
  const u1* stackmap_data = NULL;
  int stackmap_data_length = 0;
  u2 generic_signature_index = 0;
  MethodAnnotationCollector parsed_annotations;
  const u1* runtime_visible_annotations = NULL;
  int runtime_visible_annotations_length = 0;
  const u1* runtime_invisible_annotations = NULL;
  int runtime_invisible_annotations_length = 0;
  const u1* runtime_visible_parameter_annotations = NULL;
  int runtime_visible_parameter_annotations_length = 0;
  const u1* runtime_invisible_parameter_annotations = NULL;
  int runtime_invisible_parameter_annotations_length = 0;
  const u1* runtime_visible_type_annotations = NULL;
  int runtime_visible_type_annotations_length = 0;
  const u1* runtime_invisible_type_annotations = NULL;
  int runtime_invisible_type_annotations_length = 0;
  bool runtime_invisible_annotations_exists = false;
  bool runtime_invisible_type_annotations_exists = false;
  bool runtime_invisible_parameter_annotations_exists = false;
  const u1* annotation_default = NULL;
  int annotation_default_length = 0;

  // Parse code and exceptions attribute
  u2 method_attributes_count = cfs->get_u2_fast();
  while (method_attributes_count--) {
    cfs->guarantee_more(6, CHECK_NULL);  // method_attribute_name_index, method_attribute_length
    const u2 method_attribute_name_index = cfs->get_u2_fast();
    const u4 method_attribute_length = cfs->get_u4_fast();
    check_property(
      valid_symbol_at(method_attribute_name_index),
      "Invalid method attribute name index %u in class file %s",
      method_attribute_name_index, CHECK_NULL);

    const Symbol* const method_attribute_name = cp->symbol_at(method_attribute_name_index);
    if (method_attribute_name == vmSymbols::tag_code()) {
      // Parse Code attribute
      if (_need_verify) {
        guarantee_property(
            !access_flags.is_native() && !access_flags.is_abstract(),
                        "Code attribute in native or abstract methods in class file %s",
                         CHECK_NULL);
      }
      if (parsed_code_attribute) {
        classfile_parse_error("Multiple Code attributes in class file %s",
                              CHECK_NULL);
      }
      parsed_code_attribute = true;

      // Stack size, locals size, and code size
      cfs->guarantee_more(8, CHECK_NULL);
      max_stack = cfs->get_u2_fast();
      max_locals = cfs->get_u2_fast();
      code_length = cfs->get_u4_fast();
      if (_need_verify) {
        guarantee_property(args_size <= max_locals,
                           "Arguments can't fit into locals in class file %s",
                           CHECK_NULL);
        guarantee_property(code_length > 0 && code_length <= MAX_CODE_SIZE,
                           "Invalid method Code length %u in class file %s",
                           code_length, CHECK_NULL);
      }
      // Code pointer
      code_start = cfs->current();
      assert(code_start != NULL, "null code start");
      cfs->guarantee_more(code_length, CHECK_NULL);
      cfs->skip_u1_fast(code_length);

      // Exception handler table
      cfs->guarantee_more(2, CHECK_NULL);  // exception_table_length
      exception_table_length = cfs->get_u2_fast();
      if (exception_table_length > 0) {
        exception_table_start = parse_exception_table(cfs,
                                                      code_length,
                                                      exception_table_length,
                                                      CHECK_NULL);
      }

      // Parse additional attributes in code attribute
      cfs->guarantee_more(2, CHECK_NULL);  // code_attributes_count
      u2 code_attributes_count = cfs->get_u2_fast();

      unsigned int calculated_attribute_length = 0;

      calculated_attribute_length =
          sizeof(max_stack) + sizeof(max_locals) + sizeof(code_length);
      calculated_attribute_length +=
        code_length +
        sizeof(exception_table_length) +
        sizeof(code_attributes_count) +
        exception_table_length *
            ( sizeof(u2) +   // start_pc
              sizeof(u2) +   // end_pc
              sizeof(u2) +   // handler_pc
              sizeof(u2) );  // catch_type_index

      while (code_attributes_count--) {
        cfs->guarantee_more(6, CHECK_NULL);  // code_attribute_name_index, code_attribute_length
        const u2 code_attribute_name_index = cfs->get_u2_fast();
        const u4 code_attribute_length = cfs->get_u4_fast();
        calculated_attribute_length += code_attribute_length +
                                       sizeof(code_attribute_name_index) +
                                       sizeof(code_attribute_length);
        check_property(valid_symbol_at(code_attribute_name_index),
                       "Invalid code attribute name index %u in class file %s",
                       code_attribute_name_index,
                       CHECK_NULL);
        if (LoadLineNumberTables &&
            cp->symbol_at(code_attribute_name_index) == vmSymbols::tag_line_number_table()) {
          // Parse and compress line number table
          parse_linenumber_table(code_attribute_length,
                                 code_length,
                                 &linenumber_table,
                                 CHECK_NULL);

        } else if (LoadLocalVariableTables &&
                   cp->symbol_at(code_attribute_name_index) == vmSymbols::tag_local_variable_table()) {
          // Parse local variable table
          if (!lvt_allocated) {
            localvariable_table_length = NEW_RESOURCE_ARRAY_IN_THREAD(
              THREAD, u2,  INITIAL_MAX_LVT_NUMBER);
            localvariable_table_start = NEW_RESOURCE_ARRAY_IN_THREAD(
              THREAD, const unsafe_u2*, INITIAL_MAX_LVT_NUMBER);
            localvariable_type_table_length = NEW_RESOURCE_ARRAY_IN_THREAD(
              THREAD, u2,  INITIAL_MAX_LVT_NUMBER);
            localvariable_type_table_start = NEW_RESOURCE_ARRAY_IN_THREAD(
              THREAD, const unsafe_u2*, INITIAL_MAX_LVT_NUMBER);
            lvt_allocated = true;
          }
          if (lvt_cnt == max_lvt_cnt) {
            max_lvt_cnt <<= 1;
            localvariable_table_length = REALLOC_RESOURCE_ARRAY(u2, localvariable_table_length, lvt_cnt, max_lvt_cnt);
            localvariable_table_start  = REALLOC_RESOURCE_ARRAY(const unsafe_u2*, localvariable_table_start, lvt_cnt, max_lvt_cnt);
          }
          localvariable_table_start[lvt_cnt] =
            parse_localvariable_table(cfs,
                                      code_length,
                                      max_locals,
                                      code_attribute_length,
                                      &localvariable_table_length[lvt_cnt],
                                      false,    // is not LVTT
                                      CHECK_NULL);
          total_lvt_length += localvariable_table_length[lvt_cnt];
          lvt_cnt++;
        } else if (LoadLocalVariableTypeTables &&
                   _major_version >= JAVA_1_5_VERSION &&
                   cp->symbol_at(code_attribute_name_index) == vmSymbols::tag_local_variable_type_table()) {
          if (!lvt_allocated) {
            localvariable_table_length = NEW_RESOURCE_ARRAY_IN_THREAD(
              THREAD, u2,  INITIAL_MAX_LVT_NUMBER);
            localvariable_table_start = NEW_RESOURCE_ARRAY_IN_THREAD(
              THREAD, const unsafe_u2*, INITIAL_MAX_LVT_NUMBER);
            localvariable_type_table_length = NEW_RESOURCE_ARRAY_IN_THREAD(
              THREAD, u2,  INITIAL_MAX_LVT_NUMBER);
            localvariable_type_table_start = NEW_RESOURCE_ARRAY_IN_THREAD(
              THREAD, const unsafe_u2*, INITIAL_MAX_LVT_NUMBER);
            lvt_allocated = true;
          }
          // Parse local variable type table
          if (lvtt_cnt == max_lvtt_cnt) {
            max_lvtt_cnt <<= 1;
            localvariable_type_table_length = REALLOC_RESOURCE_ARRAY(u2, localvariable_type_table_length, lvtt_cnt, max_lvtt_cnt);
            localvariable_type_table_start  = REALLOC_RESOURCE_ARRAY(const unsafe_u2*, localvariable_type_table_start, lvtt_cnt, max_lvtt_cnt);
          }
          localvariable_type_table_start[lvtt_cnt] =
            parse_localvariable_table(cfs,
                                      code_length,
                                      max_locals,
                                      code_attribute_length,
                                      &localvariable_type_table_length[lvtt_cnt],
                                      true,     // is LVTT
                                      CHECK_NULL);
          lvtt_cnt++;
        } else if (_major_version >= Verifier::STACKMAP_ATTRIBUTE_MAJOR_VERSION &&
                   cp->symbol_at(code_attribute_name_index) == vmSymbols::tag_stack_map_table()) {
          // Stack map is only needed by the new verifier in JDK1.5.
          if (parsed_stackmap_attribute) {
            classfile_parse_error("Multiple StackMapTable attributes in class file %s", CHECK_NULL);
          }
          stackmap_data = parse_stackmap_table(cfs, code_attribute_length, _need_verify, CHECK_NULL);
          stackmap_data_length = code_attribute_length;
          parsed_stackmap_attribute = true;
        } else {
          // Skip unknown attributes
          cfs->skip_u1(code_attribute_length, CHECK_NULL);
        }
      }
      // check method attribute length
      if (_need_verify) {
        guarantee_property(method_attribute_length == calculated_attribute_length,
                           "Code segment has wrong length in class file %s",
                           CHECK_NULL);
      }
    } else if (method_attribute_name == vmSymbols::tag_exceptions()) {
      // Parse Exceptions attribute
      if (parsed_checked_exceptions_attribute) {
        classfile_parse_error("Multiple Exceptions attributes in class file %s",
                              CHECK_NULL);
      }
      parsed_checked_exceptions_attribute = true;
      checked_exceptions_start =
            parse_checked_exceptions(cfs,
                                     &checked_exceptions_length,
                                     method_attribute_length,
                                     CHECK_NULL);
    } else if (method_attribute_name == vmSymbols::tag_method_parameters()) {
      // reject multiple method parameters
      if (method_parameters_seen) {
        classfile_parse_error("Multiple MethodParameters attributes in class file %s",
                              CHECK_NULL);
      }
      method_parameters_seen = true;
      method_parameters_length = cfs->get_u1_fast();
      const u2 real_length = (method_parameters_length * 4u) + 1u;
      if (method_attribute_length != real_length) {
        classfile_parse_error(
          "Invalid MethodParameters method attribute length %u in class file",
          method_attribute_length, CHECK_NULL);
      }
      method_parameters_data = cfs->current();
      cfs->skip_u2_fast(method_parameters_length);
      cfs->skip_u2_fast(method_parameters_length);
      // ignore this attribute if it cannot be reflected
      if (!SystemDictionary::Parameter_klass_loaded())
        method_parameters_length = -1;
    } else if (method_attribute_name == vmSymbols::tag_synthetic()) {
      if (method_attribute_length != 0) {
        classfile_parse_error(
          "Invalid Synthetic method attribute length %u in class file %s",
          method_attribute_length, CHECK_NULL);
      }
      // Should we check that there hasn't already been a synthetic attribute?
      access_flags.set_is_synthetic();
    } else if (method_attribute_name == vmSymbols::tag_deprecated()) { // 4276120
      if (method_attribute_length != 0) {
        classfile_parse_error(
          "Invalid Deprecated method attribute length %u in class file %s",
          method_attribute_length, CHECK_NULL);
      }
    } else if (_major_version >= JAVA_1_5_VERSION) {
      if (method_attribute_name == vmSymbols::tag_signature()) {
        if (generic_signature_index != 0) {
          classfile_parse_error(
            "Multiple Signature attributes for method in class file %s",
            CHECK_NULL);
        }
        if (method_attribute_length != 2) {
          classfile_parse_error(
            "Invalid Signature attribute length %u in class file %s",
            method_attribute_length, CHECK_NULL);
        }
        generic_signature_index = parse_generic_signature_attribute(cfs, CHECK_NULL);
      } else if (method_attribute_name == vmSymbols::tag_runtime_visible_annotations()) {
        if (runtime_visible_annotations != NULL) {
          classfile_parse_error(
            "Multiple RuntimeVisibleAnnotations attributes for method in class file %s",
            CHECK_NULL);
        }
        runtime_visible_annotations_length = method_attribute_length;
        runtime_visible_annotations = cfs->current();
        assert(runtime_visible_annotations != NULL, "null visible annotations");
        cfs->guarantee_more(runtime_visible_annotations_length, CHECK_NULL);
        parse_annotations(cp,
                          runtime_visible_annotations,
                          runtime_visible_annotations_length,
                          &parsed_annotations,
                          _loader_data,
                          CHECK_NULL);
        cfs->skip_u1_fast(runtime_visible_annotations_length);
      } else if (method_attribute_name == vmSymbols::tag_runtime_invisible_annotations()) {
        if (runtime_invisible_annotations_exists) {
          classfile_parse_error(
            "Multiple RuntimeInvisibleAnnotations attributes for method in class file %s",
            CHECK_NULL);
        }
        runtime_invisible_annotations_exists = true;
        if (PreserveAllAnnotations) {
          runtime_invisible_annotations_length = method_attribute_length;
          runtime_invisible_annotations = cfs->current();
          assert(runtime_invisible_annotations != NULL, "null invisible annotations");
        }
        cfs->skip_u1(method_attribute_length, CHECK_NULL);
      } else if (method_attribute_name == vmSymbols::tag_runtime_visible_parameter_annotations()) {
        if (runtime_visible_parameter_annotations != NULL) {
          classfile_parse_error(
            "Multiple RuntimeVisibleParameterAnnotations attributes for method in class file %s",
            CHECK_NULL);
        }
        runtime_visible_parameter_annotations_length = method_attribute_length;
        runtime_visible_parameter_annotations = cfs->current();
        assert(runtime_visible_parameter_annotations != NULL, "null visible parameter annotations");
        cfs->skip_u1(runtime_visible_parameter_annotations_length, CHECK_NULL);
      } else if (method_attribute_name == vmSymbols::tag_runtime_invisible_parameter_annotations()) {
        if (runtime_invisible_parameter_annotations_exists) {
          classfile_parse_error(
            "Multiple RuntimeInvisibleParameterAnnotations attributes for method in class file %s",
            CHECK_NULL);
        }
        runtime_invisible_parameter_annotations_exists = true;
        if (PreserveAllAnnotations) {
          runtime_invisible_parameter_annotations_length = method_attribute_length;
          runtime_invisible_parameter_annotations = cfs->current();
          assert(runtime_invisible_parameter_annotations != NULL,
            "null invisible parameter annotations");
        }
        cfs->skip_u1(method_attribute_length, CHECK_NULL);
      } else if (method_attribute_name == vmSymbols::tag_annotation_default()) {
        if (annotation_default != NULL) {
          classfile_parse_error(
            "Multiple AnnotationDefault attributes for method in class file %s",
            CHECK_NULL);
        }
        annotation_default_length = method_attribute_length;
        annotation_default = cfs->current();
        assert(annotation_default != NULL, "null annotation default");
        cfs->skip_u1(annotation_default_length, CHECK_NULL);
      } else if (method_attribute_name == vmSymbols::tag_runtime_visible_type_annotations()) {
        if (runtime_visible_type_annotations != NULL) {
          classfile_parse_error(
            "Multiple RuntimeVisibleTypeAnnotations attributes for method in class file %s",
            CHECK_NULL);
        }
        runtime_visible_type_annotations_length = method_attribute_length;
        runtime_visible_type_annotations = cfs->current();
        assert(runtime_visible_type_annotations != NULL, "null visible type annotations");
        // No need for the VM to parse Type annotations
        cfs->skip_u1(runtime_visible_type_annotations_length, CHECK_NULL);
      } else if (method_attribute_name == vmSymbols::tag_runtime_invisible_type_annotations()) {
        if (runtime_invisible_type_annotations_exists) {
          classfile_parse_error(
            "Multiple RuntimeInvisibleTypeAnnotations attributes for method in class file %s",
            CHECK_NULL);
        } else {
          runtime_invisible_type_annotations_exists = true;
        }
        if (PreserveAllAnnotations) {
          runtime_invisible_type_annotations_length = method_attribute_length;
          runtime_invisible_type_annotations = cfs->current();
          assert(runtime_invisible_type_annotations != NULL, "null invisible type annotations");
        }
        cfs->skip_u1(method_attribute_length, CHECK_NULL);
      } else {
        // Skip unknown attributes
        cfs->skip_u1(method_attribute_length, CHECK_NULL);
      }
    } else {
      // Skip unknown attributes
      cfs->skip_u1(method_attribute_length, CHECK_NULL);
    }
  }

  if (linenumber_table != NULL) {
    linenumber_table->write_terminator();
    linenumber_table_length = linenumber_table->position();
  }

  // Make sure there's at least one Code attribute in non-native/non-abstract method
  if (_need_verify) {
    guarantee_property(access_flags.is_native() ||
                       access_flags.is_abstract() ||
                       parsed_code_attribute,
                       "Absent Code attribute in method that is not native or abstract in class file %s",
                       CHECK_NULL);
  }

  // All sizing information for a Method* is finally available, now create it
  InlineTableSizes sizes(
      total_lvt_length,
      linenumber_table_length,
      exception_table_length,
      checked_exceptions_length,
      method_parameters_length,
      generic_signature_index,
      runtime_visible_annotations_length +
           runtime_invisible_annotations_length,
      runtime_visible_parameter_annotations_length +
           runtime_invisible_parameter_annotations_length,
      runtime_visible_type_annotations_length +
           runtime_invisible_type_annotations_length,
      annotation_default_length,
      0);

  Method* const m = Method::allocate(_loader_data,
                                     code_length,
                                     access_flags,
                                     &sizes,
                                     ConstMethod::NORMAL,
                                     CHECK_NULL);

  ClassLoadingService::add_class_method_size(m->size()*wordSize);

  // Fill in information from fixed part (access_flags already set)
  m->set_constants(_cp);
  m->set_name_index(name_index);
  m->set_signature_index(signature_index);
  m->compute_from_signature(cp->symbol_at(signature_index));
  assert(args_size < 0 || args_size == m->size_of_parameters(), "");

  // Fill in code attribute information
  m->set_max_stack(max_stack);
  m->set_max_locals(max_locals);
  if (stackmap_data != NULL) {
    m->constMethod()->copy_stackmap_data(_loader_data,
                                         (u1*)stackmap_data,
                                         stackmap_data_length,
                                         CHECK_NULL);
  }

  // Copy byte codes
  m->set_code((u1*)code_start);

  // Copy line number table
  if (linenumber_table != NULL) {
    memcpy(m->compressed_linenumber_table(),
           linenumber_table->buffer(),
           linenumber_table_length);
  }

  // Copy exception table
  if (exception_table_length > 0) {
    Copy::conjoint_swap_if_needed<Endian::JAVA>(exception_table_start,
                                                m->exception_table_start(),
                                                exception_table_length * sizeof(ExceptionTableElement),
                                                sizeof(u2));
  }

  // Copy method parameters
  if (method_parameters_length > 0) {
    MethodParametersElement* elem = m->constMethod()->method_parameters_start();
    for (int i = 0; i < method_parameters_length; i++) {
      elem[i].name_cp_index = Bytes::get_Java_u2((address)method_parameters_data);
      method_parameters_data += 2;
      elem[i].flags = Bytes::get_Java_u2((address)method_parameters_data);
      method_parameters_data += 2;
    }
  }

  // Copy checked exceptions
  if (checked_exceptions_length > 0) {
    Copy::conjoint_swap_if_needed<Endian::JAVA>(checked_exceptions_start,
                                                m->checked_exceptions_start(),
                                                checked_exceptions_length * sizeof(CheckedExceptionElement),
                                                sizeof(u2));
  }

  // Copy class file LVT's/LVTT's into the HotSpot internal LVT.
  if (total_lvt_length > 0) {
    promoted_flags->set_has_localvariable_table();
    copy_localvariable_table(m->constMethod(),
                             lvt_cnt,
                             localvariable_table_length,
                             localvariable_table_start,
                             lvtt_cnt,
                             localvariable_type_table_length,
                             localvariable_type_table_start,
                             CHECK_NULL);
  }

  if (parsed_annotations.has_any_annotations())
    parsed_annotations.apply_to(methodHandle(THREAD, m));

  // Copy annotations
  copy_method_annotations(m->constMethod(),
                          runtime_visible_annotations,
                          runtime_visible_annotations_length,
                          runtime_invisible_annotations,
                          runtime_invisible_annotations_length,
                          runtime_visible_parameter_annotations,
                          runtime_visible_parameter_annotations_length,
                          runtime_invisible_parameter_annotations,
                          runtime_invisible_parameter_annotations_length,
                          runtime_visible_type_annotations,
                          runtime_visible_type_annotations_length,
                          runtime_invisible_type_annotations,
                          runtime_invisible_type_annotations_length,
                          annotation_default,
                          annotation_default_length,
                          CHECK_NULL);

  if (name == vmSymbols::finalize_method_name() &&
      signature == vmSymbols::void_method_signature()) {
    if (m->is_empty_method()) {
      _has_empty_finalizer = true;
    } else {
      _has_finalizer = true;
    }
  }
  if (name == vmSymbols::object_initializer_name() &&
      signature == vmSymbols::void_method_signature() &&
      m->is_vanilla_constructor()) {
    _has_vanilla_constructor = true;
  }

  NOT_PRODUCT(m->verify());
  return m;
}


// The promoted_flags parameter is used to pass relevant access_flags
// from the methods back up to the containing klass. These flag values
// are added to klass's access_flags.
// Side-effects: populates the _methods field in the parser
void ClassFileParser::parse_methods(const ClassFileStream* const cfs,
                                    bool is_interface,
                                    bool is_value_type,
                                    AccessFlags* promoted_flags,
                                    bool* has_final_method,
                                    bool* declares_nonstatic_concrete_methods,
                                    TRAPS) {
  assert(cfs != NULL, "invariant");
  assert(promoted_flags != NULL, "invariant");
  assert(has_final_method != NULL, "invariant");
  assert(declares_nonstatic_concrete_methods != NULL, "invariant");

  assert(NULL == _methods, "invariant");

  cfs->guarantee_more(2, CHECK);  // length
  const u2 length = cfs->get_u2_fast();
  if (length == 0) {
    _methods = Universe::the_empty_method_array();
  } else {
    _methods = MetadataFactory::new_array<Method*>(_loader_data,
                                                   length,
                                                   NULL,
                                                   CHECK);

    for (int index = 0; index < length; index++) {
      Method* method = parse_method(cfs,
                                    is_interface,
                                    is_value_type,
                                    _cp,
                                    promoted_flags,
                                    CHECK);

      if (method->is_final()) {
        *has_final_method = true;
      }
      // declares_nonstatic_concrete_methods: declares concrete instance methods, any access flags
      // used for interface initialization, and default method inheritance analysis
      if (is_interface && !(*declares_nonstatic_concrete_methods)
        && !method->is_abstract() && !method->is_static()) {
        *declares_nonstatic_concrete_methods = true;
      }
      _methods->at_put(index, method);
    }

    if (_need_verify && length > 1) {
      // Check duplicated methods
      ResourceMark rm(THREAD);
      NameSigHash** names_and_sigs = NEW_RESOURCE_ARRAY_IN_THREAD(
        THREAD, NameSigHash*, HASH_ROW_SIZE);
      initialize_hashtable(names_and_sigs);
      bool dup = false;
      const Symbol* name = NULL;
      const Symbol* sig = NULL;
      {
        debug_only(NoSafepointVerifier nsv;)
        for (int i = 0; i < length; i++) {
          const Method* const m = _methods->at(i);
          name = m->name();
          sig = m->signature();
          // If no duplicates, add name/signature in hashtable names_and_sigs.
          if (!put_after_lookup(name, sig, names_and_sigs)) {
            dup = true;
            break;
          }
        }
      }
      if (dup) {
        classfile_parse_error("Duplicate method name \"%s\" with signature \"%s\" in class file %s",
                               name->as_C_string(), sig->as_klass_external_name(), CHECK);
      }
    }
  }
}

static const intArray* sort_methods(Array<Method*>* methods) {
  const int length = methods->length();
  // If JVMTI original method ordering or sharing is enabled we have to
  // remember the original class file ordering.
  // We temporarily use the vtable_index field in the Method* to store the
  // class file index, so we can read in after calling qsort.
  // Put the method ordering in the shared archive.
  if (JvmtiExport::can_maintain_original_method_order() || Arguments::is_dumping_archive()) {
    for (int index = 0; index < length; index++) {
      Method* const m = methods->at(index);
      assert(!m->valid_vtable_index(), "vtable index should not be set");
      m->set_vtable_index(index);
    }
  }
  // Sort method array by ascending method name (for faster lookups & vtable construction)
  // Note that the ordering is not alphabetical, see Symbol::fast_compare
  Method::sort_methods(methods);

  intArray* method_ordering = NULL;
  // If JVMTI original method ordering or sharing is enabled construct int
  // array remembering the original ordering
  if (JvmtiExport::can_maintain_original_method_order() || Arguments::is_dumping_archive()) {
    method_ordering = new intArray(length, length, -1);
    for (int index = 0; index < length; index++) {
      Method* const m = methods->at(index);
      const int old_index = m->vtable_index();
      assert(old_index >= 0 && old_index < length, "invalid method index");
      method_ordering->at_put(index, old_index);
      m->set_vtable_index(Method::invalid_vtable_index);
    }
  }
  return method_ordering;
}

// Parse generic_signature attribute for methods and fields
u2 ClassFileParser::parse_generic_signature_attribute(const ClassFileStream* const cfs,
                                                      TRAPS) {
  assert(cfs != NULL, "invariant");

  cfs->guarantee_more(2, CHECK_0);  // generic_signature_index
  const u2 generic_signature_index = cfs->get_u2_fast();
  check_property(
    valid_symbol_at(generic_signature_index),
    "Invalid Signature attribute at constant pool index %u in class file %s",
    generic_signature_index, CHECK_0);
  return generic_signature_index;
}

void ClassFileParser::parse_classfile_sourcefile_attribute(const ClassFileStream* const cfs,
                                                           TRAPS) {

  assert(cfs != NULL, "invariant");

  cfs->guarantee_more(2, CHECK);  // sourcefile_index
  const u2 sourcefile_index = cfs->get_u2_fast();
  check_property(
    valid_symbol_at(sourcefile_index),
    "Invalid SourceFile attribute at constant pool index %u in class file %s",
    sourcefile_index, CHECK);
  set_class_sourcefile_index(sourcefile_index);
}

void ClassFileParser::parse_classfile_source_debug_extension_attribute(const ClassFileStream* const cfs,
                                                                       int length,
                                                                       TRAPS) {
  assert(cfs != NULL, "invariant");

  const u1* const sde_buffer = cfs->current();
  assert(sde_buffer != NULL, "null sde buffer");

  // Don't bother storing it if there is no way to retrieve it
  if (JvmtiExport::can_get_source_debug_extension()) {
    assert((length+1) > length, "Overflow checking");
    u1* const sde = NEW_RESOURCE_ARRAY_IN_THREAD(THREAD, u1, length+1);
    for (int i = 0; i < length; i++) {
      sde[i] = sde_buffer[i];
    }
    sde[length] = '\0';
    set_class_sde_buffer((const char*)sde, length);
  }
  // Got utf8 string, set stream position forward
  cfs->skip_u1(length, CHECK);
}


// Inner classes can be static, private or protected (classic VM does this)
#define RECOGNIZED_INNER_CLASS_MODIFIERS ( JVM_RECOGNIZED_CLASS_MODIFIERS | \
                                           JVM_ACC_PRIVATE |                \
                                           JVM_ACC_PROTECTED |              \
                                           JVM_ACC_STATIC                   \
                                         )

// Return number of classes in the inner classes attribute table
u2 ClassFileParser::parse_classfile_inner_classes_attribute(const ClassFileStream* const cfs,
                                                            const u1* const inner_classes_attribute_start,
                                                            bool parsed_enclosingmethod_attribute,
                                                            u2 enclosing_method_class_index,
                                                            u2 enclosing_method_method_index,
                                                            TRAPS) {
  const u1* const current_mark = cfs->current();
  u2 length = 0;
  if (inner_classes_attribute_start != NULL) {
    cfs->set_current(inner_classes_attribute_start);
    cfs->guarantee_more(2, CHECK_0);  // length
    length = cfs->get_u2_fast();
  }

  // 4-tuples of shorts of inner classes data and 2 shorts of enclosing
  // method data:
  //   [inner_class_info_index,
  //    outer_class_info_index,
  //    inner_name_index,
  //    inner_class_access_flags,
  //    ...
  //    enclosing_method_class_index,
  //    enclosing_method_method_index]
  const int size = length * 4 + (parsed_enclosingmethod_attribute ? 2 : 0);
  Array<u2>* const inner_classes = MetadataFactory::new_array<u2>(_loader_data, size, CHECK_0);
  _inner_classes = inner_classes;

  int index = 0;
  cfs->guarantee_more(8 * length, CHECK_0);  // 4-tuples of u2
  for (int n = 0; n < length; n++) {
    // Inner class index
    const u2 inner_class_info_index = cfs->get_u2_fast();
    check_property(
      valid_klass_reference_at(inner_class_info_index),
      "inner_class_info_index %u has bad constant type in class file %s",
      inner_class_info_index, CHECK_0);
    // Outer class index
    const u2 outer_class_info_index = cfs->get_u2_fast();
    check_property(
      outer_class_info_index == 0 ||
        valid_klass_reference_at(outer_class_info_index),
      "outer_class_info_index %u has bad constant type in class file %s",
      outer_class_info_index, CHECK_0);
    // Inner class name
    const u2 inner_name_index = cfs->get_u2_fast();
    check_property(
      inner_name_index == 0 || valid_symbol_at(inner_name_index),
      "inner_name_index %u has bad constant type in class file %s",
      inner_name_index, CHECK_0);
    if (_need_verify) {
      guarantee_property(inner_class_info_index != outer_class_info_index,
                         "Class is both outer and inner class in class file %s", CHECK_0);
    }

    jint recognized_modifiers = RECOGNIZED_INNER_CLASS_MODIFIERS;
    // JVM_ACC_MODULE is defined in JDK-9 and later.
    if (_major_version >= JAVA_9_VERSION) {
      recognized_modifiers |= JVM_ACC_MODULE;
    }
    // JVM_ACC_VALUE is defined for class file version 55 and later
    if (supports_value_types()) {
      recognized_modifiers |= JVM_ACC_VALUE;
    }

    // Access flags
    jint flags = cfs->get_u2_fast() & recognized_modifiers;

    if ((flags & JVM_ACC_INTERFACE) && _major_version < JAVA_6_VERSION) {
      // Set abstract bit for old class files for backward compatibility
      flags |= JVM_ACC_ABSTRACT;
    }
    verify_legal_class_modifiers(flags, CHECK_0);
    AccessFlags inner_access_flags(flags);

    inner_classes->at_put(index++, inner_class_info_index);
    inner_classes->at_put(index++, outer_class_info_index);
    inner_classes->at_put(index++, inner_name_index);
    inner_classes->at_put(index++, inner_access_flags.as_short());
  }

  // 4347400: make sure there's no duplicate entry in the classes array
  if (_need_verify && _major_version >= JAVA_1_5_VERSION) {
    for(int i = 0; i < length * 4; i += 4) {
      for(int j = i + 4; j < length * 4; j += 4) {
        guarantee_property((inner_classes->at(i)   != inner_classes->at(j) ||
                            inner_classes->at(i+1) != inner_classes->at(j+1) ||
                            inner_classes->at(i+2) != inner_classes->at(j+2) ||
                            inner_classes->at(i+3) != inner_classes->at(j+3)),
                            "Duplicate entry in InnerClasses in class file %s",
                            CHECK_0);
      }
    }
  }

  // Set EnclosingMethod class and method indexes.
  if (parsed_enclosingmethod_attribute) {
    inner_classes->at_put(index++, enclosing_method_class_index);
    inner_classes->at_put(index++, enclosing_method_method_index);
  }
  assert(index == size, "wrong size");

  // Restore buffer's current position.
  cfs->set_current(current_mark);

  return length;
}

u2 ClassFileParser::parse_classfile_nest_members_attribute(const ClassFileStream* const cfs,
                                                           const u1* const nest_members_attribute_start,
                                                           TRAPS) {
  const u1* const current_mark = cfs->current();
  u2 length = 0;
  if (nest_members_attribute_start != NULL) {
    cfs->set_current(nest_members_attribute_start);
    cfs->guarantee_more(2, CHECK_0);  // length
    length = cfs->get_u2_fast();
  }
  const int size = length;
  Array<u2>* const nest_members = MetadataFactory::new_array<u2>(_loader_data, size, CHECK_0);
  _nest_members = nest_members;

  int index = 0;
  cfs->guarantee_more(2 * length, CHECK_0);
  for (int n = 0; n < length; n++) {
    const u2 class_info_index = cfs->get_u2_fast();
    check_property(
      valid_klass_reference_at(class_info_index),
      "Nest member class_info_index %u has bad constant type in class file %s",
      class_info_index, CHECK_0);
    nest_members->at_put(index++, class_info_index);
  }
  assert(index == size, "wrong size");

  // Restore buffer's current position.
  cfs->set_current(current_mark);

  return length;
}

//  Record {
//    u2 attribute_name_index;
//    u4 attribute_length;
//    u2 components_count;
//    component_info components[components_count];
//  }
//  component_info {
//    u2 name_index;
//    u2 descriptor_index
//    u2 attributes_count;
//    attribute_info_attributes[attributes_count];
//  }
u2 ClassFileParser::parse_classfile_record_attribute(const ClassFileStream* const cfs,
                                                     const ConstantPool* cp,
                                                     const u1* const record_attribute_start,
                                                     TRAPS) {
  const u1* const current_mark = cfs->current();
  int components_count = 0;
  unsigned int calculate_attr_size = 0;
  if (record_attribute_start != NULL) {
    cfs->set_current(record_attribute_start);
    cfs->guarantee_more(2, CHECK_0);  // num of components
    components_count = (int)cfs->get_u2_fast();
    calculate_attr_size = 2;
  }

  Array<RecordComponent*>* const record_components =
    MetadataFactory::new_array<RecordComponent*>(_loader_data, components_count, NULL, CHECK_0);
  _record_components = record_components;

  for (int x = 0; x < components_count; x++) {
    cfs->guarantee_more(6, CHECK_0); // name_index, descriptor_index, attributes_count

    const u2 name_index = cfs->get_u2_fast();
    check_property(valid_symbol_at(name_index),
      "Invalid constant pool index %u for name in Record attribute in class file %s",
      name_index, CHECK_0);
    const Symbol* const name = cp->symbol_at(name_index);
    verify_legal_field_name(name, CHECK_0);

    const u2 descriptor_index = cfs->get_u2_fast();
    check_property(valid_symbol_at(descriptor_index),
      "Invalid constant pool index %u for descriptor in Record attribute in class file %s",
      descriptor_index, CHECK_0);
    const Symbol* const descr = cp->symbol_at(descriptor_index);
    verify_legal_field_signature(name, descr, CHECK_0);

    const u2 attributes_count = cfs->get_u2_fast();
    calculate_attr_size += 6;
    u2 generic_sig_index = 0;
    const u1* runtime_visible_annotations = NULL;
    int runtime_visible_annotations_length = 0;
    const u1* runtime_invisible_annotations = NULL;
    int runtime_invisible_annotations_length = 0;
    bool runtime_invisible_annotations_exists = false;
    const u1* runtime_visible_type_annotations = NULL;
    int runtime_visible_type_annotations_length = 0;
    const u1* runtime_invisible_type_annotations = NULL;
    int runtime_invisible_type_annotations_length = 0;
    bool runtime_invisible_type_annotations_exists = false;

    // Expected attributes for record components are Signature, Runtime(In)VisibleAnnotations,
    // and Runtime(In)VisibleTypeAnnotations.  Other attributes are ignored.
    for (int y = 0; y < attributes_count; y++) {
      cfs->guarantee_more(6, CHECK_0);  // attribute_name_index, attribute_length
      const u2 attribute_name_index = cfs->get_u2_fast();
      const u4 attribute_length = cfs->get_u4_fast();
      calculate_attr_size += 6;
      check_property(
        valid_symbol_at(attribute_name_index),
        "Invalid Record attribute name index %u in class file %s",
        attribute_name_index, CHECK_0);

      const Symbol* const attribute_name = cp->symbol_at(attribute_name_index);
      if (attribute_name == vmSymbols::tag_signature()) {
        if (generic_sig_index != 0) {
          classfile_parse_error(
            "Multiple Signature attributes for Record component in class file %s",
            CHECK_0);
        }
        if (attribute_length != 2) {
          classfile_parse_error(
            "Invalid Signature attribute length %u in Record component in class file %s",
            attribute_length, CHECK_0);
        }
        generic_sig_index = parse_generic_signature_attribute(cfs, CHECK_0);

      } else if (attribute_name == vmSymbols::tag_runtime_visible_annotations()) {
        if (runtime_visible_annotations != NULL) {
          classfile_parse_error(
            "Multiple RuntimeVisibleAnnotations attributes for Record component in class file %s", CHECK_0);
        }
        runtime_visible_annotations_length = attribute_length;
        runtime_visible_annotations = cfs->current();

        assert(runtime_visible_annotations != NULL, "null record component visible annotation");
        cfs->guarantee_more(runtime_visible_annotations_length, CHECK_0);
        cfs->skip_u1_fast(runtime_visible_annotations_length);

      } else if (attribute_name == vmSymbols::tag_runtime_invisible_annotations()) {
        if (runtime_invisible_annotations_exists) {
          classfile_parse_error(
            "Multiple RuntimeInvisibleAnnotations attributes for Record component in class file %s", CHECK_0);
        }
        runtime_invisible_annotations_exists = true;
        if (PreserveAllAnnotations) {
          runtime_invisible_annotations_length = attribute_length;
          runtime_invisible_annotations = cfs->current();
          assert(runtime_invisible_annotations != NULL, "null record component invisible annotation");
        }
        cfs->skip_u1(attribute_length, CHECK_0);

      } else if (attribute_name == vmSymbols::tag_runtime_visible_type_annotations()) {
        if (runtime_visible_type_annotations != NULL) {
          classfile_parse_error(
            "Multiple RuntimeVisibleTypeAnnotations attributes for Record component in class file %s", CHECK_0);
        }
        runtime_visible_type_annotations_length = attribute_length;
        runtime_visible_type_annotations = cfs->current();

        assert(runtime_visible_type_annotations != NULL, "null record component visible type annotation");
        cfs->guarantee_more(runtime_visible_type_annotations_length, CHECK_0);
        cfs->skip_u1_fast(runtime_visible_type_annotations_length);

      } else if (attribute_name == vmSymbols::tag_runtime_invisible_type_annotations()) {
        if (runtime_invisible_type_annotations_exists) {
          classfile_parse_error(
            "Multiple RuntimeInvisibleTypeAnnotations attributes for Record component in class file %s", CHECK_0);
        }
        runtime_invisible_type_annotations_exists = true;
        if (PreserveAllAnnotations) {
          runtime_invisible_type_annotations_length = attribute_length;
          runtime_invisible_type_annotations = cfs->current();
          assert(runtime_invisible_type_annotations != NULL, "null record component invisible type annotation");
        }
        cfs->skip_u1(attribute_length, CHECK_0);

      } else {
        // Skip unknown attributes
        cfs->skip_u1(attribute_length, CHECK_0);
      }
      calculate_attr_size += attribute_length;
    } // End of attributes For loop

    AnnotationArray* annotations = assemble_annotations(runtime_visible_annotations,
                                                        runtime_visible_annotations_length,
                                                        runtime_invisible_annotations,
                                                        runtime_invisible_annotations_length,
                                                        CHECK_0);
    AnnotationArray* type_annotations = assemble_annotations(runtime_visible_type_annotations,
                                                             runtime_visible_type_annotations_length,
                                                             runtime_invisible_type_annotations,
                                                             runtime_invisible_type_annotations_length,
                                                             CHECK_0);

    RecordComponent* record_component =
      RecordComponent::allocate(_loader_data, name_index, descriptor_index,
                                attributes_count, generic_sig_index,
                                annotations, type_annotations, CHECK_0);
    record_components->at_put(x, record_component);
  }  // End of component processing loop

  // Restore buffer's current position.
  cfs->set_current(current_mark);
  return calculate_attr_size;
}

void ClassFileParser::parse_classfile_synthetic_attribute(TRAPS) {
  set_class_synthetic_flag(true);
}

void ClassFileParser::parse_classfile_signature_attribute(const ClassFileStream* const cfs, TRAPS) {
  assert(cfs != NULL, "invariant");

  const u2 signature_index = cfs->get_u2(CHECK);
  check_property(
    valid_symbol_at(signature_index),
    "Invalid constant pool index %u in Signature attribute in class file %s",
    signature_index, CHECK);
  set_class_generic_signature_index(signature_index);
}

void ClassFileParser::parse_classfile_bootstrap_methods_attribute(const ClassFileStream* const cfs,
                                                                  ConstantPool* cp,
                                                                  u4 attribute_byte_length,
                                                                  TRAPS) {
  assert(cfs != NULL, "invariant");
  assert(cp != NULL, "invariant");

  const u1* const current_start = cfs->current();

  guarantee_property(attribute_byte_length >= sizeof(u2),
                     "Invalid BootstrapMethods attribute length %u in class file %s",
                     attribute_byte_length,
                     CHECK);

  cfs->guarantee_more(attribute_byte_length, CHECK);

  const int attribute_array_length = cfs->get_u2_fast();

  guarantee_property(_max_bootstrap_specifier_index < attribute_array_length,
                     "Short length on BootstrapMethods in class file %s",
                     CHECK);


  // The attribute contains a counted array of counted tuples of shorts,
  // represending bootstrap specifiers:
  //    length*{bootstrap_method_index, argument_count*{argument_index}}
  const int operand_count = (attribute_byte_length - sizeof(u2)) / sizeof(u2);
  // operand_count = number of shorts in attr, except for leading length

  // The attribute is copied into a short[] array.
  // The array begins with a series of short[2] pairs, one for each tuple.
  const int index_size = (attribute_array_length * 2);

  Array<u2>* const operands =
    MetadataFactory::new_array<u2>(_loader_data, index_size + operand_count, CHECK);

  // Eagerly assign operands so they will be deallocated with the constant
  // pool if there is an error.
  cp->set_operands(operands);

  int operand_fill_index = index_size;
  const int cp_size = cp->length();

  for (int n = 0; n < attribute_array_length; n++) {
    // Store a 32-bit offset into the header of the operand array.
    ConstantPool::operand_offset_at_put(operands, n, operand_fill_index);

    // Read a bootstrap specifier.
    cfs->guarantee_more(sizeof(u2) * 2, CHECK);  // bsm, argc
    const u2 bootstrap_method_index = cfs->get_u2_fast();
    const u2 argument_count = cfs->get_u2_fast();
    check_property(
      valid_cp_range(bootstrap_method_index, cp_size) &&
      cp->tag_at(bootstrap_method_index).is_method_handle(),
      "bootstrap_method_index %u has bad constant type in class file %s",
      bootstrap_method_index,
      CHECK);

    guarantee_property((operand_fill_index + 1 + argument_count) < operands->length(),
      "Invalid BootstrapMethods num_bootstrap_methods or num_bootstrap_arguments value in class file %s",
      CHECK);

    operands->at_put(operand_fill_index++, bootstrap_method_index);
    operands->at_put(operand_fill_index++, argument_count);

    cfs->guarantee_more(sizeof(u2) * argument_count, CHECK);  // argv[argc]
    for (int j = 0; j < argument_count; j++) {
      const u2 argument_index = cfs->get_u2_fast();
      check_property(
        valid_cp_range(argument_index, cp_size) &&
        cp->tag_at(argument_index).is_loadable_constant(),
        "argument_index %u has bad constant type in class file %s",
        argument_index,
        CHECK);
      operands->at_put(operand_fill_index++, argument_index);
    }
  }
  guarantee_property(current_start + attribute_byte_length == cfs->current(),
                     "Bad length on BootstrapMethods in class file %s",
                     CHECK);
}

bool ClassFileParser::supports_records() {
  return _major_version == JVM_CLASSFILE_MAJOR_VERSION &&
    _minor_version == JAVA_PREVIEW_MINOR_VERSION &&
    Arguments::enable_preview();
}

void ClassFileParser::parse_classfile_attributes(const ClassFileStream* const cfs,
                                                 ConstantPool* cp,
                 ClassFileParser::ClassAnnotationCollector* parsed_annotations,
                                                 TRAPS) {
  assert(cfs != NULL, "invariant");
  assert(cp != NULL, "invariant");
  assert(parsed_annotations != NULL, "invariant");

  // Set inner classes attribute to default sentinel
  _inner_classes = Universe::the_empty_short_array();
  // Set nest members attribute to default sentinel
  _nest_members = Universe::the_empty_short_array();
  cfs->guarantee_more(2, CHECK);  // attributes_count
  u2 attributes_count = cfs->get_u2_fast();
  bool parsed_sourcefile_attribute = false;
  bool parsed_innerclasses_attribute = false;
  bool parsed_nest_members_attribute = false;
  bool parsed_nest_host_attribute = false;
  bool parsed_record_attribute = false;
  bool parsed_enclosingmethod_attribute = false;
  bool parsed_bootstrap_methods_attribute = false;
  const u1* runtime_visible_annotations = NULL;
  int runtime_visible_annotations_length = 0;
  const u1* runtime_invisible_annotations = NULL;
  int runtime_invisible_annotations_length = 0;
  const u1* runtime_visible_type_annotations = NULL;
  int runtime_visible_type_annotations_length = 0;
  const u1* runtime_invisible_type_annotations = NULL;
  int runtime_invisible_type_annotations_length = 0;
  bool runtime_invisible_type_annotations_exists = false;
  bool runtime_invisible_annotations_exists = false;
  bool parsed_source_debug_ext_annotations_exist = false;
  const u1* inner_classes_attribute_start = NULL;
  u4  inner_classes_attribute_length = 0;
  const u1* value_types_attribute_start = NULL;
  u4 value_types_attribute_length = 0;
  u2  enclosing_method_class_index = 0;
  u2  enclosing_method_method_index = 0;
  const u1* nest_members_attribute_start = NULL;
  u4  nest_members_attribute_length = 0;
  const u1* record_attribute_start = NULL;
  u4  record_attribute_length = 0;

  // Iterate over attributes
  while (attributes_count--) {
    cfs->guarantee_more(6, CHECK);  // attribute_name_index, attribute_length
    const u2 attribute_name_index = cfs->get_u2_fast();
    const u4 attribute_length = cfs->get_u4_fast();
    check_property(
      valid_symbol_at(attribute_name_index),
      "Attribute name has bad constant pool index %u in class file %s",
      attribute_name_index, CHECK);
    const Symbol* const tag = cp->symbol_at(attribute_name_index);
    if (tag == vmSymbols::tag_source_file()) {
      // Check for SourceFile tag
      if (_need_verify) {
        guarantee_property(attribute_length == 2, "Wrong SourceFile attribute length in class file %s", CHECK);
      }
      if (parsed_sourcefile_attribute) {
        classfile_parse_error("Multiple SourceFile attributes in class file %s", CHECK);
      } else {
        parsed_sourcefile_attribute = true;
      }
      parse_classfile_sourcefile_attribute(cfs, CHECK);
    } else if (tag == vmSymbols::tag_source_debug_extension()) {
      // Check for SourceDebugExtension tag
      if (parsed_source_debug_ext_annotations_exist) {
          classfile_parse_error(
            "Multiple SourceDebugExtension attributes in class file %s", CHECK);
      }
      parsed_source_debug_ext_annotations_exist = true;
      parse_classfile_source_debug_extension_attribute(cfs, (int)attribute_length, CHECK);
    } else if (tag == vmSymbols::tag_inner_classes()) {
      // Check for InnerClasses tag
      if (parsed_innerclasses_attribute) {
        classfile_parse_error("Multiple InnerClasses attributes in class file %s", CHECK);
      } else {
        parsed_innerclasses_attribute = true;
      }
      inner_classes_attribute_start = cfs->current();
      inner_classes_attribute_length = attribute_length;
      cfs->skip_u1(inner_classes_attribute_length, CHECK);
    } else if (tag == vmSymbols::tag_synthetic()) {
      // Check for Synthetic tag
      // Shouldn't we check that the synthetic flags wasn't already set? - not required in spec
      if (attribute_length != 0) {
        classfile_parse_error(
          "Invalid Synthetic classfile attribute length %u in class file %s",
          attribute_length, CHECK);
      }
      parse_classfile_synthetic_attribute(CHECK);
    } else if (tag == vmSymbols::tag_deprecated()) {
      // Check for Deprecatd tag - 4276120
      if (attribute_length != 0) {
        classfile_parse_error(
          "Invalid Deprecated classfile attribute length %u in class file %s",
          attribute_length, CHECK);
      }
    } else if (_major_version >= JAVA_1_5_VERSION) {
      if (tag == vmSymbols::tag_signature()) {
        if (_generic_signature_index != 0) {
          classfile_parse_error(
            "Multiple Signature attributes in class file %s", CHECK);
        }
        if (attribute_length != 2) {
          classfile_parse_error(
            "Wrong Signature attribute length %u in class file %s",
            attribute_length, CHECK);
        }
        parse_classfile_signature_attribute(cfs, CHECK);
      } else if (tag == vmSymbols::tag_runtime_visible_annotations()) {
        if (runtime_visible_annotations != NULL) {
          classfile_parse_error(
            "Multiple RuntimeVisibleAnnotations attributes in class file %s", CHECK);
        }
        runtime_visible_annotations_length = attribute_length;
        runtime_visible_annotations = cfs->current();
        assert(runtime_visible_annotations != NULL, "null visible annotations");
        cfs->guarantee_more(runtime_visible_annotations_length, CHECK);
        parse_annotations(cp,
                          runtime_visible_annotations,
                          runtime_visible_annotations_length,
                          parsed_annotations,
                          _loader_data,
                          CHECK);
        cfs->skip_u1_fast(runtime_visible_annotations_length);
      } else if (tag == vmSymbols::tag_runtime_invisible_annotations()) {
        if (runtime_invisible_annotations_exists) {
          classfile_parse_error(
            "Multiple RuntimeInvisibleAnnotations attributes in class file %s", CHECK);
        }
        runtime_invisible_annotations_exists = true;
        if (PreserveAllAnnotations) {
          runtime_invisible_annotations_length = attribute_length;
          runtime_invisible_annotations = cfs->current();
          assert(runtime_invisible_annotations != NULL, "null invisible annotations");
        }
        cfs->skip_u1(attribute_length, CHECK);
      } else if (tag == vmSymbols::tag_enclosing_method()) {
        if (parsed_enclosingmethod_attribute) {
          classfile_parse_error("Multiple EnclosingMethod attributes in class file %s", CHECK);
        } else {
          parsed_enclosingmethod_attribute = true;
        }
        guarantee_property(attribute_length == 4,
          "Wrong EnclosingMethod attribute length %u in class file %s",
          attribute_length, CHECK);
        cfs->guarantee_more(4, CHECK);  // class_index, method_index
        enclosing_method_class_index  = cfs->get_u2_fast();
        enclosing_method_method_index = cfs->get_u2_fast();
        if (enclosing_method_class_index == 0) {
          classfile_parse_error("Invalid class index in EnclosingMethod attribute in class file %s", CHECK);
        }
        // Validate the constant pool indices and types
        check_property(valid_klass_reference_at(enclosing_method_class_index),
          "Invalid or out-of-bounds class index in EnclosingMethod attribute in class file %s", CHECK);
        if (enclosing_method_method_index != 0 &&
            (!cp->is_within_bounds(enclosing_method_method_index) ||
             !cp->tag_at(enclosing_method_method_index).is_name_and_type())) {
          classfile_parse_error("Invalid or out-of-bounds method index in EnclosingMethod attribute in class file %s", CHECK);
        }
      } else if (tag == vmSymbols::tag_bootstrap_methods() &&
                 _major_version >= Verifier::INVOKEDYNAMIC_MAJOR_VERSION) {
        if (parsed_bootstrap_methods_attribute) {
          classfile_parse_error("Multiple BootstrapMethods attributes in class file %s", CHECK);
        }
        parsed_bootstrap_methods_attribute = true;
        parse_classfile_bootstrap_methods_attribute(cfs, cp, attribute_length, CHECK);
      } else if (tag == vmSymbols::tag_runtime_visible_type_annotations()) {
        if (runtime_visible_type_annotations != NULL) {
          classfile_parse_error(
            "Multiple RuntimeVisibleTypeAnnotations attributes in class file %s", CHECK);
        }
        runtime_visible_type_annotations_length = attribute_length;
        runtime_visible_type_annotations = cfs->current();
        assert(runtime_visible_type_annotations != NULL, "null visible type annotations");
        // No need for the VM to parse Type annotations
        cfs->skip_u1(runtime_visible_type_annotations_length, CHECK);
      } else if (tag == vmSymbols::tag_runtime_invisible_type_annotations()) {
        if (runtime_invisible_type_annotations_exists) {
          classfile_parse_error(
            "Multiple RuntimeInvisibleTypeAnnotations attributes in class file %s", CHECK);
        } else {
          runtime_invisible_type_annotations_exists = true;
        }
        if (PreserveAllAnnotations) {
          runtime_invisible_type_annotations_length = attribute_length;
          runtime_invisible_type_annotations = cfs->current();
          assert(runtime_invisible_type_annotations != NULL, "null invisible type annotations");
        }
        cfs->skip_u1(attribute_length, CHECK);
      } else if (_major_version >= JAVA_11_VERSION) {
        if (tag == vmSymbols::tag_nest_members()) {
          // Check for NestMembers tag
          if (parsed_nest_members_attribute) {
            classfile_parse_error("Multiple NestMembers attributes in class file %s", CHECK);
          } else {
            parsed_nest_members_attribute = true;
          }
          if (parsed_nest_host_attribute) {
            classfile_parse_error("Conflicting NestHost and NestMembers attributes in class file %s", CHECK);
          }
          nest_members_attribute_start = cfs->current();
          nest_members_attribute_length = attribute_length;
          cfs->skip_u1(nest_members_attribute_length, CHECK);
        } else if (tag == vmSymbols::tag_nest_host()) {
          if (parsed_nest_host_attribute) {
            classfile_parse_error("Multiple NestHost attributes in class file %s", CHECK);
          } else {
            parsed_nest_host_attribute = true;
          }
          if (parsed_nest_members_attribute) {
            classfile_parse_error("Conflicting NestMembers and NestHost attributes in class file %s", CHECK);
          }
          if (_need_verify) {
            guarantee_property(attribute_length == 2, "Wrong NestHost attribute length in class file %s", CHECK);
          }
          cfs->guarantee_more(2, CHECK);
          u2 class_info_index = cfs->get_u2_fast();
          check_property(
                         valid_klass_reference_at(class_info_index),
                         "Nest-host class_info_index %u has bad constant type in class file %s",
                         class_info_index, CHECK);
          _nest_host = class_info_index;
        } else if (_major_version >= JAVA_14_VERSION) {
          if (tag == vmSymbols::tag_record()) {
            // Skip over Record attribute if not supported or if super class is
            // not java.lang.Record.
            if (supports_records() &&
                cp->klass_name_at(_super_class_index) == vmSymbols::java_lang_Record()) {
              if (parsed_record_attribute) {
                classfile_parse_error("Multiple Record attributes in class file %s", CHECK);
              }
              // Check that class is final and not abstract.
              if (!_access_flags.is_final() || _access_flags.is_abstract()) {
                classfile_parse_error("Record attribute in non-final or abstract class file %s", CHECK);
              }
              parsed_record_attribute = true;
              record_attribute_start = cfs->current();
              record_attribute_length = attribute_length;
            } else if (log_is_enabled(Info, class, record)) {
              // Log why the Record attribute was ignored.  Note that if the
              // class file version is JVM_CLASSFILE_MAJOR_VERSION.65535 and
              // --enable-preview wasn't specified then a java.lang.UnsupportedClassVersionError
              // exception would have been thrown.
              ResourceMark rm(THREAD);
              if (supports_records()) {
                log_info(class, record)(
                  "Ignoring Record attribute in class %s because super type is not java.lang.Record",
                  _class_name->as_C_string());
              } else {
                log_info(class, record)(
                  "Ignoring Record attribute in class %s because class file version is not %d.65535",
                   _class_name->as_C_string(), JVM_CLASSFILE_MAJOR_VERSION);
              }
            }
            cfs->skip_u1(attribute_length, CHECK);
          } else {
            // Unknown attribute
            cfs->skip_u1(attribute_length, CHECK);
          }
        } else {
          // Unknown attribute
          cfs->skip_u1(attribute_length, CHECK);
        }
      } else {
        // Unknown attribute
        cfs->skip_u1(attribute_length, CHECK);
      }
    } else {
      // Unknown attribute
      cfs->skip_u1(attribute_length, CHECK);
    }
  }
  _class_annotations = assemble_annotations(runtime_visible_annotations,
                                            runtime_visible_annotations_length,
                                            runtime_invisible_annotations,
                                            runtime_invisible_annotations_length,
                                            CHECK);
  _class_type_annotations = assemble_annotations(runtime_visible_type_annotations,
                                                 runtime_visible_type_annotations_length,
                                                 runtime_invisible_type_annotations,
                                                 runtime_invisible_type_annotations_length,
                                                 CHECK);

  if (parsed_innerclasses_attribute || parsed_enclosingmethod_attribute) {
    const u2 num_of_classes = parse_classfile_inner_classes_attribute(
                            cfs,
                            inner_classes_attribute_start,
                            parsed_innerclasses_attribute,
                            enclosing_method_class_index,
                            enclosing_method_method_index,
                            CHECK);
    if (parsed_innerclasses_attribute && _need_verify && _major_version >= JAVA_1_5_VERSION) {
      guarantee_property(
        inner_classes_attribute_length == sizeof(num_of_classes) + 4 * sizeof(u2) * num_of_classes,
        "Wrong InnerClasses attribute length in class file %s", CHECK);
    }
  }

  if (parsed_nest_members_attribute) {
    const u2 num_of_classes = parse_classfile_nest_members_attribute(
                            cfs,
                            nest_members_attribute_start,
                            CHECK);
    if (_need_verify) {
      guarantee_property(
        nest_members_attribute_length == sizeof(num_of_classes) + sizeof(u2) * num_of_classes,
        "Wrong NestMembers attribute length in class file %s", CHECK);
    }
  }

  if (parsed_record_attribute) {
    const unsigned int calculated_attr_length = parse_classfile_record_attribute(
                            cfs,
                            cp,
                            record_attribute_start,
                            CHECK);
    if (_need_verify) {
      guarantee_property(record_attribute_length == calculated_attr_length,
                         "Record attribute has wrong length in class file %s",
                         CHECK);
    }
  }

  if (_max_bootstrap_specifier_index >= 0) {
    guarantee_property(parsed_bootstrap_methods_attribute,
                       "Missing BootstrapMethods attribute in class file %s", CHECK);
  }
}

void ClassFileParser::apply_parsed_class_attributes(InstanceKlass* k) {
  assert(k != NULL, "invariant");

  if (_synthetic_flag)
    k->set_is_synthetic();
  if (_sourcefile_index != 0) {
    k->set_source_file_name_index(_sourcefile_index);
  }
  if (_generic_signature_index != 0) {
    k->set_generic_signature_index(_generic_signature_index);
  }
  if (_sde_buffer != NULL) {
    k->set_source_debug_extension(_sde_buffer, _sde_length);
  }
}

// Create the Annotations object that will
// hold the annotations array for the Klass.
void ClassFileParser::create_combined_annotations(TRAPS) {
    if (_class_annotations == NULL &&
        _class_type_annotations == NULL &&
        _fields_annotations == NULL &&
        _fields_type_annotations == NULL) {
      // Don't create the Annotations object unnecessarily.
      return;
    }

    Annotations* const annotations = Annotations::allocate(_loader_data, CHECK);
    annotations->set_class_annotations(_class_annotations);
    annotations->set_class_type_annotations(_class_type_annotations);
    annotations->set_fields_annotations(_fields_annotations);
    annotations->set_fields_type_annotations(_fields_type_annotations);

    // This is the Annotations object that will be
    // assigned to InstanceKlass being constructed.
    _combined_annotations = annotations;

    // The annotations arrays below has been transfered the
    // _combined_annotations so these fields can now be cleared.
    _class_annotations       = NULL;
    _class_type_annotations  = NULL;
    _fields_annotations      = NULL;
    _fields_type_annotations = NULL;
}

// Transfer ownership of metadata allocated to the InstanceKlass.
void ClassFileParser::apply_parsed_class_metadata(
                                            InstanceKlass* this_klass,
                                            int java_fields_count,
                                            TRAPS) {
  assert(this_klass != NULL, "invariant");

  _cp->set_pool_holder(this_klass);
  this_klass->set_constants(_cp);
  this_klass->set_fields(_fields, java_fields_count);
  this_klass->set_methods(_methods);
  this_klass->set_inner_classes(_inner_classes);
  this_klass->set_nest_members(_nest_members);
  this_klass->set_nest_host_index(_nest_host);
  this_klass->set_local_interfaces(_local_interfaces);
  this_klass->set_annotations(_combined_annotations);
  this_klass->set_record_components(_record_components);
  // Delay the setting of _transitive_interfaces until after initialize_supers() in
  // fill_instance_klass(). It is because the _transitive_interfaces may be shared with
  // its _super. If an OOM occurs while loading the current klass, its _super field
  // may not have been set. When GC tries to free the klass, the _transitive_interfaces
  // may be deallocated mistakenly in InstanceKlass::deallocate_interfaces(). Subsequent
  // dereferences to the deallocated _transitive_interfaces will result in a crash.

  // Clear out these fields so they don't get deallocated by the destructor
  clear_class_metadata();
}

AnnotationArray* ClassFileParser::assemble_annotations(const u1* const runtime_visible_annotations,
                                                       int runtime_visible_annotations_length,
                                                       const u1* const runtime_invisible_annotations,
                                                       int runtime_invisible_annotations_length,
                                                       TRAPS) {
  AnnotationArray* annotations = NULL;
  if (runtime_visible_annotations != NULL ||
      runtime_invisible_annotations != NULL) {
    annotations = MetadataFactory::new_array<u1>(_loader_data,
                                          runtime_visible_annotations_length +
                                          runtime_invisible_annotations_length,
                                          CHECK_(annotations));
    if (runtime_visible_annotations != NULL) {
      for (int i = 0; i < runtime_visible_annotations_length; i++) {
        annotations->at_put(i, runtime_visible_annotations[i]);
      }
    }
    if (runtime_invisible_annotations != NULL) {
      for (int i = 0; i < runtime_invisible_annotations_length; i++) {
        int append = runtime_visible_annotations_length+i;
        annotations->at_put(append, runtime_invisible_annotations[i]);
      }
    }
  }
  return annotations;
}

const InstanceKlass* ClassFileParser::parse_super_class(ConstantPool* const cp,
                                                        const int super_class_index,
                                                        const bool need_verify,
                                                        TRAPS) {
  assert(cp != NULL, "invariant");
  const InstanceKlass* super_klass = NULL;

  if (super_class_index == 0) {
    check_property(_class_name == vmSymbols::java_lang_Object()
                   || (_access_flags.get_flags() & JVM_ACC_VALUE),
                   "Invalid superclass index %u in class file %s",
                   super_class_index,
                   CHECK_NULL);
  } else {
    check_property(valid_klass_reference_at(super_class_index),
                   "Invalid superclass index %u in class file %s",
                   super_class_index,
                   CHECK_NULL);
    // The class name should be legal because it is checked when parsing constant pool.
    // However, make sure it is not an array type.
    bool is_array = false;
    if (cp->tag_at(super_class_index).is_klass()) {
      super_klass = InstanceKlass::cast(cp->resolved_klass_at(super_class_index));
      if (need_verify)
        is_array = super_klass->is_array_klass();
    } else if (need_verify) {
      is_array = (cp->klass_name_at(super_class_index)->char_at(0) == JVM_SIGNATURE_ARRAY);
    }
    if (need_verify) {
      guarantee_property(!is_array,
                        "Bad superclass name in class file %s", CHECK_NULL);
    }
  }
  return super_klass;
}

#ifndef PRODUCT
static void print_field_layout(const Symbol* name,
                               Array<u2>* fields,
                               ConstantPool* cp,
                               int instance_size,
                               int instance_fields_start,
                               int instance_fields_end,
                               int static_fields_end) {

  assert(name != NULL, "invariant");

  tty->print("%s: field layout\n", name->as_klass_external_name());
  tty->print("  @%3d %s\n", instance_fields_start, "--- instance fields start ---");
  for (AllFieldStream fs(fields, cp); !fs.done(); fs.next()) {
    if (!fs.access_flags().is_static()) {
      tty->print("  @%3d \"%s\" %s\n",
        fs.offset(),
        fs.name()->as_klass_external_name(),
        fs.signature()->as_klass_external_name());
    }
  }
  tty->print("  @%3d %s\n", instance_fields_end, "--- instance fields end ---");
  tty->print("  @%3d %s\n", instance_size * wordSize, "--- instance ends ---");
  tty->print("  @%3d %s\n", InstanceMirrorKlass::offset_of_static_fields(), "--- static fields start ---");
  for (AllFieldStream fs(fields, cp); !fs.done(); fs.next()) {
    if (fs.access_flags().is_static()) {
      tty->print("  @%3d \"%s\" %s\n",
        fs.offset(),
        fs.name()->as_klass_external_name(),
        fs.signature()->as_klass_external_name());
    }
  }
  tty->print("  @%3d %s\n", static_fields_end, "--- static fields end ---");
  tty->print("\n");
}
#endif

<<<<<<< HEAD
OopMapBlocksBuilder::OopMapBlocksBuilder(unsigned int  max_blocks) {
  max_nonstatic_oop_maps = max_blocks;
  nonstatic_oop_map_count = 0;
  if (max_blocks == 0) {
    nonstatic_oop_maps = NULL;
  } else {
    nonstatic_oop_maps = NEW_RESOURCE_ARRAY(OopMapBlock, max_nonstatic_oop_maps);
    memset(nonstatic_oop_maps, 0, sizeof(OopMapBlock) * max_blocks);
=======
OopMapBlocksBuilder::OopMapBlocksBuilder(unsigned int max_blocks) {
  _max_nonstatic_oop_maps = max_blocks;
  _nonstatic_oop_map_count = 0;
  if (max_blocks == 0) {
    _nonstatic_oop_maps = NULL;
  } else {
    _nonstatic_oop_maps =
        NEW_RESOURCE_ARRAY(OopMapBlock, _max_nonstatic_oop_maps);
    memset(_nonstatic_oop_maps, 0, sizeof(OopMapBlock) * max_blocks);
>>>>>>> aa4ef80f
  }
}

OopMapBlock* OopMapBlocksBuilder::last_oop_map() const {
<<<<<<< HEAD
  assert(nonstatic_oop_map_count > 0, "Has no oop maps");
  return nonstatic_oop_maps + (nonstatic_oop_map_count - 1);
=======
  assert(_nonstatic_oop_map_count > 0, "Has no oop maps");
  return _nonstatic_oop_maps + (_nonstatic_oop_map_count - 1);
>>>>>>> aa4ef80f
}

// addition of super oop maps
void OopMapBlocksBuilder::initialize_inherited_blocks(OopMapBlock* blocks, unsigned int nof_blocks) {
<<<<<<< HEAD
  assert(nof_blocks && nonstatic_oop_map_count == 0 &&
      nof_blocks <= max_nonstatic_oop_maps, "invariant");

  memcpy(nonstatic_oop_maps, blocks, sizeof(OopMapBlock) * nof_blocks);
  nonstatic_oop_map_count += nof_blocks;
=======
  assert(nof_blocks && _nonstatic_oop_map_count == 0 &&
         nof_blocks <= _max_nonstatic_oop_maps, "invariant");

  memcpy(_nonstatic_oop_maps, blocks, sizeof(OopMapBlock) * nof_blocks);
  _nonstatic_oop_map_count += nof_blocks;
>>>>>>> aa4ef80f
}

// collection of oops
void OopMapBlocksBuilder::add(int offset, int count) {
<<<<<<< HEAD
  if (nonstatic_oop_map_count == 0) {
    nonstatic_oop_map_count++;
  }
  OopMapBlock*  nonstatic_oop_map = last_oop_map();
=======
  if (_nonstatic_oop_map_count == 0) {
    _nonstatic_oop_map_count++;
  }
  OopMapBlock* nonstatic_oop_map = last_oop_map();
>>>>>>> aa4ef80f
  if (nonstatic_oop_map->count() == 0) {  // Unused map, set it up
    nonstatic_oop_map->set_offset(offset);
    nonstatic_oop_map->set_count(count);
  } else if (nonstatic_oop_map->is_contiguous(offset)) { // contiguous, add
    nonstatic_oop_map->increment_count(count);
  } else { // Need a new one...
<<<<<<< HEAD
    nonstatic_oop_map_count++;
    assert(nonstatic_oop_map_count <= max_nonstatic_oop_maps, "range check");
=======
    _nonstatic_oop_map_count++;
    assert(_nonstatic_oop_map_count <= _max_nonstatic_oop_maps, "range check");
>>>>>>> aa4ef80f
    nonstatic_oop_map = last_oop_map();
    nonstatic_oop_map->set_offset(offset);
    nonstatic_oop_map->set_count(count);
  }
}

// general purpose copy, e.g. into allocated instanceKlass
void OopMapBlocksBuilder::copy(OopMapBlock* dst) {
<<<<<<< HEAD
  if (nonstatic_oop_map_count != 0) {
    memcpy(dst, nonstatic_oop_maps, sizeof(OopMapBlock) * nonstatic_oop_map_count);
=======
  if (_nonstatic_oop_map_count != 0) {
    memcpy(dst, _nonstatic_oop_maps, sizeof(OopMapBlock) * _nonstatic_oop_map_count);
>>>>>>> aa4ef80f
  }
}

// Sort and compact adjacent blocks
void OopMapBlocksBuilder::compact() {
<<<<<<< HEAD
  if (nonstatic_oop_map_count <= 1) {
=======
  if (_nonstatic_oop_map_count <= 1) {
>>>>>>> aa4ef80f
    return;
  }
  /*
   * Since field layout sneeks in oops before values, we will be able to condense
   * blocks. There is potential to compact between super, own refs and values
   * containing refs.
   *
   * Currently compaction is slightly limited due to values being 8 byte aligned.
<<<<<<< HEAD
   * This may well change: FixMe if doesn't, the code below is fairly general purpose
   * and maybe it doesn't need to be.
   */
  qsort(nonstatic_oop_maps, nonstatic_oop_map_count, sizeof(OopMapBlock),
      (_sort_Fn)OopMapBlock::compare_offset);
  if (nonstatic_oop_map_count < 2) {
    return;
  }

  //Make a temp copy, and iterate through and copy back into the orig
  ResourceMark rm;
  OopMapBlock* oop_maps_copy = NEW_RESOURCE_ARRAY(OopMapBlock, nonstatic_oop_map_count);
  OopMapBlock* oop_maps_copy_end = oop_maps_copy + nonstatic_oop_map_count;
  copy(oop_maps_copy);
  OopMapBlock*  nonstatic_oop_map = nonstatic_oop_maps;
=======
   * This may well change: FixMe if it doesn't, the code below is fairly general purpose
   * and maybe it doesn't need to be.
   */
  qsort(_nonstatic_oop_maps, _nonstatic_oop_map_count, sizeof(OopMapBlock),
        (_sort_Fn)OopMapBlock::compare_offset);
  if (_nonstatic_oop_map_count < 2) {
    return;
  }

  // Make a temp copy, and iterate through and copy back into the original
  ResourceMark rm;
  OopMapBlock* oop_maps_copy =
      NEW_RESOURCE_ARRAY(OopMapBlock, _nonstatic_oop_map_count);
  OopMapBlock* oop_maps_copy_end = oop_maps_copy + _nonstatic_oop_map_count;
  copy(oop_maps_copy);
  OopMapBlock* nonstatic_oop_map = _nonstatic_oop_maps;
>>>>>>> aa4ef80f
  unsigned int new_count = 1;
  oop_maps_copy++;
  while(oop_maps_copy < oop_maps_copy_end) {
    assert(nonstatic_oop_map->offset() < oop_maps_copy->offset(), "invariant");
    if (nonstatic_oop_map->is_contiguous(oop_maps_copy->offset())) {
      nonstatic_oop_map->increment_count(oop_maps_copy->count());
    } else {
      nonstatic_oop_map++;
      new_count++;
      nonstatic_oop_map->set_offset(oop_maps_copy->offset());
      nonstatic_oop_map->set_count(oop_maps_copy->count());
    }
    oop_maps_copy++;
  }
<<<<<<< HEAD
  assert(new_count <= nonstatic_oop_map_count, "end up with more maps after compact() ?");
  nonstatic_oop_map_count = new_count;
}

void OopMapBlocksBuilder::print_on(outputStream* st) const {
  st->print_cr("  OopMapBlocks: %3d  /%3d", nonstatic_oop_map_count, max_nonstatic_oop_maps);
  if (nonstatic_oop_map_count > 0) {
    OopMapBlock* map = nonstatic_oop_maps;
=======
  assert(new_count <= _nonstatic_oop_map_count, "end up with more maps after compact() ?");
  _nonstatic_oop_map_count = new_count;
}

void OopMapBlocksBuilder::print_on(outputStream* st) const {
  st->print_cr("  OopMapBlocks: %3d  /%3d", _nonstatic_oop_map_count, _max_nonstatic_oop_maps);
  if (_nonstatic_oop_map_count > 0) {
    OopMapBlock* map = _nonstatic_oop_maps;
>>>>>>> aa4ef80f
    OopMapBlock* last_map = last_oop_map();
    assert(map <= last_map, "Last less than first");
    while (map <= last_map) {
      st->print_cr("    Offset: %3d  -%3d Count: %3d", map->offset(),
<<<<<<< HEAD
          map->offset() + map->offset_span() - heapOopSize, map->count());
=======
                   map->offset() + map->offset_span() - heapOopSize, map->count());
>>>>>>> aa4ef80f
      map++;
    }
  }
}

void OopMapBlocksBuilder::print_value_on(outputStream* st) const {
  print_on(st);
}
<<<<<<< HEAD

void ClassFileParser::throwValueTypeLimitation(THREAD_AND_LOCATION_DECL,
                                               const char* msg,
                                               const Symbol* name,
                                               const Symbol* sig) const {

  ResourceMark rm(THREAD);
  if (name == NULL || sig == NULL) {
    Exceptions::fthrow(THREAD_AND_LOCATION_ARGS,
        vmSymbols::java_lang_ClassFormatError(),
        "class: %s - %s", _class_name->as_C_string(), msg);
  }
  else {
    Exceptions::fthrow(THREAD_AND_LOCATION_ARGS,
        vmSymbols::java_lang_ClassFormatError(),
        "\"%s\" sig: \"%s\" class: %s - %s", name->as_C_string(), sig->as_C_string(),
        _class_name->as_C_string(), msg);
  }
}
=======
>>>>>>> aa4ef80f

// Layout fields and fill in FieldLayoutInfo.  Could use more refactoring!
void ClassFileParser::layout_fields(ConstantPool* cp,
                                    const FieldAllocationCount* fac,
                                    const ClassAnnotationCollector* parsed_annotations,
                                    FieldLayoutInfo* info,
                                    TRAPS) {

  assert(cp != NULL, "invariant");

  // Field size and offset computation
  int nonstatic_field_size = _super_klass == NULL ? 0 :
                               _super_klass->nonstatic_field_size();
  int next_nonstatic_valuetype_offset = 0;
  int first_nonstatic_valuetype_offset = 0;

  // Fields that are value types are handled differently depending if they are static or not:
  // - static fields are oops
  // - non-static fields are embedded

  // Count the contended fields by type.
  //
  // We ignore static fields, because @Contended is not supported for them.
  // The layout code below will also ignore the static fields.
  int nonstatic_contended_count = 0;
  FieldAllocationCount fac_contended;
  for (AllFieldStream fs(_fields, cp); !fs.done(); fs.next()) {
    FieldAllocationType atype = (FieldAllocationType) fs.allocation_type();
    if (fs.is_contended()) {
      fac_contended.count[atype]++;
      if (!fs.access_flags().is_static()) {
        nonstatic_contended_count++;
      }
    }
  }


  // Calculate the starting byte offsets
  int next_static_oop_offset    = InstanceMirrorKlass::offset_of_static_fields();
  // Value types in static fields are not embedded, they are handled with oops
  int next_static_double_offset = next_static_oop_offset +
                                  ((fac->count[STATIC_OOP] + fac->count[STATIC_FLATTENABLE]) * heapOopSize);
  if (fac->count[STATIC_DOUBLE]) {
    next_static_double_offset = align_up(next_static_double_offset, BytesPerLong);
  }

  int next_static_word_offset   = next_static_double_offset +
                                    ((fac->count[STATIC_DOUBLE]) * BytesPerLong);
  int next_static_short_offset  = next_static_word_offset +
                                    ((fac->count[STATIC_WORD]) * BytesPerInt);
  int next_static_byte_offset   = next_static_short_offset +
                                  ((fac->count[STATIC_SHORT]) * BytesPerShort);

  int nonstatic_fields_start  = instanceOopDesc::base_offset_in_bytes() +
                                nonstatic_field_size * heapOopSize;

  // First field of value types is aligned on a long boundary in order to ease
  // in-lining of value types (with header removal) in packed arrays and
  // flatten value types
  int initial_value_type_padding = 0;
  if (is_value_type()) {
    int old = nonstatic_fields_start;
    nonstatic_fields_start = align_up(nonstatic_fields_start, BytesPerLong);
    initial_value_type_padding = nonstatic_fields_start - old;
  }

  int next_nonstatic_field_offset = nonstatic_fields_start;

  const bool is_contended_class     = parsed_annotations->is_contended();

  // Class is contended, pad before all the fields
  if (is_contended_class) {
    next_nonstatic_field_offset += ContendedPaddingWidth;
  }

  // Temporary value types restrictions
  if (is_value_type()) {
    if (is_contended_class) {
      throwValueTypeLimitation(THREAD_AND_LOCATION, "Value Types do not support @Contended annotation yet");
      return;
    }
  }

  // Compute the non-contended fields count.
  // The packing code below relies on these counts to determine if some field
  // can be squeezed into the alignment gap. Contended fields are obviously
  // exempt from that.
  unsigned int nonstatic_double_count = fac->count[NONSTATIC_DOUBLE] - fac_contended.count[NONSTATIC_DOUBLE];
  unsigned int nonstatic_word_count   = fac->count[NONSTATIC_WORD]   - fac_contended.count[NONSTATIC_WORD];
  unsigned int nonstatic_short_count  = fac->count[NONSTATIC_SHORT]  - fac_contended.count[NONSTATIC_SHORT];
  unsigned int nonstatic_byte_count   = fac->count[NONSTATIC_BYTE]   - fac_contended.count[NONSTATIC_BYTE];
  unsigned int nonstatic_oop_count    = fac->count[NONSTATIC_OOP]    - fac_contended.count[NONSTATIC_OOP];

  int static_value_type_count = 0;
  int nonstatic_value_type_count = 0;
  int* nonstatic_value_type_indexes = NULL;
  Klass** nonstatic_value_type_klasses = NULL;
  unsigned int value_type_oop_map_count = 0;
  int not_flattened_value_types = 0;

  int max_nonstatic_value_type = fac->count[NONSTATIC_FLATTENABLE] + 1;

  nonstatic_value_type_indexes = NEW_RESOURCE_ARRAY_IN_THREAD(THREAD, int,
                                                              max_nonstatic_value_type);
  for (int i = 0; i < max_nonstatic_value_type; i++) {
    nonstatic_value_type_indexes[i] = -1;
  }
  nonstatic_value_type_klasses = NEW_RESOURCE_ARRAY_IN_THREAD(THREAD, Klass*,
                                                              max_nonstatic_value_type);

  for (AllFieldStream fs(_fields, _cp); !fs.done(); fs.next()) {
    if (fs.allocation_type() == STATIC_FLATTENABLE) {
      ResourceMark rm;
      if (!fs.signature()->is_Q_signature()) {
        THROW(vmSymbols::java_lang_ClassFormatError());
      }
      static_value_type_count++;
    } else if (fs.allocation_type() == NONSTATIC_FLATTENABLE) {
      // Pre-resolve the flattenable field and check for value type circularity issues.
      ResourceMark rm;
      if (!fs.signature()->is_Q_signature()) {
        THROW(vmSymbols::java_lang_ClassFormatError());
      }
      Klass* klass =
        SystemDictionary::resolve_flattenable_field_or_fail(&fs,
                                                            Handle(THREAD, _loader_data->class_loader()),
                                                            _protection_domain, true, CHECK);
      assert(klass != NULL, "Sanity check");
      if (!klass->access_flags().is_value_type()) {
        THROW(vmSymbols::java_lang_IncompatibleClassChangeError());
      }
      ValueKlass* vk = ValueKlass::cast(klass);
      // Conditions to apply flattening or not should be defined in a single place
      if ((ValueFieldMaxFlatSize < 0) || (vk->size_helper() * HeapWordSize) <= ValueFieldMaxFlatSize) {
        nonstatic_value_type_indexes[nonstatic_value_type_count] = fs.index();
        nonstatic_value_type_klasses[nonstatic_value_type_count] = klass;
        nonstatic_value_type_count++;

        ValueKlass* vklass = ValueKlass::cast(klass);
        if (vklass->contains_oops()) {
          value_type_oop_map_count += vklass->nonstatic_oop_map_count();
        }
        fs.set_flattened(true);
      } else {
        not_flattened_value_types++;
        fs.set_flattened(false);
      }
    }
  }

  // Adjusting non_static_oop_count to take into account not flattened value types;
  nonstatic_oop_count += not_flattened_value_types;

  // Total non-static fields count, including every contended field
  unsigned int nonstatic_fields_count = fac->count[NONSTATIC_DOUBLE] + fac->count[NONSTATIC_WORD] +
                                        fac->count[NONSTATIC_SHORT] + fac->count[NONSTATIC_BYTE] +
                                        fac->count[NONSTATIC_OOP] + fac->count[NONSTATIC_FLATTENABLE];

  const bool super_has_nonstatic_fields =
          (_super_klass != NULL && _super_klass->has_nonstatic_fields());
  const bool has_nonstatic_fields =
    super_has_nonstatic_fields || (nonstatic_fields_count != 0);
  const bool has_nonstatic_value_fields = nonstatic_value_type_count > 0;

  if (is_value_type() && (!has_nonstatic_fields)) {
    // There are a number of fixes required throughout the type system and JIT
    throwValueTypeLimitation(THREAD_AND_LOCATION, "Value Types do not support zero instance size yet");
    return;
  }

  // Prepare list of oops for oop map generation.
  //
  // "offset" and "count" lists are describing the set of contiguous oop
  // regions. offset[i] is the start of the i-th region, which then has
  // count[i] oops following. Before we know how many regions are required,
  // we pessimistically allocate the maps to fit all the oops into the
  // distinct regions.
<<<<<<< HEAD
  //
  int super_oop_map_count = (_super_klass == NULL) ? 0 :_super_klass->nonstatic_oop_map_count();
  int max_oop_map_count =
      super_oop_map_count +
      fac->count[NONSTATIC_OOP] +
      value_type_oop_map_count +
      not_flattened_value_types;

=======

  int super_oop_map_count = (_super_klass == NULL) ? 0 :_super_klass->nonstatic_oop_map_count();
  int max_oop_map_count = super_oop_map_count + fac->count[NONSTATIC_OOP];

>>>>>>> aa4ef80f
  OopMapBlocksBuilder* nonstatic_oop_maps = new OopMapBlocksBuilder(max_oop_map_count);
  if (super_oop_map_count > 0) {
    nonstatic_oop_maps->initialize_inherited_blocks(_super_klass->start_of_nonstatic_oop_maps(),
                                                    _super_klass->nonstatic_oop_map_count());
  }

  int first_nonstatic_oop_offset = 0; // will be set for first oop field

  bool compact_fields  = true;
  bool allocate_oops_first = false;

  // The next classes have predefined hard-coded fields offsets
  // (see in JavaClasses::compute_hard_coded_offsets()).
  // Use default fields allocation order for them.
  if (_loader_data->class_loader() == NULL &&
      (_class_name == vmSymbols::java_lang_ref_Reference() ||
       _class_name == vmSymbols::java_lang_Boolean() ||
       _class_name == vmSymbols::java_lang_Character() ||
       _class_name == vmSymbols::java_lang_Float() ||
       _class_name == vmSymbols::java_lang_Double() ||
       _class_name == vmSymbols::java_lang_Byte() ||
       _class_name == vmSymbols::java_lang_Short() ||
       _class_name == vmSymbols::java_lang_Integer() ||
       _class_name == vmSymbols::java_lang_Long())) {
    allocate_oops_first = true;     // Allocate oops first
    compact_fields   = false; // Don't compact fields
  }

  int next_nonstatic_oop_offset = 0;
  int next_nonstatic_double_offset = 0;

  // Rearrange fields for a given allocation style
  if (allocate_oops_first) {
    // Fields order: oops, longs/doubles, ints, shorts/chars, bytes, padded fields
    next_nonstatic_oop_offset    = next_nonstatic_field_offset;
    next_nonstatic_double_offset = next_nonstatic_oop_offset +
                                    (nonstatic_oop_count * heapOopSize);
  } else {
    // Fields order: longs/doubles, ints, shorts/chars, bytes, oops, padded fields
    next_nonstatic_double_offset = next_nonstatic_field_offset;
<<<<<<< HEAD
  } else if( allocation_style == 2 ) {
    // Fields allocation: oops fields in super and sub classes are together.
    if( nonstatic_field_size > 0 && super_oop_map_count > 0 ) {
      if (next_nonstatic_field_offset == nonstatic_oop_maps->last_oop_map()->end_offset()) {
        allocation_style = 0;   // allocate oops first
        next_nonstatic_oop_offset    = next_nonstatic_field_offset;
        next_nonstatic_double_offset = next_nonstatic_oop_offset +
                                       (nonstatic_oop_count * heapOopSize);
      }
    }
    if( allocation_style == 2 ) {
      allocation_style = 1;     // allocate oops last
      next_nonstatic_double_offset = next_nonstatic_field_offset;
    }
  } else {
    ShouldNotReachHere();
=======
>>>>>>> aa4ef80f
  }

  int nonstatic_oop_space_count   = 0;
  int nonstatic_word_space_count  = 0;
  int nonstatic_short_space_count = 0;
  int nonstatic_byte_space_count  = 0;
  int nonstatic_oop_space_offset = 0;
  int nonstatic_word_space_offset = 0;
  int nonstatic_short_space_offset = 0;
  int nonstatic_byte_space_offset = 0;

  // Try to squeeze some of the fields into the gaps due to
  // long/double alignment.
  if (nonstatic_double_count > 0) {
    int offset = next_nonstatic_double_offset;
    next_nonstatic_double_offset = align_up(offset, BytesPerLong);
    if (compact_fields && offset != next_nonstatic_double_offset) {
      // Allocate available fields into the gap before double field.
      int length = next_nonstatic_double_offset - offset;
      assert(length == BytesPerInt, "");
      nonstatic_word_space_offset = offset;
      if (nonstatic_word_count > 0) {
        nonstatic_word_count      -= 1;
        nonstatic_word_space_count = 1; // Only one will fit
        length -= BytesPerInt;
        offset += BytesPerInt;
      }
      nonstatic_short_space_offset = offset;
      while (length >= BytesPerShort && nonstatic_short_count > 0) {
        nonstatic_short_count       -= 1;
        nonstatic_short_space_count += 1;
        length -= BytesPerShort;
        offset += BytesPerShort;
      }
      nonstatic_byte_space_offset = offset;
      while (length > 0 && nonstatic_byte_count > 0) {
        nonstatic_byte_count       -= 1;
        nonstatic_byte_space_count += 1;
        length -= 1;
      }
      // Allocate oop field in the gap if there are no other fields for that.
      nonstatic_oop_space_offset = offset;
      if (length >= heapOopSize && nonstatic_oop_count > 0 &&
          !allocate_oops_first) { // when oop fields not first
        nonstatic_oop_count      -= 1;
        nonstatic_oop_space_count = 1; // Only one will fit
        length -= heapOopSize;
        offset += heapOopSize;
      }
    }
  }

  int next_nonstatic_word_offset = next_nonstatic_double_offset +
                                     (nonstatic_double_count * BytesPerLong);
  int next_nonstatic_short_offset = next_nonstatic_word_offset +
                                      (nonstatic_word_count * BytesPerInt);
  int next_nonstatic_byte_offset = next_nonstatic_short_offset +
                                     (nonstatic_short_count * BytesPerShort);
  int next_nonstatic_padded_offset = next_nonstatic_byte_offset +
                                       nonstatic_byte_count;

  // let oops jump before padding with this allocation style
  if (!allocate_oops_first) {
    next_nonstatic_oop_offset = next_nonstatic_padded_offset;
    if( nonstatic_oop_count > 0 ) {
      next_nonstatic_oop_offset = align_up(next_nonstatic_oop_offset, heapOopSize);
    }
    next_nonstatic_padded_offset = next_nonstatic_oop_offset + (nonstatic_oop_count * heapOopSize);
  }

  // Aligning embedded value types
  // bug below, the current algorithm to layout embedded value types always put them at the
  // end of the layout, which doesn't match the different allocation policies the VM is
  // supposed to provide => FixMe
  // Note also that the current alignment policy is to make each value type starting on a
  // 64 bits boundary. This could be optimized later. For instance, it could be nice to
  // align value types according to their most constrained internal type.
  next_nonstatic_valuetype_offset = align_up(next_nonstatic_padded_offset, BytesPerLong);
  int next_value_type_index = 0;

  // Iterate over fields again and compute correct offsets.
  // The field allocation type was temporarily stored in the offset slot.
  // oop fields are located before non-oop fields (static and non-static).
  for (AllFieldStream fs(_fields, cp); !fs.done(); fs.next()) {

    // skip already laid out fields
    if (fs.is_offset_set()) continue;

    // contended instance fields are handled below
    if (fs.is_contended() && !fs.access_flags().is_static()) continue;

    int real_offset = 0;
    const FieldAllocationType atype = (const FieldAllocationType) fs.allocation_type();

    // pack the rest of the fields
    switch (atype) {
      // Value types in static fields are handled with oops
      case STATIC_FLATTENABLE:   // Fallthrough
      case STATIC_OOP:
        real_offset = next_static_oop_offset;
        next_static_oop_offset += heapOopSize;
        break;
      case STATIC_BYTE:
        real_offset = next_static_byte_offset;
        next_static_byte_offset += 1;
        break;
      case STATIC_SHORT:
        real_offset = next_static_short_offset;
        next_static_short_offset += BytesPerShort;
        break;
      case STATIC_WORD:
        real_offset = next_static_word_offset;
        next_static_word_offset += BytesPerInt;
        break;
      case STATIC_DOUBLE:
        real_offset = next_static_double_offset;
        next_static_double_offset += BytesPerLong;
        break;
      case NONSTATIC_FLATTENABLE:
        if (fs.is_flattened()) {
          Klass* klass = nonstatic_value_type_klasses[next_value_type_index];
          assert(klass != NULL, "Klass should have been loaded and resolved earlier");
          assert(klass->access_flags().is_value_type(),"Must be a value type");
          ValueKlass* vklass = ValueKlass::cast(klass);
          real_offset = next_nonstatic_valuetype_offset;
          next_nonstatic_valuetype_offset += (vklass->size_helper()) * wordSize - vklass->first_field_offset();
          // aligning next value type on a 64 bits boundary
          next_nonstatic_valuetype_offset = align_up(next_nonstatic_valuetype_offset, BytesPerLong);
          next_value_type_index += 1;

          if (vklass->contains_oops()) { // add flatten oop maps
            int diff = real_offset - vklass->first_field_offset();
            const OopMapBlock* map = vklass->start_of_nonstatic_oop_maps();
            const OopMapBlock* const last_map = map + vklass->nonstatic_oop_map_count();
            while (map < last_map) {
              nonstatic_oop_maps->add(map->offset() + diff, map->count());
              map++;
            }
          }
          break;
        } else {
          // Fall through
        }
      case NONSTATIC_OOP:
        if( nonstatic_oop_space_count > 0 ) {
          real_offset = nonstatic_oop_space_offset;
          nonstatic_oop_space_offset += heapOopSize;
          nonstatic_oop_space_count  -= 1;
        } else {
          real_offset = next_nonstatic_oop_offset;
          next_nonstatic_oop_offset += heapOopSize;
        }
        nonstatic_oop_maps->add(real_offset, 1);
        break;
      case NONSTATIC_BYTE:
        if( nonstatic_byte_space_count > 0 ) {
          real_offset = nonstatic_byte_space_offset;
          nonstatic_byte_space_offset += 1;
          nonstatic_byte_space_count  -= 1;
        } else {
          real_offset = next_nonstatic_byte_offset;
          next_nonstatic_byte_offset += 1;
        }
        break;
      case NONSTATIC_SHORT:
        if( nonstatic_short_space_count > 0 ) {
          real_offset = nonstatic_short_space_offset;
          nonstatic_short_space_offset += BytesPerShort;
          nonstatic_short_space_count  -= 1;
        } else {
          real_offset = next_nonstatic_short_offset;
          next_nonstatic_short_offset += BytesPerShort;
        }
        break;
      case NONSTATIC_WORD:
        if( nonstatic_word_space_count > 0 ) {
          real_offset = nonstatic_word_space_offset;
          nonstatic_word_space_offset += BytesPerInt;
          nonstatic_word_space_count  -= 1;
        } else {
          real_offset = next_nonstatic_word_offset;
          next_nonstatic_word_offset += BytesPerInt;
        }
        break;
      case NONSTATIC_DOUBLE:
        real_offset = next_nonstatic_double_offset;
        next_nonstatic_double_offset += BytesPerLong;
        break;
      default:
        ShouldNotReachHere();
    }
    fs.set_offset(real_offset);
  }


  // Handle the contended cases.
  //
  // Each contended field should not intersect the cache line with another contended field.
  // In the absence of alignment information, we end up with pessimistically separating
  // the fields with full-width padding.
  //
  // Additionally, this should not break alignment for the fields, so we round the alignment up
  // for each field.
  if (nonstatic_contended_count > 0) {

    // if there is at least one contended field, we need to have pre-padding for them
    next_nonstatic_padded_offset += ContendedPaddingWidth;

    // collect all contended groups
    ResourceBitMap bm(cp->size());
    for (AllFieldStream fs(_fields, cp); !fs.done(); fs.next()) {
      // skip already laid out fields
      if (fs.is_offset_set()) continue;

      if (fs.is_contended()) {
        bm.set_bit(fs.contended_group());
      }
    }

    int current_group = -1;
    while ((current_group = (int)bm.get_next_one_offset(current_group + 1)) != (int)bm.size()) {

      for (AllFieldStream fs(_fields, cp); !fs.done(); fs.next()) {

        // skip already laid out fields
        if (fs.is_offset_set()) continue;

        // skip non-contended fields and fields from different group
        if (!fs.is_contended() || (fs.contended_group() != current_group)) continue;

        // handle statics below
        if (fs.access_flags().is_static()) continue;

        int real_offset = 0;
        FieldAllocationType atype = (FieldAllocationType) fs.allocation_type();

        switch (atype) {
          case NONSTATIC_BYTE:
            next_nonstatic_padded_offset = align_up(next_nonstatic_padded_offset, 1);
            real_offset = next_nonstatic_padded_offset;
            next_nonstatic_padded_offset += 1;
            break;

          case NONSTATIC_SHORT:
            next_nonstatic_padded_offset = align_up(next_nonstatic_padded_offset, BytesPerShort);
            real_offset = next_nonstatic_padded_offset;
            next_nonstatic_padded_offset += BytesPerShort;
            break;

          case NONSTATIC_WORD:
            next_nonstatic_padded_offset = align_up(next_nonstatic_padded_offset, BytesPerInt);
            real_offset = next_nonstatic_padded_offset;
            next_nonstatic_padded_offset += BytesPerInt;
            break;

          case NONSTATIC_DOUBLE:
            next_nonstatic_padded_offset = align_up(next_nonstatic_padded_offset, BytesPerLong);
            real_offset = next_nonstatic_padded_offset;
            next_nonstatic_padded_offset += BytesPerLong;
            break;

            // Value types in static fields are handled with oops
          case NONSTATIC_FLATTENABLE:
            throwValueTypeLimitation(THREAD_AND_LOCATION,
                                     "@Contended annotation not supported for value types yet", fs.name(), fs.signature());
            return;

          case NONSTATIC_OOP:
            next_nonstatic_padded_offset = align_up(next_nonstatic_padded_offset, heapOopSize);
            real_offset = next_nonstatic_padded_offset;
            next_nonstatic_padded_offset += heapOopSize;
            nonstatic_oop_maps->add(real_offset, 1);
            break;

          default:
            ShouldNotReachHere();
        }

        if (fs.contended_group() == 0) {
          // Contended group defines the equivalence class over the fields:
          // the fields within the same contended group are not inter-padded.
          // The only exception is default group, which does not incur the
          // equivalence, and so requires intra-padding.
          next_nonstatic_padded_offset += ContendedPaddingWidth;
        }

        fs.set_offset(real_offset);
      } // for

      // Start laying out the next group.
      // Note that this will effectively pad the last group in the back;
      // this is expected to alleviate memory contention effects for
      // subclass fields and/or adjacent object.
      // If this was the default group, the padding is already in place.
      if (current_group != 0) {
        next_nonstatic_padded_offset += ContendedPaddingWidth;
      }
    }

    // handle static fields
  }

  // Entire class is contended, pad in the back.
  // This helps to alleviate memory contention effects for subclass fields
  // and/or adjacent object.
  if (is_contended_class) {
    assert(!is_value_type(), "@Contended not supported for value types yet");
    next_nonstatic_padded_offset += ContendedPaddingWidth;
  }

  int notaligned_nonstatic_fields_end;
  if (nonstatic_value_type_count != 0) {
    notaligned_nonstatic_fields_end = next_nonstatic_valuetype_offset;
  } else {
    notaligned_nonstatic_fields_end = next_nonstatic_padded_offset;
  }

  int nonstatic_field_sz_align = heapOopSize;
  if (is_value_type()) {
    if ((notaligned_nonstatic_fields_end - nonstatic_fields_start) > heapOopSize) {
      nonstatic_field_sz_align = BytesPerLong; // value copy of fields only uses jlong copy
    }
  }
  int nonstatic_fields_end      = align_up(notaligned_nonstatic_fields_end, nonstatic_field_sz_align);
  int instance_end              = align_up(notaligned_nonstatic_fields_end, wordSize);
  int static_fields_end         = align_up(next_static_byte_offset, wordSize);

  int static_field_size         = (static_fields_end -
                                   InstanceMirrorKlass::offset_of_static_fields()) / wordSize;
  nonstatic_field_size          = nonstatic_field_size +
                                  (nonstatic_fields_end - nonstatic_fields_start) / heapOopSize;

  int instance_size             = align_object_size(instance_end / wordSize);

  assert(instance_size == align_object_size(align_up(
         (instanceOopDesc::base_offset_in_bytes() + nonstatic_field_size*heapOopSize)
         + initial_value_type_padding, wordSize) / wordSize), "consistent layout helper value");


  // Invariant: nonstatic_field end/start should only change if there are
  // nonstatic fields in the class, or if the class is contended. We compare
  // against the non-aligned value, so that end alignment will not fail the
  // assert without actually having the fields.
  assert((notaligned_nonstatic_fields_end == nonstatic_fields_start) ||
         is_contended_class ||
         (nonstatic_fields_count > 0), "double-check nonstatic start/end");

  // Number of non-static oop map blocks allocated at end of klass.
  nonstatic_oop_maps->compact();

#ifndef PRODUCT
  if ((PrintFieldLayout && !is_value_type()) ||
      (PrintValueLayout && (is_value_type() || has_nonstatic_value_fields))) {
    print_field_layout(_class_name,
          _fields,
          cp,
          instance_size,
          nonstatic_fields_start,
          nonstatic_fields_end,
          static_fields_end);
    nonstatic_oop_maps->print_on(tty);
    tty->print("\n");
    tty->print_cr("Instance size = %d", instance_size);
    tty->print_cr("Nonstatic_field_size = %d", nonstatic_field_size);
    tty->print_cr("Static_field_size = %d", static_field_size);
    tty->print_cr("Has nonstatic fields = %d", has_nonstatic_fields);
    tty->print_cr("---");
  }

#endif
  // Pass back information needed for InstanceKlass creation
  info->oop_map_blocks = nonstatic_oop_maps;
  info->_instance_size = instance_size;
  info->_static_field_size = static_field_size;
  info->_nonstatic_field_size = nonstatic_field_size;
  info->_has_nonstatic_fields = has_nonstatic_fields;
}

<<<<<<< HEAD
void ClassFileParser::set_precomputed_flags(InstanceKlass* ik, TRAPS) {
=======
void ClassFileParser::set_precomputed_flags(InstanceKlass* ik) {
>>>>>>> aa4ef80f
  assert(ik != NULL, "invariant");

  const Klass* const super = ik->super();

  // Check if this klass has an empty finalize method (i.e. one with return bytecode only),
  // in which case we don't have to register objects as finalizable
  if (!_has_empty_finalizer) {
    if (_has_finalizer ||
        (super != NULL && super->has_finalizer())) {
      ik->set_has_finalizer();
    }
  }

#ifdef ASSERT
  bool f = false;
  const Method* const m = ik->lookup_method(vmSymbols::finalize_method_name(),
                                           vmSymbols::void_method_signature());
  if (m != NULL && !m->is_empty_method()) {
      f = true;
  }

  // Spec doesn't prevent agent from redefinition of empty finalizer.
  // Despite the fact that it's generally bad idea and redefined finalizer
  // will not work as expected we shouldn't abort vm in this case
  if (!ik->has_redefined_this_or_super()) {
    assert(ik->has_finalizer() == f, "inconsistent has_finalizer");
  }
#endif

  // Check if this klass supports the java.lang.Cloneable interface
  if (SystemDictionary::Cloneable_klass_loaded()) {
    if (ik->is_subtype_of(SystemDictionary::Cloneable_klass())) {
      if (ik->is_value()) {
        throwValueTypeLimitation(THREAD_AND_LOCATION, "Value Types do not support Cloneable");
        return;
      }
      ik->set_is_cloneable();
    }
  }

  // Check if this klass has a vanilla default constructor
  if (super == NULL) {
    // java.lang.Object has empty default constructor
    ik->set_has_vanilla_constructor();
  } else {
    if (super->has_vanilla_constructor() &&
        _has_vanilla_constructor) {
      ik->set_has_vanilla_constructor();
    }
#ifdef ASSERT
    bool v = false;
    if (super->has_vanilla_constructor()) {
      const Method* const constructor =
        ik->find_method(vmSymbols::object_initializer_name(),
                       vmSymbols::void_method_signature());
      if (constructor != NULL && constructor->is_vanilla_constructor()) {
        v = true;
      }
    }
    assert(v == ik->has_vanilla_constructor(), "inconsistent has_vanilla_constructor");
#endif
  }

  // If it cannot be fast-path allocated, set a bit in the layout helper.
  // See documentation of InstanceKlass::can_be_fastpath_allocated().
  assert(ik->size_helper() > 0, "layout_helper is initialized");
  if ((!RegisterFinalizersAtInit && ik->has_finalizer())
      || ik->is_abstract() || ik->is_interface()
      || (ik->name() == vmSymbols::java_lang_Class() && ik->class_loader() == NULL)
      || ik->size_helper() >= FastAllocateSizeLimit) {
    // Forbid fast-path allocation.
    const jint lh = Klass::instance_layout_helper(ik->size_helper(), true);
    ik->set_layout_helper(lh);
  }
}

bool ClassFileParser::supports_value_types() const {
  // Value types are only supported by class file version 55 and later
  return _major_version >= JAVA_11_VERSION;
}

// utility methods for appending an array with check for duplicates

static void append_interfaces(GrowableArray<InstanceKlass*>* result,
                              const Array<InstanceKlass*>* const ifs) {
  // iterate over new interfaces
  for (int i = 0; i < ifs->length(); i++) {
    InstanceKlass* const e = ifs->at(i);
    assert(e->is_klass() && e->is_interface(), "just checking");
    // add new interface
    result->append_if_missing(e);
  }
}

static Array<InstanceKlass*>* compute_transitive_interfaces(const InstanceKlass* super,
                                                            Array<InstanceKlass*>* local_ifs,
                                                            ClassLoaderData* loader_data,
                                                            TRAPS) {
  assert(local_ifs != NULL, "invariant");
  assert(loader_data != NULL, "invariant");

  // Compute maximum size for transitive interfaces
  int max_transitive_size = 0;
  int super_size = 0;
  // Add superclass transitive interfaces size
  if (super != NULL) {
    super_size = super->transitive_interfaces()->length();
    max_transitive_size += super_size;
  }
  // Add local interfaces' super interfaces
  const int local_size = local_ifs->length();
  for (int i = 0; i < local_size; i++) {
    InstanceKlass* const l = local_ifs->at(i);
    max_transitive_size += l->transitive_interfaces()->length();
  }
  // Finally add local interfaces
  max_transitive_size += local_size;
  // Construct array
  if (max_transitive_size == 0) {
    // no interfaces, use canonicalized array
    return Universe::the_empty_instance_klass_array();
  } else if (max_transitive_size == super_size) {
    // no new local interfaces added, share superklass' transitive interface array
    return super->transitive_interfaces();
  } else if (max_transitive_size == local_size) {
    // only local interfaces added, share local interface array
    return local_ifs;
  } else {
    ResourceMark rm;
    GrowableArray<InstanceKlass*>* const result = new GrowableArray<InstanceKlass*>(max_transitive_size);

    // Copy down from superclass
    if (super != NULL) {
      append_interfaces(result, super->transitive_interfaces());
    }

    // Copy down from local interfaces' superinterfaces
    for (int i = 0; i < local_size; i++) {
      InstanceKlass* const l = local_ifs->at(i);
      append_interfaces(result, l->transitive_interfaces());
    }
    // Finally add local interfaces
    append_interfaces(result, local_ifs);

    // length will be less than the max_transitive_size if duplicates were removed
    const int length = result->length();
    assert(length <= max_transitive_size, "just checking");
    Array<InstanceKlass*>* const new_result =
      MetadataFactory::new_array<InstanceKlass*>(loader_data, length, CHECK_NULL);
    for (int i = 0; i < length; i++) {
      InstanceKlass* const e = result->at(i);
      assert(e != NULL, "just checking");
      new_result->at_put(i, e);
    }
    return new_result;
  }
}

static void check_super_class_access(const InstanceKlass* this_klass, TRAPS) {
  assert(this_klass != NULL, "invariant");
  const Klass* const super = this_klass->super();

  if (super != NULL) {

    // If the loader is not the boot loader then throw an exception if its
    // superclass is in package jdk.internal.reflect and its loader is not a
    // special reflection class loader
    if (!this_klass->class_loader_data()->is_the_null_class_loader_data()) {
      assert(super->is_instance_klass(), "super is not instance klass");
      PackageEntry* super_package = super->package();
      if (super_package != NULL &&
          super_package->name()->fast_compare(vmSymbols::jdk_internal_reflect()) == 0 &&
          !java_lang_ClassLoader::is_reflection_class_loader(this_klass->class_loader())) {
        ResourceMark rm(THREAD);
        Exceptions::fthrow(
          THREAD_AND_LOCATION,
          vmSymbols::java_lang_IllegalAccessError(),
          "class %s loaded by %s cannot access jdk/internal/reflect superclass %s",
          this_klass->external_name(),
          this_klass->class_loader_data()->loader_name_and_id(),
          super->external_name());
        return;
      }
    }

    Reflection::VerifyClassAccessResults vca_result =
      Reflection::verify_class_access(this_klass, InstanceKlass::cast(super), false);
    if (vca_result != Reflection::ACCESS_OK) {
      ResourceMark rm(THREAD);
      char* msg = Reflection::verify_class_access_msg(this_klass,
                                                      InstanceKlass::cast(super),
                                                      vca_result);
      if (msg == NULL) {
        bool same_module = (this_klass->module() == super->module());
        Exceptions::fthrow(
          THREAD_AND_LOCATION,
          vmSymbols::java_lang_IllegalAccessError(),
          "class %s cannot access its %ssuperclass %s (%s%s%s)",
          this_klass->external_name(),
          super->is_abstract() ? "abstract " : "",
          super->external_name(),
          (same_module) ? this_klass->joint_in_module_of_loader(super) : this_klass->class_in_module_of_loader(),
          (same_module) ? "" : "; ",
          (same_module) ? "" : super->class_in_module_of_loader());
      } else {
        // Add additional message content.
        Exceptions::fthrow(
          THREAD_AND_LOCATION,
          vmSymbols::java_lang_IllegalAccessError(),
          "superclass access check failed: %s",
          msg);
      }
    }
  }
}


static void check_super_interface_access(const InstanceKlass* this_klass, TRAPS) {
  assert(this_klass != NULL, "invariant");
  const Array<InstanceKlass*>* const local_interfaces = this_klass->local_interfaces();
  const int lng = local_interfaces->length();
  for (int i = lng - 1; i >= 0; i--) {
    InstanceKlass* const k = local_interfaces->at(i);
    assert (k != NULL && k->is_interface(), "invalid interface");
    Reflection::VerifyClassAccessResults vca_result =
      Reflection::verify_class_access(this_klass, k, false);
    if (vca_result != Reflection::ACCESS_OK) {
      ResourceMark rm(THREAD);
      char* msg = Reflection::verify_class_access_msg(this_klass,
                                                      k,
                                                      vca_result);
      if (msg == NULL) {
        bool same_module = (this_klass->module() == k->module());
        Exceptions::fthrow(
          THREAD_AND_LOCATION,
          vmSymbols::java_lang_IllegalAccessError(),
          "class %s cannot access its superinterface %s (%s%s%s)",
          this_klass->external_name(),
          k->external_name(),
          (same_module) ? this_klass->joint_in_module_of_loader(k) : this_klass->class_in_module_of_loader(),
          (same_module) ? "" : "; ",
          (same_module) ? "" : k->class_in_module_of_loader());
      } else {
        // Add additional message content.
        Exceptions::fthrow(
          THREAD_AND_LOCATION,
          vmSymbols::java_lang_IllegalAccessError(),
          "superinterface check failed: %s",
          msg);
      }
    }
  }
}


static void check_final_method_override(const InstanceKlass* this_klass, TRAPS) {
  assert(this_klass != NULL, "invariant");
  const Array<Method*>* const methods = this_klass->methods();
  const int num_methods = methods->length();

  // go thru each method and check if it overrides a final method
  for (int index = 0; index < num_methods; index++) {
    const Method* const m = methods->at(index);

    // skip private, static, and <init> methods
    if ((!m->is_private() && !m->is_static()) &&
        (m->name() != vmSymbols::object_initializer_name())) {

      const Symbol* const name = m->name();
      const Symbol* const signature = m->signature();
      const Klass* k = this_klass->super();
      const Method* super_m = NULL;
      while (k != NULL) {
        // skip supers that don't have final methods.
        if (k->has_final_method()) {
          // lookup a matching method in the super class hierarchy
          super_m = InstanceKlass::cast(k)->lookup_method(name, signature);
          if (super_m == NULL) {
            break; // didn't find any match; get out
          }

          if (super_m->is_final() && !super_m->is_static() &&
              !super_m->access_flags().is_private()) {
            // matching method in super is final, and not static or private
            bool can_access = Reflection::verify_member_access(this_klass,
                                                               super_m->method_holder(),
                                                               super_m->method_holder(),
                                                               super_m->access_flags(),
                                                              false, false, CHECK);
            if (can_access) {
              // this class can access super final method and therefore override
              ResourceMark rm(THREAD);
              Exceptions::fthrow(THREAD_AND_LOCATION,
                                 vmSymbols::java_lang_VerifyError(),
                                 "class %s overrides final method %s.%s%s",
                                 this_klass->external_name(),
                                 super_m->method_holder()->external_name(),
                                 name->as_C_string(),
                                 signature->as_C_string()
                                 );
              return;
            }
          }

          // continue to look from super_m's holder's super.
          k = super_m->method_holder()->super();
          continue;
        }

        k = k->super();
      }
    }
  }
}


// assumes that this_klass is an interface
static void check_illegal_static_method(const InstanceKlass* this_klass, TRAPS) {
  assert(this_klass != NULL, "invariant");
  assert(this_klass->is_interface(), "not an interface");
  const Array<Method*>* methods = this_klass->methods();
  const int num_methods = methods->length();

  for (int index = 0; index < num_methods; index++) {
    const Method* const m = methods->at(index);
    // if m is static and not the init method, throw a verify error
    if ((m->is_static()) && (m->name() != vmSymbols::class_initializer_name())) {
      ResourceMark rm(THREAD);
      Exceptions::fthrow(
        THREAD_AND_LOCATION,
        vmSymbols::java_lang_VerifyError(),
        "Illegal static method %s in interface %s",
        m->name()->as_C_string(),
        this_klass->external_name()
      );
      return;
    }
  }
}

// utility methods for format checking

void ClassFileParser::verify_legal_class_modifiers(jint flags, TRAPS) const {
  const bool is_module = (flags & JVM_ACC_MODULE) != 0;
  const bool is_value_type = (flags & JVM_ACC_VALUE) != 0;
  assert(_major_version >= JAVA_9_VERSION || !is_module, "JVM_ACC_MODULE should not be set");
  assert(supports_value_types() || !is_value_type, "JVM_ACC_VALUE should not be set");
  if (is_module) {
    ResourceMark rm(THREAD);
    Exceptions::fthrow(
      THREAD_AND_LOCATION,
      vmSymbols::java_lang_NoClassDefFoundError(),
      "%s is not a class because access_flag ACC_MODULE is set",
      _class_name->as_C_string());
    return;
  }

  if (is_value_type && !EnableValhalla) {
    ResourceMark rm(THREAD);
    Exceptions::fthrow(
      THREAD_AND_LOCATION,
      vmSymbols::java_lang_ClassFormatError(),
      "Class modifier ACC_VALUE in class %s requires option -XX:+EnableValhalla",
      _class_name->as_C_string()
    );
  }

  if (!_need_verify) { return; }

  const bool is_interface  = (flags & JVM_ACC_INTERFACE)  != 0;
  const bool is_abstract   = (flags & JVM_ACC_ABSTRACT)   != 0;
  const bool is_final      = (flags & JVM_ACC_FINAL)      != 0;
  const bool is_super      = (flags & JVM_ACC_SUPER)      != 0;
  const bool is_enum       = (flags & JVM_ACC_ENUM)       != 0;
  const bool is_annotation = (flags & JVM_ACC_ANNOTATION) != 0;
  const bool major_gte_1_5 = _major_version >= JAVA_1_5_VERSION;
  const bool major_gte_14  = _major_version >= JAVA_14_VERSION;

  if ((is_abstract && is_final) ||
      (is_interface && !is_abstract) ||
<<<<<<< HEAD
      (is_interface && major_gte_15 && (is_super || is_enum)) ||
      (!is_interface && major_gte_15 && is_annotation) ||
      (is_value_type && (is_interface || is_abstract || is_enum || !is_final))) {
=======
      (is_interface && major_gte_1_5 && (is_super || is_enum)) ||
      (!is_interface && major_gte_1_5 && is_annotation)) {
>>>>>>> aa4ef80f
    ResourceMark rm(THREAD);
    const char* class_note = "";
    if (is_value_type)  class_note = " (an inline class)";
    Exceptions::fthrow(
      THREAD_AND_LOCATION,
      vmSymbols::java_lang_ClassFormatError(),
      "Illegal class modifiers in class %s%s: 0x%X",
      _class_name->as_C_string(), class_note, flags
    );
    return;
  }
}

static bool has_illegal_visibility(jint flags) {
  const bool is_public    = (flags & JVM_ACC_PUBLIC)    != 0;
  const bool is_protected = (flags & JVM_ACC_PROTECTED) != 0;
  const bool is_private   = (flags & JVM_ACC_PRIVATE)   != 0;

  return ((is_public && is_protected) ||
          (is_public && is_private) ||
          (is_protected && is_private));
}

// A legal major_version.minor_version must be one of the following:
//
//  Major_version >= 45 and major_version < 56, any minor_version.
//  Major_version >= 56 and major_version <= JVM_CLASSFILE_MAJOR_VERSION and minor_version = 0.
//  Major_version = JVM_CLASSFILE_MAJOR_VERSION and minor_version = 65535 and --enable-preview is present.
//
static void verify_class_version(u2 major, u2 minor, Symbol* class_name, TRAPS){
  ResourceMark rm(THREAD);
  const u2 max_version = JVM_CLASSFILE_MAJOR_VERSION;
  if (major < JAVA_MIN_SUPPORTED_VERSION) {
    Exceptions::fthrow(
      THREAD_AND_LOCATION,
      vmSymbols::java_lang_UnsupportedClassVersionError(),
      "%s (class file version %u.%u) was compiled with an invalid major version",
      class_name->as_C_string(), major, minor);
    return;
  }

  if (major > max_version) {
    Exceptions::fthrow(
      THREAD_AND_LOCATION,
      vmSymbols::java_lang_UnsupportedClassVersionError(),
      "%s has been compiled by a more recent version of the Java Runtime (class file version %u.%u), "
      "this version of the Java Runtime only recognizes class file versions up to %u.0",
      class_name->as_C_string(), major, minor, JVM_CLASSFILE_MAJOR_VERSION);
    return;
  }

  if (major < JAVA_12_VERSION || minor == 0) {
    return;
  }

  if (minor == JAVA_PREVIEW_MINOR_VERSION) {
    if (major != max_version) {
      Exceptions::fthrow(
        THREAD_AND_LOCATION,
        vmSymbols::java_lang_UnsupportedClassVersionError(),
        "%s (class file version %u.%u) was compiled with preview features that are unsupported. "
        "This version of the Java Runtime only recognizes preview features for class file version %u.%u",
        class_name->as_C_string(), major, minor, JVM_CLASSFILE_MAJOR_VERSION, JAVA_PREVIEW_MINOR_VERSION);
      return;
    }

    if (!Arguments::enable_preview()) {
      Exceptions::fthrow(
        THREAD_AND_LOCATION,
        vmSymbols::java_lang_UnsupportedClassVersionError(),
        "Preview features are not enabled for %s (class file version %u.%u). Try running with '--enable-preview'",
        class_name->as_C_string(), major, minor);
      return;
    }

  } else { // minor != JAVA_PREVIEW_MINOR_VERSION
    Exceptions::fthrow(
        THREAD_AND_LOCATION,
        vmSymbols::java_lang_UnsupportedClassVersionError(),
        "%s (class file version %u.%u) was compiled with an invalid non-zero minor version",
        class_name->as_C_string(), major, minor);
  }
}

void ClassFileParser::verify_legal_field_modifiers(jint flags,
                                                   bool is_interface,
                                                   bool is_value_type,
                                                   TRAPS) const {
  if (!_need_verify) { return; }

  const bool is_public    = (flags & JVM_ACC_PUBLIC)    != 0;
  const bool is_protected = (flags & JVM_ACC_PROTECTED) != 0;
  const bool is_private   = (flags & JVM_ACC_PRIVATE)   != 0;
  const bool is_static    = (flags & JVM_ACC_STATIC)    != 0;
  const bool is_final     = (flags & JVM_ACC_FINAL)     != 0;
  const bool is_volatile  = (flags & JVM_ACC_VOLATILE)  != 0;
  const bool is_transient = (flags & JVM_ACC_TRANSIENT) != 0;
  const bool is_enum      = (flags & JVM_ACC_ENUM)      != 0;
  const bool major_gte_1_5 = _major_version >= JAVA_1_5_VERSION;

  bool is_illegal = false;

  if (is_interface) {
    if (!is_public || !is_static || !is_final || is_private ||
        is_protected || is_volatile || is_transient ||
        (major_gte_1_5 && is_enum)) {
      is_illegal = true;
    }
  } else { // not interface
    if (has_illegal_visibility(flags) || (is_final && is_volatile)) {
      is_illegal = true;
    } else {
      if (is_value_type && !is_static && !is_final) {
        is_illegal = true;
      }
    }
  }

  if (is_illegal) {
    ResourceMark rm(THREAD);
    Exceptions::fthrow(
      THREAD_AND_LOCATION,
      vmSymbols::java_lang_ClassFormatError(),
      "Illegal field modifiers in class %s: 0x%X",
      _class_name->as_C_string(), flags);
    return;
  }
}

void ClassFileParser::verify_legal_method_modifiers(jint flags,
                                                    bool is_interface,
                                                    bool is_value_type,
                                                    const Symbol* name,
                                                    TRAPS) const {
  if (!_need_verify) { return; }

  const bool is_public       = (flags & JVM_ACC_PUBLIC)       != 0;
  const bool is_private      = (flags & JVM_ACC_PRIVATE)      != 0;
  const bool is_static       = (flags & JVM_ACC_STATIC)       != 0;
  const bool is_final        = (flags & JVM_ACC_FINAL)        != 0;
  const bool is_native       = (flags & JVM_ACC_NATIVE)       != 0;
  const bool is_abstract     = (flags & JVM_ACC_ABSTRACT)     != 0;
  const bool is_bridge       = (flags & JVM_ACC_BRIDGE)       != 0;
  const bool is_strict       = (flags & JVM_ACC_STRICT)       != 0;
  const bool is_synchronized = (flags & JVM_ACC_SYNCHRONIZED) != 0;
  const bool is_protected    = (flags & JVM_ACC_PROTECTED)    != 0;
  const bool major_gte_1_5   = _major_version >= JAVA_1_5_VERSION;
  const bool major_gte_8     = _major_version >= JAVA_8_VERSION;
  const bool is_initializer  = (name == vmSymbols::object_initializer_name());

  bool is_illegal = false;

  const char* class_note = "";

  if (is_interface) {
    if (major_gte_8) {
      // Class file version is JAVA_8_VERSION or later Methods of
      // interfaces may set any of the flags except ACC_PROTECTED,
      // ACC_FINAL, ACC_NATIVE, and ACC_SYNCHRONIZED; they must
      // have exactly one of the ACC_PUBLIC or ACC_PRIVATE flags set.
      if ((is_public == is_private) || /* Only one of private and public should be true - XNOR */
          (is_native || is_protected || is_final || is_synchronized) ||
          // If a specific method of a class or interface has its
          // ACC_ABSTRACT flag set, it must not have any of its
          // ACC_FINAL, ACC_NATIVE, ACC_PRIVATE, ACC_STATIC,
          // ACC_STRICT, or ACC_SYNCHRONIZED flags set.  No need to
          // check for ACC_FINAL, ACC_NATIVE or ACC_SYNCHRONIZED as
          // those flags are illegal irrespective of ACC_ABSTRACT being set or not.
          (is_abstract && (is_private || is_static || is_strict))) {
        is_illegal = true;
      }
    } else if (major_gte_1_5) {
      // Class file version in the interval [JAVA_1_5_VERSION, JAVA_8_VERSION)
      if (!is_public || is_private || is_protected || is_static || is_final ||
          is_synchronized || is_native || !is_abstract || is_strict) {
        is_illegal = true;
      }
    } else {
      // Class file version is pre-JAVA_1_5_VERSION
      if (!is_public || is_static || is_final || is_native || !is_abstract) {
        is_illegal = true;
      }
    }
  } else { // not interface
    if (has_illegal_visibility(flags)) {
      is_illegal = true;
    } else {
      if (is_initializer) {
<<<<<<< HEAD
        if (is_final || is_synchronized || is_native ||
            is_abstract || (major_gte_15 && is_bridge)) {
=======
        if (is_static || is_final || is_synchronized || is_native ||
            is_abstract || (major_gte_1_5 && is_bridge)) {
>>>>>>> aa4ef80f
          is_illegal = true;
        }
        if (!is_static && !is_value_type) {
          // OK, an object constructor in a regular class
        } else if (is_static && is_value_type) {
          // OK, a static init factory in an inline class
        } else {
          // but no other combinations are allowed
          is_illegal = true;
          class_note = (is_value_type ? " (an inline class)" : " (not an inline class)");
        }
      } else { // not initializer
<<<<<<< HEAD
        if (is_value_type && is_synchronized && !is_static) {
          is_illegal = true;
          class_note = " (an inline class)";
        } else {
          if (is_abstract) {
            if ((is_final || is_native || is_private || is_static ||
                (major_gte_15 && (is_synchronized || is_strict)))) {
              is_illegal = true;
            }
=======
        if (is_abstract) {
          if ((is_final || is_native || is_private || is_static ||
              (major_gte_1_5 && (is_synchronized || is_strict)))) {
            is_illegal = true;
>>>>>>> aa4ef80f
          }
        }
      }
    }
  }

  if (is_illegal) {
    ResourceMark rm(THREAD);
    Exceptions::fthrow(
      THREAD_AND_LOCATION,
      vmSymbols::java_lang_ClassFormatError(),
      "Method %s in class %s%s has illegal modifiers: 0x%X",
      name->as_C_string(), _class_name->as_C_string(), class_note, flags);
    return;
  }
}

void ClassFileParser::verify_legal_utf8(const unsigned char* buffer,
                                        int length,
                                        TRAPS) const {
  assert(_need_verify, "only called when _need_verify is true");
  if (!UTF8::is_legal_utf8(buffer, length, _major_version <= 47)) {
    classfile_parse_error("Illegal UTF8 string in constant pool in class file %s", CHECK);
  }
}

// Unqualified names may not contain the characters '.', ';', '[', or '/'.
// In class names, '/' separates unqualified names.  This is verified in this function also.
// Method names also may not contain the characters '<' or '>', unless <init>
// or <clinit>.  Note that method names may not be <init> or <clinit> in this
// method.  Because these names have been checked as special cases before
// calling this method in verify_legal_method_name.
//
// This method is also called from the modular system APIs in modules.cpp
// to verify the validity of module and package names.
bool ClassFileParser::verify_unqualified_name(const char* name,
                                              unsigned int length,
                                              int type) {
  if (length == 0) return false;  // Must have at least one char.
  for (const char* p = name; p != name + length; p++) {
    switch(*p) {
      case JVM_SIGNATURE_DOT:
      case JVM_SIGNATURE_ENDCLASS:
      case JVM_SIGNATURE_ARRAY:
        // do not permit '.', ';', or '['
        return false;
      case JVM_SIGNATURE_SLASH:
        // check for '//' or leading or trailing '/' which are not legal
        // unqualified name must not be empty
        if (type == ClassFileParser::LegalClass) {
          if (p == name || p+1 >= name+length ||
              *(p+1) == JVM_SIGNATURE_SLASH) {
            return false;
          }
        } else {
          return false;   // do not permit '/' unless it's class name
        }
        break;
      case JVM_SIGNATURE_SPECIAL:
      case JVM_SIGNATURE_ENDSPECIAL:
        // do not permit '<' or '>' in method names
        if (type == ClassFileParser::LegalMethod) {
          return false;
        }
    }
  }
  return true;
}

// Take pointer to a UTF8 byte string (not NUL-terminated).
// Skip over the longest part of the string that could
// be taken as a fieldname. Allow '/' if slash_ok is true.
// Return a pointer to just past the fieldname.
// Return NULL if no fieldname at all was found, or in the case of slash_ok
// being true, we saw consecutive slashes (meaning we were looking for a
// qualified path but found something that was badly-formed).
static const char* skip_over_field_name(const char* const name,
                                        bool slash_ok,
                                        unsigned int length) {
  const char* p;
  jboolean last_is_slash = false;
  jboolean not_first_ch = false;

  for (p = name; p != name + length; not_first_ch = true) {
    const char* old_p = p;
    jchar ch = *p;
    if (ch < 128) {
      p++;
      // quick check for ascii
      if ((ch >= 'a' && ch <= 'z') ||
        (ch >= 'A' && ch <= 'Z') ||
        (ch == '_' || ch == '$') ||
        (not_first_ch && ch >= '0' && ch <= '9')) {
        last_is_slash = false;
        continue;
      }
      if (slash_ok && ch == JVM_SIGNATURE_SLASH) {
        if (last_is_slash) {
          return NULL;  // Don't permit consecutive slashes
        }
        last_is_slash = true;
        continue;
      }
    }
    else {
      jint unicode_ch;
      char* tmp_p = UTF8::next_character(p, &unicode_ch);
      p = tmp_p;
      last_is_slash = false;
      // Check if ch is Java identifier start or is Java identifier part
      // 4672820: call java.lang.Character methods directly without generating separate tables.
      EXCEPTION_MARK;
      // return value
      JavaValue result(T_BOOLEAN);
      // Set up the arguments to isJavaIdentifierStart or isJavaIdentifierPart
      JavaCallArguments args;
      args.push_int(unicode_ch);

      if (not_first_ch) {
        // public static boolean isJavaIdentifierPart(char ch);
        JavaCalls::call_static(&result,
          SystemDictionary::Character_klass(),
          vmSymbols::isJavaIdentifierPart_name(),
          vmSymbols::int_bool_signature(),
          &args,
          THREAD);
      } else {
        // public static boolean isJavaIdentifierStart(char ch);
        JavaCalls::call_static(&result,
          SystemDictionary::Character_klass(),
          vmSymbols::isJavaIdentifierStart_name(),
          vmSymbols::int_bool_signature(),
          &args,
          THREAD);
      }
      if (HAS_PENDING_EXCEPTION) {
        CLEAR_PENDING_EXCEPTION;
        return NULL;
      }
      if(result.get_jboolean()) {
        continue;
      }
    }
    return (not_first_ch) ? old_p : NULL;
  }
  return (not_first_ch) ? p : NULL;
}

// Take pointer to a UTF8 byte string (not NUL-terminated).
// Skip over the longest part of the string that could
// be taken as a field signature. Allow "void" if void_ok.
// Return a pointer to just past the signature.
// Return NULL if no legal signature is found.
const char* ClassFileParser::skip_over_field_signature(const char* signature,
                                                       bool void_ok,
                                                       unsigned int length,
                                                       TRAPS) const {
  unsigned int array_dim = 0;
  while (length > 0) {
    switch (signature[0]) {
    case JVM_SIGNATURE_VOID: if (!void_ok) { return NULL; }
    case JVM_SIGNATURE_BOOLEAN:
    case JVM_SIGNATURE_BYTE:
    case JVM_SIGNATURE_CHAR:
    case JVM_SIGNATURE_SHORT:
    case JVM_SIGNATURE_INT:
    case JVM_SIGNATURE_FLOAT:
    case JVM_SIGNATURE_LONG:
    case JVM_SIGNATURE_DOUBLE:
      return signature + 1;
    case JVM_SIGNATURE_VALUETYPE:
      // Can't enable this check until JDK upgrades the bytecode generators
      // if (_major_version < CONSTANT_CLASS_DESCRIPTORS ) {
      //   classfile_parse_error("Class name contains illegal Q-signature "
      //                                    "in descriptor in class file %s",
      //                                    CHECK_0);
      // }
      // fall through
    case JVM_SIGNATURE_CLASS:
    {
      if (_major_version < JAVA_1_5_VERSION) {
        // Skip over the class name if one is there
        const char* const p = skip_over_field_name(signature + 1, true, --length);

        // The next character better be a semicolon
        if (p && (p - signature) > 1 && p[0] == JVM_SIGNATURE_ENDCLASS) {
          return p + 1;
        }
      }
      else {
        // Skip leading 'L' or 'Q' and ignore first appearance of ';'
        signature++;
        const char* c = (const char*) memchr(signature, JVM_SIGNATURE_ENDCLASS, length - 1);
        // Format check signature
        if (c != NULL) {
          int newlen = c - (char*) signature;
          bool legal = verify_unqualified_name(signature, newlen, LegalClass);
          if (!legal) {
            classfile_parse_error("Class name is empty or contains illegal character "
                                  "in descriptor in class file %s",
                                  CHECK_0);
            return NULL;
          }
          return signature + newlen + 1;
        }
      }
      return NULL;
    }
    case JVM_SIGNATURE_ARRAY:
      array_dim++;
      if (array_dim > 255) {
        // 4277370: array descriptor is valid only if it represents 255 or fewer dimensions.
        classfile_parse_error("Array type descriptor has more than 255 dimensions in class file %s", CHECK_0);
      }
      // The rest of what's there better be a legal signature
      signature++;
      length--;
      void_ok = false;
      break;
    default:
      return NULL;
    }
  }
  return NULL;
}

// Checks if name is a legal class name.
void ClassFileParser::verify_legal_class_name(const Symbol* name, TRAPS) const {
  if (!_need_verify || _relax_verify) { return; }

  assert(name->refcount() > 0, "symbol must be kept alive");
  char* bytes = (char*)name->bytes();
  unsigned int length = name->utf8_length();
  bool legal = false;

  if (length > 0) {
    const char* p;
    if (bytes[0] == JVM_SIGNATURE_ARRAY) {
      p = skip_over_field_signature(bytes, false, length, CHECK);
      legal = (p != NULL) && ((p - bytes) == (int)length);
    } else if (_major_version < JAVA_1_5_VERSION) {
      if (bytes[0] != JVM_SIGNATURE_SPECIAL) {
        p = skip_over_field_name(bytes, true, length);
        legal = (p != NULL) && ((p - bytes) == (int)length);
      }
    } else if (_major_version >= CONSTANT_CLASS_DESCRIPTORS && bytes[length - 1] == ';' ) {
      // Support for L...; and Q...; descriptors
      legal = verify_unqualified_name(bytes + 1, length - 2, LegalClass);
    } else {
      // 4900761: relax the constraints based on JSR202 spec
      // Class names may be drawn from the entire Unicode character set.
      // Identifiers between '/' must be unqualified names.
      // The utf8 string has been verified when parsing cpool entries.
      legal = verify_unqualified_name(bytes, length, LegalClass);
    }
  }
  if (!legal) {
    ResourceMark rm(THREAD);
    assert(_class_name != NULL, "invariant");
    Exceptions::fthrow(
      THREAD_AND_LOCATION,
      vmSymbols::java_lang_ClassFormatError(),
      "Illegal class name \"%.*s\" in class file %s", length, bytes,
      _class_name->as_C_string()
    );
    return;
  }
}

// Checks if name is a legal field name.
void ClassFileParser::verify_legal_field_name(const Symbol* name, TRAPS) const {
  if (!_need_verify || _relax_verify) { return; }

  char* bytes = (char*)name->bytes();
  unsigned int length = name->utf8_length();
  bool legal = false;

  if (length > 0) {
    if (_major_version < JAVA_1_5_VERSION) {
      if (bytes[0] != JVM_SIGNATURE_SPECIAL) {
        const char* p = skip_over_field_name(bytes, false, length);
        legal = (p != NULL) && ((p - bytes) == (int)length);
      }
    } else {
      // 4881221: relax the constraints based on JSR202 spec
      legal = verify_unqualified_name(bytes, length, LegalField);
    }
  }

  if (!legal) {
    ResourceMark rm(THREAD);
    assert(_class_name != NULL, "invariant");
    Exceptions::fthrow(
      THREAD_AND_LOCATION,
      vmSymbols::java_lang_ClassFormatError(),
      "Illegal field name \"%.*s\" in class %s", length, bytes,
      _class_name->as_C_string()
    );
    return;
  }
}

// Checks if name is a legal method name.
void ClassFileParser::verify_legal_method_name(const Symbol* name, TRAPS) const {
  if (!_need_verify || _relax_verify) { return; }

  assert(name != NULL, "method name is null");
  char* bytes = (char*)name->bytes();
  unsigned int length = name->utf8_length();
  bool legal = false;

  if (length > 0) {
    if (bytes[0] == JVM_SIGNATURE_SPECIAL) {
      if (name == vmSymbols::object_initializer_name() || name == vmSymbols::class_initializer_name()) {
        legal = true;
      }
    } else if (_major_version < JAVA_1_5_VERSION) {
      const char* p;
      p = skip_over_field_name(bytes, false, length);
      legal = (p != NULL) && ((p - bytes) == (int)length);
    } else {
      // 4881221: relax the constraints based on JSR202 spec
      legal = verify_unqualified_name(bytes, length, LegalMethod);
    }
  }

  if (!legal) {
    ResourceMark rm(THREAD);
    assert(_class_name != NULL, "invariant");
    Exceptions::fthrow(
      THREAD_AND_LOCATION,
      vmSymbols::java_lang_ClassFormatError(),
      "Illegal method name \"%.*s\" in class %s", length, bytes,
      _class_name->as_C_string()
    );
    return;
  }
}


// Checks if signature is a legal field signature.
void ClassFileParser::verify_legal_field_signature(const Symbol* name,
                                                   const Symbol* signature,
                                                   TRAPS) const {
  if (!_need_verify) { return; }

  const char* const bytes = (const char* const)signature->bytes();
  const unsigned int length = signature->utf8_length();
  const char* const p = skip_over_field_signature(bytes, false, length, CHECK);

  if (p == NULL || (p - bytes) != (int)length) {
    throwIllegalSignature("Field", name, signature, CHECK);
  }
}

// Checks if signature is a legal method signature.
// Returns number of parameters
int ClassFileParser::verify_legal_method_signature(const Symbol* name,
                                                   const Symbol* signature,
                                                   TRAPS) const {
  if (!_need_verify) {
    // make sure caller's args_size will be less than 0 even for non-static
    // method so it will be recomputed in compute_size_of_parameters().
    return -2;
  }

  // Class initializers cannot have args for class format version >= 51.
  if (name == vmSymbols::class_initializer_name() &&
      signature != vmSymbols::void_method_signature() &&
      _major_version >= JAVA_7_VERSION) {
    throwIllegalSignature("Method", name, signature, CHECK_0);
    return 0;
  }

  unsigned int args_size = 0;
  const char* p = (const char*)signature->bytes();
  unsigned int length = signature->utf8_length();
  const char* nextp;

  // The first character must be a '('
  if ((length > 0) && (*p++ == JVM_SIGNATURE_FUNC)) {
    length--;
    // Skip over legal field signatures
    nextp = skip_over_field_signature(p, false, length, CHECK_0);
    while ((length > 0) && (nextp != NULL)) {
      args_size++;
      if (p[0] == 'J' || p[0] == 'D') {
        args_size++;
      }
      length -= nextp - p;
      p = nextp;
      nextp = skip_over_field_signature(p, false, length, CHECK_0);
    }
    // The first non-signature thing better be a ')'
    if ((length > 0) && (*p++ == JVM_SIGNATURE_ENDFUNC)) {
      length--;
      if (name->utf8_length() > 0 && name->char_at(0) == JVM_SIGNATURE_SPECIAL) {
        // All constructor methods must return void
        if ((length == 1) && (p[0] == JVM_SIGNATURE_VOID)) {
          return args_size;
        }
        // All static init methods must return the current class
        if ((length >= 3) && (p[length-1] == JVM_SIGNATURE_ENDCLASS)
            && name == vmSymbols::object_initializer_name()) {
          nextp = skip_over_field_signature(p, true, length, CHECK_0);
          if (nextp && ((int)length == (nextp - p))) {
            // The actual class will be checked against current class
            // when the method is defined (see parse_method).
            // A reference to a static init with a bad return type
            // will load and verify OK, but will fail to link.
            return args_size;
          }
        }
        // The distinction between static factory methods and
        // constructors depends on the JVM_ACC_STATIC modifier.
        // This distinction must be reflected in a void or non-void
        // return. For declared methods, the check is in parse_method.
      } else {
        // Now we better just have a return value
        nextp = skip_over_field_signature(p, true, length, CHECK_0);
        if (nextp && ((int)length == (nextp - p))) {
          return args_size;
        }
      }
    }
  }
  // Report error
  throwIllegalSignature("Method", name, signature, CHECK_0);
  return 0;
}

int ClassFileParser::static_field_size() const {
  assert(_field_info != NULL, "invariant");
  return _field_info->_static_field_size;
}

int ClassFileParser::total_oop_map_count() const {
  assert(_field_info != NULL, "invariant");
<<<<<<< HEAD
  return _field_info->oop_map_blocks->nonstatic_oop_map_count;
=======
  return _field_info->oop_map_blocks->_nonstatic_oop_map_count;
>>>>>>> aa4ef80f
}

jint ClassFileParser::layout_size() const {
  assert(_field_info != NULL, "invariant");
  return _field_info->_instance_size;
}

static void check_methods_for_intrinsics(const InstanceKlass* ik,
                                         const Array<Method*>* methods) {
  assert(ik != NULL, "invariant");
  assert(methods != NULL, "invariant");

  // Set up Method*::intrinsic_id as soon as we know the names of methods.
  // (We used to do this lazily, but now we query it in Rewriter,
  // which is eagerly done for every method, so we might as well do it now,
  // when everything is fresh in memory.)
  const vmSymbols::SID klass_id = Method::klass_id_for_intrinsics(ik);

  if (klass_id != vmSymbols::NO_SID) {
    for (int j = 0; j < methods->length(); ++j) {
      Method* method = methods->at(j);
      method->init_intrinsic_id();

      if (CheckIntrinsics) {
        // Check if an intrinsic is defined for method 'method',
        // but the method is not annotated with @HotSpotIntrinsicCandidate.
        if (method->intrinsic_id() != vmIntrinsics::_none &&
            !method->intrinsic_candidate()) {
              tty->print("Compiler intrinsic is defined for method [%s], "
              "but the method is not annotated with @HotSpotIntrinsicCandidate.%s",
              method->name_and_sig_as_C_string(),
              NOT_DEBUG(" Method will not be inlined.") DEBUG_ONLY(" Exiting.")
            );
          tty->cr();
          DEBUG_ONLY(vm_exit(1));
        }
        // Check is the method 'method' is annotated with @HotSpotIntrinsicCandidate,
        // but there is no intrinsic available for it.
        if (method->intrinsic_candidate() &&
          method->intrinsic_id() == vmIntrinsics::_none) {
            tty->print("Method [%s] is annotated with @HotSpotIntrinsicCandidate, "
              "but no compiler intrinsic is defined for the method.%s",
              method->name_and_sig_as_C_string(),
              NOT_DEBUG("") DEBUG_ONLY(" Exiting.")
            );
          tty->cr();
          DEBUG_ONLY(vm_exit(1));
        }
      }
    } // end for

#ifdef ASSERT
    if (CheckIntrinsics) {
      // Check for orphan methods in the current class. A method m
      // of a class C is orphan if an intrinsic is defined for method m,
      // but class C does not declare m.
      // The check is potentially expensive, therefore it is available
      // only in debug builds.

      for (int id = vmIntrinsics::FIRST_ID; id < (int)vmIntrinsics::ID_LIMIT; ++id) {
        if (vmIntrinsics::_compiledLambdaForm == id) {
          // The _compiledLamdbdaForm intrinsic is a special marker for bytecode
          // generated for the JVM from a LambdaForm and therefore no method
          // is defined for it.
          continue;
        }

        if (vmIntrinsics::class_for(vmIntrinsics::ID_from(id)) == klass_id) {
          // Check if the current class contains a method with the same
          // name, flags, signature.
          bool match = false;
          for (int j = 0; j < methods->length(); ++j) {
            const Method* method = methods->at(j);
            if (method->intrinsic_id() == id) {
              match = true;
              break;
            }
          }

          if (!match) {
            char buf[1000];
            tty->print("Compiler intrinsic is defined for method [%s], "
                       "but the method is not available in class [%s].%s",
                        vmIntrinsics::short_name_as_C_string(vmIntrinsics::ID_from(id),
                                                             buf, sizeof(buf)),
                        ik->name()->as_C_string(),
                        NOT_DEBUG("") DEBUG_ONLY(" Exiting.")
            );
            tty->cr();
            DEBUG_ONLY(vm_exit(1));
          }
        }
      } // end for
    } // CheckIntrinsics
#endif // ASSERT
  }
}

InstanceKlass* ClassFileParser::create_instance_klass(bool changed_by_loadhook, TRAPS) {
  if (_klass != NULL) {
    return _klass;
  }

  InstanceKlass* const ik =
    InstanceKlass::allocate_instance_klass(*this, CHECK_NULL);

  fill_instance_klass(ik, changed_by_loadhook, CHECK_NULL);

  assert(_klass == ik, "invariant");


  if (ik->should_store_fingerprint()) {
    ik->store_fingerprint(_stream->compute_fingerprint());
  }

  ik->set_has_passed_fingerprint_check(false);
  if (UseAOT && ik->supers_have_passed_fingerprint_checks()) {
    uint64_t aot_fp = AOTLoader::get_saved_fingerprint(ik);
    uint64_t fp = ik->has_stored_fingerprint() ? ik->get_stored_fingerprint() : _stream->compute_fingerprint();
    if (aot_fp != 0 && aot_fp == fp) {
      // This class matches with a class saved in an AOT library
      ik->set_has_passed_fingerprint_check(true);
    } else {
      ResourceMark rm;
      log_info(class, fingerprint)("%s :  expected = " PTR64_FORMAT " actual = " PTR64_FORMAT,
                                 ik->external_name(), aot_fp, _stream->compute_fingerprint());
    }
  }

  if (ik->is_value()) {
    ValueKlass* vk = ValueKlass::cast(ik);
    oop val = ik->allocate_instance(CHECK_NULL);
    vk->set_default_value(val);
  }

  return ik;
}

void ClassFileParser::fill_instance_klass(InstanceKlass* ik, bool changed_by_loadhook, TRAPS) {
  assert(ik != NULL, "invariant");

  // Set name and CLD before adding to CLD
  ik->set_class_loader_data(_loader_data);
  ik->set_name(_class_name);

  // Add all classes to our internal class loader list here,
  // including classes in the bootstrap (NULL) class loader.
  const bool publicize = !is_internal();

  _loader_data->add_class(ik, publicize);

  set_klass_to_deallocate(ik);

  assert(_field_info != NULL, "invariant");
  assert(ik->static_field_size() == _field_info->_static_field_size, "sanity");
<<<<<<< HEAD
  assert(ik->nonstatic_oop_map_count() == _field_info->oop_map_blocks->nonstatic_oop_map_count,
    "sanity");
=======
  assert(ik->nonstatic_oop_map_count() == _field_info->oop_map_blocks->_nonstatic_oop_map_count,
         "sanity");
>>>>>>> aa4ef80f

  assert(ik->is_instance_klass(), "sanity");
  assert(ik->size_helper() == _field_info->_instance_size, "sanity");

  // Fill in information already parsed
  ik->set_should_verify_class(_need_verify);

  // Not yet: supers are done below to support the new subtype-checking fields
  ik->set_nonstatic_field_size(_field_info->_nonstatic_field_size);
  ik->set_has_nonstatic_fields(_field_info->_has_nonstatic_fields);
<<<<<<< HEAD
  if (_is_empty_value) {
    ik->set_is_empty_value();
  }
=======
>>>>>>> aa4ef80f
  assert(_fac != NULL, "invariant");
  ik->set_static_oop_field_count(_fac->count[STATIC_OOP] + _fac->count[STATIC_FLATTENABLE]);

  // this transfers ownership of a lot of arrays from
  // the parser onto the InstanceKlass*
  apply_parsed_class_metadata(ik, _java_fields_count, CHECK);

  // note that is not safe to use the fields in the parser from this point on
  assert(NULL == _cp, "invariant");
  assert(NULL == _fields, "invariant");
  assert(NULL == _methods, "invariant");
  assert(NULL == _inner_classes, "invariant");
  assert(NULL == _nest_members, "invariant");
  assert(NULL == _local_interfaces, "invariant");
  assert(NULL == _combined_annotations, "invariant");
  assert(NULL == _record_components, "invariant");

  if (_has_final_method) {
    ik->set_has_final_method();
  }

  ik->copy_method_ordering(_method_ordering, CHECK);
  // The InstanceKlass::_methods_jmethod_ids cache
  // is managed on the assumption that the initial cache
  // size is equal to the number of methods in the class. If
  // that changes, then InstanceKlass::idnum_can_increment()
  // has to be changed accordingly.
  ik->set_initial_method_idnum(ik->methods()->length());

  ik->set_this_class_index(_this_class_index);

  if (is_unsafe_anonymous()) {
    // _this_class_index is a CONSTANT_Class entry that refers to this
    // anonymous class itself. If this class needs to refer to its own methods or
    // fields, it would use a CONSTANT_MethodRef, etc, which would reference
    // _this_class_index. However, because this class is anonymous (it's
    // not stored in SystemDictionary), _this_class_index cannot be resolved
    // with ConstantPool::klass_at_impl, which does a SystemDictionary lookup.
    // Therefore, we must eagerly resolve _this_class_index now.
    ik->constants()->klass_at_put(_this_class_index, ik);
  }

  ik->set_minor_version(_minor_version);
  ik->set_major_version(_major_version);
  ik->set_has_nonstatic_concrete_methods(_has_nonstatic_concrete_methods);
  ik->set_declares_nonstatic_concrete_methods(_declares_nonstatic_concrete_methods);

  if (_unsafe_anonymous_host != NULL) {
    assert (ik->is_unsafe_anonymous(), "should be the same");
    ik->set_unsafe_anonymous_host(_unsafe_anonymous_host);
  }

  // Set PackageEntry for this_klass
  oop cl = ik->class_loader();
  Handle clh = Handle(THREAD, java_lang_ClassLoader::non_reflection_class_loader(cl));
  ClassLoaderData* cld = ClassLoaderData::class_loader_data_or_null(clh());
  ik->set_package(cld, CHECK);

  const Array<Method*>* const methods = ik->methods();
  assert(methods != NULL, "invariant");
  const int methods_len = methods->length();

  check_methods_for_intrinsics(ik, methods);

  // Fill in field values obtained by parse_classfile_attributes
  if (_parsed_annotations->has_any_annotations()) {
    _parsed_annotations->apply_to(ik);
  }

  apply_parsed_class_attributes(ik);

  // Miranda methods
  if ((_num_miranda_methods > 0) ||
      // if this class introduced new miranda methods or
      (_super_klass != NULL && _super_klass->has_miranda_methods())
        // super class exists and this class inherited miranda methods
     ) {
       ik->set_has_miranda_methods(); // then set a flag
  }

  // Fill in information needed to compute superclasses.
  ik->initialize_supers(const_cast<InstanceKlass*>(_super_klass), _transitive_interfaces, CHECK);
  ik->set_transitive_interfaces(_transitive_interfaces);
  _transitive_interfaces = NULL;

  // Initialize itable offset tables
  klassItable::setup_itable_offset_table(ik);

  // Compute transitive closure of interfaces this class implements
  // Do final class setup
  OopMapBlocksBuilder* oop_map_blocks = _field_info->oop_map_blocks;
<<<<<<< HEAD
  if (oop_map_blocks->nonstatic_oop_map_count > 0) {
=======
  if (oop_map_blocks->_nonstatic_oop_map_count > 0) {
>>>>>>> aa4ef80f
    oop_map_blocks->copy(ik->start_of_nonstatic_oop_maps());
  }

  if (_has_contended_fields || _parsed_annotations->is_contended() ||
      ( _super_klass != NULL && _super_klass->has_contended_annotations())) {
    ik->set_has_contended_annotations(true);
  }

  // Fill in has_finalizer, has_vanilla_constructor, and layout_helper
  set_precomputed_flags(ik, CHECK);

  // check if this class can access its super class
  check_super_class_access(ik, CHECK);

  // check if this class can access its superinterfaces
  check_super_interface_access(ik, CHECK);

  // check if this class overrides any final method
  check_final_method_override(ik, CHECK);

  // reject static interface methods prior to Java 8
  if (ik->is_interface() && _major_version < JAVA_8_VERSION) {
    check_illegal_static_method(ik, CHECK);
  }

  // Obtain this_klass' module entry
  ModuleEntry* module_entry = ik->module();
  assert(module_entry != NULL, "module_entry should always be set");

  // Obtain java.lang.Module
  Handle module_handle(THREAD, module_entry->module());

  // Allocate mirror and initialize static fields
  // The create_mirror() call will also call compute_modifiers()
  java_lang_Class::create_mirror(ik,
                                 Handle(THREAD, _loader_data->class_loader()),
                                 module_handle,
                                 _protection_domain,
                                 CHECK);

  assert(_all_mirandas != NULL, "invariant");

  // Generate any default methods - default methods are public interface methods
  // that have a default implementation.  This is new with Java 8.
  if (_has_nonstatic_concrete_methods) {
    DefaultMethods::generate_default_methods(ik,
                                             _all_mirandas,
                                             CHECK);
  }

  // Add read edges to the unnamed modules of the bootstrap and app class loaders.
  if (changed_by_loadhook && !module_handle.is_null() && module_entry->is_named() &&
      !module_entry->has_default_read_edges()) {
    if (!module_entry->set_has_default_read_edges()) {
      // We won a potential race
      JvmtiExport::add_default_read_edges(module_handle, THREAD);
    }
  }

  int nfields = ik->java_fields_count();
  if (ik->is_value()) nfields++;
  for (int i = 0; i < nfields; i++) {
    if (ik->field_is_flattenable(i)) {
      Symbol* klass_name = ik->field_signature(i)->fundamental_name(CHECK);
      // Inline classes for instance fields must have been pre-loaded
      // Inline classes for static fields might not have been loaded yet
      Klass* klass = SystemDictionary::find(klass_name,
          Handle(THREAD, ik->class_loader()),
          Handle(THREAD, ik->protection_domain()), CHECK);
      if (klass != NULL) {
        assert(klass->access_flags().is_value_type(), "Value type expected");
        ik->set_value_field_klass(i, klass);
      }
      klass_name->decrement_refcount();
    } else
      if (is_value_type() && ((ik->field_access_flags(i) & JVM_ACC_FIELD_INTERNAL) != 0)
        && ((ik->field_access_flags(i) & JVM_ACC_STATIC) != 0)) {
      ValueKlass::cast(ik)->set_default_value_offset(ik->field_offset(i));
    }
  }

  if (is_value_type()) {
    ValueKlass* vk = ValueKlass::cast(ik);
    if (UseNewLayout) {
      vk->set_alignment(_alignment);
      vk->set_first_field_offset(_first_field_offset);
      vk->set_exact_size_in_bytes(_exact_size_in_bytes);
    } else {
      vk->set_first_field_offset(vk->first_field_offset_old());
    }
    ValueKlass::cast(ik)->initialize_calling_convention(CHECK);
  }

  ClassLoadingService::notify_class_loaded(ik, false /* not shared class */);

  if (!is_internal()) {
    if (log_is_enabled(Info, class, load)) {
      ResourceMark rm;
      const char* module_name = (module_entry->name() == NULL) ? UNNAMED_MODULE : module_entry->name()->as_C_string();
      ik->print_class_load_logging(_loader_data, module_name, _stream);
    }

    if (ik->minor_version() == JAVA_PREVIEW_MINOR_VERSION &&
        ik->major_version() == JVM_CLASSFILE_MAJOR_VERSION &&
        log_is_enabled(Info, class, preview)) {
      ResourceMark rm;
      log_info(class, preview)("Loading class %s that depends on preview features (class file version %d.65535)",
                               ik->external_name(), JVM_CLASSFILE_MAJOR_VERSION);
    }

    if (log_is_enabled(Debug, class, resolve))  {
      ResourceMark rm;
      // print out the superclass.
      const char * from = ik->external_name();
      if (ik->java_super() != NULL) {
        log_debug(class, resolve)("%s %s (super)",
                   from,
                   ik->java_super()->external_name());
      }
      // print out each of the interface classes referred to by this class.
      const Array<InstanceKlass*>* const local_interfaces = ik->local_interfaces();
      if (local_interfaces != NULL) {
        const int length = local_interfaces->length();
        for (int i = 0; i < length; i++) {
          const InstanceKlass* const k = local_interfaces->at(i);
          const char * to = k->external_name();
          log_debug(class, resolve)("%s %s (interface)", from, to);
        }
      }
    }
  }

  JFR_ONLY(INIT_ID(ik);)

  // If we reach here, all is well.
  // Now remove the InstanceKlass* from the _klass_to_deallocate field
  // in order for it to not be destroyed in the ClassFileParser destructor.
  set_klass_to_deallocate(NULL);

  // it's official
  set_klass(ik);

  debug_only(ik->verify();)
}

void ClassFileParser::update_class_name(Symbol* new_class_name) {
  // Decrement the refcount in the old name, since we're clobbering it.
  _class_name->decrement_refcount();

  _class_name = new_class_name;
  // Increment the refcount of the new name.
  // Now the ClassFileParser owns this name and will decrement in
  // the destructor.
  _class_name->increment_refcount();
}


// For an unsafe anonymous class that is in the unnamed package, move it to its host class's
// package by prepending its host class's package name to its class name and setting
// its _class_name field.
void ClassFileParser::prepend_host_package_name(const InstanceKlass* unsafe_anonymous_host, TRAPS) {
  ResourceMark rm(THREAD);
  assert(strrchr(_class_name->as_C_string(), JVM_SIGNATURE_SLASH) == NULL,
         "Unsafe anonymous class should not be in a package");
  const char* host_pkg_name =
    ClassLoader::package_from_name(unsafe_anonymous_host->name()->as_C_string(), NULL);

  if (host_pkg_name != NULL) {
    int host_pkg_len = (int)strlen(host_pkg_name);
    int class_name_len = _class_name->utf8_length();
    int symbol_len = host_pkg_len + 1 + class_name_len;
    char* new_anon_name = NEW_RESOURCE_ARRAY(char, symbol_len + 1);
    int n = os::snprintf(new_anon_name, symbol_len + 1, "%s/%.*s",
                         host_pkg_name, class_name_len, _class_name->base());
    assert(n == symbol_len, "Unexpected number of characters in string");

    // Decrement old _class_name to avoid leaking.
    _class_name->decrement_refcount();

    // Create a symbol and update the anonymous class name.
    // The new class name is created with a refcount of one. When installed into the InstanceKlass,
    // it'll be two and when the ClassFileParser destructor runs, it'll go back to one and get deleted
    // when the class is unloaded.
    _class_name = SymbolTable::new_symbol(new_anon_name, symbol_len);
  }
}

// If the host class and the anonymous class are in the same package then do
// nothing.  If the anonymous class is in the unnamed package then move it to its
// host's package.  If the classes are in different packages then throw an IAE
// exception.
void ClassFileParser::fix_unsafe_anonymous_class_name(TRAPS) {
  assert(_unsafe_anonymous_host != NULL, "Expected an unsafe anonymous class");

  const jbyte* anon_last_slash = UTF8::strrchr((const jbyte*)_class_name->base(),
                                               _class_name->utf8_length(), JVM_SIGNATURE_SLASH);
  if (anon_last_slash == NULL) {  // Unnamed package
    prepend_host_package_name(_unsafe_anonymous_host, CHECK);
  } else {
    if (!_unsafe_anonymous_host->is_same_class_package(_unsafe_anonymous_host->class_loader(), _class_name)) {
      ResourceMark rm(THREAD);
      THROW_MSG(vmSymbols::java_lang_IllegalArgumentException(),
        err_msg("Host class %s and anonymous class %s are in different packages",
        _unsafe_anonymous_host->name()->as_C_string(), _class_name->as_C_string()));
    }
  }
}

static bool relax_format_check_for(ClassLoaderData* loader_data) {
  bool trusted = (loader_data->is_the_null_class_loader_data() ||
                  SystemDictionary::is_platform_class_loader(loader_data->class_loader()));
  bool need_verify =
    // verifyAll
    (BytecodeVerificationLocal && BytecodeVerificationRemote) ||
    // verifyRemote
    (!BytecodeVerificationLocal && BytecodeVerificationRemote && !trusted);
  return !need_verify;
}

ClassFileParser::ClassFileParser(ClassFileStream* stream,
                                 Symbol* name,
                                 ClassLoaderData* loader_data,
                                 Handle protection_domain,
                                 const InstanceKlass* unsafe_anonymous_host,
                                 GrowableArray<Handle>* cp_patches,
                                 Publicity pub_level,
                                 TRAPS) :
  _stream(stream),
  _requested_name(name),
  _class_name(NULL),
  _loader_data(loader_data),
  _unsafe_anonymous_host(unsafe_anonymous_host),
  _cp_patches(cp_patches),
  _num_patched_klasses(0),
  _max_num_patched_klasses(0),
  _orig_cp_size(0),
  _first_patched_klass_resolved_index(0),
  _super_klass(),
  _cp(NULL),
  _fields(NULL),
  _methods(NULL),
  _inner_classes(NULL),
  _nest_members(NULL),
  _nest_host(0),
  _record_components(NULL),
  _local_interfaces(NULL),
  _transitive_interfaces(NULL),
  _combined_annotations(NULL),
  _class_annotations(NULL),
  _class_type_annotations(NULL),
  _fields_annotations(NULL),
  _fields_type_annotations(NULL),
  _klass(NULL),
  _klass_to_deallocate(NULL),
  _parsed_annotations(NULL),
  _fac(NULL),
  _field_info(NULL),
  _method_ordering(NULL),
  _all_mirandas(NULL),
  _vtable_size(0),
  _itable_size(0),
  _num_miranda_methods(0),
  _rt(REF_NONE),
  _protection_domain(protection_domain),
  _access_flags(),
  _pub_level(pub_level),
  _bad_constant_seen(0),
  _synthetic_flag(false),
  _sde_length(false),
  _sde_buffer(NULL),
  _sourcefile_index(0),
  _generic_signature_index(0),
  _major_version(0),
  _minor_version(0),
  _this_class_index(0),
  _super_class_index(0),
  _itfs_len(0),
  _java_fields_count(0),
  _need_verify(false),
  _relax_verify(false),
  _has_nonstatic_concrete_methods(false),
  _declares_nonstatic_concrete_methods(false),
  _has_final_method(false),
  _has_contended_fields(false),
<<<<<<< HEAD
  _has_flattenable_fields(false),
  _is_empty_value(false),
=======
>>>>>>> aa4ef80f
  _has_finalizer(false),
  _has_empty_finalizer(false),
  _has_vanilla_constructor(false),
  _max_bootstrap_specifier_index(-1) {

  _class_name = name != NULL ? name : vmSymbols::unknown_class_name();
  _class_name->increment_refcount();

  assert(THREAD->is_Java_thread(), "invariant");
  assert(_loader_data != NULL, "invariant");
  assert(stream != NULL, "invariant");
  assert(_stream != NULL, "invariant");
  assert(_stream->buffer() == _stream->current(), "invariant");
  assert(_class_name != NULL, "invariant");
  assert(0 == _access_flags.as_int(), "invariant");

  // Figure out whether we can skip format checking (matching classic VM behavior)
  if (DumpSharedSpaces) {
    // verify == true means it's a 'remote' class (i.e., non-boot class)
    // Verification decision is based on BytecodeVerificationRemote flag
    // for those classes.
    _need_verify = (stream->need_verify()) ? BytecodeVerificationRemote :
                                              BytecodeVerificationLocal;
  }
  else {
    _need_verify = Verifier::should_verify_for(_loader_data->class_loader(),
                                               stream->need_verify());
  }
  if (_cp_patches != NULL) {
    int len = _cp_patches->length();
    for (int i=0; i<len; i++) {
      if (has_cp_patch_at(i)) {
        Handle patch = cp_patch_at(i);
        if (java_lang_String::is_instance(patch()) || java_lang_Class::is_instance(patch())) {
          // We need to append the names of the patched classes to the end of the constant pool,
          // because a patched class may have a Utf8 name that's not already included in the
          // original constant pool. These class names are used when patch_constant_pool()
          // calls patch_class().
          //
          // Note that a String in cp_patch_at(i) may be used to patch a Utf8, a String, or a Class.
          // At this point, we don't know the tag for index i yet, because we haven't parsed the
          // constant pool. So we can only assume the worst -- every String is used to patch a Class.
          _max_num_patched_klasses++;
        }
      }
    }
  }

  // synch back verification state to stream
  stream->set_verify(_need_verify);

  // Check if verification needs to be relaxed for this class file
  // Do not restrict it to jdk1.0 or jdk1.1 to maintain backward compatibility (4982376)
  _relax_verify = relax_format_check_for(_loader_data);

  parse_stream(stream, CHECK);

  post_process_parsed_stream(stream, _cp, CHECK);
}

void ClassFileParser::clear_class_metadata() {
  // metadata created before the instance klass is created.  Must be
  // deallocated if classfile parsing returns an error.
  _cp = NULL;
  _fields = NULL;
  _methods = NULL;
  _inner_classes = NULL;
  _nest_members = NULL;
  _local_interfaces = NULL;
  _combined_annotations = NULL;
  _class_annotations = _class_type_annotations = NULL;
  _fields_annotations = _fields_type_annotations = NULL;
  _record_components = NULL;
}

// Destructor to clean up
ClassFileParser::~ClassFileParser() {
  _class_name->decrement_refcount();

  if (_cp != NULL) {
    MetadataFactory::free_metadata(_loader_data, _cp);
  }
  if (_fields != NULL) {
    MetadataFactory::free_array<u2>(_loader_data, _fields);
  }

  if (_methods != NULL) {
    // Free methods
    InstanceKlass::deallocate_methods(_loader_data, _methods);
  }

  // beware of the Universe::empty_blah_array!!
  if (_inner_classes != NULL && _inner_classes != Universe::the_empty_short_array()) {
    MetadataFactory::free_array<u2>(_loader_data, _inner_classes);
  }

  if (_nest_members != NULL && _nest_members != Universe::the_empty_short_array()) {
    MetadataFactory::free_array<u2>(_loader_data, _nest_members);
  }

  if (_record_components != NULL) {
    InstanceKlass::deallocate_record_components(_loader_data, _record_components);
  }

  // Free interfaces
  InstanceKlass::deallocate_interfaces(_loader_data, _super_klass,
                                       _local_interfaces, _transitive_interfaces);

  if (_combined_annotations != NULL) {
    // After all annotations arrays have been created, they are installed into the
    // Annotations object that will be assigned to the InstanceKlass being created.

    // Deallocate the Annotations object and the installed annotations arrays.
    _combined_annotations->deallocate_contents(_loader_data);

    // If the _combined_annotations pointer is non-NULL,
    // then the other annotations fields should have been cleared.
    assert(_class_annotations       == NULL, "Should have been cleared");
    assert(_class_type_annotations  == NULL, "Should have been cleared");
    assert(_fields_annotations      == NULL, "Should have been cleared");
    assert(_fields_type_annotations == NULL, "Should have been cleared");
  } else {
    // If the annotations arrays were not installed into the Annotations object,
    // then they have to be deallocated explicitly.
    MetadataFactory::free_array<u1>(_loader_data, _class_annotations);
    MetadataFactory::free_array<u1>(_loader_data, _class_type_annotations);
    Annotations::free_contents(_loader_data, _fields_annotations);
    Annotations::free_contents(_loader_data, _fields_type_annotations);
  }

  clear_class_metadata();
  _transitive_interfaces = NULL;

  // deallocate the klass if already created.  Don't directly deallocate, but add
  // to the deallocate list so that the klass is removed from the CLD::_klasses list
  // at a safepoint.
  if (_klass_to_deallocate != NULL) {
    _loader_data->add_to_deallocate_list(_klass_to_deallocate);
  }
}

void ClassFileParser::parse_stream(const ClassFileStream* const stream,
                                   TRAPS) {

  assert(stream != NULL, "invariant");
  assert(_class_name != NULL, "invariant");

  // BEGIN STREAM PARSING
  stream->guarantee_more(8, CHECK);  // magic, major, minor
  // Magic value
  const u4 magic = stream->get_u4_fast();
  guarantee_property(magic == JAVA_CLASSFILE_MAGIC,
                     "Incompatible magic value %u in class file %s",
                     magic, CHECK);

  // Version numbers
  _minor_version = stream->get_u2_fast();
  _major_version = stream->get_u2_fast();

  if (DumpSharedSpaces && _major_version < JAVA_6_VERSION) {
    ResourceMark rm;
    warning("Pre JDK 6 class not supported by CDS: %u.%u %s",
            _major_version,  _minor_version, _class_name->as_C_string());
    Exceptions::fthrow(
      THREAD_AND_LOCATION,
      vmSymbols::java_lang_UnsupportedClassVersionError(),
      "Unsupported major.minor version for dump time %u.%u",
      _major_version,
      _minor_version);
  }

  // Check version numbers - we check this even with verifier off
  verify_class_version(_major_version, _minor_version, _class_name, CHECK);

  stream->guarantee_more(3, CHECK); // length, first cp tag
  u2 cp_size = stream->get_u2_fast();

  guarantee_property(
    cp_size >= 1, "Illegal constant pool size %u in class file %s",
    cp_size, CHECK);

  _orig_cp_size = cp_size;
  if (int(cp_size) + _max_num_patched_klasses > 0xffff) {
    THROW_MSG(vmSymbols::java_lang_InternalError(), "not enough space for patched classes");
  }
  cp_size += _max_num_patched_klasses;

  _cp = ConstantPool::allocate(_loader_data,
                               cp_size,
                               CHECK);

  ConstantPool* const cp = _cp;

  parse_constant_pool(stream, cp, _orig_cp_size, CHECK);

  assert(cp_size == (const u2)cp->length(), "invariant");

  // ACCESS FLAGS
  stream->guarantee_more(8, CHECK);  // flags, this_class, super_class, infs_len

  jint recognized_modifiers = JVM_RECOGNIZED_CLASS_MODIFIERS;
  // JVM_ACC_MODULE is defined in JDK-9 and later.
  if (_major_version >= JAVA_9_VERSION) {
    recognized_modifiers |= JVM_ACC_MODULE;
  }
  // JVM_ACC_VALUE is defined for class file version 55 and later
  if (supports_value_types()) {
    recognized_modifiers |= JVM_ACC_VALUE;
  }

  // Access flags
  jint flags = stream->get_u2_fast() & recognized_modifiers;

  if ((flags & JVM_ACC_INTERFACE) && _major_version < JAVA_6_VERSION) {
    // Set abstract bit for old class files for backward compatibility
    flags |= JVM_ACC_ABSTRACT;
  }

  verify_legal_class_modifiers(flags, CHECK);

  short bad_constant = class_bad_constant_seen();
  if (bad_constant != 0) {
    // Do not throw CFE until after the access_flags are checked because if
    // ACC_MODULE is set in the access flags, then NCDFE must be thrown, not CFE.
    classfile_parse_error("Unknown constant tag %u in class file %s", bad_constant, CHECK);
  }

  _access_flags.set_flags(flags);

  // This class and superclass
  _this_class_index = stream->get_u2_fast();
  check_property(
    valid_cp_range(_this_class_index, cp_size) &&
      cp->tag_at(_this_class_index).is_unresolved_klass(),
    "Invalid this class index %u in constant pool in class file %s",
    _this_class_index, CHECK);

  Symbol* const class_name_in_cp = cp->klass_name_at(_this_class_index);
  assert(class_name_in_cp != NULL, "class_name can't be null");

  // Update _class_name to reflect the name in the constant pool
  update_class_name(class_name_in_cp);

  // Don't need to check whether this class name is legal or not.
  // It has been checked when constant pool is parsed.
  // However, make sure it is not an array type.
  if (_need_verify) {
    guarantee_property(_class_name->char_at(0) != JVM_SIGNATURE_ARRAY,
                       "Bad class name in class file %s",
                       CHECK);
  }

  // Checks if name in class file matches requested name
  if (_requested_name != NULL && _requested_name != _class_name) {
    ResourceMark rm(THREAD);
    Exceptions::fthrow(
      THREAD_AND_LOCATION,
      vmSymbols::java_lang_NoClassDefFoundError(),
      "%s (wrong name: %s)",
      _class_name->as_C_string(),
      _requested_name != NULL ? _requested_name->as_C_string() : "NoName"
    );
    return;
  }

  // if this is an anonymous class fix up its name if it's in the unnamed
  // package.  Otherwise, throw IAE if it is in a different package than
  // its host class.
  if (_unsafe_anonymous_host != NULL) {
    fix_unsafe_anonymous_class_name(CHECK);
  }

  // Verification prevents us from creating names with dots in them, this
  // asserts that that's the case.
  assert(is_internal_format(_class_name), "external class name format used internally");

  if (!is_internal()) {
    LogTarget(Debug, class, preorder) lt;
    if (lt.is_enabled()){
      ResourceMark rm(THREAD);
      LogStream ls(lt);
      ls.print("%s", _class_name->as_klass_external_name());
      if (stream->source() != NULL) {
        ls.print(" source: %s", stream->source());
      }
      ls.cr();
    }

#if INCLUDE_CDS
    if (DumpLoadedClassList != NULL && stream->source() != NULL && classlist_file->is_open()) {
      if (!ClassLoader::has_jrt_entry()) {
        warning("DumpLoadedClassList and CDS are not supported in exploded build");
        DumpLoadedClassList = NULL;
      } else if (SystemDictionaryShared::is_sharing_possible(_loader_data) &&
                 _unsafe_anonymous_host == NULL) {
        // Only dump the classes that can be stored into CDS archive.
        // Unsafe anonymous classes such as generated LambdaForm classes are also not included.
        oop class_loader = _loader_data->class_loader();
        ResourceMark rm(THREAD);
        bool skip = false;
        if (class_loader == NULL || SystemDictionary::is_platform_class_loader(class_loader)) {
          // For the boot and platform class loaders, skip classes that are not found in the
          // java runtime image, such as those found in the --patch-module entries.
          // These classes can't be loaded from the archive during runtime.
          if (!stream->from_boot_loader_modules_image() && strncmp(stream->source(), "jrt:", 4) != 0) {
            skip = true;
          }

          if (class_loader == NULL && ClassLoader::contains_append_entry(stream->source())) {
            // .. but don't skip the boot classes that are loaded from -Xbootclasspath/a
            // as they can be loaded from the archive during runtime.
            skip = false;
          }
        }
        if (skip) {
          tty->print_cr("skip writing class %s from source %s to classlist file",
            _class_name->as_C_string(), stream->source());
        } else {
          classlist_file->print_cr("%s", _class_name->as_C_string());
          classlist_file->flush();
        }
      }
    }
#endif
  }

  // SUPERKLASS
  _super_class_index = stream->get_u2_fast();
  _super_klass = parse_super_class(cp,
                                   _super_class_index,
                                   _need_verify,
                                   CHECK);

  // Interfaces
  _itfs_len = stream->get_u2_fast();
  parse_interfaces(stream,
                   _itfs_len,
                   cp,
                   &_has_nonstatic_concrete_methods,
                   CHECK);

  assert(_local_interfaces != NULL, "invariant");

  // Fields (offsets are filled in later)
  _fac = new FieldAllocationCount();
  parse_fields(stream,
               _access_flags.is_interface(),
               _access_flags.is_value_type(),
               _fac,
               cp,
               cp_size,
               &_java_fields_count,
               CHECK);

  assert(_fields != NULL, "invariant");

  // Methods
  AccessFlags promoted_flags;
  parse_methods(stream,
                _access_flags.is_interface(),
                _access_flags.is_value_type(),
                &promoted_flags,
                &_has_final_method,
                &_declares_nonstatic_concrete_methods,
                CHECK);

  assert(_methods != NULL, "invariant");

  // promote flags from parse_methods() to the klass' flags
  _access_flags.add_promoted_flags(promoted_flags.as_int());

  if (_declares_nonstatic_concrete_methods) {
    _has_nonstatic_concrete_methods = true;
  }

  // Additional attributes/annotations
  _parsed_annotations = new ClassAnnotationCollector();
  parse_classfile_attributes(stream, cp, _parsed_annotations, CHECK);

  assert(_inner_classes != NULL, "invariant");

  // Finalize the Annotations metadata object,
  // now that all annotation arrays have been created.
  create_combined_annotations(CHECK);

  // Make sure this is the end of class file stream
  guarantee_property(stream->at_eos(),
                     "Extra bytes at the end of class file %s",
                     CHECK);

  // all bytes in stream read and parsed
}

void ClassFileParser::post_process_parsed_stream(const ClassFileStream* const stream,
                                                 ConstantPool* cp,
                                                 TRAPS) {
  assert(stream != NULL, "invariant");
  assert(stream->at_eos(), "invariant");
  assert(cp != NULL, "invariant");
  assert(_loader_data != NULL, "invariant");

  if (_class_name == vmSymbols::java_lang_Object()) {
    check_property(_local_interfaces == Universe::the_empty_instance_klass_array(),
                   "java.lang.Object cannot implement an interface in class file %s",
                   CHECK);
  }
  // We check super class after class file is parsed and format is checked
  if (_super_class_index > 0 && NULL ==_super_klass) {
    Symbol* const super_class_name = cp->klass_name_at(_super_class_index);
    if (_access_flags.is_interface()) {
      // Before attempting to resolve the superclass, check for class format
      // errors not checked yet.
      guarantee_property(super_class_name == vmSymbols::java_lang_Object(),
        "Interfaces must have java.lang.Object as superclass in class file %s",
        CHECK);
    }
    Handle loader(THREAD, _loader_data->class_loader());
    _super_klass = (const InstanceKlass*)
                       SystemDictionary::resolve_super_or_fail(_class_name,
                                                               super_class_name,
                                                               loader,
                                                               _protection_domain,
                                                               true,
                                                               CHECK);
  }

  if (_super_klass != NULL) {
    if (_super_klass->has_nonstatic_concrete_methods()) {
      _has_nonstatic_concrete_methods = true;
    }

    if (_super_klass->is_interface()) {
      ResourceMark rm(THREAD);
      Exceptions::fthrow(
        THREAD_AND_LOCATION,
        vmSymbols::java_lang_IncompatibleClassChangeError(),
        "class %s has interface %s as super class",
        _class_name->as_klass_external_name(),
        _super_klass->external_name()
      );
      return;
    }

    // For a value class, only java/lang/Object is an acceptable super class
    if (_access_flags.get_flags() & JVM_ACC_VALUE) {
      guarantee_property(_super_klass->name() == vmSymbols::java_lang_Object(),
        "Value type must have java.lang.Object as superclass in class file %s",
        CHECK);
    }

    // Make sure super class is not final
    if (_super_klass->is_final()) {
      THROW_MSG(vmSymbols::java_lang_VerifyError(), "Cannot inherit from final class");
    }
  }

  // Compute the transitive list of all unique interfaces implemented by this class
  _transitive_interfaces =
    compute_transitive_interfaces(_super_klass,
                                  _local_interfaces,
                                  _loader_data,
                                  CHECK);

  assert(_transitive_interfaces != NULL, "invariant");

  // sort methods
  _method_ordering = sort_methods(_methods);

  _all_mirandas = new GrowableArray<Method*>(20);

  Handle loader(THREAD, _loader_data->class_loader());
  klassVtable::compute_vtable_size_and_num_mirandas(&_vtable_size,
                                                    &_num_miranda_methods,
                                                    _all_mirandas,
                                                    _super_klass,
                                                    _methods,
                                                    _access_flags,
                                                    _major_version,
                                                    loader,
                                                    _class_name,
                                                    _local_interfaces,
                                                    CHECK);

  // Size of Java itable (in words)
  _itable_size = _access_flags.is_interface() ? 0 :
    klassItable::compute_itable_size(_transitive_interfaces);

  assert(_fac != NULL, "invariant");
  assert(_parsed_annotations != NULL, "invariant");


  for (AllFieldStream fs(_fields, cp); !fs.done(); fs.next()) {
    if (fs.is_flattenable() && !fs.access_flags().is_static()) {
      // Pre-load value class
      Klass* klass = SystemDictionary::resolve_flattenable_field_or_fail(&fs,
          Handle(THREAD, _loader_data->class_loader()),
          _protection_domain, true, CHECK);
      assert(klass != NULL, "Sanity check");
      assert(klass->access_flags().is_value_type(), "Value type expected");
      _has_flattenable_fields = true;
    }
  }

  _field_info = new FieldLayoutInfo();
<<<<<<< HEAD
  if (UseNewLayout) {
    FieldLayoutBuilder lb(class_name(), super_klass(), _cp, _fields,
        _parsed_annotations->is_contended(), is_value_type(),
        loader_data(), _protection_domain, _field_info);
    lb.build_layout(CHECK);
    if (is_value_type()) {
      _alignment = lb.get_alignment();
      _first_field_offset = lb.get_first_field_offset();
      _exact_size_in_bytes = lb.get_exact_size_in_byte();
    }
=======
  if (UseNewFieldLayout) {
    FieldLayoutBuilder lb(class_name(), super_klass(), _cp, _fields,
                          _parsed_annotations->is_contended(), _field_info);
    lb.build_layout();
>>>>>>> aa4ef80f
  } else {
    layout_fields(cp, _fac, _parsed_annotations, _field_info, CHECK);
  }

  // Compute reference type
  _rt = (NULL ==_super_klass) ? REF_NONE : _super_klass->reference_type();

}

void ClassFileParser::set_klass(InstanceKlass* klass) {

#ifdef ASSERT
  if (klass != NULL) {
    assert(NULL == _klass, "leaking?");
  }
#endif

  _klass = klass;
}

void ClassFileParser::set_klass_to_deallocate(InstanceKlass* klass) {

#ifdef ASSERT
  if (klass != NULL) {
    assert(NULL == _klass_to_deallocate, "leaking?");
  }
#endif

  _klass_to_deallocate = klass;
}

// Caller responsible for ResourceMark
// clone stream with rewound position
const ClassFileStream* ClassFileParser::clone_stream() const {
  assert(_stream != NULL, "invariant");

  return _stream->clone();
}

// ----------------------------------------------------------------------------
// debugging

#ifdef ASSERT

// return true if class_name contains no '.' (internal format is '/')
bool ClassFileParser::is_internal_format(Symbol* class_name) {
  if (class_name != NULL) {
    ResourceMark rm;
    char* name = class_name->as_C_string();
    return strchr(name, JVM_SIGNATURE_DOT) == NULL;
  } else {
    return true;
  }
}

#endif<|MERGE_RESOLUTION|>--- conflicted
+++ resolved
@@ -31,11 +31,7 @@
 #include "classfile/classLoaderData.inline.hpp"
 #include "classfile/defaultMethods.hpp"
 #include "classfile/dictionary.hpp"
-<<<<<<< HEAD
-#include <classfile/fieldLayoutBuilder.hpp>
-=======
 #include "classfile/fieldLayoutBuilder.hpp"
->>>>>>> aa4ef80f
 #include "classfile/javaClasses.inline.hpp"
 #include "classfile/moduleEntry.hpp"
 #include "classfile/packageEntry.hpp"
@@ -136,11 +132,9 @@
 
 #define JAVA_14_VERSION                   58
 
-<<<<<<< HEAD
-#define CONSTANT_CLASS_DESCRIPTORS        58
-=======
 #define JAVA_15_VERSION                   59
->>>>>>> aa4ef80f
+
+#define CONSTANT_CLASS_DESCRIPTORS        59
 
 void ClassFileParser::set_class_bad_constant_seen(short bad_constant) {
   assert((bad_constant == JVM_CONSTANT_Module ||
@@ -1093,6 +1087,58 @@
   }
 }
 
+class AnnotationCollector : public ResourceObj{
+public:
+  enum Location { _in_field, _in_method, _in_class };
+  enum ID {
+    _unknown = 0,
+    _method_CallerSensitive,
+    _method_ForceInline,
+    _method_DontInline,
+    _method_InjectedProfile,
+    _method_LambdaForm_Compiled,
+    _method_Hidden,
+    _method_HotSpotIntrinsicCandidate,
+    _jdk_internal_vm_annotation_Contended,
+    _field_Stable,
+    _jdk_internal_vm_annotation_ReservedStackAccess,
+    _annotation_LIMIT
+  };
+  const Location _location;
+  int _annotations_present;
+  u2 _contended_group;
+
+  AnnotationCollector(Location location)
+    : _location(location), _annotations_present(0)
+  {
+    assert((int)_annotation_LIMIT <= (int)sizeof(_annotations_present) * BitsPerByte, "");
+  }
+  // If this annotation name has an ID, report it (or _none).
+  ID annotation_index(const ClassLoaderData* loader_data, const Symbol* name);
+  // Set the annotation name:
+  void set_annotation(ID id) {
+    assert((int)id >= 0 && (int)id < (int)_annotation_LIMIT, "oob");
+    _annotations_present |= nth_bit((int)id);
+  }
+
+  void remove_annotation(ID id) {
+    assert((int)id >= 0 && (int)id < (int)_annotation_LIMIT, "oob");
+    _annotations_present &= ~nth_bit((int)id);
+  }
+
+  // Report if the annotation is present.
+  bool has_any_annotations() const { return _annotations_present != 0; }
+  bool has_annotation(ID id) const { return (nth_bit((int)id) & _annotations_present) != 0; }
+
+  void set_contended_group(u2 group) { _contended_group = group; }
+  u2 contended_group() const { return _contended_group; }
+
+  bool is_contended() const { return has_annotation(_jdk_internal_vm_annotation_Contended); }
+
+  void set_stable(bool stable) { set_annotation(_field_Stable); }
+  bool is_stable() const { return has_annotation(_field_Stable); }
+};
+
 // This class also doubles as a holder for metadata cleanup.
 class ClassFileParser::FieldAnnotationCollector : public AnnotationCollector {
 private:
@@ -1118,6 +1164,12 @@
 public:
   MethodAnnotationCollector() : AnnotationCollector(_in_method) { }
   void apply_to(const methodHandle& m);
+};
+
+class ClassFileParser::ClassAnnotationCollector : public AnnotationCollector{
+public:
+  ClassAnnotationCollector() : AnnotationCollector(_in_class) { }
+  void apply_to(InstanceKlass* ik);
 };
 
 
@@ -1692,14 +1744,9 @@
     // After field is initialized with type, we can augment it with aux info
     if (parsed_annotations.has_any_annotations()) {
       parsed_annotations.apply_to(field);
-<<<<<<< HEAD
-    if (field->is_contended()) {
-      _has_contended_fields = true;
-=======
       if (field->is_contended()) {
         _has_contended_fields = true;
       }
->>>>>>> aa4ef80f
     }
   }
 
@@ -1746,9 +1793,9 @@
     FieldInfo* const field = FieldInfo::from_field_array(fa, index);
     field->initialize(JVM_ACC_FIELD_INTERNAL | JVM_ACC_STATIC,
                       vmSymbols::default_value_name_enum,
-                      vmSymbols::java_lang_Object_enum,
+                      vmSymbols::object_signature_enum,
                       0);
-    const BasicType type = FieldType::basic_type(vmSymbols::object_signature());
+    const BasicType type = Signature::basic_type(vmSymbols::object_signature());
     const FieldAllocationType atype = fac->update(true, type, false);
     field->set_allocation_type(atype);
     index++;
@@ -1761,7 +1808,7 @@
         vmSymbols::empty_marker_name_enum,
         vmSymbols::byte_signature_enum,
         0);
-    const BasicType type = FieldType::basic_type(vmSymbols::byte_signature());
+    const BasicType type = Signature::basic_type(vmSymbols::byte_signature());
     const FieldAllocationType atype = fac->update(false, type, false);
     field->set_allocation_type(atype);
     index++;
@@ -2409,8 +2456,8 @@
       bool ok = false;
       SignatureStream ss((Symbol*) signature, true);
       while (!ss.at_return_type())  ss.next();
-      if (ss.is_object()) {
-        TempNewSymbol ret = ss.as_symbol_or_null();
+      if (ss.is_reference()) {
+        Symbol* ret = ss.as_symbol();
         const Symbol* required = class_name();
         if (is_unsafe_anonymous()) {
           // The original class name in the UAC byte stream gets changed.  So
@@ -4066,16 +4113,6 @@
 }
 #endif
 
-<<<<<<< HEAD
-OopMapBlocksBuilder::OopMapBlocksBuilder(unsigned int  max_blocks) {
-  max_nonstatic_oop_maps = max_blocks;
-  nonstatic_oop_map_count = 0;
-  if (max_blocks == 0) {
-    nonstatic_oop_maps = NULL;
-  } else {
-    nonstatic_oop_maps = NEW_RESOURCE_ARRAY(OopMapBlock, max_nonstatic_oop_maps);
-    memset(nonstatic_oop_maps, 0, sizeof(OopMapBlock) * max_blocks);
-=======
 OopMapBlocksBuilder::OopMapBlocksBuilder(unsigned int max_blocks) {
   _max_nonstatic_oop_maps = max_blocks;
   _nonstatic_oop_map_count = 0;
@@ -4085,63 +4122,37 @@
     _nonstatic_oop_maps =
         NEW_RESOURCE_ARRAY(OopMapBlock, _max_nonstatic_oop_maps);
     memset(_nonstatic_oop_maps, 0, sizeof(OopMapBlock) * max_blocks);
->>>>>>> aa4ef80f
   }
 }
 
 OopMapBlock* OopMapBlocksBuilder::last_oop_map() const {
-<<<<<<< HEAD
-  assert(nonstatic_oop_map_count > 0, "Has no oop maps");
-  return nonstatic_oop_maps + (nonstatic_oop_map_count - 1);
-=======
   assert(_nonstatic_oop_map_count > 0, "Has no oop maps");
   return _nonstatic_oop_maps + (_nonstatic_oop_map_count - 1);
->>>>>>> aa4ef80f
 }
 
 // addition of super oop maps
 void OopMapBlocksBuilder::initialize_inherited_blocks(OopMapBlock* blocks, unsigned int nof_blocks) {
-<<<<<<< HEAD
-  assert(nof_blocks && nonstatic_oop_map_count == 0 &&
-      nof_blocks <= max_nonstatic_oop_maps, "invariant");
-
-  memcpy(nonstatic_oop_maps, blocks, sizeof(OopMapBlock) * nof_blocks);
-  nonstatic_oop_map_count += nof_blocks;
-=======
   assert(nof_blocks && _nonstatic_oop_map_count == 0 &&
          nof_blocks <= _max_nonstatic_oop_maps, "invariant");
 
   memcpy(_nonstatic_oop_maps, blocks, sizeof(OopMapBlock) * nof_blocks);
   _nonstatic_oop_map_count += nof_blocks;
->>>>>>> aa4ef80f
 }
 
 // collection of oops
 void OopMapBlocksBuilder::add(int offset, int count) {
-<<<<<<< HEAD
-  if (nonstatic_oop_map_count == 0) {
-    nonstatic_oop_map_count++;
-  }
-  OopMapBlock*  nonstatic_oop_map = last_oop_map();
-=======
   if (_nonstatic_oop_map_count == 0) {
     _nonstatic_oop_map_count++;
   }
   OopMapBlock* nonstatic_oop_map = last_oop_map();
->>>>>>> aa4ef80f
   if (nonstatic_oop_map->count() == 0) {  // Unused map, set it up
     nonstatic_oop_map->set_offset(offset);
     nonstatic_oop_map->set_count(count);
   } else if (nonstatic_oop_map->is_contiguous(offset)) { // contiguous, add
     nonstatic_oop_map->increment_count(count);
   } else { // Need a new one...
-<<<<<<< HEAD
-    nonstatic_oop_map_count++;
-    assert(nonstatic_oop_map_count <= max_nonstatic_oop_maps, "range check");
-=======
     _nonstatic_oop_map_count++;
     assert(_nonstatic_oop_map_count <= _max_nonstatic_oop_maps, "range check");
->>>>>>> aa4ef80f
     nonstatic_oop_map = last_oop_map();
     nonstatic_oop_map->set_offset(offset);
     nonstatic_oop_map->set_count(count);
@@ -4150,23 +4161,14 @@
 
 // general purpose copy, e.g. into allocated instanceKlass
 void OopMapBlocksBuilder::copy(OopMapBlock* dst) {
-<<<<<<< HEAD
-  if (nonstatic_oop_map_count != 0) {
-    memcpy(dst, nonstatic_oop_maps, sizeof(OopMapBlock) * nonstatic_oop_map_count);
-=======
   if (_nonstatic_oop_map_count != 0) {
     memcpy(dst, _nonstatic_oop_maps, sizeof(OopMapBlock) * _nonstatic_oop_map_count);
->>>>>>> aa4ef80f
   }
 }
 
 // Sort and compact adjacent blocks
 void OopMapBlocksBuilder::compact() {
-<<<<<<< HEAD
-  if (nonstatic_oop_map_count <= 1) {
-=======
   if (_nonstatic_oop_map_count <= 1) {
->>>>>>> aa4ef80f
     return;
   }
   /*
@@ -4175,23 +4177,6 @@
    * containing refs.
    *
    * Currently compaction is slightly limited due to values being 8 byte aligned.
-<<<<<<< HEAD
-   * This may well change: FixMe if doesn't, the code below is fairly general purpose
-   * and maybe it doesn't need to be.
-   */
-  qsort(nonstatic_oop_maps, nonstatic_oop_map_count, sizeof(OopMapBlock),
-      (_sort_Fn)OopMapBlock::compare_offset);
-  if (nonstatic_oop_map_count < 2) {
-    return;
-  }
-
-  //Make a temp copy, and iterate through and copy back into the orig
-  ResourceMark rm;
-  OopMapBlock* oop_maps_copy = NEW_RESOURCE_ARRAY(OopMapBlock, nonstatic_oop_map_count);
-  OopMapBlock* oop_maps_copy_end = oop_maps_copy + nonstatic_oop_map_count;
-  copy(oop_maps_copy);
-  OopMapBlock*  nonstatic_oop_map = nonstatic_oop_maps;
-=======
    * This may well change: FixMe if it doesn't, the code below is fairly general purpose
    * and maybe it doesn't need to be.
    */
@@ -4208,7 +4193,6 @@
   OopMapBlock* oop_maps_copy_end = oop_maps_copy + _nonstatic_oop_map_count;
   copy(oop_maps_copy);
   OopMapBlock* nonstatic_oop_map = _nonstatic_oop_maps;
->>>>>>> aa4ef80f
   unsigned int new_count = 1;
   oop_maps_copy++;
   while(oop_maps_copy < oop_maps_copy_end) {
@@ -4223,16 +4207,6 @@
     }
     oop_maps_copy++;
   }
-<<<<<<< HEAD
-  assert(new_count <= nonstatic_oop_map_count, "end up with more maps after compact() ?");
-  nonstatic_oop_map_count = new_count;
-}
-
-void OopMapBlocksBuilder::print_on(outputStream* st) const {
-  st->print_cr("  OopMapBlocks: %3d  /%3d", nonstatic_oop_map_count, max_nonstatic_oop_maps);
-  if (nonstatic_oop_map_count > 0) {
-    OopMapBlock* map = nonstatic_oop_maps;
-=======
   assert(new_count <= _nonstatic_oop_map_count, "end up with more maps after compact() ?");
   _nonstatic_oop_map_count = new_count;
 }
@@ -4241,16 +4215,11 @@
   st->print_cr("  OopMapBlocks: %3d  /%3d", _nonstatic_oop_map_count, _max_nonstatic_oop_maps);
   if (_nonstatic_oop_map_count > 0) {
     OopMapBlock* map = _nonstatic_oop_maps;
->>>>>>> aa4ef80f
     OopMapBlock* last_map = last_oop_map();
     assert(map <= last_map, "Last less than first");
     while (map <= last_map) {
       st->print_cr("    Offset: %3d  -%3d Count: %3d", map->offset(),
-<<<<<<< HEAD
-          map->offset() + map->offset_span() - heapOopSize, map->count());
-=======
                    map->offset() + map->offset_span() - heapOopSize, map->count());
->>>>>>> aa4ef80f
       map++;
     }
   }
@@ -4259,7 +4228,6 @@
 void OopMapBlocksBuilder::print_value_on(outputStream* st) const {
   print_on(st);
 }
-<<<<<<< HEAD
 
 void ClassFileParser::throwValueTypeLimitation(THREAD_AND_LOCATION_DECL,
                                                const char* msg,
@@ -4279,8 +4247,6 @@
         _class_name->as_C_string(), msg);
   }
 }
-=======
->>>>>>> aa4ef80f
 
 // Layout fields and fill in FieldLayoutInfo.  Could use more refactoring!
 void ClassFileParser::layout_fields(ConstantPool* cp,
@@ -4458,7 +4424,6 @@
   // count[i] oops following. Before we know how many regions are required,
   // we pessimistically allocate the maps to fit all the oops into the
   // distinct regions.
-<<<<<<< HEAD
   //
   int super_oop_map_count = (_super_klass == NULL) ? 0 :_super_klass->nonstatic_oop_map_count();
   int max_oop_map_count =
@@ -4467,12 +4432,6 @@
       value_type_oop_map_count +
       not_flattened_value_types;
 
-=======
-
-  int super_oop_map_count = (_super_klass == NULL) ? 0 :_super_klass->nonstatic_oop_map_count();
-  int max_oop_map_count = super_oop_map_count + fac->count[NONSTATIC_OOP];
-
->>>>>>> aa4ef80f
   OopMapBlocksBuilder* nonstatic_oop_maps = new OopMapBlocksBuilder(max_oop_map_count);
   if (super_oop_map_count > 0) {
     nonstatic_oop_maps->initialize_inherited_blocks(_super_klass->start_of_nonstatic_oop_maps(),
@@ -4513,25 +4472,6 @@
   } else {
     // Fields order: longs/doubles, ints, shorts/chars, bytes, oops, padded fields
     next_nonstatic_double_offset = next_nonstatic_field_offset;
-<<<<<<< HEAD
-  } else if( allocation_style == 2 ) {
-    // Fields allocation: oops fields in super and sub classes are together.
-    if( nonstatic_field_size > 0 && super_oop_map_count > 0 ) {
-      if (next_nonstatic_field_offset == nonstatic_oop_maps->last_oop_map()->end_offset()) {
-        allocation_style = 0;   // allocate oops first
-        next_nonstatic_oop_offset    = next_nonstatic_field_offset;
-        next_nonstatic_double_offset = next_nonstatic_oop_offset +
-                                       (nonstatic_oop_count * heapOopSize);
-      }
-    }
-    if( allocation_style == 2 ) {
-      allocation_style = 1;     // allocate oops last
-      next_nonstatic_double_offset = next_nonstatic_field_offset;
-    }
-  } else {
-    ShouldNotReachHere();
-=======
->>>>>>> aa4ef80f
   }
 
   int nonstatic_oop_space_count   = 0;
@@ -4910,11 +4850,7 @@
   info->_has_nonstatic_fields = has_nonstatic_fields;
 }
 
-<<<<<<< HEAD
-void ClassFileParser::set_precomputed_flags(InstanceKlass* ik, TRAPS) {
-=======
 void ClassFileParser::set_precomputed_flags(InstanceKlass* ik) {
->>>>>>> aa4ef80f
   assert(ik != NULL, "invariant");
 
   const Klass* const super = ik->super();
@@ -4948,6 +4884,7 @@
   if (SystemDictionary::Cloneable_klass_loaded()) {
     if (ik->is_subtype_of(SystemDictionary::Cloneable_klass())) {
       if (ik->is_value()) {
+        Thread *THREAD = Thread::current();
         throwValueTypeLimitation(THREAD_AND_LOCATION, "Value Types do not support Cloneable");
         return;
       }
@@ -5295,14 +5232,9 @@
 
   if ((is_abstract && is_final) ||
       (is_interface && !is_abstract) ||
-<<<<<<< HEAD
-      (is_interface && major_gte_15 && (is_super || is_enum)) ||
-      (!is_interface && major_gte_15 && is_annotation) ||
+      (is_interface && major_gte_1_5 && (is_super || is_enum)) ||
+      (!is_interface && major_gte_1_5 && is_annotation) ||
       (is_value_type && (is_interface || is_abstract || is_enum || !is_final))) {
-=======
-      (is_interface && major_gte_1_5 && (is_super || is_enum)) ||
-      (!is_interface && major_gte_1_5 && is_annotation)) {
->>>>>>> aa4ef80f
     ResourceMark rm(THREAD);
     const char* class_note = "";
     if (is_value_type)  class_note = " (an inline class)";
@@ -5491,13 +5423,8 @@
       is_illegal = true;
     } else {
       if (is_initializer) {
-<<<<<<< HEAD
         if (is_final || is_synchronized || is_native ||
-            is_abstract || (major_gte_15 && is_bridge)) {
-=======
-        if (is_static || is_final || is_synchronized || is_native ||
             is_abstract || (major_gte_1_5 && is_bridge)) {
->>>>>>> aa4ef80f
           is_illegal = true;
         }
         if (!is_static && !is_value_type) {
@@ -5510,22 +5437,15 @@
           class_note = (is_value_type ? " (an inline class)" : " (not an inline class)");
         }
       } else { // not initializer
-<<<<<<< HEAD
         if (is_value_type && is_synchronized && !is_static) {
           is_illegal = true;
           class_note = " (an inline class)";
         } else {
           if (is_abstract) {
             if ((is_final || is_native || is_private || is_static ||
-                (major_gte_15 && (is_synchronized || is_strict)))) {
+                (major_gte_1_5 && (is_synchronized || is_strict)))) {
               is_illegal = true;
             }
-=======
-        if (is_abstract) {
-          if ((is_final || is_native || is_private || is_static ||
-              (major_gte_1_5 && (is_synchronized || is_strict)))) {
-            is_illegal = true;
->>>>>>> aa4ef80f
           }
         }
       }
@@ -5964,11 +5884,7 @@
 
 int ClassFileParser::total_oop_map_count() const {
   assert(_field_info != NULL, "invariant");
-<<<<<<< HEAD
-  return _field_info->oop_map_blocks->nonstatic_oop_map_count;
-=======
   return _field_info->oop_map_blocks->_nonstatic_oop_map_count;
->>>>>>> aa4ef80f
 }
 
 jint ClassFileParser::layout_size() const {
@@ -6124,13 +6040,8 @@
 
   assert(_field_info != NULL, "invariant");
   assert(ik->static_field_size() == _field_info->_static_field_size, "sanity");
-<<<<<<< HEAD
-  assert(ik->nonstatic_oop_map_count() == _field_info->oop_map_blocks->nonstatic_oop_map_count,
-    "sanity");
-=======
   assert(ik->nonstatic_oop_map_count() == _field_info->oop_map_blocks->_nonstatic_oop_map_count,
          "sanity");
->>>>>>> aa4ef80f
 
   assert(ik->is_instance_klass(), "sanity");
   assert(ik->size_helper() == _field_info->_instance_size, "sanity");
@@ -6141,12 +6052,9 @@
   // Not yet: supers are done below to support the new subtype-checking fields
   ik->set_nonstatic_field_size(_field_info->_nonstatic_field_size);
   ik->set_has_nonstatic_fields(_field_info->_has_nonstatic_fields);
-<<<<<<< HEAD
   if (_is_empty_value) {
     ik->set_is_empty_value();
   }
-=======
->>>>>>> aa4ef80f
   assert(_fac != NULL, "invariant");
   ik->set_static_oop_field_count(_fac->count[STATIC_OOP] + _fac->count[STATIC_FLATTENABLE]);
 
@@ -6238,11 +6146,7 @@
   // Compute transitive closure of interfaces this class implements
   // Do final class setup
   OopMapBlocksBuilder* oop_map_blocks = _field_info->oop_map_blocks;
-<<<<<<< HEAD
-  if (oop_map_blocks->nonstatic_oop_map_count > 0) {
-=======
   if (oop_map_blocks->_nonstatic_oop_map_count > 0) {
->>>>>>> aa4ef80f
     oop_map_blocks->copy(ik->start_of_nonstatic_oop_maps());
   }
 
@@ -6252,7 +6156,7 @@
   }
 
   // Fill in has_finalizer, has_vanilla_constructor, and layout_helper
-  set_precomputed_flags(ik, CHECK);
+  set_precomputed_flags(ik);
 
   // check if this class can access its super class
   check_super_class_access(ik, CHECK);
@@ -6527,11 +6431,8 @@
   _declares_nonstatic_concrete_methods(false),
   _has_final_method(false),
   _has_contended_fields(false),
-<<<<<<< HEAD
   _has_flattenable_fields(false),
   _is_empty_value(false),
-=======
->>>>>>> aa4ef80f
   _has_finalizer(false),
   _has_empty_finalizer(false),
   _has_vanilla_constructor(false),
@@ -7036,7 +6937,6 @@
   }
 
   _field_info = new FieldLayoutInfo();
-<<<<<<< HEAD
   if (UseNewLayout) {
     FieldLayoutBuilder lb(class_name(), super_klass(), _cp, _fields,
         _parsed_annotations->is_contended(), is_value_type(),
@@ -7047,12 +6947,6 @@
       _first_field_offset = lb.get_first_field_offset();
       _exact_size_in_bytes = lb.get_exact_size_in_byte();
     }
-=======
-  if (UseNewFieldLayout) {
-    FieldLayoutBuilder lb(class_name(), super_klass(), _cp, _fields,
-                          _parsed_annotations->is_contended(), _field_info);
-    lb.build_layout();
->>>>>>> aa4ef80f
   } else {
     layout_fields(cp, _fac, _parsed_annotations, _field_info, CHECK);
   }
