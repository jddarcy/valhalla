--- conflicted
+++ resolved
@@ -3020,13 +3020,9 @@
 // Side-effects: populates the _methods field in the parser
 void ClassFileParser::parse_methods(const ClassFileStream* const cfs,
                                     bool is_interface,
-<<<<<<< HEAD
                                     bool is_value_class,
                                     bool is_abstract_type,
-                                    AccessFlags* promoted_flags,
-=======
                                     bool* const has_localvariable_table,
->>>>>>> 33f3bd8f
                                     bool* has_final_method,
                                     bool* declares_nonstatic_concrete_methods,
                                     TRAPS) {
@@ -6353,15 +6349,10 @@
 
   // Methods
   parse_methods(stream,
-<<<<<<< HEAD
                 is_interface(),
                 is_value_class(),
                 is_abstract_class(),
-                &promoted_flags,
-=======
-                _access_flags.is_interface(),
                 &_has_localvariable_table,
->>>>>>> 33f3bd8f
                 &_has_final_method,
                 &_declares_nonstatic_concrete_methods,
                 CHECK);
