--- conflicted
+++ resolved
@@ -155,63 +155,8 @@
   _code->append(Bytecodes::_athrow);
 }
 
-<<<<<<< HEAD
-void BytecodeAssembler::iload(u4 index) {
-  xload(index, Bytecodes::_iload_0, Bytecodes::_iload);
-}
-
-void BytecodeAssembler::lload(u4 index) {
-  xload(index, Bytecodes::_lload_0, Bytecodes::_lload);
-}
-
-void BytecodeAssembler::fload(u4 index) {
-  xload(index, Bytecodes::_fload_0, Bytecodes::_fload);
-}
-
-void BytecodeAssembler::dload(u4 index) {
-  xload(index, Bytecodes::_dload_0, Bytecodes::_dload);
-}
-
-void BytecodeAssembler::aload(u4 index) {
-  xload(index, Bytecodes::_aload_0, Bytecodes::_aload);
-}
-
-void BytecodeAssembler::load(BasicType bt, u4 index) {
-  switch (bt) {
-    case T_BOOLEAN:
-    case T_CHAR:
-    case T_BYTE:
-    case T_SHORT:
-    case T_INT:     iload(index); break;
-    case T_FLOAT:   fload(index); break;
-    case T_DOUBLE:  dload(index); break;
-    case T_LONG:    lload(index); break;
-    case T_PRIMITIVE_OBJECT:
-    default:
-      if (is_reference_type(bt)) {
-                    aload(index);
-                    break;
-      }
-      ShouldNotReachHere();
-  }
-}
-
-void BytecodeAssembler::checkcast(Symbol* sym) {
-  u2 cpool_index = _cp->klass(sym);
-  _code->append(Bytecodes::_checkcast);
-  append(cpool_index);
-}
-
-void BytecodeAssembler::invokespecial(Method* method) {
-  invokespecial(method->klass_name(), method->name(), method->signature());
-}
-
-void BytecodeAssembler::invokespecial(Symbol* klss, Symbol* name, Symbol* sig) {
-  u2 methodref_index = _cp->methodref(klss, name, sig);
-=======
 void BytecodeAssembler::invokespecial(Symbol* klss, Symbol* name, Symbol* sig, TRAPS) {
   u2 methodref_index = _cp->methodref(klss, name, sig, CHECK);
->>>>>>> 242a2e63
   _code->append(Bytecodes::_invokespecial);
   append(methodref_index);
 }
@@ -232,43 +177,5 @@
   assem.invokespecial(errorName, init, sig, CHECK_0);
   assem.athrow();
 
-<<<<<<< HEAD
-void BytecodeAssembler::freturn() {
-  _code->append(Bytecodes::_freturn);
-}
-
-void BytecodeAssembler::dreturn() {
-  _code->append(Bytecodes::_dreturn);
-}
-
-void BytecodeAssembler::areturn() {
-  _code->append(Bytecodes::_areturn);
-}
-
-void BytecodeAssembler::_return() {
-  _code->append(Bytecodes::_return);
-}
-
-void BytecodeAssembler::_return(BasicType bt) {
-  switch (bt) {
-    case T_BOOLEAN:
-    case T_CHAR:
-    case T_BYTE:
-    case T_SHORT:
-    case T_INT:     ireturn(); break;
-    case T_FLOAT:   freturn(); break;
-    case T_DOUBLE:  dreturn(); break;
-    case T_LONG:    lreturn(); break;
-    case T_PRIMITIVE_OBJECT:
-    case T_VOID:    _return(); break;
-    default:
-      if (is_reference_type(bt)) {
-                    areturn();
-                    break;
-      }
-      ShouldNotReachHere();
-  }
-=======
   return 3; // max stack size: [ exception, exception, string ]
->>>>>>> 242a2e63
 }