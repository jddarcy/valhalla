/*
 * Copyright (c) 2020, 2023, Oracle and/or its affiliates. All rights reserved.
 * DO NOT ALTER OR REMOVE COPYRIGHT NOTICES OR THIS FILE HEADER.
 *
 * This code is free software; you can redistribute it and/or modify it
 * under the terms of the GNU General Public License version 2 only, as
 * published by the Free Software Foundation.
 *
 * This code is distributed in the hope that it will be useful, but WITHOUT
 * ANY WARRANTY; without even the implied warranty of MERCHANTABILITY or
 * FITNESS FOR A PARTICULAR PURPOSE.  See the GNU General Public License
 * version 2 for more details (a copy is included in the LICENSE file that
 * accompanied this code).
 *
 * You should have received a copy of the GNU General Public License version
 * 2 along with this work; if not, write to the Free Software Foundation,
 * Inc., 51 Franklin St, Fifth Floor, Boston, MA 02110-1301 USA.
 *
 * Please contact Oracle, 500 Oracle Parkway, Redwood Shores, CA 94065 USA
 * or visit www.oracle.com if you need additional information or have any
 * questions.
 *
 */

#include "precompiled.hpp"
#include "classfile/classFileParser.hpp"
#include "classfile/fieldLayoutBuilder.hpp"
#include "classfile/systemDictionary.hpp"
#include "classfile/vmSymbols.hpp"
#include "jvm.h"
#include "memory/resourceArea.hpp"
#include "oops/array.hpp"
#include "oops/fieldStreams.inline.hpp"
#include "oops/instanceMirrorKlass.hpp"
#include "oops/instanceKlass.inline.hpp"
#include "oops/klass.inline.hpp"
#include "oops/inlineKlass.inline.hpp"
#include "runtime/fieldDescriptor.inline.hpp"

LayoutRawBlock::LayoutRawBlock(Kind kind, int size) :
  _next_block(nullptr),
  _prev_block(nullptr),
  _inline_klass(nullptr),
  _kind(kind),
  _offset(-1),
  _alignment(1),
  _size(size),
  _field_index(-1),
  _is_reference(false),
  _multifield_index(-1) {
  assert(kind == EMPTY || kind == RESERVED || kind == PADDING || kind == INHERITED,
         "Otherwise, should use the constructor with a field index argument");
  assert(size > 0, "Sanity check");
}


<<<<<<< HEAD
LayoutRawBlock::LayoutRawBlock(int index, Kind kind, int size, int alignment, bool is_reference, jbyte multifield_index) :
 _next_block(NULL),
 _prev_block(NULL),
 _inline_klass(NULL),
=======
LayoutRawBlock::LayoutRawBlock(int index, Kind kind, int size, int alignment, bool is_reference) :
 _next_block(nullptr),
 _prev_block(nullptr),
 _inline_klass(nullptr),
>>>>>>> 94636f4c
 _kind(kind),
 _offset(-1),
 _alignment(alignment),
 _size(size),
 _field_index(index),
 _is_reference(is_reference),
 _multifield_index(multifield_index) {
  assert(kind == REGULAR || kind == INLINED || kind == INHERITED || kind == MULTIFIELD,
         "Other kind do not have a field index");
  assert(size > 0, "Sanity check");
  assert(alignment > 0, "Sanity check");
}

bool LayoutRawBlock::fit(int size, int alignment) {
  int adjustment = 0;
  if ((_offset % alignment) != 0) {
    adjustment = alignment - (_offset % alignment);
  }
  return _size >= size + adjustment;
}

FieldGroup::FieldGroup(int contended_group) :
<<<<<<< HEAD
  _next(NULL),
  _small_primitive_fields(NULL),
  _big_primitive_fields(NULL),
  _oop_fields(NULL),
  _multifields(NULL),
=======
  _next(nullptr),
  _small_primitive_fields(nullptr),
  _big_primitive_fields(nullptr),
  _oop_fields(nullptr),
>>>>>>> 94636f4c
  _contended_group(contended_group),  // -1 means no contended group, 0 means default contended group
  _oop_count(0) {}

void FieldGroup::add_primitive_field(int idx, BasicType type) {
  int size = type2aelembytes(type);
<<<<<<< HEAD
  LayoutRawBlock* block = new LayoutRawBlock(fs.index(), LayoutRawBlock::REGULAR, size, size /* alignment == size for primitive types */, false, -1);
=======
  LayoutRawBlock* block = new LayoutRawBlock(idx, LayoutRawBlock::REGULAR, size, size /* alignment == size for primitive types */, false);
>>>>>>> 94636f4c
  if (size >= oopSize) {
    add_to_big_primitive_list(block);
  } else {
    add_to_small_primitive_list(block);
  }
}

void FieldGroup::add_oop_field(int idx) {
  int size = type2aelembytes(T_OBJECT);
<<<<<<< HEAD
  LayoutRawBlock* block = new LayoutRawBlock(fs.index(), LayoutRawBlock::REGULAR, size, size /* alignment == size for oops */, true, -1);
  if (_oop_fields == NULL) {
=======
  LayoutRawBlock* block = new LayoutRawBlock(idx, LayoutRawBlock::REGULAR, size, size /* alignment == size for oops */, true);
  if (_oop_fields == nullptr) {
>>>>>>> 94636f4c
    _oop_fields = new GrowableArray<LayoutRawBlock*>(INITIAL_LIST_SIZE);
  }
  _oop_fields->append(block);
  _oop_count++;
}

<<<<<<< HEAD
void FieldGroup::add_inlined_field(AllFieldStream fs, InlineKlass* vk) {
  LayoutRawBlock* block = new LayoutRawBlock(fs.index(), LayoutRawBlock::INLINED, vk->get_exact_size_in_bytes(), vk->get_alignment(), false, -1);
=======
void FieldGroup::add_inlined_field(int idx, InlineKlass* vk) {
  LayoutRawBlock* block = new LayoutRawBlock(idx, LayoutRawBlock::INLINED, vk->get_exact_size_in_bytes(), vk->get_alignment(), false);
>>>>>>> 94636f4c
  block->set_inline_klass(vk);
  if (block->size() >= oopSize) {
    add_to_big_primitive_list(block);
  } else {
    add_to_small_primitive_list(block);
  }
}

void FieldGroup::add_multifield(AllFieldStream fs, Array<MultiFieldInfo>* multifield_info, InlineKlass* vk) {
  assert(fs.is_multifield() || fs.is_multifield_base(), "Must be");
  u2 base = fs.multifield_base();
  BasicType type = Signature::basic_type(fs.signature());
  MultiFieldGroup* mfg = NULL;
  if (_multifields != NULL) {
    for (int i = 0; i < _multifields->length(); i++) {
      if (base == _multifields->at(i)->multifield_base()) {
        mfg = _multifields->at(i);
        break;
      }
    }
  } else {
    _multifields = new GrowableArray<MultiFieldGroup*>(INITIAL_LIST_SIZE);
  }
  if (mfg == NULL) {
    mfg = new MultiFieldGroup(base, fs.signature());
    mfg->add_field(fs, vk);
    _multifields->append(mfg);
  } else {
    mfg->add_field(fs, vk);
  }
}

void FieldGroup::sort_by_size() {
  if (_small_primitive_fields != nullptr) {
    _small_primitive_fields->sort(LayoutRawBlock::compare_size_inverted);
  }
  if (_big_primitive_fields != nullptr) {
    _big_primitive_fields->sort(LayoutRawBlock::compare_size_inverted);
  }
  if (_multifields != NULL) {
    for (int i = 0; i < _multifields->length(); i++) {
      int size = _multifields->at(i)->fields()->at(0)->size();
      int alignment =  _multifields->at(i)->fields()->at(0)->alignment();
      int multialignment = size/alignment;
      if (size % multialignment != 0) multialignment+= alignment;
      // Problem: at this point, multialignment can be a weird number, for instance not a power of two
      int multisize = multialignment * alignment * _multifields->at(i)->fields()->length();  // should be stored
      // True alignment should be adjusted to increase chances to be on a single cache line
      int multifield_group_alignment = MIN2(round_up_power_of_2(multisize), HeapWordSize);
      _multifields->at(i)->set_group_size(multisize);
      _multifields->at(i)->set_group_alignment(multifield_group_alignment);
      _multifields->at(i)->fields()->sort(MultiFieldGroup::compare_multifield_index);
    }
    _multifields->sort(MultiFieldGroup::compare_multifield_groups_inverted);
  }
}

void FieldGroup::add_to_small_primitive_list(LayoutRawBlock* block) {
  if (_small_primitive_fields == nullptr) {
    _small_primitive_fields = new GrowableArray<LayoutRawBlock*>(INITIAL_LIST_SIZE);
  }
  _small_primitive_fields->append(block);
}

void FieldGroup::add_to_big_primitive_list(LayoutRawBlock* block) {
  if (_big_primitive_fields == nullptr) {
    _big_primitive_fields = new GrowableArray<LayoutRawBlock*>(INITIAL_LIST_SIZE);
  }
  _big_primitive_fields->append(block);
}

<<<<<<< HEAD
MultiFieldGroup::MultiFieldGroup(u2 base, Symbol* signature) :  _multifield_base(base), _signature(signature), _fields(NULL) { }

void MultiFieldGroup::add_field(AllFieldStream fs, InlineKlass* vk) {
  assert(fs.is_multifield() || fs.is_multifield_base(), "Must be");
  assert(fs.multifield_base() == multifield_base(), "multifield base mismatch");
  jbyte idx = fs.multifield_index();
  if (_fields == NULL) {
    _fields = new GrowableArray<LayoutRawBlock*>(INITIAL_LIST_SIZE);
  } else {
    guarantee(fs.signature() == signature(), "multifield signature mismatch");
  }
  BasicType type = Signature::basic_type(fs.signature());
  LayoutRawBlock* block = NULL;
  if (type == T_PRIMITIVE_OBJECT) {
    block = new LayoutRawBlock(fs.index(), LayoutRawBlock::MULTIFIELD, vk->get_exact_size_in_bytes(),
                               vk->get_alignment(), false, fs.multifield_index());
  } else {
    int size = type2aelembytes(type);
    block = new LayoutRawBlock(fs.index(), LayoutRawBlock::MULTIFIELD, size, size, false, fs.multifield_index());
  }
  int cursor = 0;
  for (; cursor < _fields->length(); cursor++) {
    assert(_fields->at(cursor)->multifield_index() != fs.multifield_index(), "multifield index duplicate found");
    if (_fields->at(cursor)->multifield_index() > fs.multifield_index()) break;
  }
  _fields->insert_before(cursor, block);
}

FieldLayout::FieldLayout(Array<u2>* fields, ConstantPool* cp, Array<MultiFieldInfo>* multifields) :
  _fields(fields),
  _cp(cp),
  _multifield_info(multifields),
  _blocks(NULL),
=======
FieldLayout::FieldLayout(GrowableArray<FieldInfo>* field_info, ConstantPool* cp) :
  _field_info(field_info),
  _cp(cp),
  _blocks(nullptr),
>>>>>>> 94636f4c
  _start(_blocks),
  _last(_blocks) {}

void FieldLayout::initialize_static_layout() {
  _blocks = new LayoutRawBlock(LayoutRawBlock::EMPTY, INT_MAX);
  _blocks->set_offset(0);
  _last = _blocks;
  _start = _blocks;
  // Note: at this stage, InstanceMirrorKlass::offset_of_static_fields() could be zero, because
  // during bootstrapping, the size of the java.lang.Class is still not known when layout
  // of static field is computed. Field offsets are fixed later when the size is known
  // (see java_lang_Class::fixup_mirror())
  if (InstanceMirrorKlass::offset_of_static_fields() > 0) {
    insert(first_empty_block(), new LayoutRawBlock(LayoutRawBlock::RESERVED, InstanceMirrorKlass::offset_of_static_fields()));
    _blocks->set_offset(0);
  }
}

void FieldLayout::initialize_instance_layout(const InstanceKlass* super_klass) {
  if (super_klass == nullptr) {
    _blocks = new LayoutRawBlock(LayoutRawBlock::EMPTY, INT_MAX);
    _blocks->set_offset(0);
    _last = _blocks;
    _start = _blocks;
    insert(first_empty_block(), new LayoutRawBlock(LayoutRawBlock::RESERVED, instanceOopDesc::base_offset_in_bytes()));
  } else {
    bool has_fields = reconstruct_layout(super_klass);
    fill_holes(super_klass);
    if ((UseEmptySlotsInSupers && !super_klass->has_contended_annotations()) || !has_fields) {
      _start = _blocks; // Setting _start to _blocks instead of _last would allow subclasses
      // to allocate fields in empty slots of their super classes
    } else {
      _start = _last;    // append fields at the end of the reconstructed layout
    }
  }
}

LayoutRawBlock* FieldLayout::first_field_block() {
  LayoutRawBlock* block = _blocks;
  while (block != nullptr
         && block->kind() != LayoutRawBlock::INHERITED
         && block->kind() != LayoutRawBlock::REGULAR
         && block->kind() != LayoutRawBlock::INLINED
         && block->kind() != LayoutRawBlock::MULTIFIELD) {
    block = block->next_block();
  }
  return block;
}

// Insert a set of fields into a layout.
// For each field, search for an empty slot able to fit the field
// (satisfying both size and alignment requirements), if none is found,
// add the field at the end of the layout.
// Fields cannot be inserted before the block specified in the "start" argument
void FieldLayout::add(GrowableArray<LayoutRawBlock*>* list, LayoutRawBlock* start) {
  if (list == nullptr) return;
  if (start == nullptr) start = this->_start;
  bool last_search_success = false;
  int last_size = 0;
  int last_alignment = 0;
  for (int i = 0; i < list->length(); i ++) {
    LayoutRawBlock* b = list->at(i);
    LayoutRawBlock* cursor = nullptr;
    LayoutRawBlock* candidate = nullptr;
    // if start is the last block, just append the field
    if (start == last_block()) {
      candidate = last_block();
    }
    // Before iterating over the layout to find an empty slot fitting the field's requirements,
    // check if the previous field had the same requirements and if the search for a fitting slot
    // was successful. If the requirements were the same but the search failed, a new search will
    // fail the same way, so just append the field at the of the layout.
    else  if (b->size() == last_size && b->alignment() == last_alignment && !last_search_success) {
      candidate = last_block();
    } else {
      // Iterate over the layout to find an empty slot fitting the field's requirements
      last_size = b->size();
      last_alignment = b->alignment();
      cursor = last_block()->prev_block();
      assert(cursor != nullptr, "Sanity check");
      last_search_success = true;

      while (cursor != start) {
        if (cursor->kind() == LayoutRawBlock::EMPTY && cursor->fit(b->size(), b->alignment())) {
          if (candidate == nullptr || cursor->size() < candidate->size()) {
            candidate = cursor;
          }
        }
        cursor = cursor->prev_block();
      }
      if (candidate == nullptr) {
        candidate = last_block();
        last_search_success = false;
      }
      assert(candidate != nullptr, "Candidate must not be null");
      assert(candidate->kind() == LayoutRawBlock::EMPTY, "Candidate must be an empty block");
      assert(candidate->fit(b->size(), b->alignment()), "Candidate must be able to store the block");
    }
    insert_field_block(candidate, b);
  }
}

// Used for classes with hard coded field offsets, insert a field at the specified offset */
void FieldLayout::add_field_at_offset(LayoutRawBlock* block, int offset, LayoutRawBlock* start) {
  assert(block != nullptr, "Sanity check");
  block->set_offset(offset);
  if (start == nullptr) {
    start = this->_start;
  }
  LayoutRawBlock* slot = start;
  while (slot != nullptr) {
    if ((slot->offset() <= block->offset() && (slot->offset() + slot->size()) > block->offset()) ||
        slot == _last){
      assert(slot->kind() == LayoutRawBlock::EMPTY, "Matching slot must be an empty slot");
      assert(slot->size() >= block->offset() + block->size() ,"Matching slot must be big enough");
      if (slot->offset() < block->offset()) {
        int adjustment = block->offset() - slot->offset();
        LayoutRawBlock* adj = new LayoutRawBlock(LayoutRawBlock::EMPTY, adjustment);
        insert(slot, adj);
      }
      insert(slot, block);
      if (slot->size() == 0) {
        remove(slot);
      }
      _field_info->adr_at(block->field_index())->set_offset(block->offset());
      return;
    }
    slot = slot->next_block();
  }
  fatal("Should have found a matching slot above, corrupted layout or invalid offset");
}

// The allocation logic uses a best fit strategy: the set of fields is allocated
// in the first empty slot big enough to contain the whole set ((including padding
// to fit alignment constraints).
void FieldLayout::add_contiguously(GrowableArray<LayoutRawBlock*>* list, LayoutRawBlock* start) {
  if (list == nullptr) return;
  if (start == nullptr) {
    start = _start;
  }
  // This code assumes that if the first block is well aligned, the following
  // blocks would naturally be well aligned (no need for adjustment)
  int size = 0;
  for (int i = 0; i < list->length(); i++) {
    size += list->at(i)->size();
  }

  LayoutRawBlock* candidate = nullptr;
  if (start == last_block()) {
    candidate = last_block();
  } else {
    LayoutRawBlock* first = list->at(0);
    candidate = last_block()->prev_block();
    while (candidate->kind() != LayoutRawBlock::EMPTY || !candidate->fit(size, first->alignment())) {
      if (candidate == start) {
        candidate = last_block();
        break;
      }
      candidate = candidate->prev_block();
    }
    assert(candidate != nullptr, "Candidate must not be null");
    assert(candidate->kind() == LayoutRawBlock::EMPTY, "Candidate must be an empty block");
    assert(candidate->fit(size, first->alignment()), "Candidate must be able to store the whole contiguous block");
  }

  for (int i = 0; i < list->length(); i++) {
    LayoutRawBlock* b = list->at(i);
    insert_field_block(candidate, b);
    assert((candidate->offset() % b->alignment() == 0), "Contiguous blocks must be naturally well aligned");
  }
}

void FieldLayout::add_multifield(MultiFieldGroup* multifield_group, LayoutRawBlock* start) {
  if (start == NULL) {
    start = _start;
  }
  LayoutRawBlock* candidate = NULL;
  if (start == last_block()) {
    candidate = last_block();
  } else {
    candidate = last_block()->prev_block();
    while (candidate->kind() != LayoutRawBlock::EMPTY || !candidate->fit(multifield_group->group_size(), multifield_group->group_alignment())) {
      if (candidate == start) {
        candidate = last_block();
        break;
      }
      candidate = candidate->prev_block();
    }
    assert(candidate != NULL, "Candidate must not be null");
    assert(candidate->kind() == LayoutRawBlock::EMPTY, "Candidate must be an empty block");
  }
  if ((candidate->offset() % multifield_group->group_alignment()) != 0) {
    int adjustment = multifield_group->group_alignment() - (candidate->offset() % multifield_group->group_alignment());
    LayoutRawBlock* adj = new LayoutRawBlock(LayoutRawBlock::EMPTY, adjustment);
    insert(candidate, adj);
  }
  assert(candidate->fit(multifield_group->group_size(), multifield_group->group_alignment()), "Candidate must be able to store the whole contiguous block");
  for (int i = 0; i < multifield_group->fields()->length(); i++) {
    LayoutRawBlock* b = multifield_group->fields()->at(i);
    insert_field_block(candidate, b);
  }
}

LayoutRawBlock* FieldLayout::insert_field_block(LayoutRawBlock* slot, LayoutRawBlock* block) {
  assert(slot->kind() == LayoutRawBlock::EMPTY, "Blocks can only be inserted in empty blocks");
  if (slot->offset() % block->alignment() != 0) {
    int adjustment = block->alignment() - (slot->offset() % block->alignment());
    LayoutRawBlock* adj = new LayoutRawBlock(LayoutRawBlock::EMPTY, adjustment);
    insert(slot, adj);
  }
  insert(slot, block);
  if (slot->size() == 0) {
    remove(slot);
  }
  _field_info->adr_at(block->field_index())->set_offset(block->offset());
  return block;
}

bool FieldLayout::reconstruct_layout(const InstanceKlass* ik) {
  bool has_instance_fields = false;
  GrowableArray<LayoutRawBlock*>* all_fields = new GrowableArray<LayoutRawBlock*>(32);
<<<<<<< HEAD
  while (ik != NULL) {
    for (AllFieldStream fs(ik->fields(), ik->constants(), ik->multifield_info()); !fs.done(); fs.next()) {
=======
  while (ik != nullptr) {
    for (AllFieldStream fs(ik->fieldinfo_stream(), ik->constants()); !fs.done(); fs.next()) {
>>>>>>> 94636f4c
      BasicType type = Signature::basic_type(fs.signature());
      // distinction between static and non-static fields is missing
      if (fs.access_flags().is_static()) continue;
      has_instance_fields = true;
      LayoutRawBlock* block;
      if (type == T_PRIMITIVE_OBJECT) {
        InlineKlass* vk = InlineKlass::cast(ik->get_inline_type_field_klass(fs.index()));
        block = new LayoutRawBlock(fs.index(), LayoutRawBlock::INHERITED, vk->get_exact_size_in_bytes(),
                                   vk->get_alignment(), false, -1);

      } else {
        int size = type2aelembytes(type);
        // INHERITED blocks are marked as non-reference because oop_maps are handled by their holder class
        block = new LayoutRawBlock(fs.index(), LayoutRawBlock::INHERITED, size, size, false, -1);
      }
      block->set_offset(fs.offset());
      all_fields->append(block);
    }
    ik = ik->super() == nullptr ? nullptr : InstanceKlass::cast(ik->super());
  }
  all_fields->sort(LayoutRawBlock::compare_offset);
  _blocks = new LayoutRawBlock(LayoutRawBlock::RESERVED, instanceOopDesc::base_offset_in_bytes());
  _blocks->set_offset(0);
  _last = _blocks;
  for(int i = 0; i < all_fields->length(); i++) {
    LayoutRawBlock* b = all_fields->at(i);
    _last->set_next_block(b);
    b->set_prev_block(_last);
    _last = b;
  }
  _start = _blocks;
  return has_instance_fields;
}

// Called during the reconstruction of a layout, after fields from super
// classes have been inserted. It fills unused slots between inserted fields
// with EMPTY blocks, so the regular field insertion methods would work.
// This method handles classes with @Contended annotations differently
// by inserting PADDING blocks instead of EMPTY block to prevent subclasses'
// fields to interfere with contended fields/classes.
void FieldLayout::fill_holes(const InstanceKlass* super_klass) {
  assert(_blocks != nullptr, "Sanity check");
  assert(_blocks->offset() == 0, "first block must be at offset zero");
  LayoutRawBlock::Kind filling_type = super_klass->has_contended_annotations() ? LayoutRawBlock::PADDING: LayoutRawBlock::EMPTY;
  LayoutRawBlock* b = _blocks;
  while (b->next_block() != nullptr) {
    if (b->next_block()->offset() > (b->offset() + b->size())) {
      int size = b->next_block()->offset() - (b->offset() + b->size());
      LayoutRawBlock* empty = new LayoutRawBlock(filling_type, size);
      empty->set_offset(b->offset() + b->size());
      empty->set_next_block(b->next_block());
      b->next_block()->set_prev_block(empty);
      b->set_next_block(empty);
      empty->set_prev_block(b);
    }
    b = b->next_block();
  }
  assert(b->next_block() == nullptr, "Invariant at this point");
  assert(b->kind() != LayoutRawBlock::EMPTY, "Sanity check");
  // If the super class has @Contended annotation, a padding block is
  // inserted at the end to ensure that fields from the subclasses won't share
  // the cache line of the last field of the contended class
  if (super_klass->has_contended_annotations() && ContendedPaddingWidth > 0) {
    LayoutRawBlock* p = new LayoutRawBlock(LayoutRawBlock::PADDING, ContendedPaddingWidth);
    p->set_offset(b->offset() + b->size());
    b->set_next_block(p);
    p->set_prev_block(b);
    b = p;
  }
  if (!UseEmptySlotsInSupers) {
    // Add an empty slots to align fields of the subclass on a heapOopSize boundary
    // in order to emulate the behavior of the previous algorithm
    int align = (b->offset() + b->size()) % heapOopSize;
    if (align != 0) {
      int sz = heapOopSize - align;
      LayoutRawBlock* p = new LayoutRawBlock(LayoutRawBlock::EMPTY, sz);
      p->set_offset(b->offset() + b->size());
      b->set_next_block(p);
      p->set_prev_block(b);
      b = p;
    }
  }
  LayoutRawBlock* last = new LayoutRawBlock(LayoutRawBlock::EMPTY, INT_MAX);
  last->set_offset(b->offset() + b->size());
  assert(last->offset() > 0, "Sanity check");
  b->set_next_block(last);
  last->set_prev_block(b);
  _last = last;
}

LayoutRawBlock* FieldLayout::insert(LayoutRawBlock* slot, LayoutRawBlock* block) {
  assert(slot->kind() == LayoutRawBlock::EMPTY, "Blocks can only be inserted in empty blocks");
  assert(slot->offset() % block->alignment() == 0, "Incompatible alignment");
  block->set_offset(slot->offset());
  slot->set_offset(slot->offset() + block->size());
  assert((slot->size() - block->size()) < slot->size(), "underflow checking");
  assert(slot->size() - block->size() >= 0, "no negative size allowed");
  slot->set_size(slot->size() - block->size());
  block->set_prev_block(slot->prev_block());
  block->set_next_block(slot);
  slot->set_prev_block(block);
  if (block->prev_block() != nullptr) {
    block->prev_block()->set_next_block(block);
  }
  if (_blocks == slot) {
    _blocks = block;
  }
  return block;
}

void FieldLayout::remove(LayoutRawBlock* block) {
  assert(block != nullptr, "Sanity check");
  assert(block != _last, "Sanity check");
  if (_blocks == block) {
    _blocks = block->next_block();
    if (_blocks != nullptr) {
      _blocks->set_prev_block(nullptr);
    }
  } else {
    assert(block->prev_block() != nullptr, "_prev should be set for non-head blocks");
    block->prev_block()->set_next_block(block->next_block());
    block->next_block()->set_prev_block(block->prev_block());
  }
  if (block == _start) {
    _start = block->prev_block();
  }
}

void FieldLayout::print(outputStream* output, bool is_static, const InstanceKlass* super) {
  ResourceMark rm;
  LayoutRawBlock* b = _blocks;
  while(b != _last) {
    switch(b->kind()) {
<<<<<<< HEAD
    case LayoutRawBlock::REGULAR: {
      FieldInfo* fi = FieldInfo::from_field_array(_fields, b->field_index());
      output->print_cr(" @%d \"%s\" %s %d/%d %s",
                       b->offset(),
                       fi->name(_multifield_info, _cp)->as_C_string(),
                       fi->signature(_cp)->as_C_string(),
                       b->size(),
                       b->alignment(),
                       "REGULAR");
      break;
    }
    case LayoutRawBlock::INLINED: {
      FieldInfo* fi = FieldInfo::from_field_array(_fields, b->field_index());
      output->print_cr(" @%d \"%s\" %s %d/%d %s",
                       b->offset(),
                       fi->name(_multifield_info, _cp)->as_C_string(),
                       fi->signature(_cp)->as_C_string(),
                       b->size(),
                       b->alignment(),
                       "INLINED");
      break;
    }
    case LayoutRawBlock::RESERVED: {
      output->print_cr(" @%d %d/- %s",
                       b->offset(),
                       b->size(),
                       "RESERVED");
      break;
    }
    case LayoutRawBlock::INHERITED: {
      assert(!is_static, "Static fields are not inherited in layouts");
      assert(super != NULL, "super klass must be provided to retrieve inherited fields info");
      bool found = false;
      const InstanceKlass* ik = super;
      while (!found && ik != NULL) {
        for (AllFieldStream fs(ik->fields(), ik->constants(), ik->multifield_info()); !fs.done(); fs.next()) {
          if (fs.offset() == b->offset()) {
            output->print_cr(" @%d \"%s\" %s %d/%d %s",
                b->offset(),
                fs.name()->as_C_string(),
                fs.signature()->as_C_string(),
                b->size(),
                b->size(), // so far, alignment constraint == size, will change with Valhalla
                "INHERITED");
            found = true;
            break;
          }
=======
      case LayoutRawBlock::REGULAR: {
        FieldInfo* fi = _field_info->adr_at(b->field_index());
        output->print_cr(" @%d \"%s\" %s %d/%d %s",
                         b->offset(),
                         fi->name(_cp)->as_C_string(),
                         fi->signature(_cp)->as_C_string(),
                         b->size(),
                         b->alignment(),
                         "REGULAR");
        break;
      }
      case LayoutRawBlock::INLINED: {
        FieldInfo* fi = _field_info->adr_at(b->field_index());
        output->print_cr(" @%d \"%s\" %s %d/%d %s",
                         b->offset(),
                         fi->name(_cp)->as_C_string(),
                         fi->signature(_cp)->as_C_string(),
                         b->size(),
                         b->alignment(),
                         "INLINED");
        break;
      }
      case LayoutRawBlock::RESERVED: {
        output->print_cr(" @%d %d/- %s",
                         b->offset(),
                         b->size(),
                         "RESERVED");
        break;
      }
      case LayoutRawBlock::INHERITED: {
        assert(!is_static, "Static fields are not inherited in layouts");
        assert(super != nullptr, "super klass must be provided to retrieve inherited fields info");
        bool found = false;
        const InstanceKlass* ik = super;
        while (!found && ik != nullptr) {
          for (AllFieldStream fs(ik->fieldinfo_stream(), ik->constants()); !fs.done(); fs.next()) {
            if (fs.offset() == b->offset()) {
              output->print_cr(" @%d \"%s\" %s %d/%d %s",
                  b->offset(),
                  fs.name()->as_C_string(),
                  fs.signature()->as_C_string(),
                  b->size(),
                  b->size(), // so far, alignment constraint == size, will change with Valhalla
                  "INHERITED");
              found = true;
              break;
            }
>>>>>>> 94636f4c
        }
        ik = ik->java_super();
      }
      break;
    }
    case LayoutRawBlock::EMPTY:
      output->print_cr(" @%d %d/1 %s",
                       b->offset(),
                       b->size(),
                       "EMPTY");
      break;
    case LayoutRawBlock::PADDING:
      output->print_cr(" @%d %d/1 %s",
                       b->offset(),
                       b->size(),
                       "PADDING");
      break;
    case LayoutRawBlock::MULTIFIELD:
      FieldInfo* fi = FieldInfo::from_field_array(_fields, b->field_index());
      output->print_cr(" @%d \"%s\" %s %d/%d %s",
                       b->offset(),
                       fi->name(_multifield_info, _cp)->as_C_string(),
                       fi->signature(_cp)->as_C_string(),
                       b->size(),
                       b->alignment(),
                       "MULTIFIELD");
      break;
    }
    b = b->next_block();
  }
}

FieldLayoutBuilder::FieldLayoutBuilder(const Symbol* classname, const InstanceKlass* super_klass, ConstantPool* constant_pool,
<<<<<<< HEAD
                                       Array<u2>* fields, bool is_contended, bool is_inline_type,
                                       FieldLayoutInfo* info, Array<InlineKlass*>* inline_type_field_klasses,
                                       Array<MultiFieldInfo>* multifields) :
=======
                                       GrowableArray<FieldInfo>* field_info, bool is_contended, bool is_inline_type,
                                       FieldLayoutInfo* info, Array<InlineKlass*>* inline_type_field_klasses) :
>>>>>>> 94636f4c
  _classname(classname),
  _super_klass(super_klass),
  _constant_pool(constant_pool),
  _field_info(field_info),
  _info(info),
  _inline_type_field_klasses(inline_type_field_klasses),
<<<<<<< HEAD
  _multifield_info(multifields),
  _root_group(NULL),
  _contended_groups(GrowableArray<FieldGroup*>(0)),
  _static_fields(NULL),
  _layout(NULL),
  _static_layout(NULL),
=======
  _root_group(nullptr),
  _contended_groups(GrowableArray<FieldGroup*>(8)),
  _static_fields(nullptr),
  _layout(nullptr),
  _static_layout(nullptr),
>>>>>>> 94636f4c
  _nonstatic_oopmap_count(0),
  _alignment(-1),
  _first_field_offset(-1),
  _exact_size_in_bytes(-1),
  _has_nonstatic_fields(false),
  _has_inline_type_fields(false),
  _is_contended(is_contended),
  _is_inline_type(is_inline_type),
  _has_flattening_information(is_inline_type),
  _has_nonatomic_values(false),
  _atomic_field_count(0)
 {}

FieldGroup* FieldLayoutBuilder::get_or_create_contended_group(int g) {
  assert(g > 0, "must only be called for named contended groups");
  FieldGroup* fg = nullptr;
  for (int i = 0; i < _contended_groups.length(); i++) {
    fg = _contended_groups.at(i);
    if (fg->contended_group() == g) return fg;
  }
  fg = new FieldGroup(g);
  _contended_groups.append(fg);
  return fg;
}

void FieldLayoutBuilder::prologue() {
<<<<<<< HEAD
  _layout = new FieldLayout(_fields, _constant_pool, _multifield_info);
=======
  _layout = new FieldLayout(_field_info, _constant_pool);
>>>>>>> 94636f4c
  const InstanceKlass* super_klass = _super_klass;
  _layout->initialize_instance_layout(super_klass);
  if (super_klass != nullptr) {
    _has_nonstatic_fields = super_klass->has_nonstatic_fields();
  }
<<<<<<< HEAD
  _static_layout = new FieldLayout(_fields, _constant_pool, _multifield_info);
=======
  _static_layout = new FieldLayout(_field_info, _constant_pool);
>>>>>>> 94636f4c
  _static_layout->initialize_static_layout();
  _static_fields = new FieldGroup();
  _root_group = new FieldGroup();
}

// Field sorting for regular (non-inline) classes:
//   - fields are sorted in static and non-static fields
//   - non-static fields are also sorted according to their contention group
//     (support of the @Contended annotation)
//   - @Contended annotation is ignored for static fields
//   - field flattening decisions are taken in this method
void FieldLayoutBuilder::regular_field_sorting() {
<<<<<<< HEAD
  for (AllFieldStream fs(_fields, _constant_pool, _multifield_info); !fs.done(); fs.next()) {
    FieldGroup* group = NULL;
    if (fs.access_flags().is_static()) {
=======
  int idx = 0;
  for (GrowableArrayIterator<FieldInfo> it = _field_info->begin(); it != _field_info->end(); ++it, ++idx) {
    FieldInfo ctrl = _field_info->at(0);
    FieldGroup* group = nullptr;
    FieldInfo fieldinfo = *it;
    if (fieldinfo.access_flags().is_static()) {
>>>>>>> 94636f4c
      group = _static_fields;
    } else {
      _has_nonstatic_fields = true;
      _atomic_field_count++;  // we might decrement this
      if (fieldinfo.field_flags().is_contended()) {
        int g = fieldinfo.contended_group();
        if (g == 0) {
          group = new FieldGroup(true);
          _contended_groups.append(group);
        } else {
          group = get_or_create_contended_group(g);
        }
      } else {
        group = _root_group;
      }
    }
<<<<<<< HEAD
    assert(group != NULL, "invariant");
    BasicType type = Signature::basic_type(fs.signature());
    bool has_multifield_annotation = false;
    if (fs.is_multifield() || fs.is_multifield_base()) {
      group->add_multifield(fs, _multifield_info);
    } else {
      switch(type) {
        case T_BYTE:
        case T_CHAR:
        case T_DOUBLE:
        case T_FLOAT:
        case T_INT:
        case T_LONG:
        case T_SHORT:
        case T_BOOLEAN:
          group->add_primitive_field(fs, type);
          break;
        case T_OBJECT:
        case T_ARRAY:
          if (group != _static_fields) _nonstatic_oopmap_count++;
          group->add_oop_field(fs);
          break;
        case T_PRIMITIVE_OBJECT:
          _has_inline_type_fields = true;
          if (group == _static_fields) {
            // static fields are never inlined
            group->add_oop_field(fs);
          } else {
            _has_flattening_information = true;
            // Flattening decision to be taken here
            // This code assumes all verification already have been performed
            // (field's type has been loaded and it is an inline klass)
            JavaThread* THREAD = JavaThread::current();
            Klass* klass =  _inline_type_field_klasses->at(fs.index());
            assert(klass != NULL, "Sanity check");
            InlineKlass* vk = InlineKlass::cast(klass);
            bool too_big_to_flatten = (InlineFieldMaxFlatSize >= 0 &&
                                      (vk->size_helper() * HeapWordSize) > InlineFieldMaxFlatSize);
            bool too_atomic_to_flatten = vk->is_declared_atomic() || AlwaysAtomicAccesses;
            bool too_volatile_to_flatten = fs.access_flags().is_volatile();
            if (vk->is_naturally_atomic()) {
              too_atomic_to_flatten = false;
              //too_volatile_to_flatten = false; //FIXME
              // volatile fields are currently never inlined, this could change in the future
            }
            if (!(too_big_to_flatten | too_atomic_to_flatten | too_volatile_to_flatten) || fs.access_flags().is_final()) {
              group->add_inlined_field(fs, vk);
              _nonstatic_oopmap_count += vk->nonstatic_oop_map_count();
              fs.set_inlined(true);
              if (!vk->is_atomic()) {  // flat and non-atomic: take note
                _has_nonatomic_values = true;
                _atomic_field_count--;  // every other field is atomic but this one
              }
            } else {
              _nonstatic_oopmap_count++;
              group->add_oop_field(fs);
            }
          }
          break;
        default:
          fatal("Something wrong?");
=======
    assert(group != nullptr, "invariant");
    BasicType type = Signature::basic_type(fieldinfo.signature(_constant_pool));
    switch(type) {
    case T_BYTE:
    case T_CHAR:
    case T_DOUBLE:
    case T_FLOAT:
    case T_INT:
    case T_LONG:
    case T_SHORT:
    case T_BOOLEAN:
      group->add_primitive_field(idx, type);
      break;
    case T_OBJECT:
    case T_ARRAY:
      if (group != _static_fields) _nonstatic_oopmap_count++;
      group->add_oop_field(idx);
      break;
    case T_PRIMITIVE_OBJECT:
      _has_inline_type_fields = true;
      if (group == _static_fields) {
        // static fields are never inlined
        group->add_oop_field(idx);
      } else {
        _has_flattening_information = true;
        // Flattening decision to be taken here
        // This code assumes all verification already have been performed
        // (field's type has been loaded and it is an inline klass)
        JavaThread* THREAD = JavaThread::current();
        Klass* klass =  _inline_type_field_klasses->at(idx);
        assert(klass != nullptr, "Sanity check");
        InlineKlass* vk = InlineKlass::cast(klass);
        bool too_big_to_flatten = (InlineFieldMaxFlatSize >= 0 &&
                                   (vk->size_helper() * HeapWordSize) > InlineFieldMaxFlatSize);
        bool too_atomic_to_flatten = vk->is_declared_atomic() || AlwaysAtomicAccesses;
        bool too_volatile_to_flatten = fieldinfo.access_flags().is_volatile();
        if (vk->is_naturally_atomic()) {
          too_atomic_to_flatten = false;
          //too_volatile_to_flatten = false; //FIXME
          // volatile fields are currently never inlined, this could change in the future
        }
        if (!(too_big_to_flatten | too_atomic_to_flatten | too_volatile_to_flatten) || fieldinfo.access_flags().is_final()) {
          group->add_inlined_field(idx, vk);
          _nonstatic_oopmap_count += vk->nonstatic_oop_map_count();
          _field_info->adr_at(idx)->field_flags_addr()->update_inlined(true);
          if (!vk->is_atomic()) {  // flat and non-atomic: take note
            _has_nonatomic_values = true;
            _atomic_field_count--;  // every other field is atomic but this one
          }
        } else {
          _nonstatic_oopmap_count++;
          group->add_oop_field(idx);
        }
>>>>>>> 94636f4c
      }
    }
  }
  _root_group->sort_by_size();
  _static_fields->sort_by_size();
  if (!_contended_groups.is_empty()) {
    for (int i = 0; i < _contended_groups.length(); i++) {
      _contended_groups.at(i)->sort_by_size();
    }
  }
}

/* Field sorting for inline classes:
 *   - because inline classes are immutable, the @Contended annotation is ignored
 *     when computing their layout (with only read operation, there's no false
 *     sharing issue)
 *   - this method also records the alignment of the field with the most
 *     constraining alignment, this value is then used as the alignment
 *     constraint when flattening this inline type into another container
 *   - field flattening decisions are taken in this method (those decisions are
 *     currently only based in the size of the fields to be inlined, the size
 *     of the resulting instance is not considered)
 */
void FieldLayoutBuilder::inline_class_field_sorting(TRAPS) {
  assert(_is_inline_type, "Should only be used for inline classes");
  int alignment = 1;
<<<<<<< HEAD
  for (AllFieldStream fs(_fields, _constant_pool, _multifield_info); !fs.done(); fs.next()) {
    FieldGroup* group = NULL;
=======
  for (GrowableArrayIterator<FieldInfo> it = _field_info->begin(); it != _field_info->end(); ++it) {
    FieldGroup* group = nullptr;
    FieldInfo fieldinfo = *it;
>>>>>>> 94636f4c
    int field_alignment = 1;
    if (fieldinfo.access_flags().is_static()) {
      group = _static_fields;
    } else {
      _has_nonstatic_fields = true;
      _atomic_field_count++;  // we might decrement this
      group = _root_group;
    }
<<<<<<< HEAD
    assert(group != NULL, "invariant");
    BasicType type = Signature::basic_type(fs.signature());
    bool has_multifield_annotation = false;
    if (fs.is_multifield() || fs.is_multifield_base()) {
      group->add_multifield(fs, _multifield_info);
    } else {
      switch(type) {
        case T_BYTE:
        case T_CHAR:
        case T_DOUBLE:
        case T_FLOAT:
        case T_INT:
        case T_LONG:
        case T_SHORT:
        case T_BOOLEAN:
          if (group != _static_fields) {
            field_alignment = type2aelembytes(type); // alignment == size for primitive types
          }
          group->add_primitive_field(fs, type);
          break;
        case T_OBJECT:
        case T_ARRAY:
          if (group != _static_fields) {
            _nonstatic_oopmap_count++;
            field_alignment = type2aelembytes(type); // alignment == size for oops
          }
          group->add_oop_field(fs);
          break;
        case T_PRIMITIVE_OBJECT: {
          //      fs.set_inline(true);
          _has_inline_type_fields = true;
          if (group == _static_fields) {
            // static fields are never inlined
            group->add_oop_field(fs);
          } else {
            // Flattening decision to be taken here
            // This code assumes all verifications have already been performed
            // (field's type has been loaded and it is an inline klass)
            JavaThread* THREAD = JavaThread::current();
            Klass* klass =  _inline_type_field_klasses->at(fs.index());
            assert(klass != NULL, "Sanity check");
            InlineKlass* vk = InlineKlass::cast(klass);
            bool too_big_to_flatten = (InlineFieldMaxFlatSize >= 0 &&
                                      (vk->size_helper() * HeapWordSize) > InlineFieldMaxFlatSize);
            bool too_atomic_to_flatten = vk->is_declared_atomic() || AlwaysAtomicAccesses;
            bool too_volatile_to_flatten = fs.access_flags().is_volatile();
            if (vk->is_naturally_atomic()) {
              too_atomic_to_flatten = false;
              //too_volatile_to_flatten = false; //FIXME
              // volatile fields are currently never inlined, this could change in the future
            }
            if (!(too_big_to_flatten | too_atomic_to_flatten | too_volatile_to_flatten) || fs.access_flags().is_final()) {
              group->add_inlined_field(fs, vk);
              _nonstatic_oopmap_count += vk->nonstatic_oop_map_count();
              field_alignment = vk->get_alignment();
              fs.set_inlined(true);
              if (!vk->is_atomic()) {  // flat and non-atomic: take note
                _has_nonatomic_values = true;
                _atomic_field_count--;  // every other field is atomic but this one
              }
            } else {
              _nonstatic_oopmap_count++;
              field_alignment = type2aelembytes(T_OBJECT);
              group->add_oop_field(fs);
            }
          }
          break;
=======
    assert(group != nullptr, "invariant");
    BasicType type = Signature::basic_type(fieldinfo.signature(_constant_pool));
    switch(type) {
    case T_BYTE:
    case T_CHAR:
    case T_DOUBLE:
    case T_FLOAT:
    case T_INT:
    case T_LONG:
    case T_SHORT:
    case T_BOOLEAN:
      if (group != _static_fields) {
        field_alignment = type2aelembytes(type); // alignment == size for primitive types
      }
      group->add_primitive_field(fieldinfo.index(), type);
      break;
    case T_OBJECT:
    case T_ARRAY:
      if (group != _static_fields) {
        _nonstatic_oopmap_count++;
        field_alignment = type2aelembytes(type); // alignment == size for oops
      }
      group->add_oop_field(fieldinfo.index());
      break;
    case T_PRIMITIVE_OBJECT: {
//      fs.set_inline(true);
      _has_inline_type_fields = true;
      if (group == _static_fields) {
        // static fields are never inlined
        group->add_oop_field(fieldinfo.index());
      } else {
        // Flattening decision to be taken here
        // This code assumes all verifications have already been performed
        // (field's type has been loaded and it is an inline klass)
        JavaThread* THREAD = JavaThread::current();
        Klass* klass =  _inline_type_field_klasses->at(fieldinfo.index());
        assert(klass != nullptr, "Sanity check");
        InlineKlass* vk = InlineKlass::cast(klass);
        bool too_big_to_flatten = (InlineFieldMaxFlatSize >= 0 &&
                                   (vk->size_helper() * HeapWordSize) > InlineFieldMaxFlatSize);
        bool too_atomic_to_flatten = vk->is_declared_atomic() || AlwaysAtomicAccesses;
        bool too_volatile_to_flatten = fieldinfo.access_flags().is_volatile();
        if (vk->is_naturally_atomic()) {
          too_atomic_to_flatten = false;
          //too_volatile_to_flatten = false; //FIXME
          // volatile fields are currently never inlined, this could change in the future
        }
        if (!(too_big_to_flatten | too_atomic_to_flatten | too_volatile_to_flatten) || fieldinfo.access_flags().is_final()) {
          group->add_inlined_field(fieldinfo.index(), vk);
          _nonstatic_oopmap_count += vk->nonstatic_oop_map_count();
          field_alignment = vk->get_alignment();
          _field_info->adr_at(fieldinfo.index())->field_flags_addr()->update_inlined(true);
          if (!vk->is_atomic()) {  // flat and non-atomic: take note
            _has_nonatomic_values = true;
            _atomic_field_count--;  // every other field is atomic but this one
          }
        } else {
          _nonstatic_oopmap_count++;
          field_alignment = type2aelembytes(T_OBJECT);
          group->add_oop_field(fieldinfo.index());
>>>>>>> 94636f4c
        }
        default:
          fatal("Unexpected BasicType");
      }
    }
    if (!fieldinfo.access_flags().is_static() && field_alignment > alignment) alignment = field_alignment;
  }
  _root_group->sort_by_size();
  if (_root_group->multifields() != NULL) {
    for (int i = 0; i < _root_group->multifields()->length(); i++) {
      if (_root_group->multifields()->at(i)->group_alignment() > alignment) {
        alignment = _root_group->multifields()->at(i)->group_alignment();
      }
    }
  }
  _alignment = alignment;
  if (!_has_nonstatic_fields) {
    // There are a number of fixes required throughout the type system and JIT
    Exceptions::fthrow(THREAD_AND_LOCATION,
                       vmSymbols::java_lang_ClassFormatError(),
                       "Value Types do not support zero instance size yet");
    return;
  }
}

void FieldLayoutBuilder::insert_contended_padding(LayoutRawBlock* slot) {
  if (ContendedPaddingWidth > 0) {
    LayoutRawBlock* padding = new LayoutRawBlock(LayoutRawBlock::PADDING, ContendedPaddingWidth);
    _layout->insert(slot, padding);
  }
}

/* Computation of regular classes layout is an evolution of the previous default layout
 * (FieldAllocationStyle 1):
 *   - primitive fields (both primitive types and flattened inline types) are allocated
 *     first, from the biggest to the smallest
 *   - then oop fields are allocated (to increase chances to have contiguous oops and
 *     a simpler oopmap).
 */
void FieldLayoutBuilder::compute_regular_layout() {
  bool need_tail_padding = false;
  prologue();
  regular_field_sorting();
  if (_is_contended) {
    _layout->set_start(_layout->last_block());
    // insertion is currently easy because the current strategy doesn't try to fill holes
    // in super classes layouts => the _start block is by consequence the _last_block
    insert_contended_padding(_layout->start());
    need_tail_padding = true;
  }
  if (_root_group->multifields() != NULL) {
    for (int i = 0; i < _root_group->multifields()->length(); i++) {
      _layout->add_multifield(_root_group->multifields()->at(i));
    }
  }
  _layout->add(_root_group->big_primitive_fields());
  _layout->add(_root_group->small_primitive_fields());
  _layout->add(_root_group->oop_fields());

  if (!_contended_groups.is_empty()) {
    for (int i = 0; i < _contended_groups.length(); i++) {
      FieldGroup* cg = _contended_groups.at(i);
      LayoutRawBlock* start = _layout->last_block();
      insert_contended_padding(start);
      if (cg->multifields() != NULL) {
        for (int i = 0; i < cg->multifields()->length(); i++) {
          _layout->add_multifield(cg->multifields()->at(i), start);
        }
      }
      _layout->add(cg->big_primitive_fields(), start);
      _layout->add(cg->small_primitive_fields(), start);
      _layout->add(cg->oop_fields(), start);
      need_tail_padding = true;
    }
  }

  if (need_tail_padding) {
    insert_contended_padding(_layout->last_block());
  }
  // Warning: IntanceMirrorKlass expects static oops to be allocated first
  _static_layout->add_contiguously(_static_fields->oop_fields());
  if (_static_fields->multifields() != NULL) {
    for (int i = 0; i < _static_fields->multifields()->length(); i++) {
      _layout->add_multifield(_static_fields->multifields()->at(i));
    }
  }
  _static_layout->add(_static_fields->big_primitive_fields());
  _static_layout->add(_static_fields->small_primitive_fields());

  epilogue();
}

/* Computation of inline classes has a slightly different strategy than for
 * regular classes. Regular classes have their oop fields allocated at the end
 * of the layout to increase GC performances. Unfortunately, this strategy
 * increases the number of empty slots inside an instance. Because the purpose
 * of inline classes is to be embedded into other containers, it is critical
 * to keep their size as small as possible. For this reason, the allocation
 * strategy is:
 *   - big primitive fields (primitive types and flattened inline type smaller
 *     than an oop) are allocated first (from the biggest to the smallest)
 *   - then oop fields
 *   - then small primitive fields (from the biggest to the smallest)
 */
void FieldLayoutBuilder::compute_inline_class_layout(TRAPS) {
  prologue();
  inline_class_field_sorting(CHECK);
  // Inline types are not polymorphic, so they cannot inherit fields.
  // By consequence, at this stage, the layout must be composed of a RESERVED
  // block, followed by an EMPTY block.
  assert(_layout->start()->kind() == LayoutRawBlock::RESERVED, "Unexpected");
  assert(_layout->start()->next_block()->kind() == LayoutRawBlock::EMPTY, "Unexpected");
  LayoutRawBlock* first_empty = _layout->start()->next_block();
  if (first_empty->offset() % _alignment != 0) {
    LayoutRawBlock* padding = new LayoutRawBlock(LayoutRawBlock::PADDING, _alignment - (first_empty->offset() % _alignment));
    _layout->insert(first_empty, padding);
    _layout->set_start(padding->next_block());
  }

  if (_root_group->multifields() != NULL) {
    for (int i = 0; i < _root_group->multifields()->length(); i++) {
      _layout->add_multifield(_root_group->multifields()->at(i));
    }
  }
  _layout->add(_root_group->big_primitive_fields());
  _layout->add(_root_group->oop_fields());
  _layout->add(_root_group->small_primitive_fields());

  LayoutRawBlock* first_field = _layout->first_field_block();
   if (first_field != nullptr) {
     _first_field_offset = _layout->first_field_block()->offset();
     _exact_size_in_bytes = _layout->last_block()->offset() - _layout->first_field_block()->offset();
   } else {
     // special case for empty value types
     _first_field_offset = _layout->blocks()->size();
     _exact_size_in_bytes = 0;
   }

  // Warning:: InstanceMirrorKlass expects static oops to be allocated first
  _static_layout->add_contiguously(_static_fields->oop_fields());
  _static_layout->add(_static_fields->big_primitive_fields());
  _static_layout->add(_static_fields->small_primitive_fields());

  epilogue();
}

void FieldLayoutBuilder::add_inlined_field_oopmap(OopMapBlocksBuilder* nonstatic_oop_maps,
                InlineKlass* vklass, int offset) {
  int diff = offset - vklass->first_field_offset();
  const OopMapBlock* map = vklass->start_of_nonstatic_oop_maps();
  const OopMapBlock* last_map = map + vklass->nonstatic_oop_map_count();
  while (map < last_map) {
    nonstatic_oop_maps->add(map->offset() + diff, map->count());
    map++;
  }
}

void FieldLayoutBuilder::register_embedded_oops_from_list(OopMapBlocksBuilder* nonstatic_oop_maps, GrowableArray<LayoutRawBlock*>* list) {
  if (list != nullptr) {
    for (int i = 0; i < list->length(); i++) {
      LayoutRawBlock* f = list->at(i);
      if (f->kind() == LayoutRawBlock::INLINED) {
        InlineKlass* vk = f->inline_klass();
        assert(vk != nullptr, "Should have been initialized");
        if (vk->contains_oops()) {
          add_inlined_field_oopmap(nonstatic_oop_maps, vk, f->offset());
        }
      }
    }
  }
}

void FieldLayoutBuilder::register_embedded_oops(OopMapBlocksBuilder* nonstatic_oop_maps, FieldGroup* group) {
  if (group->oop_fields() != nullptr) {
    for (int i = 0; i < group->oop_fields()->length(); i++) {
      LayoutRawBlock* b = group->oop_fields()->at(i);
      nonstatic_oop_maps->add(b->offset(), 1);
    }
  }
  register_embedded_oops_from_list(nonstatic_oop_maps, group->big_primitive_fields());
  register_embedded_oops_from_list(nonstatic_oop_maps, group->small_primitive_fields());
}

void FieldLayoutBuilder::epilogue() {
  // Computing oopmaps
  int super_oop_map_count = (_super_klass == nullptr) ? 0 :_super_klass->nonstatic_oop_map_count();
  int max_oop_map_count = super_oop_map_count + _nonstatic_oopmap_count;
  OopMapBlocksBuilder* nonstatic_oop_maps =
      new OopMapBlocksBuilder(max_oop_map_count);
  if (super_oop_map_count > 0) {
    nonstatic_oop_maps->initialize_inherited_blocks(_super_klass->start_of_nonstatic_oop_maps(),
    _super_klass->nonstatic_oop_map_count());
  }
  register_embedded_oops(nonstatic_oop_maps, _root_group);
  if (!_contended_groups.is_empty()) {
    for (int i = 0; i < _contended_groups.length(); i++) {
      FieldGroup* cg = _contended_groups.at(i);
      if (cg->oop_count() > 0) {
        assert(cg->oop_fields() != nullptr && cg->oop_fields()->at(0) != nullptr, "oop_count > 0 but no oop fields found");
        register_embedded_oops(nonstatic_oop_maps, cg);
      }
    }
  }
  nonstatic_oop_maps->compact();

  int instance_end = align_up(_layout->last_block()->offset(), wordSize);
  int static_fields_end = align_up(_static_layout->last_block()->offset(), wordSize);
  int static_fields_size = (static_fields_end -
      InstanceMirrorKlass::offset_of_static_fields()) / wordSize;
  int nonstatic_field_end = align_up(_layout->last_block()->offset(), heapOopSize);

  // Pass back information needed for InstanceKlass creation

  _info->oop_map_blocks = nonstatic_oop_maps;
  _info->_instance_size = align_object_size(instance_end / wordSize);
  _info->_static_field_size = static_fields_size;
  _info->_nonstatic_field_size = (nonstatic_field_end - instanceOopDesc::base_offset_in_bytes()) / heapOopSize;
  _info->_has_nonstatic_fields = _has_nonstatic_fields;
  _info->_has_inline_fields = _has_inline_type_fields;

  // An inline type is naturally atomic if it has just one field, and
  // that field is simple enough.
  _info->_is_naturally_atomic = (_is_inline_type &&
                                 (_atomic_field_count <= 1) &&
                                 !_has_nonatomic_values &&
                                 _contended_groups.is_empty());
  // This may be too restrictive, since if all the fields fit in 64
  // bits we could make the decision to align instances of this class
  // to 64-bit boundaries, and load and store them as single words.
  // And on machines which supported larger atomics we could similarly
  // allow larger values to be atomic, if properly aligned.


  if (PrintFieldLayout || (PrintInlineLayout && _has_flattening_information)) {
    ResourceMark rm;
    tty->print_cr("Layout of class %s", _classname->as_C_string());
    tty->print_cr("Instance fields:");
    _layout->print(tty, false, _super_klass);
    tty->print_cr("Static fields:");
    _static_layout->print(tty, true, nullptr);
    tty->print_cr("Instance size = %d bytes", _info->_instance_size * wordSize);
    if (_is_inline_type) {
      tty->print_cr("First field offset = %d", _first_field_offset);
      tty->print_cr("Alignment = %d bytes", _alignment);
      tty->print_cr("Exact size = %d bytes", _exact_size_in_bytes);
    }
    tty->print_cr("---");
  }
}

void FieldLayoutBuilder::build_layout(TRAPS) {
  if (_is_inline_type) {
    compute_inline_class_layout(CHECK);
  } else {
    compute_regular_layout();
  }
}<|MERGE_RESOLUTION|>--- conflicted
+++ resolved
@@ -54,17 +54,10 @@
 }
 
 
-<<<<<<< HEAD
 LayoutRawBlock::LayoutRawBlock(int index, Kind kind, int size, int alignment, bool is_reference, jbyte multifield_index) :
- _next_block(NULL),
- _prev_block(NULL),
- _inline_klass(NULL),
-=======
-LayoutRawBlock::LayoutRawBlock(int index, Kind kind, int size, int alignment, bool is_reference) :
  _next_block(nullptr),
  _prev_block(nullptr),
  _inline_klass(nullptr),
->>>>>>> 94636f4c
  _kind(kind),
  _offset(-1),
  _alignment(alignment),
@@ -87,28 +80,17 @@
 }
 
 FieldGroup::FieldGroup(int contended_group) :
-<<<<<<< HEAD
-  _next(NULL),
-  _small_primitive_fields(NULL),
-  _big_primitive_fields(NULL),
-  _oop_fields(NULL),
-  _multifields(NULL),
-=======
   _next(nullptr),
   _small_primitive_fields(nullptr),
   _big_primitive_fields(nullptr),
   _oop_fields(nullptr),
->>>>>>> 94636f4c
+  _multifields(nullptr),
   _contended_group(contended_group),  // -1 means no contended group, 0 means default contended group
   _oop_count(0) {}
 
 void FieldGroup::add_primitive_field(int idx, BasicType type) {
   int size = type2aelembytes(type);
-<<<<<<< HEAD
-  LayoutRawBlock* block = new LayoutRawBlock(fs.index(), LayoutRawBlock::REGULAR, size, size /* alignment == size for primitive types */, false, -1);
-=======
-  LayoutRawBlock* block = new LayoutRawBlock(idx, LayoutRawBlock::REGULAR, size, size /* alignment == size for primitive types */, false);
->>>>>>> 94636f4c
+  LayoutRawBlock* block = new LayoutRawBlock(idx, LayoutRawBlock::REGULAR, size, size /* alignment == size for primitive types */, false, -1);
   if (size >= oopSize) {
     add_to_big_primitive_list(block);
   } else {
@@ -118,26 +100,16 @@
 
 void FieldGroup::add_oop_field(int idx) {
   int size = type2aelembytes(T_OBJECT);
-<<<<<<< HEAD
-  LayoutRawBlock* block = new LayoutRawBlock(fs.index(), LayoutRawBlock::REGULAR, size, size /* alignment == size for oops */, true, -1);
-  if (_oop_fields == NULL) {
-=======
-  LayoutRawBlock* block = new LayoutRawBlock(idx, LayoutRawBlock::REGULAR, size, size /* alignment == size for oops */, true);
+  LayoutRawBlock* block = new LayoutRawBlock(idx, LayoutRawBlock::REGULAR, size, size /* alignment == size for oops */, true, -1);
   if (_oop_fields == nullptr) {
->>>>>>> 94636f4c
     _oop_fields = new GrowableArray<LayoutRawBlock*>(INITIAL_LIST_SIZE);
   }
   _oop_fields->append(block);
   _oop_count++;
 }
 
-<<<<<<< HEAD
-void FieldGroup::add_inlined_field(AllFieldStream fs, InlineKlass* vk) {
-  LayoutRawBlock* block = new LayoutRawBlock(fs.index(), LayoutRawBlock::INLINED, vk->get_exact_size_in_bytes(), vk->get_alignment(), false, -1);
-=======
 void FieldGroup::add_inlined_field(int idx, InlineKlass* vk) {
-  LayoutRawBlock* block = new LayoutRawBlock(idx, LayoutRawBlock::INLINED, vk->get_exact_size_in_bytes(), vk->get_alignment(), false);
->>>>>>> 94636f4c
+  LayoutRawBlock* block = new LayoutRawBlock(idx, LayoutRawBlock::INLINED, vk->get_exact_size_in_bytes(), vk->get_alignment(), false, -1);
   block->set_inline_klass(vk);
   if (block->size() >= oopSize) {
     add_to_big_primitive_list(block);
@@ -146,10 +118,10 @@
   }
 }
 
-void FieldGroup::add_multifield(AllFieldStream fs, Array<MultiFieldInfo>* multifield_info, InlineKlass* vk) {
-  assert(fs.is_multifield() || fs.is_multifield_base(), "Must be");
-  u2 base = fs.multifield_base();
-  BasicType type = Signature::basic_type(fs.signature());
+void FieldGroup::add_multifield(ConstantPool* cp, FieldInfo* field, Array<MultiFieldInfo>* multifield_info, InlineKlass* vk) {
+  assert(field->is_multifield() || field->is_multifield_base(), "Must be");
+  u2 base = field->multifield_base(multifield_info);
+  BasicType type = Signature::basic_type(field->signature(cp));
   MultiFieldGroup* mfg = NULL;
   if (_multifields != NULL) {
     for (int i = 0; i < _multifields->length(); i++) {
@@ -162,11 +134,11 @@
     _multifields = new GrowableArray<MultiFieldGroup*>(INITIAL_LIST_SIZE);
   }
   if (mfg == NULL) {
-    mfg = new MultiFieldGroup(base, fs.signature());
-    mfg->add_field(fs, vk);
+    mfg = new MultiFieldGroup(base, field->signature(cp));
+    mfg->add_field(cp, field, vk, multifield_info);
     _multifields->append(mfg);
   } else {
-    mfg->add_field(fs, vk);
+    mfg->add_field(cp, field, vk, multifield_info);
   }
 }
 
@@ -209,46 +181,38 @@
   _big_primitive_fields->append(block);
 }
 
-<<<<<<< HEAD
 MultiFieldGroup::MultiFieldGroup(u2 base, Symbol* signature) :  _multifield_base(base), _signature(signature), _fields(NULL) { }
 
-void MultiFieldGroup::add_field(AllFieldStream fs, InlineKlass* vk) {
-  assert(fs.is_multifield() || fs.is_multifield_base(), "Must be");
-  assert(fs.multifield_base() == multifield_base(), "multifield base mismatch");
-  jbyte idx = fs.multifield_index();
+void MultiFieldGroup::add_field(ConstantPool* cp, FieldInfo* field, InlineKlass* vk, Array<MultiFieldInfo>* multifield_info) {
+  assert(field->is_multifield() || field->is_multifield_base(), "Must be");
+  assert(field->multifield_base(multifield_info) == multifield_base(), "multifield base mismatch");
   if (_fields == NULL) {
     _fields = new GrowableArray<LayoutRawBlock*>(INITIAL_LIST_SIZE);
   } else {
-    guarantee(fs.signature() == signature(), "multifield signature mismatch");
-  }
-  BasicType type = Signature::basic_type(fs.signature());
+    guarantee(field->signature(cp) == signature(), "multifield signature mismatch");
+  }
+  BasicType type = Signature::basic_type(field->signature(cp));
   LayoutRawBlock* block = NULL;
   if (type == T_PRIMITIVE_OBJECT) {
-    block = new LayoutRawBlock(fs.index(), LayoutRawBlock::MULTIFIELD, vk->get_exact_size_in_bytes(),
-                               vk->get_alignment(), false, fs.multifield_index());
+    block = new LayoutRawBlock(field->index(), LayoutRawBlock::MULTIFIELD, vk->get_exact_size_in_bytes(),
+                               vk->get_alignment(), false, field->multifield_index(multifield_info));
   } else {
     int size = type2aelembytes(type);
-    block = new LayoutRawBlock(fs.index(), LayoutRawBlock::MULTIFIELD, size, size, false, fs.multifield_index());
+    block = new LayoutRawBlock(field->index(), LayoutRawBlock::MULTIFIELD, size, size, false, field->multifield_index(multifield_info));
   }
   int cursor = 0;
   for (; cursor < _fields->length(); cursor++) {
-    assert(_fields->at(cursor)->multifield_index() != fs.multifield_index(), "multifield index duplicate found");
-    if (_fields->at(cursor)->multifield_index() > fs.multifield_index()) break;
+    assert(_fields->at(cursor)->multifield_index() != field->multifield_index(multifield_info), "multifield index duplicate found");
+    if (_fields->at(cursor)->multifield_index() > field->multifield_index(multifield_info)) break;
   }
   _fields->insert_before(cursor, block);
 }
 
-FieldLayout::FieldLayout(Array<u2>* fields, ConstantPool* cp, Array<MultiFieldInfo>* multifields) :
-  _fields(fields),
+FieldLayout::FieldLayout(GrowableArray<FieldInfo>* field_info, ConstantPool* cp, Array<MultiFieldInfo>* multifields) :
+  _field_info(field_info),
   _cp(cp),
   _multifield_info(multifields),
-  _blocks(NULL),
-=======
-FieldLayout::FieldLayout(GrowableArray<FieldInfo>* field_info, ConstantPool* cp) :
-  _field_info(field_info),
-  _cp(cp),
   _blocks(nullptr),
->>>>>>> 94636f4c
   _start(_blocks),
   _last(_blocks) {}
 
@@ -470,13 +434,8 @@
 bool FieldLayout::reconstruct_layout(const InstanceKlass* ik) {
   bool has_instance_fields = false;
   GrowableArray<LayoutRawBlock*>* all_fields = new GrowableArray<LayoutRawBlock*>(32);
-<<<<<<< HEAD
-  while (ik != NULL) {
-    for (AllFieldStream fs(ik->fields(), ik->constants(), ik->multifield_info()); !fs.done(); fs.next()) {
-=======
   while (ik != nullptr) {
-    for (AllFieldStream fs(ik->fieldinfo_stream(), ik->constants()); !fs.done(); fs.next()) {
->>>>>>> 94636f4c
+    for (AllFieldStream fs(ik->fieldinfo_stream(), ik->constants(), ik->multifield_info()); !fs.done(); fs.next()) {
       BasicType type = Signature::basic_type(fs.signature());
       // distinction between static and non-static fields is missing
       if (fs.access_flags().is_static()) continue;
@@ -610,60 +569,11 @@
   LayoutRawBlock* b = _blocks;
   while(b != _last) {
     switch(b->kind()) {
-<<<<<<< HEAD
-    case LayoutRawBlock::REGULAR: {
-      FieldInfo* fi = FieldInfo::from_field_array(_fields, b->field_index());
-      output->print_cr(" @%d \"%s\" %s %d/%d %s",
-                       b->offset(),
-                       fi->name(_multifield_info, _cp)->as_C_string(),
-                       fi->signature(_cp)->as_C_string(),
-                       b->size(),
-                       b->alignment(),
-                       "REGULAR");
-      break;
-    }
-    case LayoutRawBlock::INLINED: {
-      FieldInfo* fi = FieldInfo::from_field_array(_fields, b->field_index());
-      output->print_cr(" @%d \"%s\" %s %d/%d %s",
-                       b->offset(),
-                       fi->name(_multifield_info, _cp)->as_C_string(),
-                       fi->signature(_cp)->as_C_string(),
-                       b->size(),
-                       b->alignment(),
-                       "INLINED");
-      break;
-    }
-    case LayoutRawBlock::RESERVED: {
-      output->print_cr(" @%d %d/- %s",
-                       b->offset(),
-                       b->size(),
-                       "RESERVED");
-      break;
-    }
-    case LayoutRawBlock::INHERITED: {
-      assert(!is_static, "Static fields are not inherited in layouts");
-      assert(super != NULL, "super klass must be provided to retrieve inherited fields info");
-      bool found = false;
-      const InstanceKlass* ik = super;
-      while (!found && ik != NULL) {
-        for (AllFieldStream fs(ik->fields(), ik->constants(), ik->multifield_info()); !fs.done(); fs.next()) {
-          if (fs.offset() == b->offset()) {
-            output->print_cr(" @%d \"%s\" %s %d/%d %s",
-                b->offset(),
-                fs.name()->as_C_string(),
-                fs.signature()->as_C_string(),
-                b->size(),
-                b->size(), // so far, alignment constraint == size, will change with Valhalla
-                "INHERITED");
-            found = true;
-            break;
-          }
-=======
       case LayoutRawBlock::REGULAR: {
         FieldInfo* fi = _field_info->adr_at(b->field_index());
         output->print_cr(" @%d \"%s\" %s %d/%d %s",
                          b->offset(),
-                         fi->name(_cp)->as_C_string(),
+                         fi->name(_multifield_info, _cp)->as_C_string(),
                          fi->signature(_cp)->as_C_string(),
                          b->size(),
                          b->alignment(),
@@ -674,7 +584,7 @@
         FieldInfo* fi = _field_info->adr_at(b->field_index());
         output->print_cr(" @%d \"%s\" %s %d/%d %s",
                          b->offset(),
-                         fi->name(_cp)->as_C_string(),
+                         fi->name(_multifield_info, _cp)->as_C_string(),
                          fi->signature(_cp)->as_C_string(),
                          b->size(),
                          b->alignment(),
@@ -694,7 +604,7 @@
         bool found = false;
         const InstanceKlass* ik = super;
         while (!found && ik != nullptr) {
-          for (AllFieldStream fs(ik->fieldinfo_stream(), ik->constants()); !fs.done(); fs.next()) {
+          for (AllFieldStream fs(ik->fieldinfo_stream(), ik->constants(), ik->multifield_info()); !fs.done(); fs.next()) {
             if (fs.offset() == b->offset()) {
               output->print_cr(" @%d \"%s\" %s %d/%d %s",
                   b->offset(),
@@ -706,68 +616,54 @@
               found = true;
               break;
             }
->>>>>>> 94636f4c
+          }
         }
         ik = ik->java_super();
-      }
-      break;
-    }
-    case LayoutRawBlock::EMPTY:
-      output->print_cr(" @%d %d/1 %s",
-                       b->offset(),
-                       b->size(),
-                       "EMPTY");
-      break;
-    case LayoutRawBlock::PADDING:
-      output->print_cr(" @%d %d/1 %s",
-                       b->offset(),
-                       b->size(),
-                       "PADDING");
-      break;
-    case LayoutRawBlock::MULTIFIELD:
-      FieldInfo* fi = FieldInfo::from_field_array(_fields, b->field_index());
-      output->print_cr(" @%d \"%s\" %s %d/%d %s",
-                       b->offset(),
-                       fi->name(_multifield_info, _cp)->as_C_string(),
-                       fi->signature(_cp)->as_C_string(),
-                       b->size(),
-                       b->alignment(),
-                       "MULTIFIELD");
-      break;
+        break;
+      }
+      case LayoutRawBlock::EMPTY:
+        output->print_cr(" @%d %d/1 %s",
+                         b->offset(),
+                         b->size(),
+                         "EMPTY");
+        break;
+      case LayoutRawBlock::PADDING:
+        output->print_cr(" @%d %d/1 %s",
+                         b->offset(),
+                         b->size(),
+                         "PADDING");
+        break;
+      case LayoutRawBlock::MULTIFIELD:
+        FieldInfo* fi = _field_info->adr_at(b->field_index());
+        output->print_cr(" @%d \"%s\" %s %d/%d %s",
+                         b->offset(),
+                         fi->name(_multifield_info, _cp)->as_C_string(),
+                         fi->signature(_cp)->as_C_string(),
+                         b->size(),
+                         b->alignment(),
+                         "MULTIFIELD");
+        break;
     }
     b = b->next_block();
   }
 }
 
 FieldLayoutBuilder::FieldLayoutBuilder(const Symbol* classname, const InstanceKlass* super_klass, ConstantPool* constant_pool,
-<<<<<<< HEAD
-                                       Array<u2>* fields, bool is_contended, bool is_inline_type,
+                                       GrowableArray<FieldInfo>* field_info, bool is_contended, bool is_inline_type,
                                        FieldLayoutInfo* info, Array<InlineKlass*>* inline_type_field_klasses,
                                        Array<MultiFieldInfo>* multifields) :
-=======
-                                       GrowableArray<FieldInfo>* field_info, bool is_contended, bool is_inline_type,
-                                       FieldLayoutInfo* info, Array<InlineKlass*>* inline_type_field_klasses) :
->>>>>>> 94636f4c
   _classname(classname),
   _super_klass(super_klass),
   _constant_pool(constant_pool),
   _field_info(field_info),
   _info(info),
   _inline_type_field_klasses(inline_type_field_klasses),
-<<<<<<< HEAD
   _multifield_info(multifields),
-  _root_group(NULL),
-  _contended_groups(GrowableArray<FieldGroup*>(0)),
-  _static_fields(NULL),
-  _layout(NULL),
-  _static_layout(NULL),
-=======
   _root_group(nullptr),
   _contended_groups(GrowableArray<FieldGroup*>(8)),
   _static_fields(nullptr),
   _layout(nullptr),
   _static_layout(nullptr),
->>>>>>> 94636f4c
   _nonstatic_oopmap_count(0),
   _alignment(-1),
   _first_field_offset(-1),
@@ -794,21 +690,13 @@
 }
 
 void FieldLayoutBuilder::prologue() {
-<<<<<<< HEAD
-  _layout = new FieldLayout(_fields, _constant_pool, _multifield_info);
-=======
-  _layout = new FieldLayout(_field_info, _constant_pool);
->>>>>>> 94636f4c
+  _layout = new FieldLayout(_field_info, _constant_pool, _multifield_info);
   const InstanceKlass* super_klass = _super_klass;
   _layout->initialize_instance_layout(super_klass);
   if (super_klass != nullptr) {
     _has_nonstatic_fields = super_klass->has_nonstatic_fields();
   }
-<<<<<<< HEAD
-  _static_layout = new FieldLayout(_fields, _constant_pool, _multifield_info);
-=======
-  _static_layout = new FieldLayout(_field_info, _constant_pool);
->>>>>>> 94636f4c
+  _static_layout = new FieldLayout(_field_info, _constant_pool, _multifield_info);
   _static_layout->initialize_static_layout();
   _static_fields = new FieldGroup();
   _root_group = new FieldGroup();
@@ -821,18 +709,12 @@
 //   - @Contended annotation is ignored for static fields
 //   - field flattening decisions are taken in this method
 void FieldLayoutBuilder::regular_field_sorting() {
-<<<<<<< HEAD
-  for (AllFieldStream fs(_fields, _constant_pool, _multifield_info); !fs.done(); fs.next()) {
-    FieldGroup* group = NULL;
-    if (fs.access_flags().is_static()) {
-=======
   int idx = 0;
   for (GrowableArrayIterator<FieldInfo> it = _field_info->begin(); it != _field_info->end(); ++it, ++idx) {
     FieldInfo ctrl = _field_info->at(0);
     FieldGroup* group = nullptr;
     FieldInfo fieldinfo = *it;
     if (fieldinfo.access_flags().is_static()) {
->>>>>>> 94636f4c
       group = _static_fields;
     } else {
       _has_nonstatic_fields = true;
@@ -849,123 +731,67 @@
         group = _root_group;
       }
     }
-<<<<<<< HEAD
-    assert(group != NULL, "invariant");
-    BasicType type = Signature::basic_type(fs.signature());
+    assert(group != nullptr, "invariant");
+    BasicType type = Signature::basic_type(fieldinfo.signature(_constant_pool));
     bool has_multifield_annotation = false;
-    if (fs.is_multifield() || fs.is_multifield_base()) {
-      group->add_multifield(fs, _multifield_info);
+    if (fieldinfo.is_multifield() || fieldinfo.is_multifield_base()) {
+      group->add_multifield(_constant_pool, &fieldinfo, _multifield_info);
     } else {
       switch(type) {
-        case T_BYTE:
-        case T_CHAR:
-        case T_DOUBLE:
-        case T_FLOAT:
-        case T_INT:
-        case T_LONG:
-        case T_SHORT:
-        case T_BOOLEAN:
-          group->add_primitive_field(fs, type);
-          break;
-        case T_OBJECT:
-        case T_ARRAY:
-          if (group != _static_fields) _nonstatic_oopmap_count++;
-          group->add_oop_field(fs);
-          break;
-        case T_PRIMITIVE_OBJECT:
-          _has_inline_type_fields = true;
-          if (group == _static_fields) {
-            // static fields are never inlined
-            group->add_oop_field(fs);
+      case T_BYTE:
+      case T_CHAR:
+      case T_DOUBLE:
+      case T_FLOAT:
+      case T_INT:
+      case T_LONG:
+      case T_SHORT:
+      case T_BOOLEAN:
+        group->add_primitive_field(idx, type);
+        break;
+      case T_OBJECT:
+      case T_ARRAY:
+        if (group != _static_fields) _nonstatic_oopmap_count++;
+        group->add_oop_field(idx);
+        break;
+      case T_PRIMITIVE_OBJECT:
+        _has_inline_type_fields = true;
+        if (group == _static_fields) {
+          // static fields are never inlined
+          group->add_oop_field(idx);
+        } else {
+          _has_flattening_information = true;
+          // Flattening decision to be taken here
+          // This code assumes all verification already have been performed
+          // (field's type has been loaded and it is an inline klass)
+          JavaThread* THREAD = JavaThread::current();
+          Klass* klass =  _inline_type_field_klasses->at(idx);
+          assert(klass != nullptr, "Sanity check");
+          InlineKlass* vk = InlineKlass::cast(klass);
+          bool too_big_to_flatten = (InlineFieldMaxFlatSize >= 0 &&
+                                     (vk->size_helper() * HeapWordSize) > InlineFieldMaxFlatSize);
+          bool too_atomic_to_flatten = vk->is_declared_atomic() || AlwaysAtomicAccesses;
+          bool too_volatile_to_flatten = fieldinfo.access_flags().is_volatile();
+          if (vk->is_naturally_atomic()) {
+            too_atomic_to_flatten = false;
+            //too_volatile_to_flatten = false; //FIXME
+            // volatile fields are currently never inlined, this could change in the future
+          }
+          if (!(too_big_to_flatten | too_atomic_to_flatten | too_volatile_to_flatten) || fieldinfo.access_flags().is_final()) {
+            group->add_inlined_field(idx, vk);
+            _nonstatic_oopmap_count += vk->nonstatic_oop_map_count();
+            _field_info->adr_at(idx)->field_flags_addr()->update_inlined(true);
+            if (!vk->is_atomic()) {  // flat and non-atomic: take note
+              _has_nonatomic_values = true;
+              _atomic_field_count--;  // every other field is atomic but this one
+            }
           } else {
-            _has_flattening_information = true;
-            // Flattening decision to be taken here
-            // This code assumes all verification already have been performed
-            // (field's type has been loaded and it is an inline klass)
-            JavaThread* THREAD = JavaThread::current();
-            Klass* klass =  _inline_type_field_klasses->at(fs.index());
-            assert(klass != NULL, "Sanity check");
-            InlineKlass* vk = InlineKlass::cast(klass);
-            bool too_big_to_flatten = (InlineFieldMaxFlatSize >= 0 &&
-                                      (vk->size_helper() * HeapWordSize) > InlineFieldMaxFlatSize);
-            bool too_atomic_to_flatten = vk->is_declared_atomic() || AlwaysAtomicAccesses;
-            bool too_volatile_to_flatten = fs.access_flags().is_volatile();
-            if (vk->is_naturally_atomic()) {
-              too_atomic_to_flatten = false;
-              //too_volatile_to_flatten = false; //FIXME
-              // volatile fields are currently never inlined, this could change in the future
-            }
-            if (!(too_big_to_flatten | too_atomic_to_flatten | too_volatile_to_flatten) || fs.access_flags().is_final()) {
-              group->add_inlined_field(fs, vk);
-              _nonstatic_oopmap_count += vk->nonstatic_oop_map_count();
-              fs.set_inlined(true);
-              if (!vk->is_atomic()) {  // flat and non-atomic: take note
-                _has_nonatomic_values = true;
-                _atomic_field_count--;  // every other field is atomic but this one
-              }
-            } else {
-              _nonstatic_oopmap_count++;
-              group->add_oop_field(fs);
-            }
+            _nonstatic_oopmap_count++;
+            group->add_oop_field(idx);
           }
-          break;
-        default:
-          fatal("Something wrong?");
-=======
-    assert(group != nullptr, "invariant");
-    BasicType type = Signature::basic_type(fieldinfo.signature(_constant_pool));
-    switch(type) {
-    case T_BYTE:
-    case T_CHAR:
-    case T_DOUBLE:
-    case T_FLOAT:
-    case T_INT:
-    case T_LONG:
-    case T_SHORT:
-    case T_BOOLEAN:
-      group->add_primitive_field(idx, type);
-      break;
-    case T_OBJECT:
-    case T_ARRAY:
-      if (group != _static_fields) _nonstatic_oopmap_count++;
-      group->add_oop_field(idx);
-      break;
-    case T_PRIMITIVE_OBJECT:
-      _has_inline_type_fields = true;
-      if (group == _static_fields) {
-        // static fields are never inlined
-        group->add_oop_field(idx);
-      } else {
-        _has_flattening_information = true;
-        // Flattening decision to be taken here
-        // This code assumes all verification already have been performed
-        // (field's type has been loaded and it is an inline klass)
-        JavaThread* THREAD = JavaThread::current();
-        Klass* klass =  _inline_type_field_klasses->at(idx);
-        assert(klass != nullptr, "Sanity check");
-        InlineKlass* vk = InlineKlass::cast(klass);
-        bool too_big_to_flatten = (InlineFieldMaxFlatSize >= 0 &&
-                                   (vk->size_helper() * HeapWordSize) > InlineFieldMaxFlatSize);
-        bool too_atomic_to_flatten = vk->is_declared_atomic() || AlwaysAtomicAccesses;
-        bool too_volatile_to_flatten = fieldinfo.access_flags().is_volatile();
-        if (vk->is_naturally_atomic()) {
-          too_atomic_to_flatten = false;
-          //too_volatile_to_flatten = false; //FIXME
-          // volatile fields are currently never inlined, this could change in the future
         }
-        if (!(too_big_to_flatten | too_atomic_to_flatten | too_volatile_to_flatten) || fieldinfo.access_flags().is_final()) {
-          group->add_inlined_field(idx, vk);
-          _nonstatic_oopmap_count += vk->nonstatic_oop_map_count();
-          _field_info->adr_at(idx)->field_flags_addr()->update_inlined(true);
-          if (!vk->is_atomic()) {  // flat and non-atomic: take note
-            _has_nonatomic_values = true;
-            _atomic_field_count--;  // every other field is atomic but this one
-          }
-        } else {
-          _nonstatic_oopmap_count++;
-          group->add_oop_field(idx);
-        }
->>>>>>> 94636f4c
+        break;
+      default:
+        fatal("Something wrong?");
       }
     }
   }
@@ -992,14 +818,9 @@
 void FieldLayoutBuilder::inline_class_field_sorting(TRAPS) {
   assert(_is_inline_type, "Should only be used for inline classes");
   int alignment = 1;
-<<<<<<< HEAD
-  for (AllFieldStream fs(_fields, _constant_pool, _multifield_info); !fs.done(); fs.next()) {
-    FieldGroup* group = NULL;
-=======
   for (GrowableArrayIterator<FieldInfo> it = _field_info->begin(); it != _field_info->end(); ++it) {
     FieldGroup* group = nullptr;
     FieldInfo fieldinfo = *it;
->>>>>>> 94636f4c
     int field_alignment = 1;
     if (fieldinfo.access_flags().is_static()) {
       group = _static_fields;
@@ -1008,142 +829,79 @@
       _atomic_field_count++;  // we might decrement this
       group = _root_group;
     }
-<<<<<<< HEAD
-    assert(group != NULL, "invariant");
-    BasicType type = Signature::basic_type(fs.signature());
     bool has_multifield_annotation = false;
-    if (fs.is_multifield() || fs.is_multifield_base()) {
-      group->add_multifield(fs, _multifield_info);
+    if (fieldinfo.is_multifield() || fieldinfo.is_multifield_base()) {
+      group->add_multifield(_constant_pool, &fieldinfo, _multifield_info);
     } else {
+      assert(group != nullptr, "invariant");
+      BasicType type = Signature::basic_type(fieldinfo.signature(_constant_pool));
       switch(type) {
-        case T_BYTE:
-        case T_CHAR:
-        case T_DOUBLE:
-        case T_FLOAT:
-        case T_INT:
-        case T_LONG:
-        case T_SHORT:
-        case T_BOOLEAN:
-          if (group != _static_fields) {
-            field_alignment = type2aelembytes(type); // alignment == size for primitive types
+      case T_BYTE:
+      case T_CHAR:
+      case T_DOUBLE:
+      case T_FLOAT:
+      case T_INT:
+      case T_LONG:
+      case T_SHORT:
+      case T_BOOLEAN:
+        if (group != _static_fields) {
+          field_alignment = type2aelembytes(type); // alignment == size for primitive types
+        }
+        group->add_primitive_field(fieldinfo.index(), type);
+        break;
+      case T_OBJECT:
+      case T_ARRAY:
+        if (group != _static_fields) {
+          _nonstatic_oopmap_count++;
+          field_alignment = type2aelembytes(type); // alignment == size for oops
+        }
+        group->add_oop_field(fieldinfo.index());
+        break;
+      case T_PRIMITIVE_OBJECT: {
+  //      fs.set_inline(true);
+        _has_inline_type_fields = true;
+        if (group == _static_fields) {
+          // static fields are never inlined
+          group->add_oop_field(fieldinfo.index());
+        } else {
+          // Flattening decision to be taken here
+          // This code assumes all verifications have already been performed
+          // (field's type has been loaded and it is an inline klass)
+          JavaThread* THREAD = JavaThread::current();
+          Klass* klass =  _inline_type_field_klasses->at(fieldinfo.index());
+          assert(klass != nullptr, "Sanity check");
+          InlineKlass* vk = InlineKlass::cast(klass);
+          bool too_big_to_flatten = (InlineFieldMaxFlatSize >= 0 &&
+                                     (vk->size_helper() * HeapWordSize) > InlineFieldMaxFlatSize);
+          bool too_atomic_to_flatten = vk->is_declared_atomic() || AlwaysAtomicAccesses;
+          bool too_volatile_to_flatten = fieldinfo.access_flags().is_volatile();
+          if (vk->is_naturally_atomic()) {
+            too_atomic_to_flatten = false;
+            //too_volatile_to_flatten = false; //FIXME
+            // volatile fields are currently never inlined, this could change in the future
           }
-          group->add_primitive_field(fs, type);
-          break;
-        case T_OBJECT:
-        case T_ARRAY:
-          if (group != _static_fields) {
+          if (!(too_big_to_flatten | too_atomic_to_flatten | too_volatile_to_flatten) || fieldinfo.access_flags().is_final()) {
+            group->add_inlined_field(fieldinfo.index(), vk);
+            _nonstatic_oopmap_count += vk->nonstatic_oop_map_count();
+            field_alignment = vk->get_alignment();
+            _field_info->adr_at(fieldinfo.index())->field_flags_addr()->update_inlined(true);
+            if (!vk->is_atomic()) {  // flat and non-atomic: take note
+              _has_nonatomic_values = true;
+              _atomic_field_count--;  // every other field is atomic but this one
+            }
+          } else {
             _nonstatic_oopmap_count++;
-            field_alignment = type2aelembytes(type); // alignment == size for oops
+            field_alignment = type2aelembytes(T_OBJECT);
+            group->add_oop_field(fieldinfo.index());
           }
-          group->add_oop_field(fs);
-          break;
-        case T_PRIMITIVE_OBJECT: {
-          //      fs.set_inline(true);
-          _has_inline_type_fields = true;
-          if (group == _static_fields) {
-            // static fields are never inlined
-            group->add_oop_field(fs);
-          } else {
-            // Flattening decision to be taken here
-            // This code assumes all verifications have already been performed
-            // (field's type has been loaded and it is an inline klass)
-            JavaThread* THREAD = JavaThread::current();
-            Klass* klass =  _inline_type_field_klasses->at(fs.index());
-            assert(klass != NULL, "Sanity check");
-            InlineKlass* vk = InlineKlass::cast(klass);
-            bool too_big_to_flatten = (InlineFieldMaxFlatSize >= 0 &&
-                                      (vk->size_helper() * HeapWordSize) > InlineFieldMaxFlatSize);
-            bool too_atomic_to_flatten = vk->is_declared_atomic() || AlwaysAtomicAccesses;
-            bool too_volatile_to_flatten = fs.access_flags().is_volatile();
-            if (vk->is_naturally_atomic()) {
-              too_atomic_to_flatten = false;
-              //too_volatile_to_flatten = false; //FIXME
-              // volatile fields are currently never inlined, this could change in the future
-            }
-            if (!(too_big_to_flatten | too_atomic_to_flatten | too_volatile_to_flatten) || fs.access_flags().is_final()) {
-              group->add_inlined_field(fs, vk);
-              _nonstatic_oopmap_count += vk->nonstatic_oop_map_count();
-              field_alignment = vk->get_alignment();
-              fs.set_inlined(true);
-              if (!vk->is_atomic()) {  // flat and non-atomic: take note
-                _has_nonatomic_values = true;
-                _atomic_field_count--;  // every other field is atomic but this one
-              }
-            } else {
-              _nonstatic_oopmap_count++;
-              field_alignment = type2aelembytes(T_OBJECT);
-              group->add_oop_field(fs);
-            }
-          }
-          break;
-=======
-    assert(group != nullptr, "invariant");
-    BasicType type = Signature::basic_type(fieldinfo.signature(_constant_pool));
-    switch(type) {
-    case T_BYTE:
-    case T_CHAR:
-    case T_DOUBLE:
-    case T_FLOAT:
-    case T_INT:
-    case T_LONG:
-    case T_SHORT:
-    case T_BOOLEAN:
-      if (group != _static_fields) {
-        field_alignment = type2aelembytes(type); // alignment == size for primitive types
-      }
-      group->add_primitive_field(fieldinfo.index(), type);
-      break;
-    case T_OBJECT:
-    case T_ARRAY:
-      if (group != _static_fields) {
-        _nonstatic_oopmap_count++;
-        field_alignment = type2aelembytes(type); // alignment == size for oops
-      }
-      group->add_oop_field(fieldinfo.index());
-      break;
-    case T_PRIMITIVE_OBJECT: {
-//      fs.set_inline(true);
-      _has_inline_type_fields = true;
-      if (group == _static_fields) {
-        // static fields are never inlined
-        group->add_oop_field(fieldinfo.index());
-      } else {
-        // Flattening decision to be taken here
-        // This code assumes all verifications have already been performed
-        // (field's type has been loaded and it is an inline klass)
-        JavaThread* THREAD = JavaThread::current();
-        Klass* klass =  _inline_type_field_klasses->at(fieldinfo.index());
-        assert(klass != nullptr, "Sanity check");
-        InlineKlass* vk = InlineKlass::cast(klass);
-        bool too_big_to_flatten = (InlineFieldMaxFlatSize >= 0 &&
-                                   (vk->size_helper() * HeapWordSize) > InlineFieldMaxFlatSize);
-        bool too_atomic_to_flatten = vk->is_declared_atomic() || AlwaysAtomicAccesses;
-        bool too_volatile_to_flatten = fieldinfo.access_flags().is_volatile();
-        if (vk->is_naturally_atomic()) {
-          too_atomic_to_flatten = false;
-          //too_volatile_to_flatten = false; //FIXME
-          // volatile fields are currently never inlined, this could change in the future
         }
-        if (!(too_big_to_flatten | too_atomic_to_flatten | too_volatile_to_flatten) || fieldinfo.access_flags().is_final()) {
-          group->add_inlined_field(fieldinfo.index(), vk);
-          _nonstatic_oopmap_count += vk->nonstatic_oop_map_count();
-          field_alignment = vk->get_alignment();
-          _field_info->adr_at(fieldinfo.index())->field_flags_addr()->update_inlined(true);
-          if (!vk->is_atomic()) {  // flat and non-atomic: take note
-            _has_nonatomic_values = true;
-            _atomic_field_count--;  // every other field is atomic but this one
-          }
-        } else {
-          _nonstatic_oopmap_count++;
-          field_alignment = type2aelembytes(T_OBJECT);
-          group->add_oop_field(fieldinfo.index());
->>>>>>> 94636f4c
-        }
-        default:
-          fatal("Unexpected BasicType");
-      }
-    }
-    if (!fieldinfo.access_flags().is_static() && field_alignment > alignment) alignment = field_alignment;
+        break;
+      }
+      default:
+        fatal("Unexpected BasicType");
+      }
+      if (!fieldinfo.access_flags().is_static() && field_alignment > alignment) alignment = field_alignment;
+    }
   }
   _root_group->sort_by_size();
   if (_root_group->multifields() != NULL) {
