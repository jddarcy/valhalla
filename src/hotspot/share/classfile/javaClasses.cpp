/*
 * Copyright (c) 1997, 2019, Oracle and/or its affiliates. All rights reserved.
 * DO NOT ALTER OR REMOVE COPYRIGHT NOTICES OR THIS FILE HEADER.
 *
 * This code is free software; you can redistribute it and/or modify it
 * under the terms of the GNU General Public License version 2 only, as
 * published by the Free Software Foundation.
 *
 * This code is distributed in the hope that it will be useful, but WITHOUT
 * ANY WARRANTY; without even the implied warranty of MERCHANTABILITY or
 * FITNESS FOR A PARTICULAR PURPOSE.  See the GNU General Public License
 * version 2 for more details (a copy is included in the LICENSE file that
 * accompanied this code).
 *
 * You should have received a copy of the GNU General Public License version
 * 2 along with this work; if not, write to the Free Software Foundation,
 * Inc., 51 Franklin St, Fifth Floor, Boston, MA 02110-1301 USA.
 *
 * Please contact Oracle, 500 Oracle Parkway, Redwood Shores, CA 94065 USA
 * or visit www.oracle.com if you need additional information or have any
 * questions.
 *
 */

#include "precompiled.hpp"
#include "classfile/altHashing.hpp"
#include "classfile/classLoaderData.inline.hpp"
#include "classfile/javaClasses.inline.hpp"
#include "classfile/moduleEntry.hpp"
#include "classfile/stringTable.hpp"
#include "classfile/vmSymbols.hpp"
#include "code/debugInfo.hpp"
#include "code/dependencyContext.hpp"
#include "code/pcDesc.hpp"
#include "interpreter/interpreter.hpp"
#include "interpreter/linkResolver.hpp"
#include "logging/log.hpp"
#include "logging/logStream.hpp"
#include "memory/heapShared.inline.hpp"
#include "memory/metaspaceShared.hpp"
#include "memory/oopFactory.hpp"
#include "memory/resourceArea.hpp"
#include "memory/universe.hpp"
#include "oops/fieldStreams.hpp"
#include "oops/instanceKlass.hpp"
#include "oops/instanceMirrorKlass.hpp"
#include "oops/klass.hpp"
#include "oops/method.inline.hpp"
#include "oops/objArrayOop.inline.hpp"
#include "oops/oop.inline.hpp"
#include "oops/symbol.hpp"
#include "oops/typeArrayOop.inline.hpp"
#include "oops/valueArrayKlass.hpp"
#include "prims/jvmtiExport.hpp"
#include "prims/resolvedMethodTable.hpp"
#include "runtime/fieldDescriptor.inline.hpp"
#include "runtime/frame.inline.hpp"
#include "runtime/handles.inline.hpp"
#include "runtime/interfaceSupport.inline.hpp"
#include "runtime/java.hpp"
#include "runtime/javaCalls.hpp"
#include "runtime/jniHandles.inline.hpp"
#include "runtime/safepoint.hpp"
#include "runtime/safepointVerifiers.hpp"
#include "runtime/thread.inline.hpp"
#include "runtime/vframe.inline.hpp"
#include "utilities/align.hpp"
#include "utilities/preserveException.hpp"
#if INCLUDE_JVMCI
#include "jvmci/jvmciJavaClasses.hpp"
#endif

#define INJECTED_FIELD_COMPUTE_OFFSET(klass, name, signature, may_be_java)    \
  klass::_##name##_offset = JavaClasses::compute_injected_offset(JavaClasses::klass##_##name##_enum);

#if INCLUDE_CDS
#define INJECTED_FIELD_SERIALIZE_OFFSET(klass, name, signature, may_be_java) \
  f->do_u4((u4*)&_##name##_offset);
#endif

#define DECLARE_INJECTED_FIELD(klass, name, signature, may_be_java)           \
  { SystemDictionary::WK_KLASS_ENUM_NAME(klass), vmSymbols::VM_SYMBOL_ENUM_NAME(name##_name), vmSymbols::VM_SYMBOL_ENUM_NAME(signature), may_be_java },

InjectedField JavaClasses::_injected_fields[] = {
  ALL_INJECTED_FIELDS(DECLARE_INJECTED_FIELD)
};

int JavaClasses::compute_injected_offset(InjectedFieldID id) {
  return _injected_fields[id].compute_offset();
}

InjectedField* JavaClasses::get_injected(Symbol* class_name, int* field_count) {
  *field_count = 0;

  vmSymbols::SID sid = vmSymbols::find_sid(class_name);
  if (sid == vmSymbols::NO_SID) {
    // Only well known classes can inject fields
    return NULL;
  }

  int count = 0;
  int start = -1;

#define LOOKUP_INJECTED_FIELD(klass, name, signature, may_be_java) \
  if (sid == vmSymbols::VM_SYMBOL_ENUM_NAME(klass)) {              \
    count++;                                                       \
    if (start == -1) start = klass##_##name##_enum;                \
  }
  ALL_INJECTED_FIELDS(LOOKUP_INJECTED_FIELD);
#undef LOOKUP_INJECTED_FIELD

  if (start != -1) {
    *field_count = count;
    return _injected_fields + start;
  }
  return NULL;
}


// Helpful routine for computing field offsets at run time rather than hardcoding them
// Finds local fields only, including static fields.  Static field offsets are from the
// beginning of the mirror.
static void compute_offset(int &dest_offset,
                           InstanceKlass* ik, Symbol* name_symbol, Symbol* signature_symbol,
                           bool is_static = false) {
  fieldDescriptor fd;
  if (ik == NULL) {
    ResourceMark rm;
    log_error(class)("Mismatch JDK version for field: %s type: %s", name_symbol->as_C_string(), signature_symbol->as_C_string());
    vm_exit_during_initialization("Invalid layout of well-known class");
  }

  if (!ik->find_local_field(name_symbol, signature_symbol, &fd) || fd.is_static() != is_static) {
    ResourceMark rm;
    log_error(class)("Invalid layout of %s field: %s type: %s", ik->external_name(),
                     name_symbol->as_C_string(), signature_symbol->as_C_string());
#ifndef PRODUCT
    // Prints all fields and offsets
    Log(class) lt;
    LogStream ls(lt.error());
    ik->print_on(&ls);
#endif //PRODUCT
    vm_exit_during_initialization("Invalid layout of well-known class: use -Xlog:class+load=info to see the origin of the problem class");
  }
  dest_offset = fd.offset();
}

// Overloading to pass name as a string.
static void compute_offset(int& dest_offset, InstanceKlass* ik,
                           const char* name_string, Symbol* signature_symbol,
                           bool is_static = false) {
  TempNewSymbol name = SymbolTable::probe(name_string, (int)strlen(name_string));
  if (name == NULL) {
    ResourceMark rm;
    log_error(class)("Name %s should be in the SymbolTable since its class is loaded", name_string);
    vm_exit_during_initialization("Invalid layout of well-known class", ik->external_name());
  }
  compute_offset(dest_offset, ik, name, signature_symbol, is_static);
}

int java_lang_String::value_offset  = 0;
int java_lang_String::hash_offset   = 0;
int java_lang_String::coder_offset  = 0;

bool java_lang_String::initialized  = false;

bool java_lang_String::is_instance(oop obj) {
  return is_instance_inlined(obj);
}

#if INCLUDE_CDS
#define FIELD_SERIALIZE_OFFSET(offset, klass, name, signature, is_static) \
  f->do_u4((u4*)&offset)
#endif

#define FIELD_COMPUTE_OFFSET(offset, klass, name, signature, is_static) \
  compute_offset(offset, klass, name, vmSymbols::signature(), is_static)

#define STRING_FIELDS_DO(macro) \
  macro(value_offset, k, vmSymbols::value_name(), byte_array_signature, false); \
  macro(hash_offset,  k, "hash",                  int_signature,        false); \
  macro(coder_offset, k, "coder",                 byte_signature,       false)

void java_lang_String::compute_offsets() {
  if (initialized) {
    return;
  }

  InstanceKlass* k = SystemDictionary::String_klass();
  STRING_FIELDS_DO(FIELD_COMPUTE_OFFSET);

  initialized = true;
}

#if INCLUDE_CDS
void java_lang_String::serialize_offsets(SerializeClosure* f) {
  STRING_FIELDS_DO(FIELD_SERIALIZE_OFFSET);
  f->do_u4((u4*)&initialized);
}
#endif

class CompactStringsFixup : public FieldClosure {
private:
  bool _value;

public:
  CompactStringsFixup(bool value) : _value(value) {}

  void do_field(fieldDescriptor* fd) {
    if (fd->name() == vmSymbols::compact_strings_name()) {
      oop mirror = fd->field_holder()->java_mirror();
      assert(fd->field_holder() == SystemDictionary::String_klass(), "Should be String");
      assert(mirror != NULL, "String must have mirror already");
      mirror->bool_field_put(fd->offset(), _value);
    }
  }
};

void java_lang_String::set_compact_strings(bool value) {
  CompactStringsFixup fix(value);
  InstanceKlass::cast(SystemDictionary::String_klass())->do_local_static_fields(&fix);
}

Handle java_lang_String::basic_create(int length, bool is_latin1, TRAPS) {
  assert(initialized, "Must be initialized");
  assert(CompactStrings || !is_latin1, "Must be UTF16 without CompactStrings");

  // Create the String object first, so there's a chance that the String
  // and the char array it points to end up in the same cache line.
  oop obj;
  obj = SystemDictionary::String_klass()->allocate_instance(CHECK_NH);

  // Create the char array.  The String object must be handlized here
  // because GC can happen as a result of the allocation attempt.
  Handle h_obj(THREAD, obj);
  int arr_length = is_latin1 ? length : length << 1; // 2 bytes per UTF16.
  typeArrayOop buffer = oopFactory::new_byteArray(arr_length, CHECK_NH);;

  // Point the String at the char array
  obj = h_obj();
  set_value(obj, buffer);
  // No need to zero the offset, allocation zero'ed the entire String object
  set_coder(obj, is_latin1 ? CODER_LATIN1 : CODER_UTF16);
  return h_obj;
}

Handle java_lang_String::create_from_unicode(const jchar* unicode, int length, TRAPS) {
  bool is_latin1 = CompactStrings && UNICODE::is_latin1(unicode, length);
  Handle h_obj = basic_create(length, is_latin1, CHECK_NH);
  typeArrayOop buffer = value(h_obj());
  assert(TypeArrayKlass::cast(buffer->klass())->element_type() == T_BYTE, "only byte[]");
  if (is_latin1) {
    for (int index = 0; index < length; index++) {
      buffer->byte_at_put(index, (jbyte)unicode[index]);
    }
  } else {
    for (int index = 0; index < length; index++) {
      buffer->char_at_put(index, unicode[index]);
    }
  }

#ifdef ASSERT
  {
    ResourceMark rm;
    char* expected = UNICODE::as_utf8(unicode, length);
    char* actual = as_utf8_string(h_obj());
    if (strcmp(expected, actual) != 0) {
      tty->print_cr("Unicode conversion failure: %s --> %s", expected, actual);
      ShouldNotReachHere();
    }
  }
#endif

  return h_obj;
}

oop java_lang_String::create_oop_from_unicode(const jchar* unicode, int length, TRAPS) {
  Handle h_obj = create_from_unicode(unicode, length, CHECK_0);
  return h_obj();
}

Handle java_lang_String::create_from_str(const char* utf8_str, TRAPS) {
  if (utf8_str == NULL) {
    return Handle();
  }
  bool has_multibyte, is_latin1;
  int length = UTF8::unicode_length(utf8_str, is_latin1, has_multibyte);
  if (!CompactStrings) {
    has_multibyte = true;
    is_latin1 = false;
  }

  Handle h_obj = basic_create(length, is_latin1, CHECK_NH);
  if (length > 0) {
    if (!has_multibyte) {
      const jbyte* src = reinterpret_cast<const jbyte*>(utf8_str);
      ArrayAccess<>::arraycopy_from_native(src, value(h_obj()), typeArrayOopDesc::element_offset<jbyte>(0), length);
    } else if (is_latin1) {
      UTF8::convert_to_unicode(utf8_str, value(h_obj())->byte_at_addr(0), length);
    } else {
      UTF8::convert_to_unicode(utf8_str, value(h_obj())->char_at_addr(0), length);
    }
  }

#ifdef ASSERT
  // This check is too strict because the input string is not necessarily valid UTF8.
  // For example, it may be created with arbitrary content via jni_NewStringUTF.
  /*
  {
    ResourceMark rm;
    const char* expected = utf8_str;
    char* actual = as_utf8_string(h_obj());
    if (strcmp(expected, actual) != 0) {
      tty->print_cr("String conversion failure: %s --> %s", expected, actual);
      ShouldNotReachHere();
    }
  }
  */
#endif

  return h_obj;
}

oop java_lang_String::create_oop_from_str(const char* utf8_str, TRAPS) {
  Handle h_obj = create_from_str(utf8_str, CHECK_0);
  return h_obj();
}

Handle java_lang_String::create_from_symbol(Symbol* symbol, TRAPS) {
  const char* utf8_str = (char*)symbol->bytes();
  int utf8_len = symbol->utf8_length();

  bool has_multibyte, is_latin1;
  int length = UTF8::unicode_length(utf8_str, utf8_len, is_latin1, has_multibyte);
  if (!CompactStrings) {
    has_multibyte = true;
    is_latin1 = false;
  }

  Handle h_obj = basic_create(length, is_latin1, CHECK_NH);
  if (length > 0) {
    if (!has_multibyte) {
      const jbyte* src = reinterpret_cast<const jbyte*>(utf8_str);
      ArrayAccess<>::arraycopy_from_native(src, value(h_obj()), typeArrayOopDesc::element_offset<jbyte>(0), length);
    } else if (is_latin1) {
      UTF8::convert_to_unicode(utf8_str, value(h_obj())->byte_at_addr(0), length);
    } else {
      UTF8::convert_to_unicode(utf8_str, value(h_obj())->char_at_addr(0), length);
    }
  }

#ifdef ASSERT
  {
    ResourceMark rm;
    const char* expected = symbol->as_utf8();
    char* actual = as_utf8_string(h_obj());
    if (strncmp(expected, actual, utf8_len) != 0) {
      tty->print_cr("Symbol conversion failure: %s --> %s", expected, actual);
      ShouldNotReachHere();
    }
  }
#endif

  return h_obj;
}

// Converts a C string to a Java String based on current encoding
Handle java_lang_String::create_from_platform_dependent_str(const char* str, TRAPS) {
  assert(str != NULL, "bad arguments");

  typedef jstring (*to_java_string_fn_t)(JNIEnv*, const char *);
  static to_java_string_fn_t _to_java_string_fn = NULL;

  if (_to_java_string_fn == NULL) {
    void *lib_handle = os::native_java_library();
    _to_java_string_fn = CAST_TO_FN_PTR(to_java_string_fn_t, os::dll_lookup(lib_handle, "NewStringPlatform"));
    if (_to_java_string_fn == NULL) {
      fatal("NewStringPlatform missing");
    }
  }

  jstring js = NULL;
  { JavaThread* thread = (JavaThread*)THREAD;
    assert(thread->is_Java_thread(), "must be java thread");
    HandleMark hm(thread);
    ThreadToNativeFromVM ttn(thread);
    js = (_to_java_string_fn)(thread->jni_environment(), str);
  }
  return Handle(THREAD, JNIHandles::resolve(js));
}

// Converts a Java String to a native C string that can be used for
// native OS calls.
char* java_lang_String::as_platform_dependent_str(Handle java_string, TRAPS) {
  typedef char* (*to_platform_string_fn_t)(JNIEnv*, jstring, bool*);
  static to_platform_string_fn_t _to_platform_string_fn = NULL;

  if (_to_platform_string_fn == NULL) {
    void *lib_handle = os::native_java_library();
    _to_platform_string_fn = CAST_TO_FN_PTR(to_platform_string_fn_t, os::dll_lookup(lib_handle, "GetStringPlatformChars"));
    if (_to_platform_string_fn == NULL) {
      fatal("GetStringPlatformChars missing");
    }
  }

  char *native_platform_string;
  { JavaThread* thread = (JavaThread*)THREAD;
    assert(thread->is_Java_thread(), "must be java thread");
    JNIEnv *env = thread->jni_environment();
    jstring js = (jstring) JNIHandles::make_local(env, java_string());
    bool is_copy;
    HandleMark hm(thread);
    ThreadToNativeFromVM ttn(thread);
    native_platform_string = (_to_platform_string_fn)(env, js, &is_copy);
    assert(is_copy == JNI_TRUE, "is_copy value changed");
    JNIHandles::destroy_local(js);
  }
  return native_platform_string;
}

Handle java_lang_String::char_converter(Handle java_string, jchar from_char, jchar to_char, TRAPS) {
  oop          obj    = java_string();
  // Typical usage is to convert all '/' to '.' in string.
  typeArrayOop value  = java_lang_String::value(obj);
  int          length = java_lang_String::length(obj);
  bool      is_latin1 = java_lang_String::is_latin1(obj);

  // First check if any from_char exist
  int index; // Declared outside, used later
  for (index = 0; index < length; index++) {
    jchar c = !is_latin1 ? value->char_at(index) :
                  ((jchar) value->byte_at(index)) & 0xff;
    if (c == from_char) {
      break;
    }
  }
  if (index == length) {
    // No from_char, so do not copy.
    return java_string;
  }

  // Check if result string will be latin1
  bool to_is_latin1 = false;

  // Replacement char must be latin1
  if (CompactStrings && UNICODE::is_latin1(to_char)) {
    if (is_latin1) {
      // Source string is latin1 as well
      to_is_latin1 = true;
    } else if (!UNICODE::is_latin1(from_char)) {
      // We are replacing an UTF16 char. Scan string to
      // check if result can be latin1 encoded.
      to_is_latin1 = true;
      for (index = 0; index < length; index++) {
        jchar c = value->char_at(index);
        if (c != from_char && !UNICODE::is_latin1(c)) {
          to_is_latin1 = false;
          break;
        }
      }
    }
  }

  // Create new UNICODE (or byte) buffer. Must handlize value because GC
  // may happen during String and char array creation.
  typeArrayHandle h_value(THREAD, value);
  Handle string = basic_create(length, to_is_latin1, CHECK_NH);
  typeArrayOop from_buffer = h_value();
  typeArrayOop to_buffer = java_lang_String::value(string());

  // Copy contents
  for (index = 0; index < length; index++) {
    jchar c = (!is_latin1) ? from_buffer->char_at(index) :
                    ((jchar) from_buffer->byte_at(index)) & 0xff;
    if (c == from_char) {
      c = to_char;
    }
    if (!to_is_latin1) {
      to_buffer->char_at_put(index, c);
    } else {
      to_buffer->byte_at_put(index, (jbyte) c);
    }
  }
  return string;
}

jchar* java_lang_String::as_unicode_string(oop java_string, int& length, TRAPS) {
  typeArrayOop value  = java_lang_String::value(java_string);
               length = java_lang_String::length(java_string);
  bool      is_latin1 = java_lang_String::is_latin1(java_string);

  jchar* result = NEW_RESOURCE_ARRAY_RETURN_NULL(jchar, length);
  if (result != NULL) {
    if (!is_latin1) {
      for (int index = 0; index < length; index++) {
        result[index] = value->char_at(index);
      }
    } else {
      for (int index = 0; index < length; index++) {
        result[index] = ((jchar) value->byte_at(index)) & 0xff;
      }
    }
  } else {
    THROW_MSG_0(vmSymbols::java_lang_OutOfMemoryError(), "could not allocate Unicode string");
  }
  return result;
}

unsigned int java_lang_String::hash_code(oop java_string) {
  int          length = java_lang_String::length(java_string);
  // Zero length string will hash to zero with String.hashCode() function.
  if (length == 0) return 0;

  typeArrayOop value  = java_lang_String::value(java_string);
  bool      is_latin1 = java_lang_String::is_latin1(java_string);

  if (is_latin1) {
    return java_lang_String::hash_code(value->byte_at_addr(0), length);
  } else {
    return java_lang_String::hash_code(value->char_at_addr(0), length);
  }
}

char* java_lang_String::as_quoted_ascii(oop java_string) {
  typeArrayOop value  = java_lang_String::value(java_string);
  int          length = java_lang_String::length(java_string);
  bool      is_latin1 = java_lang_String::is_latin1(java_string);

  if (length == 0) return NULL;

  char* result;
  int result_length;
  if (!is_latin1) {
    jchar* base = value->char_at_addr(0);
    result_length = UNICODE::quoted_ascii_length(base, length) + 1;
    result = NEW_RESOURCE_ARRAY(char, result_length);
    UNICODE::as_quoted_ascii(base, length, result, result_length);
  } else {
    jbyte* base = value->byte_at_addr(0);
    result_length = UNICODE::quoted_ascii_length(base, length) + 1;
    result = NEW_RESOURCE_ARRAY(char, result_length);
    UNICODE::as_quoted_ascii(base, length, result, result_length);
  }
  assert(result_length >= length + 1, "must not be shorter");
  assert(result_length == (int)strlen(result) + 1, "must match");
  return result;
}

Symbol* java_lang_String::as_symbol(oop java_string, TRAPS) {
  typeArrayOop value  = java_lang_String::value(java_string);
  int          length = java_lang_String::length(java_string);
  bool      is_latin1 = java_lang_String::is_latin1(java_string);
  if (!is_latin1) {
    jchar* base = (length == 0) ? NULL : value->char_at_addr(0);
    Symbol* sym = SymbolTable::lookup_unicode(base, length, THREAD);
    return sym;
  } else {
    ResourceMark rm;
    jbyte* position = (length == 0) ? NULL : value->byte_at_addr(0);
    const char* base = UNICODE::as_utf8(position, length);
    Symbol* sym = SymbolTable::lookup(base, length, THREAD);
    return sym;
  }
}

Symbol* java_lang_String::as_symbol_or_null(oop java_string) {
  typeArrayOop value  = java_lang_String::value(java_string);
  int          length = java_lang_String::length(java_string);
  bool      is_latin1 = java_lang_String::is_latin1(java_string);
  if (!is_latin1) {
    jchar* base = (length == 0) ? NULL : value->char_at_addr(0);
    return SymbolTable::probe_unicode(base, length);
  } else {
    ResourceMark rm;
    jbyte* position = (length == 0) ? NULL : value->byte_at_addr(0);
    const char* base = UNICODE::as_utf8(position, length);
    return SymbolTable::probe(base, length);
  }
}

int java_lang_String::utf8_length(oop java_string) {
  typeArrayOop value  = java_lang_String::value(java_string);
  int          length = java_lang_String::length(java_string);
  bool      is_latin1 = java_lang_String::is_latin1(java_string);
  if (length == 0) {
    return 0;
  }
  if (!is_latin1) {
    return UNICODE::utf8_length(value->char_at_addr(0), length);
  } else {
    return UNICODE::utf8_length(value->byte_at_addr(0), length);
  }
}

char* java_lang_String::as_utf8_string(oop java_string) {
  typeArrayOop value  = java_lang_String::value(java_string);
  int          length = java_lang_String::length(java_string);
  bool      is_latin1 = java_lang_String::is_latin1(java_string);
  if (!is_latin1) {
    jchar* position = (length == 0) ? NULL : value->char_at_addr(0);
    return UNICODE::as_utf8(position, length);
  } else {
    jbyte* position = (length == 0) ? NULL : value->byte_at_addr(0);
    return UNICODE::as_utf8(position, length);
  }
}

char* java_lang_String::as_utf8_string(oop java_string, char* buf, int buflen) {
  typeArrayOop value  = java_lang_String::value(java_string);
  int          length = java_lang_String::length(java_string);
  bool      is_latin1 = java_lang_String::is_latin1(java_string);
  if (!is_latin1) {
    jchar* position = (length == 0) ? NULL : value->char_at_addr(0);
    return UNICODE::as_utf8(position, length, buf, buflen);
  } else {
    jbyte* position = (length == 0) ? NULL : value->byte_at_addr(0);
    return UNICODE::as_utf8(position, length, buf, buflen);
  }
}

char* java_lang_String::as_utf8_string(oop java_string, int start, int len) {
  typeArrayOop value  = java_lang_String::value(java_string);
  int          length = java_lang_String::length(java_string);
  assert(start + len <= length, "just checking");
  bool      is_latin1 = java_lang_String::is_latin1(java_string);
  if (!is_latin1) {
    jchar* position = value->char_at_addr(start);
    return UNICODE::as_utf8(position, len);
  } else {
    jbyte* position = value->byte_at_addr(start);
    return UNICODE::as_utf8(position, len);
  }
}

char* java_lang_String::as_utf8_string(oop java_string, int start, int len, char* buf, int buflen) {
  typeArrayOop value  = java_lang_String::value(java_string);
  int          length = java_lang_String::length(java_string);
  assert(start + len <= length, "just checking");
  bool      is_latin1 = java_lang_String::is_latin1(java_string);
  if (!is_latin1) {
    jchar* position = value->char_at_addr(start);
    return UNICODE::as_utf8(position, len, buf, buflen);
  } else {
    jbyte* position = value->byte_at_addr(start);
    return UNICODE::as_utf8(position, len, buf, buflen);
  }
}

bool java_lang_String::equals(oop java_string, const jchar* chars, int len) {
  assert(java_string->klass() == SystemDictionary::String_klass(),
         "must be java_string");
  typeArrayOop value = java_lang_String::value_no_keepalive(java_string);
  int length = java_lang_String::length(java_string);
  if (length != len) {
    return false;
  }
  bool is_latin1 = java_lang_String::is_latin1(java_string);
  if (!is_latin1) {
    for (int i = 0; i < len; i++) {
      if (value->char_at(i) != chars[i]) {
        return false;
      }
    }
  } else {
    for (int i = 0; i < len; i++) {
      if ((((jchar) value->byte_at(i)) & 0xff) != chars[i]) {
        return false;
      }
    }
  }
  return true;
}

bool java_lang_String::equals(oop str1, oop str2) {
  assert(str1->klass() == SystemDictionary::String_klass(),
         "must be java String");
  assert(str2->klass() == SystemDictionary::String_klass(),
         "must be java String");
  typeArrayOop value1    = java_lang_String::value_no_keepalive(str1);
  int          length1   = java_lang_String::length(str1);
  bool         is_latin1 = java_lang_String::is_latin1(str1);
  typeArrayOop value2    = java_lang_String::value_no_keepalive(str2);
  int          length2   = java_lang_String::length(str2);
  bool         is_latin2 = java_lang_String::is_latin1(str2);

  if ((length1 != length2) || (is_latin1 != is_latin2)) {
    // Strings of different size or with different
    // coders are never equal.
    return false;
  }
  int blength1 = value1->length();
  for (int i = 0; i < blength1; i++) {
    if (value1->byte_at(i) != value2->byte_at(i)) {
      return false;
    }
  }
  return true;
}

void java_lang_String::print(oop java_string, outputStream* st) {
  assert(java_string->klass() == SystemDictionary::String_klass(), "must be java_string");
  typeArrayOop value  = java_lang_String::value_no_keepalive(java_string);

  if (value == NULL) {
    // This can happen if, e.g., printing a String
    // object before its initializer has been called
    st->print("NULL");
    return;
  }

  int length = java_lang_String::length(java_string);
  bool is_latin1 = java_lang_String::is_latin1(java_string);

  st->print("\"");
  for (int index = 0; index < length; index++) {
    st->print("%c", (!is_latin1) ?  value->char_at(index) :
                           ((jchar) value->byte_at(index)) & 0xff );
  }
  st->print("\"");
}


static void initialize_static_field(fieldDescriptor* fd, Handle mirror, TRAPS) {
  assert(mirror.not_null() && fd->is_static(), "just checking");
  if (fd->has_initial_value()) {
    BasicType t = fd->field_type();
    switch (t) {
      case T_BYTE:
        mirror()->byte_field_put(fd->offset(), fd->int_initial_value());
              break;
      case T_BOOLEAN:
        mirror()->bool_field_put(fd->offset(), fd->int_initial_value());
              break;
      case T_CHAR:
        mirror()->char_field_put(fd->offset(), fd->int_initial_value());
              break;
      case T_SHORT:
        mirror()->short_field_put(fd->offset(), fd->int_initial_value());
              break;
      case T_INT:
        mirror()->int_field_put(fd->offset(), fd->int_initial_value());
        break;
      case T_FLOAT:
        mirror()->float_field_put(fd->offset(), fd->float_initial_value());
        break;
      case T_DOUBLE:
        mirror()->double_field_put(fd->offset(), fd->double_initial_value());
        break;
      case T_LONG:
        mirror()->long_field_put(fd->offset(), fd->long_initial_value());
        break;
      case T_OBJECT:
        {
          assert(fd->signature() == vmSymbols::string_signature(),
                 "just checking");
          if (DumpSharedSpaces && HeapShared::is_archived_object(mirror())) {
            // Archive the String field and update the pointer.
            oop s = mirror()->obj_field(fd->offset());
            oop archived_s = StringTable::create_archived_string(s, CHECK);
            mirror()->obj_field_put(fd->offset(), archived_s);
          } else {
            oop string = fd->string_initial_value(CHECK);
            mirror()->obj_field_put(fd->offset(), string);
          }
        }
        break;
      default:
        THROW_MSG(vmSymbols::java_lang_ClassFormatError(),
                  "Illegal ConstantValue attribute in class file");
    }
  }
}


void java_lang_Class::fixup_mirror(Klass* k, TRAPS) {
  assert(InstanceMirrorKlass::offset_of_static_fields() != 0, "must have been computed already");

  // If the offset was read from the shared archive, it was fixed up already
  if (!k->is_shared()) {
    if (k->is_instance_klass()) {
      // During bootstrap, java.lang.Class wasn't loaded so static field
      // offsets were computed without the size added it.  Go back and
      // update all the static field offsets to included the size.
      for (JavaFieldStream fs(InstanceKlass::cast(k)); !fs.done(); fs.next()) {
        if (fs.access_flags().is_static()) {
          int real_offset = fs.offset() + InstanceMirrorKlass::offset_of_static_fields();
          fs.set_offset(real_offset);
        }
      }
    }
  }

  if (k->is_shared() && k->has_raw_archived_mirror()) {
    if (HeapShared::open_archive_heap_region_mapped()) {
      bool present = restore_archived_mirror(k, Handle(), Handle(), Handle(), CHECK);
      assert(present, "Missing archived mirror for %s", k->external_name());
      return;
    } else {
      k->set_java_mirror_handle(NULL);
      k->clear_has_raw_archived_mirror();
    }
  }
  create_mirror(k, Handle(), Handle(), Handle(), CHECK);
}

void java_lang_Class::initialize_mirror_fields(Klass* k,
                                               Handle mirror,
                                               Handle protection_domain,
                                               TRAPS) {
  // Allocate a simple java object for a lock.
  // This needs to be a java object because during class initialization
  // it can be held across a java call.
  typeArrayOop r = oopFactory::new_typeArray(T_INT, 0, CHECK);
  set_init_lock(mirror(), r);

  // Set protection domain also
  set_protection_domain(mirror(), protection_domain());

  // Initialize static fields
  InstanceKlass::cast(k)->do_local_static_fields(&initialize_static_field, mirror, CHECK);
}

// Set the java.lang.Module module field in the java_lang_Class mirror
void java_lang_Class::set_mirror_module_field(Klass* k, Handle mirror, Handle module, TRAPS) {
  if (module.is_null()) {
    // During startup, the module may be NULL only if java.base has not been defined yet.
    // Put the class on the fixup_module_list to patch later when the java.lang.Module
    // for java.base is known.
    assert(!Universe::is_module_initialized(), "Incorrect java.lang.Module pre module system initialization");

    bool javabase_was_defined = false;
    {
      MutexLocker m1(Module_lock, THREAD);
      // Keep list of classes needing java.base module fixup
      if (!ModuleEntryTable::javabase_defined()) {
        assert(k->java_mirror() != NULL, "Class's mirror is null");
        k->class_loader_data()->inc_keep_alive();
        assert(fixup_module_field_list() != NULL, "fixup_module_field_list not initialized");
        fixup_module_field_list()->push(k);
      } else {
        javabase_was_defined = true;
      }
    }

    // If java.base was already defined then patch this particular class with java.base.
    if (javabase_was_defined) {
      ModuleEntry *javabase_entry = ModuleEntryTable::javabase_moduleEntry();
      assert(javabase_entry != NULL && javabase_entry->module() != NULL,
             "Setting class module field, " JAVA_BASE_NAME " should be defined");
      Handle javabase_handle(THREAD, javabase_entry->module());
      set_module(mirror(), javabase_handle());
    }
  } else {
    assert(Universe::is_module_initialized() ||
           (ModuleEntryTable::javabase_defined() &&
            (oopDesc::equals(module(), ModuleEntryTable::javabase_moduleEntry()->module()))),
           "Incorrect java.lang.Module specification while creating mirror");
    set_module(mirror(), module());
  }
}

// Statically allocate fixup lists because they always get created.
void java_lang_Class::allocate_fixup_lists() {
  GrowableArray<Klass*>* mirror_list =
    new (ResourceObj::C_HEAP, mtClass) GrowableArray<Klass*>(40, true);
  set_fixup_mirror_list(mirror_list);

  GrowableArray<Klass*>* module_list =
    new (ResourceObj::C_HEAP, mtModule) GrowableArray<Klass*>(500, true);
  set_fixup_module_field_list(module_list);
}

void java_lang_Class::create_mirror(Klass* k, Handle class_loader,
                                    Handle module, Handle protection_domain, TRAPS) {
  assert(k != NULL, "Use create_basic_type_mirror for primitive types");
  assert(k->java_mirror() == NULL, "should only assign mirror once");

  // Use this moment of initialization to cache modifier_flags also,
  // to support Class.getModifiers().  Instance classes recalculate
  // the cached flags after the class file is parsed, but before the
  // class is put into the system dictionary.
  int computed_modifiers = k->compute_modifier_flags(CHECK);
  k->set_modifier_flags(computed_modifiers);
  // Class_klass has to be loaded because it is used to allocate
  // the mirror.
  if (SystemDictionary::Class_klass_loaded()) {
    // Allocate mirror (java.lang.Class instance)
    oop mirror_oop = InstanceMirrorKlass::cast(SystemDictionary::Class_klass())->allocate_instance(k, CHECK);
    Handle mirror(THREAD, mirror_oop);
    Handle comp_mirror;

    // Setup indirection from mirror->klass
    java_lang_Class::set_klass(mirror(), k);

    InstanceMirrorKlass* mk = InstanceMirrorKlass::cast(mirror->klass());
    assert(oop_size(mirror()) == mk->instance_size(k), "should have been set");

    java_lang_Class::set_static_oop_field_count(mirror(), mk->compute_static_oop_field_count(mirror()));

    // It might also have a component mirror.  This mirror must already exist.
    if (k->is_array_klass()) {
      if (k->is_valueArray_klass()) {
        Klass* element_klass = (Klass*) ValueArrayKlass::cast(k)->element_klass();
        if (element_klass->is_value()) {
          ValueKlass* vk = ValueKlass::cast(InstanceKlass::cast(element_klass));
          comp_mirror = Handle(THREAD, vk->value_mirror());
        } else {
          comp_mirror = Handle(THREAD, element_klass->java_mirror());
        }
      }
      else if (k->is_typeArray_klass()) {
        BasicType type = TypeArrayKlass::cast(k)->element_type();
        comp_mirror = Handle(THREAD, Universe::java_mirror(type));
      } else {
        assert(k->is_objArray_klass(), "Must be");
        Klass* element_klass = ObjArrayKlass::cast(k)->element_klass();
        assert(element_klass != NULL, "Must have an element klass");
        if (element_klass->is_value()) {
          ValueKlass* vk = ValueKlass::cast(InstanceKlass::cast(element_klass));
          comp_mirror = Handle(THREAD, vk->value_mirror());
        } else {
          comp_mirror = Handle(THREAD, element_klass->java_mirror());
        }
      }
      assert(comp_mirror() != NULL, "must have a mirror");

      // Two-way link between the array klass and its component mirror:
      // (array_klass) k -> mirror -> component_mirror -> array_klass -> k
      set_component_mirror(mirror(), comp_mirror());
      // See below for ordering dependencies between field array_klass in component mirror
      // and java_mirror in this klass.
    } else {
      assert(k->is_instance_klass(), "Must be");

      initialize_mirror_fields(k, mirror, protection_domain, THREAD);
      if (HAS_PENDING_EXCEPTION) {
        // If any of the fields throws an exception like OOM remove the klass field
        // from the mirror so GC doesn't follow it after the klass has been deallocated.
        // This mirror looks like a primitive type, which logically it is because it
        // it represents no class.
        java_lang_Class::set_klass(mirror(), NULL);
        return;
      }
    }

    // set the classLoader field in the java_lang_Class instance
    assert(oopDesc::equals(class_loader(), k->class_loader()), "should be same");
    set_class_loader(mirror(), class_loader());

    // Setup indirection from klass->mirror
    // after any exceptions can happen during allocations.
    k->set_java_mirror(mirror);

    // Set the module field in the java_lang_Class instance.  This must be done
    // after the mirror is set.
    set_mirror_module_field(k, mirror, module, THREAD);

    if (comp_mirror() != NULL) {
      // Set after k->java_mirror() is published, because compiled code running
      // concurrently doesn't expect a k to have a null java_mirror.
      release_set_array_klass(comp_mirror(), k);
    }

    if (k->is_value()) {
      // create the secondary mirror for value class
      oop value_mirror_oop = create_value_mirror(k, mirror, CHECK);
      set_box_mirror(mirror(), mirror());
      set_value_mirror(mirror(), value_mirror_oop);
    }
  } else {
    assert(fixup_mirror_list() != NULL, "fixup_mirror_list not initialized");
    fixup_mirror_list()->push(k);
  }
}

// Create the secondary mirror for value type. Sets all the fields of this java.lang.Class
// instance with the same value as the primary mirror except signers.
// Class::setSigners and getSigners will use the primary mirror when passed to the JVM.
oop java_lang_Class::create_value_mirror(Klass* k, Handle mirror, TRAPS) {
    // Allocate mirror (java.lang.Class instance)
    oop mirror_oop = InstanceMirrorKlass::cast(SystemDictionary::Class_klass())->allocate_instance(k, CHECK_0);
    Handle value_mirror(THREAD, mirror_oop);

    java_lang_Class::set_klass(value_mirror(), k);
    java_lang_Class::set_static_oop_field_count(value_mirror(), static_oop_field_count(mirror()));
    // ## do we need to set init lock?
    java_lang_Class::set_init_lock(value_mirror(), init_lock(mirror()));

    if (k->is_array_klass()) {
      assert(component_mirror(mirror()) != NULL, "must have a mirror");
      set_component_mirror(value_mirror(), component_mirror(mirror()));
    }

    set_protection_domain(value_mirror(), protection_domain(mirror()));
    set_class_loader(value_mirror(), class_loader(mirror()));
    // ## handle if java.base is not yet defined
    set_module(value_mirror(), module(mirror()));
    set_box_mirror(value_mirror(), mirror());
    set_value_mirror(value_mirror(), value_mirror());
    return value_mirror();
}

#if INCLUDE_CDS_JAVA_HEAP
// Clears mirror fields. Static final fields with initial values are reloaded
// from constant pool. The object identity hash is in the object header and is
// not affected.
class ResetMirrorField: public FieldClosure {
 private:
  Handle _m;

 public:
  ResetMirrorField(Handle mirror) : _m(mirror) {}

  void do_field(fieldDescriptor* fd) {
    assert(DumpSharedSpaces, "dump time only");
    assert(_m.not_null(), "Mirror cannot be NULL");

    if (fd->is_static() && fd->has_initial_value()) {
      initialize_static_field(fd, _m, Thread::current());
      return;
    }

    BasicType ft = fd->field_type();
    switch (ft) {
      case T_BYTE:
        _m()->byte_field_put(fd->offset(), 0);
        break;
      case T_CHAR:
        _m()->char_field_put(fd->offset(), 0);
        break;
      case T_DOUBLE:
        _m()->double_field_put(fd->offset(), 0);
        break;
      case T_FLOAT:
        _m()->float_field_put(fd->offset(), 0);
        break;
      case T_INT:
        _m()->int_field_put(fd->offset(), 0);
        break;
      case T_LONG:
        _m()->long_field_put(fd->offset(), 0);
        break;
      case T_SHORT:
        _m()->short_field_put(fd->offset(), 0);
        break;
      case T_BOOLEAN:
        _m()->bool_field_put(fd->offset(), false);
        break;
      case T_ARRAY:
      case T_OBJECT: {
        // It might be useful to cache the String field, but
        // for now just clear out any reference field
        oop o = _m()->obj_field(fd->offset());
        _m()->obj_field_put(fd->offset(), NULL);
        break;
      }
      default:
        ShouldNotReachHere();
        break;
     }
  }
};

void java_lang_Class::archive_basic_type_mirrors(TRAPS) {
  assert(HeapShared::is_heap_object_archiving_allowed(),
         "HeapShared::is_heap_object_archiving_allowed() must be true");

  for (int t = 0; t <= T_VOID; t++) {
    oop m = Universe::_mirrors[t];
    if (m != NULL) {
      // Update the field at _array_klass_offset to point to the relocated array klass.
      oop archived_m = HeapShared::archive_heap_object(m, THREAD);
      assert(archived_m != NULL, "sanity");
      Klass *ak = (Klass*)(archived_m->metadata_field(_array_klass_offset));
      assert(ak != NULL || t == T_VOID, "should not be NULL");
      if (ak != NULL) {
        Klass *reloc_ak = MetaspaceShared::get_relocated_klass(ak);
        archived_m->metadata_field_put(_array_klass_offset, reloc_ak);
      }

      // Clear the fields. Just to be safe
      Klass *k = m->klass();
      Handle archived_mirror_h(THREAD, archived_m);
      ResetMirrorField reset(archived_mirror_h);
      InstanceKlass::cast(k)->do_nonstatic_fields(&reset);

      log_trace(cds, heap, mirror)(
        "Archived %s mirror object from " PTR_FORMAT " ==> " PTR_FORMAT,
        type2name((BasicType)t), p2i(Universe::_mirrors[t]), p2i(archived_m));

      Universe::_mirrors[t] = archived_m;
    }
  }

  assert(Universe::_mirrors[T_INT] != NULL &&
         Universe::_mirrors[T_FLOAT] != NULL &&
         Universe::_mirrors[T_DOUBLE] != NULL &&
         Universe::_mirrors[T_BYTE] != NULL &&
         Universe::_mirrors[T_BOOLEAN] != NULL &&
         Universe::_mirrors[T_CHAR] != NULL &&
         Universe::_mirrors[T_LONG] != NULL &&
         Universe::_mirrors[T_SHORT] != NULL &&
         Universe::_mirrors[T_VOID] != NULL, "sanity");

  Universe::set_int_mirror(Universe::_mirrors[T_INT]);
  Universe::set_float_mirror(Universe::_mirrors[T_FLOAT]);
  Universe::set_double_mirror(Universe::_mirrors[T_DOUBLE]);
  Universe::set_byte_mirror(Universe::_mirrors[T_BYTE]);
  Universe::set_bool_mirror(Universe::_mirrors[T_BOOLEAN]);
  Universe::set_char_mirror(Universe::_mirrors[T_CHAR]);
  Universe::set_long_mirror(Universe::_mirrors[T_LONG]);
  Universe::set_short_mirror(Universe::_mirrors[T_SHORT]);
  Universe::set_void_mirror(Universe::_mirrors[T_VOID]);
}

//
// After the mirror object is successfully archived, the archived
// klass is set with _has_archived_raw_mirror flag.
//
// The _has_archived_raw_mirror flag is cleared at runtime when the
// archived mirror is restored. If archived java heap data cannot
// be used at runtime, new mirror object is created for the shared
// class. The _has_archived_raw_mirror is cleared also during the process.
oop java_lang_Class::archive_mirror(Klass* k, TRAPS) {
  assert(HeapShared::is_heap_object_archiving_allowed(),
         "HeapShared::is_heap_object_archiving_allowed() must be true");

  // Mirror is already archived
  if (k->has_raw_archived_mirror()) {
    assert(k->archived_java_mirror_raw() != NULL, "no archived mirror");
    return k->archived_java_mirror_raw();
  }

  // No mirror
  oop mirror = k->java_mirror();
  if (mirror == NULL) {
    return NULL;
  }

  if (k->is_instance_klass()) {
    InstanceKlass *ik = InstanceKlass::cast(k);
    assert(ik->signers() == NULL, "class with signer should have been excluded");

    if (!(ik->is_shared_boot_class() || ik->is_shared_platform_class() ||
          ik->is_shared_app_class())) {
      // Archiving mirror for classes from non-builtin loaders is not
      // supported. Clear the _java_mirror within the archived class.
      k->set_java_mirror_handle(NULL);
      return NULL;
    }
  }

  // Now start archiving the mirror object
  oop archived_mirror = HeapShared::archive_heap_object(mirror, THREAD);
  if (archived_mirror == NULL) {
    return NULL;
  }

  archived_mirror = process_archived_mirror(k, mirror, archived_mirror, THREAD);
  if (archived_mirror == NULL) {
    return NULL;
  }

  k->set_archived_java_mirror_raw(archived_mirror);

  k->set_has_raw_archived_mirror();

  ResourceMark rm;
  log_trace(cds, heap, mirror)(
    "Archived %s mirror object from " PTR_FORMAT " ==> " PTR_FORMAT,
    k->external_name(), p2i(mirror), p2i(archived_mirror));

  return archived_mirror;
}

// The process is based on create_mirror().
oop java_lang_Class::process_archived_mirror(Klass* k, oop mirror,
                                             oop archived_mirror,
                                             Thread *THREAD) {
  // Clear nonstatic fields in archived mirror. Some of the fields will be set
  // to archived metadata and objects below.
  Klass *c = archived_mirror->klass();
  Handle archived_mirror_h(THREAD, archived_mirror);
  ResetMirrorField reset(archived_mirror_h);
  InstanceKlass::cast(c)->do_nonstatic_fields(&reset);

  if (k->is_array_klass()) {
    oop archived_comp_mirror;
    if (k->is_typeArray_klass()) {
      // The primitive type mirrors are already archived. Get the archived mirror.
      oop comp_mirror = java_lang_Class::component_mirror(mirror);
      archived_comp_mirror = HeapShared::find_archived_heap_object(comp_mirror);
      assert(archived_comp_mirror != NULL, "Must be");
    } else {
      assert(k->is_objArray_klass(), "Must be");
      Klass* element_klass = ObjArrayKlass::cast(k)->element_klass();
      assert(element_klass != NULL, "Must have an element klass");
      archived_comp_mirror = archive_mirror(element_klass, THREAD);
      if (archived_comp_mirror == NULL) {
        return NULL;
      }
    }
    java_lang_Class::set_component_mirror(archived_mirror, archived_comp_mirror);
  } else {
    assert(k->is_instance_klass(), "Must be");

    // Reset local static fields in the mirror
    InstanceKlass::cast(k)->do_local_static_fields(&reset);

    java_lang_Class:set_init_lock(archived_mirror, NULL);

    set_protection_domain(archived_mirror, NULL);
  }

  // clear class loader and mirror_module_field
  set_class_loader(archived_mirror, NULL);
  set_module(archived_mirror, NULL);

  // The archived mirror's field at _klass_offset is still pointing to the original
  // klass. Updated the field in the archived mirror to point to the relocated
  // klass in the archive.
  Klass *reloc_k = MetaspaceShared::get_relocated_klass(as_Klass(mirror));
  log_debug(cds, heap, mirror)(
    "Relocate mirror metadata field at _klass_offset from " PTR_FORMAT " ==> " PTR_FORMAT,
    p2i(as_Klass(mirror)), p2i(reloc_k));
  archived_mirror->metadata_field_put(_klass_offset, reloc_k);

  // The field at _array_klass_offset is pointing to the original one dimension
  // higher array klass if exists. Relocate the pointer.
  Klass *arr = array_klass_acquire(mirror);
  if (arr != NULL) {
    Klass *reloc_arr = MetaspaceShared::get_relocated_klass(arr);
    log_debug(cds, heap, mirror)(
      "Relocate mirror metadata field at _array_klass_offset from " PTR_FORMAT " ==> " PTR_FORMAT,
      p2i(arr), p2i(reloc_arr));
    archived_mirror->metadata_field_put(_array_klass_offset, reloc_arr);
  }
  return archived_mirror;
}

// Returns true if the mirror is updated, false if no archived mirror
// data is present. After the archived mirror object is restored, the
// shared klass' _has_raw_archived_mirror flag is cleared.
bool java_lang_Class::restore_archived_mirror(Klass *k,
                                              Handle class_loader, Handle module,
                                              Handle protection_domain, TRAPS) {
  // Postpone restoring archived mirror until java.lang.Class is loaded. Please
  // see more details in SystemDictionary::resolve_well_known_classes().
  if (!SystemDictionary::Class_klass_loaded()) {
    assert(fixup_mirror_list() != NULL, "fixup_mirror_list not initialized");
    fixup_mirror_list()->push(k);
    return true;
  }

  oop m = HeapShared::materialize_archived_object(k->archived_java_mirror_raw_narrow());

  if (m == NULL) {
    return false;
  }

  log_debug(cds, mirror)("Archived mirror is: " PTR_FORMAT, p2i(m));

  // mirror is archived, restore
  assert(HeapShared::is_archived_object(m), "must be archived mirror object");
  Handle mirror(THREAD, m);

  if (!k->is_array_klass()) {
    // - local static final fields with initial values were initialized at dump time

    // create the init_lock
    typeArrayOop r = oopFactory::new_typeArray(T_INT, 0, CHECK_(false));
    set_init_lock(mirror(), r);

    if (protection_domain.not_null()) {
      set_protection_domain(mirror(), protection_domain());
    }
  }

  assert(class_loader() == k->class_loader(), "should be same");
  if (class_loader.not_null()) {
    set_class_loader(mirror(), class_loader());
  }

  k->set_java_mirror(mirror);
  k->clear_has_raw_archived_mirror();

  set_mirror_module_field(k, mirror, module, THREAD);

  ResourceMark rm;
  log_trace(cds, heap, mirror)(
    "Restored %s archived mirror " PTR_FORMAT, k->external_name(), p2i(mirror()));

  return true;
}
#endif // INCLUDE_CDS_JAVA_HEAP

void java_lang_Class::fixup_module_field(Klass* k, Handle module) {
  assert(_module_offset != 0, "must have been computed already");
  java_lang_Class::set_module(k->java_mirror(), module());
}

int  java_lang_Class::oop_size(oop java_class) {
  assert(_oop_size_offset != 0, "must be set");
  int size = java_class->int_field(_oop_size_offset);
  assert(size > 0, "Oop size must be greater than zero, not %d", size);
  return size;
}

int  java_lang_Class::oop_size_raw(oop java_class) {
  assert(_oop_size_offset != 0, "must be set");
  int size = java_class->int_field_raw(_oop_size_offset);
  assert(size > 0, "Oop size must be greater than zero, not %d", size);
  return size;
}

void java_lang_Class::set_oop_size(HeapWord* java_class, int size) {
  assert(_oop_size_offset != 0, "must be set");
  assert(size > 0, "Oop size must be greater than zero, not %d", size);
  *(int*)(((char*)java_class) + _oop_size_offset) = size;
}

int  java_lang_Class::static_oop_field_count(oop java_class) {
  assert(_static_oop_field_count_offset != 0, "must be set");
  return java_class->int_field(_static_oop_field_count_offset);
}

int  java_lang_Class::static_oop_field_count_raw(oop java_class) {
  assert(_static_oop_field_count_offset != 0, "must be set");
  return java_class->int_field_raw(_static_oop_field_count_offset);
}

void java_lang_Class::set_static_oop_field_count(oop java_class, int size) {
  assert(_static_oop_field_count_offset != 0, "must be set");
  java_class->int_field_put(_static_oop_field_count_offset, size);
}

oop java_lang_Class::protection_domain(oop java_class) {
  assert(_protection_domain_offset != 0, "must be set");
  return java_class->obj_field(_protection_domain_offset);
}
void java_lang_Class::set_protection_domain(oop java_class, oop pd) {
  assert(_protection_domain_offset != 0, "must be set");
  java_class->obj_field_put(_protection_domain_offset, pd);
}

void java_lang_Class::set_component_mirror(oop java_class, oop comp_mirror) {
  assert(_component_mirror_offset != 0, "must be set");
    java_class->obj_field_put(_component_mirror_offset, comp_mirror);
  }
oop java_lang_Class::component_mirror(oop java_class) {
  assert(_component_mirror_offset != 0, "must be set");
  return java_class->obj_field(_component_mirror_offset);
}

oop java_lang_Class::init_lock(oop java_class) {
  assert(_init_lock_offset != 0, "must be set");
  return java_class->obj_field(_init_lock_offset);
}
void java_lang_Class::set_init_lock(oop java_class, oop init_lock) {
  assert(_init_lock_offset != 0, "must be set");
  java_class->obj_field_put(_init_lock_offset, init_lock);
}

objArrayOop java_lang_Class::signers(oop java_class) {
  assert(_signers_offset != 0, "must be set");
  return (objArrayOop)java_class->obj_field(_signers_offset);
}
void java_lang_Class::set_signers(oop java_class, objArrayOop signers) {
  assert(_signers_offset != 0, "must be set");
  java_class->obj_field_put(_signers_offset, (oop)signers);
}


void java_lang_Class::set_class_loader(oop java_class, oop loader) {
  // jdk7 runs Queens in bootstrapping and jdk8-9 has no coordinated pushes yet.
  if (_class_loader_offset != 0) {
    java_class->obj_field_put(_class_loader_offset, loader);
  }
}

oop java_lang_Class::class_loader(oop java_class) {
  assert(_class_loader_offset != 0, "must be set");
  return java_class->obj_field(_class_loader_offset);
}

oop java_lang_Class::module(oop java_class) {
  assert(_module_offset != 0, "must be set");
  return java_class->obj_field(_module_offset);
}

void java_lang_Class::set_module(oop java_class, oop module) {
  assert(_module_offset != 0, "must be set");
  java_class->obj_field_put(_module_offset, module);
}

<<<<<<< HEAD
oop java_lang_Class::value_mirror(oop java_class) {
  assert(_value_mirror_offset != 0, "must be set");
  return java_class->obj_field(_value_mirror_offset);
}

void java_lang_Class::set_value_mirror(oop java_class, oop mirror) {
  assert(_value_mirror_offset != 0, "must be set");
  java_class->obj_field_put(_value_mirror_offset, mirror);
}

oop java_lang_Class::box_mirror(oop java_class) {
  assert(_box_mirror_offset != 0, "must be set");
  return java_class->obj_field(_box_mirror_offset);
}

void java_lang_Class::set_box_mirror(oop java_class, oop mirror) {
  assert(_box_mirror_offset != 0, "must be set");
  java_class->obj_field_put(_box_mirror_offset, mirror);
=======
oop java_lang_Class::name(Handle java_class, TRAPS) {
  assert(_name_offset != 0, "must be set");
  oop o = java_class->obj_field(_name_offset);
  if (o == NULL) {
    o = StringTable::intern(java_lang_Class::as_external_name(java_class()), THREAD);
    java_class->obj_field_put(_name_offset, o);
  }
  return o;
>>>>>>> 391be244
}

oop java_lang_Class::create_basic_type_mirror(const char* basic_type_name, BasicType type, TRAPS) {
  // This should be improved by adding a field at the Java level or by
  // introducing a new VM klass (see comment in ClassFileParser)
  oop java_class = InstanceMirrorKlass::cast(SystemDictionary::Class_klass())->allocate_instance(NULL, CHECK_0);
  if (type != T_VOID) {
    Klass* aklass = Universe::typeArrayKlassObj(type);
    assert(aklass != NULL, "correct bootstrap");
    release_set_array_klass(java_class, aklass);
  }
#ifdef ASSERT
  InstanceMirrorKlass* mk = InstanceMirrorKlass::cast(SystemDictionary::Class_klass());
  assert(java_lang_Class::static_oop_field_count(java_class) == 0, "should have been zeroed by allocation");
#endif
  return java_class;
}


Klass* java_lang_Class::as_Klass(oop java_class) {
  //%note memory_2
  assert(java_lang_Class::is_instance(java_class), "must be a Class object");
  Klass* k = ((Klass*)java_class->metadata_field(_klass_offset));
  assert(k == NULL || k->is_klass(), "type check");
  return k;
}

Klass* java_lang_Class::as_Klass_raw(oop java_class) {
  //%note memory_2
  assert(java_lang_Class::is_instance(java_class), "must be a Class object");
  Klass* k = ((Klass*)java_class->metadata_field_raw(_klass_offset));
  assert(k == NULL || k->is_klass(), "type check");
  return k;
}


void java_lang_Class::set_klass(oop java_class, Klass* klass) {
  assert(java_lang_Class::is_instance(java_class), "must be a Class object");
  java_class->metadata_field_put(_klass_offset, klass);
}


void java_lang_Class::print_signature(oop java_class, outputStream* st) {
  assert(java_lang_Class::is_instance(java_class), "must be a Class object");
  Symbol* name = NULL;
  bool is_instance = false;
  bool is_value = false;
  if (is_primitive(java_class)) {
    name = vmSymbols::type_signature(primitive_type(java_class));
  } else {
    Klass* k = as_Klass(java_class);
    is_instance = k->is_instance_klass();
    is_value = k->is_value();
    name = k->name();
  }
  if (name == NULL) {
    st->print("<null>");
    return;
  }
  if (is_instance)  {
    if (is_value && (java_class == value_mirror(java_class))) {
      st->print("Q");
    } else {
      st->print("L");
    }
  }
  st->write((char*) name->base(), (int) name->utf8_length());
  if (is_instance)  st->print(";");
}

Symbol* java_lang_Class::as_signature(oop java_class, bool intern_if_not_found, TRAPS) {
  assert(java_lang_Class::is_instance(java_class), "must be a Class object");
  Symbol* name;
  if (is_primitive(java_class)) {
    name = vmSymbols::type_signature(primitive_type(java_class));
    // Because this can create a new symbol, the caller has to decrement
    // the refcount, so make adjustment here and below for symbols returned
    // that are not created or incremented due to a successful lookup.
    name->increment_refcount();
  } else {
    Klass* k = as_Klass(java_class);
    if (!k->is_instance_klass()) {
      name = k->name();
      name->increment_refcount();
    } else {
      ResourceMark rm;
      const char* sigstr;
      if (k->is_value()) {
        char c = (java_class == value_mirror(java_class)) ? 'Q' : 'L';
        sigstr = InstanceKlass::cast(k)->signature_name_of(c);
      } else {
        sigstr = k->signature_name();
      }
      int siglen = (int) strlen(sigstr);
      if (!intern_if_not_found) {
        name = SymbolTable::probe(sigstr, siglen);
      } else {
        name = SymbolTable::new_symbol(sigstr, siglen, THREAD);
      }
    }
  }
  return name;
}

// Returns the Java name for this Java mirror (Resource allocated)
// See Klass::external_name().
// For primitive type Java mirrors, its type name is returned.
const char* java_lang_Class::as_external_name(oop java_class) {
  assert(java_lang_Class::is_instance(java_class), "must be a Class object");
  const char* name = NULL;
  if (is_primitive(java_class)) {
    name = type2name(primitive_type(java_class));
  } else {
    name = as_Klass(java_class)->external_name();
  }
  if (name == NULL) {
    name = "<null>";
  }
  return name;
}

Klass* java_lang_Class::array_klass_acquire(oop java_class) {
  Klass* k = ((Klass*)java_class->metadata_field_acquire(_array_klass_offset));
  assert(k == NULL || k->is_klass() && k->is_array_klass(), "should be array klass");
  return k;
}


void java_lang_Class::release_set_array_klass(oop java_class, Klass* klass) {
  assert(klass->is_klass() && klass->is_array_klass(), "should be array klass");
  java_class->release_metadata_field_put(_array_klass_offset, klass);
}


BasicType java_lang_Class::primitive_type(oop java_class) {
  assert(java_lang_Class::is_primitive(java_class), "just checking");
  Klass* ak = ((Klass*)java_class->metadata_field(_array_klass_offset));
  BasicType type = T_VOID;
  if (ak != NULL) {
    // Note: create_basic_type_mirror above initializes ak to a non-null value.
    type = ArrayKlass::cast(ak)->element_type();
  } else {
    assert(oopDesc::equals(java_class, Universe::void_mirror()), "only valid non-array primitive");
  }
  assert(oopDesc::equals(Universe::java_mirror(type), java_class), "must be consistent");
  return type;
}

BasicType java_lang_Class::as_BasicType(oop java_class, Klass** reference_klass) {
  assert(java_lang_Class::is_instance(java_class), "must be a Class object");
  if (is_primitive(java_class)) {
    if (reference_klass != NULL)
      (*reference_klass) = NULL;
    return primitive_type(java_class);
  } else {
    if (reference_klass != NULL)
      (*reference_klass) = as_Klass(java_class);
    return T_OBJECT;
  }
}


oop java_lang_Class::primitive_mirror(BasicType t) {
  oop mirror = Universe::java_mirror(t);
  assert(mirror != NULL && mirror->is_a(SystemDictionary::Class_klass()), "must be a Class");
  assert(java_lang_Class::is_primitive(mirror), "must be primitive");
  return mirror;
}

bool java_lang_Class::offsets_computed = false;
int  java_lang_Class::classRedefinedCount_offset = -1;

#define CLASS_FIELDS_DO(macro) \
  macro(classRedefinedCount_offset, k, "classRedefinedCount", int_signature,         false) ; \
  macro(_class_loader_offset,       k, "classLoader",         classloader_signature, false); \
  macro(_component_mirror_offset,   k, "componentType",       class_signature,       false); \
  macro(_module_offset,             k, "module",              module_signature,      false); \
<<<<<<< HEAD
  macro(_box_mirror_offset,         k, "boxType",             class_signature,       false); \
  macro(_value_mirror_offset,       k, "valueType",           class_signature,       false)
=======
  macro(_name_offset,               k, "name",                string_signature,      false); \
>>>>>>> 391be244

void java_lang_Class::compute_offsets() {
  if (offsets_computed) {
    return;
  }

  offsets_computed = true;

  InstanceKlass* k = SystemDictionary::Class_klass();
  CLASS_FIELDS_DO(FIELD_COMPUTE_OFFSET);

  // Init lock is a C union with component_mirror.  Only instanceKlass mirrors have
  // init_lock and only ArrayKlass mirrors have component_mirror.  Since both are oops
  // GC treats them the same.
  _init_lock_offset = _component_mirror_offset;

  CLASS_INJECTED_FIELDS(INJECTED_FIELD_COMPUTE_OFFSET);
}

#if INCLUDE_CDS
void java_lang_Class::serialize_offsets(SerializeClosure* f) {
  f->do_u4((u4*)&offsets_computed);
  f->do_u4((u4*)&_init_lock_offset);

  CLASS_FIELDS_DO(FIELD_SERIALIZE_OFFSET);

  CLASS_INJECTED_FIELDS(INJECTED_FIELD_SERIALIZE_OFFSET);
}
#endif

int java_lang_Class::classRedefinedCount(oop the_class_mirror) {
  if (classRedefinedCount_offset == -1) {
    // If we don't have an offset for it then just return -1 as a marker.
    return -1;
  }

  return the_class_mirror->int_field(classRedefinedCount_offset);
}

void java_lang_Class::set_classRedefinedCount(oop the_class_mirror, int value) {
  if (classRedefinedCount_offset == -1) {
    // If we don't have an offset for it then nothing to set.
    return;
  }

  the_class_mirror->int_field_put(classRedefinedCount_offset, value);
}


// Note: JDK1.1 and before had a privateInfo_offset field which was used for the
//       platform thread structure, and a eetop offset which was used for thread
//       local storage (and unused by the HotSpot VM). In JDK1.2 the two structures
//       merged, so in the HotSpot VM we just use the eetop field for the thread
//       instead of the privateInfo_offset.
//
// Note: The stackSize field is only present starting in 1.4.

int java_lang_Thread::_name_offset = 0;
int java_lang_Thread::_group_offset = 0;
int java_lang_Thread::_contextClassLoader_offset = 0;
int java_lang_Thread::_inheritedAccessControlContext_offset = 0;
int java_lang_Thread::_priority_offset = 0;
int java_lang_Thread::_eetop_offset = 0;
int java_lang_Thread::_daemon_offset = 0;
int java_lang_Thread::_stillborn_offset = 0;
int java_lang_Thread::_stackSize_offset = 0;
int java_lang_Thread::_tid_offset = 0;
int java_lang_Thread::_thread_status_offset = 0;
int java_lang_Thread::_park_blocker_offset = 0;
int java_lang_Thread::_park_event_offset = 0 ;

#define THREAD_FIELDS_DO(macro) \
  macro(_name_offset,          k, vmSymbols::name_name(), string_signature, false); \
  macro(_group_offset,         k, vmSymbols::group_name(), threadgroup_signature, false); \
  macro(_contextClassLoader_offset, k, vmSymbols::contextClassLoader_name(), classloader_signature, false); \
  macro(_inheritedAccessControlContext_offset, k, vmSymbols::inheritedAccessControlContext_name(), accesscontrolcontext_signature, false); \
  macro(_priority_offset,      k, vmSymbols::priority_name(), int_signature, false); \
  macro(_daemon_offset,        k, vmSymbols::daemon_name(), bool_signature, false); \
  macro(_eetop_offset,         k, "eetop", long_signature, false); \
  macro(_stillborn_offset,     k, "stillborn", bool_signature, false); \
  macro(_stackSize_offset,     k, "stackSize", long_signature, false); \
  macro(_tid_offset,           k, "tid", long_signature, false); \
  macro(_thread_status_offset, k, "threadStatus", int_signature, false); \
  macro(_park_blocker_offset,  k, "parkBlocker", object_signature, false); \
  macro(_park_event_offset,    k, "nativeParkEventPointer", long_signature, false)

void java_lang_Thread::compute_offsets() {
  assert(_group_offset == 0, "offsets should be initialized only once");

  InstanceKlass* k = SystemDictionary::Thread_klass();
  THREAD_FIELDS_DO(FIELD_COMPUTE_OFFSET);
}

#if INCLUDE_CDS
void java_lang_Thread::serialize_offsets(SerializeClosure* f) {
  THREAD_FIELDS_DO(FIELD_SERIALIZE_OFFSET);
}
#endif

JavaThread* java_lang_Thread::thread(oop java_thread) {
  return (JavaThread*)java_thread->address_field(_eetop_offset);
}


void java_lang_Thread::set_thread(oop java_thread, JavaThread* thread) {
  java_thread->address_field_put(_eetop_offset, (address)thread);
}


oop java_lang_Thread::name(oop java_thread) {
  return java_thread->obj_field(_name_offset);
}


void java_lang_Thread::set_name(oop java_thread, oop name) {
  java_thread->obj_field_put(_name_offset, name);
}


ThreadPriority java_lang_Thread::priority(oop java_thread) {
  return (ThreadPriority)java_thread->int_field(_priority_offset);
}


void java_lang_Thread::set_priority(oop java_thread, ThreadPriority priority) {
  java_thread->int_field_put(_priority_offset, priority);
}


oop java_lang_Thread::threadGroup(oop java_thread) {
  return java_thread->obj_field(_group_offset);
}


bool java_lang_Thread::is_stillborn(oop java_thread) {
  return java_thread->bool_field(_stillborn_offset) != 0;
}


// We never have reason to turn the stillborn bit off
void java_lang_Thread::set_stillborn(oop java_thread) {
  java_thread->bool_field_put(_stillborn_offset, true);
}


bool java_lang_Thread::is_alive(oop java_thread) {
  JavaThread* thr = java_lang_Thread::thread(java_thread);
  return (thr != NULL);
}


bool java_lang_Thread::is_daemon(oop java_thread) {
  return java_thread->bool_field(_daemon_offset) != 0;
}


void java_lang_Thread::set_daemon(oop java_thread) {
  java_thread->bool_field_put(_daemon_offset, true);
}

oop java_lang_Thread::context_class_loader(oop java_thread) {
  return java_thread->obj_field(_contextClassLoader_offset);
}

oop java_lang_Thread::inherited_access_control_context(oop java_thread) {
  return java_thread->obj_field(_inheritedAccessControlContext_offset);
}


jlong java_lang_Thread::stackSize(oop java_thread) {
  if (_stackSize_offset > 0) {
    return java_thread->long_field(_stackSize_offset);
  } else {
    return 0;
  }
}

// Write the thread status value to threadStatus field in java.lang.Thread java class.
void java_lang_Thread::set_thread_status(oop java_thread,
                                         java_lang_Thread::ThreadStatus status) {
  // The threadStatus is only present starting in 1.5
  if (_thread_status_offset > 0) {
    java_thread->int_field_put(_thread_status_offset, status);
  }
}

// Read thread status value from threadStatus field in java.lang.Thread java class.
java_lang_Thread::ThreadStatus java_lang_Thread::get_thread_status(oop java_thread) {
  // Make sure the caller is operating on behalf of the VM or is
  // running VM code (state == _thread_in_vm).
  assert(Threads_lock->owned_by_self() || Thread::current()->is_VM_thread() ||
         JavaThread::current()->thread_state() == _thread_in_vm,
         "Java Thread is not running in vm");
  // The threadStatus is only present starting in 1.5
  if (_thread_status_offset > 0) {
    return (java_lang_Thread::ThreadStatus)java_thread->int_field(_thread_status_offset);
  } else {
    // All we can easily figure out is if it is alive, but that is
    // enough info for a valid unknown status.
    // These aren't restricted to valid set ThreadStatus values, so
    // use JVMTI values and cast.
    JavaThread* thr = java_lang_Thread::thread(java_thread);
    if (thr == NULL) {
      // the thread hasn't run yet or is in the process of exiting
      return NEW;
    }
    return (java_lang_Thread::ThreadStatus)JVMTI_THREAD_STATE_ALIVE;
  }
}


jlong java_lang_Thread::thread_id(oop java_thread) {
  // The thread ID field is only present starting in 1.5
  if (_tid_offset > 0) {
    return java_thread->long_field(_tid_offset);
  } else {
    return 0;
  }
}

oop java_lang_Thread::park_blocker(oop java_thread) {
  assert(JDK_Version::current().supports_thread_park_blocker() &&
         _park_blocker_offset != 0, "Must support parkBlocker field");

  if (_park_blocker_offset > 0) {
    return java_thread->obj_field(_park_blocker_offset);
  }

  return NULL;
}

jlong java_lang_Thread::park_event(oop java_thread) {
  if (_park_event_offset > 0) {
    return java_thread->long_field(_park_event_offset);
  }
  return 0;
}

bool java_lang_Thread::set_park_event(oop java_thread, jlong ptr) {
  if (_park_event_offset > 0) {
    java_thread->long_field_put(_park_event_offset, ptr);
    return true;
  }
  return false;
}


const char* java_lang_Thread::thread_status_name(oop java_thread) {
  assert(_thread_status_offset != 0, "Must have thread status");
  ThreadStatus status = (java_lang_Thread::ThreadStatus)java_thread->int_field(_thread_status_offset);
  switch (status) {
    case NEW                      : return "NEW";
    case RUNNABLE                 : return "RUNNABLE";
    case SLEEPING                 : return "TIMED_WAITING (sleeping)";
    case IN_OBJECT_WAIT           : return "WAITING (on object monitor)";
    case IN_OBJECT_WAIT_TIMED     : return "TIMED_WAITING (on object monitor)";
    case PARKED                   : return "WAITING (parking)";
    case PARKED_TIMED             : return "TIMED_WAITING (parking)";
    case BLOCKED_ON_MONITOR_ENTER : return "BLOCKED (on object monitor)";
    case TERMINATED               : return "TERMINATED";
    default                       : return "UNKNOWN";
  };
}
int java_lang_ThreadGroup::_parent_offset = 0;
int java_lang_ThreadGroup::_name_offset = 0;
int java_lang_ThreadGroup::_threads_offset = 0;
int java_lang_ThreadGroup::_groups_offset = 0;
int java_lang_ThreadGroup::_maxPriority_offset = 0;
int java_lang_ThreadGroup::_destroyed_offset = 0;
int java_lang_ThreadGroup::_daemon_offset = 0;
int java_lang_ThreadGroup::_nthreads_offset = 0;
int java_lang_ThreadGroup::_ngroups_offset = 0;

oop  java_lang_ThreadGroup::parent(oop java_thread_group) {
  assert(oopDesc::is_oop(java_thread_group), "thread group must be oop");
  return java_thread_group->obj_field(_parent_offset);
}

// ("name as oop" accessor is not necessary)

const char* java_lang_ThreadGroup::name(oop java_thread_group) {
  oop name = java_thread_group->obj_field(_name_offset);
  // ThreadGroup.name can be null
  if (name != NULL) {
    return java_lang_String::as_utf8_string(name);
  }
  return NULL;
}

int java_lang_ThreadGroup::nthreads(oop java_thread_group) {
  assert(oopDesc::is_oop(java_thread_group), "thread group must be oop");
  return java_thread_group->int_field(_nthreads_offset);
}

objArrayOop java_lang_ThreadGroup::threads(oop java_thread_group) {
  oop threads = java_thread_group->obj_field(_threads_offset);
  assert(threads != NULL, "threadgroups should have threads");
  assert(threads->is_objArray(), "just checking"); // Todo: Add better type checking code
  return objArrayOop(threads);
}

int java_lang_ThreadGroup::ngroups(oop java_thread_group) {
  assert(oopDesc::is_oop(java_thread_group), "thread group must be oop");
  return java_thread_group->int_field(_ngroups_offset);
}

objArrayOop java_lang_ThreadGroup::groups(oop java_thread_group) {
  oop groups = java_thread_group->obj_field(_groups_offset);
  assert(groups == NULL || groups->is_objArray(), "just checking"); // Todo: Add better type checking code
  return objArrayOop(groups);
}

ThreadPriority java_lang_ThreadGroup::maxPriority(oop java_thread_group) {
  assert(oopDesc::is_oop(java_thread_group), "thread group must be oop");
  return (ThreadPriority) java_thread_group->int_field(_maxPriority_offset);
}

bool java_lang_ThreadGroup::is_destroyed(oop java_thread_group) {
  assert(oopDesc::is_oop(java_thread_group), "thread group must be oop");
  return java_thread_group->bool_field(_destroyed_offset) != 0;
}

bool java_lang_ThreadGroup::is_daemon(oop java_thread_group) {
  assert(oopDesc::is_oop(java_thread_group), "thread group must be oop");
  return java_thread_group->bool_field(_daemon_offset) != 0;
}

#define THREADGROUP_FIELDS_DO(macro) \
  macro(_parent_offset,      k, vmSymbols::parent_name(),      threadgroup_signature,       false); \
  macro(_name_offset,        k, vmSymbols::name_name(),        string_signature,            false); \
  macro(_threads_offset,     k, vmSymbols::threads_name(),     thread_array_signature,      false); \
  macro(_groups_offset,      k, vmSymbols::groups_name(),      threadgroup_array_signature, false); \
  macro(_maxPriority_offset, k, vmSymbols::maxPriority_name(), int_signature,               false); \
  macro(_destroyed_offset,   k, vmSymbols::destroyed_name(),   bool_signature,              false); \
  macro(_daemon_offset,      k, vmSymbols::daemon_name(),      bool_signature,              false); \
  macro(_nthreads_offset,    k, vmSymbols::nthreads_name(),    int_signature,               false); \
  macro(_ngroups_offset,     k, vmSymbols::ngroups_name(),     int_signature,               false)

void java_lang_ThreadGroup::compute_offsets() {
  assert(_parent_offset == 0, "offsets should be initialized only once");

  InstanceKlass* k = SystemDictionary::ThreadGroup_klass();
  THREADGROUP_FIELDS_DO(FIELD_COMPUTE_OFFSET);
}

#if INCLUDE_CDS
void java_lang_ThreadGroup::serialize_offsets(SerializeClosure* f) {
  THREADGROUP_FIELDS_DO(FIELD_SERIALIZE_OFFSET);
}
#endif

#define THROWABLE_FIELDS_DO(macro) \
  macro(backtrace_offset,     k, "backtrace",     object_signature,                  false); \
  macro(detailMessage_offset, k, "detailMessage", string_signature,                  false); \
  macro(stackTrace_offset,    k, "stackTrace",    java_lang_StackTraceElement_array, false); \
  macro(depth_offset,         k, "depth",         int_signature,                     false); \
  macro(static_unassigned_stacktrace_offset, k, "UNASSIGNED_STACK", java_lang_StackTraceElement_array, true)

void java_lang_Throwable::compute_offsets() {
  InstanceKlass* k = SystemDictionary::Throwable_klass();
  THROWABLE_FIELDS_DO(FIELD_COMPUTE_OFFSET);
}

#if INCLUDE_CDS
void java_lang_Throwable::serialize_offsets(SerializeClosure* f) {
  THROWABLE_FIELDS_DO(FIELD_SERIALIZE_OFFSET);
}
#endif

oop java_lang_Throwable::unassigned_stacktrace() {
  InstanceKlass* ik = SystemDictionary::Throwable_klass();
  oop base = ik->static_field_base_raw();
  return base->obj_field(static_unassigned_stacktrace_offset);
}

oop java_lang_Throwable::backtrace(oop throwable) {
  return throwable->obj_field_acquire(backtrace_offset);
}


void java_lang_Throwable::set_backtrace(oop throwable, oop value) {
  throwable->release_obj_field_put(backtrace_offset, value);
}

int java_lang_Throwable::depth(oop throwable) {
  return throwable->int_field(depth_offset);
}

void java_lang_Throwable::set_depth(oop throwable, int value) {
  throwable->int_field_put(depth_offset, value);
}

oop java_lang_Throwable::message(oop throwable) {
  return throwable->obj_field(detailMessage_offset);
}


// Return Symbol for detailed_message or NULL
Symbol* java_lang_Throwable::detail_message(oop throwable) {
  PRESERVE_EXCEPTION_MARK;  // Keep original exception
  oop detailed_message = java_lang_Throwable::message(throwable);
  if (detailed_message != NULL) {
    return java_lang_String::as_symbol(detailed_message, THREAD);
  }
  return NULL;
}

void java_lang_Throwable::set_message(oop throwable, oop value) {
  throwable->obj_field_put(detailMessage_offset, value);
}


void java_lang_Throwable::set_stacktrace(oop throwable, oop st_element_array) {
  throwable->obj_field_put(stackTrace_offset, st_element_array);
}

void java_lang_Throwable::clear_stacktrace(oop throwable) {
  set_stacktrace(throwable, NULL);
}


void java_lang_Throwable::print(oop throwable, outputStream* st) {
  ResourceMark rm;
  Klass* k = throwable->klass();
  assert(k != NULL, "just checking");
  st->print("%s", k->external_name());
  oop msg = message(throwable);
  if (msg != NULL) {
    st->print(": %s", java_lang_String::as_utf8_string(msg));
  }
}

// After this many redefines, the stack trace is unreliable.
const int MAX_VERSION = USHRT_MAX;

static inline bool version_matches(Method* method, int version) {
  assert(version < MAX_VERSION, "version is too big");
  return method != NULL && (method->constants()->version() == version);
}


// This class provides a simple wrapper over the internal structure of
// exception backtrace to insulate users of the backtrace from needing
// to know what it looks like.
class BacktraceBuilder: public StackObj {
 friend class BacktraceIterator;
 private:
  Handle          _backtrace;
  objArrayOop     _head;
  typeArrayOop    _methods;
  typeArrayOop    _bcis;
  objArrayOop     _mirrors;
  typeArrayOop    _names; // needed to insulate method name against redefinition
  int             _index;
  NoSafepointVerifier _nsv;

  enum {
    trace_methods_offset = java_lang_Throwable::trace_methods_offset,
    trace_bcis_offset    = java_lang_Throwable::trace_bcis_offset,
    trace_mirrors_offset = java_lang_Throwable::trace_mirrors_offset,
    trace_names_offset   = java_lang_Throwable::trace_names_offset,
    trace_next_offset    = java_lang_Throwable::trace_next_offset,
    trace_size           = java_lang_Throwable::trace_size,
    trace_chunk_size     = java_lang_Throwable::trace_chunk_size
  };

  // get info out of chunks
  static typeArrayOop get_methods(objArrayHandle chunk) {
    typeArrayOop methods = typeArrayOop(chunk->obj_at(trace_methods_offset));
    assert(methods != NULL, "method array should be initialized in backtrace");
    return methods;
  }
  static typeArrayOop get_bcis(objArrayHandle chunk) {
    typeArrayOop bcis = typeArrayOop(chunk->obj_at(trace_bcis_offset));
    assert(bcis != NULL, "bci array should be initialized in backtrace");
    return bcis;
  }
  static objArrayOop get_mirrors(objArrayHandle chunk) {
    objArrayOop mirrors = objArrayOop(chunk->obj_at(trace_mirrors_offset));
    assert(mirrors != NULL, "mirror array should be initialized in backtrace");
    return mirrors;
  }
  static typeArrayOop get_names(objArrayHandle chunk) {
    typeArrayOop names = typeArrayOop(chunk->obj_at(trace_names_offset));
    assert(names != NULL, "names array should be initialized in backtrace");
    return names;
  }

 public:

  // constructor for new backtrace
  BacktraceBuilder(TRAPS): _head(NULL), _methods(NULL), _bcis(NULL), _mirrors(NULL), _names(NULL) {
    expand(CHECK);
    _backtrace = Handle(THREAD, _head);
    _index = 0;
  }

  BacktraceBuilder(Thread* thread, objArrayHandle backtrace) {
    _methods = get_methods(backtrace);
    _bcis = get_bcis(backtrace);
    _mirrors = get_mirrors(backtrace);
    _names = get_names(backtrace);
    assert(_methods->length() == _bcis->length() &&
           _methods->length() == _mirrors->length() &&
           _mirrors->length() == _names->length(),
           "method and source information arrays should match");

    // head is the preallocated backtrace
    _head = backtrace();
    _backtrace = Handle(thread, _head);
    _index = 0;
  }

  void expand(TRAPS) {
    objArrayHandle old_head(THREAD, _head);
    PauseNoSafepointVerifier pnsv(&_nsv);

    objArrayOop head = oopFactory::new_objectArray(trace_size, CHECK);
    objArrayHandle new_head(THREAD, head);

    typeArrayOop methods = oopFactory::new_shortArray(trace_chunk_size, CHECK);
    typeArrayHandle new_methods(THREAD, methods);

    typeArrayOop bcis = oopFactory::new_intArray(trace_chunk_size, CHECK);
    typeArrayHandle new_bcis(THREAD, bcis);

    objArrayOop mirrors = oopFactory::new_objectArray(trace_chunk_size, CHECK);
    objArrayHandle new_mirrors(THREAD, mirrors);

    typeArrayOop names = oopFactory::new_symbolArray(trace_chunk_size, CHECK);
    typeArrayHandle new_names(THREAD, names);

    if (!old_head.is_null()) {
      old_head->obj_at_put(trace_next_offset, new_head());
    }
    new_head->obj_at_put(trace_methods_offset, new_methods());
    new_head->obj_at_put(trace_bcis_offset, new_bcis());
    new_head->obj_at_put(trace_mirrors_offset, new_mirrors());
    new_head->obj_at_put(trace_names_offset, new_names());

    _head    = new_head();
    _methods = new_methods();
    _bcis = new_bcis();
    _mirrors = new_mirrors();
    _names  = new_names();
    _index = 0;
  }

  oop backtrace() {
    return _backtrace();
  }

  inline void push(Method* method, int bci, TRAPS) {
    // Smear the -1 bci to 0 since the array only holds unsigned
    // shorts.  The later line number lookup would just smear the -1
    // to a 0 even if it could be recorded.
    if (bci == SynchronizationEntryBCI) bci = 0;

    if (_index >= trace_chunk_size) {
      methodHandle mhandle(THREAD, method);
      expand(CHECK);
      method = mhandle();
    }

    _methods->ushort_at_put(_index, method->orig_method_idnum());
    _bcis->int_at_put(_index, Backtrace::merge_bci_and_version(bci, method->constants()->version()));

    // Note:this doesn't leak symbols because the mirror in the backtrace keeps the
    // klass owning the symbols alive so their refcounts aren't decremented.
    Symbol* name = method->name();
    _names->symbol_at_put(_index, name);

    // We need to save the mirrors in the backtrace to keep the class
    // from being unloaded while we still have this stack trace.
    assert(method->method_holder()->java_mirror() != NULL, "never push null for mirror");
    _mirrors->obj_at_put(_index, method->method_holder()->java_mirror());
    _index++;
  }

};

struct BacktraceElement : public StackObj {
  int _method_id;
  int _bci;
  int _version;
  Symbol* _name;
  Handle _mirror;
  BacktraceElement(Handle mirror, int mid, int version, int bci, Symbol* name) :
                   _method_id(mid), _bci(bci), _version(version), _name(name), _mirror(mirror) {}
};

class BacktraceIterator : public StackObj {
  int _index;
  objArrayHandle  _result;
  objArrayHandle  _mirrors;
  typeArrayHandle _methods;
  typeArrayHandle _bcis;
  typeArrayHandle _names;

  void init(objArrayHandle result, Thread* thread) {
    // Get method id, bci, version and mirror from chunk
    _result = result;
    if (_result.not_null()) {
      _methods = typeArrayHandle(thread, BacktraceBuilder::get_methods(_result));
      _bcis = typeArrayHandle(thread, BacktraceBuilder::get_bcis(_result));
      _mirrors = objArrayHandle(thread, BacktraceBuilder::get_mirrors(_result));
      _names = typeArrayHandle(thread, BacktraceBuilder::get_names(_result));
      _index = 0;
    }
  }
 public:
  BacktraceIterator(objArrayHandle result, Thread* thread) {
    init(result, thread);
    assert(_methods.is_null() || _methods->length() == java_lang_Throwable::trace_chunk_size, "lengths don't match");
  }

  BacktraceElement next(Thread* thread) {
    BacktraceElement e (Handle(thread, _mirrors->obj_at(_index)),
                        _methods->ushort_at(_index),
                        Backtrace::version_at(_bcis->int_at(_index)),
                        Backtrace::bci_at(_bcis->int_at(_index)),
                        _names->symbol_at(_index));
    _index++;

    if (_index >= java_lang_Throwable::trace_chunk_size) {
      int next_offset = java_lang_Throwable::trace_next_offset;
      // Get next chunk
      objArrayHandle result (thread, objArrayOop(_result->obj_at(next_offset)));
      init(result, thread);
    }
    return e;
  }

  bool repeat() {
    return _result.not_null() && _mirrors->obj_at(_index) != NULL;
  }
};


// Print stack trace element to resource allocated buffer
static void print_stack_element_to_stream(outputStream* st, Handle mirror, int method_id,
                                          int version, int bci, Symbol* name) {
  ResourceMark rm;

  // Get strings and string lengths
  InstanceKlass* holder = InstanceKlass::cast(java_lang_Class::as_Klass(mirror()));
  const char* klass_name  = holder->external_name();
  int buf_len = (int)strlen(klass_name);

  char* method_name = name->as_C_string();
  buf_len += (int)strlen(method_name);

  char* source_file_name = NULL;
  Symbol* source = Backtrace::get_source_file_name(holder, version);
  if (source != NULL) {
    source_file_name = source->as_C_string();
    buf_len += (int)strlen(source_file_name);
  }

  char *module_name = NULL, *module_version = NULL;
  ModuleEntry* module = holder->module();
  if (module->is_named()) {
    module_name = module->name()->as_C_string();
    buf_len += (int)strlen(module_name);
    if (module->version() != NULL) {
      module_version = module->version()->as_C_string();
      buf_len += (int)strlen(module_version);
    }
  }

  // Allocate temporary buffer with extra space for formatting and line number
  char* buf = NEW_RESOURCE_ARRAY(char, buf_len + 64);

  // Print stack trace line in buffer
  sprintf(buf, "\tat %s.%s(", klass_name, method_name);

  // Print module information
  if (module_name != NULL) {
    if (module_version != NULL) {
      sprintf(buf + (int)strlen(buf), "%s@%s/", module_name, module_version);
    } else {
      sprintf(buf + (int)strlen(buf), "%s/", module_name);
    }
  }

  // The method can be NULL if the requested class version is gone
  Method* method = holder->method_with_orig_idnum(method_id, version);
  if (!version_matches(method, version)) {
    strcat(buf, "Redefined)");
  } else {
    int line_number = Backtrace::get_line_number(method, bci);
    if (line_number == -2) {
      strcat(buf, "Native Method)");
    } else {
      if (source_file_name != NULL && (line_number != -1)) {
        // Sourcename and linenumber
        sprintf(buf + (int)strlen(buf), "%s:%d)", source_file_name, line_number);
      } else if (source_file_name != NULL) {
        // Just sourcename
        sprintf(buf + (int)strlen(buf), "%s)", source_file_name);
      } else {
        // Neither sourcename nor linenumber
        sprintf(buf + (int)strlen(buf), "Unknown Source)");
      }
      CompiledMethod* nm = method->code();
      if (WizardMode && nm != NULL) {
        sprintf(buf + (int)strlen(buf), "(nmethod " INTPTR_FORMAT ")", (intptr_t)nm);
      }
    }
  }

  st->print_cr("%s", buf);
}

void java_lang_Throwable::print_stack_element(outputStream *st, const methodHandle& method, int bci) {
  Handle mirror (Thread::current(),  method->method_holder()->java_mirror());
  int method_id = method->orig_method_idnum();
  int version = method->constants()->version();
  print_stack_element_to_stream(st, mirror, method_id, version, bci, method->name());
}

/**
 * Print the throwable message and its stack trace plus all causes by walking the
 * cause chain.  The output looks the same as of Throwable.printStackTrace().
 */
void java_lang_Throwable::print_stack_trace(Handle throwable, outputStream* st) {
  // First, print the message.
  print(throwable(), st);
  st->cr();

  // Now print the stack trace.
  Thread* THREAD = Thread::current();
  while (throwable.not_null()) {
    objArrayHandle result (THREAD, objArrayOop(backtrace(throwable())));
    if (result.is_null()) {
      st->print_raw_cr("\t<<no stack trace available>>");
      return;
    }
    BacktraceIterator iter(result, THREAD);

    while (iter.repeat()) {
      BacktraceElement bte = iter.next(THREAD);
      print_stack_element_to_stream(st, bte._mirror, bte._method_id, bte._version, bte._bci, bte._name);
    }
    {
      // Call getCause() which doesn't necessarily return the _cause field.
      EXCEPTION_MARK;
      JavaValue cause(T_OBJECT);
      JavaCalls::call_virtual(&cause,
                              throwable,
                              throwable->klass(),
                              vmSymbols::getCause_name(),
                              vmSymbols::void_throwable_signature(),
                              THREAD);
      // Ignore any exceptions. we are in the middle of exception handling. Same as classic VM.
      if (HAS_PENDING_EXCEPTION) {
        CLEAR_PENDING_EXCEPTION;
        throwable = Handle();
      } else {
        throwable = Handle(THREAD, (oop) cause.get_jobject());
        if (throwable.not_null()) {
          st->print("Caused by: ");
          print(throwable(), st);
          st->cr();
        }
      }
    }
  }
}

/**
 * Print the throwable stack trace by calling the Java method java.lang.Throwable.printStackTrace().
 */
void java_lang_Throwable::java_printStackTrace(Handle throwable, TRAPS) {
  assert(throwable->is_a(SystemDictionary::Throwable_klass()), "Throwable instance expected");
  JavaValue result(T_VOID);
  JavaCalls::call_virtual(&result,
                          throwable,
                          SystemDictionary::Throwable_klass(),
                          vmSymbols::printStackTrace_name(),
                          vmSymbols::void_method_signature(),
                          THREAD);
}

void java_lang_Throwable::fill_in_stack_trace(Handle throwable, const methodHandle& method, TRAPS) {
  if (!StackTraceInThrowable) return;
  ResourceMark rm(THREAD);

  // Start out by clearing the backtrace for this object, in case the VM
  // runs out of memory while allocating the stack trace
  set_backtrace(throwable(), NULL);
  // Clear lazily constructed Java level stacktrace if refilling occurs
  // This is unnecessary in 1.7+ but harmless
  clear_stacktrace(throwable());

  int max_depth = MaxJavaStackTraceDepth;
  JavaThread* thread = (JavaThread*)THREAD;

  BacktraceBuilder bt(CHECK);

  // If there is no Java frame just return the method that was being called
  // with bci 0
  if (!thread->has_last_Java_frame()) {
    if (max_depth >= 1 && method() != NULL) {
      bt.push(method(), 0, CHECK);
      log_info(stacktrace)("%s, %d", throwable->klass()->external_name(), 1);
      set_depth(throwable(), 1);
      set_backtrace(throwable(), bt.backtrace());
    }
    return;
  }

  // Instead of using vframe directly, this version of fill_in_stack_trace
  // basically handles everything by hand. This significantly improved the
  // speed of this method call up to 28.5% on Solaris sparc. 27.1% on Windows.
  // See bug 6333838 for  more details.
  // The "ASSERT" here is to verify this method generates the exactly same stack
  // trace as utilizing vframe.
#ifdef ASSERT
  vframeStream st(thread);
  methodHandle st_method(THREAD, st.method());
#endif
  int total_count = 0;
  RegisterMap map(thread, false);
  int decode_offset = 0;
  CompiledMethod* nm = NULL;
  bool skip_fillInStackTrace_check = false;
  bool skip_throwableInit_check = false;
  bool skip_hidden = !ShowHiddenFrames;

  for (frame fr = thread->last_frame(); max_depth == 0 || max_depth != total_count;) {
    Method* method = NULL;
    int bci = 0;

    // Compiled java method case.
    if (decode_offset != 0) {
      DebugInfoReadStream stream(nm, decode_offset);
      decode_offset = stream.read_int();
      method = (Method*)nm->metadata_at(stream.read_int());
      bci = stream.read_bci();
    } else {
      if (fr.is_first_frame()) break;
      address pc = fr.pc();
      if (fr.is_interpreted_frame()) {
        address bcp = fr.interpreter_frame_bcp();
        method = fr.interpreter_frame_method();
        bci =  method->bci_from(bcp);
        fr = fr.sender(&map);
      } else {
        CodeBlob* cb = fr.cb();
        // HMMM QQQ might be nice to have frame return nm as NULL if cb is non-NULL
        // but non nmethod
        fr = fr.sender(&map);
        if (cb == NULL || !cb->is_compiled()) {
          continue;
        }
        nm = cb->as_compiled_method();
        if (nm->method()->is_native()) {
          method = nm->method();
          bci = 0;
        } else {
          PcDesc* pd = nm->pc_desc_at(pc);
          decode_offset = pd->scope_decode_offset();
          // if decode_offset is not equal to 0, it will execute the
          // "compiled java method case" at the beginning of the loop.
          continue;
        }
      }
    }
#ifdef ASSERT
    assert(st_method() == method && st.bci() == bci,
           "Wrong stack trace");
    st.next();
    // vframeStream::method isn't GC-safe so store off a copy
    // of the Method* in case we GC.
    if (!st.at_end()) {
      st_method = st.method();
    }
#endif

    // the format of the stacktrace will be:
    // - 1 or more fillInStackTrace frames for the exception class (skipped)
    // - 0 or more <init> methods for the exception class (skipped)
    // - rest of the stack

    if (!skip_fillInStackTrace_check) {
      if (method->name() == vmSymbols::fillInStackTrace_name() &&
          throwable->is_a(method->method_holder())) {
        continue;
      }
      else {
        skip_fillInStackTrace_check = true; // gone past them all
      }
    }
    if (!skip_throwableInit_check) {
      assert(skip_fillInStackTrace_check, "logic error in backtrace filtering");

      // skip <init> methods of the exception class and superclasses
      // This is simlar to classic VM.
      if (method->name() == vmSymbols::object_initializer_name() &&
          throwable->is_a(method->method_holder())) {
        continue;
      } else {
        // there are none or we've seen them all - either way stop checking
        skip_throwableInit_check = true;
      }
    }
    if (method->is_hidden()) {
      if (skip_hidden)  continue;
    }
    bt.push(method, bci, CHECK);
    total_count++;
  }

  log_info(stacktrace)("%s, %d", throwable->klass()->external_name(), total_count);

  // Put completed stack trace into throwable object
  set_backtrace(throwable(), bt.backtrace());
  set_depth(throwable(), total_count);
}

void java_lang_Throwable::fill_in_stack_trace(Handle throwable, const methodHandle& method) {
  // No-op if stack trace is disabled
  if (!StackTraceInThrowable) {
    return;
  }

  // Disable stack traces for some preallocated out of memory errors
  if (!Universe::should_fill_in_stack_trace(throwable)) {
    return;
  }

  PRESERVE_EXCEPTION_MARK;

  JavaThread* thread = JavaThread::active();
  fill_in_stack_trace(throwable, method, thread);
  // ignore exceptions thrown during stack trace filling
  CLEAR_PENDING_EXCEPTION;
}

void java_lang_Throwable::allocate_backtrace(Handle throwable, TRAPS) {
  // Allocate stack trace - backtrace is created but not filled in

  // No-op if stack trace is disabled
  if (!StackTraceInThrowable) return;
  BacktraceBuilder bt(CHECK);   // creates a backtrace
  set_backtrace(throwable(), bt.backtrace());
}


void java_lang_Throwable::fill_in_stack_trace_of_preallocated_backtrace(Handle throwable) {
  // Fill in stack trace into preallocated backtrace (no GC)

  // No-op if stack trace is disabled
  if (!StackTraceInThrowable) return;

  assert(throwable->is_a(SystemDictionary::Throwable_klass()), "sanity check");

  JavaThread* THREAD = JavaThread::current();

  objArrayHandle backtrace (THREAD, (objArrayOop)java_lang_Throwable::backtrace(throwable()));
  assert(backtrace.not_null(), "backtrace should have been preallocated");

  ResourceMark rm(THREAD);
  vframeStream st(THREAD);

  BacktraceBuilder bt(THREAD, backtrace);

  // Unlike fill_in_stack_trace we do not skip fillInStackTrace or throwable init
  // methods as preallocated errors aren't created by "java" code.

  // fill in as much stack trace as possible
  int chunk_count = 0;
  for (;!st.at_end(); st.next()) {
    bt.push(st.method(), st.bci(), CHECK);
    chunk_count++;

    // Bail-out for deep stacks
    if (chunk_count >= trace_chunk_size) break;
  }
  set_depth(throwable(), chunk_count);
  log_info(stacktrace)("%s, %d", throwable->klass()->external_name(), chunk_count);

  // We support the Throwable immutability protocol defined for Java 7.
  java_lang_Throwable::set_stacktrace(throwable(), java_lang_Throwable::unassigned_stacktrace());
  assert(java_lang_Throwable::unassigned_stacktrace() != NULL, "not initialized");
}

void java_lang_Throwable::get_stack_trace_elements(Handle throwable,
                                                   objArrayHandle stack_trace_array_h, TRAPS) {

  if (throwable.is_null() || stack_trace_array_h.is_null()) {
    THROW(vmSymbols::java_lang_NullPointerException());
  }

  assert(stack_trace_array_h->is_objArray(), "Stack trace array should be an array of StackTraceElenent");

  if (stack_trace_array_h->length() != depth(throwable())) {
    THROW(vmSymbols::java_lang_IndexOutOfBoundsException());
  }

  objArrayHandle result(THREAD, objArrayOop(backtrace(throwable())));
  BacktraceIterator iter(result, THREAD);

  int index = 0;
  while (iter.repeat()) {
    BacktraceElement bte = iter.next(THREAD);

    Handle stack_trace_element(THREAD, stack_trace_array_h->obj_at(index++));

    if (stack_trace_element.is_null()) {
      THROW(vmSymbols::java_lang_NullPointerException());
    }

    InstanceKlass* holder = InstanceKlass::cast(java_lang_Class::as_Klass(bte._mirror()));
    methodHandle method (THREAD, holder->method_with_orig_idnum(bte._method_id, bte._version));

    java_lang_StackTraceElement::fill_in(stack_trace_element, holder,
                                         method,
                                         bte._version,
                                         bte._bci,
                                         bte._name, CHECK);
  }
}

oop java_lang_StackTraceElement::create(const methodHandle& method, int bci, TRAPS) {
  // Allocate java.lang.StackTraceElement instance
  InstanceKlass* k = SystemDictionary::StackTraceElement_klass();
  assert(k != NULL, "must be loaded in 1.4+");
  if (k->should_be_initialized()) {
    k->initialize(CHECK_0);
  }

  Handle element = k->allocate_instance_handle(CHECK_0);

  int version = method->constants()->version();
  fill_in(element, method->method_holder(), method, version, bci, method->name(), CHECK_0);
  return element();
}

void java_lang_StackTraceElement::fill_in(Handle element,
                                          InstanceKlass* holder, const methodHandle& method,
                                          int version, int bci, Symbol* name, TRAPS) {
  assert(element->is_a(SystemDictionary::StackTraceElement_klass()), "sanity check");

  ResourceMark rm(THREAD);
  HandleMark hm(THREAD);

  // Fill in class name
  Handle java_class(THREAD, holder->java_mirror());
  oop classname = java_lang_Class::name(java_class, CHECK);
  java_lang_StackTraceElement::set_declaringClass(element(), classname);
  java_lang_StackTraceElement::set_declaringClassObject(element(), java_class());

  oop loader = holder->class_loader();
  if (loader != NULL) {
    oop loader_name = java_lang_ClassLoader::name(loader);
    if (loader_name != NULL)
      java_lang_StackTraceElement::set_classLoaderName(element(), loader_name);
  }

  // Fill in method name
  oop methodname = StringTable::intern(name, CHECK);
  java_lang_StackTraceElement::set_methodName(element(), methodname);

  // Fill in module name and version
  ModuleEntry* module = holder->module();
  if (module->is_named()) {
    oop module_name = StringTable::intern(module->name(), CHECK);
    java_lang_StackTraceElement::set_moduleName(element(), module_name);
    oop module_version;
    if (module->version() != NULL) {
      module_version = StringTable::intern(module->version(), CHECK);
    } else {
      module_version = NULL;
    }
    java_lang_StackTraceElement::set_moduleVersion(element(), module_version);
  }

  if (method() == NULL || !version_matches(method(), version)) {
    // The method was redefined, accurate line number information isn't available
    java_lang_StackTraceElement::set_fileName(element(), NULL);
    java_lang_StackTraceElement::set_lineNumber(element(), -1);
  } else {
    // Fill in source file name and line number.
    Symbol* source = Backtrace::get_source_file_name(holder, version);
    if (ShowHiddenFrames && source == NULL)
      source = vmSymbols::unknown_class_name();
    oop filename = StringTable::intern(source, CHECK);
    java_lang_StackTraceElement::set_fileName(element(), filename);

    int line_number = Backtrace::get_line_number(method, bci);
    java_lang_StackTraceElement::set_lineNumber(element(), line_number);
  }
}

Method* java_lang_StackFrameInfo::get_method(Handle stackFrame, InstanceKlass* holder, TRAPS) {
  HandleMark hm(THREAD);
  Handle mname(THREAD, stackFrame->obj_field(_memberName_offset));
  Method* method = (Method*)java_lang_invoke_MemberName::vmtarget(mname());
  // we should expand MemberName::name when Throwable uses StackTrace
  // MethodHandles::expand_MemberName(mname, MethodHandles::_suppress_defc|MethodHandles::_suppress_type, CHECK_NULL);
  return method;
}

void java_lang_StackFrameInfo::set_method_and_bci(Handle stackFrame, const methodHandle& method, int bci, TRAPS) {
  // set Method* or mid/cpref
  HandleMark hm(THREAD);
  Handle mname(Thread::current(), stackFrame->obj_field(_memberName_offset));
  InstanceKlass* ik = method->method_holder();
  CallInfo info(method(), ik, CHECK);
  MethodHandles::init_method_MemberName(mname, info);
  // set bci
  java_lang_StackFrameInfo::set_bci(stackFrame(), bci);
  // method may be redefined; store the version
  int version = method->constants()->version();
  assert((jushort)version == version, "version should be short");
  java_lang_StackFrameInfo::set_version(stackFrame(), (short)version);
}

void java_lang_StackFrameInfo::to_stack_trace_element(Handle stackFrame, Handle stack_trace_element, TRAPS) {
  ResourceMark rm(THREAD);
  HandleMark hm(THREAD);
  Handle mname(THREAD, stackFrame->obj_field(java_lang_StackFrameInfo::_memberName_offset));
  Klass* clazz = java_lang_Class::as_Klass(java_lang_invoke_MemberName::clazz(mname()));
  InstanceKlass* holder = InstanceKlass::cast(clazz);
  Method* method = java_lang_StackFrameInfo::get_method(stackFrame, holder, CHECK);

  short version = stackFrame->short_field(_version_offset);
  short bci = stackFrame->short_field(_bci_offset);
  Symbol* name = method->name();
  java_lang_StackTraceElement::fill_in(stack_trace_element, holder, method, version, bci, name, CHECK);
}

#define STACKFRAMEINFO_FIELDS_DO(macro) \
  macro(_memberName_offset,     k, "memberName",  object_signature, false); \
  macro(_bci_offset,            k, "bci",         short_signature,  false)

void java_lang_StackFrameInfo::compute_offsets() {
  InstanceKlass* k = SystemDictionary::StackFrameInfo_klass();
  STACKFRAMEINFO_FIELDS_DO(FIELD_COMPUTE_OFFSET);
  STACKFRAMEINFO_INJECTED_FIELDS(INJECTED_FIELD_COMPUTE_OFFSET);
}

#if INCLUDE_CDS
void java_lang_StackFrameInfo::serialize_offsets(SerializeClosure* f) {
  STACKFRAMEINFO_FIELDS_DO(FIELD_SERIALIZE_OFFSET);
  STACKFRAMEINFO_INJECTED_FIELDS(INJECTED_FIELD_SERIALIZE_OFFSET);
}
#endif

#define LIVESTACKFRAMEINFO_FIELDS_DO(macro) \
  macro(_monitors_offset,   k, "monitors",    object_array_signature, false); \
  macro(_locals_offset,     k, "locals",      object_array_signature, false); \
  macro(_operands_offset,   k, "operands",    object_array_signature, false); \
  macro(_mode_offset,       k, "mode",        int_signature,          false)

void java_lang_LiveStackFrameInfo::compute_offsets() {
  InstanceKlass* k = SystemDictionary::LiveStackFrameInfo_klass();
  LIVESTACKFRAMEINFO_FIELDS_DO(FIELD_COMPUTE_OFFSET);
}

#if INCLUDE_CDS
void java_lang_LiveStackFrameInfo::serialize_offsets(SerializeClosure* f) {
  LIVESTACKFRAMEINFO_FIELDS_DO(FIELD_SERIALIZE_OFFSET);
}
#endif

#define ACCESSIBLEOBJECT_FIELDS_DO(macro) \
  macro(override_offset, k, "override", bool_signature, false)

void java_lang_reflect_AccessibleObject::compute_offsets() {
  InstanceKlass* k = SystemDictionary::reflect_AccessibleObject_klass();
  ACCESSIBLEOBJECT_FIELDS_DO(FIELD_COMPUTE_OFFSET);
}

#if INCLUDE_CDS
void java_lang_reflect_AccessibleObject::serialize_offsets(SerializeClosure* f) {
  ACCESSIBLEOBJECT_FIELDS_DO(FIELD_SERIALIZE_OFFSET);
}
#endif

jboolean java_lang_reflect_AccessibleObject::override(oop reflect) {
  assert(Universe::is_fully_initialized(), "Need to find another solution to the reflection problem");
  return (jboolean) reflect->bool_field(override_offset);
}

void java_lang_reflect_AccessibleObject::set_override(oop reflect, jboolean value) {
  assert(Universe::is_fully_initialized(), "Need to find another solution to the reflection problem");
  reflect->bool_field_put(override_offset, (int) value);
}

#define METHOD_FIELDS_DO(macro) \
  macro(clazz_offset,          k, vmSymbols::clazz_name(),          class_signature,       false); \
  macro(name_offset,           k, vmSymbols::name_name(),           string_signature,      false); \
  macro(returnType_offset,     k, vmSymbols::returnType_name(),     class_signature,       false); \
  macro(parameterTypes_offset, k, vmSymbols::parameterTypes_name(), class_array_signature, false); \
  macro(exceptionTypes_offset, k, vmSymbols::exceptionTypes_name(), class_array_signature, false); \
  macro(slot_offset,           k, vmSymbols::slot_name(),           int_signature,         false); \
  macro(modifiers_offset,      k, vmSymbols::modifiers_name(),      int_signature,         false); \
  macro(signature_offset,             k, vmSymbols::signature_name(),             string_signature,     false); \
  macro(annotations_offset,           k, vmSymbols::annotations_name(),           byte_array_signature, false); \
  macro(parameter_annotations_offset, k, vmSymbols::parameter_annotations_name(), byte_array_signature, false); \
  macro(annotation_default_offset,    k, vmSymbols::annotation_default_name(),    byte_array_signature, false);

void java_lang_reflect_Method::compute_offsets() {
  InstanceKlass* k = SystemDictionary::reflect_Method_klass();
  METHOD_FIELDS_DO(FIELD_COMPUTE_OFFSET);
}

#if INCLUDE_CDS
void java_lang_reflect_Method::serialize_offsets(SerializeClosure* f) {
  METHOD_FIELDS_DO(FIELD_SERIALIZE_OFFSET);
}
#endif

Handle java_lang_reflect_Method::create(TRAPS) {
  assert(Universe::is_fully_initialized(), "Need to find another solution to the reflection problem");
  Klass* klass = SystemDictionary::reflect_Method_klass();
  // This class is eagerly initialized during VM initialization, since we keep a refence
  // to one of the methods
  assert(InstanceKlass::cast(klass)->is_initialized(), "must be initialized");
  return InstanceKlass::cast(klass)->allocate_instance_handle(THREAD);
}

oop java_lang_reflect_Method::clazz(oop reflect) {
  assert(Universe::is_fully_initialized(), "Need to find another solution to the reflection problem");
  return reflect->obj_field(clazz_offset);
}

void java_lang_reflect_Method::set_clazz(oop reflect, oop value) {
  assert(Universe::is_fully_initialized(), "Need to find another solution to the reflection problem");
   reflect->obj_field_put(clazz_offset, value);
}

int java_lang_reflect_Method::slot(oop reflect) {
  assert(Universe::is_fully_initialized(), "Need to find another solution to the reflection problem");
  return reflect->int_field(slot_offset);
}

void java_lang_reflect_Method::set_slot(oop reflect, int value) {
  assert(Universe::is_fully_initialized(), "Need to find another solution to the reflection problem");
  reflect->int_field_put(slot_offset, value);
}

void java_lang_reflect_Method::set_name(oop method, oop value) {
  assert(Universe::is_fully_initialized(), "Need to find another solution to the reflection problem");
  method->obj_field_put(name_offset, value);
}

oop java_lang_reflect_Method::return_type(oop method) {
  assert(Universe::is_fully_initialized(), "Need to find another solution to the reflection problem");
  return method->obj_field(returnType_offset);
}

void java_lang_reflect_Method::set_return_type(oop method, oop value) {
  assert(Universe::is_fully_initialized(), "Need to find another solution to the reflection problem");
  method->obj_field_put(returnType_offset, value);
}

oop java_lang_reflect_Method::parameter_types(oop method) {
  assert(Universe::is_fully_initialized(), "Need to find another solution to the reflection problem");
  return method->obj_field(parameterTypes_offset);
}

void java_lang_reflect_Method::set_parameter_types(oop method, oop value) {
  assert(Universe::is_fully_initialized(), "Need to find another solution to the reflection problem");
  method->obj_field_put(parameterTypes_offset, value);
}

void java_lang_reflect_Method::set_exception_types(oop method, oop value) {
  assert(Universe::is_fully_initialized(), "Need to find another solution to the reflection problem");
  method->obj_field_put(exceptionTypes_offset, value);
}

void java_lang_reflect_Method::set_modifiers(oop method, int value) {
  assert(Universe::is_fully_initialized(), "Need to find another solution to the reflection problem");
  method->int_field_put(modifiers_offset, value);
}

void java_lang_reflect_Method::set_signature(oop method, oop value) {
  assert(Universe::is_fully_initialized(), "Need to find another solution to the reflection problem");
  method->obj_field_put(signature_offset, value);
}

void java_lang_reflect_Method::set_annotations(oop method, oop value) {
  assert(Universe::is_fully_initialized(), "Need to find another solution to the reflection problem");
  method->obj_field_put(annotations_offset, value);
}

void java_lang_reflect_Method::set_parameter_annotations(oop method, oop value) {
  assert(Universe::is_fully_initialized(), "Need to find another solution to the reflection problem");
  method->obj_field_put(parameter_annotations_offset, value);
}

void java_lang_reflect_Method::set_annotation_default(oop method, oop value) {
  assert(Universe::is_fully_initialized(), "Need to find another solution to the reflection problem");
  method->obj_field_put(annotation_default_offset, value);
}

#define CONSTRUCTOR_FIELDS_DO(macro) \
  macro(clazz_offset,          k, vmSymbols::clazz_name(),          class_signature,       false); \
  macro(parameterTypes_offset, k, vmSymbols::parameterTypes_name(), class_array_signature, false); \
  macro(exceptionTypes_offset, k, vmSymbols::exceptionTypes_name(), class_array_signature, false); \
  macro(slot_offset,           k, vmSymbols::slot_name(),           int_signature,         false); \
  macro(modifiers_offset,      k, vmSymbols::modifiers_name(),      int_signature,         false); \
  macro(signature_offset,             k, vmSymbols::signature_name(),             string_signature,     false); \
  macro(annotations_offset,           k, vmSymbols::annotations_name(),           byte_array_signature, false); \
  macro(parameter_annotations_offset, k, vmSymbols::parameter_annotations_name(), byte_array_signature, false);

void java_lang_reflect_Constructor::compute_offsets() {
  InstanceKlass* k = SystemDictionary::reflect_Constructor_klass();
  CONSTRUCTOR_FIELDS_DO(FIELD_COMPUTE_OFFSET);
}

#if INCLUDE_CDS
void java_lang_reflect_Constructor::serialize_offsets(SerializeClosure* f) {
  CONSTRUCTOR_FIELDS_DO(FIELD_SERIALIZE_OFFSET);
}
#endif

Handle java_lang_reflect_Constructor::create(TRAPS) {
  assert(Universe::is_fully_initialized(), "Need to find another solution to the reflection problem");
  Symbol* name = vmSymbols::java_lang_reflect_Constructor();
  Klass* k = SystemDictionary::resolve_or_fail(name, true, CHECK_NH);
  InstanceKlass* ik = InstanceKlass::cast(k);
  // Ensure it is initialized
  ik->initialize(CHECK_NH);
  return ik->allocate_instance_handle(THREAD);
}

oop java_lang_reflect_Constructor::clazz(oop reflect) {
  assert(Universe::is_fully_initialized(), "Need to find another solution to the reflection problem");
  return reflect->obj_field(clazz_offset);
}

void java_lang_reflect_Constructor::set_clazz(oop reflect, oop value) {
  assert(Universe::is_fully_initialized(), "Need to find another solution to the reflection problem");
   reflect->obj_field_put(clazz_offset, value);
}

oop java_lang_reflect_Constructor::parameter_types(oop constructor) {
  assert(Universe::is_fully_initialized(), "Need to find another solution to the reflection problem");
  return constructor->obj_field(parameterTypes_offset);
}

void java_lang_reflect_Constructor::set_parameter_types(oop constructor, oop value) {
  assert(Universe::is_fully_initialized(), "Need to find another solution to the reflection problem");
  constructor->obj_field_put(parameterTypes_offset, value);
}

void java_lang_reflect_Constructor::set_exception_types(oop constructor, oop value) {
  assert(Universe::is_fully_initialized(), "Need to find another solution to the reflection problem");
  constructor->obj_field_put(exceptionTypes_offset, value);
}

int java_lang_reflect_Constructor::slot(oop reflect) {
  assert(Universe::is_fully_initialized(), "Need to find another solution to the reflection problem");
  return reflect->int_field(slot_offset);
}

void java_lang_reflect_Constructor::set_slot(oop reflect, int value) {
  assert(Universe::is_fully_initialized(), "Need to find another solution to the reflection problem");
  reflect->int_field_put(slot_offset, value);
}

void java_lang_reflect_Constructor::set_modifiers(oop constructor, int value) {
  assert(Universe::is_fully_initialized(), "Need to find another solution to the reflection problem");
  constructor->int_field_put(modifiers_offset, value);
}

void java_lang_reflect_Constructor::set_signature(oop constructor, oop value) {
  assert(Universe::is_fully_initialized(), "Need to find another solution to the reflection problem");
  constructor->obj_field_put(signature_offset, value);
}

void java_lang_reflect_Constructor::set_annotations(oop constructor, oop value) {
  assert(Universe::is_fully_initialized(), "Need to find another solution to the reflection problem");
  constructor->obj_field_put(annotations_offset, value);
}

void java_lang_reflect_Constructor::set_parameter_annotations(oop method, oop value) {
  assert(Universe::is_fully_initialized(), "Need to find another solution to the reflection problem");
  method->obj_field_put(parameter_annotations_offset, value);
}

#define FIELD_FIELDS_DO(macro) \
  macro(clazz_offset,     k, vmSymbols::clazz_name(),     class_signature,  false); \
  macro(name_offset,      k, vmSymbols::name_name(),      string_signature, false); \
  macro(type_offset,      k, vmSymbols::type_name(),      class_signature,  false); \
  macro(slot_offset,      k, vmSymbols::slot_name(),      int_signature,    false); \
  macro(modifiers_offset, k, vmSymbols::modifiers_name(), int_signature,    false); \
  macro(signature_offset,        k, vmSymbols::signature_name(),        string_signature,     false); \
  macro(annotations_offset,      k, vmSymbols::annotations_name(),      byte_array_signature, false);

void java_lang_reflect_Field::compute_offsets() {
  InstanceKlass* k = SystemDictionary::reflect_Field_klass();
  FIELD_FIELDS_DO(FIELD_COMPUTE_OFFSET);
}

#if INCLUDE_CDS
void java_lang_reflect_Field::serialize_offsets(SerializeClosure* f) {
  FIELD_FIELDS_DO(FIELD_SERIALIZE_OFFSET);
}
#endif

Handle java_lang_reflect_Field::create(TRAPS) {
  assert(Universe::is_fully_initialized(), "Need to find another solution to the reflection problem");
  Symbol* name = vmSymbols::java_lang_reflect_Field();
  Klass* k = SystemDictionary::resolve_or_fail(name, true, CHECK_NH);
  InstanceKlass* ik = InstanceKlass::cast(k);
  // Ensure it is initialized
  ik->initialize(CHECK_NH);
  return ik->allocate_instance_handle(THREAD);
}

oop java_lang_reflect_Field::clazz(oop reflect) {
  assert(Universe::is_fully_initialized(), "Need to find another solution to the reflection problem");
  return reflect->obj_field(clazz_offset);
}

void java_lang_reflect_Field::set_clazz(oop reflect, oop value) {
  assert(Universe::is_fully_initialized(), "Need to find another solution to the reflection problem");
   reflect->obj_field_put(clazz_offset, value);
}

oop java_lang_reflect_Field::name(oop field) {
  assert(Universe::is_fully_initialized(), "Need to find another solution to the reflection problem");
  return field->obj_field(name_offset);
}

void java_lang_reflect_Field::set_name(oop field, oop value) {
  assert(Universe::is_fully_initialized(), "Need to find another solution to the reflection problem");
  field->obj_field_put(name_offset, value);
}

oop java_lang_reflect_Field::type(oop field) {
  assert(Universe::is_fully_initialized(), "Need to find another solution to the reflection problem");
  return field->obj_field(type_offset);
}

void java_lang_reflect_Field::set_type(oop field, oop value) {
  assert(Universe::is_fully_initialized(), "Need to find another solution to the reflection problem");
  field->obj_field_put(type_offset, value);
}

int java_lang_reflect_Field::slot(oop reflect) {
  assert(Universe::is_fully_initialized(), "Need to find another solution to the reflection problem");
  return reflect->int_field(slot_offset);
}

void java_lang_reflect_Field::set_slot(oop reflect, int value) {
  assert(Universe::is_fully_initialized(), "Need to find another solution to the reflection problem");
  reflect->int_field_put(slot_offset, value);
}

int java_lang_reflect_Field::modifiers(oop field) {
  assert(Universe::is_fully_initialized(), "Need to find another solution to the reflection problem");
  return field->int_field(modifiers_offset);
}

void java_lang_reflect_Field::set_modifiers(oop field, int value) {
  assert(Universe::is_fully_initialized(), "Need to find another solution to the reflection problem");
  field->int_field_put(modifiers_offset, value);
}

void java_lang_reflect_Field::set_signature(oop field, oop value) {
  assert(Universe::is_fully_initialized(), "Need to find another solution to the reflection problem");
  field->obj_field_put(signature_offset, value);
}

void java_lang_reflect_Field::set_annotations(oop field, oop value) {
  assert(Universe::is_fully_initialized(), "Need to find another solution to the reflection problem");
  field->obj_field_put(annotations_offset, value);
}

#define CONSTANTPOOL_FIELDS_DO(macro) \
  macro(_oop_offset, k, "constantPoolOop", object_signature, false)

void reflect_ConstantPool::compute_offsets() {
  InstanceKlass* k = SystemDictionary::reflect_ConstantPool_klass();
  // The field is called ConstantPool* in the sun.reflect.ConstantPool class.
  CONSTANTPOOL_FIELDS_DO(FIELD_COMPUTE_OFFSET);
}

#if INCLUDE_CDS
void reflect_ConstantPool::serialize_offsets(SerializeClosure* f) {
  CONSTANTPOOL_FIELDS_DO(FIELD_SERIALIZE_OFFSET);
}
#endif

#define PARAMETER_FIELDS_DO(macro) \
  macro(name_offset,        k, vmSymbols::name_name(),        string_signature, false); \
  macro(modifiers_offset,   k, vmSymbols::modifiers_name(),   int_signature,    false); \
  macro(index_offset,       k, vmSymbols::index_name(),       int_signature,    false); \
  macro(executable_offset,  k, vmSymbols::executable_name(),  executable_signature, false)

void java_lang_reflect_Parameter::compute_offsets() {
  InstanceKlass* k = SystemDictionary::reflect_Parameter_klass();
  PARAMETER_FIELDS_DO(FIELD_COMPUTE_OFFSET);
}

#if INCLUDE_CDS
void java_lang_reflect_Parameter::serialize_offsets(SerializeClosure* f) {
  PARAMETER_FIELDS_DO(FIELD_SERIALIZE_OFFSET);
}
#endif

Handle java_lang_reflect_Parameter::create(TRAPS) {
  assert(Universe::is_fully_initialized(), "Need to find another solution to the reflection problem");
  Symbol* name = vmSymbols::java_lang_reflect_Parameter();
  Klass* k = SystemDictionary::resolve_or_fail(name, true, CHECK_NH);
  InstanceKlass* ik = InstanceKlass::cast(k);
  // Ensure it is initialized
  ik->initialize(CHECK_NH);
  return ik->allocate_instance_handle(THREAD);
}

oop java_lang_reflect_Parameter::name(oop param) {
  assert(Universe::is_fully_initialized(), "Need to find another solution to the reflection problem");
  return param->obj_field(name_offset);
}

void java_lang_reflect_Parameter::set_name(oop param, oop value) {
  assert(Universe::is_fully_initialized(), "Need to find another solution to the reflection problem");
  param->obj_field_put(name_offset, value);
}

int java_lang_reflect_Parameter::modifiers(oop param) {
  assert(Universe::is_fully_initialized(), "Need to find another solution to the reflection problem");
  return param->int_field(modifiers_offset);
}

void java_lang_reflect_Parameter::set_modifiers(oop param, int value) {
  assert(Universe::is_fully_initialized(), "Need to find another solution to the reflection problem");
  param->int_field_put(modifiers_offset, value);
}

int java_lang_reflect_Parameter::index(oop param) {
  assert(Universe::is_fully_initialized(), "Need to find another solution to the reflection problem");
  return param->int_field(index_offset);
}

void java_lang_reflect_Parameter::set_index(oop param, int value) {
  assert(Universe::is_fully_initialized(), "Need to find another solution to the reflection problem");
  param->int_field_put(index_offset, value);
}

oop java_lang_reflect_Parameter::executable(oop param) {
  assert(Universe::is_fully_initialized(), "Need to find another solution to the reflection problem");
  return param->obj_field(executable_offset);
}

void java_lang_reflect_Parameter::set_executable(oop param, oop value) {
  assert(Universe::is_fully_initialized(), "Need to find another solution to the reflection problem");
  param->obj_field_put(executable_offset, value);
}


int java_lang_Module::loader_offset;
int java_lang_Module::name_offset;
int java_lang_Module::_module_entry_offset = -1;

Handle java_lang_Module::create(Handle loader, Handle module_name, TRAPS) {
  assert(Universe::is_fully_initialized(), "Need to find another solution to the reflection problem");
  return JavaCalls::construct_new_instance(SystemDictionary::Module_klass(),
                          vmSymbols::java_lang_module_init_signature(),
                          loader, module_name, CHECK_NH);
}

#define MODULE_FIELDS_DO(macro) \
  macro(loader_offset,  k, vmSymbols::loader_name(),  classloader_signature, false); \
  macro(name_offset,    k, vmSymbols::name_name(),    string_signature,      false)

void java_lang_Module::compute_offsets() {
  InstanceKlass* k = SystemDictionary::Module_klass();
  MODULE_FIELDS_DO(FIELD_COMPUTE_OFFSET);
  MODULE_INJECTED_FIELDS(INJECTED_FIELD_COMPUTE_OFFSET);
}

#if INCLUDE_CDS
void java_lang_Module::serialize_offsets(SerializeClosure* f) {
  MODULE_FIELDS_DO(FIELD_SERIALIZE_OFFSET);
  MODULE_INJECTED_FIELDS(INJECTED_FIELD_SERIALIZE_OFFSET);
}
#endif

oop java_lang_Module::loader(oop module) {
  assert(Universe::is_fully_initialized(), "Need to find another solution to the reflection problem");
  return module->obj_field(loader_offset);
}

void java_lang_Module::set_loader(oop module, oop value) {
  assert(Universe::is_fully_initialized(), "Need to find another solution to the reflection problem");
  module->obj_field_put(loader_offset, value);
}

oop java_lang_Module::name(oop module) {
  assert(Universe::is_fully_initialized(), "Need to find another solution to the reflection problem");
  return module->obj_field(name_offset);
}

void java_lang_Module::set_name(oop module, oop value) {
  assert(Universe::is_fully_initialized(), "Need to find another solution to the reflection problem");
  module->obj_field_put(name_offset, value);
}

ModuleEntry* java_lang_Module::module_entry(oop module) {
  assert(_module_entry_offset != -1, "Uninitialized module_entry_offset");
  assert(module != NULL, "module can't be null");
  assert(oopDesc::is_oop(module), "module must be oop");

  ModuleEntry* module_entry = (ModuleEntry*)module->address_field(_module_entry_offset);
  if (module_entry == NULL) {
    // If the inject field containing the ModuleEntry* is null then return the
    // class loader's unnamed module.
    oop loader = java_lang_Module::loader(module);
    Handle h_loader = Handle(Thread::current(), loader);
    ClassLoaderData* loader_cld = SystemDictionary::register_loader(h_loader);
    return loader_cld->unnamed_module();
  }
  return module_entry;
}

void java_lang_Module::set_module_entry(oop module, ModuleEntry* module_entry) {
  assert(_module_entry_offset != -1, "Uninitialized module_entry_offset");
  assert(module != NULL, "module can't be null");
  assert(oopDesc::is_oop(module), "module must be oop");
  module->address_field_put(_module_entry_offset, (address)module_entry);
}

Handle reflect_ConstantPool::create(TRAPS) {
  assert(Universe::is_fully_initialized(), "Need to find another solution to the reflection problem");
  InstanceKlass* k = SystemDictionary::reflect_ConstantPool_klass();
  // Ensure it is initialized
  k->initialize(CHECK_NH);
  return k->allocate_instance_handle(THREAD);
}


void reflect_ConstantPool::set_cp(oop reflect, ConstantPool* value) {
  assert(Universe::is_fully_initialized(), "Need to find another solution to the reflection problem");
  oop mirror = value->pool_holder()->java_mirror();
  // Save the mirror to get back the constant pool.
  reflect->obj_field_put(_oop_offset, mirror);
}

ConstantPool* reflect_ConstantPool::get_cp(oop reflect) {
  assert(Universe::is_fully_initialized(), "Need to find another solution to the reflection problem");

  oop mirror = reflect->obj_field(_oop_offset);
  Klass* k = java_lang_Class::as_Klass(mirror);
  assert(k->is_instance_klass(), "Must be");

  // Get the constant pool back from the klass.  Since class redefinition
  // merges the new constant pool into the old, this is essentially the
  // same constant pool as the original.  If constant pool merging is
  // no longer done in the future, this will have to change to save
  // the original.
  return InstanceKlass::cast(k)->constants();
}

#define UNSAFESTATICFIELDACCESSORIMPL_FIELDS_DO(macro) \
  macro(_base_offset, k, "base", object_signature, false)

void reflect_UnsafeStaticFieldAccessorImpl::compute_offsets() {
  InstanceKlass* k = SystemDictionary::reflect_UnsafeStaticFieldAccessorImpl_klass();
  UNSAFESTATICFIELDACCESSORIMPL_FIELDS_DO(FIELD_COMPUTE_OFFSET);
}

#if INCLUDE_CDS
void reflect_UnsafeStaticFieldAccessorImpl::serialize_offsets(SerializeClosure* f) {
  UNSAFESTATICFIELDACCESSORIMPL_FIELDS_DO(FIELD_SERIALIZE_OFFSET);
}
#endif

oop java_lang_boxing_object::initialize_and_allocate(BasicType type, TRAPS) {
  Klass* k = SystemDictionary::box_klass(type);
  if (k == NULL)  return NULL;
  InstanceKlass* ik = InstanceKlass::cast(k);
  if (!ik->is_initialized())  ik->initialize(CHECK_0);
  return ik->allocate_instance(THREAD);
}


oop java_lang_boxing_object::create(BasicType type, jvalue* value, TRAPS) {
  oop box = initialize_and_allocate(type, CHECK_0);
  if (box == NULL)  return NULL;
  switch (type) {
    case T_BOOLEAN:
      box->bool_field_put(value_offset, value->z);
      break;
    case T_CHAR:
      box->char_field_put(value_offset, value->c);
      break;
    case T_FLOAT:
      box->float_field_put(value_offset, value->f);
      break;
    case T_DOUBLE:
      box->double_field_put(long_value_offset, value->d);
      break;
    case T_BYTE:
      box->byte_field_put(value_offset, value->b);
      break;
    case T_SHORT:
      box->short_field_put(value_offset, value->s);
      break;
    case T_INT:
      box->int_field_put(value_offset, value->i);
      break;
    case T_LONG:
      box->long_field_put(long_value_offset, value->j);
      break;
    default:
      return NULL;
  }
  return box;
}


BasicType java_lang_boxing_object::basic_type(oop box) {
  if (box == NULL)  return T_ILLEGAL;
  BasicType type = SystemDictionary::box_klass_type(box->klass());
  if (type == T_OBJECT)         // 'unknown' value returned by SD::bkt
    return T_ILLEGAL;
  return type;
}


BasicType java_lang_boxing_object::get_value(oop box, jvalue* value) {
  BasicType type = SystemDictionary::box_klass_type(box->klass());
  switch (type) {
  case T_BOOLEAN:
    value->z = box->bool_field(value_offset);
    break;
  case T_CHAR:
    value->c = box->char_field(value_offset);
    break;
  case T_FLOAT:
    value->f = box->float_field(value_offset);
    break;
  case T_DOUBLE:
    value->d = box->double_field(long_value_offset);
    break;
  case T_BYTE:
    value->b = box->byte_field(value_offset);
    break;
  case T_SHORT:
    value->s = box->short_field(value_offset);
    break;
  case T_INT:
    value->i = box->int_field(value_offset);
    break;
  case T_LONG:
    value->j = box->long_field(long_value_offset);
    break;
  default:
    return T_ILLEGAL;
  } // end switch
  return type;
}


BasicType java_lang_boxing_object::set_value(oop box, jvalue* value) {
  BasicType type = SystemDictionary::box_klass_type(box->klass());
  switch (type) {
  case T_BOOLEAN:
    box->bool_field_put(value_offset, value->z);
    break;
  case T_CHAR:
    box->char_field_put(value_offset, value->c);
    break;
  case T_FLOAT:
    box->float_field_put(value_offset, value->f);
    break;
  case T_DOUBLE:
    box->double_field_put(long_value_offset, value->d);
    break;
  case T_BYTE:
    box->byte_field_put(value_offset, value->b);
    break;
  case T_SHORT:
    box->short_field_put(value_offset, value->s);
    break;
  case T_INT:
    box->int_field_put(value_offset, value->i);
    break;
  case T_LONG:
    box->long_field_put(long_value_offset, value->j);
    break;
  default:
    return T_ILLEGAL;
  } // end switch
  return type;
}


void java_lang_boxing_object::print(BasicType type, jvalue* value, outputStream* st) {
  switch (type) {
  case T_BOOLEAN:   st->print("%s", value->z ? "true" : "false");   break;
  case T_CHAR:      st->print("%d", value->c);                      break;
  case T_BYTE:      st->print("%d", value->b);                      break;
  case T_SHORT:     st->print("%d", value->s);                      break;
  case T_INT:       st->print("%d", value->i);                      break;
  case T_LONG:      st->print(JLONG_FORMAT, value->j);              break;
  case T_FLOAT:     st->print("%f", value->f);                      break;
  case T_DOUBLE:    st->print("%lf", value->d);                     break;
  default:          st->print("type %d?", type);                    break;
  }
}

// Support for java_lang_ref_Reference

bool java_lang_ref_Reference::is_referent_field(oop obj, ptrdiff_t offset) {
  assert(obj != NULL, "sanity");
  if (offset != java_lang_ref_Reference::referent_offset) {
    return false;
  }

  Klass* k = obj->klass();
  if (!k->is_instance_klass()) {
    return false;
  }

  InstanceKlass* ik = InstanceKlass::cast(obj->klass());
  bool is_reference = ik->reference_type() != REF_NONE;
  assert(!is_reference || ik->is_subclass_of(SystemDictionary::Reference_klass()), "sanity");
  return is_reference;
}

// Support for java_lang_ref_SoftReference
//

#define SOFTREFERENCE_FIELDS_DO(macro) \
  macro(timestamp_offset,    k, "timestamp", long_signature, false); \
  macro(static_clock_offset, k, "clock",     long_signature, true)

void java_lang_ref_SoftReference::compute_offsets() {
  InstanceKlass* k = SystemDictionary::SoftReference_klass();
  SOFTREFERENCE_FIELDS_DO(FIELD_COMPUTE_OFFSET);
}

#if INCLUDE_CDS
void java_lang_ref_SoftReference::serialize_offsets(SerializeClosure* f) {
  SOFTREFERENCE_FIELDS_DO(FIELD_SERIALIZE_OFFSET);
}
#endif

jlong java_lang_ref_SoftReference::timestamp(oop ref) {
  return ref->long_field(timestamp_offset);
}

jlong java_lang_ref_SoftReference::clock() {
  InstanceKlass* ik = SystemDictionary::SoftReference_klass();
  oop base = ik->static_field_base_raw();
  return base->long_field(static_clock_offset);
}

void java_lang_ref_SoftReference::set_clock(jlong value) {
  InstanceKlass* ik = SystemDictionary::SoftReference_klass();
  oop base = ik->static_field_base_raw();
  base->long_field_put(static_clock_offset, value);
}

// Support for java_lang_invoke_DirectMethodHandle

int java_lang_invoke_DirectMethodHandle::_member_offset;

oop java_lang_invoke_DirectMethodHandle::member(oop dmh) {
  oop member_name = NULL;
  assert(oopDesc::is_oop(dmh) && java_lang_invoke_DirectMethodHandle::is_instance(dmh),
         "a DirectMethodHandle oop is expected");
  return dmh->obj_field(member_offset_in_bytes());
}

#define DIRECTMETHODHANDLE_FIELDS_DO(macro) \
  macro(_member_offset, k, "member", java_lang_invoke_MemberName_signature, false)

void java_lang_invoke_DirectMethodHandle::compute_offsets() {
  InstanceKlass* k = SystemDictionary::DirectMethodHandle_klass();
  DIRECTMETHODHANDLE_FIELDS_DO(FIELD_COMPUTE_OFFSET);
}

#if INCLUDE_CDS
void java_lang_invoke_DirectMethodHandle::serialize_offsets(SerializeClosure* f) {
  DIRECTMETHODHANDLE_FIELDS_DO(FIELD_SERIALIZE_OFFSET);
}
#endif

// Support for java_lang_invoke_MethodHandle

int java_lang_invoke_MethodHandle::_type_offset;
int java_lang_invoke_MethodHandle::_form_offset;

int java_lang_invoke_MemberName::_clazz_offset;
int java_lang_invoke_MemberName::_name_offset;
int java_lang_invoke_MemberName::_type_offset;
int java_lang_invoke_MemberName::_flags_offset;
int java_lang_invoke_MemberName::_method_offset;
int java_lang_invoke_MemberName::_vmindex_offset;

int java_lang_invoke_ResolvedMethodName::_vmtarget_offset;
int java_lang_invoke_ResolvedMethodName::_vmholder_offset;

int java_lang_invoke_LambdaForm::_vmentry_offset;

#define METHODHANDLE_FIELDS_DO(macro) \
  macro(_type_offset, k, vmSymbols::type_name(), java_lang_invoke_MethodType_signature, false); \
  macro(_form_offset, k, "form",                 java_lang_invoke_LambdaForm_signature, false)

void java_lang_invoke_MethodHandle::compute_offsets() {
  InstanceKlass* k = SystemDictionary::MethodHandle_klass();
  METHODHANDLE_FIELDS_DO(FIELD_COMPUTE_OFFSET);
}

#if INCLUDE_CDS
void java_lang_invoke_MethodHandle::serialize_offsets(SerializeClosure* f) {
  METHODHANDLE_FIELDS_DO(FIELD_SERIALIZE_OFFSET);
}
#endif

#define MEMBERNAME_FIELDS_DO(macro) \
  macro(_clazz_offset,   k, vmSymbols::clazz_name(),   class_signature,  false); \
  macro(_name_offset,    k, vmSymbols::name_name(),    string_signature, false); \
  macro(_type_offset,    k, vmSymbols::type_name(),    object_signature, false); \
  macro(_flags_offset,   k, vmSymbols::flags_name(),   int_signature,    false); \
  macro(_method_offset,  k, vmSymbols::method_name(),  java_lang_invoke_ResolvedMethodName_signature, false)

void java_lang_invoke_MemberName::compute_offsets() {
  InstanceKlass* k = SystemDictionary::MemberName_klass();
  MEMBERNAME_FIELDS_DO(FIELD_COMPUTE_OFFSET);
  MEMBERNAME_INJECTED_FIELDS(INJECTED_FIELD_COMPUTE_OFFSET);
}

#if INCLUDE_CDS
void java_lang_invoke_MemberName::serialize_offsets(SerializeClosure* f) {
  MEMBERNAME_FIELDS_DO(FIELD_SERIALIZE_OFFSET);
  MEMBERNAME_INJECTED_FIELDS(INJECTED_FIELD_SERIALIZE_OFFSET);
}
#endif

void java_lang_invoke_ResolvedMethodName::compute_offsets() {
  InstanceKlass* k = SystemDictionary::ResolvedMethodName_klass();
  assert(k != NULL, "jdk mismatch");
  RESOLVEDMETHOD_INJECTED_FIELDS(INJECTED_FIELD_COMPUTE_OFFSET);
}

#if INCLUDE_CDS
void java_lang_invoke_ResolvedMethodName::serialize_offsets(SerializeClosure* f) {
  RESOLVEDMETHOD_INJECTED_FIELDS(INJECTED_FIELD_SERIALIZE_OFFSET);
}
#endif

#define LAMBDAFORM_FIELDS_DO(macro) \
  macro(_vmentry_offset, k, "vmentry", java_lang_invoke_MemberName_signature, false)

void java_lang_invoke_LambdaForm::compute_offsets() {
  InstanceKlass* k = SystemDictionary::LambdaForm_klass();
  assert (k != NULL, "jdk mismatch");
  LAMBDAFORM_FIELDS_DO(FIELD_COMPUTE_OFFSET);
}

#if INCLUDE_CDS
void java_lang_invoke_LambdaForm::serialize_offsets(SerializeClosure* f) {
  LAMBDAFORM_FIELDS_DO(FIELD_SERIALIZE_OFFSET);
}
#endif

bool java_lang_invoke_LambdaForm::is_instance(oop obj) {
  return obj != NULL && is_subclass(obj->klass());
}


oop java_lang_invoke_MethodHandle::type(oop mh) {
  return mh->obj_field(_type_offset);
}

void java_lang_invoke_MethodHandle::set_type(oop mh, oop mtype) {
  mh->obj_field_put(_type_offset, mtype);
}

oop java_lang_invoke_MethodHandle::form(oop mh) {
  assert(_form_offset != 0, "");
  return mh->obj_field(_form_offset);
}

void java_lang_invoke_MethodHandle::set_form(oop mh, oop lform) {
  assert(_form_offset != 0, "");
  mh->obj_field_put(_form_offset, lform);
}

/// MemberName accessors

oop java_lang_invoke_MemberName::clazz(oop mname) {
  assert(is_instance(mname), "wrong type");
  return mname->obj_field(_clazz_offset);
}

void java_lang_invoke_MemberName::set_clazz(oop mname, oop clazz) {
  assert(is_instance(mname), "wrong type");
  mname->obj_field_put(_clazz_offset, clazz);
}

oop java_lang_invoke_MemberName::name(oop mname) {
  assert(is_instance(mname), "wrong type");
  return mname->obj_field(_name_offset);
}

void java_lang_invoke_MemberName::set_name(oop mname, oop name) {
  assert(is_instance(mname), "wrong type");
  mname->obj_field_put(_name_offset, name);
}

oop java_lang_invoke_MemberName::type(oop mname) {
  assert(is_instance(mname), "wrong type");
  return mname->obj_field(_type_offset);
}

void java_lang_invoke_MemberName::set_type(oop mname, oop type) {
  assert(is_instance(mname), "wrong type");
  mname->obj_field_put(_type_offset, type);
}

int java_lang_invoke_MemberName::flags(oop mname) {
  assert(is_instance(mname), "wrong type");
  return mname->int_field(_flags_offset);
}

void java_lang_invoke_MemberName::set_flags(oop mname, int flags) {
  assert(is_instance(mname), "wrong type");
  mname->int_field_put(_flags_offset, flags);
}


// Return vmtarget from ResolvedMethodName method field through indirection
Method* java_lang_invoke_MemberName::vmtarget(oop mname) {
  assert(is_instance(mname), "wrong type");
  oop method = mname->obj_field(_method_offset);
  return method == NULL ? NULL : java_lang_invoke_ResolvedMethodName::vmtarget(method);
}

bool java_lang_invoke_MemberName::is_method(oop mname) {
  assert(is_instance(mname), "must be MemberName");
  return (flags(mname) & (MN_IS_METHOD | MN_IS_CONSTRUCTOR)) > 0;
}

void java_lang_invoke_MemberName::set_method(oop mname, oop resolved_method) {
  assert(is_instance(mname), "wrong type");
  mname->obj_field_put(_method_offset, resolved_method);
}

intptr_t java_lang_invoke_MemberName::vmindex(oop mname) {
  assert(is_instance(mname), "wrong type");
  return (intptr_t) mname->address_field(_vmindex_offset);
}

void java_lang_invoke_MemberName::set_vmindex(oop mname, intptr_t index) {
  assert(is_instance(mname), "wrong type");
  mname->address_field_put(_vmindex_offset, (address) index);
}


Method* java_lang_invoke_ResolvedMethodName::vmtarget(oop resolved_method) {
  assert(is_instance(resolved_method), "wrong type");
  Method* m = (Method*)resolved_method->address_field(_vmtarget_offset);
  assert(m->is_method(), "must be");
  return m;
}

// Used by redefinition to change Method* to new Method* with same hash (name, signature)
void java_lang_invoke_ResolvedMethodName::set_vmtarget(oop resolved_method, Method* m) {
  assert(is_instance(resolved_method), "wrong type");
  resolved_method->address_field_put(_vmtarget_offset, (address)m);
}

oop java_lang_invoke_ResolvedMethodName::find_resolved_method(const methodHandle& m, TRAPS) {
  // lookup ResolvedMethod oop in the table, or create a new one and intern it
  oop resolved_method = ResolvedMethodTable::find_method(m());
  if (resolved_method == NULL) {
    InstanceKlass* k = SystemDictionary::ResolvedMethodName_klass();
    if (!k->is_initialized()) {
      k->initialize(CHECK_NULL);
    }
    oop new_resolved_method = k->allocate_instance(CHECK_NULL);
    new_resolved_method->address_field_put(_vmtarget_offset, (address)m());
    // Add a reference to the loader (actually mirror because unsafe anonymous classes will not have
    // distinct loaders) to ensure the metadata is kept alive.
    // This mirror may be different than the one in clazz field.
    new_resolved_method->obj_field_put(_vmholder_offset, m->method_holder()->java_mirror());
    resolved_method = ResolvedMethodTable::add_method(Handle(THREAD, new_resolved_method));
  }
  return resolved_method;
}

oop java_lang_invoke_LambdaForm::vmentry(oop lform) {
  assert(is_instance(lform), "wrong type");
  return lform->obj_field(_vmentry_offset);
}


// Support for java_lang_invoke_MethodType

int java_lang_invoke_MethodType::_rtype_offset;
int java_lang_invoke_MethodType::_ptypes_offset;

#define METHODTYPE_FIELDS_DO(macro) \
  macro(_rtype_offset,  k, "rtype",  class_signature,       false); \
  macro(_ptypes_offset, k, "ptypes", class_array_signature, false)

void java_lang_invoke_MethodType::compute_offsets() {
  InstanceKlass* k = SystemDictionary::MethodType_klass();
  METHODTYPE_FIELDS_DO(FIELD_COMPUTE_OFFSET);
}

#if INCLUDE_CDS
void java_lang_invoke_MethodType::serialize_offsets(SerializeClosure* f) {
  METHODTYPE_FIELDS_DO(FIELD_SERIALIZE_OFFSET);
}
#endif

void java_lang_invoke_MethodType::print_signature(oop mt, outputStream* st) {
  st->print("(");
  objArrayOop pts = ptypes(mt);
  for (int i = 0, limit = pts->length(); i < limit; i++) {
    java_lang_Class::print_signature(pts->obj_at(i), st);
  }
  st->print(")");
  java_lang_Class::print_signature(rtype(mt), st);
}

Symbol* java_lang_invoke_MethodType::as_signature(oop mt, bool intern_if_not_found, TRAPS) {
  ResourceMark rm;
  stringStream buffer(128);
  print_signature(mt, &buffer);
  const char* sigstr =       buffer.base();
  int         siglen = (int) buffer.size();
  Symbol *name;
  if (!intern_if_not_found) {
    name = SymbolTable::probe(sigstr, siglen);
  } else {
    name = SymbolTable::new_symbol(sigstr, siglen, THREAD);
  }
  return name;
}

bool java_lang_invoke_MethodType::equals(oop mt1, oop mt2) {
  if (oopDesc::equals(mt1, mt2))
    return true;
  if (!oopDesc::equals(rtype(mt1), rtype(mt2)))
    return false;
  if (ptype_count(mt1) != ptype_count(mt2))
    return false;
  for (int i = ptype_count(mt1) - 1; i >= 0; i--) {
    if (!oopDesc::equals(ptype(mt1, i), ptype(mt2, i)))
      return false;
  }
  return true;
}

oop java_lang_invoke_MethodType::rtype(oop mt) {
  assert(is_instance(mt), "must be a MethodType");
  return mt->obj_field(_rtype_offset);
}

objArrayOop java_lang_invoke_MethodType::ptypes(oop mt) {
  assert(is_instance(mt), "must be a MethodType");
  return (objArrayOop) mt->obj_field(_ptypes_offset);
}

oop java_lang_invoke_MethodType::ptype(oop mt, int idx) {
  return ptypes(mt)->obj_at(idx);
}

int java_lang_invoke_MethodType::ptype_count(oop mt) {
  return ptypes(mt)->length();
}

int java_lang_invoke_MethodType::ptype_slot_count(oop mt) {
  objArrayOop pts = ptypes(mt);
  int count = pts->length();
  int slots = 0;
  for (int i = 0; i < count; i++) {
    BasicType bt = java_lang_Class::as_BasicType(pts->obj_at(i));
    slots += type2size[bt];
  }
  return slots;
}

int java_lang_invoke_MethodType::rtype_slot_count(oop mt) {
  BasicType bt = java_lang_Class::as_BasicType(rtype(mt));
  return type2size[bt];
}


// Support for java_lang_invoke_CallSite

int java_lang_invoke_CallSite::_target_offset;
int java_lang_invoke_CallSite::_context_offset;

#define CALLSITE_FIELDS_DO(macro) \
  macro(_target_offset,  k, "target", java_lang_invoke_MethodHandle_signature, false); \
  macro(_context_offset, k, "context", java_lang_invoke_MethodHandleNatives_CallSiteContext_signature, false)

void java_lang_invoke_CallSite::compute_offsets() {
  InstanceKlass* k = SystemDictionary::CallSite_klass();
  CALLSITE_FIELDS_DO(FIELD_COMPUTE_OFFSET);
}

#if INCLUDE_CDS
void java_lang_invoke_CallSite::serialize_offsets(SerializeClosure* f) {
  CALLSITE_FIELDS_DO(FIELD_SERIALIZE_OFFSET);
}
#endif

oop java_lang_invoke_CallSite::context_no_keepalive(oop call_site) {
  assert(java_lang_invoke_CallSite::is_instance(call_site), "");

  oop dep_oop = call_site->obj_field_access<AS_NO_KEEPALIVE>(_context_offset);
  return dep_oop;
}

// Support for java_lang_invoke_MethodHandleNatives_CallSiteContext

int java_lang_invoke_MethodHandleNatives_CallSiteContext::_vmdependencies_offset;
int java_lang_invoke_MethodHandleNatives_CallSiteContext::_last_cleanup_offset;

void java_lang_invoke_MethodHandleNatives_CallSiteContext::compute_offsets() {
  InstanceKlass* k = SystemDictionary::Context_klass();
  CALLSITECONTEXT_INJECTED_FIELDS(INJECTED_FIELD_COMPUTE_OFFSET);
}

#if INCLUDE_CDS
void java_lang_invoke_MethodHandleNatives_CallSiteContext::serialize_offsets(SerializeClosure* f) {
  CALLSITECONTEXT_INJECTED_FIELDS(INJECTED_FIELD_SERIALIZE_OFFSET);
}
#endif

DependencyContext java_lang_invoke_MethodHandleNatives_CallSiteContext::vmdependencies(oop call_site) {
  assert(java_lang_invoke_MethodHandleNatives_CallSiteContext::is_instance(call_site), "");
  nmethodBucket* volatile* vmdeps_addr = (nmethodBucket* volatile*)call_site->field_addr(_vmdependencies_offset);
  volatile uint64_t* last_cleanup_addr = (volatile uint64_t*)call_site->field_addr(_last_cleanup_offset);
  DependencyContext dep_ctx(vmdeps_addr, last_cleanup_addr);
  return dep_ctx;
}

// Support for java_security_AccessControlContext

int java_security_AccessControlContext::_context_offset = 0;
int java_security_AccessControlContext::_privilegedContext_offset = 0;
int java_security_AccessControlContext::_isPrivileged_offset = 0;
int java_security_AccessControlContext::_isAuthorized_offset = -1;

#define ACCESSCONTROLCONTEXT_FIELDS_DO(macro) \
  macro(_context_offset,           k, "context",      protectiondomain_signature, false); \
  macro(_privilegedContext_offset, k, "privilegedContext", accesscontrolcontext_signature, false); \
  macro(_isPrivileged_offset,      k, "isPrivileged", bool_signature, false); \
  macro(_isAuthorized_offset,      k, "isAuthorized", bool_signature, false)

void java_security_AccessControlContext::compute_offsets() {
  assert(_isPrivileged_offset == 0, "offsets should be initialized only once");
  InstanceKlass* k = SystemDictionary::AccessControlContext_klass();
  ACCESSCONTROLCONTEXT_FIELDS_DO(FIELD_COMPUTE_OFFSET);
}

#if INCLUDE_CDS
void java_security_AccessControlContext::serialize_offsets(SerializeClosure* f) {
  ACCESSCONTROLCONTEXT_FIELDS_DO(FIELD_SERIALIZE_OFFSET);
}
#endif

oop java_security_AccessControlContext::create(objArrayHandle context, bool isPrivileged, Handle privileged_context, TRAPS) {
  assert(_isPrivileged_offset != 0, "offsets should have been initialized");
  // Ensure klass is initialized
  SystemDictionary::AccessControlContext_klass()->initialize(CHECK_0);
  // Allocate result
  oop result = SystemDictionary::AccessControlContext_klass()->allocate_instance(CHECK_0);
  // Fill in values
  result->obj_field_put(_context_offset, context());
  result->obj_field_put(_privilegedContext_offset, privileged_context());
  result->bool_field_put(_isPrivileged_offset, isPrivileged);
  // whitelist AccessControlContexts created by the JVM if present
  if (_isAuthorized_offset != -1) {
    result->bool_field_put(_isAuthorized_offset, true);
  }
  return result;
}


// Support for java_lang_ClassLoader

bool java_lang_ClassLoader::offsets_computed = false;
int  java_lang_ClassLoader::_loader_data_offset = -1;
int  java_lang_ClassLoader::parallelCapable_offset = -1;
int  java_lang_ClassLoader::name_offset = -1;
int  java_lang_ClassLoader::nameAndId_offset = -1;
int  java_lang_ClassLoader::unnamedModule_offset = -1;

ClassLoaderData* java_lang_ClassLoader::loader_data_acquire(oop loader) {
  assert(loader != NULL && oopDesc::is_oop(loader), "loader must be oop");
  return HeapAccess<MO_ACQUIRE>::load_at(loader, _loader_data_offset);
}

ClassLoaderData* java_lang_ClassLoader::loader_data_raw(oop loader) {
  assert(loader != NULL && oopDesc::is_oop(loader), "loader must be oop");
  return RawAccess<>::load_at(loader, _loader_data_offset);
}

void java_lang_ClassLoader::release_set_loader_data(oop loader, ClassLoaderData* new_data) {
  assert(loader != NULL && oopDesc::is_oop(loader), "loader must be oop");
  HeapAccess<MO_RELEASE>::store_at(loader, _loader_data_offset, new_data);
}

#define CLASSLOADER_FIELDS_DO(macro) \
  macro(parallelCapable_offset, k1, "parallelLockMap",      concurrenthashmap_signature, false); \
  macro(name_offset,            k1, vmSymbols::name_name(), string_signature, false); \
  macro(nameAndId_offset,       k1, "nameAndId",            string_signature, false); \
  macro(unnamedModule_offset,   k1, "unnamedModule",        module_signature, false); \
  macro(parent_offset,          k1, "parent",               classloader_signature, false)

void java_lang_ClassLoader::compute_offsets() {
  assert(!offsets_computed, "offsets should be initialized only once");
  offsets_computed = true;

  InstanceKlass* k1 = SystemDictionary::ClassLoader_klass();
  CLASSLOADER_FIELDS_DO(FIELD_COMPUTE_OFFSET);

  CLASSLOADER_INJECTED_FIELDS(INJECTED_FIELD_COMPUTE_OFFSET);
}

#if INCLUDE_CDS
void java_lang_ClassLoader::serialize_offsets(SerializeClosure* f) {
  CLASSLOADER_FIELDS_DO(FIELD_SERIALIZE_OFFSET);
  CLASSLOADER_INJECTED_FIELDS(INJECTED_FIELD_SERIALIZE_OFFSET);
}
#endif

oop java_lang_ClassLoader::parent(oop loader) {
  assert(is_instance(loader), "loader must be oop");
  return loader->obj_field(parent_offset);
}

// Returns the name field of this class loader.  If the name field has not
// been set, null will be returned.
oop java_lang_ClassLoader::name(oop loader) {
  assert(is_instance(loader), "loader must be oop");
  return loader->obj_field(name_offset);
}

// Returns the nameAndId field of this class loader. The format is
// as follows:
//   If the defining loader has a name explicitly set then '<loader-name>' @<id>
//   If the defining loader has no name then <qualified-class-name> @<id>
//   If built-in loader, then omit '@<id>' as there is only one instance.
// Use ClassLoader::loader_name_id() to obtain this String as a char*.
oop java_lang_ClassLoader::nameAndId(oop loader) {
  assert(is_instance(loader), "loader must be oop");
  return loader->obj_field(nameAndId_offset);
}

bool java_lang_ClassLoader::isAncestor(oop loader, oop cl) {
  assert(is_instance(loader), "loader must be oop");
  assert(cl == NULL || is_instance(cl), "cl argument must be oop");
  oop acl = loader;
  debug_only(jint loop_count = 0);
  // This loop taken verbatim from ClassLoader.java:
  do {
    acl = parent(acl);
    if (oopDesc::equals(cl, acl)) {
      return true;
    }
    assert(++loop_count > 0, "loop_count overflow");
  } while (acl != NULL);
  return false;
}

bool java_lang_ClassLoader::is_instance(oop obj) {
  return obj != NULL && is_subclass(obj->klass());
}


// For class loader classes, parallelCapable defined
// based on non-null field
// Written to by java.lang.ClassLoader, vm only reads this field, doesn't set it
bool java_lang_ClassLoader::parallelCapable(oop class_loader) {
  if (parallelCapable_offset == -1) {
     // Default for backward compatibility is false
     return false;
  }
  return (class_loader->obj_field(parallelCapable_offset) != NULL);
}

bool java_lang_ClassLoader::is_trusted_loader(oop loader) {
  // Fix for 4474172; see evaluation for more details
  loader = non_reflection_class_loader(loader);

  oop cl = SystemDictionary::java_system_loader();
  while(cl != NULL) {
    if (oopDesc::equals(cl, loader)) return true;
    cl = parent(cl);
  }
  return false;
}

// Return true if this is one of the class loaders associated with
// the generated bytecodes for reflection.
bool java_lang_ClassLoader::is_reflection_class_loader(oop loader) {
  if (loader != NULL) {
    Klass* delegating_cl_class = SystemDictionary::reflect_DelegatingClassLoader_klass();
    // This might be null in non-1.4 JDKs
    return (delegating_cl_class != NULL && loader->is_a(delegating_cl_class));
  }
  return false;
}

oop java_lang_ClassLoader::non_reflection_class_loader(oop loader) {
  // See whether this is one of the class loaders associated with
  // the generated bytecodes for reflection, and if so, "magically"
  // delegate to its parent to prevent class loading from occurring
  // in places where applications using reflection didn't expect it.
  if (is_reflection_class_loader(loader)) {
    return parent(loader);
  }
  return loader;
}

oop java_lang_ClassLoader::unnamedModule(oop loader) {
  assert(is_instance(loader), "loader must be oop");
  return loader->obj_field(unnamedModule_offset);
}

// Support for java_lang_System
//
#define SYSTEM_FIELDS_DO(macro) \
  macro(static_in_offset,  k, "in",  input_stream_signature, true); \
  macro(static_out_offset, k, "out", print_stream_signature, true); \
  macro(static_err_offset, k, "err", print_stream_signature, true); \
  macro(static_security_offset, k, "security", security_manager_signature, true)

void java_lang_System::compute_offsets() {
  InstanceKlass* k = SystemDictionary::System_klass();
  SYSTEM_FIELDS_DO(FIELD_COMPUTE_OFFSET);
}

#if INCLUDE_CDS
void java_lang_System::serialize_offsets(SerializeClosure* f) {
   SYSTEM_FIELDS_DO(FIELD_SERIALIZE_OFFSET);
}
#endif

int java_lang_System::in_offset_in_bytes() { return static_in_offset; }
int java_lang_System::out_offset_in_bytes() { return static_out_offset; }
int java_lang_System::err_offset_in_bytes() { return static_err_offset; }

int java_lang_Class::_klass_offset;
int java_lang_Class::_array_klass_offset;
int java_lang_Class::_oop_size_offset;
int java_lang_Class::_static_oop_field_count_offset;
int java_lang_Class::_class_loader_offset;
int java_lang_Class::_module_offset;
int java_lang_Class::_protection_domain_offset;
int java_lang_Class::_component_mirror_offset;
int java_lang_Class::_box_mirror_offset;
int java_lang_Class::_value_mirror_offset;
int java_lang_Class::_init_lock_offset;
int java_lang_Class::_signers_offset;
int java_lang_Class::_name_offset;
GrowableArray<Klass*>* java_lang_Class::_fixup_mirror_list = NULL;
GrowableArray<Klass*>* java_lang_Class::_fixup_module_field_list = NULL;
int java_lang_Throwable::backtrace_offset;
int java_lang_Throwable::detailMessage_offset;
int java_lang_Throwable::stackTrace_offset;
int java_lang_Throwable::depth_offset;
int java_lang_Throwable::static_unassigned_stacktrace_offset;
int java_lang_reflect_AccessibleObject::override_offset;
int java_lang_reflect_Method::clazz_offset;
int java_lang_reflect_Method::name_offset;
int java_lang_reflect_Method::returnType_offset;
int java_lang_reflect_Method::parameterTypes_offset;
int java_lang_reflect_Method::exceptionTypes_offset;
int java_lang_reflect_Method::slot_offset;
int java_lang_reflect_Method::modifiers_offset;
int java_lang_reflect_Method::signature_offset;
int java_lang_reflect_Method::annotations_offset;
int java_lang_reflect_Method::parameter_annotations_offset;
int java_lang_reflect_Method::annotation_default_offset;
int java_lang_reflect_Constructor::clazz_offset;
int java_lang_reflect_Constructor::parameterTypes_offset;
int java_lang_reflect_Constructor::exceptionTypes_offset;
int java_lang_reflect_Constructor::slot_offset;
int java_lang_reflect_Constructor::modifiers_offset;
int java_lang_reflect_Constructor::signature_offset;
int java_lang_reflect_Constructor::annotations_offset;
int java_lang_reflect_Constructor::parameter_annotations_offset;
int java_lang_reflect_Field::clazz_offset;
int java_lang_reflect_Field::name_offset;
int java_lang_reflect_Field::type_offset;
int java_lang_reflect_Field::slot_offset;
int java_lang_reflect_Field::modifiers_offset;
int java_lang_reflect_Field::signature_offset;
int java_lang_reflect_Field::annotations_offset;
int java_lang_reflect_Parameter::name_offset;
int java_lang_reflect_Parameter::modifiers_offset;
int java_lang_reflect_Parameter::index_offset;
int java_lang_reflect_Parameter::executable_offset;
int java_lang_boxing_object::value_offset;
int java_lang_boxing_object::long_value_offset;
int java_lang_ref_Reference::referent_offset;
int java_lang_ref_Reference::queue_offset;
int java_lang_ref_Reference::next_offset;
int java_lang_ref_Reference::discovered_offset;
int java_lang_ref_SoftReference::timestamp_offset;
int java_lang_ref_SoftReference::static_clock_offset;
int java_lang_ClassLoader::parent_offset;
int java_lang_System::static_in_offset;
int java_lang_System::static_out_offset;
int java_lang_System::static_err_offset;
int java_lang_System::static_security_offset;
int java_lang_StackTraceElement::methodName_offset;
int java_lang_StackTraceElement::fileName_offset;
int java_lang_StackTraceElement::lineNumber_offset;
int java_lang_StackTraceElement::moduleName_offset;
int java_lang_StackTraceElement::moduleVersion_offset;
int java_lang_StackTraceElement::classLoaderName_offset;
int java_lang_StackTraceElement::declaringClass_offset;
int java_lang_StackTraceElement::declaringClassObject_offset;
int java_lang_StackFrameInfo::_memberName_offset;
int java_lang_StackFrameInfo::_bci_offset;
int java_lang_StackFrameInfo::_version_offset;
int java_lang_LiveStackFrameInfo::_monitors_offset;
int java_lang_LiveStackFrameInfo::_locals_offset;
int java_lang_LiveStackFrameInfo::_operands_offset;
int java_lang_LiveStackFrameInfo::_mode_offset;
int java_lang_AssertionStatusDirectives::classes_offset;
int java_lang_AssertionStatusDirectives::classEnabled_offset;
int java_lang_AssertionStatusDirectives::packages_offset;
int java_lang_AssertionStatusDirectives::packageEnabled_offset;
int java_lang_AssertionStatusDirectives::deflt_offset;
int java_nio_Buffer::_limit_offset;
int java_util_concurrent_locks_AbstractOwnableSynchronizer::_owner_offset;
int reflect_ConstantPool::_oop_offset;
int reflect_UnsafeStaticFieldAccessorImpl::_base_offset;


#define STACKTRACEELEMENT_FIELDS_DO(macro) \
  macro(declaringClassObject_offset,  k, "declaringClassObject", class_signature, false); \
  macro(classLoaderName_offset, k, "classLoaderName", string_signature, false); \
  macro(moduleName_offset,      k, "moduleName",      string_signature, false); \
  macro(moduleVersion_offset,   k, "moduleVersion",   string_signature, false); \
  macro(declaringClass_offset,  k, "declaringClass",  string_signature, false); \
  macro(methodName_offset,      k, "methodName",      string_signature, false); \
  macro(fileName_offset,        k, "fileName",        string_signature, false); \
  macro(lineNumber_offset,      k, "lineNumber",      int_signature,    false)

// Support for java_lang_StackTraceElement
void java_lang_StackTraceElement::compute_offsets() {
  InstanceKlass* k = SystemDictionary::StackTraceElement_klass();
  STACKTRACEELEMENT_FIELDS_DO(FIELD_COMPUTE_OFFSET);
}

#if INCLUDE_CDS
void java_lang_StackTraceElement::serialize_offsets(SerializeClosure* f) {
  STACKTRACEELEMENT_FIELDS_DO(FIELD_SERIALIZE_OFFSET);
}
#endif

void java_lang_StackTraceElement::set_fileName(oop element, oop value) {
  element->obj_field_put(fileName_offset, value);
}

void java_lang_StackTraceElement::set_declaringClass(oop element, oop value) {
  element->obj_field_put(declaringClass_offset, value);
}

void java_lang_StackTraceElement::set_methodName(oop element, oop value) {
  element->obj_field_put(methodName_offset, value);
}

void java_lang_StackTraceElement::set_lineNumber(oop element, int value) {
  element->int_field_put(lineNumber_offset, value);
}

void java_lang_StackTraceElement::set_moduleName(oop element, oop value) {
  element->obj_field_put(moduleName_offset, value);
}

void java_lang_StackTraceElement::set_moduleVersion(oop element, oop value) {
  element->obj_field_put(moduleVersion_offset, value);
}

void java_lang_StackTraceElement::set_classLoaderName(oop element, oop value) {
  element->obj_field_put(classLoaderName_offset, value);
}

void java_lang_StackTraceElement::set_declaringClassObject(oop element, oop value) {
  element->obj_field_put(declaringClassObject_offset, value);
}

void java_lang_StackFrameInfo::set_version(oop element, short value) {
  element->short_field_put(_version_offset, value);
}

void java_lang_StackFrameInfo::set_bci(oop element, int value) {
  element->int_field_put(_bci_offset, value);
}

void java_lang_LiveStackFrameInfo::set_monitors(oop element, oop value) {
  element->obj_field_put(_monitors_offset, value);
}

void java_lang_LiveStackFrameInfo::set_locals(oop element, oop value) {
  element->obj_field_put(_locals_offset, value);
}

void java_lang_LiveStackFrameInfo::set_operands(oop element, oop value) {
  element->obj_field_put(_operands_offset, value);
}

void java_lang_LiveStackFrameInfo::set_mode(oop element, int value) {
  element->int_field_put(_mode_offset, value);
}

// Support for java Assertions - java_lang_AssertionStatusDirectives.
#define ASSERTIONSTATUSDIRECTIVES_FIELDS_DO(macro) \
  macro(classes_offset,        k, "classes",        string_array_signature, false); \
  macro(classEnabled_offset,   k, "classEnabled",   bool_array_signature, false); \
  macro(packages_offset,       k, "packages",       string_array_signature, false); \
  macro(packageEnabled_offset, k, "packageEnabled", bool_array_signature,   false); \
  macro(deflt_offset,          k, "deflt",          bool_signature,         false)

void java_lang_AssertionStatusDirectives::compute_offsets() {
  InstanceKlass* k = SystemDictionary::AssertionStatusDirectives_klass();
  ASSERTIONSTATUSDIRECTIVES_FIELDS_DO(FIELD_COMPUTE_OFFSET);
}

#if INCLUDE_CDS
void java_lang_AssertionStatusDirectives::serialize_offsets(SerializeClosure* f) {
  ASSERTIONSTATUSDIRECTIVES_FIELDS_DO(FIELD_SERIALIZE_OFFSET);
}
#endif

void java_lang_AssertionStatusDirectives::set_classes(oop o, oop val) {
  o->obj_field_put(classes_offset, val);
}

void java_lang_AssertionStatusDirectives::set_classEnabled(oop o, oop val) {
  o->obj_field_put(classEnabled_offset, val);
}

void java_lang_AssertionStatusDirectives::set_packages(oop o, oop val) {
  o->obj_field_put(packages_offset, val);
}

void java_lang_AssertionStatusDirectives::set_packageEnabled(oop o, oop val) {
  o->obj_field_put(packageEnabled_offset, val);
}

void java_lang_AssertionStatusDirectives::set_deflt(oop o, bool val) {
  o->bool_field_put(deflt_offset, val);
}


// Support for intrinsification of java.nio.Buffer.checkIndex
int java_nio_Buffer::limit_offset() {
  return _limit_offset;
}

#define BUFFER_FIELDS_DO(macro) \
  macro(_limit_offset, k, "limit", int_signature, false)

void java_nio_Buffer::compute_offsets() {
  InstanceKlass* k = SystemDictionary::nio_Buffer_klass();
  assert(k != NULL, "must be loaded in 1.4+");
  BUFFER_FIELDS_DO(FIELD_COMPUTE_OFFSET);
}

#if INCLUDE_CDS
void java_nio_Buffer::serialize_offsets(SerializeClosure* f) {
  BUFFER_FIELDS_DO(FIELD_SERIALIZE_OFFSET);
}
#endif

#define AOS_FIELDS_DO(macro) \
  macro(_owner_offset, k, "exclusiveOwnerThread", thread_signature, false)

void java_util_concurrent_locks_AbstractOwnableSynchronizer::compute_offsets() {
  InstanceKlass* k = SystemDictionary::java_util_concurrent_locks_AbstractOwnableSynchronizer_klass();
  AOS_FIELDS_DO(FIELD_COMPUTE_OFFSET);
}

oop java_util_concurrent_locks_AbstractOwnableSynchronizer::get_owner_threadObj(oop obj) {
  assert(_owner_offset != 0, "Must be initialized");
  return obj->obj_field(_owner_offset);
}

#if INCLUDE_CDS
void java_util_concurrent_locks_AbstractOwnableSynchronizer::serialize_offsets(SerializeClosure* f) {
  AOS_FIELDS_DO(FIELD_SERIALIZE_OFFSET);
}
#endif

static int member_offset(int hardcoded_offset) {
  return (hardcoded_offset * heapOopSize) + instanceOopDesc::base_offset_in_bytes();
}

// Compute hard-coded offsets
// Invoked before SystemDictionary::initialize, so pre-loaded classes
// are not available to determine the offset_of_static_fields.
void JavaClasses::compute_hard_coded_offsets() {

  // java_lang_boxing_object
  java_lang_boxing_object::value_offset      = member_offset(java_lang_boxing_object::hc_value_offset);
  java_lang_boxing_object::long_value_offset = align_up(member_offset(java_lang_boxing_object::hc_value_offset), BytesPerLong);

  // java_lang_ref_Reference
  java_lang_ref_Reference::referent_offset    = member_offset(java_lang_ref_Reference::hc_referent_offset);
  java_lang_ref_Reference::queue_offset       = member_offset(java_lang_ref_Reference::hc_queue_offset);
  java_lang_ref_Reference::next_offset        = member_offset(java_lang_ref_Reference::hc_next_offset);
  java_lang_ref_Reference::discovered_offset  = member_offset(java_lang_ref_Reference::hc_discovered_offset);
}

#define DO_COMPUTE_OFFSETS(k) k::compute_offsets();

// Compute non-hard-coded field offsets of all the classes in this file
void JavaClasses::compute_offsets() {
  if (UseSharedSpaces) {
    assert(JvmtiExport::is_early_phase() && !(JvmtiExport::should_post_class_file_load_hook() &&
                                              JvmtiExport::has_early_class_hook_env()),
           "JavaClasses::compute_offsets() must be called in early JVMTI phase.");
    // None of the classes used by the rest of this function can be replaced by
    // JMVTI ClassFileLoadHook.
    // We are safe to use the archived offsets, which have already been restored
    // by JavaClasses::serialize_offsets, without computing the offsets again.
    return;
  }

  // We have already called the compute_offsets() of the
  // BASIC_JAVA_CLASSES_DO_PART1 classes (java_lang_String and java_lang_Class)
  // earlier inside SystemDictionary::resolve_well_known_classes()
  BASIC_JAVA_CLASSES_DO_PART2(DO_COMPUTE_OFFSETS);

  // generated interpreter code wants to know about the offsets we just computed:
  AbstractAssembler::update_delayed_values();
}

#if INCLUDE_CDS
#define DO_SERIALIZE_OFFSETS(k) k::serialize_offsets(soc);

void JavaClasses::serialize_offsets(SerializeClosure* soc) {
  BASIC_JAVA_CLASSES_DO(DO_SERIALIZE_OFFSETS);
}
#endif


#ifndef PRODUCT

// These functions exist to assert the validity of hard-coded field offsets to guard
// against changes in the class files

bool JavaClasses::check_offset(const char *klass_name, int hardcoded_offset, const char *field_name, const char* field_sig) {
  EXCEPTION_MARK;
  fieldDescriptor fd;
  TempNewSymbol klass_sym = SymbolTable::new_symbol(klass_name, CATCH);
  Klass* k = SystemDictionary::resolve_or_fail(klass_sym, true, CATCH);
  InstanceKlass* ik = InstanceKlass::cast(k);
  TempNewSymbol f_name = SymbolTable::new_symbol(field_name, CATCH);
  TempNewSymbol f_sig  = SymbolTable::new_symbol(field_sig, CATCH);
  if (!ik->find_local_field(f_name, f_sig, &fd)) {
    tty->print_cr("Nonstatic field %s.%s not found", klass_name, field_name);
    return false;
  }
  if (fd.is_static()) {
    tty->print_cr("Nonstatic field %s.%s appears to be static", klass_name, field_name);
    return false;
  }
  if (fd.offset() == hardcoded_offset ) {
    return true;
  } else {
    tty->print_cr("Offset of nonstatic field %s.%s is hardcoded as %d but should really be %d.",
                  klass_name, field_name, hardcoded_offset, fd.offset());
    return false;
  }
}

// Check the hard-coded field offsets of all the classes in this file

void JavaClasses::check_offsets() {
  bool valid = true;

#define CHECK_OFFSET(klass_name, cpp_klass_name, field_name, field_sig) \
  valid &= check_offset(klass_name, cpp_klass_name :: field_name ## _offset, #field_name, field_sig)

#define CHECK_LONG_OFFSET(klass_name, cpp_klass_name, field_name, field_sig) \
  valid &= check_offset(klass_name, cpp_klass_name :: long_ ## field_name ## _offset, #field_name, field_sig)

  // Boxed primitive objects (java_lang_boxing_object)

  CHECK_OFFSET("java/lang/Boolean",   java_lang_boxing_object, value, "Z");
  CHECK_OFFSET("java/lang/Character", java_lang_boxing_object, value, "C");
  CHECK_OFFSET("java/lang/Float",     java_lang_boxing_object, value, "F");
  CHECK_LONG_OFFSET("java/lang/Double", java_lang_boxing_object, value, "D");
  CHECK_OFFSET("java/lang/Byte",      java_lang_boxing_object, value, "B");
  CHECK_OFFSET("java/lang/Short",     java_lang_boxing_object, value, "S");
  CHECK_OFFSET("java/lang/Integer",   java_lang_boxing_object, value, "I");
  CHECK_LONG_OFFSET("java/lang/Long", java_lang_boxing_object, value, "J");

  // java.lang.ref.Reference

  CHECK_OFFSET("java/lang/ref/Reference", java_lang_ref_Reference, referent, "Ljava/lang/Object;");
  CHECK_OFFSET("java/lang/ref/Reference", java_lang_ref_Reference, queue, "Ljava/lang/ref/ReferenceQueue;");
  CHECK_OFFSET("java/lang/ref/Reference", java_lang_ref_Reference, next, "Ljava/lang/ref/Reference;");
  // Fake field
  //CHECK_OFFSET("java/lang/ref/Reference", java_lang_ref_Reference, discovered, "Ljava/lang/ref/Reference;");

  if (!valid) vm_exit_during_initialization("Hard-coded field offset verification failed");
}

#endif // PRODUCT

int InjectedField::compute_offset() {
  InstanceKlass* ik = InstanceKlass::cast(klass());
  for (AllFieldStream fs(ik); !fs.done(); fs.next()) {
    if (!may_be_java && !fs.access_flags().is_internal()) {
      // Only look at injected fields
      continue;
    }
    if (fs.name() == name() && fs.signature() == signature()) {
      return fs.offset();
    }
  }
  ResourceMark rm;
  tty->print_cr("Invalid layout of %s at %s/%s%s", ik->external_name(), name()->as_C_string(), signature()->as_C_string(), may_be_java ? " (may_be_java)" : "");
#ifndef PRODUCT
  ik->print();
  tty->print_cr("all fields:");
  for (AllFieldStream fs(ik); !fs.done(); fs.next()) {
    tty->print_cr("  name: %s, sig: %s, flags: %08x", fs.name()->as_C_string(), fs.signature()->as_C_string(), fs.access_flags().as_int());
  }
#endif //PRODUCT
  vm_exit_during_initialization("Invalid layout of well-known class: use -Xlog:class+load=info to see the origin of the problem class");
  return -1;
}

void javaClasses_init() {
  JavaClasses::compute_offsets();
  JavaClasses::check_offsets();
  FilteredFieldsMap::initialize();  // must be done after computing offsets.
}<|MERGE_RESOLUTION|>--- conflicted
+++ resolved
@@ -1393,26 +1393,6 @@
   java_class->obj_field_put(_module_offset, module);
 }
 
-<<<<<<< HEAD
-oop java_lang_Class::value_mirror(oop java_class) {
-  assert(_value_mirror_offset != 0, "must be set");
-  return java_class->obj_field(_value_mirror_offset);
-}
-
-void java_lang_Class::set_value_mirror(oop java_class, oop mirror) {
-  assert(_value_mirror_offset != 0, "must be set");
-  java_class->obj_field_put(_value_mirror_offset, mirror);
-}
-
-oop java_lang_Class::box_mirror(oop java_class) {
-  assert(_box_mirror_offset != 0, "must be set");
-  return java_class->obj_field(_box_mirror_offset);
-}
-
-void java_lang_Class::set_box_mirror(oop java_class, oop mirror) {
-  assert(_box_mirror_offset != 0, "must be set");
-  java_class->obj_field_put(_box_mirror_offset, mirror);
-=======
 oop java_lang_Class::name(Handle java_class, TRAPS) {
   assert(_name_offset != 0, "must be set");
   oop o = java_class->obj_field(_name_offset);
@@ -1421,7 +1401,26 @@
     java_class->obj_field_put(_name_offset, o);
   }
   return o;
->>>>>>> 391be244
+}
+
+oop java_lang_Class::value_mirror(oop java_class) {
+  assert(_value_mirror_offset != 0, "must be set");
+  return java_class->obj_field(_value_mirror_offset);
+}
+
+void java_lang_Class::set_value_mirror(oop java_class, oop mirror) {
+  assert(_value_mirror_offset != 0, "must be set");
+  java_class->obj_field_put(_value_mirror_offset, mirror);
+}
+
+oop java_lang_Class::box_mirror(oop java_class) {
+  assert(_box_mirror_offset != 0, "must be set");
+  return java_class->obj_field(_box_mirror_offset);
+}
+
+void java_lang_Class::set_box_mirror(oop java_class, oop mirror) {
+  assert(_box_mirror_offset != 0, "must be set");
+  java_class->obj_field_put(_box_mirror_offset, mirror);
 }
 
 oop java_lang_Class::create_basic_type_mirror(const char* basic_type_name, BasicType type, TRAPS) {
@@ -1599,12 +1598,9 @@
   macro(_class_loader_offset,       k, "classLoader",         classloader_signature, false); \
   macro(_component_mirror_offset,   k, "componentType",       class_signature,       false); \
   macro(_module_offset,             k, "module",              module_signature,      false); \
-<<<<<<< HEAD
+  macro(_name_offset,               k, "name",                string_signature,      false); \
   macro(_box_mirror_offset,         k, "boxType",             class_signature,       false); \
-  macro(_value_mirror_offset,       k, "valueType",           class_signature,       false)
-=======
-  macro(_name_offset,               k, "name",                string_signature,      false); \
->>>>>>> 391be244
+  macro(_value_mirror_offset,       k, "valueType",           class_signature,       false); \
 
 void java_lang_Class::compute_offsets() {
   if (offsets_computed) {
