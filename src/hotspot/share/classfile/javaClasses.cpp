--- conflicted
+++ resolved
@@ -780,12 +780,8 @@
 int java_lang_Class::_module_offset;
 int java_lang_Class::_protection_domain_offset;
 int java_lang_Class::_component_mirror_offset;
-<<<<<<< HEAD
 int java_lang_Class::_primary_mirror_offset;
 int java_lang_Class::_secondary_mirror_offset;
-int java_lang_Class::_init_lock_offset;
-=======
->>>>>>> c1040897
 int java_lang_Class::_signers_offset;
 int java_lang_Class::_name_offset;
 int java_lang_Class::_source_file_offset;
@@ -1087,8 +1083,6 @@
 
   java_lang_Class::set_klass(secondary_mirror(), k);
   java_lang_Class::set_static_oop_field_count(secondary_mirror(), static_oop_field_count(mirror()));
-  // ## do we need to set init lock?
-  java_lang_Class::set_init_lock(secondary_mirror(), init_lock(mirror()));
 
   set_protection_domain(secondary_mirror(), protection_domain(mirror()));
   set_class_loader(secondary_mirror(), class_loader(mirror()));
@@ -1446,7 +1440,6 @@
   return java_class->obj_field(_component_mirror_offset);
 }
 
-<<<<<<< HEAD
 oop java_lang_Class::primary_mirror(oop java_class) {
   assert(_primary_mirror_offset != 0, "must be set");
   return java_class->obj_field(_primary_mirror_offset);
@@ -1467,17 +1460,6 @@
   java_class->obj_field_put(_secondary_mirror_offset, mirror);
 }
 
-oop java_lang_Class::init_lock(oop java_class) {
-  assert(_init_lock_offset != 0, "must be set");
-  return java_class->obj_field(_init_lock_offset);
-}
-void java_lang_Class::set_init_lock(oop java_class, oop init_lock) {
-  assert(_init_lock_offset != 0, "must be set");
-  java_class->obj_field_put(_init_lock_offset, init_lock);
-}
-
-=======
->>>>>>> c1040897
 objArrayOop java_lang_Class::signers(oop java_class) {
   assert(_signers_offset != 0, "must be set");
   return (objArrayOop)java_class->obj_field(_signers_offset);
@@ -2932,13 +2914,8 @@
       assert(skip_fillInStackTrace_check, "logic error in backtrace filtering");
 
       // skip <init> methods of the exception class and superclasses
-<<<<<<< HEAD
-      // This is similar to classic VM (before HotSpot).
+      // This is similar to classic VM.
       if (method->is_object_constructor() &&
-=======
-      // This is similar to classic VM.
-      if (method->name() == vmSymbols::object_initializer_name() &&
->>>>>>> c1040897
           throwable->is_a(method->method_holder())) {
         continue;
       } else {
