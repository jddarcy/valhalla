/*
 * Copyright (c) 1997, 2019, Oracle and/or its affiliates. All rights reserved.
 * DO NOT ALTER OR REMOVE COPYRIGHT NOTICES OR THIS FILE HEADER.
 *
 * This code is free software; you can redistribute it and/or modify it
 * under the terms of the GNU General Public License version 2 only, as
 * published by the Free Software Foundation.
 *
 * This code is distributed in the hope that it will be useful, but WITHOUT
 * ANY WARRANTY; without even the implied warranty of MERCHANTABILITY or
 * FITNESS FOR A PARTICULAR PURPOSE.  See the GNU General Public License
 * version 2 for more details (a copy is included in the LICENSE file that
 * accompanied this code).
 *
 * You should have received a copy of the GNU General Public License version
 * 2 along with this work; if not, write to the Free Software Foundation,
 * Inc., 51 Franklin St, Fifth Floor, Boston, MA 02110-1301 USA.
 *
 * Please contact Oracle, 500 Oracle Parkway, Redwood Shores, CA 94065 USA
 * or visit www.oracle.com if you need additional information or have any
 * questions.
 *
 */

#include "precompiled.hpp"
#include "classfile/altHashing.hpp"
#include "classfile/classLoaderData.inline.hpp"
#include "classfile/javaClasses.inline.hpp"
#include "classfile/moduleEntry.hpp"
#include "classfile/stringTable.hpp"
#include "classfile/vmSymbols.hpp"
#include "code/debugInfo.hpp"
#include "code/dependencyContext.hpp"
#include "code/pcDesc.hpp"
#include "interpreter/interpreter.hpp"
#include "interpreter/linkResolver.hpp"
#include "logging/log.hpp"
#include "logging/logStream.hpp"
#include "memory/heapShared.inline.hpp"
#include "memory/metaspaceShared.hpp"
#include "memory/oopFactory.hpp"
#include "memory/resourceArea.hpp"
#include "memory/universe.hpp"
#include "oops/fieldStreams.hpp"
#include "oops/instanceKlass.hpp"
#include "oops/instanceMirrorKlass.hpp"
#include "oops/klass.hpp"
#include "oops/method.inline.hpp"
#include "oops/objArrayOop.inline.hpp"
#include "oops/oop.inline.hpp"
#include "oops/symbol.hpp"
#include "oops/typeArrayOop.inline.hpp"
#include "oops/valueArrayKlass.hpp"
#include "prims/jvmtiExport.hpp"
#include "prims/resolvedMethodTable.hpp"
#include "runtime/fieldDescriptor.inline.hpp"
#include "runtime/frame.inline.hpp"
#include "runtime/handles.inline.hpp"
#include "runtime/interfaceSupport.inline.hpp"
#include "runtime/java.hpp"
#include "runtime/javaCalls.hpp"
#include "runtime/jniHandles.inline.hpp"
#include "runtime/safepoint.hpp"
#include "runtime/safepointVerifiers.hpp"
#include "runtime/thread.inline.hpp"
#include "runtime/vframe.inline.hpp"
#include "utilities/align.hpp"
#include "utilities/preserveException.hpp"
#if INCLUDE_JVMCI
#include "jvmci/jvmciJavaClasses.hpp"
#endif

#define INJECTED_FIELD_COMPUTE_OFFSET(klass, name, signature, may_be_java)    \
  klass::_##name##_offset = JavaClasses::compute_injected_offset(JavaClasses::klass##_##name##_enum);

#if INCLUDE_CDS
#define INJECTED_FIELD_SERIALIZE_OFFSET(klass, name, signature, may_be_java) \
  f->do_u4((u4*)&_##name##_offset);
#endif

#define DECLARE_INJECTED_FIELD(klass, name, signature, may_be_java)           \
  { SystemDictionary::WK_KLASS_ENUM_NAME(klass), vmSymbols::VM_SYMBOL_ENUM_NAME(name##_name), vmSymbols::VM_SYMBOL_ENUM_NAME(signature), may_be_java },

InjectedField JavaClasses::_injected_fields[] = {
  ALL_INJECTED_FIELDS(DECLARE_INJECTED_FIELD)
};

int JavaClasses::compute_injected_offset(InjectedFieldID id) {
  return _injected_fields[id].compute_offset();
}

InjectedField* JavaClasses::get_injected(Symbol* class_name, int* field_count) {
  *field_count = 0;

  vmSymbols::SID sid = vmSymbols::find_sid(class_name);
  if (sid == vmSymbols::NO_SID) {
    // Only well known classes can inject fields
    return NULL;
  }

  int count = 0;
  int start = -1;

#define LOOKUP_INJECTED_FIELD(klass, name, signature, may_be_java) \
  if (sid == vmSymbols::VM_SYMBOL_ENUM_NAME(klass)) {              \
    count++;                                                       \
    if (start == -1) start = klass##_##name##_enum;                \
  }
  ALL_INJECTED_FIELDS(LOOKUP_INJECTED_FIELD);
#undef LOOKUP_INJECTED_FIELD

  if (start != -1) {
    *field_count = count;
    return _injected_fields + start;
  }
  return NULL;
}


// Helpful routine for computing field offsets at run time rather than hardcoding them
// Finds local fields only, including static fields.  Static field offsets are from the
// beginning of the mirror.
static void compute_offset(int &dest_offset,
                           InstanceKlass* ik, Symbol* name_symbol, Symbol* signature_symbol,
                           bool is_static = false) {
  fieldDescriptor fd;
  if (ik == NULL) {
    ResourceMark rm;
    log_error(class)("Mismatch JDK version for field: %s type: %s", name_symbol->as_C_string(), signature_symbol->as_C_string());
    vm_exit_during_initialization("Invalid layout of well-known class");
  }

  if (!ik->find_local_field(name_symbol, signature_symbol, &fd) || fd.is_static() != is_static) {
    ResourceMark rm;
    log_error(class)("Invalid layout of %s field: %s type: %s", ik->external_name(),
                     name_symbol->as_C_string(), signature_symbol->as_C_string());
#ifndef PRODUCT
    // Prints all fields and offsets
    Log(class) lt;
    LogStream ls(lt.error());
    ik->print_on(&ls);
#endif //PRODUCT
    vm_exit_during_initialization("Invalid layout of well-known class: use -Xlog:class+load=info to see the origin of the problem class");
  }
  dest_offset = fd.offset();
}

// Overloading to pass name as a string.
static void compute_offset(int& dest_offset, InstanceKlass* ik,
                           const char* name_string, Symbol* signature_symbol,
                           bool is_static = false) {
  TempNewSymbol name = SymbolTable::probe(name_string, (int)strlen(name_string));
  if (name == NULL) {
    ResourceMark rm;
    log_error(class)("Name %s should be in the SymbolTable since its class is loaded", name_string);
    vm_exit_during_initialization("Invalid layout of well-known class", ik->external_name());
  }
  compute_offset(dest_offset, ik, name, signature_symbol, is_static);
}

int java_lang_String::value_offset  = 0;
int java_lang_String::hash_offset   = 0;
int java_lang_String::coder_offset  = 0;

bool java_lang_String::initialized  = false;

bool java_lang_String::is_instance(oop obj) {
  return is_instance_inlined(obj);
}

#if INCLUDE_CDS
#define FIELD_SERIALIZE_OFFSET(offset, klass, name, signature, is_static) \
  f->do_u4((u4*)&offset)
#endif

#define FIELD_COMPUTE_OFFSET(offset, klass, name, signature, is_static) \
  compute_offset(offset, klass, name, vmSymbols::signature(), is_static)

#define STRING_FIELDS_DO(macro) \
  macro(value_offset, k, vmSymbols::value_name(), byte_array_signature, false); \
  macro(hash_offset,  k, "hash",                  int_signature,        false); \
  macro(coder_offset, k, "coder",                 byte_signature,       false)

void java_lang_String::compute_offsets() {
  if (initialized) {
    return;
  }

  InstanceKlass* k = SystemDictionary::String_klass();
  STRING_FIELDS_DO(FIELD_COMPUTE_OFFSET);

  initialized = true;
}

#if INCLUDE_CDS
void java_lang_String::serialize_offsets(SerializeClosure* f) {
  STRING_FIELDS_DO(FIELD_SERIALIZE_OFFSET);
  f->do_u4((u4*)&initialized);
}
#endif

class CompactStringsFixup : public FieldClosure {
private:
  bool _value;

public:
  CompactStringsFixup(bool value) : _value(value) {}

  void do_field(fieldDescriptor* fd) {
    if (fd->name() == vmSymbols::compact_strings_name()) {
      oop mirror = fd->field_holder()->java_mirror();
      assert(fd->field_holder() == SystemDictionary::String_klass(), "Should be String");
      assert(mirror != NULL, "String must have mirror already");
      mirror->bool_field_put(fd->offset(), _value);
    }
  }
};

void java_lang_String::set_compact_strings(bool value) {
  CompactStringsFixup fix(value);
  InstanceKlass::cast(SystemDictionary::String_klass())->do_local_static_fields(&fix);
}

Handle java_lang_String::basic_create(int length, bool is_latin1, TRAPS) {
  assert(initialized, "Must be initialized");
  assert(CompactStrings || !is_latin1, "Must be UTF16 without CompactStrings");

  // Create the String object first, so there's a chance that the String
  // and the char array it points to end up in the same cache line.
  oop obj;
  obj = SystemDictionary::String_klass()->allocate_instance(CHECK_NH);

  // Create the char array.  The String object must be handlized here
  // because GC can happen as a result of the allocation attempt.
  Handle h_obj(THREAD, obj);
  int arr_length = is_latin1 ? length : length << 1; // 2 bytes per UTF16.
  typeArrayOop buffer = oopFactory::new_byteArray(arr_length, CHECK_NH);;

  // Point the String at the char array
  obj = h_obj();
  set_value(obj, buffer);
  // No need to zero the offset, allocation zero'ed the entire String object
  set_coder(obj, is_latin1 ? CODER_LATIN1 : CODER_UTF16);
  return h_obj;
}

Handle java_lang_String::create_from_unicode(const jchar* unicode, int length, TRAPS) {
  bool is_latin1 = CompactStrings && UNICODE::is_latin1(unicode, length);
  Handle h_obj = basic_create(length, is_latin1, CHECK_NH);
  typeArrayOop buffer = value(h_obj());
  assert(TypeArrayKlass::cast(buffer->klass())->element_type() == T_BYTE, "only byte[]");
  if (is_latin1) {
    for (int index = 0; index < length; index++) {
      buffer->byte_at_put(index, (jbyte)unicode[index]);
    }
  } else {
    for (int index = 0; index < length; index++) {
      buffer->char_at_put(index, unicode[index]);
    }
  }

#ifdef ASSERT
  {
    ResourceMark rm;
    char* expected = UNICODE::as_utf8(unicode, length);
    char* actual = as_utf8_string(h_obj());
    if (strcmp(expected, actual) != 0) {
      tty->print_cr("Unicode conversion failure: %s --> %s", expected, actual);
      ShouldNotReachHere();
    }
  }
#endif

  return h_obj;
}

oop java_lang_String::create_oop_from_unicode(const jchar* unicode, int length, TRAPS) {
  Handle h_obj = create_from_unicode(unicode, length, CHECK_0);
  return h_obj();
}

Handle java_lang_String::create_from_str(const char* utf8_str, TRAPS) {
  if (utf8_str == NULL) {
    return Handle();
  }
  bool has_multibyte, is_latin1;
  int length = UTF8::unicode_length(utf8_str, is_latin1, has_multibyte);
  if (!CompactStrings) {
    has_multibyte = true;
    is_latin1 = false;
  }

  Handle h_obj = basic_create(length, is_latin1, CHECK_NH);
  if (length > 0) {
    if (!has_multibyte) {
      const jbyte* src = reinterpret_cast<const jbyte*>(utf8_str);
      ArrayAccess<>::arraycopy_from_native(src, value(h_obj()), typeArrayOopDesc::element_offset<jbyte>(0), length);
    } else if (is_latin1) {
      UTF8::convert_to_unicode(utf8_str, value(h_obj())->byte_at_addr(0), length);
    } else {
      UTF8::convert_to_unicode(utf8_str, value(h_obj())->char_at_addr(0), length);
    }
  }

#ifdef ASSERT
  // This check is too strict because the input string is not necessarily valid UTF8.
  // For example, it may be created with arbitrary content via jni_NewStringUTF.
  /*
  {
    ResourceMark rm;
    const char* expected = utf8_str;
    char* actual = as_utf8_string(h_obj());
    if (strcmp(expected, actual) != 0) {
      tty->print_cr("String conversion failure: %s --> %s", expected, actual);
      ShouldNotReachHere();
    }
  }
  */
#endif

  return h_obj;
}

oop java_lang_String::create_oop_from_str(const char* utf8_str, TRAPS) {
  Handle h_obj = create_from_str(utf8_str, CHECK_0);
  return h_obj();
}

Handle java_lang_String::create_from_symbol(Symbol* symbol, TRAPS) {
  const char* utf8_str = (char*)symbol->bytes();
  int utf8_len = symbol->utf8_length();

  bool has_multibyte, is_latin1;
  int length = UTF8::unicode_length(utf8_str, utf8_len, is_latin1, has_multibyte);
  if (!CompactStrings) {
    has_multibyte = true;
    is_latin1 = false;
  }

  Handle h_obj = basic_create(length, is_latin1, CHECK_NH);
  if (length > 0) {
    if (!has_multibyte) {
      const jbyte* src = reinterpret_cast<const jbyte*>(utf8_str);
      ArrayAccess<>::arraycopy_from_native(src, value(h_obj()), typeArrayOopDesc::element_offset<jbyte>(0), length);
    } else if (is_latin1) {
      UTF8::convert_to_unicode(utf8_str, value(h_obj())->byte_at_addr(0), length);
    } else {
      UTF8::convert_to_unicode(utf8_str, value(h_obj())->char_at_addr(0), length);
    }
  }

#ifdef ASSERT
  {
    ResourceMark rm;
    const char* expected = symbol->as_utf8();
    char* actual = as_utf8_string(h_obj());
    if (strncmp(expected, actual, utf8_len) != 0) {
      tty->print_cr("Symbol conversion failure: %s --> %s", expected, actual);
      ShouldNotReachHere();
    }
  }
#endif

  return h_obj;
}

// Converts a C string to a Java String based on current encoding
Handle java_lang_String::create_from_platform_dependent_str(const char* str, TRAPS) {
  assert(str != NULL, "bad arguments");

  typedef jstring (*to_java_string_fn_t)(JNIEnv*, const char *);
  static to_java_string_fn_t _to_java_string_fn = NULL;

  if (_to_java_string_fn == NULL) {
    void *lib_handle = os::native_java_library();
    _to_java_string_fn = CAST_TO_FN_PTR(to_java_string_fn_t, os::dll_lookup(lib_handle, "NewStringPlatform"));
    if (_to_java_string_fn == NULL) {
      fatal("NewStringPlatform missing");
    }
  }

  jstring js = NULL;
  { JavaThread* thread = (JavaThread*)THREAD;
    assert(thread->is_Java_thread(), "must be java thread");
    HandleMark hm(thread);
    ThreadToNativeFromVM ttn(thread);
    js = (_to_java_string_fn)(thread->jni_environment(), str);
  }
  return Handle(THREAD, JNIHandles::resolve(js));
}

// Converts a Java String to a native C string that can be used for
// native OS calls.
char* java_lang_String::as_platform_dependent_str(Handle java_string, TRAPS) {
  typedef char* (*to_platform_string_fn_t)(JNIEnv*, jstring, bool*);
  static to_platform_string_fn_t _to_platform_string_fn = NULL;

  if (_to_platform_string_fn == NULL) {
    void *lib_handle = os::native_java_library();
    _to_platform_string_fn = CAST_TO_FN_PTR(to_platform_string_fn_t, os::dll_lookup(lib_handle, "GetStringPlatformChars"));
    if (_to_platform_string_fn == NULL) {
      fatal("GetStringPlatformChars missing");
    }
  }

  char *native_platform_string;
  { JavaThread* thread = (JavaThread*)THREAD;
    assert(thread->is_Java_thread(), "must be java thread");
    JNIEnv *env = thread->jni_environment();
    jstring js = (jstring) JNIHandles::make_local(env, java_string());
    bool is_copy;
    HandleMark hm(thread);
    ThreadToNativeFromVM ttn(thread);
    native_platform_string = (_to_platform_string_fn)(env, js, &is_copy);
    assert(is_copy == JNI_TRUE, "is_copy value changed");
    JNIHandles::destroy_local(js);
  }
  return native_platform_string;
}

Handle java_lang_String::char_converter(Handle java_string, jchar from_char, jchar to_char, TRAPS) {
  oop          obj    = java_string();
  // Typical usage is to convert all '/' to '.' in string.
  typeArrayOop value  = java_lang_String::value(obj);
  int          length = java_lang_String::length(obj);
  bool      is_latin1 = java_lang_String::is_latin1(obj);

  // First check if any from_char exist
  int index; // Declared outside, used later
  for (index = 0; index < length; index++) {
    jchar c = !is_latin1 ? value->char_at(index) :
                  ((jchar) value->byte_at(index)) & 0xff;
    if (c == from_char) {
      break;
    }
  }
  if (index == length) {
    // No from_char, so do not copy.
    return java_string;
  }

  // Check if result string will be latin1
  bool to_is_latin1 = false;

  // Replacement char must be latin1
  if (CompactStrings && UNICODE::is_latin1(to_char)) {
    if (is_latin1) {
      // Source string is latin1 as well
      to_is_latin1 = true;
    } else if (!UNICODE::is_latin1(from_char)) {
      // We are replacing an UTF16 char. Scan string to
      // check if result can be latin1 encoded.
      to_is_latin1 = true;
      for (index = 0; index < length; index++) {
        jchar c = value->char_at(index);
        if (c != from_char && !UNICODE::is_latin1(c)) {
          to_is_latin1 = false;
          break;
        }
      }
    }
  }

  // Create new UNICODE (or byte) buffer. Must handlize value because GC
  // may happen during String and char array creation.
  typeArrayHandle h_value(THREAD, value);
  Handle string = basic_create(length, to_is_latin1, CHECK_NH);
  typeArrayOop from_buffer = h_value();
  typeArrayOop to_buffer = java_lang_String::value(string());

  // Copy contents
  for (index = 0; index < length; index++) {
    jchar c = (!is_latin1) ? from_buffer->char_at(index) :
                    ((jchar) from_buffer->byte_at(index)) & 0xff;
    if (c == from_char) {
      c = to_char;
    }
    if (!to_is_latin1) {
      to_buffer->char_at_put(index, c);
    } else {
      to_buffer->byte_at_put(index, (jbyte) c);
    }
  }
  return string;
}

jchar* java_lang_String::as_unicode_string(oop java_string, int& length, TRAPS) {
  typeArrayOop value  = java_lang_String::value(java_string);
               length = java_lang_String::length(java_string);
  bool      is_latin1 = java_lang_String::is_latin1(java_string);

  jchar* result = NEW_RESOURCE_ARRAY_RETURN_NULL(jchar, length);
  if (result != NULL) {
    if (!is_latin1) {
      for (int index = 0; index < length; index++) {
        result[index] = value->char_at(index);
      }
    } else {
      for (int index = 0; index < length; index++) {
        result[index] = ((jchar) value->byte_at(index)) & 0xff;
      }
    }
  } else {
    THROW_MSG_0(vmSymbols::java_lang_OutOfMemoryError(), "could not allocate Unicode string");
  }
  return result;
}

unsigned int java_lang_String::hash_code(oop java_string) {
  int          length = java_lang_String::length(java_string);
  // Zero length string will hash to zero with String.hashCode() function.
  if (length == 0) return 0;

  typeArrayOop value  = java_lang_String::value(java_string);
  bool      is_latin1 = java_lang_String::is_latin1(java_string);

  if (is_latin1) {
    return java_lang_String::hash_code(value->byte_at_addr(0), length);
  } else {
    return java_lang_String::hash_code(value->char_at_addr(0), length);
  }
}

char* java_lang_String::as_quoted_ascii(oop java_string) {
  typeArrayOop value  = java_lang_String::value(java_string);
  int          length = java_lang_String::length(java_string);
  bool      is_latin1 = java_lang_String::is_latin1(java_string);

  if (length == 0) return NULL;

  char* result;
  int result_length;
  if (!is_latin1) {
    jchar* base = value->char_at_addr(0);
    result_length = UNICODE::quoted_ascii_length(base, length) + 1;
    result = NEW_RESOURCE_ARRAY(char, result_length);
    UNICODE::as_quoted_ascii(base, length, result, result_length);
  } else {
    jbyte* base = value->byte_at_addr(0);
    result_length = UNICODE::quoted_ascii_length(base, length) + 1;
    result = NEW_RESOURCE_ARRAY(char, result_length);
    UNICODE::as_quoted_ascii(base, length, result, result_length);
  }
  assert(result_length >= length + 1, "must not be shorter");
  assert(result_length == (int)strlen(result) + 1, "must match");
  return result;
}

Symbol* java_lang_String::as_symbol(oop java_string, TRAPS) {
  typeArrayOop value  = java_lang_String::value(java_string);
  int          length = java_lang_String::length(java_string);
  bool      is_latin1 = java_lang_String::is_latin1(java_string);
  if (!is_latin1) {
    jchar* base = (length == 0) ? NULL : value->char_at_addr(0);
    Symbol* sym = SymbolTable::lookup_unicode(base, length, THREAD);
    return sym;
  } else {
    ResourceMark rm;
    jbyte* position = (length == 0) ? NULL : value->byte_at_addr(0);
    const char* base = UNICODE::as_utf8(position, length);
    Symbol* sym = SymbolTable::lookup(base, length, THREAD);
    return sym;
  }
}

Symbol* java_lang_String::as_symbol_or_null(oop java_string) {
  typeArrayOop value  = java_lang_String::value(java_string);
  int          length = java_lang_String::length(java_string);
  bool      is_latin1 = java_lang_String::is_latin1(java_string);
  if (!is_latin1) {
    jchar* base = (length == 0) ? NULL : value->char_at_addr(0);
    return SymbolTable::probe_unicode(base, length);
  } else {
    ResourceMark rm;
    jbyte* position = (length == 0) ? NULL : value->byte_at_addr(0);
    const char* base = UNICODE::as_utf8(position, length);
    return SymbolTable::probe(base, length);
  }
}

int java_lang_String::utf8_length(oop java_string) {
  typeArrayOop value  = java_lang_String::value(java_string);
  int          length = java_lang_String::length(java_string);
  bool      is_latin1 = java_lang_String::is_latin1(java_string);
  if (length == 0) {
    return 0;
  }
  if (!is_latin1) {
    return UNICODE::utf8_length(value->char_at_addr(0), length);
  } else {
    return UNICODE::utf8_length(value->byte_at_addr(0), length);
  }
}

char* java_lang_String::as_utf8_string(oop java_string) {
  typeArrayOop value  = java_lang_String::value(java_string);
  int          length = java_lang_String::length(java_string);
  bool      is_latin1 = java_lang_String::is_latin1(java_string);
  if (!is_latin1) {
    jchar* position = (length == 0) ? NULL : value->char_at_addr(0);
    return UNICODE::as_utf8(position, length);
  } else {
    jbyte* position = (length == 0) ? NULL : value->byte_at_addr(0);
    return UNICODE::as_utf8(position, length);
  }
}

char* java_lang_String::as_utf8_string(oop java_string, char* buf, int buflen) {
  typeArrayOop value  = java_lang_String::value(java_string);
  int          length = java_lang_String::length(java_string);
  bool      is_latin1 = java_lang_String::is_latin1(java_string);
  if (!is_latin1) {
    jchar* position = (length == 0) ? NULL : value->char_at_addr(0);
    return UNICODE::as_utf8(position, length, buf, buflen);
  } else {
    jbyte* position = (length == 0) ? NULL : value->byte_at_addr(0);
    return UNICODE::as_utf8(position, length, buf, buflen);
  }
}

char* java_lang_String::as_utf8_string(oop java_string, int start, int len) {
  typeArrayOop value  = java_lang_String::value(java_string);
  int          length = java_lang_String::length(java_string);
  assert(start + len <= length, "just checking");
  bool      is_latin1 = java_lang_String::is_latin1(java_string);
  if (!is_latin1) {
    jchar* position = value->char_at_addr(start);
    return UNICODE::as_utf8(position, len);
  } else {
    jbyte* position = value->byte_at_addr(start);
    return UNICODE::as_utf8(position, len);
  }
}

char* java_lang_String::as_utf8_string(oop java_string, int start, int len, char* buf, int buflen) {
  typeArrayOop value  = java_lang_String::value(java_string);
  int          length = java_lang_String::length(java_string);
  assert(start + len <= length, "just checking");
  bool      is_latin1 = java_lang_String::is_latin1(java_string);
  if (!is_latin1) {
    jchar* position = value->char_at_addr(start);
    return UNICODE::as_utf8(position, len, buf, buflen);
  } else {
    jbyte* position = value->byte_at_addr(start);
    return UNICODE::as_utf8(position, len, buf, buflen);
  }
}

bool java_lang_String::equals(oop java_string, const jchar* chars, int len) {
  assert(java_string->klass() == SystemDictionary::String_klass(),
         "must be java_string");
  typeArrayOop value = java_lang_String::value_no_keepalive(java_string);
  int length = java_lang_String::length(java_string);
  if (length != len) {
    return false;
  }
  bool is_latin1 = java_lang_String::is_latin1(java_string);
  if (!is_latin1) {
    for (int i = 0; i < len; i++) {
      if (value->char_at(i) != chars[i]) {
        return false;
      }
    }
  } else {
    for (int i = 0; i < len; i++) {
      if ((((jchar) value->byte_at(i)) & 0xff) != chars[i]) {
        return false;
      }
    }
  }
  return true;
}

bool java_lang_String::equals(oop str1, oop str2) {
  assert(str1->klass() == SystemDictionary::String_klass(),
         "must be java String");
  assert(str2->klass() == SystemDictionary::String_klass(),
         "must be java String");
  typeArrayOop value1    = java_lang_String::value_no_keepalive(str1);
  int          length1   = java_lang_String::length(str1);
  bool         is_latin1 = java_lang_String::is_latin1(str1);
  typeArrayOop value2    = java_lang_String::value_no_keepalive(str2);
  int          length2   = java_lang_String::length(str2);
  bool         is_latin2 = java_lang_String::is_latin1(str2);

  if ((length1 != length2) || (is_latin1 != is_latin2)) {
    // Strings of different size or with different
    // coders are never equal.
    return false;
  }
  int blength1 = value1->length();
  for (int i = 0; i < blength1; i++) {
    if (value1->byte_at(i) != value2->byte_at(i)) {
      return false;
    }
  }
  return true;
}

void java_lang_String::print(oop java_string, outputStream* st) {
  assert(java_string->klass() == SystemDictionary::String_klass(), "must be java_string");
  typeArrayOop value  = java_lang_String::value_no_keepalive(java_string);

  if (value == NULL) {
    // This can happen if, e.g., printing a String
    // object before its initializer has been called
    st->print("NULL");
    return;
  }

  int length = java_lang_String::length(java_string);
  bool is_latin1 = java_lang_String::is_latin1(java_string);

  st->print("\"");
  for (int index = 0; index < length; index++) {
    st->print("%c", (!is_latin1) ?  value->char_at(index) :
                           ((jchar) value->byte_at(index)) & 0xff );
  }
  st->print("\"");
}


static void initialize_static_field(fieldDescriptor* fd, Handle mirror, TRAPS) {
  assert(mirror.not_null() && fd->is_static(), "just checking");
  if (fd->has_initial_value()) {
    BasicType t = fd->field_type();
    switch (t) {
      case T_BYTE:
        mirror()->byte_field_put(fd->offset(), fd->int_initial_value());
              break;
      case T_BOOLEAN:
        mirror()->bool_field_put(fd->offset(), fd->int_initial_value());
              break;
      case T_CHAR:
        mirror()->char_field_put(fd->offset(), fd->int_initial_value());
              break;
      case T_SHORT:
        mirror()->short_field_put(fd->offset(), fd->int_initial_value());
              break;
      case T_INT:
        mirror()->int_field_put(fd->offset(), fd->int_initial_value());
        break;
      case T_FLOAT:
        mirror()->float_field_put(fd->offset(), fd->float_initial_value());
        break;
      case T_DOUBLE:
        mirror()->double_field_put(fd->offset(), fd->double_initial_value());
        break;
      case T_LONG:
        mirror()->long_field_put(fd->offset(), fd->long_initial_value());
        break;
      case T_OBJECT:
        {
          assert(fd->signature() == vmSymbols::string_signature(),
                 "just checking");
          if (DumpSharedSpaces && HeapShared::is_archived_object(mirror())) {
            // Archive the String field and update the pointer.
            oop s = mirror()->obj_field(fd->offset());
            oop archived_s = StringTable::create_archived_string(s, CHECK);
            mirror()->obj_field_put(fd->offset(), archived_s);
          } else {
            oop string = fd->string_initial_value(CHECK);
            mirror()->obj_field_put(fd->offset(), string);
          }
        }
        break;
      default:
        THROW_MSG(vmSymbols::java_lang_ClassFormatError(),
                  "Illegal ConstantValue attribute in class file");
    }
  }
}


void java_lang_Class::fixup_mirror(Klass* k, TRAPS) {
  assert(InstanceMirrorKlass::offset_of_static_fields() != 0, "must have been computed already");

  // If the offset was read from the shared archive, it was fixed up already
  if (!k->is_shared()) {
    if (k->is_instance_klass()) {
      // During bootstrap, java.lang.Class wasn't loaded so static field
      // offsets were computed without the size added it.  Go back and
      // update all the static field offsets to included the size.
      for (JavaFieldStream fs(InstanceKlass::cast(k)); !fs.done(); fs.next()) {
        if (fs.access_flags().is_static()) {
          int real_offset = fs.offset() + InstanceMirrorKlass::offset_of_static_fields();
          fs.set_offset(real_offset);
        }
      }
    }
  }

  if (k->is_shared() && k->has_raw_archived_mirror()) {
    if (HeapShared::open_archive_heap_region_mapped()) {
      bool present = restore_archived_mirror(k, Handle(), Handle(), Handle(), CHECK);
      assert(present, "Missing archived mirror for %s", k->external_name());
      return;
    } else {
      k->set_java_mirror_handle(NULL);
      k->clear_has_raw_archived_mirror();
    }
  }
  create_mirror(k, Handle(), Handle(), Handle(), CHECK);
}

void java_lang_Class::initialize_mirror_fields(Klass* k,
                                               Handle mirror,
                                               Handle protection_domain,
                                               TRAPS) {
  // Allocate a simple java object for a lock.
  // This needs to be a java object because during class initialization
  // it can be held across a java call.
  typeArrayOop r = oopFactory::new_typeArray(T_INT, 0, CHECK);
  set_init_lock(mirror(), r);

  // Set protection domain also
  set_protection_domain(mirror(), protection_domain());

  // Initialize static fields
  InstanceKlass::cast(k)->do_local_static_fields(&initialize_static_field, mirror, CHECK);
}

// Set the java.lang.Module module field in the java_lang_Class mirror
void java_lang_Class::set_mirror_module_field(Klass* k, Handle mirror, Handle module, TRAPS) {
  if (module.is_null()) {
    // During startup, the module may be NULL only if java.base has not been defined yet.
    // Put the class on the fixup_module_list to patch later when the java.lang.Module
    // for java.base is known.
    assert(!Universe::is_module_initialized(), "Incorrect java.lang.Module pre module system initialization");

    bool javabase_was_defined = false;
    {
      MutexLocker m1(Module_lock, THREAD);
      // Keep list of classes needing java.base module fixup
      if (!ModuleEntryTable::javabase_defined()) {
        assert(k->java_mirror() != NULL, "Class's mirror is null");
        k->class_loader_data()->inc_keep_alive();
        assert(fixup_module_field_list() != NULL, "fixup_module_field_list not initialized");
        fixup_module_field_list()->push(k);
      } else {
        javabase_was_defined = true;
      }
    }

    // If java.base was already defined then patch this particular class with java.base.
    if (javabase_was_defined) {
      ModuleEntry *javabase_entry = ModuleEntryTable::javabase_moduleEntry();
      assert(javabase_entry != NULL && javabase_entry->module() != NULL,
             "Setting class module field, " JAVA_BASE_NAME " should be defined");
      Handle javabase_handle(THREAD, javabase_entry->module());
      set_module(mirror(), javabase_handle());
    }
  } else {
    assert(Universe::is_module_initialized() ||
           (ModuleEntryTable::javabase_defined() &&
            (oopDesc::equals(module(), ModuleEntryTable::javabase_moduleEntry()->module()))),
           "Incorrect java.lang.Module specification while creating mirror");
    set_module(mirror(), module());
  }
}

// Statically allocate fixup lists because they always get created.
void java_lang_Class::allocate_fixup_lists() {
  GrowableArray<Klass*>* mirror_list =
    new (ResourceObj::C_HEAP, mtClass) GrowableArray<Klass*>(40, true);
  set_fixup_mirror_list(mirror_list);

  GrowableArray<Klass*>* module_list =
    new (ResourceObj::C_HEAP, mtModule) GrowableArray<Klass*>(500, true);
  set_fixup_module_field_list(module_list);
}

void java_lang_Class::create_mirror(Klass* k, Handle class_loader,
                                    Handle module, Handle protection_domain, TRAPS) {
  assert(k != NULL, "Use create_basic_type_mirror for primitive types");
  assert(k->java_mirror() == NULL, "should only assign mirror once");

  // Use this moment of initialization to cache modifier_flags also,
  // to support Class.getModifiers().  Instance classes recalculate
  // the cached flags after the class file is parsed, but before the
  // class is put into the system dictionary.
  int computed_modifiers = k->compute_modifier_flags(CHECK);
  k->set_modifier_flags(computed_modifiers);
  // Class_klass has to be loaded because it is used to allocate
  // the mirror.
  if (SystemDictionary::Class_klass_loaded()) {
    // Allocate mirror (java.lang.Class instance)
    oop mirror_oop = InstanceMirrorKlass::cast(SystemDictionary::Class_klass())->allocate_instance(k, CHECK);
    Handle mirror(THREAD, mirror_oop);
    Handle comp_mirror;

    // Setup indirection from mirror->klass
    java_lang_Class::set_klass(mirror(), k);

    InstanceMirrorKlass* mk = InstanceMirrorKlass::cast(mirror->klass());
    assert(oop_size(mirror()) == mk->instance_size(k), "should have been set");

    java_lang_Class::set_static_oop_field_count(mirror(), mk->compute_static_oop_field_count(mirror()));

    // It might also have a component mirror.  This mirror must already exist.
    if (k->is_array_klass()) {
      if (k->is_valueArray_klass()) {
        Klass* element_klass = (Klass*) ValueArrayKlass::cast(k)->element_klass();
        if (element_klass->is_value()) {
          ValueKlass* vk = ValueKlass::cast(InstanceKlass::cast(element_klass));
          comp_mirror = Handle(THREAD, vk->value_mirror());
        } else {
          comp_mirror = Handle(THREAD, element_klass->java_mirror());
        }
      }
      else if (k->is_typeArray_klass()) {
        BasicType type = TypeArrayKlass::cast(k)->element_type();
        comp_mirror = Handle(THREAD, Universe::java_mirror(type));
      } else {
        assert(k->is_objArray_klass(), "Must be");
        Klass* element_klass = ObjArrayKlass::cast(k)->element_klass();
        assert(element_klass != NULL, "Must have an element klass");
        if (element_klass->is_value()) {
          ValueKlass* vk = ValueKlass::cast(InstanceKlass::cast(element_klass));
          comp_mirror = Handle(THREAD, vk->value_mirror());
        } else {
          comp_mirror = Handle(THREAD, element_klass->java_mirror());
        }
      }
      assert(comp_mirror() != NULL, "must have a mirror");

      // Two-way link between the array klass and its component mirror:
      // (array_klass) k -> mirror -> component_mirror -> array_klass -> k
      set_component_mirror(mirror(), comp_mirror());
      // See below for ordering dependencies between field array_klass in component mirror
      // and java_mirror in this klass.
    } else {
      assert(k->is_instance_klass(), "Must be");

      initialize_mirror_fields(k, mirror, protection_domain, THREAD);
      if (HAS_PENDING_EXCEPTION) {
        // If any of the fields throws an exception like OOM remove the klass field
        // from the mirror so GC doesn't follow it after the klass has been deallocated.
        // This mirror looks like a primitive type, which logically it is because it
        // it represents no class.
        java_lang_Class::set_klass(mirror(), NULL);
        return;
      }
    }

    // set the classLoader field in the java_lang_Class instance
    assert(oopDesc::equals(class_loader(), k->class_loader()), "should be same");
    set_class_loader(mirror(), class_loader());

    // Setup indirection from klass->mirror
    // after any exceptions can happen during allocations.
    k->set_java_mirror(mirror);

    // Set the module field in the java_lang_Class instance.  This must be done
    // after the mirror is set.
    set_mirror_module_field(k, mirror, module, THREAD);

    if (comp_mirror() != NULL) {
      // Set after k->java_mirror() is published, because compiled code running
      // concurrently doesn't expect a k to have a null java_mirror.
      release_set_array_klass(comp_mirror(), k);
    }

    if (k->is_value()) {
      // create the secondary mirror for value class
      oop value_mirror_oop = create_value_mirror(k, mirror, CHECK);
      set_box_mirror(mirror(), mirror());
      set_value_mirror(mirror(), value_mirror_oop);
    }
  } else {
    assert(fixup_mirror_list() != NULL, "fixup_mirror_list not initialized");
    fixup_mirror_list()->push(k);
  }
}

// Create the secondary mirror for value type. Sets all the fields of this java.lang.Class
// instance with the same value as the primary mirror except signers.
// Class::setSigners and getSigners will use the primary mirror when passed to the JVM.
oop java_lang_Class::create_value_mirror(Klass* k, Handle mirror, TRAPS) {
    // Allocate mirror (java.lang.Class instance)
    oop mirror_oop = InstanceMirrorKlass::cast(SystemDictionary::Class_klass())->allocate_instance(k, CHECK_0);
    Handle value_mirror(THREAD, mirror_oop);

    java_lang_Class::set_klass(value_mirror(), k);
    java_lang_Class::set_static_oop_field_count(value_mirror(), static_oop_field_count(mirror()));
    // ## do we need to set init lock?
    java_lang_Class::set_init_lock(value_mirror(), init_lock(mirror()));

    if (k->is_array_klass()) {
      assert(component_mirror(mirror()) != NULL, "must have a mirror");
      set_component_mirror(value_mirror(), component_mirror(mirror()));
    }

    set_protection_domain(value_mirror(), protection_domain(mirror()));
    set_class_loader(value_mirror(), class_loader(mirror()));
    // ## handle if java.base is not yet defined
    set_module(value_mirror(), module(mirror()));
    set_box_mirror(value_mirror(), mirror());
    set_value_mirror(value_mirror(), value_mirror());
    return value_mirror();
}

#if INCLUDE_CDS_JAVA_HEAP
// Clears mirror fields. Static final fields with initial values are reloaded
// from constant pool. The object identity hash is in the object header and is
// not affected.
class ResetMirrorField: public FieldClosure {
 private:
  Handle _m;

 public:
  ResetMirrorField(Handle mirror) : _m(mirror) {}

  void do_field(fieldDescriptor* fd) {
    assert(DumpSharedSpaces, "dump time only");
    assert(_m.not_null(), "Mirror cannot be NULL");

    if (fd->is_static() && fd->has_initial_value()) {
      initialize_static_field(fd, _m, Thread::current());
      return;
    }

    BasicType ft = fd->field_type();
    switch (ft) {
      case T_BYTE:
        _m()->byte_field_put(fd->offset(), 0);
        break;
      case T_CHAR:
        _m()->char_field_put(fd->offset(), 0);
        break;
      case T_DOUBLE:
        _m()->double_field_put(fd->offset(), 0);
        break;
      case T_FLOAT:
        _m()->float_field_put(fd->offset(), 0);
        break;
      case T_INT:
        _m()->int_field_put(fd->offset(), 0);
        break;
      case T_LONG:
        _m()->long_field_put(fd->offset(), 0);
        break;
      case T_SHORT:
        _m()->short_field_put(fd->offset(), 0);
        break;
      case T_BOOLEAN:
        _m()->bool_field_put(fd->offset(), false);
        break;
      case T_ARRAY:
      case T_OBJECT: {
        // It might be useful to cache the String field, but
        // for now just clear out any reference field
        oop o = _m()->obj_field(fd->offset());
        _m()->obj_field_put(fd->offset(), NULL);
        break;
      }
      default:
        ShouldNotReachHere();
        break;
     }
  }
};

void java_lang_Class::archive_basic_type_mirrors(TRAPS) {
  assert(HeapShared::is_heap_object_archiving_allowed(),
         "HeapShared::is_heap_object_archiving_allowed() must be true");

  for (int t = 0; t <= T_VOID; t++) {
    oop m = Universe::_mirrors[t];
    if (m != NULL) {
      // Update the field at _array_klass_offset to point to the relocated array klass.
      oop archived_m = HeapShared::archive_heap_object(m, THREAD);
      assert(archived_m != NULL, "sanity");
      Klass *ak = (Klass*)(archived_m->metadata_field(_array_klass_offset));
      assert(ak != NULL || t == T_VOID, "should not be NULL");
      if (ak != NULL) {
        Klass *reloc_ak = MetaspaceShared::get_relocated_klass(ak);
        archived_m->metadata_field_put(_array_klass_offset, reloc_ak);
      }

      // Clear the fields. Just to be safe
      Klass *k = m->klass();
      Handle archived_mirror_h(THREAD, archived_m);
      ResetMirrorField reset(archived_mirror_h);
      InstanceKlass::cast(k)->do_nonstatic_fields(&reset);

      log_trace(cds, heap, mirror)(
        "Archived %s mirror object from " PTR_FORMAT " ==> " PTR_FORMAT,
        type2name((BasicType)t), p2i(Universe::_mirrors[t]), p2i(archived_m));

      Universe::_mirrors[t] = archived_m;
    }
  }

  assert(Universe::_mirrors[T_INT] != NULL &&
         Universe::_mirrors[T_FLOAT] != NULL &&
         Universe::_mirrors[T_DOUBLE] != NULL &&
         Universe::_mirrors[T_BYTE] != NULL &&
         Universe::_mirrors[T_BOOLEAN] != NULL &&
         Universe::_mirrors[T_CHAR] != NULL &&
         Universe::_mirrors[T_LONG] != NULL &&
         Universe::_mirrors[T_SHORT] != NULL &&
         Universe::_mirrors[T_VOID] != NULL, "sanity");

  Universe::set_int_mirror(Universe::_mirrors[T_INT]);
  Universe::set_float_mirror(Universe::_mirrors[T_FLOAT]);
  Universe::set_double_mirror(Universe::_mirrors[T_DOUBLE]);
  Universe::set_byte_mirror(Universe::_mirrors[T_BYTE]);
  Universe::set_bool_mirror(Universe::_mirrors[T_BOOLEAN]);
  Universe::set_char_mirror(Universe::_mirrors[T_CHAR]);
  Universe::set_long_mirror(Universe::_mirrors[T_LONG]);
  Universe::set_short_mirror(Universe::_mirrors[T_SHORT]);
  Universe::set_void_mirror(Universe::_mirrors[T_VOID]);
}

//
// After the mirror object is successfully archived, the archived
// klass is set with _has_archived_raw_mirror flag.
//
// The _has_archived_raw_mirror flag is cleared at runtime when the
// archived mirror is restored. If archived java heap data cannot
// be used at runtime, new mirror object is created for the shared
// class. The _has_archived_raw_mirror is cleared also during the process.
oop java_lang_Class::archive_mirror(Klass* k, TRAPS) {
  assert(HeapShared::is_heap_object_archiving_allowed(),
         "HeapShared::is_heap_object_archiving_allowed() must be true");

  // Mirror is already archived
  if (k->has_raw_archived_mirror()) {
    assert(k->archived_java_mirror_raw() != NULL, "no archived mirror");
    return k->archived_java_mirror_raw();
  }

  // No mirror
  oop mirror = k->java_mirror();
  if (mirror == NULL) {
    return NULL;
  }

  if (k->is_instance_klass()) {
    InstanceKlass *ik = InstanceKlass::cast(k);
    assert(ik->signers() == NULL, "class with signer should have been excluded");

    if (!(ik->is_shared_boot_class() || ik->is_shared_platform_class() ||
          ik->is_shared_app_class())) {
      // Archiving mirror for classes from non-builtin loaders is not
      // supported. Clear the _java_mirror within the archived class.
      k->set_java_mirror_handle(NULL);
      return NULL;
    }
  }

  // Now start archiving the mirror object
  oop archived_mirror = HeapShared::archive_heap_object(mirror, THREAD);
  if (archived_mirror == NULL) {
    return NULL;
  }

  archived_mirror = process_archived_mirror(k, mirror, archived_mirror, THREAD);
  if (archived_mirror == NULL) {
    return NULL;
  }

  k->set_archived_java_mirror_raw(archived_mirror);

  k->set_has_raw_archived_mirror();

  ResourceMark rm;
  log_trace(cds, heap, mirror)(
    "Archived %s mirror object from " PTR_FORMAT " ==> " PTR_FORMAT,
    k->external_name(), p2i(mirror), p2i(archived_mirror));

  return archived_mirror;
}

// The process is based on create_mirror().
oop java_lang_Class::process_archived_mirror(Klass* k, oop mirror,
                                             oop archived_mirror,
                                             Thread *THREAD) {
  // Clear nonstatic fields in archived mirror. Some of the fields will be set
  // to archived metadata and objects below.
  Klass *c = archived_mirror->klass();
  Handle archived_mirror_h(THREAD, archived_mirror);
  ResetMirrorField reset(archived_mirror_h);
  InstanceKlass::cast(c)->do_nonstatic_fields(&reset);

  if (k->is_array_klass()) {
    oop archived_comp_mirror;
    if (k->is_typeArray_klass()) {
      // The primitive type mirrors are already archived. Get the archived mirror.
      oop comp_mirror = java_lang_Class::component_mirror(mirror);
      archived_comp_mirror = HeapShared::find_archived_heap_object(comp_mirror);
      assert(archived_comp_mirror != NULL, "Must be");
    } else {
      assert(k->is_objArray_klass(), "Must be");
      Klass* element_klass = ObjArrayKlass::cast(k)->element_klass();
      assert(element_klass != NULL, "Must have an element klass");
      archived_comp_mirror = archive_mirror(element_klass, THREAD);
      if (archived_comp_mirror == NULL) {
        return NULL;
      }
    }
    java_lang_Class::set_component_mirror(archived_mirror, archived_comp_mirror);
  } else {
    assert(k->is_instance_klass(), "Must be");

    // Reset local static fields in the mirror
    InstanceKlass::cast(k)->do_local_static_fields(&reset);

    java_lang_Class:set_init_lock(archived_mirror, NULL);

    set_protection_domain(archived_mirror, NULL);
  }

  // clear class loader and mirror_module_field
  set_class_loader(archived_mirror, NULL);
  set_module(archived_mirror, NULL);

  // The archived mirror's field at _klass_offset is still pointing to the original
  // klass. Updated the field in the archived mirror to point to the relocated
  // klass in the archive.
  Klass *reloc_k = MetaspaceShared::get_relocated_klass(as_Klass(mirror));
  log_debug(cds, heap, mirror)(
    "Relocate mirror metadata field at _klass_offset from " PTR_FORMAT " ==> " PTR_FORMAT,
    p2i(as_Klass(mirror)), p2i(reloc_k));
  archived_mirror->metadata_field_put(_klass_offset, reloc_k);

  // The field at _array_klass_offset is pointing to the original one dimension
  // higher array klass if exists. Relocate the pointer.
  Klass *arr = array_klass_acquire(mirror);
  if (arr != NULL) {
    Klass *reloc_arr = MetaspaceShared::get_relocated_klass(arr);
    log_debug(cds, heap, mirror)(
      "Relocate mirror metadata field at _array_klass_offset from " PTR_FORMAT " ==> " PTR_FORMAT,
      p2i(arr), p2i(reloc_arr));
    archived_mirror->metadata_field_put(_array_klass_offset, reloc_arr);
  }
  return archived_mirror;
}

// Returns true if the mirror is updated, false if no archived mirror
// data is present. After the archived mirror object is restored, the
// shared klass' _has_raw_archived_mirror flag is cleared.
bool java_lang_Class::restore_archived_mirror(Klass *k,
                                              Handle class_loader, Handle module,
                                              Handle protection_domain, TRAPS) {
  // Postpone restoring archived mirror until java.lang.Class is loaded. Please
  // see more details in SystemDictionary::resolve_well_known_classes().
  if (!SystemDictionary::Class_klass_loaded()) {
    assert(fixup_mirror_list() != NULL, "fixup_mirror_list not initialized");
    fixup_mirror_list()->push(k);
    return true;
  }

  oop m = HeapShared::materialize_archived_object(k->archived_java_mirror_raw_narrow());

  if (m == NULL) {
    return false;
  }

  log_debug(cds, mirror)("Archived mirror is: " PTR_FORMAT, p2i(m));

  // mirror is archived, restore
  assert(HeapShared::is_archived_object(m), "must be archived mirror object");
  Handle mirror(THREAD, m);

  if (!k->is_array_klass()) {
    // - local static final fields with initial values were initialized at dump time

    // create the init_lock
    typeArrayOop r = oopFactory::new_typeArray(T_INT, 0, CHECK_(false));
    set_init_lock(mirror(), r);

    if (protection_domain.not_null()) {
      set_protection_domain(mirror(), protection_domain());
    }
  }

  assert(class_loader() == k->class_loader(), "should be same");
  if (class_loader.not_null()) {
    set_class_loader(mirror(), class_loader());
  }

  k->set_java_mirror(mirror);
  k->clear_has_raw_archived_mirror();

  set_mirror_module_field(k, mirror, module, THREAD);

  ResourceMark rm;
  log_trace(cds, heap, mirror)(
    "Restored %s archived mirror " PTR_FORMAT, k->external_name(), p2i(mirror()));

  return true;
}
#endif // INCLUDE_CDS_JAVA_HEAP

void java_lang_Class::fixup_module_field(Klass* k, Handle module) {
  assert(_module_offset != 0, "must have been computed already");
  java_lang_Class::set_module(k->java_mirror(), module());
}

int  java_lang_Class::oop_size(oop java_class) {
  assert(_oop_size_offset != 0, "must be set");
  int size = java_class->int_field(_oop_size_offset);
  assert(size > 0, "Oop size must be greater than zero, not %d", size);
  return size;
}

int  java_lang_Class::oop_size_raw(oop java_class) {
  assert(_oop_size_offset != 0, "must be set");
  int size = java_class->int_field_raw(_oop_size_offset);
  assert(size > 0, "Oop size must be greater than zero, not %d", size);
  return size;
}

void java_lang_Class::set_oop_size(HeapWord* java_class, int size) {
  assert(_oop_size_offset != 0, "must be set");
  assert(size > 0, "Oop size must be greater than zero, not %d", size);
  *(int*)(((char*)java_class) + _oop_size_offset) = size;
}

int  java_lang_Class::static_oop_field_count(oop java_class) {
  assert(_static_oop_field_count_offset != 0, "must be set");
  return java_class->int_field(_static_oop_field_count_offset);
}

int  java_lang_Class::static_oop_field_count_raw(oop java_class) {
  assert(_static_oop_field_count_offset != 0, "must be set");
  return java_class->int_field_raw(_static_oop_field_count_offset);
}

void java_lang_Class::set_static_oop_field_count(oop java_class, int size) {
  assert(_static_oop_field_count_offset != 0, "must be set");
  java_class->int_field_put(_static_oop_field_count_offset, size);
}

oop java_lang_Class::protection_domain(oop java_class) {
  assert(_protection_domain_offset != 0, "must be set");
  return java_class->obj_field(_protection_domain_offset);
}
void java_lang_Class::set_protection_domain(oop java_class, oop pd) {
  assert(_protection_domain_offset != 0, "must be set");
  java_class->obj_field_put(_protection_domain_offset, pd);
}

void java_lang_Class::set_component_mirror(oop java_class, oop comp_mirror) {
  assert(_component_mirror_offset != 0, "must be set");
    java_class->obj_field_put(_component_mirror_offset, comp_mirror);
  }
oop java_lang_Class::component_mirror(oop java_class) {
  assert(_component_mirror_offset != 0, "must be set");
  return java_class->obj_field(_component_mirror_offset);
}

oop java_lang_Class::init_lock(oop java_class) {
  assert(_init_lock_offset != 0, "must be set");
  return java_class->obj_field(_init_lock_offset);
}
void java_lang_Class::set_init_lock(oop java_class, oop init_lock) {
  assert(_init_lock_offset != 0, "must be set");
  java_class->obj_field_put(_init_lock_offset, init_lock);
}

objArrayOop java_lang_Class::signers(oop java_class) {
  assert(_signers_offset != 0, "must be set");
  return (objArrayOop)java_class->obj_field(_signers_offset);
}
void java_lang_Class::set_signers(oop java_class, objArrayOop signers) {
  assert(_signers_offset != 0, "must be set");
  java_class->obj_field_put(_signers_offset, (oop)signers);
}


void java_lang_Class::set_class_loader(oop java_class, oop loader) {
  // jdk7 runs Queens in bootstrapping and jdk8-9 has no coordinated pushes yet.
  if (_class_loader_offset != 0) {
    java_class->obj_field_put(_class_loader_offset, loader);
  }
}

oop java_lang_Class::class_loader(oop java_class) {
  assert(_class_loader_offset != 0, "must be set");
  return java_class->obj_field(_class_loader_offset);
}

oop java_lang_Class::module(oop java_class) {
  assert(_module_offset != 0, "must be set");
  return java_class->obj_field(_module_offset);
}

void java_lang_Class::set_module(oop java_class, oop module) {
  assert(_module_offset != 0, "must be set");
  java_class->obj_field_put(_module_offset, module);
}

oop java_lang_Class::name(Handle java_class, TRAPS) {
  assert(_name_offset != 0, "must be set");
  oop o = java_class->obj_field(_name_offset);
  if (o == NULL) {
    o = StringTable::intern(java_lang_Class::as_external_name(java_class()), THREAD);
    java_class->obj_field_put(_name_offset, o);
  }
  return o;
}

<<<<<<< HEAD
oop java_lang_Class::value_mirror(oop java_class) {
  assert(_value_mirror_offset != 0, "must be set");
  return java_class->obj_field(_value_mirror_offset);
}

void java_lang_Class::set_value_mirror(oop java_class, oop mirror) {
  assert(_value_mirror_offset != 0, "must be set");
  java_class->obj_field_put(_value_mirror_offset, mirror);
}

oop java_lang_Class::box_mirror(oop java_class) {
  assert(_box_mirror_offset != 0, "must be set");
  return java_class->obj_field(_box_mirror_offset);
}

void java_lang_Class::set_box_mirror(oop java_class, oop mirror) {
  assert(_box_mirror_offset != 0, "must be set");
  java_class->obj_field_put(_box_mirror_offset, mirror);
=======
oop java_lang_Class::source_file(oop java_class) {
  assert(_source_file_offset != 0, "must be set");
  return java_class->obj_field(_source_file_offset);
}

void java_lang_Class::set_source_file(oop java_class, oop source_file) {
  assert(_source_file_offset != 0, "must be set");
  java_class->obj_field_put(_source_file_offset, source_file);
>>>>>>> 8ec2db0a
}

oop java_lang_Class::create_basic_type_mirror(const char* basic_type_name, BasicType type, TRAPS) {
  // This should be improved by adding a field at the Java level or by
  // introducing a new VM klass (see comment in ClassFileParser)
  oop java_class = InstanceMirrorKlass::cast(SystemDictionary::Class_klass())->allocate_instance(NULL, CHECK_0);
  if (type != T_VOID) {
    Klass* aklass = Universe::typeArrayKlassObj(type);
    assert(aklass != NULL, "correct bootstrap");
    release_set_array_klass(java_class, aklass);
  }
#ifdef ASSERT
  InstanceMirrorKlass* mk = InstanceMirrorKlass::cast(SystemDictionary::Class_klass());
  assert(java_lang_Class::static_oop_field_count(java_class) == 0, "should have been zeroed by allocation");
#endif
  return java_class;
}


Klass* java_lang_Class::as_Klass(oop java_class) {
  //%note memory_2
  assert(java_lang_Class::is_instance(java_class), "must be a Class object");
  Klass* k = ((Klass*)java_class->metadata_field(_klass_offset));
  assert(k == NULL || k->is_klass(), "type check");
  return k;
}

Klass* java_lang_Class::as_Klass_raw(oop java_class) {
  //%note memory_2
  assert(java_lang_Class::is_instance(java_class), "must be a Class object");
  Klass* k = ((Klass*)java_class->metadata_field_raw(_klass_offset));
  assert(k == NULL || k->is_klass(), "type check");
  return k;
}


void java_lang_Class::set_klass(oop java_class, Klass* klass) {
  assert(java_lang_Class::is_instance(java_class), "must be a Class object");
  java_class->metadata_field_put(_klass_offset, klass);
}


void java_lang_Class::print_signature(oop java_class, outputStream* st) {
  assert(java_lang_Class::is_instance(java_class), "must be a Class object");
  Symbol* name = NULL;
  bool is_instance = false;
  bool is_value = false;
  if (is_primitive(java_class)) {
    name = vmSymbols::type_signature(primitive_type(java_class));
  } else {
    Klass* k = as_Klass(java_class);
    is_instance = k->is_instance_klass();
    is_value = k->is_value();
    name = k->name();
  }
  if (name == NULL) {
    st->print("<null>");
    return;
  }
  if (is_instance)  {
    if (is_value && (java_class == value_mirror(java_class))) {
      st->print("Q");
    } else {
      st->print("L");
    }
  }
  st->write((char*) name->base(), (int) name->utf8_length());
  if (is_instance)  st->print(";");
}

Symbol* java_lang_Class::as_signature(oop java_class, bool intern_if_not_found, TRAPS) {
  assert(java_lang_Class::is_instance(java_class), "must be a Class object");
  Symbol* name;
  if (is_primitive(java_class)) {
    name = vmSymbols::type_signature(primitive_type(java_class));
    // Because this can create a new symbol, the caller has to decrement
    // the refcount, so make adjustment here and below for symbols returned
    // that are not created or incremented due to a successful lookup.
    name->increment_refcount();
  } else {
    Klass* k = as_Klass(java_class);
    if (!k->is_instance_klass()) {
      name = k->name();
      name->increment_refcount();
    } else {
      ResourceMark rm;
      const char* sigstr;
      if (k->is_value()) {
        char c = (java_class == value_mirror(java_class)) ? 'Q' : 'L';
        sigstr = InstanceKlass::cast(k)->signature_name_of(c);
      } else {
        sigstr = k->signature_name();
      }
      int siglen = (int) strlen(sigstr);
      if (!intern_if_not_found) {
        name = SymbolTable::probe(sigstr, siglen);
      } else {
        name = SymbolTable::new_symbol(sigstr, siglen, THREAD);
      }
    }
  }
  return name;
}

// Returns the Java name for this Java mirror (Resource allocated)
// See Klass::external_name().
// For primitive type Java mirrors, its type name is returned.
const char* java_lang_Class::as_external_name(oop java_class) {
  assert(java_lang_Class::is_instance(java_class), "must be a Class object");
  const char* name = NULL;
  if (is_primitive(java_class)) {
    name = type2name(primitive_type(java_class));
  } else {
    name = as_Klass(java_class)->external_name();
  }
  if (name == NULL) {
    name = "<null>";
  }
  return name;
}

Klass* java_lang_Class::array_klass_acquire(oop java_class) {
  Klass* k = ((Klass*)java_class->metadata_field_acquire(_array_klass_offset));
  assert(k == NULL || k->is_klass() && k->is_array_klass(), "should be array klass");
  return k;
}


void java_lang_Class::release_set_array_klass(oop java_class, Klass* klass) {
  assert(klass->is_klass() && klass->is_array_klass(), "should be array klass");
  java_class->release_metadata_field_put(_array_klass_offset, klass);
}


BasicType java_lang_Class::primitive_type(oop java_class) {
  assert(java_lang_Class::is_primitive(java_class), "just checking");
  Klass* ak = ((Klass*)java_class->metadata_field(_array_klass_offset));
  BasicType type = T_VOID;
  if (ak != NULL) {
    // Note: create_basic_type_mirror above initializes ak to a non-null value.
    type = ArrayKlass::cast(ak)->element_type();
  } else {
    assert(oopDesc::equals(java_class, Universe::void_mirror()), "only valid non-array primitive");
  }
  assert(oopDesc::equals(Universe::java_mirror(type), java_class), "must be consistent");
  return type;
}

BasicType java_lang_Class::as_BasicType(oop java_class, Klass** reference_klass) {
  assert(java_lang_Class::is_instance(java_class), "must be a Class object");
  if (is_primitive(java_class)) {
    if (reference_klass != NULL)
      (*reference_klass) = NULL;
    return primitive_type(java_class);
  } else {
    if (reference_klass != NULL)
      (*reference_klass) = as_Klass(java_class);
    return T_OBJECT;
  }
}


oop java_lang_Class::primitive_mirror(BasicType t) {
  oop mirror = Universe::java_mirror(t);
  assert(mirror != NULL && mirror->is_a(SystemDictionary::Class_klass()), "must be a Class");
  assert(java_lang_Class::is_primitive(mirror), "must be primitive");
  return mirror;
}

bool java_lang_Class::offsets_computed = false;
int  java_lang_Class::classRedefinedCount_offset = -1;

#define CLASS_FIELDS_DO(macro) \
  macro(classRedefinedCount_offset, k, "classRedefinedCount", int_signature,         false) ; \
  macro(_class_loader_offset,       k, "classLoader",         classloader_signature, false); \
  macro(_component_mirror_offset,   k, "componentType",       class_signature,       false); \
  macro(_module_offset,             k, "module",              module_signature,      false); \
  macro(_name_offset,               k, "name",                string_signature,      false); \
  macro(_box_mirror_offset,         k, "boxType",             class_signature,       false); \
  macro(_value_mirror_offset,       k, "valueType",           class_signature,       false); \

void java_lang_Class::compute_offsets() {
  if (offsets_computed) {
    return;
  }

  offsets_computed = true;

  InstanceKlass* k = SystemDictionary::Class_klass();
  CLASS_FIELDS_DO(FIELD_COMPUTE_OFFSET);

  // Init lock is a C union with component_mirror.  Only instanceKlass mirrors have
  // init_lock and only ArrayKlass mirrors have component_mirror.  Since both are oops
  // GC treats them the same.
  _init_lock_offset = _component_mirror_offset;

  CLASS_INJECTED_FIELDS(INJECTED_FIELD_COMPUTE_OFFSET);
}

#if INCLUDE_CDS
void java_lang_Class::serialize_offsets(SerializeClosure* f) {
  f->do_u4((u4*)&offsets_computed);
  f->do_u4((u4*)&_init_lock_offset);

  CLASS_FIELDS_DO(FIELD_SERIALIZE_OFFSET);

  CLASS_INJECTED_FIELDS(INJECTED_FIELD_SERIALIZE_OFFSET);
}
#endif

int java_lang_Class::classRedefinedCount(oop the_class_mirror) {
  if (classRedefinedCount_offset == -1) {
    // If we don't have an offset for it then just return -1 as a marker.
    return -1;
  }

  return the_class_mirror->int_field(classRedefinedCount_offset);
}

void java_lang_Class::set_classRedefinedCount(oop the_class_mirror, int value) {
  if (classRedefinedCount_offset == -1) {
    // If we don't have an offset for it then nothing to set.
    return;
  }

  the_class_mirror->int_field_put(classRedefinedCount_offset, value);
}


// Note: JDK1.1 and before had a privateInfo_offset field which was used for the
//       platform thread structure, and a eetop offset which was used for thread
//       local storage (and unused by the HotSpot VM). In JDK1.2 the two structures
//       merged, so in the HotSpot VM we just use the eetop field for the thread
//       instead of the privateInfo_offset.
//
// Note: The stackSize field is only present starting in 1.4.

int java_lang_Thread::_name_offset = 0;
int java_lang_Thread::_group_offset = 0;
int java_lang_Thread::_contextClassLoader_offset = 0;
int java_lang_Thread::_inheritedAccessControlContext_offset = 0;
int java_lang_Thread::_priority_offset = 0;
int java_lang_Thread::_eetop_offset = 0;
int java_lang_Thread::_daemon_offset = 0;
int java_lang_Thread::_stillborn_offset = 0;
int java_lang_Thread::_stackSize_offset = 0;
int java_lang_Thread::_tid_offset = 0;
int java_lang_Thread::_thread_status_offset = 0;
int java_lang_Thread::_park_blocker_offset = 0;
int java_lang_Thread::_park_event_offset = 0 ;

#define THREAD_FIELDS_DO(macro) \
  macro(_name_offset,          k, vmSymbols::name_name(), string_signature, false); \
  macro(_group_offset,         k, vmSymbols::group_name(), threadgroup_signature, false); \
  macro(_contextClassLoader_offset, k, vmSymbols::contextClassLoader_name(), classloader_signature, false); \
  macro(_inheritedAccessControlContext_offset, k, vmSymbols::inheritedAccessControlContext_name(), accesscontrolcontext_signature, false); \
  macro(_priority_offset,      k, vmSymbols::priority_name(), int_signature, false); \
  macro(_daemon_offset,        k, vmSymbols::daemon_name(), bool_signature, false); \
  macro(_eetop_offset,         k, "eetop", long_signature, false); \
  macro(_stillborn_offset,     k, "stillborn", bool_signature, false); \
  macro(_stackSize_offset,     k, "stackSize", long_signature, false); \
  macro(_tid_offset,           k, "tid", long_signature, false); \
  macro(_thread_status_offset, k, "threadStatus", int_signature, false); \
  macro(_park_blocker_offset,  k, "parkBlocker", object_signature, false); \
  macro(_park_event_offset,    k, "nativeParkEventPointer", long_signature, false)

void java_lang_Thread::compute_offsets() {
  assert(_group_offset == 0, "offsets should be initialized only once");

  InstanceKlass* k = SystemDictionary::Thread_klass();
  THREAD_FIELDS_DO(FIELD_COMPUTE_OFFSET);
}

#if INCLUDE_CDS
void java_lang_Thread::serialize_offsets(SerializeClosure* f) {
  THREAD_FIELDS_DO(FIELD_SERIALIZE_OFFSET);
}
#endif

JavaThread* java_lang_Thread::thread(oop java_thread) {
  return (JavaThread*)java_thread->address_field(_eetop_offset);
}


void java_lang_Thread::set_thread(oop java_thread, JavaThread* thread) {
  java_thread->address_field_put(_eetop_offset, (address)thread);
}


oop java_lang_Thread::name(oop java_thread) {
  return java_thread->obj_field(_name_offset);
}


void java_lang_Thread::set_name(oop java_thread, oop name) {
  java_thread->obj_field_put(_name_offset, name);
}


ThreadPriority java_lang_Thread::priority(oop java_thread) {
  return (ThreadPriority)java_thread->int_field(_priority_offset);
}


void java_lang_Thread::set_priority(oop java_thread, ThreadPriority priority) {
  java_thread->int_field_put(_priority_offset, priority);
}


oop java_lang_Thread::threadGroup(oop java_thread) {
  return java_thread->obj_field(_group_offset);
}


bool java_lang_Thread::is_stillborn(oop java_thread) {
  return java_thread->bool_field(_stillborn_offset) != 0;
}


// We never have reason to turn the stillborn bit off
void java_lang_Thread::set_stillborn(oop java_thread) {
  java_thread->bool_field_put(_stillborn_offset, true);
}


bool java_lang_Thread::is_alive(oop java_thread) {
  JavaThread* thr = java_lang_Thread::thread(java_thread);
  return (thr != NULL);
}


bool java_lang_Thread::is_daemon(oop java_thread) {
  return java_thread->bool_field(_daemon_offset) != 0;
}


void java_lang_Thread::set_daemon(oop java_thread) {
  java_thread->bool_field_put(_daemon_offset, true);
}

oop java_lang_Thread::context_class_loader(oop java_thread) {
  return java_thread->obj_field(_contextClassLoader_offset);
}

oop java_lang_Thread::inherited_access_control_context(oop java_thread) {
  return java_thread->obj_field(_inheritedAccessControlContext_offset);
}


jlong java_lang_Thread::stackSize(oop java_thread) {
  if (_stackSize_offset > 0) {
    return java_thread->long_field(_stackSize_offset);
  } else {
    return 0;
  }
}

// Write the thread status value to threadStatus field in java.lang.Thread java class.
void java_lang_Thread::set_thread_status(oop java_thread,
                                         java_lang_Thread::ThreadStatus status) {
  // The threadStatus is only present starting in 1.5
  if (_thread_status_offset > 0) {
    java_thread->int_field_put(_thread_status_offset, status);
  }
}

// Read thread status value from threadStatus field in java.lang.Thread java class.
java_lang_Thread::ThreadStatus java_lang_Thread::get_thread_status(oop java_thread) {
  // Make sure the caller is operating on behalf of the VM or is
  // running VM code (state == _thread_in_vm).
  assert(Threads_lock->owned_by_self() || Thread::current()->is_VM_thread() ||
         JavaThread::current()->thread_state() == _thread_in_vm,
         "Java Thread is not running in vm");
  // The threadStatus is only present starting in 1.5
  if (_thread_status_offset > 0) {
    return (java_lang_Thread::ThreadStatus)java_thread->int_field(_thread_status_offset);
  } else {
    // All we can easily figure out is if it is alive, but that is
    // enough info for a valid unknown status.
    // These aren't restricted to valid set ThreadStatus values, so
    // use JVMTI values and cast.
    JavaThread* thr = java_lang_Thread::thread(java_thread);
    if (thr == NULL) {
      // the thread hasn't run yet or is in the process of exiting
      return NEW;
    }
    return (java_lang_Thread::ThreadStatus)JVMTI_THREAD_STATE_ALIVE;
  }
}


jlong java_lang_Thread::thread_id(oop java_thread) {
  // The thread ID field is only present starting in 1.5
  if (_tid_offset > 0) {
    return java_thread->long_field(_tid_offset);
  } else {
    return 0;
  }
}

oop java_lang_Thread::park_blocker(oop java_thread) {
  assert(JDK_Version::current().supports_thread_park_blocker() &&
         _park_blocker_offset != 0, "Must support parkBlocker field");

  if (_park_blocker_offset > 0) {
    return java_thread->obj_field(_park_blocker_offset);
  }

  return NULL;
}

jlong java_lang_Thread::park_event(oop java_thread) {
  if (_park_event_offset > 0) {
    return java_thread->long_field(_park_event_offset);
  }
  return 0;
}

bool java_lang_Thread::set_park_event(oop java_thread, jlong ptr) {
  if (_park_event_offset > 0) {
    java_thread->long_field_put(_park_event_offset, ptr);
    return true;
  }
  return false;
}


const char* java_lang_Thread::thread_status_name(oop java_thread) {
  assert(_thread_status_offset != 0, "Must have thread status");
  ThreadStatus status = (java_lang_Thread::ThreadStatus)java_thread->int_field(_thread_status_offset);
  switch (status) {
    case NEW                      : return "NEW";
    case RUNNABLE                 : return "RUNNABLE";
    case SLEEPING                 : return "TIMED_WAITING (sleeping)";
    case IN_OBJECT_WAIT           : return "WAITING (on object monitor)";
    case IN_OBJECT_WAIT_TIMED     : return "TIMED_WAITING (on object monitor)";
    case PARKED                   : return "WAITING (parking)";
    case PARKED_TIMED             : return "TIMED_WAITING (parking)";
    case BLOCKED_ON_MONITOR_ENTER : return "BLOCKED (on object monitor)";
    case TERMINATED               : return "TERMINATED";
    default                       : return "UNKNOWN";
  };
}
int java_lang_ThreadGroup::_parent_offset = 0;
int java_lang_ThreadGroup::_name_offset = 0;
int java_lang_ThreadGroup::_threads_offset = 0;
int java_lang_ThreadGroup::_groups_offset = 0;
int java_lang_ThreadGroup::_maxPriority_offset = 0;
int java_lang_ThreadGroup::_destroyed_offset = 0;
int java_lang_ThreadGroup::_daemon_offset = 0;
int java_lang_ThreadGroup::_nthreads_offset = 0;
int java_lang_ThreadGroup::_ngroups_offset = 0;

oop  java_lang_ThreadGroup::parent(oop java_thread_group) {
  assert(oopDesc::is_oop(java_thread_group), "thread group must be oop");
  return java_thread_group->obj_field(_parent_offset);
}

// ("name as oop" accessor is not necessary)

const char* java_lang_ThreadGroup::name(oop java_thread_group) {
  oop name = java_thread_group->obj_field(_name_offset);
  // ThreadGroup.name can be null
  if (name != NULL) {
    return java_lang_String::as_utf8_string(name);
  }
  return NULL;
}

int java_lang_ThreadGroup::nthreads(oop java_thread_group) {
  assert(oopDesc::is_oop(java_thread_group), "thread group must be oop");
  return java_thread_group->int_field(_nthreads_offset);
}

objArrayOop java_lang_ThreadGroup::threads(oop java_thread_group) {
  oop threads = java_thread_group->obj_field(_threads_offset);
  assert(threads != NULL, "threadgroups should have threads");
  assert(threads->is_objArray(), "just checking"); // Todo: Add better type checking code
  return objArrayOop(threads);
}

int java_lang_ThreadGroup::ngroups(oop java_thread_group) {
  assert(oopDesc::is_oop(java_thread_group), "thread group must be oop");
  return java_thread_group->int_field(_ngroups_offset);
}

objArrayOop java_lang_ThreadGroup::groups(oop java_thread_group) {
  oop groups = java_thread_group->obj_field(_groups_offset);
  assert(groups == NULL || groups->is_objArray(), "just checking"); // Todo: Add better type checking code
  return objArrayOop(groups);
}

ThreadPriority java_lang_ThreadGroup::maxPriority(oop java_thread_group) {
  assert(oopDesc::is_oop(java_thread_group), "thread group must be oop");
  return (ThreadPriority) java_thread_group->int_field(_maxPriority_offset);
}

bool java_lang_ThreadGroup::is_destroyed(oop java_thread_group) {
  assert(oopDesc::is_oop(java_thread_group), "thread group must be oop");
  return java_thread_group->bool_field(_destroyed_offset) != 0;
}

bool java_lang_ThreadGroup::is_daemon(oop java_thread_group) {
  assert(oopDesc::is_oop(java_thread_group), "thread group must be oop");
  return java_thread_group->bool_field(_daemon_offset) != 0;
}

#define THREADGROUP_FIELDS_DO(macro) \
  macro(_parent_offset,      k, vmSymbols::parent_name(),      threadgroup_signature,       false); \
  macro(_name_offset,        k, vmSymbols::name_name(),        string_signature,            false); \
  macro(_threads_offset,     k, vmSymbols::threads_name(),     thread_array_signature,      false); \
  macro(_groups_offset,      k, vmSymbols::groups_name(),      threadgroup_array_signature, false); \
  macro(_maxPriority_offset, k, vmSymbols::maxPriority_name(), int_signature,               false); \
  macro(_destroyed_offset,   k, vmSymbols::destroyed_name(),   bool_signature,              false); \
  macro(_daemon_offset,      k, vmSymbols::daemon_name(),      bool_signature,              false); \
  macro(_nthreads_offset,    k, vmSymbols::nthreads_name(),    int_signature,               false); \
  macro(_ngroups_offset,     k, vmSymbols::ngroups_name(),     int_signature,               false)

void java_lang_ThreadGroup::compute_offsets() {
  assert(_parent_offset == 0, "offsets should be initialized only once");

  InstanceKlass* k = SystemDictionary::ThreadGroup_klass();
  THREADGROUP_FIELDS_DO(FIELD_COMPUTE_OFFSET);
}

#if INCLUDE_CDS
void java_lang_ThreadGroup::serialize_offsets(SerializeClosure* f) {
  THREADGROUP_FIELDS_DO(FIELD_SERIALIZE_OFFSET);
}
#endif

#define THROWABLE_FIELDS_DO(macro) \
  macro(backtrace_offset,     k, "backtrace",     object_signature,                  false); \
  macro(detailMessage_offset, k, "detailMessage", string_signature,                  false); \
  macro(stackTrace_offset,    k, "stackTrace",    java_lang_StackTraceElement_array, false); \
  macro(depth_offset,         k, "depth",         int_signature,                     false); \
  macro(static_unassigned_stacktrace_offset, k, "UNASSIGNED_STACK", java_lang_StackTraceElement_array, true)

void java_lang_Throwable::compute_offsets() {
  InstanceKlass* k = SystemDictionary::Throwable_klass();
  THROWABLE_FIELDS_DO(FIELD_COMPUTE_OFFSET);
}

#if INCLUDE_CDS
void java_lang_Throwable::serialize_offsets(SerializeClosure* f) {
  THROWABLE_FIELDS_DO(FIELD_SERIALIZE_OFFSET);
}
#endif

oop java_lang_Throwable::unassigned_stacktrace() {
  InstanceKlass* ik = SystemDictionary::Throwable_klass();
  oop base = ik->static_field_base_raw();
  return base->obj_field(static_unassigned_stacktrace_offset);
}

oop java_lang_Throwable::backtrace(oop throwable) {
  return throwable->obj_field_acquire(backtrace_offset);
}


void java_lang_Throwable::set_backtrace(oop throwable, oop value) {
  throwable->release_obj_field_put(backtrace_offset, value);
}

int java_lang_Throwable::depth(oop throwable) {
  return throwable->int_field(depth_offset);
}

void java_lang_Throwable::set_depth(oop throwable, int value) {
  throwable->int_field_put(depth_offset, value);
}

oop java_lang_Throwable::message(oop throwable) {
  return throwable->obj_field(detailMessage_offset);
}


// Return Symbol for detailed_message or NULL
Symbol* java_lang_Throwable::detail_message(oop throwable) {
  PRESERVE_EXCEPTION_MARK;  // Keep original exception
  oop detailed_message = java_lang_Throwable::message(throwable);
  if (detailed_message != NULL) {
    return java_lang_String::as_symbol(detailed_message, THREAD);
  }
  return NULL;
}

void java_lang_Throwable::set_message(oop throwable, oop value) {
  throwable->obj_field_put(detailMessage_offset, value);
}


void java_lang_Throwable::set_stacktrace(oop throwable, oop st_element_array) {
  throwable->obj_field_put(stackTrace_offset, st_element_array);
}

void java_lang_Throwable::clear_stacktrace(oop throwable) {
  set_stacktrace(throwable, NULL);
}


void java_lang_Throwable::print(oop throwable, outputStream* st) {
  ResourceMark rm;
  Klass* k = throwable->klass();
  assert(k != NULL, "just checking");
  st->print("%s", k->external_name());
  oop msg = message(throwable);
  if (msg != NULL) {
    st->print(": %s", java_lang_String::as_utf8_string(msg));
  }
}

// After this many redefines, the stack trace is unreliable.
const int MAX_VERSION = USHRT_MAX;

static inline bool version_matches(Method* method, int version) {
  assert(version < MAX_VERSION, "version is too big");
  return method != NULL && (method->constants()->version() == version);
}


// This class provides a simple wrapper over the internal structure of
// exception backtrace to insulate users of the backtrace from needing
// to know what it looks like.
class BacktraceBuilder: public StackObj {
 friend class BacktraceIterator;
 private:
  Handle          _backtrace;
  objArrayOop     _head;
  typeArrayOop    _methods;
  typeArrayOop    _bcis;
  objArrayOop     _mirrors;
  typeArrayOop    _names; // needed to insulate method name against redefinition
  int             _index;
  NoSafepointVerifier _nsv;

  enum {
    trace_methods_offset = java_lang_Throwable::trace_methods_offset,
    trace_bcis_offset    = java_lang_Throwable::trace_bcis_offset,
    trace_mirrors_offset = java_lang_Throwable::trace_mirrors_offset,
    trace_names_offset   = java_lang_Throwable::trace_names_offset,
    trace_next_offset    = java_lang_Throwable::trace_next_offset,
    trace_size           = java_lang_Throwable::trace_size,
    trace_chunk_size     = java_lang_Throwable::trace_chunk_size
  };

  // get info out of chunks
  static typeArrayOop get_methods(objArrayHandle chunk) {
    typeArrayOop methods = typeArrayOop(chunk->obj_at(trace_methods_offset));
    assert(methods != NULL, "method array should be initialized in backtrace");
    return methods;
  }
  static typeArrayOop get_bcis(objArrayHandle chunk) {
    typeArrayOop bcis = typeArrayOop(chunk->obj_at(trace_bcis_offset));
    assert(bcis != NULL, "bci array should be initialized in backtrace");
    return bcis;
  }
  static objArrayOop get_mirrors(objArrayHandle chunk) {
    objArrayOop mirrors = objArrayOop(chunk->obj_at(trace_mirrors_offset));
    assert(mirrors != NULL, "mirror array should be initialized in backtrace");
    return mirrors;
  }
  static typeArrayOop get_names(objArrayHandle chunk) {
    typeArrayOop names = typeArrayOop(chunk->obj_at(trace_names_offset));
    assert(names != NULL, "names array should be initialized in backtrace");
    return names;
  }

 public:

  // constructor for new backtrace
  BacktraceBuilder(TRAPS): _head(NULL), _methods(NULL), _bcis(NULL), _mirrors(NULL), _names(NULL) {
    expand(CHECK);
    _backtrace = Handle(THREAD, _head);
    _index = 0;
  }

  BacktraceBuilder(Thread* thread, objArrayHandle backtrace) {
    _methods = get_methods(backtrace);
    _bcis = get_bcis(backtrace);
    _mirrors = get_mirrors(backtrace);
    _names = get_names(backtrace);
    assert(_methods->length() == _bcis->length() &&
           _methods->length() == _mirrors->length() &&
           _mirrors->length() == _names->length(),
           "method and source information arrays should match");

    // head is the preallocated backtrace
    _head = backtrace();
    _backtrace = Handle(thread, _head);
    _index = 0;
  }

  void expand(TRAPS) {
    objArrayHandle old_head(THREAD, _head);
    PauseNoSafepointVerifier pnsv(&_nsv);

    objArrayOop head = oopFactory::new_objectArray(trace_size, CHECK);
    objArrayHandle new_head(THREAD, head);

    typeArrayOop methods = oopFactory::new_shortArray(trace_chunk_size, CHECK);
    typeArrayHandle new_methods(THREAD, methods);

    typeArrayOop bcis = oopFactory::new_intArray(trace_chunk_size, CHECK);
    typeArrayHandle new_bcis(THREAD, bcis);

    objArrayOop mirrors = oopFactory::new_objectArray(trace_chunk_size, CHECK);
    objArrayHandle new_mirrors(THREAD, mirrors);

    typeArrayOop names = oopFactory::new_symbolArray(trace_chunk_size, CHECK);
    typeArrayHandle new_names(THREAD, names);

    if (!old_head.is_null()) {
      old_head->obj_at_put(trace_next_offset, new_head());
    }
    new_head->obj_at_put(trace_methods_offset, new_methods());
    new_head->obj_at_put(trace_bcis_offset, new_bcis());
    new_head->obj_at_put(trace_mirrors_offset, new_mirrors());
    new_head->obj_at_put(trace_names_offset, new_names());

    _head    = new_head();
    _methods = new_methods();
    _bcis = new_bcis();
    _mirrors = new_mirrors();
    _names  = new_names();
    _index = 0;
  }

  oop backtrace() {
    return _backtrace();
  }

  inline void push(Method* method, int bci, TRAPS) {
    // Smear the -1 bci to 0 since the array only holds unsigned
    // shorts.  The later line number lookup would just smear the -1
    // to a 0 even if it could be recorded.
    if (bci == SynchronizationEntryBCI) bci = 0;

    if (_index >= trace_chunk_size) {
      methodHandle mhandle(THREAD, method);
      expand(CHECK);
      method = mhandle();
    }

    _methods->ushort_at_put(_index, method->orig_method_idnum());
    _bcis->int_at_put(_index, Backtrace::merge_bci_and_version(bci, method->constants()->version()));

    // Note:this doesn't leak symbols because the mirror in the backtrace keeps the
    // klass owning the symbols alive so their refcounts aren't decremented.
    Symbol* name = method->name();
    _names->symbol_at_put(_index, name);

    // We need to save the mirrors in the backtrace to keep the class
    // from being unloaded while we still have this stack trace.
    assert(method->method_holder()->java_mirror() != NULL, "never push null for mirror");
    _mirrors->obj_at_put(_index, method->method_holder()->java_mirror());
    _index++;
  }

};

struct BacktraceElement : public StackObj {
  int _method_id;
  int _bci;
  int _version;
  Symbol* _name;
  Handle _mirror;
  BacktraceElement(Handle mirror, int mid, int version, int bci, Symbol* name) :
                   _method_id(mid), _bci(bci), _version(version), _name(name), _mirror(mirror) {}
};

class BacktraceIterator : public StackObj {
  int _index;
  objArrayHandle  _result;
  objArrayHandle  _mirrors;
  typeArrayHandle _methods;
  typeArrayHandle _bcis;
  typeArrayHandle _names;

  void init(objArrayHandle result, Thread* thread) {
    // Get method id, bci, version and mirror from chunk
    _result = result;
    if (_result.not_null()) {
      _methods = typeArrayHandle(thread, BacktraceBuilder::get_methods(_result));
      _bcis = typeArrayHandle(thread, BacktraceBuilder::get_bcis(_result));
      _mirrors = objArrayHandle(thread, BacktraceBuilder::get_mirrors(_result));
      _names = typeArrayHandle(thread, BacktraceBuilder::get_names(_result));
      _index = 0;
    }
  }
 public:
  BacktraceIterator(objArrayHandle result, Thread* thread) {
    init(result, thread);
    assert(_methods.is_null() || _methods->length() == java_lang_Throwable::trace_chunk_size, "lengths don't match");
  }

  BacktraceElement next(Thread* thread) {
    BacktraceElement e (Handle(thread, _mirrors->obj_at(_index)),
                        _methods->ushort_at(_index),
                        Backtrace::version_at(_bcis->int_at(_index)),
                        Backtrace::bci_at(_bcis->int_at(_index)),
                        _names->symbol_at(_index));
    _index++;

    if (_index >= java_lang_Throwable::trace_chunk_size) {
      int next_offset = java_lang_Throwable::trace_next_offset;
      // Get next chunk
      objArrayHandle result (thread, objArrayOop(_result->obj_at(next_offset)));
      init(result, thread);
    }
    return e;
  }

  bool repeat() {
    return _result.not_null() && _mirrors->obj_at(_index) != NULL;
  }
};


// Print stack trace element to resource allocated buffer
static void print_stack_element_to_stream(outputStream* st, Handle mirror, int method_id,
                                          int version, int bci, Symbol* name) {
  ResourceMark rm;

  // Get strings and string lengths
  InstanceKlass* holder = InstanceKlass::cast(java_lang_Class::as_Klass(mirror()));
  const char* klass_name  = holder->external_name();
  int buf_len = (int)strlen(klass_name);

  char* method_name = name->as_C_string();
  buf_len += (int)strlen(method_name);

  char* source_file_name = NULL;
  Symbol* source = Backtrace::get_source_file_name(holder, version);
  if (source != NULL) {
    source_file_name = source->as_C_string();
    buf_len += (int)strlen(source_file_name);
  }

  char *module_name = NULL, *module_version = NULL;
  ModuleEntry* module = holder->module();
  if (module->is_named()) {
    module_name = module->name()->as_C_string();
    buf_len += (int)strlen(module_name);
    if (module->version() != NULL) {
      module_version = module->version()->as_C_string();
      buf_len += (int)strlen(module_version);
    }
  }

  // Allocate temporary buffer with extra space for formatting and line number
  char* buf = NEW_RESOURCE_ARRAY(char, buf_len + 64);

  // Print stack trace line in buffer
  sprintf(buf, "\tat %s.%s(", klass_name, method_name);

  // Print module information
  if (module_name != NULL) {
    if (module_version != NULL) {
      sprintf(buf + (int)strlen(buf), "%s@%s/", module_name, module_version);
    } else {
      sprintf(buf + (int)strlen(buf), "%s/", module_name);
    }
  }

  // The method can be NULL if the requested class version is gone
  Method* method = holder->method_with_orig_idnum(method_id, version);
  if (!version_matches(method, version)) {
    strcat(buf, "Redefined)");
  } else {
    int line_number = Backtrace::get_line_number(method, bci);
    if (line_number == -2) {
      strcat(buf, "Native Method)");
    } else {
      if (source_file_name != NULL && (line_number != -1)) {
        // Sourcename and linenumber
        sprintf(buf + (int)strlen(buf), "%s:%d)", source_file_name, line_number);
      } else if (source_file_name != NULL) {
        // Just sourcename
        sprintf(buf + (int)strlen(buf), "%s)", source_file_name);
      } else {
        // Neither sourcename nor linenumber
        sprintf(buf + (int)strlen(buf), "Unknown Source)");
      }
      CompiledMethod* nm = method->code();
      if (WizardMode && nm != NULL) {
        sprintf(buf + (int)strlen(buf), "(nmethod " INTPTR_FORMAT ")", (intptr_t)nm);
      }
    }
  }

  st->print_cr("%s", buf);
}

void java_lang_Throwable::print_stack_element(outputStream *st, const methodHandle& method, int bci) {
  Handle mirror (Thread::current(),  method->method_holder()->java_mirror());
  int method_id = method->orig_method_idnum();
  int version = method->constants()->version();
  print_stack_element_to_stream(st, mirror, method_id, version, bci, method->name());
}

/**
 * Print the throwable message and its stack trace plus all causes by walking the
 * cause chain.  The output looks the same as of Throwable.printStackTrace().
 */
void java_lang_Throwable::print_stack_trace(Handle throwable, outputStream* st) {
  // First, print the message.
  print(throwable(), st);
  st->cr();

  // Now print the stack trace.
  Thread* THREAD = Thread::current();
  while (throwable.not_null()) {
    objArrayHandle result (THREAD, objArrayOop(backtrace(throwable())));
    if (result.is_null()) {
      st->print_raw_cr("\t<<no stack trace available>>");
      return;
    }
    BacktraceIterator iter(result, THREAD);

    while (iter.repeat()) {
      BacktraceElement bte = iter.next(THREAD);
      print_stack_element_to_stream(st, bte._mirror, bte._method_id, bte._version, bte._bci, bte._name);
    }
    {
      // Call getCause() which doesn't necessarily return the _cause field.
      EXCEPTION_MARK;
      JavaValue cause(T_OBJECT);
      JavaCalls::call_virtual(&cause,
                              throwable,
                              throwable->klass(),
                              vmSymbols::getCause_name(),
                              vmSymbols::void_throwable_signature(),
                              THREAD);
      // Ignore any exceptions. we are in the middle of exception handling. Same as classic VM.
      if (HAS_PENDING_EXCEPTION) {
        CLEAR_PENDING_EXCEPTION;
        throwable = Handle();
      } else {
        throwable = Handle(THREAD, (oop) cause.get_jobject());
        if (throwable.not_null()) {
          st->print("Caused by: ");
          print(throwable(), st);
          st->cr();
        }
      }
    }
  }
}

/**
 * Print the throwable stack trace by calling the Java method java.lang.Throwable.printStackTrace().
 */
void java_lang_Throwable::java_printStackTrace(Handle throwable, TRAPS) {
  assert(throwable->is_a(SystemDictionary::Throwable_klass()), "Throwable instance expected");
  JavaValue result(T_VOID);
  JavaCalls::call_virtual(&result,
                          throwable,
                          SystemDictionary::Throwable_klass(),
                          vmSymbols::printStackTrace_name(),
                          vmSymbols::void_method_signature(),
                          THREAD);
}

void java_lang_Throwable::fill_in_stack_trace(Handle throwable, const methodHandle& method, TRAPS) {
  if (!StackTraceInThrowable) return;
  ResourceMark rm(THREAD);

  // Start out by clearing the backtrace for this object, in case the VM
  // runs out of memory while allocating the stack trace
  set_backtrace(throwable(), NULL);
  // Clear lazily constructed Java level stacktrace if refilling occurs
  // This is unnecessary in 1.7+ but harmless
  clear_stacktrace(throwable());

  int max_depth = MaxJavaStackTraceDepth;
  JavaThread* thread = (JavaThread*)THREAD;

  BacktraceBuilder bt(CHECK);

  // If there is no Java frame just return the method that was being called
  // with bci 0
  if (!thread->has_last_Java_frame()) {
    if (max_depth >= 1 && method() != NULL) {
      bt.push(method(), 0, CHECK);
      log_info(stacktrace)("%s, %d", throwable->klass()->external_name(), 1);
      set_depth(throwable(), 1);
      set_backtrace(throwable(), bt.backtrace());
    }
    return;
  }

  // Instead of using vframe directly, this version of fill_in_stack_trace
  // basically handles everything by hand. This significantly improved the
  // speed of this method call up to 28.5% on Solaris sparc. 27.1% on Windows.
  // See bug 6333838 for  more details.
  // The "ASSERT" here is to verify this method generates the exactly same stack
  // trace as utilizing vframe.
#ifdef ASSERT
  vframeStream st(thread);
  methodHandle st_method(THREAD, st.method());
#endif
  int total_count = 0;
  RegisterMap map(thread, false);
  int decode_offset = 0;
  CompiledMethod* nm = NULL;
  bool skip_fillInStackTrace_check = false;
  bool skip_throwableInit_check = false;
  bool skip_hidden = !ShowHiddenFrames;

  for (frame fr = thread->last_frame(); max_depth == 0 || max_depth != total_count;) {
    Method* method = NULL;
    int bci = 0;

    // Compiled java method case.
    if (decode_offset != 0) {
      DebugInfoReadStream stream(nm, decode_offset);
      decode_offset = stream.read_int();
      method = (Method*)nm->metadata_at(stream.read_int());
      bci = stream.read_bci();
    } else {
      if (fr.is_first_frame()) break;
      address pc = fr.pc();
      if (fr.is_interpreted_frame()) {
        address bcp = fr.interpreter_frame_bcp();
        method = fr.interpreter_frame_method();
        bci =  method->bci_from(bcp);
        fr = fr.sender(&map);
      } else {
        CodeBlob* cb = fr.cb();
        // HMMM QQQ might be nice to have frame return nm as NULL if cb is non-NULL
        // but non nmethod
        fr = fr.sender(&map);
        if (cb == NULL || !cb->is_compiled()) {
          continue;
        }
        nm = cb->as_compiled_method();
        if (nm->method()->is_native()) {
          method = nm->method();
          bci = 0;
        } else {
          PcDesc* pd = nm->pc_desc_at(pc);
          decode_offset = pd->scope_decode_offset();
          // if decode_offset is not equal to 0, it will execute the
          // "compiled java method case" at the beginning of the loop.
          continue;
        }
      }
    }
#ifdef ASSERT
    assert(st_method() == method && st.bci() == bci,
           "Wrong stack trace");
    st.next();
    // vframeStream::method isn't GC-safe so store off a copy
    // of the Method* in case we GC.
    if (!st.at_end()) {
      st_method = st.method();
    }
#endif

    // the format of the stacktrace will be:
    // - 1 or more fillInStackTrace frames for the exception class (skipped)
    // - 0 or more <init> methods for the exception class (skipped)
    // - rest of the stack

    if (!skip_fillInStackTrace_check) {
      if (method->name() == vmSymbols::fillInStackTrace_name() &&
          throwable->is_a(method->method_holder())) {
        continue;
      }
      else {
        skip_fillInStackTrace_check = true; // gone past them all
      }
    }
    if (!skip_throwableInit_check) {
      assert(skip_fillInStackTrace_check, "logic error in backtrace filtering");

      // skip <init> methods of the exception class and superclasses
      // This is simlar to classic VM.
      if (method->name() == vmSymbols::object_initializer_name() &&
          throwable->is_a(method->method_holder())) {
        continue;
      } else {
        // there are none or we've seen them all - either way stop checking
        skip_throwableInit_check = true;
      }
    }
    if (method->is_hidden()) {
      if (skip_hidden)  continue;
    }
    bt.push(method, bci, CHECK);
    total_count++;
  }

  log_info(stacktrace)("%s, %d", throwable->klass()->external_name(), total_count);

  // Put completed stack trace into throwable object
  set_backtrace(throwable(), bt.backtrace());
  set_depth(throwable(), total_count);
}

void java_lang_Throwable::fill_in_stack_trace(Handle throwable, const methodHandle& method) {
  // No-op if stack trace is disabled
  if (!StackTraceInThrowable) {
    return;
  }

  // Disable stack traces for some preallocated out of memory errors
  if (!Universe::should_fill_in_stack_trace(throwable)) {
    return;
  }

  PRESERVE_EXCEPTION_MARK;

  JavaThread* thread = JavaThread::active();
  fill_in_stack_trace(throwable, method, thread);
  // ignore exceptions thrown during stack trace filling
  CLEAR_PENDING_EXCEPTION;
}

void java_lang_Throwable::allocate_backtrace(Handle throwable, TRAPS) {
  // Allocate stack trace - backtrace is created but not filled in

  // No-op if stack trace is disabled
  if (!StackTraceInThrowable) return;
  BacktraceBuilder bt(CHECK);   // creates a backtrace
  set_backtrace(throwable(), bt.backtrace());
}


void java_lang_Throwable::fill_in_stack_trace_of_preallocated_backtrace(Handle throwable) {
  // Fill in stack trace into preallocated backtrace (no GC)

  // No-op if stack trace is disabled
  if (!StackTraceInThrowable) return;

  assert(throwable->is_a(SystemDictionary::Throwable_klass()), "sanity check");

  JavaThread* THREAD = JavaThread::current();

  objArrayHandle backtrace (THREAD, (objArrayOop)java_lang_Throwable::backtrace(throwable()));
  assert(backtrace.not_null(), "backtrace should have been preallocated");

  ResourceMark rm(THREAD);
  vframeStream st(THREAD);

  BacktraceBuilder bt(THREAD, backtrace);

  // Unlike fill_in_stack_trace we do not skip fillInStackTrace or throwable init
  // methods as preallocated errors aren't created by "java" code.

  // fill in as much stack trace as possible
  int chunk_count = 0;
  for (;!st.at_end(); st.next()) {
    bt.push(st.method(), st.bci(), CHECK);
    chunk_count++;

    // Bail-out for deep stacks
    if (chunk_count >= trace_chunk_size) break;
  }
  set_depth(throwable(), chunk_count);
  log_info(stacktrace)("%s, %d", throwable->klass()->external_name(), chunk_count);

  // We support the Throwable immutability protocol defined for Java 7.
  java_lang_Throwable::set_stacktrace(throwable(), java_lang_Throwable::unassigned_stacktrace());
  assert(java_lang_Throwable::unassigned_stacktrace() != NULL, "not initialized");
}

void java_lang_Throwable::get_stack_trace_elements(Handle throwable,
                                                   objArrayHandle stack_trace_array_h, TRAPS) {

  if (throwable.is_null() || stack_trace_array_h.is_null()) {
    THROW(vmSymbols::java_lang_NullPointerException());
  }

  assert(stack_trace_array_h->is_objArray(), "Stack trace array should be an array of StackTraceElenent");

  if (stack_trace_array_h->length() != depth(throwable())) {
    THROW(vmSymbols::java_lang_IndexOutOfBoundsException());
  }

  objArrayHandle result(THREAD, objArrayOop(backtrace(throwable())));
  BacktraceIterator iter(result, THREAD);

  int index = 0;
  while (iter.repeat()) {
    BacktraceElement bte = iter.next(THREAD);

    Handle stack_trace_element(THREAD, stack_trace_array_h->obj_at(index++));

    if (stack_trace_element.is_null()) {
      THROW(vmSymbols::java_lang_NullPointerException());
    }

    InstanceKlass* holder = InstanceKlass::cast(java_lang_Class::as_Klass(bte._mirror()));
    methodHandle method (THREAD, holder->method_with_orig_idnum(bte._method_id, bte._version));

    java_lang_StackTraceElement::fill_in(stack_trace_element, holder,
                                         method,
                                         bte._version,
                                         bte._bci,
                                         bte._name, CHECK);
  }
}

oop java_lang_StackTraceElement::create(const methodHandle& method, int bci, TRAPS) {
  // Allocate java.lang.StackTraceElement instance
  InstanceKlass* k = SystemDictionary::StackTraceElement_klass();
  assert(k != NULL, "must be loaded in 1.4+");
  if (k->should_be_initialized()) {
    k->initialize(CHECK_0);
  }

  Handle element = k->allocate_instance_handle(CHECK_0);

  int version = method->constants()->version();
  fill_in(element, method->method_holder(), method, version, bci, method->name(), CHECK_0);
  return element();
}

void java_lang_StackTraceElement::fill_in(Handle element,
                                          InstanceKlass* holder, const methodHandle& method,
                                          int version, int bci, Symbol* name, TRAPS) {
  assert(element->is_a(SystemDictionary::StackTraceElement_klass()), "sanity check");

  ResourceMark rm(THREAD);
  HandleMark hm(THREAD);

  // Fill in class name
  Handle java_class(THREAD, holder->java_mirror());
  oop classname = java_lang_Class::name(java_class, CHECK);
  java_lang_StackTraceElement::set_declaringClass(element(), classname);
  java_lang_StackTraceElement::set_declaringClassObject(element(), java_class());

  oop loader = holder->class_loader();
  if (loader != NULL) {
    oop loader_name = java_lang_ClassLoader::name(loader);
    if (loader_name != NULL)
      java_lang_StackTraceElement::set_classLoaderName(element(), loader_name);
  }

  // Fill in method name
  oop methodname = StringTable::intern(name, CHECK);
  java_lang_StackTraceElement::set_methodName(element(), methodname);

  // Fill in module name and version
  ModuleEntry* module = holder->module();
  if (module->is_named()) {
    oop module_name = StringTable::intern(module->name(), CHECK);
    java_lang_StackTraceElement::set_moduleName(element(), module_name);
    oop module_version;
    if (module->version() != NULL) {
      module_version = StringTable::intern(module->version(), CHECK);
    } else {
      module_version = NULL;
    }
    java_lang_StackTraceElement::set_moduleVersion(element(), module_version);
  }

  if (method() == NULL || !version_matches(method(), version)) {
    // The method was redefined, accurate line number information isn't available
    java_lang_StackTraceElement::set_fileName(element(), NULL);
    java_lang_StackTraceElement::set_lineNumber(element(), -1);
  } else {
    // Fill in source file name and line number.
    Symbol* source = Backtrace::get_source_file_name(holder, version);
    oop source_file = java_lang_Class::source_file(java_class());
    if (source != NULL) {
      // Class was not redefined. We can trust its cache if set,
      // else we have to initialize it.
      if (source_file == NULL) {
        source_file = StringTable::intern(source, CHECK);
        java_lang_Class::set_source_file(java_class(), source_file);
      }
    } else {
      // Class was redefined. Dump the cache if it was set.
      if (source_file != NULL) {
        source_file = NULL;
        java_lang_Class::set_source_file(java_class(), source_file);
      }
      if (ShowHiddenFrames) {
        source = vmSymbols::unknown_class_name();
        source_file = StringTable::intern(source, CHECK);
      }
    }
    java_lang_StackTraceElement::set_fileName(element(), source_file);

    int line_number = Backtrace::get_line_number(method, bci);
    java_lang_StackTraceElement::set_lineNumber(element(), line_number);
  }
}

Method* java_lang_StackFrameInfo::get_method(Handle stackFrame, InstanceKlass* holder, TRAPS) {
  HandleMark hm(THREAD);
  Handle mname(THREAD, stackFrame->obj_field(_memberName_offset));
  Method* method = (Method*)java_lang_invoke_MemberName::vmtarget(mname());
  // we should expand MemberName::name when Throwable uses StackTrace
  // MethodHandles::expand_MemberName(mname, MethodHandles::_suppress_defc|MethodHandles::_suppress_type, CHECK_NULL);
  return method;
}

void java_lang_StackFrameInfo::set_method_and_bci(Handle stackFrame, const methodHandle& method, int bci, TRAPS) {
  // set Method* or mid/cpref
  HandleMark hm(THREAD);
  Handle mname(Thread::current(), stackFrame->obj_field(_memberName_offset));
  InstanceKlass* ik = method->method_holder();
  CallInfo info(method(), ik, CHECK);
  MethodHandles::init_method_MemberName(mname, info);
  // set bci
  java_lang_StackFrameInfo::set_bci(stackFrame(), bci);
  // method may be redefined; store the version
  int version = method->constants()->version();
  assert((jushort)version == version, "version should be short");
  java_lang_StackFrameInfo::set_version(stackFrame(), (short)version);
}

void java_lang_StackFrameInfo::to_stack_trace_element(Handle stackFrame, Handle stack_trace_element, TRAPS) {
  ResourceMark rm(THREAD);
  HandleMark hm(THREAD);
  Handle mname(THREAD, stackFrame->obj_field(java_lang_StackFrameInfo::_memberName_offset));
  Klass* clazz = java_lang_Class::as_Klass(java_lang_invoke_MemberName::clazz(mname()));
  InstanceKlass* holder = InstanceKlass::cast(clazz);
  Method* method = java_lang_StackFrameInfo::get_method(stackFrame, holder, CHECK);

  short version = stackFrame->short_field(_version_offset);
  short bci = stackFrame->short_field(_bci_offset);
  Symbol* name = method->name();
  java_lang_StackTraceElement::fill_in(stack_trace_element, holder, method, version, bci, name, CHECK);
}

#define STACKFRAMEINFO_FIELDS_DO(macro) \
  macro(_memberName_offset,     k, "memberName",  object_signature, false); \
  macro(_bci_offset,            k, "bci",         short_signature,  false)

void java_lang_StackFrameInfo::compute_offsets() {
  InstanceKlass* k = SystemDictionary::StackFrameInfo_klass();
  STACKFRAMEINFO_FIELDS_DO(FIELD_COMPUTE_OFFSET);
  STACKFRAMEINFO_INJECTED_FIELDS(INJECTED_FIELD_COMPUTE_OFFSET);
}

#if INCLUDE_CDS
void java_lang_StackFrameInfo::serialize_offsets(SerializeClosure* f) {
  STACKFRAMEINFO_FIELDS_DO(FIELD_SERIALIZE_OFFSET);
  STACKFRAMEINFO_INJECTED_FIELDS(INJECTED_FIELD_SERIALIZE_OFFSET);
}
#endif

#define LIVESTACKFRAMEINFO_FIELDS_DO(macro) \
  macro(_monitors_offset,   k, "monitors",    object_array_signature, false); \
  macro(_locals_offset,     k, "locals",      object_array_signature, false); \
  macro(_operands_offset,   k, "operands",    object_array_signature, false); \
  macro(_mode_offset,       k, "mode",        int_signature,          false)

void java_lang_LiveStackFrameInfo::compute_offsets() {
  InstanceKlass* k = SystemDictionary::LiveStackFrameInfo_klass();
  LIVESTACKFRAMEINFO_FIELDS_DO(FIELD_COMPUTE_OFFSET);
}

#if INCLUDE_CDS
void java_lang_LiveStackFrameInfo::serialize_offsets(SerializeClosure* f) {
  LIVESTACKFRAMEINFO_FIELDS_DO(FIELD_SERIALIZE_OFFSET);
}
#endif

#define ACCESSIBLEOBJECT_FIELDS_DO(macro) \
  macro(override_offset, k, "override", bool_signature, false)

void java_lang_reflect_AccessibleObject::compute_offsets() {
  InstanceKlass* k = SystemDictionary::reflect_AccessibleObject_klass();
  ACCESSIBLEOBJECT_FIELDS_DO(FIELD_COMPUTE_OFFSET);
}

#if INCLUDE_CDS
void java_lang_reflect_AccessibleObject::serialize_offsets(SerializeClosure* f) {
  ACCESSIBLEOBJECT_FIELDS_DO(FIELD_SERIALIZE_OFFSET);
}
#endif

jboolean java_lang_reflect_AccessibleObject::override(oop reflect) {
  assert(Universe::is_fully_initialized(), "Need to find another solution to the reflection problem");
  return (jboolean) reflect->bool_field(override_offset);
}

void java_lang_reflect_AccessibleObject::set_override(oop reflect, jboolean value) {
  assert(Universe::is_fully_initialized(), "Need to find another solution to the reflection problem");
  reflect->bool_field_put(override_offset, (int) value);
}

#define METHOD_FIELDS_DO(macro) \
  macro(clazz_offset,          k, vmSymbols::clazz_name(),          class_signature,       false); \
  macro(name_offset,           k, vmSymbols::name_name(),           string_signature,      false); \
  macro(returnType_offset,     k, vmSymbols::returnType_name(),     class_signature,       false); \
  macro(parameterTypes_offset, k, vmSymbols::parameterTypes_name(), class_array_signature, false); \
  macro(exceptionTypes_offset, k, vmSymbols::exceptionTypes_name(), class_array_signature, false); \
  macro(slot_offset,           k, vmSymbols::slot_name(),           int_signature,         false); \
  macro(modifiers_offset,      k, vmSymbols::modifiers_name(),      int_signature,         false); \
  macro(signature_offset,             k, vmSymbols::signature_name(),             string_signature,     false); \
  macro(annotations_offset,           k, vmSymbols::annotations_name(),           byte_array_signature, false); \
  macro(parameter_annotations_offset, k, vmSymbols::parameter_annotations_name(), byte_array_signature, false); \
  macro(annotation_default_offset,    k, vmSymbols::annotation_default_name(),    byte_array_signature, false);

void java_lang_reflect_Method::compute_offsets() {
  InstanceKlass* k = SystemDictionary::reflect_Method_klass();
  METHOD_FIELDS_DO(FIELD_COMPUTE_OFFSET);
}

#if INCLUDE_CDS
void java_lang_reflect_Method::serialize_offsets(SerializeClosure* f) {
  METHOD_FIELDS_DO(FIELD_SERIALIZE_OFFSET);
}
#endif

Handle java_lang_reflect_Method::create(TRAPS) {
  assert(Universe::is_fully_initialized(), "Need to find another solution to the reflection problem");
  Klass* klass = SystemDictionary::reflect_Method_klass();
  // This class is eagerly initialized during VM initialization, since we keep a refence
  // to one of the methods
  assert(InstanceKlass::cast(klass)->is_initialized(), "must be initialized");
  return InstanceKlass::cast(klass)->allocate_instance_handle(THREAD);
}

oop java_lang_reflect_Method::clazz(oop reflect) {
  assert(Universe::is_fully_initialized(), "Need to find another solution to the reflection problem");
  return reflect->obj_field(clazz_offset);
}

void java_lang_reflect_Method::set_clazz(oop reflect, oop value) {
  assert(Universe::is_fully_initialized(), "Need to find another solution to the reflection problem");
   reflect->obj_field_put(clazz_offset, value);
}

int java_lang_reflect_Method::slot(oop reflect) {
  assert(Universe::is_fully_initialized(), "Need to find another solution to the reflection problem");
  return reflect->int_field(slot_offset);
}

void java_lang_reflect_Method::set_slot(oop reflect, int value) {
  assert(Universe::is_fully_initialized(), "Need to find another solution to the reflection problem");
  reflect->int_field_put(slot_offset, value);
}

void java_lang_reflect_Method::set_name(oop method, oop value) {
  assert(Universe::is_fully_initialized(), "Need to find another solution to the reflection problem");
  method->obj_field_put(name_offset, value);
}

oop java_lang_reflect_Method::return_type(oop method) {
  assert(Universe::is_fully_initialized(), "Need to find another solution to the reflection problem");
  return method->obj_field(returnType_offset);
}

void java_lang_reflect_Method::set_return_type(oop method, oop value) {
  assert(Universe::is_fully_initialized(), "Need to find another solution to the reflection problem");
  method->obj_field_put(returnType_offset, value);
}

oop java_lang_reflect_Method::parameter_types(oop method) {
  assert(Universe::is_fully_initialized(), "Need to find another solution to the reflection problem");
  return method->obj_field(parameterTypes_offset);
}

void java_lang_reflect_Method::set_parameter_types(oop method, oop value) {
  assert(Universe::is_fully_initialized(), "Need to find another solution to the reflection problem");
  method->obj_field_put(parameterTypes_offset, value);
}

void java_lang_reflect_Method::set_exception_types(oop method, oop value) {
  assert(Universe::is_fully_initialized(), "Need to find another solution to the reflection problem");
  method->obj_field_put(exceptionTypes_offset, value);
}

void java_lang_reflect_Method::set_modifiers(oop method, int value) {
  assert(Universe::is_fully_initialized(), "Need to find another solution to the reflection problem");
  method->int_field_put(modifiers_offset, value);
}

void java_lang_reflect_Method::set_signature(oop method, oop value) {
  assert(Universe::is_fully_initialized(), "Need to find another solution to the reflection problem");
  method->obj_field_put(signature_offset, value);
}

void java_lang_reflect_Method::set_annotations(oop method, oop value) {
  assert(Universe::is_fully_initialized(), "Need to find another solution to the reflection problem");
  method->obj_field_put(annotations_offset, value);
}

void java_lang_reflect_Method::set_parameter_annotations(oop method, oop value) {
  assert(Universe::is_fully_initialized(), "Need to find another solution to the reflection problem");
  method->obj_field_put(parameter_annotations_offset, value);
}

void java_lang_reflect_Method::set_annotation_default(oop method, oop value) {
  assert(Universe::is_fully_initialized(), "Need to find another solution to the reflection problem");
  method->obj_field_put(annotation_default_offset, value);
}

#define CONSTRUCTOR_FIELDS_DO(macro) \
  macro(clazz_offset,          k, vmSymbols::clazz_name(),          class_signature,       false); \
  macro(parameterTypes_offset, k, vmSymbols::parameterTypes_name(), class_array_signature, false); \
  macro(exceptionTypes_offset, k, vmSymbols::exceptionTypes_name(), class_array_signature, false); \
  macro(slot_offset,           k, vmSymbols::slot_name(),           int_signature,         false); \
  macro(modifiers_offset,      k, vmSymbols::modifiers_name(),      int_signature,         false); \
  macro(signature_offset,             k, vmSymbols::signature_name(),             string_signature,     false); \
  macro(annotations_offset,           k, vmSymbols::annotations_name(),           byte_array_signature, false); \
  macro(parameter_annotations_offset, k, vmSymbols::parameter_annotations_name(), byte_array_signature, false);

void java_lang_reflect_Constructor::compute_offsets() {
  InstanceKlass* k = SystemDictionary::reflect_Constructor_klass();
  CONSTRUCTOR_FIELDS_DO(FIELD_COMPUTE_OFFSET);
}

#if INCLUDE_CDS
void java_lang_reflect_Constructor::serialize_offsets(SerializeClosure* f) {
  CONSTRUCTOR_FIELDS_DO(FIELD_SERIALIZE_OFFSET);
}
#endif

Handle java_lang_reflect_Constructor::create(TRAPS) {
  assert(Universe::is_fully_initialized(), "Need to find another solution to the reflection problem");
  Symbol* name = vmSymbols::java_lang_reflect_Constructor();
  Klass* k = SystemDictionary::resolve_or_fail(name, true, CHECK_NH);
  InstanceKlass* ik = InstanceKlass::cast(k);
  // Ensure it is initialized
  ik->initialize(CHECK_NH);
  return ik->allocate_instance_handle(THREAD);
}

oop java_lang_reflect_Constructor::clazz(oop reflect) {
  assert(Universe::is_fully_initialized(), "Need to find another solution to the reflection problem");
  return reflect->obj_field(clazz_offset);
}

void java_lang_reflect_Constructor::set_clazz(oop reflect, oop value) {
  assert(Universe::is_fully_initialized(), "Need to find another solution to the reflection problem");
   reflect->obj_field_put(clazz_offset, value);
}

oop java_lang_reflect_Constructor::parameter_types(oop constructor) {
  assert(Universe::is_fully_initialized(), "Need to find another solution to the reflection problem");
  return constructor->obj_field(parameterTypes_offset);
}

void java_lang_reflect_Constructor::set_parameter_types(oop constructor, oop value) {
  assert(Universe::is_fully_initialized(), "Need to find another solution to the reflection problem");
  constructor->obj_field_put(parameterTypes_offset, value);
}

void java_lang_reflect_Constructor::set_exception_types(oop constructor, oop value) {
  assert(Universe::is_fully_initialized(), "Need to find another solution to the reflection problem");
  constructor->obj_field_put(exceptionTypes_offset, value);
}

int java_lang_reflect_Constructor::slot(oop reflect) {
  assert(Universe::is_fully_initialized(), "Need to find another solution to the reflection problem");
  return reflect->int_field(slot_offset);
}

void java_lang_reflect_Constructor::set_slot(oop reflect, int value) {
  assert(Universe::is_fully_initialized(), "Need to find another solution to the reflection problem");
  reflect->int_field_put(slot_offset, value);
}

void java_lang_reflect_Constructor::set_modifiers(oop constructor, int value) {
  assert(Universe::is_fully_initialized(), "Need to find another solution to the reflection problem");
  constructor->int_field_put(modifiers_offset, value);
}

void java_lang_reflect_Constructor::set_signature(oop constructor, oop value) {
  assert(Universe::is_fully_initialized(), "Need to find another solution to the reflection problem");
  constructor->obj_field_put(signature_offset, value);
}

void java_lang_reflect_Constructor::set_annotations(oop constructor, oop value) {
  assert(Universe::is_fully_initialized(), "Need to find another solution to the reflection problem");
  constructor->obj_field_put(annotations_offset, value);
}

void java_lang_reflect_Constructor::set_parameter_annotations(oop method, oop value) {
  assert(Universe::is_fully_initialized(), "Need to find another solution to the reflection problem");
  method->obj_field_put(parameter_annotations_offset, value);
}

#define FIELD_FIELDS_DO(macro) \
  macro(clazz_offset,     k, vmSymbols::clazz_name(),     class_signature,  false); \
  macro(name_offset,      k, vmSymbols::name_name(),      string_signature, false); \
  macro(type_offset,      k, vmSymbols::type_name(),      class_signature,  false); \
  macro(slot_offset,      k, vmSymbols::slot_name(),      int_signature,    false); \
  macro(modifiers_offset, k, vmSymbols::modifiers_name(), int_signature,    false); \
  macro(signature_offset,        k, vmSymbols::signature_name(),        string_signature,     false); \
  macro(annotations_offset,      k, vmSymbols::annotations_name(),      byte_array_signature, false);

void java_lang_reflect_Field::compute_offsets() {
  InstanceKlass* k = SystemDictionary::reflect_Field_klass();
  FIELD_FIELDS_DO(FIELD_COMPUTE_OFFSET);
}

#if INCLUDE_CDS
void java_lang_reflect_Field::serialize_offsets(SerializeClosure* f) {
  FIELD_FIELDS_DO(FIELD_SERIALIZE_OFFSET);
}
#endif

Handle java_lang_reflect_Field::create(TRAPS) {
  assert(Universe::is_fully_initialized(), "Need to find another solution to the reflection problem");
  Symbol* name = vmSymbols::java_lang_reflect_Field();
  Klass* k = SystemDictionary::resolve_or_fail(name, true, CHECK_NH);
  InstanceKlass* ik = InstanceKlass::cast(k);
  // Ensure it is initialized
  ik->initialize(CHECK_NH);
  return ik->allocate_instance_handle(THREAD);
}

oop java_lang_reflect_Field::clazz(oop reflect) {
  assert(Universe::is_fully_initialized(), "Need to find another solution to the reflection problem");
  return reflect->obj_field(clazz_offset);
}

void java_lang_reflect_Field::set_clazz(oop reflect, oop value) {
  assert(Universe::is_fully_initialized(), "Need to find another solution to the reflection problem");
   reflect->obj_field_put(clazz_offset, value);
}

oop java_lang_reflect_Field::name(oop field) {
  assert(Universe::is_fully_initialized(), "Need to find another solution to the reflection problem");
  return field->obj_field(name_offset);
}

void java_lang_reflect_Field::set_name(oop field, oop value) {
  assert(Universe::is_fully_initialized(), "Need to find another solution to the reflection problem");
  field->obj_field_put(name_offset, value);
}

oop java_lang_reflect_Field::type(oop field) {
  assert(Universe::is_fully_initialized(), "Need to find another solution to the reflection problem");
  return field->obj_field(type_offset);
}

void java_lang_reflect_Field::set_type(oop field, oop value) {
  assert(Universe::is_fully_initialized(), "Need to find another solution to the reflection problem");
  field->obj_field_put(type_offset, value);
}

int java_lang_reflect_Field::slot(oop reflect) {
  assert(Universe::is_fully_initialized(), "Need to find another solution to the reflection problem");
  return reflect->int_field(slot_offset);
}

void java_lang_reflect_Field::set_slot(oop reflect, int value) {
  assert(Universe::is_fully_initialized(), "Need to find another solution to the reflection problem");
  reflect->int_field_put(slot_offset, value);
}

int java_lang_reflect_Field::modifiers(oop field) {
  assert(Universe::is_fully_initialized(), "Need to find another solution to the reflection problem");
  return field->int_field(modifiers_offset);
}

void java_lang_reflect_Field::set_modifiers(oop field, int value) {
  assert(Universe::is_fully_initialized(), "Need to find another solution to the reflection problem");
  field->int_field_put(modifiers_offset, value);
}

void java_lang_reflect_Field::set_signature(oop field, oop value) {
  assert(Universe::is_fully_initialized(), "Need to find another solution to the reflection problem");
  field->obj_field_put(signature_offset, value);
}

void java_lang_reflect_Field::set_annotations(oop field, oop value) {
  assert(Universe::is_fully_initialized(), "Need to find another solution to the reflection problem");
  field->obj_field_put(annotations_offset, value);
}

#define CONSTANTPOOL_FIELDS_DO(macro) \
  macro(_oop_offset, k, "constantPoolOop", object_signature, false)

void reflect_ConstantPool::compute_offsets() {
  InstanceKlass* k = SystemDictionary::reflect_ConstantPool_klass();
  // The field is called ConstantPool* in the sun.reflect.ConstantPool class.
  CONSTANTPOOL_FIELDS_DO(FIELD_COMPUTE_OFFSET);
}

#if INCLUDE_CDS
void reflect_ConstantPool::serialize_offsets(SerializeClosure* f) {
  CONSTANTPOOL_FIELDS_DO(FIELD_SERIALIZE_OFFSET);
}
#endif

#define PARAMETER_FIELDS_DO(macro) \
  macro(name_offset,        k, vmSymbols::name_name(),        string_signature, false); \
  macro(modifiers_offset,   k, vmSymbols::modifiers_name(),   int_signature,    false); \
  macro(index_offset,       k, vmSymbols::index_name(),       int_signature,    false); \
  macro(executable_offset,  k, vmSymbols::executable_name(),  executable_signature, false)

void java_lang_reflect_Parameter::compute_offsets() {
  InstanceKlass* k = SystemDictionary::reflect_Parameter_klass();
  PARAMETER_FIELDS_DO(FIELD_COMPUTE_OFFSET);
}

#if INCLUDE_CDS
void java_lang_reflect_Parameter::serialize_offsets(SerializeClosure* f) {
  PARAMETER_FIELDS_DO(FIELD_SERIALIZE_OFFSET);
}
#endif

Handle java_lang_reflect_Parameter::create(TRAPS) {
  assert(Universe::is_fully_initialized(), "Need to find another solution to the reflection problem");
  Symbol* name = vmSymbols::java_lang_reflect_Parameter();
  Klass* k = SystemDictionary::resolve_or_fail(name, true, CHECK_NH);
  InstanceKlass* ik = InstanceKlass::cast(k);
  // Ensure it is initialized
  ik->initialize(CHECK_NH);
  return ik->allocate_instance_handle(THREAD);
}

oop java_lang_reflect_Parameter::name(oop param) {
  assert(Universe::is_fully_initialized(), "Need to find another solution to the reflection problem");
  return param->obj_field(name_offset);
}

void java_lang_reflect_Parameter::set_name(oop param, oop value) {
  assert(Universe::is_fully_initialized(), "Need to find another solution to the reflection problem");
  param->obj_field_put(name_offset, value);
}

int java_lang_reflect_Parameter::modifiers(oop param) {
  assert(Universe::is_fully_initialized(), "Need to find another solution to the reflection problem");
  return param->int_field(modifiers_offset);
}

void java_lang_reflect_Parameter::set_modifiers(oop param, int value) {
  assert(Universe::is_fully_initialized(), "Need to find another solution to the reflection problem");
  param->int_field_put(modifiers_offset, value);
}

int java_lang_reflect_Parameter::index(oop param) {
  assert(Universe::is_fully_initialized(), "Need to find another solution to the reflection problem");
  return param->int_field(index_offset);
}

void java_lang_reflect_Parameter::set_index(oop param, int value) {
  assert(Universe::is_fully_initialized(), "Need to find another solution to the reflection problem");
  param->int_field_put(index_offset, value);
}

oop java_lang_reflect_Parameter::executable(oop param) {
  assert(Universe::is_fully_initialized(), "Need to find another solution to the reflection problem");
  return param->obj_field(executable_offset);
}

void java_lang_reflect_Parameter::set_executable(oop param, oop value) {
  assert(Universe::is_fully_initialized(), "Need to find another solution to the reflection problem");
  param->obj_field_put(executable_offset, value);
}


int java_lang_Module::loader_offset;
int java_lang_Module::name_offset;
int java_lang_Module::_module_entry_offset = -1;

Handle java_lang_Module::create(Handle loader, Handle module_name, TRAPS) {
  assert(Universe::is_fully_initialized(), "Need to find another solution to the reflection problem");
  return JavaCalls::construct_new_instance(SystemDictionary::Module_klass(),
                          vmSymbols::java_lang_module_init_signature(),
                          loader, module_name, CHECK_NH);
}

#define MODULE_FIELDS_DO(macro) \
  macro(loader_offset,  k, vmSymbols::loader_name(),  classloader_signature, false); \
  macro(name_offset,    k, vmSymbols::name_name(),    string_signature,      false)

void java_lang_Module::compute_offsets() {
  InstanceKlass* k = SystemDictionary::Module_klass();
  MODULE_FIELDS_DO(FIELD_COMPUTE_OFFSET);
  MODULE_INJECTED_FIELDS(INJECTED_FIELD_COMPUTE_OFFSET);
}

#if INCLUDE_CDS
void java_lang_Module::serialize_offsets(SerializeClosure* f) {
  MODULE_FIELDS_DO(FIELD_SERIALIZE_OFFSET);
  MODULE_INJECTED_FIELDS(INJECTED_FIELD_SERIALIZE_OFFSET);
}
#endif

oop java_lang_Module::loader(oop module) {
  assert(Universe::is_fully_initialized(), "Need to find another solution to the reflection problem");
  return module->obj_field(loader_offset);
}

void java_lang_Module::set_loader(oop module, oop value) {
  assert(Universe::is_fully_initialized(), "Need to find another solution to the reflection problem");
  module->obj_field_put(loader_offset, value);
}

oop java_lang_Module::name(oop module) {
  assert(Universe::is_fully_initialized(), "Need to find another solution to the reflection problem");
  return module->obj_field(name_offset);
}

void java_lang_Module::set_name(oop module, oop value) {
  assert(Universe::is_fully_initialized(), "Need to find another solution to the reflection problem");
  module->obj_field_put(name_offset, value);
}

ModuleEntry* java_lang_Module::module_entry(oop module) {
  assert(_module_entry_offset != -1, "Uninitialized module_entry_offset");
  assert(module != NULL, "module can't be null");
  assert(oopDesc::is_oop(module), "module must be oop");

  ModuleEntry* module_entry = (ModuleEntry*)module->address_field(_module_entry_offset);
  if (module_entry == NULL) {
    // If the inject field containing the ModuleEntry* is null then return the
    // class loader's unnamed module.
    oop loader = java_lang_Module::loader(module);
    Handle h_loader = Handle(Thread::current(), loader);
    ClassLoaderData* loader_cld = SystemDictionary::register_loader(h_loader);
    return loader_cld->unnamed_module();
  }
  return module_entry;
}

void java_lang_Module::set_module_entry(oop module, ModuleEntry* module_entry) {
  assert(_module_entry_offset != -1, "Uninitialized module_entry_offset");
  assert(module != NULL, "module can't be null");
  assert(oopDesc::is_oop(module), "module must be oop");
  module->address_field_put(_module_entry_offset, (address)module_entry);
}

Handle reflect_ConstantPool::create(TRAPS) {
  assert(Universe::is_fully_initialized(), "Need to find another solution to the reflection problem");
  InstanceKlass* k = SystemDictionary::reflect_ConstantPool_klass();
  // Ensure it is initialized
  k->initialize(CHECK_NH);
  return k->allocate_instance_handle(THREAD);
}


void reflect_ConstantPool::set_cp(oop reflect, ConstantPool* value) {
  assert(Universe::is_fully_initialized(), "Need to find another solution to the reflection problem");
  oop mirror = value->pool_holder()->java_mirror();
  // Save the mirror to get back the constant pool.
  reflect->obj_field_put(_oop_offset, mirror);
}

ConstantPool* reflect_ConstantPool::get_cp(oop reflect) {
  assert(Universe::is_fully_initialized(), "Need to find another solution to the reflection problem");

  oop mirror = reflect->obj_field(_oop_offset);
  Klass* k = java_lang_Class::as_Klass(mirror);
  assert(k->is_instance_klass(), "Must be");

  // Get the constant pool back from the klass.  Since class redefinition
  // merges the new constant pool into the old, this is essentially the
  // same constant pool as the original.  If constant pool merging is
  // no longer done in the future, this will have to change to save
  // the original.
  return InstanceKlass::cast(k)->constants();
}

#define UNSAFESTATICFIELDACCESSORIMPL_FIELDS_DO(macro) \
  macro(_base_offset, k, "base", object_signature, false)

void reflect_UnsafeStaticFieldAccessorImpl::compute_offsets() {
  InstanceKlass* k = SystemDictionary::reflect_UnsafeStaticFieldAccessorImpl_klass();
  UNSAFESTATICFIELDACCESSORIMPL_FIELDS_DO(FIELD_COMPUTE_OFFSET);
}

#if INCLUDE_CDS
void reflect_UnsafeStaticFieldAccessorImpl::serialize_offsets(SerializeClosure* f) {
  UNSAFESTATICFIELDACCESSORIMPL_FIELDS_DO(FIELD_SERIALIZE_OFFSET);
}
#endif

oop java_lang_boxing_object::initialize_and_allocate(BasicType type, TRAPS) {
  Klass* k = SystemDictionary::box_klass(type);
  if (k == NULL)  return NULL;
  InstanceKlass* ik = InstanceKlass::cast(k);
  if (!ik->is_initialized())  ik->initialize(CHECK_0);
  return ik->allocate_instance(THREAD);
}


oop java_lang_boxing_object::create(BasicType type, jvalue* value, TRAPS) {
  oop box = initialize_and_allocate(type, CHECK_0);
  if (box == NULL)  return NULL;
  switch (type) {
    case T_BOOLEAN:
      box->bool_field_put(value_offset, value->z);
      break;
    case T_CHAR:
      box->char_field_put(value_offset, value->c);
      break;
    case T_FLOAT:
      box->float_field_put(value_offset, value->f);
      break;
    case T_DOUBLE:
      box->double_field_put(long_value_offset, value->d);
      break;
    case T_BYTE:
      box->byte_field_put(value_offset, value->b);
      break;
    case T_SHORT:
      box->short_field_put(value_offset, value->s);
      break;
    case T_INT:
      box->int_field_put(value_offset, value->i);
      break;
    case T_LONG:
      box->long_field_put(long_value_offset, value->j);
      break;
    default:
      return NULL;
  }
  return box;
}


BasicType java_lang_boxing_object::basic_type(oop box) {
  if (box == NULL)  return T_ILLEGAL;
  BasicType type = SystemDictionary::box_klass_type(box->klass());
  if (type == T_OBJECT)         // 'unknown' value returned by SD::bkt
    return T_ILLEGAL;
  return type;
}


BasicType java_lang_boxing_object::get_value(oop box, jvalue* value) {
  BasicType type = SystemDictionary::box_klass_type(box->klass());
  switch (type) {
  case T_BOOLEAN:
    value->z = box->bool_field(value_offset);
    break;
  case T_CHAR:
    value->c = box->char_field(value_offset);
    break;
  case T_FLOAT:
    value->f = box->float_field(value_offset);
    break;
  case T_DOUBLE:
    value->d = box->double_field(long_value_offset);
    break;
  case T_BYTE:
    value->b = box->byte_field(value_offset);
    break;
  case T_SHORT:
    value->s = box->short_field(value_offset);
    break;
  case T_INT:
    value->i = box->int_field(value_offset);
    break;
  case T_LONG:
    value->j = box->long_field(long_value_offset);
    break;
  default:
    return T_ILLEGAL;
  } // end switch
  return type;
}


BasicType java_lang_boxing_object::set_value(oop box, jvalue* value) {
  BasicType type = SystemDictionary::box_klass_type(box->klass());
  switch (type) {
  case T_BOOLEAN:
    box->bool_field_put(value_offset, value->z);
    break;
  case T_CHAR:
    box->char_field_put(value_offset, value->c);
    break;
  case T_FLOAT:
    box->float_field_put(value_offset, value->f);
    break;
  case T_DOUBLE:
    box->double_field_put(long_value_offset, value->d);
    break;
  case T_BYTE:
    box->byte_field_put(value_offset, value->b);
    break;
  case T_SHORT:
    box->short_field_put(value_offset, value->s);
    break;
  case T_INT:
    box->int_field_put(value_offset, value->i);
    break;
  case T_LONG:
    box->long_field_put(long_value_offset, value->j);
    break;
  default:
    return T_ILLEGAL;
  } // end switch
  return type;
}


void java_lang_boxing_object::print(BasicType type, jvalue* value, outputStream* st) {
  switch (type) {
  case T_BOOLEAN:   st->print("%s", value->z ? "true" : "false");   break;
  case T_CHAR:      st->print("%d", value->c);                      break;
  case T_BYTE:      st->print("%d", value->b);                      break;
  case T_SHORT:     st->print("%d", value->s);                      break;
  case T_INT:       st->print("%d", value->i);                      break;
  case T_LONG:      st->print(JLONG_FORMAT, value->j);              break;
  case T_FLOAT:     st->print("%f", value->f);                      break;
  case T_DOUBLE:    st->print("%lf", value->d);                     break;
  default:          st->print("type %d?", type);                    break;
  }
}

// Support for java_lang_ref_Reference

bool java_lang_ref_Reference::is_referent_field(oop obj, ptrdiff_t offset) {
  assert(obj != NULL, "sanity");
  if (offset != java_lang_ref_Reference::referent_offset) {
    return false;
  }

  Klass* k = obj->klass();
  if (!k->is_instance_klass()) {
    return false;
  }

  InstanceKlass* ik = InstanceKlass::cast(obj->klass());
  bool is_reference = ik->reference_type() != REF_NONE;
  assert(!is_reference || ik->is_subclass_of(SystemDictionary::Reference_klass()), "sanity");
  return is_reference;
}

// Support for java_lang_ref_SoftReference
//

#define SOFTREFERENCE_FIELDS_DO(macro) \
  macro(timestamp_offset,    k, "timestamp", long_signature, false); \
  macro(static_clock_offset, k, "clock",     long_signature, true)

void java_lang_ref_SoftReference::compute_offsets() {
  InstanceKlass* k = SystemDictionary::SoftReference_klass();
  SOFTREFERENCE_FIELDS_DO(FIELD_COMPUTE_OFFSET);
}

#if INCLUDE_CDS
void java_lang_ref_SoftReference::serialize_offsets(SerializeClosure* f) {
  SOFTREFERENCE_FIELDS_DO(FIELD_SERIALIZE_OFFSET);
}
#endif

jlong java_lang_ref_SoftReference::timestamp(oop ref) {
  return ref->long_field(timestamp_offset);
}

jlong java_lang_ref_SoftReference::clock() {
  InstanceKlass* ik = SystemDictionary::SoftReference_klass();
  oop base = ik->static_field_base_raw();
  return base->long_field(static_clock_offset);
}

void java_lang_ref_SoftReference::set_clock(jlong value) {
  InstanceKlass* ik = SystemDictionary::SoftReference_klass();
  oop base = ik->static_field_base_raw();
  base->long_field_put(static_clock_offset, value);
}

// Support for java_lang_invoke_DirectMethodHandle

int java_lang_invoke_DirectMethodHandle::_member_offset;

oop java_lang_invoke_DirectMethodHandle::member(oop dmh) {
  oop member_name = NULL;
  assert(oopDesc::is_oop(dmh) && java_lang_invoke_DirectMethodHandle::is_instance(dmh),
         "a DirectMethodHandle oop is expected");
  return dmh->obj_field(member_offset_in_bytes());
}

#define DIRECTMETHODHANDLE_FIELDS_DO(macro) \
  macro(_member_offset, k, "member", java_lang_invoke_MemberName_signature, false)

void java_lang_invoke_DirectMethodHandle::compute_offsets() {
  InstanceKlass* k = SystemDictionary::DirectMethodHandle_klass();
  DIRECTMETHODHANDLE_FIELDS_DO(FIELD_COMPUTE_OFFSET);
}

#if INCLUDE_CDS
void java_lang_invoke_DirectMethodHandle::serialize_offsets(SerializeClosure* f) {
  DIRECTMETHODHANDLE_FIELDS_DO(FIELD_SERIALIZE_OFFSET);
}
#endif

// Support for java_lang_invoke_MethodHandle

int java_lang_invoke_MethodHandle::_type_offset;
int java_lang_invoke_MethodHandle::_form_offset;

int java_lang_invoke_MemberName::_clazz_offset;
int java_lang_invoke_MemberName::_name_offset;
int java_lang_invoke_MemberName::_type_offset;
int java_lang_invoke_MemberName::_flags_offset;
int java_lang_invoke_MemberName::_method_offset;
int java_lang_invoke_MemberName::_vmindex_offset;

int java_lang_invoke_ResolvedMethodName::_vmtarget_offset;
int java_lang_invoke_ResolvedMethodName::_vmholder_offset;

int java_lang_invoke_LambdaForm::_vmentry_offset;

#define METHODHANDLE_FIELDS_DO(macro) \
  macro(_type_offset, k, vmSymbols::type_name(), java_lang_invoke_MethodType_signature, false); \
  macro(_form_offset, k, "form",                 java_lang_invoke_LambdaForm_signature, false)

void java_lang_invoke_MethodHandle::compute_offsets() {
  InstanceKlass* k = SystemDictionary::MethodHandle_klass();
  METHODHANDLE_FIELDS_DO(FIELD_COMPUTE_OFFSET);
}

#if INCLUDE_CDS
void java_lang_invoke_MethodHandle::serialize_offsets(SerializeClosure* f) {
  METHODHANDLE_FIELDS_DO(FIELD_SERIALIZE_OFFSET);
}
#endif

#define MEMBERNAME_FIELDS_DO(macro) \
  macro(_clazz_offset,   k, vmSymbols::clazz_name(),   class_signature,  false); \
  macro(_name_offset,    k, vmSymbols::name_name(),    string_signature, false); \
  macro(_type_offset,    k, vmSymbols::type_name(),    object_signature, false); \
  macro(_flags_offset,   k, vmSymbols::flags_name(),   int_signature,    false); \
  macro(_method_offset,  k, vmSymbols::method_name(),  java_lang_invoke_ResolvedMethodName_signature, false)

void java_lang_invoke_MemberName::compute_offsets() {
  InstanceKlass* k = SystemDictionary::MemberName_klass();
  MEMBERNAME_FIELDS_DO(FIELD_COMPUTE_OFFSET);
  MEMBERNAME_INJECTED_FIELDS(INJECTED_FIELD_COMPUTE_OFFSET);
}

#if INCLUDE_CDS
void java_lang_invoke_MemberName::serialize_offsets(SerializeClosure* f) {
  MEMBERNAME_FIELDS_DO(FIELD_SERIALIZE_OFFSET);
  MEMBERNAME_INJECTED_FIELDS(INJECTED_FIELD_SERIALIZE_OFFSET);
}
#endif

void java_lang_invoke_ResolvedMethodName::compute_offsets() {
  InstanceKlass* k = SystemDictionary::ResolvedMethodName_klass();
  assert(k != NULL, "jdk mismatch");
  RESOLVEDMETHOD_INJECTED_FIELDS(INJECTED_FIELD_COMPUTE_OFFSET);
}

#if INCLUDE_CDS
void java_lang_invoke_ResolvedMethodName::serialize_offsets(SerializeClosure* f) {
  RESOLVEDMETHOD_INJECTED_FIELDS(INJECTED_FIELD_SERIALIZE_OFFSET);
}
#endif

#define LAMBDAFORM_FIELDS_DO(macro) \
  macro(_vmentry_offset, k, "vmentry", java_lang_invoke_MemberName_signature, false)

void java_lang_invoke_LambdaForm::compute_offsets() {
  InstanceKlass* k = SystemDictionary::LambdaForm_klass();
  assert (k != NULL, "jdk mismatch");
  LAMBDAFORM_FIELDS_DO(FIELD_COMPUTE_OFFSET);
}

#if INCLUDE_CDS
void java_lang_invoke_LambdaForm::serialize_offsets(SerializeClosure* f) {
  LAMBDAFORM_FIELDS_DO(FIELD_SERIALIZE_OFFSET);
}
#endif

bool java_lang_invoke_LambdaForm::is_instance(oop obj) {
  return obj != NULL && is_subclass(obj->klass());
}


oop java_lang_invoke_MethodHandle::type(oop mh) {
  return mh->obj_field(_type_offset);
}

void java_lang_invoke_MethodHandle::set_type(oop mh, oop mtype) {
  mh->obj_field_put(_type_offset, mtype);
}

oop java_lang_invoke_MethodHandle::form(oop mh) {
  assert(_form_offset != 0, "");
  return mh->obj_field(_form_offset);
}

void java_lang_invoke_MethodHandle::set_form(oop mh, oop lform) {
  assert(_form_offset != 0, "");
  mh->obj_field_put(_form_offset, lform);
}

/// MemberName accessors

oop java_lang_invoke_MemberName::clazz(oop mname) {
  assert(is_instance(mname), "wrong type");
  return mname->obj_field(_clazz_offset);
}

void java_lang_invoke_MemberName::set_clazz(oop mname, oop clazz) {
  assert(is_instance(mname), "wrong type");
  mname->obj_field_put(_clazz_offset, clazz);
}

oop java_lang_invoke_MemberName::name(oop mname) {
  assert(is_instance(mname), "wrong type");
  return mname->obj_field(_name_offset);
}

void java_lang_invoke_MemberName::set_name(oop mname, oop name) {
  assert(is_instance(mname), "wrong type");
  mname->obj_field_put(_name_offset, name);
}

oop java_lang_invoke_MemberName::type(oop mname) {
  assert(is_instance(mname), "wrong type");
  return mname->obj_field(_type_offset);
}

void java_lang_invoke_MemberName::set_type(oop mname, oop type) {
  assert(is_instance(mname), "wrong type");
  mname->obj_field_put(_type_offset, type);
}

int java_lang_invoke_MemberName::flags(oop mname) {
  assert(is_instance(mname), "wrong type");
  return mname->int_field(_flags_offset);
}

void java_lang_invoke_MemberName::set_flags(oop mname, int flags) {
  assert(is_instance(mname), "wrong type");
  mname->int_field_put(_flags_offset, flags);
}


// Return vmtarget from ResolvedMethodName method field through indirection
Method* java_lang_invoke_MemberName::vmtarget(oop mname) {
  assert(is_instance(mname), "wrong type");
  oop method = mname->obj_field(_method_offset);
  return method == NULL ? NULL : java_lang_invoke_ResolvedMethodName::vmtarget(method);
}

bool java_lang_invoke_MemberName::is_method(oop mname) {
  assert(is_instance(mname), "must be MemberName");
  return (flags(mname) & (MN_IS_METHOD | MN_IS_CONSTRUCTOR)) > 0;
}

void java_lang_invoke_MemberName::set_method(oop mname, oop resolved_method) {
  assert(is_instance(mname), "wrong type");
  mname->obj_field_put(_method_offset, resolved_method);
}

intptr_t java_lang_invoke_MemberName::vmindex(oop mname) {
  assert(is_instance(mname), "wrong type");
  return (intptr_t) mname->address_field(_vmindex_offset);
}

void java_lang_invoke_MemberName::set_vmindex(oop mname, intptr_t index) {
  assert(is_instance(mname), "wrong type");
  mname->address_field_put(_vmindex_offset, (address) index);
}


Method* java_lang_invoke_ResolvedMethodName::vmtarget(oop resolved_method) {
  assert(is_instance(resolved_method), "wrong type");
  Method* m = (Method*)resolved_method->address_field(_vmtarget_offset);
  assert(m->is_method(), "must be");
  return m;
}

// Used by redefinition to change Method* to new Method* with same hash (name, signature)
void java_lang_invoke_ResolvedMethodName::set_vmtarget(oop resolved_method, Method* m) {
  assert(is_instance(resolved_method), "wrong type");
  resolved_method->address_field_put(_vmtarget_offset, (address)m);
}

oop java_lang_invoke_ResolvedMethodName::find_resolved_method(const methodHandle& m, TRAPS) {
  // lookup ResolvedMethod oop in the table, or create a new one and intern it
  oop resolved_method = ResolvedMethodTable::find_method(m());
  if (resolved_method == NULL) {
    InstanceKlass* k = SystemDictionary::ResolvedMethodName_klass();
    if (!k->is_initialized()) {
      k->initialize(CHECK_NULL);
    }
    oop new_resolved_method = k->allocate_instance(CHECK_NULL);
    new_resolved_method->address_field_put(_vmtarget_offset, (address)m());
    // Add a reference to the loader (actually mirror because unsafe anonymous classes will not have
    // distinct loaders) to ensure the metadata is kept alive.
    // This mirror may be different than the one in clazz field.
    new_resolved_method->obj_field_put(_vmholder_offset, m->method_holder()->java_mirror());
    resolved_method = ResolvedMethodTable::add_method(Handle(THREAD, new_resolved_method));
  }
  return resolved_method;
}

oop java_lang_invoke_LambdaForm::vmentry(oop lform) {
  assert(is_instance(lform), "wrong type");
  return lform->obj_field(_vmentry_offset);
}


// Support for java_lang_invoke_MethodType

int java_lang_invoke_MethodType::_rtype_offset;
int java_lang_invoke_MethodType::_ptypes_offset;

#define METHODTYPE_FIELDS_DO(macro) \
  macro(_rtype_offset,  k, "rtype",  class_signature,       false); \
  macro(_ptypes_offset, k, "ptypes", class_array_signature, false)

void java_lang_invoke_MethodType::compute_offsets() {
  InstanceKlass* k = SystemDictionary::MethodType_klass();
  METHODTYPE_FIELDS_DO(FIELD_COMPUTE_OFFSET);
}

#if INCLUDE_CDS
void java_lang_invoke_MethodType::serialize_offsets(SerializeClosure* f) {
  METHODTYPE_FIELDS_DO(FIELD_SERIALIZE_OFFSET);
}
#endif

void java_lang_invoke_MethodType::print_signature(oop mt, outputStream* st) {
  st->print("(");
  objArrayOop pts = ptypes(mt);
  for (int i = 0, limit = pts->length(); i < limit; i++) {
    java_lang_Class::print_signature(pts->obj_at(i), st);
  }
  st->print(")");
  java_lang_Class::print_signature(rtype(mt), st);
}

Symbol* java_lang_invoke_MethodType::as_signature(oop mt, bool intern_if_not_found, TRAPS) {
  ResourceMark rm;
  stringStream buffer(128);
  print_signature(mt, &buffer);
  const char* sigstr =       buffer.base();
  int         siglen = (int) buffer.size();
  Symbol *name;
  if (!intern_if_not_found) {
    name = SymbolTable::probe(sigstr, siglen);
  } else {
    name = SymbolTable::new_symbol(sigstr, siglen, THREAD);
  }
  return name;
}

bool java_lang_invoke_MethodType::equals(oop mt1, oop mt2) {
  if (oopDesc::equals(mt1, mt2))
    return true;
  if (!oopDesc::equals(rtype(mt1), rtype(mt2)))
    return false;
  if (ptype_count(mt1) != ptype_count(mt2))
    return false;
  for (int i = ptype_count(mt1) - 1; i >= 0; i--) {
    if (!oopDesc::equals(ptype(mt1, i), ptype(mt2, i)))
      return false;
  }
  return true;
}

oop java_lang_invoke_MethodType::rtype(oop mt) {
  assert(is_instance(mt), "must be a MethodType");
  return mt->obj_field(_rtype_offset);
}

objArrayOop java_lang_invoke_MethodType::ptypes(oop mt) {
  assert(is_instance(mt), "must be a MethodType");
  return (objArrayOop) mt->obj_field(_ptypes_offset);
}

oop java_lang_invoke_MethodType::ptype(oop mt, int idx) {
  return ptypes(mt)->obj_at(idx);
}

int java_lang_invoke_MethodType::ptype_count(oop mt) {
  return ptypes(mt)->length();
}

int java_lang_invoke_MethodType::ptype_slot_count(oop mt) {
  objArrayOop pts = ptypes(mt);
  int count = pts->length();
  int slots = 0;
  for (int i = 0; i < count; i++) {
    BasicType bt = java_lang_Class::as_BasicType(pts->obj_at(i));
    slots += type2size[bt];
  }
  return slots;
}

int java_lang_invoke_MethodType::rtype_slot_count(oop mt) {
  BasicType bt = java_lang_Class::as_BasicType(rtype(mt));
  return type2size[bt];
}


// Support for java_lang_invoke_CallSite

int java_lang_invoke_CallSite::_target_offset;
int java_lang_invoke_CallSite::_context_offset;

#define CALLSITE_FIELDS_DO(macro) \
  macro(_target_offset,  k, "target", java_lang_invoke_MethodHandle_signature, false); \
  macro(_context_offset, k, "context", java_lang_invoke_MethodHandleNatives_CallSiteContext_signature, false)

void java_lang_invoke_CallSite::compute_offsets() {
  InstanceKlass* k = SystemDictionary::CallSite_klass();
  CALLSITE_FIELDS_DO(FIELD_COMPUTE_OFFSET);
}

#if INCLUDE_CDS
void java_lang_invoke_CallSite::serialize_offsets(SerializeClosure* f) {
  CALLSITE_FIELDS_DO(FIELD_SERIALIZE_OFFSET);
}
#endif

oop java_lang_invoke_CallSite::context_no_keepalive(oop call_site) {
  assert(java_lang_invoke_CallSite::is_instance(call_site), "");

  oop dep_oop = call_site->obj_field_access<AS_NO_KEEPALIVE>(_context_offset);
  return dep_oop;
}

// Support for java_lang_invoke_MethodHandleNatives_CallSiteContext

int java_lang_invoke_MethodHandleNatives_CallSiteContext::_vmdependencies_offset;
int java_lang_invoke_MethodHandleNatives_CallSiteContext::_last_cleanup_offset;

void java_lang_invoke_MethodHandleNatives_CallSiteContext::compute_offsets() {
  InstanceKlass* k = SystemDictionary::Context_klass();
  CALLSITECONTEXT_INJECTED_FIELDS(INJECTED_FIELD_COMPUTE_OFFSET);
}

#if INCLUDE_CDS
void java_lang_invoke_MethodHandleNatives_CallSiteContext::serialize_offsets(SerializeClosure* f) {
  CALLSITECONTEXT_INJECTED_FIELDS(INJECTED_FIELD_SERIALIZE_OFFSET);
}
#endif

DependencyContext java_lang_invoke_MethodHandleNatives_CallSiteContext::vmdependencies(oop call_site) {
  assert(java_lang_invoke_MethodHandleNatives_CallSiteContext::is_instance(call_site), "");
  nmethodBucket* volatile* vmdeps_addr = (nmethodBucket* volatile*)call_site->field_addr(_vmdependencies_offset);
  volatile uint64_t* last_cleanup_addr = (volatile uint64_t*)call_site->field_addr(_last_cleanup_offset);
  DependencyContext dep_ctx(vmdeps_addr, last_cleanup_addr);
  return dep_ctx;
}

// Support for java_security_AccessControlContext

int java_security_AccessControlContext::_context_offset = 0;
int java_security_AccessControlContext::_privilegedContext_offset = 0;
int java_security_AccessControlContext::_isPrivileged_offset = 0;
int java_security_AccessControlContext::_isAuthorized_offset = -1;

#define ACCESSCONTROLCONTEXT_FIELDS_DO(macro) \
  macro(_context_offset,           k, "context",      protectiondomain_signature, false); \
  macro(_privilegedContext_offset, k, "privilegedContext", accesscontrolcontext_signature, false); \
  macro(_isPrivileged_offset,      k, "isPrivileged", bool_signature, false); \
  macro(_isAuthorized_offset,      k, "isAuthorized", bool_signature, false)

void java_security_AccessControlContext::compute_offsets() {
  assert(_isPrivileged_offset == 0, "offsets should be initialized only once");
  InstanceKlass* k = SystemDictionary::AccessControlContext_klass();
  ACCESSCONTROLCONTEXT_FIELDS_DO(FIELD_COMPUTE_OFFSET);
}

#if INCLUDE_CDS
void java_security_AccessControlContext::serialize_offsets(SerializeClosure* f) {
  ACCESSCONTROLCONTEXT_FIELDS_DO(FIELD_SERIALIZE_OFFSET);
}
#endif

oop java_security_AccessControlContext::create(objArrayHandle context, bool isPrivileged, Handle privileged_context, TRAPS) {
  assert(_isPrivileged_offset != 0, "offsets should have been initialized");
  // Ensure klass is initialized
  SystemDictionary::AccessControlContext_klass()->initialize(CHECK_0);
  // Allocate result
  oop result = SystemDictionary::AccessControlContext_klass()->allocate_instance(CHECK_0);
  // Fill in values
  result->obj_field_put(_context_offset, context());
  result->obj_field_put(_privilegedContext_offset, privileged_context());
  result->bool_field_put(_isPrivileged_offset, isPrivileged);
  // whitelist AccessControlContexts created by the JVM if present
  if (_isAuthorized_offset != -1) {
    result->bool_field_put(_isAuthorized_offset, true);
  }
  return result;
}


// Support for java_lang_ClassLoader

bool java_lang_ClassLoader::offsets_computed = false;
int  java_lang_ClassLoader::_loader_data_offset = -1;
int  java_lang_ClassLoader::parallelCapable_offset = -1;
int  java_lang_ClassLoader::name_offset = -1;
int  java_lang_ClassLoader::nameAndId_offset = -1;
int  java_lang_ClassLoader::unnamedModule_offset = -1;

ClassLoaderData* java_lang_ClassLoader::loader_data_acquire(oop loader) {
  assert(loader != NULL && oopDesc::is_oop(loader), "loader must be oop");
  return HeapAccess<MO_ACQUIRE>::load_at(loader, _loader_data_offset);
}

ClassLoaderData* java_lang_ClassLoader::loader_data_raw(oop loader) {
  assert(loader != NULL && oopDesc::is_oop(loader), "loader must be oop");
  return RawAccess<>::load_at(loader, _loader_data_offset);
}

void java_lang_ClassLoader::release_set_loader_data(oop loader, ClassLoaderData* new_data) {
  assert(loader != NULL && oopDesc::is_oop(loader), "loader must be oop");
  HeapAccess<MO_RELEASE>::store_at(loader, _loader_data_offset, new_data);
}

#define CLASSLOADER_FIELDS_DO(macro) \
  macro(parallelCapable_offset, k1, "parallelLockMap",      concurrenthashmap_signature, false); \
  macro(name_offset,            k1, vmSymbols::name_name(), string_signature, false); \
  macro(nameAndId_offset,       k1, "nameAndId",            string_signature, false); \
  macro(unnamedModule_offset,   k1, "unnamedModule",        module_signature, false); \
  macro(parent_offset,          k1, "parent",               classloader_signature, false)

void java_lang_ClassLoader::compute_offsets() {
  assert(!offsets_computed, "offsets should be initialized only once");
  offsets_computed = true;

  InstanceKlass* k1 = SystemDictionary::ClassLoader_klass();
  CLASSLOADER_FIELDS_DO(FIELD_COMPUTE_OFFSET);

  CLASSLOADER_INJECTED_FIELDS(INJECTED_FIELD_COMPUTE_OFFSET);
}

#if INCLUDE_CDS
void java_lang_ClassLoader::serialize_offsets(SerializeClosure* f) {
  CLASSLOADER_FIELDS_DO(FIELD_SERIALIZE_OFFSET);
  CLASSLOADER_INJECTED_FIELDS(INJECTED_FIELD_SERIALIZE_OFFSET);
}
#endif

oop java_lang_ClassLoader::parent(oop loader) {
  assert(is_instance(loader), "loader must be oop");
  return loader->obj_field(parent_offset);
}

// Returns the name field of this class loader.  If the name field has not
// been set, null will be returned.
oop java_lang_ClassLoader::name(oop loader) {
  assert(is_instance(loader), "loader must be oop");
  return loader->obj_field(name_offset);
}

// Returns the nameAndId field of this class loader. The format is
// as follows:
//   If the defining loader has a name explicitly set then '<loader-name>' @<id>
//   If the defining loader has no name then <qualified-class-name> @<id>
//   If built-in loader, then omit '@<id>' as there is only one instance.
// Use ClassLoader::loader_name_id() to obtain this String as a char*.
oop java_lang_ClassLoader::nameAndId(oop loader) {
  assert(is_instance(loader), "loader must be oop");
  return loader->obj_field(nameAndId_offset);
}

bool java_lang_ClassLoader::isAncestor(oop loader, oop cl) {
  assert(is_instance(loader), "loader must be oop");
  assert(cl == NULL || is_instance(cl), "cl argument must be oop");
  oop acl = loader;
  debug_only(jint loop_count = 0);
  // This loop taken verbatim from ClassLoader.java:
  do {
    acl = parent(acl);
    if (oopDesc::equals(cl, acl)) {
      return true;
    }
    assert(++loop_count > 0, "loop_count overflow");
  } while (acl != NULL);
  return false;
}

bool java_lang_ClassLoader::is_instance(oop obj) {
  return obj != NULL && is_subclass(obj->klass());
}


// For class loader classes, parallelCapable defined
// based on non-null field
// Written to by java.lang.ClassLoader, vm only reads this field, doesn't set it
bool java_lang_ClassLoader::parallelCapable(oop class_loader) {
  if (parallelCapable_offset == -1) {
     // Default for backward compatibility is false
     return false;
  }
  return (class_loader->obj_field(parallelCapable_offset) != NULL);
}

bool java_lang_ClassLoader::is_trusted_loader(oop loader) {
  // Fix for 4474172; see evaluation for more details
  loader = non_reflection_class_loader(loader);

  oop cl = SystemDictionary::java_system_loader();
  while(cl != NULL) {
    if (oopDesc::equals(cl, loader)) return true;
    cl = parent(cl);
  }
  return false;
}

// Return true if this is one of the class loaders associated with
// the generated bytecodes for reflection.
bool java_lang_ClassLoader::is_reflection_class_loader(oop loader) {
  if (loader != NULL) {
    Klass* delegating_cl_class = SystemDictionary::reflect_DelegatingClassLoader_klass();
    // This might be null in non-1.4 JDKs
    return (delegating_cl_class != NULL && loader->is_a(delegating_cl_class));
  }
  return false;
}

oop java_lang_ClassLoader::non_reflection_class_loader(oop loader) {
  // See whether this is one of the class loaders associated with
  // the generated bytecodes for reflection, and if so, "magically"
  // delegate to its parent to prevent class loading from occurring
  // in places where applications using reflection didn't expect it.
  if (is_reflection_class_loader(loader)) {
    return parent(loader);
  }
  return loader;
}

oop java_lang_ClassLoader::unnamedModule(oop loader) {
  assert(is_instance(loader), "loader must be oop");
  return loader->obj_field(unnamedModule_offset);
}

// Support for java_lang_System
//
#define SYSTEM_FIELDS_DO(macro) \
  macro(static_in_offset,  k, "in",  input_stream_signature, true); \
  macro(static_out_offset, k, "out", print_stream_signature, true); \
  macro(static_err_offset, k, "err", print_stream_signature, true); \
  macro(static_security_offset, k, "security", security_manager_signature, true)

void java_lang_System::compute_offsets() {
  InstanceKlass* k = SystemDictionary::System_klass();
  SYSTEM_FIELDS_DO(FIELD_COMPUTE_OFFSET);
}

#if INCLUDE_CDS
void java_lang_System::serialize_offsets(SerializeClosure* f) {
   SYSTEM_FIELDS_DO(FIELD_SERIALIZE_OFFSET);
}
#endif

int java_lang_System::in_offset_in_bytes() { return static_in_offset; }
int java_lang_System::out_offset_in_bytes() { return static_out_offset; }
int java_lang_System::err_offset_in_bytes() { return static_err_offset; }

int java_lang_Class::_klass_offset;
int java_lang_Class::_array_klass_offset;
int java_lang_Class::_oop_size_offset;
int java_lang_Class::_static_oop_field_count_offset;
int java_lang_Class::_class_loader_offset;
int java_lang_Class::_module_offset;
int java_lang_Class::_protection_domain_offset;
int java_lang_Class::_component_mirror_offset;
int java_lang_Class::_box_mirror_offset;
int java_lang_Class::_value_mirror_offset;
int java_lang_Class::_init_lock_offset;
int java_lang_Class::_signers_offset;
int java_lang_Class::_name_offset;
int java_lang_Class::_source_file_offset;
GrowableArray<Klass*>* java_lang_Class::_fixup_mirror_list = NULL;
GrowableArray<Klass*>* java_lang_Class::_fixup_module_field_list = NULL;
int java_lang_Throwable::backtrace_offset;
int java_lang_Throwable::detailMessage_offset;
int java_lang_Throwable::stackTrace_offset;
int java_lang_Throwable::depth_offset;
int java_lang_Throwable::static_unassigned_stacktrace_offset;
int java_lang_reflect_AccessibleObject::override_offset;
int java_lang_reflect_Method::clazz_offset;
int java_lang_reflect_Method::name_offset;
int java_lang_reflect_Method::returnType_offset;
int java_lang_reflect_Method::parameterTypes_offset;
int java_lang_reflect_Method::exceptionTypes_offset;
int java_lang_reflect_Method::slot_offset;
int java_lang_reflect_Method::modifiers_offset;
int java_lang_reflect_Method::signature_offset;
int java_lang_reflect_Method::annotations_offset;
int java_lang_reflect_Method::parameter_annotations_offset;
int java_lang_reflect_Method::annotation_default_offset;
int java_lang_reflect_Constructor::clazz_offset;
int java_lang_reflect_Constructor::parameterTypes_offset;
int java_lang_reflect_Constructor::exceptionTypes_offset;
int java_lang_reflect_Constructor::slot_offset;
int java_lang_reflect_Constructor::modifiers_offset;
int java_lang_reflect_Constructor::signature_offset;
int java_lang_reflect_Constructor::annotations_offset;
int java_lang_reflect_Constructor::parameter_annotations_offset;
int java_lang_reflect_Field::clazz_offset;
int java_lang_reflect_Field::name_offset;
int java_lang_reflect_Field::type_offset;
int java_lang_reflect_Field::slot_offset;
int java_lang_reflect_Field::modifiers_offset;
int java_lang_reflect_Field::signature_offset;
int java_lang_reflect_Field::annotations_offset;
int java_lang_reflect_Parameter::name_offset;
int java_lang_reflect_Parameter::modifiers_offset;
int java_lang_reflect_Parameter::index_offset;
int java_lang_reflect_Parameter::executable_offset;
int java_lang_boxing_object::value_offset;
int java_lang_boxing_object::long_value_offset;
int java_lang_ref_Reference::referent_offset;
int java_lang_ref_Reference::queue_offset;
int java_lang_ref_Reference::next_offset;
int java_lang_ref_Reference::discovered_offset;
int java_lang_ref_SoftReference::timestamp_offset;
int java_lang_ref_SoftReference::static_clock_offset;
int java_lang_ClassLoader::parent_offset;
int java_lang_System::static_in_offset;
int java_lang_System::static_out_offset;
int java_lang_System::static_err_offset;
int java_lang_System::static_security_offset;
int java_lang_StackTraceElement::methodName_offset;
int java_lang_StackTraceElement::fileName_offset;
int java_lang_StackTraceElement::lineNumber_offset;
int java_lang_StackTraceElement::moduleName_offset;
int java_lang_StackTraceElement::moduleVersion_offset;
int java_lang_StackTraceElement::classLoaderName_offset;
int java_lang_StackTraceElement::declaringClass_offset;
int java_lang_StackTraceElement::declaringClassObject_offset;
int java_lang_StackFrameInfo::_memberName_offset;
int java_lang_StackFrameInfo::_bci_offset;
int java_lang_StackFrameInfo::_version_offset;
int java_lang_LiveStackFrameInfo::_monitors_offset;
int java_lang_LiveStackFrameInfo::_locals_offset;
int java_lang_LiveStackFrameInfo::_operands_offset;
int java_lang_LiveStackFrameInfo::_mode_offset;
int java_lang_AssertionStatusDirectives::classes_offset;
int java_lang_AssertionStatusDirectives::classEnabled_offset;
int java_lang_AssertionStatusDirectives::packages_offset;
int java_lang_AssertionStatusDirectives::packageEnabled_offset;
int java_lang_AssertionStatusDirectives::deflt_offset;
int java_nio_Buffer::_limit_offset;
int java_util_concurrent_locks_AbstractOwnableSynchronizer::_owner_offset;
int reflect_ConstantPool::_oop_offset;
int reflect_UnsafeStaticFieldAccessorImpl::_base_offset;


#define STACKTRACEELEMENT_FIELDS_DO(macro) \
  macro(declaringClassObject_offset,  k, "declaringClassObject", class_signature, false); \
  macro(classLoaderName_offset, k, "classLoaderName", string_signature, false); \
  macro(moduleName_offset,      k, "moduleName",      string_signature, false); \
  macro(moduleVersion_offset,   k, "moduleVersion",   string_signature, false); \
  macro(declaringClass_offset,  k, "declaringClass",  string_signature, false); \
  macro(methodName_offset,      k, "methodName",      string_signature, false); \
  macro(fileName_offset,        k, "fileName",        string_signature, false); \
  macro(lineNumber_offset,      k, "lineNumber",      int_signature,    false)

// Support for java_lang_StackTraceElement
void java_lang_StackTraceElement::compute_offsets() {
  InstanceKlass* k = SystemDictionary::StackTraceElement_klass();
  STACKTRACEELEMENT_FIELDS_DO(FIELD_COMPUTE_OFFSET);
}

#if INCLUDE_CDS
void java_lang_StackTraceElement::serialize_offsets(SerializeClosure* f) {
  STACKTRACEELEMENT_FIELDS_DO(FIELD_SERIALIZE_OFFSET);
}
#endif

void java_lang_StackTraceElement::set_fileName(oop element, oop value) {
  element->obj_field_put(fileName_offset, value);
}

void java_lang_StackTraceElement::set_declaringClass(oop element, oop value) {
  element->obj_field_put(declaringClass_offset, value);
}

void java_lang_StackTraceElement::set_methodName(oop element, oop value) {
  element->obj_field_put(methodName_offset, value);
}

void java_lang_StackTraceElement::set_lineNumber(oop element, int value) {
  element->int_field_put(lineNumber_offset, value);
}

void java_lang_StackTraceElement::set_moduleName(oop element, oop value) {
  element->obj_field_put(moduleName_offset, value);
}

void java_lang_StackTraceElement::set_moduleVersion(oop element, oop value) {
  element->obj_field_put(moduleVersion_offset, value);
}

void java_lang_StackTraceElement::set_classLoaderName(oop element, oop value) {
  element->obj_field_put(classLoaderName_offset, value);
}

void java_lang_StackTraceElement::set_declaringClassObject(oop element, oop value) {
  element->obj_field_put(declaringClassObject_offset, value);
}

void java_lang_StackFrameInfo::set_version(oop element, short value) {
  element->short_field_put(_version_offset, value);
}

void java_lang_StackFrameInfo::set_bci(oop element, int value) {
  element->int_field_put(_bci_offset, value);
}

void java_lang_LiveStackFrameInfo::set_monitors(oop element, oop value) {
  element->obj_field_put(_monitors_offset, value);
}

void java_lang_LiveStackFrameInfo::set_locals(oop element, oop value) {
  element->obj_field_put(_locals_offset, value);
}

void java_lang_LiveStackFrameInfo::set_operands(oop element, oop value) {
  element->obj_field_put(_operands_offset, value);
}

void java_lang_LiveStackFrameInfo::set_mode(oop element, int value) {
  element->int_field_put(_mode_offset, value);
}

// Support for java Assertions - java_lang_AssertionStatusDirectives.
#define ASSERTIONSTATUSDIRECTIVES_FIELDS_DO(macro) \
  macro(classes_offset,        k, "classes",        string_array_signature, false); \
  macro(classEnabled_offset,   k, "classEnabled",   bool_array_signature, false); \
  macro(packages_offset,       k, "packages",       string_array_signature, false); \
  macro(packageEnabled_offset, k, "packageEnabled", bool_array_signature,   false); \
  macro(deflt_offset,          k, "deflt",          bool_signature,         false)

void java_lang_AssertionStatusDirectives::compute_offsets() {
  InstanceKlass* k = SystemDictionary::AssertionStatusDirectives_klass();
  ASSERTIONSTATUSDIRECTIVES_FIELDS_DO(FIELD_COMPUTE_OFFSET);
}

#if INCLUDE_CDS
void java_lang_AssertionStatusDirectives::serialize_offsets(SerializeClosure* f) {
  ASSERTIONSTATUSDIRECTIVES_FIELDS_DO(FIELD_SERIALIZE_OFFSET);
}
#endif

void java_lang_AssertionStatusDirectives::set_classes(oop o, oop val) {
  o->obj_field_put(classes_offset, val);
}

void java_lang_AssertionStatusDirectives::set_classEnabled(oop o, oop val) {
  o->obj_field_put(classEnabled_offset, val);
}

void java_lang_AssertionStatusDirectives::set_packages(oop o, oop val) {
  o->obj_field_put(packages_offset, val);
}

void java_lang_AssertionStatusDirectives::set_packageEnabled(oop o, oop val) {
  o->obj_field_put(packageEnabled_offset, val);
}

void java_lang_AssertionStatusDirectives::set_deflt(oop o, bool val) {
  o->bool_field_put(deflt_offset, val);
}


// Support for intrinsification of java.nio.Buffer.checkIndex
int java_nio_Buffer::limit_offset() {
  return _limit_offset;
}

#define BUFFER_FIELDS_DO(macro) \
  macro(_limit_offset, k, "limit", int_signature, false)

void java_nio_Buffer::compute_offsets() {
  InstanceKlass* k = SystemDictionary::nio_Buffer_klass();
  assert(k != NULL, "must be loaded in 1.4+");
  BUFFER_FIELDS_DO(FIELD_COMPUTE_OFFSET);
}

#if INCLUDE_CDS
void java_nio_Buffer::serialize_offsets(SerializeClosure* f) {
  BUFFER_FIELDS_DO(FIELD_SERIALIZE_OFFSET);
}
#endif

#define AOS_FIELDS_DO(macro) \
  macro(_owner_offset, k, "exclusiveOwnerThread", thread_signature, false)

void java_util_concurrent_locks_AbstractOwnableSynchronizer::compute_offsets() {
  InstanceKlass* k = SystemDictionary::java_util_concurrent_locks_AbstractOwnableSynchronizer_klass();
  AOS_FIELDS_DO(FIELD_COMPUTE_OFFSET);
}

oop java_util_concurrent_locks_AbstractOwnableSynchronizer::get_owner_threadObj(oop obj) {
  assert(_owner_offset != 0, "Must be initialized");
  return obj->obj_field(_owner_offset);
}

#if INCLUDE_CDS
void java_util_concurrent_locks_AbstractOwnableSynchronizer::serialize_offsets(SerializeClosure* f) {
  AOS_FIELDS_DO(FIELD_SERIALIZE_OFFSET);
}
#endif

static int member_offset(int hardcoded_offset) {
  return (hardcoded_offset * heapOopSize) + instanceOopDesc::base_offset_in_bytes();
}

// Compute hard-coded offsets
// Invoked before SystemDictionary::initialize, so pre-loaded classes
// are not available to determine the offset_of_static_fields.
void JavaClasses::compute_hard_coded_offsets() {

  // java_lang_boxing_object
  java_lang_boxing_object::value_offset      = member_offset(java_lang_boxing_object::hc_value_offset);
  java_lang_boxing_object::long_value_offset = align_up(member_offset(java_lang_boxing_object::hc_value_offset), BytesPerLong);

  // java_lang_ref_Reference
  java_lang_ref_Reference::referent_offset    = member_offset(java_lang_ref_Reference::hc_referent_offset);
  java_lang_ref_Reference::queue_offset       = member_offset(java_lang_ref_Reference::hc_queue_offset);
  java_lang_ref_Reference::next_offset        = member_offset(java_lang_ref_Reference::hc_next_offset);
  java_lang_ref_Reference::discovered_offset  = member_offset(java_lang_ref_Reference::hc_discovered_offset);
}

#define DO_COMPUTE_OFFSETS(k) k::compute_offsets();

// Compute non-hard-coded field offsets of all the classes in this file
void JavaClasses::compute_offsets() {
  if (UseSharedSpaces) {
    assert(JvmtiExport::is_early_phase() && !(JvmtiExport::should_post_class_file_load_hook() &&
                                              JvmtiExport::has_early_class_hook_env()),
           "JavaClasses::compute_offsets() must be called in early JVMTI phase.");
    // None of the classes used by the rest of this function can be replaced by
    // JMVTI ClassFileLoadHook.
    // We are safe to use the archived offsets, which have already been restored
    // by JavaClasses::serialize_offsets, without computing the offsets again.
    return;
  }

  // We have already called the compute_offsets() of the
  // BASIC_JAVA_CLASSES_DO_PART1 classes (java_lang_String and java_lang_Class)
  // earlier inside SystemDictionary::resolve_well_known_classes()
  BASIC_JAVA_CLASSES_DO_PART2(DO_COMPUTE_OFFSETS);

  // generated interpreter code wants to know about the offsets we just computed:
  AbstractAssembler::update_delayed_values();
}

#if INCLUDE_CDS
#define DO_SERIALIZE_OFFSETS(k) k::serialize_offsets(soc);

void JavaClasses::serialize_offsets(SerializeClosure* soc) {
  BASIC_JAVA_CLASSES_DO(DO_SERIALIZE_OFFSETS);
}
#endif


#ifndef PRODUCT

// These functions exist to assert the validity of hard-coded field offsets to guard
// against changes in the class files

bool JavaClasses::check_offset(const char *klass_name, int hardcoded_offset, const char *field_name, const char* field_sig) {
  EXCEPTION_MARK;
  fieldDescriptor fd;
  TempNewSymbol klass_sym = SymbolTable::new_symbol(klass_name, CATCH);
  Klass* k = SystemDictionary::resolve_or_fail(klass_sym, true, CATCH);
  InstanceKlass* ik = InstanceKlass::cast(k);
  TempNewSymbol f_name = SymbolTable::new_symbol(field_name, CATCH);
  TempNewSymbol f_sig  = SymbolTable::new_symbol(field_sig, CATCH);
  if (!ik->find_local_field(f_name, f_sig, &fd)) {
    tty->print_cr("Nonstatic field %s.%s not found", klass_name, field_name);
    return false;
  }
  if (fd.is_static()) {
    tty->print_cr("Nonstatic field %s.%s appears to be static", klass_name, field_name);
    return false;
  }
  if (fd.offset() == hardcoded_offset ) {
    return true;
  } else {
    tty->print_cr("Offset of nonstatic field %s.%s is hardcoded as %d but should really be %d.",
                  klass_name, field_name, hardcoded_offset, fd.offset());
    return false;
  }
}

// Check the hard-coded field offsets of all the classes in this file

void JavaClasses::check_offsets() {
  bool valid = true;

#define CHECK_OFFSET(klass_name, cpp_klass_name, field_name, field_sig) \
  valid &= check_offset(klass_name, cpp_klass_name :: field_name ## _offset, #field_name, field_sig)

#define CHECK_LONG_OFFSET(klass_name, cpp_klass_name, field_name, field_sig) \
  valid &= check_offset(klass_name, cpp_klass_name :: long_ ## field_name ## _offset, #field_name, field_sig)

  // Boxed primitive objects (java_lang_boxing_object)

  CHECK_OFFSET("java/lang/Boolean",   java_lang_boxing_object, value, "Z");
  CHECK_OFFSET("java/lang/Character", java_lang_boxing_object, value, "C");
  CHECK_OFFSET("java/lang/Float",     java_lang_boxing_object, value, "F");
  CHECK_LONG_OFFSET("java/lang/Double", java_lang_boxing_object, value, "D");
  CHECK_OFFSET("java/lang/Byte",      java_lang_boxing_object, value, "B");
  CHECK_OFFSET("java/lang/Short",     java_lang_boxing_object, value, "S");
  CHECK_OFFSET("java/lang/Integer",   java_lang_boxing_object, value, "I");
  CHECK_LONG_OFFSET("java/lang/Long", java_lang_boxing_object, value, "J");

  // java.lang.ref.Reference

  CHECK_OFFSET("java/lang/ref/Reference", java_lang_ref_Reference, referent, "Ljava/lang/Object;");
  CHECK_OFFSET("java/lang/ref/Reference", java_lang_ref_Reference, queue, "Ljava/lang/ref/ReferenceQueue;");
  CHECK_OFFSET("java/lang/ref/Reference", java_lang_ref_Reference, next, "Ljava/lang/ref/Reference;");
  // Fake field
  //CHECK_OFFSET("java/lang/ref/Reference", java_lang_ref_Reference, discovered, "Ljava/lang/ref/Reference;");

  if (!valid) vm_exit_during_initialization("Hard-coded field offset verification failed");
}

#endif // PRODUCT

int InjectedField::compute_offset() {
  InstanceKlass* ik = InstanceKlass::cast(klass());
  for (AllFieldStream fs(ik); !fs.done(); fs.next()) {
    if (!may_be_java && !fs.access_flags().is_internal()) {
      // Only look at injected fields
      continue;
    }
    if (fs.name() == name() && fs.signature() == signature()) {
      return fs.offset();
    }
  }
  ResourceMark rm;
  tty->print_cr("Invalid layout of %s at %s/%s%s", ik->external_name(), name()->as_C_string(), signature()->as_C_string(), may_be_java ? " (may_be_java)" : "");
#ifndef PRODUCT
  ik->print();
  tty->print_cr("all fields:");
  for (AllFieldStream fs(ik); !fs.done(); fs.next()) {
    tty->print_cr("  name: %s, sig: %s, flags: %08x", fs.name()->as_C_string(), fs.signature()->as_C_string(), fs.access_flags().as_int());
  }
#endif //PRODUCT
  vm_exit_during_initialization("Invalid layout of well-known class: use -Xlog:class+load=info to see the origin of the problem class");
  return -1;
}

void javaClasses_init() {
  JavaClasses::compute_offsets();
  JavaClasses::check_offsets();
  FilteredFieldsMap::initialize();  // must be done after computing offsets.
}<|MERGE_RESOLUTION|>--- conflicted
+++ resolved
@@ -1403,7 +1403,16 @@
   return o;
 }
 
-<<<<<<< HEAD
+oop java_lang_Class::source_file(oop java_class) {
+  assert(_source_file_offset != 0, "must be set");
+  return java_class->obj_field(_source_file_offset);
+}
+
+void java_lang_Class::set_source_file(oop java_class, oop source_file) {
+  assert(_source_file_offset != 0, "must be set");
+  java_class->obj_field_put(_source_file_offset, source_file);
+}
+
 oop java_lang_Class::value_mirror(oop java_class) {
   assert(_value_mirror_offset != 0, "must be set");
   return java_class->obj_field(_value_mirror_offset);
@@ -1422,16 +1431,6 @@
 void java_lang_Class::set_box_mirror(oop java_class, oop mirror) {
   assert(_box_mirror_offset != 0, "must be set");
   java_class->obj_field_put(_box_mirror_offset, mirror);
-=======
-oop java_lang_Class::source_file(oop java_class) {
-  assert(_source_file_offset != 0, "must be set");
-  return java_class->obj_field(_source_file_offset);
-}
-
-void java_lang_Class::set_source_file(oop java_class, oop source_file) {
-  assert(_source_file_offset != 0, "must be set");
-  java_class->obj_field_put(_source_file_offset, source_file);
->>>>>>> 8ec2db0a
 }
 
 oop java_lang_Class::create_basic_type_mirror(const char* basic_type_name, BasicType type, TRAPS) {
