--- conflicted
+++ resolved
@@ -266,12 +266,9 @@
   static int _component_mirror_offset;
   static int _name_offset;
   static int _source_file_offset;
-<<<<<<< HEAD
   static int _val_type_mirror_offset;
   static int _ref_type_mirror_offset;
-=======
   static int _classData_offset;
->>>>>>> 7f634155
 
   static bool offsets_computed;
   static int classRedefinedCount_offset;
@@ -1161,13 +1158,8 @@
 
   // Relevant integer codes (keep these in synch. with MethodHandleNatives.Constants):
   enum {
-<<<<<<< HEAD
-    MN_IS_METHOD             = 0x00010000, // method (not object constructor)
-    MN_IS_OBJECT_CONSTRUCTOR = 0x00020000, // object constructor
-=======
     MN_IS_METHOD             = 0x00010000, // method (not constructor)
-    MN_IS_CONSTRUCTOR        = 0x00020000, // constructor
->>>>>>> 7f634155
+    MN_IS_OBJECT_CONSTRUCTOR = 0x00020000, // constructor
     MN_IS_FIELD              = 0x00040000, // field
     MN_IS_TYPE               = 0x00080000, // nested type
     MN_CALLER_SENSITIVE      = 0x00100000, // @CallerSensitive annotation detected
@@ -1175,15 +1167,11 @@
     MN_REFERENCE_KIND_MASK   = 0x0F000000 >> MN_REFERENCE_KIND_SHIFT,
     // The SEARCH_* bits are not for MN.flags but for the matchFlags argument of MHN.getMembers:
     MN_SEARCH_SUPERCLASSES   = 0x00100000, // walk super classes
-<<<<<<< HEAD
-    MN_SEARCH_INTERFACES     = 0x00200000  // walk implemented interfaces
-=======
     MN_SEARCH_INTERFACES     = 0x00200000, // walk implemented interfaces
     MN_NESTMATE_CLASS        = 0x00000001,
     MN_HIDDEN_CLASS          = 0x00000002,
     MN_STRONG_LOADER_LINK    = 0x00000004,
     MN_ACCESS_VM_ANNOTATIONS = 0x00000008
->>>>>>> 7f634155
   };
 
   // Accessors for code generation:
