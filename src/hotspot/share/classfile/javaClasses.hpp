--- conflicted
+++ resolved
@@ -73,11 +73,8 @@
   f(java_lang_LiveStackFrameInfo) \
   f(java_util_concurrent_locks_AbstractOwnableSynchronizer) \
   f(jdk_internal_misc_UnsafeConstants) \
-<<<<<<< HEAD
   f(jdk_internal_vm_jni_SubElementSelector) \
-=======
   f(java_lang_boxing_object) \
->>>>>>> 612c38cd
   //end
 
 #define BASIC_JAVA_CLASSES_DO(f) \
