--- conflicted
+++ resolved
@@ -200,13 +200,8 @@
 // All threads examining the placeholder table must hold the
 // SystemDictionary_lock, so we don't need special precautions
 // on store ordering here.
-<<<<<<< HEAD
-PlaceholderEntry* add_entry(Symbol* class_name, ClassLoaderData* loader_data,
+static PlaceholderEntry* add_entry(Symbol* class_name, ClassLoaderData* loader_data,
                             Symbol* next_klass_name){
-=======
-static PlaceholderEntry* add_entry(Symbol* class_name, ClassLoaderData* loader_data,
-                                   Symbol* supername){
->>>>>>> 8cb9b479
   assert_locked_or_safepoint(SystemDictionary_lock);
   assert(class_name != nullptr, "adding nullptr obj");
 
