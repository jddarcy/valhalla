/*
 * Copyright (c) 1997, 2020, Oracle and/or its affiliates. All rights reserved.
 * DO NOT ALTER OR REMOVE COPYRIGHT NOTICES OR THIS FILE HEADER.
 *
 * This code is free software; you can redistribute it and/or modify it
 * under the terms of the GNU General Public License version 2 only, as
 * published by the Free Software Foundation.
 *
 * This code is distributed in the hope that it will be useful, but WITHOUT
 * ANY WARRANTY; without even the implied warranty of MERCHANTABILITY or
 * FITNESS FOR A PARTICULAR PURPOSE.  See the GNU General Public License
 * version 2 for more details (a copy is included in the LICENSE file that
 * accompanied this code).
 *
 * You should have received a copy of the GNU General Public License version
 * 2 along with this work; if not, write to the Free Software Foundation,
 * Inc., 51 Franklin St, Fifth Floor, Boston, MA 02110-1301 USA.
 *
 * Please contact Oracle, 500 Oracle Parkway, Redwood Shores, CA 94065 USA
 * or visit www.oracle.com if you need additional information or have any
 * questions.
 *
 */

#ifndef SHARE_CLASSFILE_SYSTEMDICTIONARY_HPP
#define SHARE_CLASSFILE_SYSTEMDICTIONARY_HPP

#include "classfile/classLoaderData.hpp"
#include "oops/objArrayOop.hpp"
#include "oops/symbol.hpp"
#include "runtime/java.hpp"
#include "runtime/mutexLocker.hpp"
#include "runtime/reflectionUtils.hpp"
#include "runtime/signature.hpp"
#include "utilities/hashtable.hpp"

class ClassInstanceInfo : public StackObj {
 private:
  InstanceKlass* _dynamic_nest_host;
  Handle _class_data;

 public:
  ClassInstanceInfo() {
    _dynamic_nest_host = NULL;
    _class_data = Handle();
  }
  ClassInstanceInfo(InstanceKlass* dynamic_nest_host, Handle class_data) {
    _dynamic_nest_host = dynamic_nest_host;
    _class_data = class_data;
  }

  InstanceKlass* dynamic_nest_host() const { return _dynamic_nest_host; }
  Handle class_data() const { return _class_data; }
  friend class ClassLoadInfo;
};

class ClassLoadInfo : public StackObj {
 private:
  Handle                 _protection_domain;
  const InstanceKlass*   _unsafe_anonymous_host;
  GrowableArray<Handle>* _cp_patches;
  ClassInstanceInfo      _class_hidden_info;
  bool                   _is_hidden;
  bool                   _is_strong_hidden;
  bool                   _can_access_vm_annotations;

 public:
  ClassLoadInfo();
  ClassLoadInfo(Handle protection_domain);
  ClassLoadInfo(Handle protection_domain, const InstanceKlass* unsafe_anonymous_host,
                GrowableArray<Handle>* cp_patches, InstanceKlass* dynamic_nest_host,
                Handle class_data, bool is_hidden, bool is_strong_hidden,
                bool can_access_vm_annotations);

  Handle protection_domain()             const { return _protection_domain; }
  const InstanceKlass* unsafe_anonymous_host() const { return _unsafe_anonymous_host; }
  GrowableArray<Handle>* cp_patches()    const { return _cp_patches; }
  const ClassInstanceInfo* class_hidden_info_ptr() const { return &_class_hidden_info; }
  bool is_hidden()                       const { return _is_hidden; }
  bool is_strong_hidden()                const { return _is_strong_hidden; }
  bool can_access_vm_annotations()       const { return _can_access_vm_annotations; }
};

// The dictionary in each ClassLoaderData stores all loaded classes, either
// initiatied by its class loader or defined by its class loader:
//
//   class loader -> ClassLoaderData -> [class, protection domain set]
//
// Classes are loaded lazily. The default VM class loader is
// represented as NULL.

// The underlying data structure is an open hash table (Dictionary) per
// ClassLoaderData with a fixed number of buckets. During loading the
// class loader object is locked, (for the VM loader a private lock object is used).
// The global SystemDictionary_lock is held for all additions into the ClassLoaderData
// dictionaries.  TODO: fix lock granularity so that class loading can
// be done concurrently, but only by different loaders.
//
// During loading a placeholder (name, loader) is temporarily placed in
// a side data structure, and is used to detect ClassCircularityErrors
// and to perform verification during GC.  A GC can occur in the midst
// of class loading, as we call out to Java, have to take locks, etc.
//
// When class loading is finished, a new entry is added to the dictionary
// of the class loader and the placeholder is removed. Note that the protection
// domain field of the dictionary entry has not yet been filled in when
// the "real" dictionary entry is created.
//
// Clients of this class who are interested in finding if a class has
// been completely loaded -- not classes in the process of being loaded --
// can read the dictionary unlocked. This is safe because
//    - entries are only deleted at safepoints
//    - readers cannot come to a safepoint while actively examining
//         an entry  (an entry cannot be deleted from under a reader)
//    - entries must be fully formed before they are available to concurrent
//         readers (we must ensure write ordering)
//
// Note that placeholders are deleted at any time, as they are removed
// when a class is completely loaded. Therefore, readers as well as writers
// of placeholders must hold the SystemDictionary_lock.
//

class BootstrapInfo;
class ClassFileStream;
class Dictionary;
class AllFieldStream;
class PlaceholderTable;
class LoaderConstraintTable;
template <MEMFLAGS F> class HashtableBucket;
class ResolutionErrorTable;
class SymbolPropertyTable;
class ProtectionDomainCacheTable;
class ProtectionDomainCacheEntry;
class GCTimer;

#define WK_KLASS_ENUM_NAME(kname)    kname##_knum

// Certain classes, such as java.lang.Object and java.lang.String,
// are "well-known", in the sense that no class loader is allowed
// to provide a different definition.
//
// Each well-known class has a short klass name (like object_klass),
// and a vmSymbol name (like java_lang_Object).
//
// The order of these definitions is significant: the classes are
// resolved during early VM start-up by resolve_well_known_classes
// in this order. Changing the order may require careful restructuring
// of the VM start-up sequence.
//
#define WK_KLASSES_DO(do_klass)                                                                                 \
  /* well-known classes */                                                                                      \
  do_klass(Object_klass,                                java_lang_Object                                      ) \
  do_klass(IdentityObject_klass,                        java_lang_IdentityObject                              ) \
  do_klass(String_klass,                                java_lang_String                                      ) \
  do_klass(Class_klass,                                 java_lang_Class                                       ) \
  do_klass(Cloneable_klass,                             java_lang_Cloneable                                   ) \
  do_klass(ClassLoader_klass,                           java_lang_ClassLoader                                 ) \
  do_klass(Serializable_klass,                          java_io_Serializable                                  ) \
  do_klass(System_klass,                                java_lang_System                                      ) \
  do_klass(Throwable_klass,                             java_lang_Throwable                                   ) \
  do_klass(Error_klass,                                 java_lang_Error                                       ) \
  do_klass(ThreadDeath_klass,                           java_lang_ThreadDeath                                 ) \
  do_klass(Exception_klass,                             java_lang_Exception                                   ) \
  do_klass(RuntimeException_klass,                      java_lang_RuntimeException                            ) \
  do_klass(SecurityManager_klass,                       java_lang_SecurityManager                             ) \
  do_klass(ProtectionDomain_klass,                      java_security_ProtectionDomain                        ) \
  do_klass(AccessControlContext_klass,                  java_security_AccessControlContext                    ) \
  do_klass(AccessController_klass,                      java_security_AccessController                        ) \
  do_klass(SecureClassLoader_klass,                     java_security_SecureClassLoader                       ) \
  do_klass(ClassNotFoundException_klass,                java_lang_ClassNotFoundException                      ) \
  do_klass(Record_klass,                                java_lang_Record                                      ) \
  do_klass(NoClassDefFoundError_klass,                  java_lang_NoClassDefFoundError                        ) \
  do_klass(LinkageError_klass,                          java_lang_LinkageError                                ) \
  do_klass(ClassCastException_klass,                    java_lang_ClassCastException                          ) \
  do_klass(ArrayStoreException_klass,                   java_lang_ArrayStoreException                         ) \
  do_klass(VirtualMachineError_klass,                   java_lang_VirtualMachineError                         ) \
  do_klass(OutOfMemoryError_klass,                      java_lang_OutOfMemoryError                            ) \
  do_klass(StackOverflowError_klass,                    java_lang_StackOverflowError                          ) \
  do_klass(IllegalMonitorStateException_klass,          java_lang_IllegalMonitorStateException                ) \
  do_klass(Reference_klass,                             java_lang_ref_Reference                               ) \
                                                                                                                \
  /* ref klasses and set reference types */                                                                     \
  do_klass(SoftReference_klass,                         java_lang_ref_SoftReference                           ) \
  do_klass(WeakReference_klass,                         java_lang_ref_WeakReference                           ) \
  do_klass(FinalReference_klass,                        java_lang_ref_FinalReference                          ) \
  do_klass(PhantomReference_klass,                      java_lang_ref_PhantomReference                        ) \
  do_klass(Finalizer_klass,                             java_lang_ref_Finalizer                               ) \
                                                                                                                \
  do_klass(Thread_klass,                                java_lang_Thread                                      ) \
  do_klass(ThreadGroup_klass,                           java_lang_ThreadGroup                                 ) \
  do_klass(Properties_klass,                            java_util_Properties                                  ) \
  do_klass(Module_klass,                                java_lang_Module                                      ) \
  do_klass(reflect_AccessibleObject_klass,              java_lang_reflect_AccessibleObject                    ) \
  do_klass(reflect_Field_klass,                         java_lang_reflect_Field                               ) \
  do_klass(reflect_Parameter_klass,                     java_lang_reflect_Parameter                           ) \
  do_klass(reflect_Method_klass,                        java_lang_reflect_Method                              ) \
  do_klass(reflect_Constructor_klass,                   java_lang_reflect_Constructor                         ) \
                                                                                                                \
  /* NOTE: needed too early in bootstrapping process to have checks based on JDK version */                     \
  /* It's okay if this turns out to be NULL in non-1.4 JDKs. */                                                 \
  do_klass(reflect_MagicAccessorImpl_klass,             reflect_MagicAccessorImpl                             ) \
  do_klass(reflect_MethodAccessorImpl_klass,            reflect_MethodAccessorImpl                            ) \
  do_klass(reflect_ConstructorAccessorImpl_klass,       reflect_ConstructorAccessorImpl                       ) \
  do_klass(reflect_DelegatingClassLoader_klass,         reflect_DelegatingClassLoader                         ) \
  do_klass(reflect_ConstantPool_klass,                  reflect_ConstantPool                                  ) \
  do_klass(reflect_UnsafeStaticFieldAccessorImpl_klass, reflect_UnsafeStaticFieldAccessorImpl                 ) \
  do_klass(reflect_CallerSensitive_klass,               reflect_CallerSensitive                               ) \
  do_klass(reflect_NativeConstructorAccessorImpl_klass, reflect_NativeConstructorAccessorImpl                 ) \
                                                                                                                \
  /* support for dynamic typing; it's OK if these are NULL in earlier JDKs */                                   \
  do_klass(DirectMethodHandle_klass,                    java_lang_invoke_DirectMethodHandle                   ) \
  do_klass(MethodHandle_klass,                          java_lang_invoke_MethodHandle                         ) \
  do_klass(VarHandle_klass,                             java_lang_invoke_VarHandle                            ) \
  do_klass(MemberName_klass,                            java_lang_invoke_MemberName                           ) \
  do_klass(ResolvedMethodName_klass,                    java_lang_invoke_ResolvedMethodName                   ) \
  do_klass(MethodHandleNatives_klass,                   java_lang_invoke_MethodHandleNatives                  ) \
  do_klass(LambdaForm_klass,                            java_lang_invoke_LambdaForm                           ) \
  do_klass(MethodType_klass,                            java_lang_invoke_MethodType                           ) \
  do_klass(BootstrapMethodError_klass,                  java_lang_BootstrapMethodError                        ) \
  do_klass(CallSite_klass,                              java_lang_invoke_CallSite                             ) \
  do_klass(Context_klass,                               java_lang_invoke_MethodHandleNatives_CallSiteContext  ) \
  do_klass(ConstantCallSite_klass,                      java_lang_invoke_ConstantCallSite                     ) \
  do_klass(MutableCallSite_klass,                       java_lang_invoke_MutableCallSite                      ) \
  do_klass(ValueBootstrapMethods_klass,                 java_lang_invoke_ValueBootstrapMethods                ) \
  do_klass(VolatileCallSite_klass,                      java_lang_invoke_VolatileCallSite                     ) \
  /* Note: MethodHandle must be first, and VolatileCallSite last in group */                                    \
                                                                                                                \
  do_klass(AssertionStatusDirectives_klass,             java_lang_AssertionStatusDirectives                   ) \
  do_klass(StringBuffer_klass,                          java_lang_StringBuffer                                ) \
  do_klass(StringBuilder_klass,                         java_lang_StringBuilder                               ) \
  do_klass(UnsafeConstants_klass,                       jdk_internal_misc_UnsafeConstants                     ) \
  do_klass(internal_Unsafe_klass,                       jdk_internal_misc_Unsafe                              ) \
  do_klass(module_Modules_klass,                        jdk_internal_module_Modules                           ) \
                                                                                                                \
  /* support for CDS */                                                                                         \
  do_klass(ByteArrayInputStream_klass,                  java_io_ByteArrayInputStream                          ) \
  do_klass(URL_klass,                                   java_net_URL                                          ) \
  do_klass(Jar_Manifest_klass,                          java_util_jar_Manifest                                ) \
  do_klass(jdk_internal_loader_ClassLoaders_klass,      jdk_internal_loader_ClassLoaders                      ) \
  do_klass(jdk_internal_loader_ClassLoaders_AppClassLoader_klass,      jdk_internal_loader_ClassLoaders_AppClassLoader) \
  do_klass(jdk_internal_loader_ClassLoaders_PlatformClassLoader_klass, jdk_internal_loader_ClassLoaders_PlatformClassLoader) \
  do_klass(CodeSource_klass,                            java_security_CodeSource                              ) \
                                                                                                                \
  do_klass(StackTraceElement_klass,                     java_lang_StackTraceElement                           ) \
                                                                                                                \
  /* It's okay if this turns out to be NULL in non-1.4 JDKs. */                                                 \
  do_klass(nio_Buffer_klass,                            java_nio_Buffer                                       ) \
                                                                                                                \
  /* Stack Walking */                                                                                           \
  do_klass(StackWalker_klass,                           java_lang_StackWalker                                 ) \
  do_klass(AbstractStackWalker_klass,                   java_lang_StackStreamFactory_AbstractStackWalker      ) \
  do_klass(StackFrameInfo_klass,                        java_lang_StackFrameInfo                              ) \
  do_klass(LiveStackFrameInfo_klass,                    java_lang_LiveStackFrameInfo                          ) \
                                                                                                                \
  /* support for stack dump lock analysis */                                                                    \
  do_klass(java_util_concurrent_locks_AbstractOwnableSynchronizer_klass, java_util_concurrent_locks_AbstractOwnableSynchronizer) \
                                                                                                                \
  /* boxing klasses */                                                                                          \
  do_klass(Boolean_klass,                               java_lang_Boolean                                     ) \
  do_klass(Character_klass,                             java_lang_Character                                   ) \
  do_klass(Float_klass,                                 java_lang_Float                                       ) \
  do_klass(Double_klass,                                java_lang_Double                                      ) \
  do_klass(Byte_klass,                                  java_lang_Byte                                        ) \
  do_klass(Short_klass,                                 java_lang_Short                                       ) \
  do_klass(Integer_klass,                               java_lang_Integer                                     ) \
  do_klass(Long_klass,                                  java_lang_Long                                        ) \
                                                                                                                \
  /* force inline of iterators */                                                                               \
  do_klass(Iterator_klass,                              java_util_Iterator                                    ) \
                                                                                                                \
  do_klass(jdk_internal_vm_jni_SubElementSelector_klass, jdk_internal_vm_jni_SubElementSelector               ) \
  /* support for records */                                                                                     \
  do_klass(RecordComponent_klass,                       java_lang_reflect_RecordComponent                     ) \
                                                                                                                \
  /*end*/

class SystemDictionary : AllStatic {
  friend class BootstrapInfo;
  friend class VMStructs;

 public:
  enum WKID {
    NO_WKID = 0,

    #define WK_KLASS_ENUM(name, symbol) WK_KLASS_ENUM_NAME(name), WK_KLASS_ENUM_NAME(symbol) = WK_KLASS_ENUM_NAME(name),
    WK_KLASSES_DO(WK_KLASS_ENUM)
    #undef WK_KLASS_ENUM

    WKID_LIMIT,

    FIRST_WKID = NO_WKID + 1
  };

  // Returns a class with a given class name and class loader.  Loads the
  // class if needed. If not found a NoClassDefFoundError or a
  // ClassNotFoundException is thrown, depending on the value on the
  // throw_error flag.  For most uses the throw_error argument should be set
  // to true.

  static Klass* resolve_or_fail(Symbol* class_name, Handle class_loader, Handle protection_domain, bool throw_error, TRAPS);
  // Convenient call for null loader and protection domain.
  static Klass* resolve_or_fail(Symbol* class_name, bool throw_error, TRAPS);
protected:
  // handle error translation for resolve_or_null results
  static Klass* handle_resolution_exception(Symbol* class_name, bool throw_error, Klass* klass, TRAPS);

public:

  // Returns a class with a given class name and class loader.
  // Loads the class if needed. If not found NULL is returned.
  static Klass* resolve_or_null(Symbol* class_name, Handle class_loader, Handle protection_domain, TRAPS);
  // Version with null loader and protection domain
  static Klass* resolve_or_null(Symbol* class_name, TRAPS);

  // Resolve a superclass or superinterface. Called from ClassFileParser,
  // parse_interfaces, resolve_instance_class_or_null, load_shared_class
  // "child_name" is the class whose super class or interface is being resolved.
  static InstanceKlass* resolve_super_or_fail(Symbol* child_name,
                                              Symbol* class_name,
                                              Handle class_loader,
                                              Handle protection_domain,
                                              bool is_superclass,
                                              TRAPS);

<<<<<<< HEAD
  static Klass* resolve_flattenable_field_or_fail(AllFieldStream* fs,
                                                  Handle class_loader,
                                                  Handle protection_domain,
                                                  bool throw_error,
                                                  TRAPS);

  // Parse new stream. This won't update the dictionary or
  // class hierarchy, simply parse the stream. Used by JVMTI RedefineClasses.
  // Also used by Unsafe_DefineAnonymousClass
  static InstanceKlass* parse_stream(Symbol* class_name,
                                     Handle class_loader,
                                     Handle protection_domain,
                                     ClassFileStream* st,
                                     TRAPS) {
    return parse_stream(class_name,
                        class_loader,
                        protection_domain,
                        st,
                        NULL, // unsafe_anonymous_host
                        NULL, // cp_patches
                        THREAD);
  }
=======
  // Parse new stream. This won't update the dictionary or class
  // hierarchy, simply parse the stream. Used by JVMTI RedefineClasses
  // and by Unsafe_DefineAnonymousClass and jvm_lookup_define_class.
>>>>>>> 7f634155
  static InstanceKlass* parse_stream(Symbol* class_name,
                                     Handle class_loader,
                                     ClassFileStream* st,
                                     const ClassLoadInfo& cl_info,
                                     TRAPS);

  // Resolve from stream (called by jni_DefineClass and JVM_DefineClass)
  static InstanceKlass* resolve_from_stream(Symbol* class_name,
                                            Handle class_loader,
                                            Handle protection_domain,
                                            ClassFileStream* st,
                                            TRAPS);

  // Lookup an already loaded class. If not found NULL is returned.
  static Klass* find(Symbol* class_name, Handle class_loader, Handle protection_domain, TRAPS);

  // Lookup an already loaded instance or array class.
  // Do not make any queries to class loaders; consult only the cache.
  // If not found NULL is returned.
  static Klass* find_instance_or_array_klass(Symbol* class_name,
                                               Handle class_loader,
                                               Handle protection_domain,
                                               TRAPS);

  // Lookup an instance or array class that has already been loaded
  // either into the given class loader, or else into another class
  // loader that is constrained (via loader constraints) to produce
  // a consistent class.  Do not take protection domains into account.
  // Do not make any queries to class loaders; consult only the cache.
  // Return NULL if the class is not found.
  //
  // This function is a strict superset of find_instance_or_array_klass.
  // This function (the unchecked version) makes a conservative prediction
  // of the result of the checked version, assuming successful lookup.
  // If both functions return non-null, they must return the same value.
  // Also, the unchecked version may sometimes be non-null where the
  // checked version is null.  This can occur in several ways:
  //   1. No query has yet been made to the class loader.
  //   2. The class loader was queried, but chose not to delegate.
  //   3. ClassLoader.checkPackageAccess rejected a proposed protection domain.
  //   4. Loading was attempted, but there was a linkage error of some sort.
  // In all of these cases, the loader constraints on this type are
  // satisfied, and it is safe for classes in the given class loader
  // to manipulate strongly-typed values of the found class, subject
  // to local linkage and access checks.
  static Klass* find_constrained_instance_or_array_klass(Symbol* class_name,
                                                           Handle class_loader,
                                                           TRAPS);

  static void classes_do(MetaspaceClosure* it);
  // Iterate over all methods in all klasses

  static void methods_do(void f(Method*));

  // Garbage collection support

  // Unload (that is, break root links to) all unmarked classes and
  // loaders.  Returns "true" iff something was unloaded.
  static bool do_unloading(GCTimer* gc_timer);

  // Applies "f->do_oop" to all root oops in the system dictionary.
  // If include_handles is true (the default), then the handles in the
  // vm_global OopStorage object are included.
  static void oops_do(OopClosure* f, bool include_handles = true);

  // System loader lock
  static oop system_loader_lock()           { return _system_loader_lock_obj; }

  // Protection Domain Table
  static ProtectionDomainCacheTable* pd_cache_table() { return _pd_cache_table; }

public:
  // Printing
  static void print();
  static void print_on(outputStream* st);
  static void dump(outputStream* st, bool verbose);

  // Verification
  static void verify();

  // Initialization
  static void initialize(TRAPS);

  // Checked fast access to the well-known classes -- so that you don't try to use them
  // before they are resolved.
  static InstanceKlass* check_klass(InstanceKlass* k) {
    assert(k != NULL, "klass not loaded");
    return k;
  }

  static bool resolve_wk_klass(WKID id, TRAPS);
  static InstanceKlass* check_klass_ValhallaClasses(InstanceKlass* k) { return k; }
  static void resolve_wk_klasses_until(WKID limit_id, WKID &start_id, TRAPS);
  static void resolve_wk_klasses_through(WKID end_id, WKID &start_id, TRAPS) {
    int limit = (int)end_id + 1;
    resolve_wk_klasses_until((WKID) limit, start_id, THREAD);
  }
public:
  #define WK_KLASS(name) _well_known_klasses[SystemDictionary::WK_KLASS_ENUM_NAME(name)]

  #define WK_KLASS_DECLARE(name, symbol) \
    static InstanceKlass* name() { return check_klass(_well_known_klasses[WK_KLASS_ENUM_NAME(name)]); } \
    static InstanceKlass** name##_addr() {                                                              \
      return &_well_known_klasses[SystemDictionary::WK_KLASS_ENUM_NAME(name)];                          \
    }                                                                                                   \
    static bool name##_is_loaded() {                                                                    \
      return is_wk_klass_loaded(WK_KLASS(name));                                                        \
    }
  WK_KLASSES_DO(WK_KLASS_DECLARE);
  #undef WK_KLASS_DECLARE

  static InstanceKlass* well_known_klass(WKID id) {
    assert(id >= (int)FIRST_WKID && id < (int)WKID_LIMIT, "oob");
    return _well_known_klasses[id];
  }

  static InstanceKlass** well_known_klass_addr(WKID id) {
    assert(id >= (int)FIRST_WKID && id < (int)WKID_LIMIT, "oob");
    return &_well_known_klasses[id];
  }
  static void well_known_klasses_do(MetaspaceClosure* it);

  static InstanceKlass* box_klass(BasicType t) {
    assert((uint)t < T_VOID+1, "range check");
    return check_klass(_box_klasses[t]);
  }
  static BasicType box_klass_type(Klass* k);  // inverse of box_klass
#ifdef ASSERT
  static bool is_well_known_klass(Klass* k) {
    return is_well_known_klass(k->name());
  }
  static bool is_well_known_klass(Symbol* class_name);
#endif

protected:
  // Returns the class loader data to be used when looking up/updating the
  // system dictionary.
  static ClassLoaderData *class_loader_data(Handle class_loader) {
    return ClassLoaderData::class_loader_data(class_loader());
  }

  static bool is_wk_klass_loaded(InstanceKlass* klass) {
    return !(klass == NULL || !klass->is_loaded());
  }

public:
  static bool Object_klass_loaded()         { return is_wk_klass_loaded(WK_KLASS(Object_klass));             }
  static bool Class_klass_loaded()          { return is_wk_klass_loaded(WK_KLASS(Class_klass));              }
  static bool Cloneable_klass_loaded()      { return is_wk_klass_loaded(WK_KLASS(Cloneable_klass));          }
  static bool Parameter_klass_loaded()      { return is_wk_klass_loaded(WK_KLASS(reflect_Parameter_klass));  }
  static bool ClassLoader_klass_loaded()    { return is_wk_klass_loaded(WK_KLASS(ClassLoader_klass));        }

  // Returns java system loader
  static oop java_system_loader();

  // Returns java platform loader
  static oop java_platform_loader();

  // Compute the java system and platform loaders
  static void compute_java_loaders(TRAPS);

  // Register a new class loader
  static ClassLoaderData* register_loader(Handle class_loader);
protected:
  // Mirrors for primitive classes (created eagerly)
  static oop check_mirror(oop m) {
    assert(m != NULL, "mirror not initialized");
    return m;
  }

public:
  // Note:  java_lang_Class::primitive_type is the inverse of java_mirror

  // Check class loader constraints
  static bool add_loader_constraint(Symbol* name, Handle loader1,
                                    Handle loader2, TRAPS);
  static Symbol* check_signature_loaders(Symbol* signature, Handle loader1,
                                         Handle loader2, bool is_method, TRAPS);

  // JSR 292
  // find a java.lang.invoke.MethodHandle.invoke* method for a given signature
  // (asks Java to compute it if necessary, except in a compiler thread)
  static Method* find_method_handle_invoker(Klass* klass,
                                            Symbol* name,
                                            Symbol* signature,
                                            Klass* accessing_klass,
                                            Handle *appendix_result,
                                            TRAPS);
  // for a given signature, find the internal MethodHandle method (linkTo* or invokeBasic)
  // (does not ask Java, since this is a low-level intrinsic defined by the JVM)
  static Method* find_method_handle_intrinsic(vmIntrinsics::ID iid,
                                              Symbol* signature,
                                              TRAPS);

  // compute java_mirror (java.lang.Class instance) for a type ("I", "[[B", "LFoo;", etc.)
  // Either the accessing_klass or the CL/PD can be non-null, but not both.
  static Handle    find_java_mirror_for_type(Symbol* signature,
                                             Klass* accessing_klass,
                                             Handle class_loader,
                                             Handle protection_domain,
                                             SignatureStream::FailureMode failure_mode,
                                             TRAPS);
  static Handle    find_java_mirror_for_type(Symbol* signature,
                                             Klass* accessing_klass,
                                             SignatureStream::FailureMode failure_mode,
                                             TRAPS) {
    // callee will fill in CL/PD from AK, if they are needed
    return find_java_mirror_for_type(signature, accessing_klass, Handle(), Handle(),
                                     failure_mode, THREAD);
  }

  // find a java.lang.invoke.MethodType object for a given signature
  // (asks Java to compute it if necessary, except in a compiler thread)
  static Handle    find_method_handle_type(Symbol* signature,
                                           Klass* accessing_klass,
                                           TRAPS);

  // find a java.lang.Class object for a given signature
  static Handle    find_field_handle_type(Symbol* signature,
                                          Klass* accessing_klass,
                                          TRAPS);

  // ask Java to compute a java.lang.invoke.MethodHandle object for a given CP entry
  static Handle    link_method_handle_constant(Klass* caller,
                                               int ref_kind, //e.g., JVM_REF_invokeVirtual
                                               Klass* callee,
                                               Symbol* name,
                                               Symbol* signature,
                                               TRAPS);

  // ask Java to compute a constant by invoking a BSM given a Dynamic_info CP entry
  static void      invoke_bootstrap_method(BootstrapInfo& bootstrap_specifier, TRAPS);

  // Record the error when the first attempt to resolve a reference from a constant
  // pool entry to a class fails.
  static void add_resolution_error(const constantPoolHandle& pool, int which, Symbol* error,
                                   Symbol* message);
  static void delete_resolution_error(ConstantPool* pool);
  static Symbol* find_resolution_error(const constantPoolHandle& pool, int which,
                                       Symbol** message);


  // Record a nest host resolution/validation error
  static void add_nest_host_error(const constantPoolHandle& pool, int which,
                                  const char* message);
  static const char* find_nest_host_error(const constantPoolHandle& pool, int which);

  static ProtectionDomainCacheEntry* cache_get(Handle protection_domain);

 protected:

  enum Constants {
    _loader_constraint_size = 107,                     // number of entries in constraint table
    _resolution_error_size  = 107,                     // number of entries in resolution error table
    _invoke_method_size     = 139,                     // number of entries in invoke method table
    _placeholder_table_size = 1009                     // number of entries in hash table for placeholders
  };


  // Static tables owned by the SystemDictionary

  // Hashtable holding placeholders for classes being loaded.
  static PlaceholderTable*       _placeholders;

  // Lock object for system class loader
  static oop                     _system_loader_lock_obj;

  // Constraints on class loaders
  static LoaderConstraintTable*  _loader_constraints;

  // Resolution errors
  static ResolutionErrorTable*   _resolution_errors;

  // Invoke methods (JSR 292)
  static SymbolPropertyTable*    _invoke_method_table;

  // ProtectionDomain cache
  static ProtectionDomainCacheTable*   _pd_cache_table;

protected:
  static void validate_protection_domain(InstanceKlass* klass,
                                         Handle class_loader,
                                         Handle protection_domain, TRAPS);

  friend class VM_PopulateDumpSharedSpace;
  friend class TraversePlaceholdersClosure;
  static PlaceholderTable*   placeholders() { return _placeholders; }
  static LoaderConstraintTable* constraints() { return _loader_constraints; }
  static ResolutionErrorTable* resolution_errors() { return _resolution_errors; }
  static SymbolPropertyTable* invoke_method_table() { return _invoke_method_table; }

  // Basic loading operations
  static InstanceKlass* resolve_instance_class_or_null_helper(Symbol* name,
                                                              Handle class_loader,
                                                              Handle protection_domain,
                                                              TRAPS);
  static InstanceKlass* resolve_instance_class_or_null(Symbol* class_name, Handle class_loader, Handle protection_domain, TRAPS);
  static Klass* resolve_array_class_or_null(Symbol* class_name, Handle class_loader, Handle protection_domain, TRAPS);
  static InstanceKlass* handle_parallel_super_load(Symbol* class_name, Symbol* supername, Handle class_loader, Handle protection_domain, Handle lockObject, TRAPS);
  // Wait on SystemDictionary_lock; unlocks lockObject before
  // waiting; relocks lockObject with correct recursion count
  // after waiting, but before reentering SystemDictionary_lock
  // to preserve lock order semantics.
  static void double_lock_wait(Handle lockObject, TRAPS);
  static void define_instance_class(InstanceKlass* k, TRAPS);
  static InstanceKlass* find_or_define_instance_class(Symbol* class_name,
                                                Handle class_loader,
                                                InstanceKlass* k, TRAPS);
  static bool is_shared_class_visible(Symbol* class_name, InstanceKlass* ik,
                                      PackageEntry* pkg_entry,
                                      Handle class_loader, TRAPS);
  static bool check_shared_class_super_type(InstanceKlass* child, InstanceKlass* super,
                                            Handle class_loader,  Handle protection_domain,
                                            bool is_superclass, TRAPS);
  static bool check_shared_class_super_types(InstanceKlass* ik, Handle class_loader,
                                               Handle protection_domain, TRAPS);
  static InstanceKlass* load_shared_class(InstanceKlass* ik,
                                          Handle class_loader,
                                          Handle protection_domain,
                                          const ClassFileStream *cfs,
                                          PackageEntry* pkg_entry,
                                          TRAPS);
  // Second part of load_shared_class
  static void load_shared_class_misc(InstanceKlass* ik, ClassLoaderData* loader_data, TRAPS) NOT_CDS_RETURN;
  static InstanceKlass* load_shared_boot_class(Symbol* class_name,
                                               PackageEntry* pkg_entry,
                                               TRAPS);
  static InstanceKlass* load_instance_class(Symbol* class_name, Handle class_loader, TRAPS);
  static Handle compute_loader_lock_object(Handle class_loader, TRAPS);
  static void check_loader_lock_contention(Handle loader_lock, TRAPS);
  static bool is_parallelCapable(Handle class_loader);
  static bool is_parallelDefine(Handle class_loader);

public:
  static bool is_system_class_loader(oop class_loader);
  static bool is_platform_class_loader(oop class_loader);

  // Returns TRUE if the method is a non-public member of class java.lang.Object.
  static bool is_nonpublic_Object_method(Method* m) {
    assert(m != NULL, "Unexpected NULL Method*");
    return !m->is_public() && m->method_holder() == SystemDictionary::Object_klass();
  }

protected:
  // Setup link to hierarchy
  static void add_to_hierarchy(InstanceKlass* k, TRAPS);

  // Basic find on loaded classes
  static InstanceKlass* find_class(unsigned int hash,
                                   Symbol* name, Dictionary* dictionary);
  static InstanceKlass* find_class(Symbol* class_name, ClassLoaderData* loader_data);

  // Basic find on classes in the midst of being loaded
  static Symbol* find_placeholder(Symbol* name, ClassLoaderData* loader_data);

  // Resolve well-known classes so they can be used like SystemDictionary::String_klass()
  static void resolve_well_known_classes(TRAPS);
  // quick resolve using CDS for well-known classes only.
  static void quick_resolve(InstanceKlass* klass, ClassLoaderData* loader_data, Handle domain, TRAPS) NOT_CDS_RETURN;

  // Class loader constraints
  static void check_constraints(unsigned int hash,
                                InstanceKlass* k, Handle loader,
                                bool defining, TRAPS);
  static void update_dictionary(unsigned int d_hash,
                                int p_index, unsigned int p_hash,
                                InstanceKlass* k, Handle loader,
                                TRAPS);

  static InstanceKlass* _well_known_klasses[];

  // table of box klasses (int_klass, etc.)
  static InstanceKlass* _box_klasses[T_VOID+1];

private:
  static oop  _java_system_loader;
  static oop  _java_platform_loader;

public:
  static TableStatistics placeholders_statistics();
  static TableStatistics loader_constraints_statistics();
  static TableStatistics protection_domain_cache_statistics();
};

#endif // SHARE_CLASSFILE_SYSTEMDICTIONARY_HPP<|MERGE_RESOLUTION|>--- conflicted
+++ resolved
@@ -322,34 +322,15 @@
                                               bool is_superclass,
                                               TRAPS);
 
-<<<<<<< HEAD
   static Klass* resolve_flattenable_field_or_fail(AllFieldStream* fs,
                                                   Handle class_loader,
                                                   Handle protection_domain,
                                                   bool throw_error,
                                                   TRAPS);
 
-  // Parse new stream. This won't update the dictionary or
-  // class hierarchy, simply parse the stream. Used by JVMTI RedefineClasses.
-  // Also used by Unsafe_DefineAnonymousClass
-  static InstanceKlass* parse_stream(Symbol* class_name,
-                                     Handle class_loader,
-                                     Handle protection_domain,
-                                     ClassFileStream* st,
-                                     TRAPS) {
-    return parse_stream(class_name,
-                        class_loader,
-                        protection_domain,
-                        st,
-                        NULL, // unsafe_anonymous_host
-                        NULL, // cp_patches
-                        THREAD);
-  }
-=======
   // Parse new stream. This won't update the dictionary or class
   // hierarchy, simply parse the stream. Used by JVMTI RedefineClasses
   // and by Unsafe_DefineAnonymousClass and jvm_lookup_define_class.
->>>>>>> 7f634155
   static InstanceKlass* parse_stream(Symbol* class_name,
                                      Handle class_loader,
                                      ClassFileStream* st,
