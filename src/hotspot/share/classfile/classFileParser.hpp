--- conflicted
+++ resolved
@@ -99,13 +99,8 @@
   Array<u2>* _inner_classes;
   Array<u2>* _nest_members;
   u2 _nest_host;
-<<<<<<< HEAD
-  Array<Klass*>* _local_interfaces;
-  Array<Klass*>* _transitive_interfaces;
-=======
   Array<InstanceKlass*>* _local_interfaces;
   Array<InstanceKlass*>* _transitive_interfaces;
->>>>>>> 6ccb6093
   Annotations* _combined_annotations;
   AnnotationArray* _annotations;
   AnnotationArray* _type_annotations;
