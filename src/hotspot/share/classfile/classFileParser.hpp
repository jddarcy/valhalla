/*
 * Copyright (c) 1997, 2023, Oracle and/or its affiliates. All rights reserved.
 * DO NOT ALTER OR REMOVE COPYRIGHT NOTICES OR THIS FILE HEADER.
 *
 * This code is free software; you can redistribute it and/or modify it
 * under the terms of the GNU General Public License version 2 only, as
 * published by the Free Software Foundation.
 *
 * This code is distributed in the hope that it will be useful, but WITHOUT
 * ANY WARRANTY; without even the implied warranty of MERCHANTABILITY or
 * FITNESS FOR A PARTICULAR PURPOSE.  See the GNU General Public License
 * version 2 for more details (a copy is included in the LICENSE file that
 * accompanied this code).
 *
 * You should have received a copy of the GNU General Public License version
 * 2 along with this work; if not, write to the Free Software Foundation,
 * Inc., 51 Franklin St, Fifth Floor, Boston, MA 02110-1301 USA.
 *
 * Please contact Oracle, 500 Oracle Parkway, Redwood Shores, CA 94065 USA
 * or visit www.oracle.com if you need additional information or have any
 * questions.
 *
 */

#ifndef SHARE_CLASSFILE_CLASSFILEPARSER_HPP
#define SHARE_CLASSFILE_CLASSFILEPARSER_HPP

#include "memory/referenceType.hpp"
#include "oops/annotations.hpp"
#include "oops/constantPool.hpp"
#include "oops/fieldInfo.hpp"
#include "oops/instanceKlass.hpp"
#include "oops/typeArrayOop.hpp"
#include "utilities/accessFlags.hpp"

class Annotations;
template <typename T>
class Array;
class ClassFileStream;
class ClassLoaderData;
class ClassLoadInfo;
class ClassInstanceInfo;
class CompressedLineNumberWriteStream;
class ConstMethod;
class FieldInfo;
template <typename T>
class GrowableArray;
class InstanceKlass;
class RecordComponent;
class Symbol;
class FieldLayoutBuilder;

// Utility to collect and compact oop maps during layout
class OopMapBlocksBuilder : public ResourceObj {
 public:
  OopMapBlock* _nonstatic_oop_maps;
  unsigned int _nonstatic_oop_map_count;
  unsigned int _max_nonstatic_oop_maps;

  OopMapBlocksBuilder(unsigned int  max_blocks);
  OopMapBlock* last_oop_map() const;
  void initialize_inherited_blocks(OopMapBlock* blocks, unsigned int nof_blocks);
  void add(int offset, int count);
  void copy(OopMapBlock* dst);
  void compact();
  void print_on(outputStream* st) const;
  void print_value_on(outputStream* st) const;
};

// Values needed for oopmap and InstanceKlass creation
class FieldLayoutInfo : public ResourceObj {
 public:
  OopMapBlocksBuilder* oop_map_blocks;
  int _instance_size;
  int _nonstatic_field_size;
  int _static_field_size;
  bool  _has_nonstatic_fields;
  bool  _is_naturally_atomic;
  bool _has_inline_fields;
};

// Parser for for .class files
//
// The bytes describing the class file structure is read from a Stream object

class ClassFileParser {
  friend class FieldLayoutBuilder;
  friend class FieldLayout;

  class ClassAnnotationCollector;
  class FieldAllocationCount;
  class FieldAnnotationCollector;

 public:
  // The ClassFileParser has an associated "publicity" level
  // It is used to control which subsystems (if any)
  // will observe the parsing (logging, events, tracing).
  // Default level is "BROADCAST", which is equivalent to
  // a "public" parsing attempt.
  //
  // "INTERNAL" level should be entirely private to the
  // caller - this allows for internal reuse of ClassFileParser
  //
  enum Publicity {
    INTERNAL,
    BROADCAST
  };

  enum { LegalClass, LegalField, LegalMethod }; // used to verify unqualified names

 private:
  // Potentially unaligned pointer to various 16-bit entries in the class file
  typedef void unsafe_u2;

  const ClassFileStream* _stream; // Actual input stream
  Symbol* _class_name;
  mutable ClassLoaderData* _loader_data;
  const bool _is_hidden;
  const bool _can_access_vm_annotations;
  int _orig_cp_size;

  // Metadata created before the instance klass is created.  Must be deallocated
  // if not transferred to the InstanceKlass upon successful class loading
  // in which case these pointers have been set to null.
  const InstanceKlass* _super_klass;
  ConstantPool* _cp;
  Array<u1>* _fieldinfo_stream;
  Array<FieldStatus>* _fields_status;
  Array<Method*>* _methods;
  Array<u2>* _inner_classes;
  Array<u2>* _nest_members;
  u2 _nest_host;
  Array<u2>* _permitted_subclasses;
  Array<u2>* _preload_classes;
  Array<RecordComponent*>* _record_components;
  Array<InstanceKlass*>* _local_interfaces;
  GrowableArray<u2>* _local_interface_indexes;
  Array<InstanceKlass*>* _transitive_interfaces;
  Annotations* _combined_annotations;
  AnnotationArray* _class_annotations;
  AnnotationArray* _class_type_annotations;
  Array<AnnotationArray*>* _fields_annotations;
  Array<AnnotationArray*>* _fields_type_annotations;
  InstanceKlass* _klass;  // InstanceKlass* once created.
  InstanceKlass* _klass_to_deallocate; // an InstanceKlass* to be destroyed

  ClassAnnotationCollector* _parsed_annotations;
  FieldAllocationCount* _fac;
  FieldLayoutInfo* _field_info;
<<<<<<< HEAD
  Array<InlineKlass*>* _inline_type_field_klasses;
=======
  GrowableArray<FieldInfo>* _temp_field_info;
>>>>>>> 75168eac
  const intArray* _method_ordering;
  GrowableArray<Method*>* _all_mirandas;

  enum { fixed_buffer_size = 128 };
  u_char _linenumbertable_buffer[fixed_buffer_size];

  // Size of Java vtable (in words)
  int _vtable_size;
  int _itable_size;

  int _num_miranda_methods;

  int _alignment;
  int _first_field_offset;
  int _exact_size_in_bytes;

  Handle _protection_domain;
  AccessFlags _access_flags;

  // for tracing and notifications
  Publicity _pub_level;

  // Used to keep track of whether a constant pool item 19 or 20 is found.  These
  // correspond to CONSTANT_Module and CONSTANT_Package tags and are not allowed
  // in regular class files.  For class file version >= 53, a CFE cannot be thrown
  // immediately when these are seen because a NCDFE must be thrown if the class's
  // access_flags have ACC_MODULE set.  But, the access_flags haven't been looked
  // at yet.  So, the bad constant pool item is cached here.  A value of zero
  // means that no constant pool item 19 or 20 was found.
  short _bad_constant_seen;

  // class attributes parsed before the instance klass is created:
  bool _synthetic_flag;
  int _sde_length;
  const char* _sde_buffer;
  u2 _sourcefile_index;
  u2 _generic_signature_index;

  u2 _major_version;
  u2 _minor_version;
  u2 _this_class_index;
  u2 _super_class_index;
  u2 _itfs_len;
  u2 _java_fields_count;

  bool _need_verify;
  bool _relax_verify;

  bool _has_nonstatic_concrete_methods;
  bool _declares_nonstatic_concrete_methods;
  bool _has_localvariable_table;
  bool _has_final_method;
  bool _has_contended_fields;

  bool _has_inline_type_fields;
  bool _has_nonstatic_fields;
  bool _is_empty_inline_type;
  bool _is_naturally_atomic;
  bool _is_declared_atomic;
  bool _carries_value_modifier;      // Has ACC_VALUE mddifier or one of its super types has
  bool _carries_identity_modifier;   // Has ACC_IDENTITY modifier or one of its super types has

  // precomputed flags
  bool _has_finalizer;
  bool _has_empty_finalizer;
  bool _has_vanilla_constructor;
  int _max_bootstrap_specifier_index;  // detects BSS values

  void parse_stream(const ClassFileStream* const stream, TRAPS);

  void mangle_hidden_class_name(InstanceKlass* const ik);

  void post_process_parsed_stream(const ClassFileStream* const stream,
                                  ConstantPool* cp,
                                  TRAPS);

  void fill_instance_klass(InstanceKlass* ik, bool cf_changed_in_CFLH,
                           const ClassInstanceInfo& cl_inst_info, TRAPS);

  void set_klass(InstanceKlass* instance);

  void set_class_bad_constant_seen(short bad_constant);
  short class_bad_constant_seen() { return  _bad_constant_seen; }
  void set_class_synthetic_flag(bool x)        { _synthetic_flag = x; }
  void set_class_sourcefile_index(u2 x)        { _sourcefile_index = x; }
  void set_class_generic_signature_index(u2 x) { _generic_signature_index = x; }
  void set_class_sde_buffer(const char* x, int len)  { _sde_buffer = x; _sde_length = len; }

  void create_combined_annotations(TRAPS);
  void apply_parsed_class_attributes(InstanceKlass* k);  // update k
  void apply_parsed_class_metadata(InstanceKlass* k, int fields_count);
  void clear_class_metadata();

  // Constant pool parsing
  void parse_constant_pool_entries(const ClassFileStream* const stream,
                                   ConstantPool* cp,
                                   const int length,
                                   TRAPS);

  void parse_constant_pool(const ClassFileStream* const cfs,
                           ConstantPool* const cp,
                           const int length,
                           TRAPS);

  // Interface parsing
  void parse_interfaces(const ClassFileStream* const stream,
                        const int itfs_len,
                        ConstantPool* const cp,
                        bool* has_nonstatic_concrete_methods,
                        bool* is_declared_atomic,
                        TRAPS);

  const InstanceKlass* parse_super_class(ConstantPool* const cp,
                                         const int super_class_index,
                                         const bool need_verify,
                                         TRAPS);

  // Field parsing
  void parse_field_attributes(const ClassFileStream* const cfs,
                              u2 attributes_count,
                              bool is_static,
                              u2 signature_index,
                              u2* const constantvalue_index_addr,
                              bool* const is_synthetic_addr,
                              u2* const generic_signature_index_addr,
                              FieldAnnotationCollector* parsed_annotations,
                              TRAPS);

  void parse_fields(const ClassFileStream* const cfs,
                    AccessFlags class_access_flags,
                    FieldAllocationCount* const fac,
                    ConstantPool* cp,
                    const int cp_size,
                    u2* const java_fields_count_ptr,
                    TRAPS);

  // Method parsing
  Method* parse_method(const ClassFileStream* const cfs,
                       bool is_interface,
                       bool is_value_class,
                       bool is_abstract_class,
                       const ConstantPool* cp,
                       bool* const has_localvariable_table,
                       TRAPS);

  void parse_methods(const ClassFileStream* const cfs,
                     bool is_interface,
                     bool is_value_class,
                     bool is_abstract_class,
                     bool* const has_localvariable_table,
                     bool* const has_final_method,
                     bool* const declares_nonstatic_concrete_methods,
                     TRAPS);

  const unsafe_u2* parse_exception_table(const ClassFileStream* const stream,
                                         u4 code_length,
                                         u4 exception_table_length,
                                         TRAPS);

  void parse_linenumber_table(u4 code_attribute_length,
                              u4 code_length,
                              CompressedLineNumberWriteStream**const write_stream,
                              TRAPS);

  const unsafe_u2* parse_localvariable_table(const ClassFileStream* const cfs,
                                             u4 code_length,
                                             u2 max_locals,
                                             u4 code_attribute_length,
                                             u2* const localvariable_table_length,
                                             bool isLVTT,
                                             TRAPS);

  const unsafe_u2* parse_checked_exceptions(const ClassFileStream* const cfs,
                                            u2* const checked_exceptions_length,
                                            u4 method_attribute_length,
                                            TRAPS);

  // Classfile attribute parsing
  u2 parse_generic_signature_attribute(const ClassFileStream* const cfs, TRAPS);
  void parse_classfile_sourcefile_attribute(const ClassFileStream* const cfs, TRAPS);
  void parse_classfile_source_debug_extension_attribute(const ClassFileStream* const cfs,
                                                        int length,
                                                        TRAPS);

  // Check for circularity in InnerClasses attribute.
  bool check_inner_classes_circularity(const ConstantPool* cp, int length, TRAPS);

  u2   parse_classfile_inner_classes_attribute(const ClassFileStream* const cfs,
                                               const ConstantPool* cp,
                                               const u1* const inner_classes_attribute_start,
                                               bool parsed_enclosingmethod_attribute,
                                               u2 enclosing_method_class_index,
                                               u2 enclosing_method_method_index,
                                               TRAPS);

  u2 parse_classfile_nest_members_attribute(const ClassFileStream* const cfs,
                                            const u1* const nest_members_attribute_start,
                                            TRAPS);

  u2 parse_classfile_permitted_subclasses_attribute(const ClassFileStream* const cfs,
                                                    const u1* const permitted_subclasses_attribute_start,
                                                    TRAPS);

  u2 parse_classfile_preload_attribute(const ClassFileStream* const cfs,
                                                    const u1* const preload_attribute_start,
                                                    TRAPS);

  u2 parse_classfile_record_attribute(const ClassFileStream* const cfs,
                                      const ConstantPool* cp,
                                      const u1* const record_attribute_start,
                                      TRAPS);

  void parse_classfile_attributes(const ClassFileStream* const cfs,
                                  ConstantPool* cp,
                                  ClassAnnotationCollector* parsed_annotations,
                                  TRAPS);

  void parse_classfile_synthetic_attribute();
  void parse_classfile_signature_attribute(const ClassFileStream* const cfs, TRAPS);
  void parse_classfile_bootstrap_methods_attribute(const ClassFileStream* const cfs,
                                                   ConstantPool* cp,
                                                   u4 attribute_length,
                                                   TRAPS);

  // Annotations handling
  AnnotationArray* assemble_annotations(const u1* const runtime_visible_annotations,
                                        int runtime_visible_annotations_length,
                                        const u1* const runtime_invisible_annotations,
                                        int runtime_invisible_annotations_length,
                                        TRAPS);

  void set_precomputed_flags(InstanceKlass* k);

  // Format checker methods
  void classfile_parse_error(const char* msg, TRAPS) const;
  void classfile_parse_error(const char* msg, int index, TRAPS) const;
  void classfile_parse_error(const char* msg, const char *name, TRAPS) const;
  void classfile_parse_error(const char* msg,
                             int index,
                             const char *name,
                             TRAPS) const;
  void classfile_parse_error(const char* msg,
                             const char* name,
                             const char* signature,
                             TRAPS) const;

  void classfile_icce_error(const char* msg,
                            const Klass* k,
                            TRAPS) const;

  void classfile_ucve_error(const char* msg,
                            const Symbol* class_name,
                            u2 major,
                            u2 minor,
                            TRAPS) const;

  inline void guarantee_property(bool b, const char* msg, TRAPS) const {
    if (!b) { classfile_parse_error(msg, THREAD); return; }
  }

  void report_assert_property_failure(const char* msg, TRAPS) const PRODUCT_RETURN;
  void report_assert_property_failure(const char* msg, int index, TRAPS) const PRODUCT_RETURN;

  inline void assert_property(bool b, const char* msg, TRAPS) const {
#ifdef ASSERT
    if (!b) {
      report_assert_property_failure(msg, THREAD);
    }
#endif
  }

  inline void assert_property(bool b, const char* msg, int index, TRAPS) const {
#ifdef ASSERT
    if (!b) {
      report_assert_property_failure(msg, index, THREAD);
    }
#endif
  }

  inline void check_property(bool property,
                             const char* msg,
                             int index,
                             TRAPS) const {
    if (_need_verify) {
      guarantee_property(property, msg, index, CHECK);
    } else {
      assert_property(property, msg, index, CHECK);
    }
  }

  inline void check_property(bool property, const char* msg, TRAPS) const {
    if (_need_verify) {
      guarantee_property(property, msg, CHECK);
    } else {
      assert_property(property, msg, CHECK);
    }
  }

  inline void guarantee_property(bool b,
                                 const char* msg,
                                 int index,
                                 TRAPS) const {
    if (!b) { classfile_parse_error(msg, index, THREAD); return; }
  }

  inline void guarantee_property(bool b,
                                 const char* msg,
                                 const char *name,
                                 TRAPS) const {
    if (!b) { classfile_parse_error(msg, name, THREAD); return; }
  }

  inline void guarantee_property(bool b,
                                 const char* msg,
                                 int index,
                                 const char *name,
                                 TRAPS) const {
    if (!b) { classfile_parse_error(msg, index, name, THREAD); return; }
  }

  void throwIllegalSignature(const char* type,
                             const Symbol* name,
                             const Symbol* sig,
                             TRAPS) const;

  void throwInlineTypeLimitation(THREAD_AND_LOCATION_DECL,
                                 const char* msg,
                                 const Symbol* name = NULL,
                                 const Symbol* sig  = NULL) const;

  void verify_constantvalue(const ConstantPool* const cp,
                            int constantvalue_index,
                            int signature_index,
                            TRAPS) const;

  void verify_legal_utf8(const unsigned char* buffer, int length, TRAPS) const;
  void verify_legal_class_name(const Symbol* name, TRAPS) const;
  void verify_legal_field_name(const Symbol* name, TRAPS) const;
  void verify_legal_method_name(const Symbol* name, TRAPS) const;

  void verify_legal_field_signature(const Symbol* fieldname,
                                    const Symbol* signature,
                                    TRAPS) const;
  int  verify_legal_method_signature(const Symbol* methodname,
                                     const Symbol* signature,
                                     TRAPS) const;
  void verify_legal_name_with_signature(const Symbol* name,
                                        const Symbol* signature,
                                        TRAPS) const;

  void verify_class_version(u2 major, u2 minor, Symbol* class_name, TRAPS);

  void verify_legal_class_modifiers(jint flags, const char* name, bool is_Object, TRAPS) const;
  void verify_legal_field_modifiers(jint flags,
                                    AccessFlags class_access_flags,
                                    TRAPS) const;
  void verify_legal_method_modifiers(jint flags,
                                     AccessFlags class_access_flags,
                                     const Symbol* name,
                                     TRAPS) const;

  void check_super_class_access(const InstanceKlass* this_klass,
                                TRAPS);

  void check_super_interface_access(const InstanceKlass* this_klass,
                                    TRAPS);

  const char* skip_over_field_signature(const char* signature,
                                        bool void_ok,
                                        unsigned int length,
                                        TRAPS) const;

  // Wrapper for constantTag.is_klass_[or_]reference.
  // In older versions of the VM, Klass*s cannot sneak into early phases of
  // constant pool construction, but in later versions they can.
  // %%% Let's phase out the old is_klass_reference.
  bool valid_klass_reference_at(int index) const {
    return _cp->is_within_bounds(index) &&
             _cp->tag_at(index).is_klass_or_reference();
  }

  // Checks that the cpool index is in range and is a utf8
  bool valid_symbol_at(int cpool_index) const {
    return _cp->is_within_bounds(cpool_index) &&
             _cp->tag_at(cpool_index).is_utf8();
  }

  void copy_localvariable_table(const ConstMethod* cm,
                                int lvt_cnt,
                                u2* const localvariable_table_length,
                                const unsafe_u2** const localvariable_table_start,
                                int lvtt_cnt,
                                u2* const localvariable_type_table_length,
                                const unsafe_u2** const localvariable_type_table_start,
                                TRAPS);

  void copy_method_annotations(ConstMethod* cm,
                               const u1* runtime_visible_annotations,
                               int runtime_visible_annotations_length,
                               const u1* runtime_invisible_annotations,
                               int runtime_invisible_annotations_length,
                               const u1* runtime_visible_parameter_annotations,
                               int runtime_visible_parameter_annotations_length,
                               const u1* runtime_invisible_parameter_annotations,
                               int runtime_invisible_parameter_annotations_length,
                               const u1* runtime_visible_type_annotations,
                               int runtime_visible_type_annotations_length,
                               const u1* runtime_invisible_type_annotations,
                               int runtime_invisible_type_annotations_length,
                               const u1* annotation_default,
                               int annotation_default_length,
                               TRAPS);

  void update_class_name(Symbol* new_name);

  // Check if the class file supports inline types
  bool supports_inline_types() const;

 public:
  ClassFileParser(ClassFileStream* stream,
                  Symbol* name,
                  ClassLoaderData* loader_data,
                  const ClassLoadInfo* cl_info,
                  Publicity pub_level,
                  TRAPS);

  ~ClassFileParser();

  InstanceKlass* create_instance_klass(bool cf_changed_in_CFLH, const ClassInstanceInfo& cl_inst_info, TRAPS);

  const ClassFileStream* clone_stream() const;

  void set_klass_to_deallocate(InstanceKlass* klass);

  int static_field_size() const;
  int total_oop_map_count() const;
  jint layout_size() const;

  int vtable_size() const { return _vtable_size; }
  int itable_size() const { return _itable_size; }

  u2 this_class_index() const { return _this_class_index; }

  bool is_hidden() const { return _is_hidden; }
  bool is_interface() const { return _access_flags.is_interface(); }
  bool is_inline_type() const { return _access_flags.is_value_class() && !_access_flags.is_interface() && !_access_flags.is_abstract(); }
  bool is_value_class() const { return _access_flags.is_value_class(); }
  bool is_abstract_class() const { return _access_flags.is_abstract(); }
  bool is_identity_class() const { return _access_flags.is_identity_class(); }
  bool is_value_capable_class() const;
  bool has_inline_fields() const { return _has_inline_type_fields; }
  bool carries_identity_modifier() const { return _carries_identity_modifier; }
  void set_carries_identity_modifier() { _carries_identity_modifier = true; }
  bool carries_value_modifier() const { return _carries_value_modifier; }
  void set_carries_value_modifier() { _carries_value_modifier = true; }

  u2 java_fields_count() const { return _java_fields_count; }

  ClassLoaderData* loader_data() const { return _loader_data; }
  const Symbol* class_name() const { return _class_name; }
  const InstanceKlass* super_klass() const { return _super_klass; }

  ReferenceType super_reference_type() const;
  bool is_instance_ref_klass() const;
  bool is_java_lang_ref_Reference_subclass() const;

  AccessFlags access_flags() const { return _access_flags; }

  bool is_internal() const { return INTERNAL == _pub_level; }

  static bool verify_unqualified_name(const char* name, unsigned int length, int type);

#ifdef ASSERT
  static bool is_internal_format(Symbol* class_name);
#endif

};

#endif // SHARE_CLASSFILE_CLASSFILEPARSER_HPP<|MERGE_RESOLUTION|>--- conflicted
+++ resolved
@@ -147,11 +147,8 @@
   ClassAnnotationCollector* _parsed_annotations;
   FieldAllocationCount* _fac;
   FieldLayoutInfo* _field_info;
-<<<<<<< HEAD
   Array<InlineKlass*>* _inline_type_field_klasses;
-=======
   GrowableArray<FieldInfo>* _temp_field_info;
->>>>>>> 75168eac
   const intArray* _method_ordering;
   GrowableArray<Method*>* _all_mirandas;
 
@@ -479,8 +476,8 @@
 
   void throwInlineTypeLimitation(THREAD_AND_LOCATION_DECL,
                                  const char* msg,
-                                 const Symbol* name = NULL,
-                                 const Symbol* sig  = NULL) const;
+                                 const Symbol* name = nullptr,
+                                 const Symbol* sig  = nullptr) const;
 
   void verify_constantvalue(const ConstantPool* const cp,
                             int constantvalue_index,
