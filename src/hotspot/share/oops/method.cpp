--- conflicted
+++ resolved
@@ -1315,15 +1315,7 @@
   return adapter->get_c2i_entry();
 }
 
-<<<<<<< HEAD
-void Method::restore_unshareable_info(TRAPS) {
-  assert(is_method() && is_valid_method(this), "ensure C++ vtable is restored");
-}
-
 address Method::from_compiled_entry_no_trampoline(bool caller_is_c1) const {
-=======
-address Method::from_compiled_entry_no_trampoline() const {
->>>>>>> 0d51f63a
   CompiledMethod *code = Atomic::load_acquire(&_code);
   if (caller_is_c1) {
     // C1 - inline type arguments are passed as objects
