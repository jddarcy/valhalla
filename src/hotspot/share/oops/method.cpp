--- conflicted
+++ resolved
@@ -662,20 +662,6 @@
   return extra_stack_entries() * Interpreter::stackElementSize;
 }
 
-<<<<<<< HEAD
-// Derive size of parameters, return type, and fingerprint,
-// all in one pass, which is run at load time.
-// We need the first two, and might as well grab the third.
-void Method::compute_from_signature(Symbol* sig) {
-  // At this point, since we are scanning the signature,
-  // we might as well compute the whole fingerprint.
-  Fingerprinter fp(sig, is_static());
-  set_size_of_parameters(fp.size_of_parameters());
-  set_num_stack_arg_slots(fp.num_stack_arg_slots());
-  constMethod()->set_result_type(fp.return_type());
-  constMethod()->set_fingerprint(fp.fingerprint());
-}
-
 // InlineKlass the method is declared to return. This must not
 // safepoint as it is called with references live on the stack at
 // locations the GC is unaware of.
@@ -689,8 +675,6 @@
   return ss.as_inline_klass(method_holder());
 }
 
-=======
->>>>>>> bb377b26
 bool Method::is_vanilla_constructor() const {
   // Returns true if this method is a vanilla constructor, i.e. an "<init>" "()V" method
   // which only calls the superclass vanilla constructor and possibly does stores of
