--- conflicted
+++ resolved
@@ -178,14 +178,11 @@
 
 class Klass;
 class   InstanceKlass;
+class     InlineKlass;
 class     InstanceMirrorKlass;
 class     InstanceClassLoaderKlass;
 class     InstanceRefKlass;
-<<<<<<< HEAD
-class     InlineKlass;
-=======
 class     InstanceStackChunkKlass;
->>>>>>> c1040897
 class   ArrayKlass;
 class     ObjArrayKlass;
 class     TypeArrayKlass;
