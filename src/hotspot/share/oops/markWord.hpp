/*
 * Copyright (c) 1997, 2021, Oracle and/or its affiliates. All rights reserved.
 * DO NOT ALTER OR REMOVE COPYRIGHT NOTICES OR THIS FILE HEADER.
 *
 * This code is free software; you can redistribute it and/or modify it
 * under the terms of the GNU General Public License version 2 only, as
 * published by the Free Software Foundation.
 *
 * This code is distributed in the hope that it will be useful, but WITHOUT
 * ANY WARRANTY; without even the implied warranty of MERCHANTABILITY or
 * FITNESS FOR A PARTICULAR PURPOSE.  See the GNU General Public License
 * version 2 for more details (a copy is included in the LICENSE file that
 * accompanied this code).
 *
 * You should have received a copy of the GNU General Public License version
 * 2 along with this work; if not, write to the Free Software Foundation,
 * Inc., 51 Franklin St, Fifth Floor, Boston, MA 02110-1301 USA.
 *
 * Please contact Oracle, 500 Oracle Parkway, Redwood Shores, CA 94065 USA
 * or visit www.oracle.com if you need additional information or have any
 * questions.
 *
 */

#ifndef SHARE_OOPS_MARKWORD_HPP
#define SHARE_OOPS_MARKWORD_HPP

#include "metaprogramming/integralConstant.hpp"
#include "metaprogramming/primitiveConversions.hpp"
#include "oops/oopsHierarchy.hpp"
#include "runtime/globals.hpp"

// The markWord describes the header of an object.
//
// Bit-format of an object header (most significant first, big endian layout below):
//
//  32 bits:
//  --------
//             hash:25 ------------>| age:4  unused_gap:1  lock:2 (normal object)
//
//  64 bits:
//  --------
//  unused:25 hash:31 -->| unused_gap:1  age:4  unused_gap:1  lock:2 (normal object)
//
//  - hash contains the identity hash value: largest value is
//    31 bits, see os::random().  Also, 64-bit vm's require
//    a hash value no bigger than 32 bits because they will not
//    properly generate a mask larger than that: see library_call.cpp
//
//  - the two lock bits are used to describe three states: locked/unlocked and monitor.
//
//    [ptr             | 00]  locked             ptr points to real header on stack
//    [header          | 01]  unlocked           regular object header
//    [ptr             | 10]  monitor            inflated lock (header is wapped out)
//    [ptr             | 11]  marked             used to mark an object
//    [0 ............ 0| 00]  inflating          inflation in progress
//
//    We assume that stack/thread pointers have the lowest two bits cleared.
//
//
//  - INFLATING() is a distinguished markword value of all zeros that is
//    used when inflating an existing stack-lock into an ObjectMonitor.
//    See below for is_being_inflated() and INFLATING().
//
//
//
//  Valhalla
//
//  <CMH: merge this doc into the text above>
//
//  Project Valhalla has mark word encoding requirements for the following oops:
//
//  * inline types: have alternative bytecode behavior, e.g. can not be locked
//    - "larval state": mutable state, but only during object init, observable
//      by only by a single thread (generally do not mutate markWord)
//
//  * flat arrays: load/decode of klass layout helper is expensive for aaload
//
//  * "null free" arrays: load/decode of klass layout helper again for aaload
//
//  EnableValhalla
//
//  Formerly known as "biased lock bit", "unused_gap" is free to use: using this
//  bit to indicate inline type, combined with "unlocked" lock bits, means we
//  will not interfere with lock encodings (displaced, inflating, and monitor),
//  since inline types can't be locked.
//
//  Further state encoding
//
//  32 bit plaforms currently have no further room for encoding. No room for
//  "denormalized layout helper bits", these fast mark word tests can only be made on
//  64 bit platforms. 32-bit platforms need to load the klass->_layout_helper. This
//  said, the larval state bit is still required for operation, stealing from the hash
//  code is simplest mechanism.
//
//  Valhalla specific encodings
//
//  Revised Bit-format of an object header (most significant first, big endian layout below):
//
//  32 bits:
//  --------
//  hash:24 ------------>| larval:1 age:4 inline_type:1 lock:2
//
//  64 bits:
//  --------
//  unused:1 | <-- hash:31 -->| unused:22 larval:1 age:4 flat_array:1 null_free_array:1 inline_type:1 lock:2
//
//  The "fast" static type bits (flat_array, null_free_array, and inline_type)
//  are placed lowest next to lock bits to more easily decode forwarding pointers.
//  G1 for example, implicitly clears age bits ("G1FullGCCompactionPoint::forward()")
//  using "oopDesc->forwardee()", so it necessary for "markWord::decode_pointer()"
//  to return a non-NULL for this case, but not confuse the static type bits for
//  a pointer.
//
//  Static types bits are recorded in the "klass->prototype_header()", displaced
//  mark should simply use the prototype header as "slow path", rather chasing
//  monitor or stack lock races.
//
//  Lock patterns (note inline types can't be locked/monitor/inflating)...
//
//  [ptr            | 000]  locked             ptr points to real header on stack
//  [header         | ?01]  unlocked           regular object header
//  [ptr            | 010]  monitor            inflated lock (header is wapped out)
//  [ptr            | ?11]  marked             used to mark an object
//  [0 ............ | 000]  inflating          inflation in progress
//
//

class BasicLock;
class ObjectMonitor;
class JavaThread;
class outputStream;

class markWord {
 private:
  uintptr_t _value;

 public:
  explicit markWord(uintptr_t value) : _value(value) {}

  markWord() { /* uninitialized */}

  // It is critical for performance that this class be trivially
  // destructable, copyable, and assignable.

  static markWord from_pointer(void* ptr) {
    return markWord((uintptr_t)ptr);
  }
  void* to_pointer() const {
    return (void*)_value;
  }

  bool operator==(const markWord& other) const {
    return _value == other._value;
  }
  bool operator!=(const markWord& other) const {
    return !operator==(other);
  }

  // Conversion
  uintptr_t value() const { return _value; }

  // Constants, in least significant bit order
  static const int lock_bits                      = 2;
  static const int first_unused_gap_bits          = 1; // When !EnableValhalla
  // EnableValhalla: static prototype header bits (fast path instead of klass layout_helper)
  static const int inline_type_bits               = 1;
  static const int null_free_array_bits           = LP64_ONLY(1) NOT_LP64(0);
  static const int flat_array_bits                = LP64_ONLY(1) NOT_LP64(0);
  // instance state
  static const int age_bits                       = 4;
  static const int larval_bits                    = 1;
  static const int max_hash_bits                  = BitsPerWord - age_bits - lock_bits - inline_type_bits - larval_bits - flat_array_bits - null_free_array_bits;
  static const int hash_bits                      = max_hash_bits > 31 ? 31 : max_hash_bits;
  static const int second_unused_gap_bits         = LP64_ONLY(1) NOT_LP64(0); // !EnableValhalla: unused

  static const int lock_shift                     = 0;
  static const int inline_type_shift              = lock_bits;
  static const int null_free_array_shift          = inline_type_shift + inline_type_bits;
  static const int flat_array_shift               = null_free_array_shift + null_free_array_bits;
  static const int age_shift                      = flat_array_shift + flat_array_bits;
  static const int unused_gap_shift               = age_shift + age_bits; // !EnableValhalla: unused
  static const int larval_shift                   = age_shift + age_bits;
  static const int hash_shift                     = LP64_ONLY(32) NOT_LP64(larval_shift + larval_bits);

  static const uintptr_t lock_mask                = right_n_bits(lock_bits);
  static const uintptr_t lock_mask_in_place       = lock_mask << lock_shift;
  static const uintptr_t inline_type_mask         = right_n_bits(lock_bits + inline_type_bits);
  static const uintptr_t inline_type_mask_in_place = inline_type_mask << lock_shift;
  static const uintptr_t inline_type_bit_in_place = 1 << inline_type_shift;
  static const uintptr_t null_free_array_mask     = right_n_bits(null_free_array_bits);
  static const uintptr_t null_free_array_mask_in_place = (null_free_array_mask << null_free_array_shift) | lock_mask_in_place;
  static const uintptr_t null_free_array_bit_in_place  = (1 << null_free_array_shift);
  static const uintptr_t flat_array_mask          = right_n_bits(flat_array_bits);
  static const uintptr_t flat_array_mask_in_place = (flat_array_mask << flat_array_shift) | null_free_array_mask_in_place | lock_mask_in_place;
  static const uintptr_t flat_array_bit_in_place  = (1 << flat_array_shift);

  static const uintptr_t age_mask                 = right_n_bits(age_bits);
  static const uintptr_t age_mask_in_place        = age_mask << age_shift;

  static const uintptr_t larval_mask              = right_n_bits(larval_bits);
  static const uintptr_t larval_mask_in_place     = (larval_mask << larval_shift) | inline_type_mask_in_place;
  static const uintptr_t larval_bit_in_place      = (1 << larval_shift);

  static const uintptr_t hash_mask                = right_n_bits(hash_bits);
  static const uintptr_t hash_mask_in_place       = hash_mask << hash_shift;

  static const uintptr_t locked_value             = 0;
  static const uintptr_t unlocked_value           = 1;
  static const uintptr_t monitor_value            = 2;
  static const uintptr_t marked_value             = 3;

  static const uintptr_t inline_type_pattern      = inline_type_bit_in_place | unlocked_value;
  static const uintptr_t null_free_array_pattern  = null_free_array_bit_in_place | unlocked_value;
  static const uintptr_t flat_array_pattern       = flat_array_bit_in_place | null_free_array_pattern;
  // Has static klass prototype, used for decode/encode pointer
  static const uintptr_t static_prototype_mask    = LP64_ONLY(right_n_bits(inline_type_bits + flat_array_bits + null_free_array_bits)) NOT_LP64(right_n_bits(inline_type_bits));
  static const uintptr_t static_prototype_mask_in_place = static_prototype_mask << lock_bits;
  static const uintptr_t static_prototype_value_max = (1 << age_shift) - 1;

  static const uintptr_t larval_pattern           = larval_bit_in_place | inline_type_pattern;

  static const uintptr_t no_hash                  = 0 ;  // no hash value assigned
  static const uintptr_t no_hash_in_place         = (address_word)no_hash << hash_shift;
  static const uintptr_t no_lock_in_place         = unlocked_value;

  static const uint max_age                       = age_mask;

  // Creates a markWord with all bits set to zero.
  static markWord zero() { return markWord(uintptr_t(0)); }

  bool is_inline_type() const {
    return (mask_bits(value(), inline_type_mask_in_place) == inline_type_pattern);
  }

  // lock accessors (note that these assume lock_shift == 0)
  bool is_locked()   const {
    return (mask_bits(value(), lock_mask_in_place) != unlocked_value);
  }
  bool is_unlocked() const {
    return (mask_bits(value(), lock_mask_in_place) == unlocked_value);
  }
  bool is_marked()   const {
    return (mask_bits(value(), lock_mask_in_place) == marked_value);
  }

  // is unlocked and not an inline type (which cannot be involved in locking, displacement or inflation)
  // i.e. test both lock bits and the inline type bit together
  bool is_neutral()  const {
    return (mask_bits(value(), inline_type_mask_in_place) == unlocked_value);
  }

  // Special temporary state of the markWord while being inflated.
  // Code that looks at mark outside a lock need to take this into account.
  bool is_being_inflated() const { return (value() == 0); }

  // Distinguished markword value - used when inflating over
  // an existing stack-lock.  0 indicates the markword is "BUSY".
  // Lockword mutators that use a LD...CAS idiom should always
  // check for and avoid overwriting a 0 value installed by some
  // other thread.  (They should spin or block instead.  The 0 value
  // is transient and *should* be short-lived).
  static markWord INFLATING() { return zero(); }    // inflate-in-progress

  // Should this header be preserved during GC?
  bool must_be_preserved(const oopDesc* obj) const {
    return (!is_unlocked() || !has_no_hash() || (EnableValhalla && is_larval_state()));
  }

<<<<<<< HEAD
  // Should this header (including its age bits) be preserved in the
  // case of a promotion failure during scavenge?
  bool must_be_preserved_for_promotion_failure(const oopDesc* obj) const {
    return (!is_unlocked() || !has_no_hash() || (EnableValhalla && is_larval_state()));
  }

=======
>>>>>>> 2ef68711
  // WARNING: The following routines are used EXCLUSIVELY by
  // synchronization functions. They are not really gc safe.
  // They must get updated if markWord layout get changed.
  markWord set_unlocked() const {
    return markWord(value() | unlocked_value);
  }
  bool has_locker() const {
    return ((value() & lock_mask_in_place) == locked_value);
  }
  BasicLock* locker() const {
    assert(has_locker(), "check");
    return (BasicLock*) value();
  }
  bool has_monitor() const {
    return ((value() & monitor_value) != 0);
  }
  ObjectMonitor* monitor() const {
    assert(has_monitor(), "check");
    // Use xor instead of &~ to provide one extra tag-bit check.
    return (ObjectMonitor*) (value() ^ monitor_value);
  }
  bool has_displaced_mark_helper() const {
    return ((value() & unlocked_value) == 0);
  }
  markWord displaced_mark_helper() const;
  void set_displaced_mark_helper(markWord m) const;
  markWord copy_set_hash(intptr_t hash) const {
    uintptr_t tmp = value() & (~hash_mask_in_place);
    tmp |= ((hash & hash_mask) << hash_shift);
    return markWord(tmp);
  }
  // it is only used to be stored into BasicLock as the
  // indicator that the lock is using heavyweight monitor
  static markWord unused_mark() {
    return markWord(marked_value);
  }
  // the following two functions create the markWord to be
  // stored into object header, it encodes monitor info
  static markWord encode(BasicLock* lock) {
    return from_pointer(lock);
  }
  static markWord encode(ObjectMonitor* monitor) {
    uintptr_t tmp = (uintptr_t) monitor;
    return markWord(tmp | monitor_value);
  }

  // used to encode pointers during GC
  markWord clear_lock_bits() { return markWord(value() & ~lock_mask_in_place); }

  // age operations
  markWord set_marked()   { return markWord((value() & ~lock_mask_in_place) | marked_value); }
  markWord set_unmarked() { return markWord((value() & ~lock_mask_in_place) | unlocked_value); }

  uint     age()           const { return mask_bits(value() >> age_shift, age_mask); }
  markWord set_age(uint v) const {
    assert((v & ~age_mask) == 0, "shouldn't overflow age field");
    return markWord((value() & ~age_mask_in_place) | ((v & age_mask) << age_shift));
  }
  markWord incr_age()      const { return age() == max_age ? markWord(_value) : set_age(age() + 1); }

  // hash operations
  intptr_t hash() const {
    return mask_bits(value() >> hash_shift, hash_mask);
  }

  bool has_no_hash() const {
    return hash() == no_hash;
  }

  // private buffered value operations
  markWord enter_larval_state() const {
    return markWord(value() | larval_bit_in_place);
  }
  markWord exit_larval_state() const {
    return markWord(value() & ~larval_bit_in_place);
  }
  bool is_larval_state() const {
    return (mask_bits(value(), larval_mask_in_place) == larval_pattern);
  }

#ifdef _LP64 // 64 bit encodings only
  bool is_flat_array() const {
    return (mask_bits(value(), flat_array_mask_in_place) == flat_array_pattern);
  }

  bool is_null_free_array() const {
    return (mask_bits(value(), null_free_array_mask_in_place) == null_free_array_pattern);
  }
#else
  bool is_flat_array() const {
    fatal("Should not ask this for mark word, ask oopDesc");
    return false;
  }

  bool is_null_free_array() const {
    fatal("Should not ask this for mark word, ask oopDesc");
    return false;
  }
#endif
  // Prototype mark for initialization
  static markWord prototype() {
    return markWord( no_hash_in_place | no_lock_in_place );
  }

  static markWord inline_type_prototype() {
    return markWord(inline_type_pattern);
  }

#ifdef _LP64 // 64 bit encodings only
  static markWord flat_array_prototype() {
    return markWord(flat_array_pattern);
  }

  static markWord null_free_array_prototype() {
    return markWord(null_free_array_pattern);
  }
#endif

  // Debugging
  void print_on(outputStream* st, bool print_monitor_info = true) const;

  // Prepare address of oop for placement into mark
  inline static markWord encode_pointer_as_mark(void* p) { return from_pointer(p).set_marked(); }

  // Recover address of oop from encoded form used in mark
  inline void* decode_pointer() {
    return (EnableValhalla && _value < static_prototype_value_max) ? NULL :
      (void*) (clear_lock_bits().value());
  }
};

// Support atomic operations.
template<>
struct PrimitiveConversions::Translate<markWord> : public TrueType {
  typedef markWord Value;
  typedef uintptr_t Decayed;

  static Decayed decay(const Value& x) { return x.value(); }
  static Value recover(Decayed x) { return Value(x); }
};

#endif // SHARE_OOPS_MARKWORD_HPP<|MERGE_RESOLUTION|>--- conflicted
+++ resolved
@@ -267,15 +267,6 @@
     return (!is_unlocked() || !has_no_hash() || (EnableValhalla && is_larval_state()));
   }
 
-<<<<<<< HEAD
-  // Should this header (including its age bits) be preserved in the
-  // case of a promotion failure during scavenge?
-  bool must_be_preserved_for_promotion_failure(const oopDesc* obj) const {
-    return (!is_unlocked() || !has_no_hash() || (EnableValhalla && is_larval_state()));
-  }
-
-=======
->>>>>>> 2ef68711
   // WARNING: The following routines are used EXCLUSIVELY by
   // synchronization functions. They are not really gc safe.
   // They must get updated if markWord layout get changed.
