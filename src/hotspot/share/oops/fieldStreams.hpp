--- conflicted
+++ resolved
@@ -135,11 +135,6 @@
     return field()->offset();
   }
 
-<<<<<<< HEAD
-  int allocation_type() const {
-    return field()->allocation_type();
-  }
-
   bool is_inlined() {
     return field()->is_inlined();
   }
@@ -148,8 +143,6 @@
     field()->set_inlined(b);
   }
 
-=======
->>>>>>> bfa060f0
   void set_offset(int offset) {
     field()->set_offset(offset);
   }
