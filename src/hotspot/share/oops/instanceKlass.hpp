--- conflicted
+++ resolved
@@ -1218,87 +1218,14 @@
   inline oop static_field_base_raw();
   bool bounds_check(address addr, bool edge_ok = false, intptr_t size_in_bytes = -1) const PRODUCT_RETURN0;
 
-<<<<<<< HEAD
-  OopMapBlock* start_of_nonstatic_oop_maps() const {
-    return (OopMapBlock*)(start_of_itable() + itable_length());
-  }
-
-  Klass** end_of_nonstatic_oop_maps() const {
-    return (Klass**)(start_of_nonstatic_oop_maps() +
-                     nonstatic_oop_map_count());
-  }
-
-  Klass* volatile* adr_implementor() const {
-    if (is_interface()) {
-      return (Klass* volatile*)end_of_nonstatic_oop_maps();
-    } else {
-      return NULL;
-    }
-  };
-
-  InstanceKlass** adr_unsafe_anonymous_host() const {
-    if (is_unsafe_anonymous()) {
-      InstanceKlass** adr_impl = (InstanceKlass**)adr_implementor();
-      if (adr_impl != NULL) {
-        return adr_impl + 1;
-      } else {
-        return (InstanceKlass **)end_of_nonstatic_oop_maps();
-      }
-    } else {
-      return NULL;
-    }
-  }
-
-  address adr_fingerprint() const {
-    if (has_stored_fingerprint()) {
-      InstanceKlass** adr_host = adr_unsafe_anonymous_host();
-      if (adr_host != NULL) {
-        return (address)(adr_host + 1);
-      }
-
-      Klass* volatile* adr_impl = adr_implementor();
-      if (adr_impl != NULL) {
-        return (address)(adr_impl + 1);
-      }
-
-      return (address)end_of_nonstatic_oop_maps();
-    } else {
-      return NULL;
-    }
-  }
-
-  u2* fields_descriptor_type();
-
-  address adr_inline_type_field_klasses() const {
-    if (has_inline_type_fields()) {
-      address adr_fing = adr_fingerprint();
-      if (adr_fing != NULL) {
-        return adr_fingerprint() + sizeof(u8);
-      }
-
-      InstanceKlass** adr_host = adr_unsafe_anonymous_host();
-      if (adr_host != NULL) {
-        return (address)(adr_host + 1);
-      }
-
-      Klass* volatile* adr_impl = adr_implementor();
-      if (adr_impl != NULL) {
-        return (address)(adr_impl + 1);
-      }
-
-      return (address)end_of_nonstatic_oop_maps();
-    } else {
-      return NULL;
-    }
-  }
-=======
   inline OopMapBlock* start_of_nonstatic_oop_maps() const;
   inline Klass** end_of_nonstatic_oop_maps() const;
->>>>>>> b2c84c74
 
   inline Klass* volatile* adr_implementor() const;
   inline InstanceKlass** adr_unsafe_anonymous_host() const;
   inline address adr_fingerprint() const;
+
+  inline u2* fields_descriptor_type() const;
 
   inline address adr_inline_type_field_klasses() const;
   inline Klass* get_inline_type_field_klass(int idx) const;
