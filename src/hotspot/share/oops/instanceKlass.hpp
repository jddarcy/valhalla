--- conflicted
+++ resolved
@@ -1499,12 +1499,8 @@
   // CDS support - remove and restore oops from metadata. Oops are not shared.
   virtual void remove_unshareable_info();
   virtual void remove_java_mirror();
-<<<<<<< HEAD
   virtual void restore_unshareable_info(ClassLoaderData* loader_data, Handle protection_domain, PackageEntry* pkg_entry, TRAPS);
-=======
-  void restore_unshareable_info(ClassLoaderData* loader_data, Handle protection_domain, PackageEntry* pkg_entry, TRAPS);
   void init_shared_package_entry();
->>>>>>> 1c84cfa2
 
   // jvm support
   jint compute_modifier_flags(TRAPS) const;
