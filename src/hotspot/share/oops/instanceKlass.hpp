/*
 * Copyright (c) 1997, 2022, Oracle and/or its affiliates. All rights reserved.
 * DO NOT ALTER OR REMOVE COPYRIGHT NOTICES OR THIS FILE HEADER.
 *
 * This code is free software; you can redistribute it and/or modify it
 * under the terms of the GNU General Public License version 2 only, as
 * published by the Free Software Foundation.
 *
 * This code is distributed in the hope that it will be useful, but WITHOUT
 * ANY WARRANTY; without even the implied warranty of MERCHANTABILITY or
 * FITNESS FOR A PARTICULAR PURPOSE.  See the GNU General Public License
 * version 2 for more details (a copy is included in the LICENSE file that
 * accompanied this code).
 *
 * You should have received a copy of the GNU General Public License version
 * 2 along with this work; if not, write to the Free Software Foundation,
 * Inc., 51 Franklin St, Fifth Floor, Boston, MA 02110-1301 USA.
 *
 * Please contact Oracle, 500 Oracle Parkway, Redwood Shores, CA 94065 USA
 * or visit www.oracle.com if you need additional information or have any
 * questions.
 *
 */

#ifndef SHARE_OOPS_INSTANCEKLASS_HPP
#define SHARE_OOPS_INSTANCEKLASS_HPP

#include "code/vmreg.hpp"
#include "memory/referenceType.hpp"
#include "oops/annotations.hpp"
#include "oops/constMethod.hpp"
#include "oops/fieldInfo.hpp"
#include "oops/instanceKlassMiscStatus.hpp"
#include "oops/instanceOop.hpp"
#include "runtime/handles.hpp"
#include "utilities/accessFlags.hpp"
#include "utilities/align.hpp"
#include "utilities/macros.hpp"
#if INCLUDE_JFR
#include "jfr/support/jfrKlassExtension.hpp"
#endif

class klassItable;
class RecordComponent;

// An InstanceKlass is the VM level representation of a Java class.
// It contains all information needed for at class at execution runtime.

//  InstanceKlass embedded field layout (after declared fields):
//    [EMBEDDED Java vtable             ] size in words = vtable_len
//    [EMBEDDED nonstatic oop-map blocks] size in words = nonstatic_oop_map_size
//      The embedded nonstatic oop-map blocks are short pairs (offset, length)
//      indicating where oops are located in instances of this klass.
//    [EMBEDDED implementor of the interface] only exist for interface
//    [EMBEDDED inline_type_field_klasses] only if has_inline_fields() == true
//    [EMBEDDED InlineKlassFixedBlock] only if is an InlineKlass instance


// forward declaration for class -- see below for definition
#if INCLUDE_JVMTI
class BreakpointInfo;
#endif
class ClassFileParser;
class ClassFileStream;
class KlassDepChange;
class DependencyContext;
class fieldDescriptor;
class jniIdMapBase;
class JNIid;
class JvmtiCachedClassFieldMap;
class nmethodBucket;
class OopMapCache;
class BufferedInlineTypeBlob;
class InterpreterOopMap;
class PackageEntry;
class ModuleEntry;

// This is used in iterators below.
class FieldClosure: public StackObj {
public:
  virtual void do_field(fieldDescriptor* fd) = 0;
};

// Print fields.
// If "obj" argument to constructor is NULL, prints static fields, otherwise prints non-static fields.
class FieldPrinter: public FieldClosure {
   oop _obj;
   outputStream* _st;
 public:
   FieldPrinter(outputStream* st, oop obj = NULL) : _obj(obj), _st(st) {}
   void do_field(fieldDescriptor* fd);
};

// Describes where oops are located in instances of this klass.
class OopMapBlock {
 public:
  // Byte offset of the first oop mapped by this block.
  int offset() const          { return _offset; }
  void set_offset(int offset) { _offset = offset; }

  // Number of oops in this block.
  uint count() const         { return _count; }
  void set_count(uint count) { _count = count; }

  void increment_count(int diff) { _count += diff; }

  int offset_span() const { return _count * heapOopSize; }

  int end_offset() const {
    return offset() + offset_span();
  }

  bool is_contiguous(int another_offset) const {
    return another_offset == end_offset();
  }

  // sizeof(OopMapBlock) in words.
  static const int size_in_words() {
    return align_up((int)sizeof(OopMapBlock), wordSize) >>
      LogBytesPerWord;
  }

  static int compare_offset(const OopMapBlock* a, const OopMapBlock* b) {
    return a->offset() - b->offset();
  }

 private:
  int  _offset;
  uint _count;
};

struct JvmtiCachedClassFileData;

class SigEntry;

class InlineKlassFixedBlock {
  Array<SigEntry>** _extended_sig;
  Array<VMRegPair>** _return_regs;
  address* _pack_handler;
  address* _pack_handler_jobject;
  address* _unpack_handler;
  int* _default_value_offset;
  ArrayKlass** _null_free_inline_array_klasses;
  int _alignment;
  int _first_field_offset;
  int _exact_size_in_bytes;

  friend class InlineKlass;
};

class InstanceKlass: public Klass {
  friend class VMStructs;
  friend class JVMCIVMStructs;
  friend class ClassFileParser;
  friend class CompileReplay;
  friend class TemplateTable;

 public:
  static const KlassKind Kind = InstanceKlassKind;

 protected:
  InstanceKlass(const ClassFileParser& parser, KlassKind kind = Kind, ReferenceType reference_type = REF_NONE);

 public:
  InstanceKlass() { assert(DumpSharedSpaces || UseSharedSpaces, "only for CDS"); }

  // See "The Java Virtual Machine Specification" section 2.16.2-5 for a detailed description
  // of the class loading & initialization procedure, and the use of the states.
  enum ClassState : u1 {
    allocated,                          // allocated (but not yet linked)
    loaded,                             // loaded and inserted in class hierarchy (but not linked yet)
    being_linked,                       // currently running verifier and rewriter
    linked,                             // successfully linked/verified (but not initialized yet)
    being_initialized,                  // currently running class initializer
    fully_initialized,                  // initialized (successful final state)
    initialization_error                // error happened during initialization
  };

 private:
  static InstanceKlass* allocate_instance_klass(const ClassFileParser& parser, TRAPS);

 protected:
  // If you add a new field that points to any metaspace object, you
  // must add this field to InstanceKlass::metaspace_pointers_do().

  // Annotations for this class
  Annotations*    _annotations;
  // Package this class is defined in
  PackageEntry*   _package_entry;
  // Array classes holding elements of this class.
  ArrayKlass* volatile _array_klasses;
  // Constant pool for this class.
  ConstantPool* _constants;
  // The InnerClasses attribute and EnclosingMethod attribute. The
  // _inner_classes is an array of shorts. If the class has InnerClasses
  // attribute, then the _inner_classes array begins with 4-tuples of shorts
  // [inner_class_info_index, outer_class_info_index,
  // inner_name_index, inner_class_access_flags] for the InnerClasses
  // attribute. If the EnclosingMethod attribute exists, it occupies the
  // last two shorts [class_index, method_index] of the array. If only
  // the InnerClasses attribute exists, the _inner_classes array length is
  // number_of_inner_classes * 4. If the class has both InnerClasses
  // and EnclosingMethod attributes the _inner_classes array length is
  // number_of_inner_classes * 4 + enclosing_method_attribute_size.
  Array<jushort>* _inner_classes;

  // The NestMembers attribute. An array of shorts, where each is a
  // class info index for the class that is a nest member. This data
  // has not been validated.
  Array<jushort>* _nest_members;

  // Resolved nest-host klass: either true nest-host or self if we are not
  // nested, or an error occurred resolving or validating the nominated
  // nest-host. Can also be set directly by JDK API's that establish nest
  // relationships.
  // By always being set it makes nest-member access checks simpler.
  InstanceKlass* _nest_host;

  // The PermittedSubclasses attribute. An array of shorts, where each is a
  // class info index for the class that is a permitted subclass.
  Array<jushort>* _permitted_subclasses;

  // The contents of the Record attribute.
  Array<RecordComponent*>* _record_components;

  // the source debug extension for this klass, NULL if not specified.
  // Specified as UTF-8 string without terminating zero byte in the classfile,
  // it is stored in the instanceklass as a NULL-terminated UTF-8 string
  const char*     _source_debug_extension;

  // Number of heapOopSize words used by non-static fields in this klass
  // (including inherited fields but after header_size()).
  int             _nonstatic_field_size;
  int             _static_field_size;       // number words used by static fields (oop and non-oop) in this klass
  int             _nonstatic_oop_map_size;  // size in words of nonstatic oop map blocks
  int             _itable_len;              // length of Java itable (in words)

  // The NestHost attribute. The class info index for the class
  // that is the nest-host of this class. This data has not been validated.
  u2              _nest_host_index;
  u2              _this_class_index;        // constant pool entry
  u2              _static_oop_field_count;  // number of static oop fields in this klass
  u2              _java_fields_count;       // The number of declared Java fields

  volatile u2     _idnum_allocated_count;   // JNI/JVMTI: increments with the addition of methods, old ids don't change

  // _is_marked_dependent can be set concurrently, thus cannot be part of the
  // _misc_status right now.
  bool            _is_marked_dependent;     // used for marking during flushing and deoptimization

  ClassState      _init_state;              // state of class

  u1              _reference_type;          // reference type

  // State is set while executing, eventually atomically to not disturb other state
  InstanceKlassMiscStatus _misc_status;

  Monitor*        _init_monitor;         // mutual exclusion to _init_state and _init_thread.
  Thread*         _init_thread;          // Pointer to current thread doing initialization (to handle recursive initialization)

  OopMapCache*    volatile _oop_map_cache;   // OopMapCache for all methods in the klass (allocated lazily)
  JNIid*          _jni_ids;              // First JNI identifier for static fields in this class
  jmethodID*      volatile _methods_jmethod_ids;  // jmethodIDs corresponding to method_idnum, or NULL if none
  nmethodBucket*  volatile _dep_context;          // packed DependencyContext structure
  uint64_t        volatile _dep_context_last_cleaned;
  nmethod*        _osr_nmethods_head;    // Head of list of on-stack replacement nmethods for this class
#if INCLUDE_JVMTI
  BreakpointInfo* _breakpoints;          // bpt lists, managed by Method*
  // Linked instanceKlasses of previous versions
  InstanceKlass* _previous_versions;
  // JVMTI fields can be moved to their own structure - see 6315920
  // JVMTI: cached class file, before retransformable agent modified it in CFLH
  JvmtiCachedClassFileData* _cached_class_file;
#endif

#if INCLUDE_JVMTI
  JvmtiCachedClassFieldMap* _jvmti_cached_class_field_map;  // JVMTI: used during heap iteration
#endif

  NOT_PRODUCT(int _verify_count;)  // to avoid redundant verifies

  // Method array.
  Array<Method*>* _methods;
  // Default Method Array, concrete methods inherited from interfaces
  Array<Method*>* _default_methods;
  // Interfaces (InstanceKlass*s) this class declares locally to implement.
  Array<InstanceKlass*>* _local_interfaces;
  // Interfaces (InstanceKlass*s) this class implements transitively.
  Array<InstanceKlass*>* _transitive_interfaces;
  // Int array containing the original order of method in the class file (for JVMTI).
  Array<int>*     _method_ordering;
  // Int array containing the vtable_indices for default_methods
  // offset matches _default_methods offset
  Array<int>*     _default_vtable_indices;

  // Instance and static variable information, starts with 6-tuples of shorts
  // [access, name index, sig index, initval index, low_offset, high_offset]
  // for all fields, followed by the generic signature data at the end of
  // the array. Only fields with generic signature attributes have the generic
  // signature data set in the array. The fields array looks like following:
  //
  // f1: [access, name index, sig index, initial value index, low_offset, high_offset]
  // f2: [access, name index, sig index, initial value index, low_offset, high_offset]
  //      ...
  // fn: [access, name index, sig index, initial value index, low_offset, high_offset]
  //     [generic signature index]
  //     [generic signature index]
  //     ...
  Array<u2>*      _fields;
  const Klass**   _inline_type_field_klasses; // For "inline class" fields, NULL if none present
  Array<u2>* _preload_classes;
  const InlineKlassFixedBlock* _adr_inlineklass_fixed_block;

  // embedded Java vtable follows here
  // embedded Java itables follows here
  // embedded static fields follows here
  // embedded nonstatic oop-map blocks follows here
  // embedded implementor of this interface follows here
  //   The embedded implementor only exists if the current klass is an
  //   interface. The possible values of the implementor fall into following
  //   three cases:
  //     NULL: no implementor.
  //     A Klass* that's not itself: one implementor.
  //     Itself: more than one implementors.
  //

  friend class SystemDictionary;

  static bool _disable_method_binary_search;

  // Controls finalizer registration
  static bool _finalization_enabled;

 public:

  // Queries finalization state
  static bool is_finalization_enabled() { return _finalization_enabled; }

  // Sets finalization state
  static void set_finalization_enabled(bool val) { _finalization_enabled = val; }

  // The three BUILTIN class loader types
  bool is_shared_boot_class() const { return _misc_status.is_shared_boot_class(); }
  bool is_shared_platform_class() const { return _misc_status.is_shared_platform_class(); }
  bool is_shared_app_class() const {  return _misc_status.is_shared_app_class(); }
  // The UNREGISTERED class loader type
  bool is_shared_unregistered_class() const { return _misc_status.is_shared_unregistered_class(); }

  // Check if the class can be shared in CDS
  bool is_shareable() const;

  bool shared_loading_failed() const { return _misc_status.shared_loading_failed(); }

  void set_shared_loading_failed() { _misc_status.set_shared_loading_failed(true); }

#if INCLUDE_CDS
  void set_shared_class_loader_type(s2 loader_type) { _misc_status.set_shared_class_loader_type(loader_type); }
  void assign_class_loader_type() { _misc_status.assign_class_loader_type(_class_loader_data); }
#endif

  bool has_nonstatic_fields() const        { return _misc_status.has_nonstatic_fields(); }
  void set_has_nonstatic_fields(bool b)    { _misc_status.set_has_nonstatic_fields(b); }

<<<<<<< HEAD
  bool has_inline_type_fields() const { return _misc_status.has_inline_type_fields(); }
  void set_has_inline_type_fields()   { _misc_status.set_has_inline_type_fields(true); }

  bool is_empty_inline_type() const   { return _misc_status.is_empty_inline_type(); }
  void set_is_empty_inline_type()     { _misc_status.set_is_empty_inline_type(true); }

  // Note:  The naturally_atomic property only applies to
  // inline classes; it is never true on identity classes.
  // The bit is placed on instanceKlass for convenience.

  // Query if h/w provides atomic load/store for instances.
  bool is_naturally_atomic() const  { return _misc_status.is_naturally_atomic(); }
  void set_is_naturally_atomic()    { _misc_status.set_is_naturally_atomic(true); }

  // Query if this class implements jl.NonTearable or was
  // mentioned in the JVM option ForceNonTearable.
  // This bit can occur anywhere, but is only significant
  // for inline classes *and* their super types.
  // It inherits from supers along with NonTearable.
  bool is_declared_atomic() const { return _misc_status.is_declared_atomic(); }
  void set_is_declared_atomic()   { _misc_status.set_is_declared_atomic(true); }

  bool carries_value_modifier() const { return _misc_status.carries_value_modifier(); }
  void set_carries_value_modifier()   { _misc_status.set_carries_value_modifier(true); }

  bool carries_identity_modifier() const  { return _misc_status.carries_identity_modifier(); }
  void set_carries_identity_modifier()    { _misc_status.set_carries_identity_modifier(true); }
=======
  bool has_localvariable_table() const     { return _misc_status.has_localvariable_table(); }
  void set_has_localvariable_table(bool b) { _misc_status.set_has_localvariable_table(b); }
>>>>>>> 33f3bd8f

  // field sizes
  int nonstatic_field_size() const         { return _nonstatic_field_size; }
  void set_nonstatic_field_size(int size)  { _nonstatic_field_size = size; }

  int static_field_size() const            { return _static_field_size; }
  void set_static_field_size(int size)     { _static_field_size = size; }

  int static_oop_field_count() const       { return (int)_static_oop_field_count; }
  void set_static_oop_field_count(u2 size) { _static_oop_field_count = size; }

  // Java itable
  int  itable_length() const               { return _itable_len; }
  void set_itable_length(int len)          { _itable_len = len; }

  // array klasses
  ArrayKlass* array_klasses() const     { return _array_klasses; }
  inline ArrayKlass* array_klasses_acquire() const; // load with acquire semantics
  inline void release_set_array_klasses(ArrayKlass* k); // store with release semantics

  // methods
  Array<Method*>* methods() const          { return _methods; }
  void set_methods(Array<Method*>* a)      { _methods = a; }
  Method* method_with_idnum(int idnum);
  Method* method_with_orig_idnum(int idnum);
  Method* method_with_orig_idnum(int idnum, int version);

  // method ordering
  Array<int>* method_ordering() const     { return _method_ordering; }
  void set_method_ordering(Array<int>* m) { _method_ordering = m; }
  void copy_method_ordering(const intArray* m, TRAPS);

  // default_methods
  Array<Method*>* default_methods() const  { return _default_methods; }
  void set_default_methods(Array<Method*>* a) { _default_methods = a; }

  // default method vtable_indices
  Array<int>* default_vtable_indices() const { return _default_vtable_indices; }
  void set_default_vtable_indices(Array<int>* v) { _default_vtable_indices = v; }
  Array<int>* create_new_default_vtable_indices(int len, TRAPS);

  // interfaces
  Array<InstanceKlass*>* local_interfaces() const          { return _local_interfaces; }
  void set_local_interfaces(Array<InstanceKlass*>* a)      {
    guarantee(_local_interfaces == NULL || a == NULL, "Just checking");
    _local_interfaces = a; }

  Array<InstanceKlass*>* transitive_interfaces() const     { return _transitive_interfaces; }
  void set_transitive_interfaces(Array<InstanceKlass*>* a) {
    guarantee(_transitive_interfaces == NULL || a == NULL, "Just checking");
    _transitive_interfaces = a;
  }

 private:
  friend class fieldDescriptor;
  FieldInfo* field(int index) const { return FieldInfo::from_field_array(_fields, index); }

 public:
  int     field_offset      (int index) const { return field(index)->offset(); }
  int     field_access_flags(int index) const { return field(index)->access_flags(); }
  Symbol* field_name        (int index) const { return field(index)->name(constants()); }
  Symbol* field_signature   (int index) const { return field(index)->signature(constants()); }
  bool    field_is_inlined(int index) const { return field(index)->is_inlined(); }
  bool    field_is_null_free_inline_type(int index) const;

  // Number of Java declared fields
  int java_fields_count() const           { return (int)_java_fields_count; }

  Array<u2>* fields() const            { return _fields; }
  void set_fields(Array<u2>* f, u2 java_fields_count) {
    guarantee(_fields == NULL || f == NULL, "Just checking");
    _fields = f;
    _java_fields_count = java_fields_count;
  }

  Array<u2>* preload_classes() const { return _preload_classes; }
  void set_preload_classes(Array<u2>* c) { _preload_classes = c; }

  // inner classes
  Array<u2>* inner_classes() const       { return _inner_classes; }
  void set_inner_classes(Array<u2>* f)   { _inner_classes = f; }

  // nest members
  Array<u2>* nest_members() const     { return _nest_members; }
  void set_nest_members(Array<u2>* m) { _nest_members = m; }

  // nest-host index
  jushort nest_host_index() const { return _nest_host_index; }
  void set_nest_host_index(u2 i)  { _nest_host_index = i; }
  // dynamic nest member support
  void set_nest_host(InstanceKlass* host);

  // record components
  Array<RecordComponent*>* record_components() const { return _record_components; }
  void set_record_components(Array<RecordComponent*>* record_components) {
    _record_components = record_components;
  }
  bool is_record() const;

  // permitted subclasses
  Array<u2>* permitted_subclasses() const     { return _permitted_subclasses; }
  void set_permitted_subclasses(Array<u2>* s) { _permitted_subclasses = s; }

private:
  // Called to verify that k is a member of this nest - does not look at k's nest-host,
  // nor does it resolve any CP entries or load any classes.
  bool has_nest_member(JavaThread* current, InstanceKlass* k) const;

public:
  // Call this only if you know that the nest host has been initialized.
  InstanceKlass* nest_host_not_null() {
    assert(_nest_host != NULL, "must be");
    return _nest_host;
  }
  // Used to construct informative IllegalAccessError messages at a higher level,
  // if there was an issue resolving or validating the nest host.
  // Returns NULL if there was no error.
  const char* nest_host_error();
  // Returns nest-host class, resolving and validating it if needed.
  // Returns NULL if resolution is not possible from the calling context.
  InstanceKlass* nest_host(TRAPS);
  // Check if this klass is a nestmate of k - resolves this nest-host and k's
  bool has_nestmate_access_to(InstanceKlass* k, TRAPS);

  // Called to verify that k is a permitted subclass of this class
  bool has_as_permitted_subclass(const InstanceKlass* k) const;

  enum InnerClassAttributeOffset {
    // From http://mirror.eng/products/jdk/1.1/docs/guide/innerclasses/spec/innerclasses.doc10.html#18814
    inner_class_inner_class_info_offset = 0,
    inner_class_outer_class_info_offset = 1,
    inner_class_inner_name_offset = 2,
    inner_class_access_flags_offset = 3,
    inner_class_next_offset = 4
  };

  enum EnclosingMethodAttributeOffset {
    enclosing_method_class_index_offset = 0,
    enclosing_method_method_index_offset = 1,
    enclosing_method_attribute_size = 2
  };

  // package
  PackageEntry* package() const     { return _package_entry; }
  ModuleEntry* module() const;
  bool in_unnamed_package() const   { return (_package_entry == NULL); }
  void set_package(ClassLoaderData* loader_data, PackageEntry* pkg_entry, TRAPS);
  // If the package for the InstanceKlass is in the boot loader's package entry
  // table then sets the classpath_index field so that
  // get_system_package() will know to return a non-null value for the
  // package's location.  And, so that the package will be added to the list of
  // packages returned by get_system_packages().
  // For packages whose classes are loaded from the boot loader class path, the
  // classpath_index indicates which entry on the boot loader class path.
  void set_classpath_index(s2 path_index);
  bool is_same_class_package(const Klass* class2) const;
  bool is_same_class_package(oop other_class_loader, const Symbol* other_class_name) const;

  // find an enclosing class
  InstanceKlass* compute_enclosing_class(bool* inner_is_member, TRAPS) const;

  // Find InnerClasses attribute and return outer_class_info_index & inner_name_index.
  bool find_inner_classes_attr(int* ooff, int* noff, TRAPS) const;

 private:
  // Check prohibited package ("java/" only loadable by boot or platform loaders)
  static void check_prohibited_package(Symbol* class_name,
                                       ClassLoaderData* loader_data,
                                       TRAPS);
 public:
  // initialization state
  bool is_loaded() const                   { return init_state() >= loaded; }
  bool is_linked() const                   { return init_state() >= linked; }
  bool is_being_linked() const             { return init_state() == being_linked; }
  bool is_initialized() const              { return init_state() == fully_initialized; }
  bool is_not_initialized() const          { return init_state() <  being_initialized; }
  bool is_being_initialized() const        { return init_state() == being_initialized; }
  bool is_in_error_state() const           { return init_state() == initialization_error; }
  bool is_init_thread(Thread *thread)      { return thread == _init_thread; }
  ClassState  init_state() const           { return Atomic::load(&_init_state); }
  const char* init_state_name() const;
  bool is_rewritten() const                { return _misc_status.rewritten(); }

  class LockLinkState : public StackObj {
    InstanceKlass* _ik;
    JavaThread*    _current;
   public:
    LockLinkState(InstanceKlass* ik, JavaThread* current) : _ik(ik), _current(current) {
      ik->check_link_state_and_wait(current);
    }
    ~LockLinkState() {
      if (!_ik->is_linked()) {
        // Reset to loaded if linking failed.
        _ik->set_initialization_state_and_notify(loaded, _current);
      }
    }
  };

  // is this a sealed class
  bool is_sealed() const;

  // defineClass specified verification
  bool should_verify_class() const         { return _misc_status.should_verify_class(); }
  void set_should_verify_class(bool value) { _misc_status.set_should_verify_class(value); }

  // marking
  bool is_marked_dependent() const         { return _is_marked_dependent; }
  void set_is_marked_dependent(bool value) { _is_marked_dependent = value; }

  static ByteSize kind_offset() { return in_ByteSize(offset_of(InstanceKlass, _kind)); }
  static ByteSize misc_status_offset() { return in_ByteSize(offset_of(InstanceKlass, _misc_status)); }

  // initialization (virtuals from Klass)
  bool should_be_initialized() const;  // means that initialize should be called
  void initialize(TRAPS);
  void link_class(TRAPS);
  bool link_class_or_fail(TRAPS); // returns false on failure
  void rewrite_class(TRAPS);
  void link_methods(TRAPS);
  Method* class_initializer() const;

  // reference type
  ReferenceType reference_type() const     { return (ReferenceType)_reference_type; }

  // this class cp index
  u2 this_class_index() const             { return _this_class_index; }
  void set_this_class_index(u2 index)     { _this_class_index = index; }

  static ByteSize reference_type_offset() { return in_ByteSize(offset_of(InstanceKlass, _reference_type)); }

  // find local field, returns true if found
  bool find_local_field(Symbol* name, Symbol* sig, fieldDescriptor* fd) const;
  // find field in direct superinterfaces, returns the interface in which the field is defined
  Klass* find_interface_field(Symbol* name, Symbol* sig, fieldDescriptor* fd) const;
  // find field according to JVM spec 5.4.3.2, returns the klass in which the field is defined
  Klass* find_field(Symbol* name, Symbol* sig, fieldDescriptor* fd) const;
  // find instance or static fields according to JVM spec 5.4.3.2, returns the klass in which the field is defined
  Klass* find_field(Symbol* name, Symbol* sig, bool is_static, fieldDescriptor* fd) const;

  // find a non-static or static field given its offset within the class.
  bool contains_field_offset(int offset);

  bool find_local_field_from_offset(int offset, bool is_static, fieldDescriptor* fd) const;
  bool find_field_from_offset(int offset, bool is_static, fieldDescriptor* fd) const;

 private:
  inline static int quick_search(const Array<Method*>* methods, const Symbol* name);

 public:
  static void disable_method_binary_search() {
    _disable_method_binary_search = true;
  }

  // find a local method (returns NULL if not found)
  Method* find_method(const Symbol* name, const Symbol* signature) const;
  static Method* find_method(const Array<Method*>* methods,
                             const Symbol* name,
                             const Symbol* signature);

  // find a local method, but skip static methods
  Method* find_instance_method(const Symbol* name, const Symbol* signature,
                               PrivateLookupMode private_mode) const;
  static Method* find_instance_method(const Array<Method*>* methods,
                                      const Symbol* name,
                                      const Symbol* signature,
                                      PrivateLookupMode private_mode);

  // find a local method (returns NULL if not found)
  Method* find_local_method(const Symbol* name,
                            const Symbol* signature,
                            OverpassLookupMode overpass_mode,
                            StaticLookupMode static_mode,
                            PrivateLookupMode private_mode) const;

  // find a local method from given methods array (returns NULL if not found)
  static Method* find_local_method(const Array<Method*>* methods,
                                   const Symbol* name,
                                   const Symbol* signature,
                                   OverpassLookupMode overpass_mode,
                                   StaticLookupMode static_mode,
                                   PrivateLookupMode private_mode);

  // find a local method index in methods or default_methods (returns -1 if not found)
  static int find_method_index(const Array<Method*>* methods,
                               const Symbol* name,
                               const Symbol* signature,
                               OverpassLookupMode overpass_mode,
                               StaticLookupMode static_mode,
                               PrivateLookupMode private_mode);

  // lookup operation (returns NULL if not found)
  Method* uncached_lookup_method(const Symbol* name,
                                 const Symbol* signature,
                                 OverpassLookupMode overpass_mode,
                                 PrivateLookupMode private_mode = PrivateLookupMode::find) const;

  // lookup a method in all the interfaces that this class implements
  // (returns NULL if not found)
  Method* lookup_method_in_all_interfaces(Symbol* name, Symbol* signature, DefaultsLookupMode defaults_mode) const;

  // lookup a method in local defaults then in all interfaces
  // (returns NULL if not found)
  Method* lookup_method_in_ordered_interfaces(Symbol* name, Symbol* signature) const;

  // Find method indices by name.  If a method with the specified name is
  // found the index to the first method is returned, and 'end' is filled in
  // with the index of first non-name-matching method.  If no method is found
  // -1 is returned.
  int find_method_by_name(const Symbol* name, int* end) const;
  static int find_method_by_name(const Array<Method*>* methods,
                                 const Symbol* name, int* end);

  // constant pool
  ConstantPool* constants() const        { return _constants; }
  void set_constants(ConstantPool* c)    { _constants = c; }

  // protection domain
  oop protection_domain() const;

  // signers
  objArrayOop signers() const;

  bool is_contended() const                { return _misc_status.is_contended(); }
  void set_is_contended(bool value)        { _misc_status.set_is_contended(value); }

  // source file name
  Symbol* source_file_name() const               { return _constants->source_file_name(); }
  u2 source_file_name_index() const              { return _constants->source_file_name_index(); }
  void set_source_file_name_index(u2 sourcefile_index) { _constants->set_source_file_name_index(sourcefile_index); }

  // minor and major version numbers of class file
  u2 minor_version() const                 { return _constants->minor_version(); }
  void set_minor_version(u2 minor_version) { _constants->set_minor_version(minor_version); }
  u2 major_version() const                 { return _constants->major_version(); }
  void set_major_version(u2 major_version) { _constants->set_major_version(major_version); }

  // source debug extension
  const char* source_debug_extension() const { return _source_debug_extension; }
  void set_source_debug_extension(const char* array, int length);

  // nonstatic oop-map blocks
  static int nonstatic_oop_map_size(unsigned int oop_map_count) {
    return oop_map_count * OopMapBlock::size_in_words();
  }
  unsigned int nonstatic_oop_map_count() const {
    return _nonstatic_oop_map_size / OopMapBlock::size_in_words();
  }
  int nonstatic_oop_map_size() const { return _nonstatic_oop_map_size; }
  void set_nonstatic_oop_map_size(int words) {
    _nonstatic_oop_map_size = words;
  }

  bool has_contended_annotations() const { return _misc_status.has_contended_annotations(); }
  void set_has_contended_annotations(bool value)  { _misc_status.set_has_contended_annotations(value); }

#if INCLUDE_JVMTI
  // Redefinition locking.  Class can only be redefined by one thread at a time.
  // The flag is in access_flags so that it can be set and reset using atomic
  // operations, and not be reset by other misc_flag settings.
  bool is_being_redefined() const          {
    return _access_flags.is_being_redefined();
  }
  void set_is_being_redefined(bool value)  {
    if (value) {
      _access_flags.set_is_being_redefined();
    } else {
      _access_flags.clear_is_being_redefined();
    }
  }

  // RedefineClasses() support for previous versions:
  void add_previous_version(InstanceKlass* ik, int emcp_method_count);
  void purge_previous_version_list();

  InstanceKlass* previous_versions() const { return _previous_versions; }
#else
  InstanceKlass* previous_versions() const { return NULL; }
#endif

  InstanceKlass* get_klass_version(int version) {
    for (InstanceKlass* ik = this; ik != NULL; ik = ik->previous_versions()) {
      if (ik->constants()->version() == version) {
        return ik;
      }
    }
    return NULL;
  }

  bool has_been_redefined() const { return _misc_status.has_been_redefined(); }
  void set_has_been_redefined() { _misc_status.set_has_been_redefined(true); }

  bool is_scratch_class() const { return _misc_status.is_scratch_class(); }
  void set_is_scratch_class() { _misc_status.set_is_scratch_class(true); }

  bool has_resolved_methods() const {
    return _access_flags.has_resolved_methods();
  }

  void set_has_resolved_methods() {
    _access_flags.set_has_resolved_methods();
  }

public:
#if INCLUDE_JVMTI

  void init_previous_versions() {
    _previous_versions = NULL;
  }

 private:
  static bool  _has_previous_versions;
 public:
  static void purge_previous_versions(InstanceKlass* ik) {
    if (ik->has_been_redefined()) {
      ik->purge_previous_version_list();
    }
  }

  static bool has_previous_versions_and_reset();
  static bool has_previous_versions() { return _has_previous_versions; }

  // JVMTI: Support for caching a class file before it is modified by an agent that can do retransformation
  void set_cached_class_file(JvmtiCachedClassFileData *data) {
    _cached_class_file = data;
  }
  JvmtiCachedClassFileData * get_cached_class_file();
  jint get_cached_class_file_len();
  unsigned char * get_cached_class_file_bytes();

  // JVMTI: Support for caching of field indices, types, and offsets
  void set_jvmti_cached_class_field_map(JvmtiCachedClassFieldMap* descriptor) {
    _jvmti_cached_class_field_map = descriptor;
  }
  JvmtiCachedClassFieldMap* jvmti_cached_class_field_map() const {
    return _jvmti_cached_class_field_map;
  }
#else // INCLUDE_JVMTI

  static void purge_previous_versions(InstanceKlass* ik) { return; };
  static bool has_previous_versions_and_reset() { return false; }

  void set_cached_class_file(JvmtiCachedClassFileData *data) {
    assert(data == NULL, "unexpected call with JVMTI disabled");
  }
  JvmtiCachedClassFileData * get_cached_class_file() { return (JvmtiCachedClassFileData *)NULL; }

#endif // INCLUDE_JVMTI

  bool has_nonstatic_concrete_methods() const { return _misc_status.has_nonstatic_concrete_methods(); }
  void set_has_nonstatic_concrete_methods(bool b) { _misc_status.set_has_nonstatic_concrete_methods(b); }

  bool declares_nonstatic_concrete_methods() const { return _misc_status.declares_nonstatic_concrete_methods(); }
  void set_declares_nonstatic_concrete_methods(bool b) { _misc_status.set_declares_nonstatic_concrete_methods(b); }

  // for adding methods, ConstMethod::UNSET_IDNUM means no more ids available
  inline u2 next_method_idnum();
  void set_initial_method_idnum(u2 value)             { _idnum_allocated_count = value; }

  // generics support
  Symbol* generic_signature() const                   { return _constants->generic_signature(); }
  u2 generic_signature_index() const                  { return _constants->generic_signature_index(); }
  void set_generic_signature_index(u2 sig_index)      { _constants->set_generic_signature_index(sig_index); }

  u2 enclosing_method_data(int offset) const;
  u2 enclosing_method_class_index() const {
    return enclosing_method_data(enclosing_method_class_index_offset);
  }
  u2 enclosing_method_method_index() {
    return enclosing_method_data(enclosing_method_method_index_offset);
  }
  void set_enclosing_method_indices(u2 class_index,
                                    u2 method_index);

  // jmethodID support
  jmethodID get_jmethod_id(const methodHandle& method_h);
  jmethodID get_jmethod_id_fetch_or_update(size_t idnum,
                     jmethodID new_id, jmethodID* new_jmeths,
                     jmethodID* to_dealloc_id_p,
                     jmethodID** to_dealloc_jmeths_p);
  static void get_jmethod_id_length_value(jmethodID* cache, size_t idnum,
                size_t *length_p, jmethodID* id_p);
  void ensure_space_for_methodids(int start_offset = 0);
  jmethodID jmethod_id_or_null(Method* method);

  // annotations support
  Annotations* annotations() const          { return _annotations; }
  void set_annotations(Annotations* anno)   { _annotations = anno; }

  AnnotationArray* class_annotations() const {
    return (_annotations != NULL) ? _annotations->class_annotations() : NULL;
  }
  Array<AnnotationArray*>* fields_annotations() const {
    return (_annotations != NULL) ? _annotations->fields_annotations() : NULL;
  }
  AnnotationArray* class_type_annotations() const {
    return (_annotations != NULL) ? _annotations->class_type_annotations() : NULL;
  }
  Array<AnnotationArray*>* fields_type_annotations() const {
    return (_annotations != NULL) ? _annotations->fields_type_annotations() : NULL;
  }
  // allocation
  instanceOop allocate_instance(TRAPS);
  static instanceOop allocate_instance(oop cls, TRAPS);

  // additional member function to return a handle
  instanceHandle allocate_instance_handle(TRAPS);

  objArrayOop allocate_objArray(int n, int length, TRAPS);
  // Helper function
  static instanceOop register_finalizer(instanceOop i, TRAPS);

  // Check whether reflection/jni/jvm code is allowed to instantiate this class;
  // if not, throw either an Error or an Exception.
  virtual void check_valid_for_instantiation(bool throwError, TRAPS);

  // initialization
  void call_class_initializer(TRAPS);
  void set_initialization_state_and_notify(ClassState state, JavaThread* current);

  // OopMapCache support
  OopMapCache* oop_map_cache()               { return _oop_map_cache; }
  void set_oop_map_cache(OopMapCache *cache) { _oop_map_cache = cache; }
  void mask_for(const methodHandle& method, int bci, InterpreterOopMap* entry);

  // JNI identifier support (for static fields - for jni performance)
  JNIid* jni_ids()                               { return _jni_ids; }
  void set_jni_ids(JNIid* ids)                   { _jni_ids = ids; }
  JNIid* jni_id_for(int offset);

  // maintenance of deoptimization dependencies
  inline DependencyContext dependencies();
  int  mark_dependent_nmethods(KlassDepChange& changes);
  void add_dependent_nmethod(nmethod* nm);
  void clean_dependency_context();

  // On-stack replacement support
  nmethod* osr_nmethods_head() const         { return _osr_nmethods_head; };
  void set_osr_nmethods_head(nmethod* h)     { _osr_nmethods_head = h; };
  void add_osr_nmethod(nmethod* n);
  bool remove_osr_nmethod(nmethod* n);
  int mark_osr_nmethods(const Method* m);
  nmethod* lookup_osr_nmethod(const Method* m, int bci, int level, bool match_level) const;

#if INCLUDE_JVMTI
  // Breakpoint support (see methods on Method* for details)
  BreakpointInfo* breakpoints() const       { return _breakpoints; };
  void set_breakpoints(BreakpointInfo* bps) { _breakpoints = bps; };
#endif

  // support for stub routines
  static ByteSize init_state_offset()  { return in_ByteSize(offset_of(InstanceKlass, _init_state)); }
  JFR_ONLY(DEFINE_KLASS_TRACE_ID_OFFSET;)
  static ByteSize init_thread_offset() { return in_ByteSize(offset_of(InstanceKlass, _init_thread)); }

  static ByteSize inline_type_field_klasses_offset() { return in_ByteSize(offset_of(InstanceKlass, _inline_type_field_klasses)); }
  static ByteSize adr_inlineklass_fixed_block_offset() { return in_ByteSize(offset_of(InstanceKlass, _adr_inlineklass_fixed_block)); }

  // subclass/subinterface checks
  bool implements_interface(Klass* k) const;
  bool is_same_or_direct_interface(Klass* k) const;

#ifdef ASSERT
  // check whether this class or one of its superclasses was redefined
  bool has_redefined_this_or_super() const;
#endif

  // Access to the implementor of an interface.
  InstanceKlass* implementor() const;
  void set_implementor(InstanceKlass* ik);
  int  nof_implementors() const;
  void add_implementor(InstanceKlass* ik);  // ik is a new class that implements this interface
  void init_implementor();           // initialize

  // link this class into the implementors list of every interface it implements
  void process_interfaces();

  // virtual operations from Klass
  GrowableArray<Klass*>* compute_secondary_supers(int num_extra_slots,
                                                  Array<InstanceKlass*>* transitive_interfaces);
  bool can_be_primary_super_slow() const;
  size_t oop_size(oop obj)  const             { return size_helper(); }
  // slow because it's a virtual call and used for verifying the layout_helper.
  // Using the layout_helper bits, we can call is_instance_klass without a virtual call.
  DEBUG_ONLY(bool is_instance_klass_slow() const      { return true; })

  // Iterators
  void do_local_static_fields(FieldClosure* cl);
  void do_nonstatic_fields(FieldClosure* cl); // including inherited fields
  void do_local_static_fields(void f(fieldDescriptor*, Handle, TRAPS), Handle, TRAPS);
  void print_nonstatic_fields(FieldClosure* cl); // including inherited and injected fields

  void methods_do(void f(Method* method));

  static InstanceKlass* cast(Klass* k) {
    return const_cast<InstanceKlass*>(cast(const_cast<const Klass*>(k)));
  }

  static const InstanceKlass* cast(const Klass* k) {
    assert(k != NULL, "k should not be null");
    assert(k->is_instance_klass(), "cast to InstanceKlass");
    return static_cast<const InstanceKlass*>(k);
  }

  virtual InstanceKlass* java_super() const {
    return (super() == NULL) ? NULL : cast(super());
  }

  // Sizing (in words)
  static int header_size()            { return sizeof(InstanceKlass)/wordSize; }

  static int size(int vtable_length, int itable_length,
                  int nonstatic_oop_map_size,
                  bool is_interface,
                  int java_fields, bool is_inline_type) {
    return align_metadata_size(header_size() +
           vtable_length +
           itable_length +
           nonstatic_oop_map_size +
           (is_interface ? (int)sizeof(Klass*)/wordSize : 0) +
           (java_fields * (int)sizeof(Klass*)/wordSize) +
           (is_inline_type ? (int)sizeof(InlineKlassFixedBlock) : 0));
  }

  int size() const                    { return size(vtable_length(),
                                               itable_length(),
                                               nonstatic_oop_map_size(),
                                               is_interface(),
                                               has_inline_type_fields() ? java_fields_count() : 0,
                                               is_inline_klass());
  }


  inline intptr_t* start_of_itable() const;
  inline intptr_t* end_of_itable() const;
  inline int itable_offset_in_words() const;
  inline oop static_field_base_raw();
  bool bounds_check(address addr, bool edge_ok = false, intptr_t size_in_bytes = -1) const PRODUCT_RETURN0;

  inline OopMapBlock* start_of_nonstatic_oop_maps() const;
  inline Klass** end_of_nonstatic_oop_maps() const;

  inline InstanceKlass* volatile* adr_implementor() const;

  inline address adr_inline_type_field_klasses() const;
  inline Klass* get_inline_type_field_klass(int idx) const;
  inline Klass* get_inline_type_field_klass_or_null(int idx) const;
  inline void set_inline_type_field_klass(int idx, Klass* k);
  inline void reset_inline_type_field_klass(int idx);

  // Use this to return the size of an instance in heap words:
  virtual int size_helper() const {
    return layout_helper_to_size_helper(layout_helper());
  }

  // This bit is initialized in classFileParser.cpp.
  // It is false under any of the following conditions:
  //  - the class is abstract (including any interface)
  //  - the class has a finalizer (if !RegisterFinalizersAtInit)
  //  - the class size is larger than FastAllocateSizeLimit
  //  - the class is java/lang/Class, which cannot be allocated directly
  bool can_be_fastpath_allocated() const {
    return !layout_helper_needs_slow_path(layout_helper());
  }

  // Java itable
  klassItable itable() const;        // return klassItable wrapper
  Method* method_at_itable(InstanceKlass* holder, int index, TRAPS);
  Method* method_at_itable_or_null(InstanceKlass* holder, int index, bool& itable_entry_found);
  int vtable_index_of_interface_method(Method* method);

#if INCLUDE_JVMTI
  void adjust_default_methods(bool* trace_name_printed);
#endif // INCLUDE_JVMTI

  void clean_weak_instanceklass_links();
 private:
  void clean_implementors_list();
  void clean_method_data();

 public:
  // Explicit metaspace deallocation of fields
  // For RedefineClasses and class file parsing errors, we need to deallocate
  // instanceKlasses and the metadata they point to.
  void deallocate_contents(ClassLoaderData* loader_data);
  static void deallocate_methods(ClassLoaderData* loader_data,
                                 Array<Method*>* methods);
  void static deallocate_interfaces(ClassLoaderData* loader_data,
                                    const Klass* super_klass,
                                    Array<InstanceKlass*>* local_interfaces,
                                    Array<InstanceKlass*>* transitive_interfaces);
  void static deallocate_record_components(ClassLoaderData* loader_data,
                                           Array<RecordComponent*>* record_component);

  // The constant pool is on stack if any of the methods are executing or
  // referenced by handles.
  bool on_stack() const { return _constants->on_stack(); }

  // callbacks for actions during class unloading
  static void unload_class(InstanceKlass* ik);

  virtual void release_C_heap_structures(bool release_sub_metadata = true);

  // Naming
  const char* signature_name() const;
  const char* signature_name_of_carrier(char c) const;

  // Oop fields (and metadata) iterators
  //
  // The InstanceKlass iterators also visits the Object's klass.

  // Forward iteration
 public:
  // Iterate over all oop fields in the oop maps.
  template <typename T, class OopClosureType>
  inline void oop_oop_iterate_oop_maps(oop obj, OopClosureType* closure);

  // Iterate over all oop fields and metadata.
  template <typename T, class OopClosureType>
  inline void oop_oop_iterate(oop obj, OopClosureType* closure);

  // Iterate over all oop fields in one oop map.
  template <typename T, class OopClosureType>
  inline void oop_oop_iterate_oop_map(OopMapBlock* map, oop obj, OopClosureType* closure);


  // Reverse iteration
  // Iterate over all oop fields and metadata.
  template <typename T, class OopClosureType>
  inline void oop_oop_iterate_reverse(oop obj, OopClosureType* closure);

 private:
  // Iterate over all oop fields in the oop maps.
  template <typename T, class OopClosureType>
  inline void oop_oop_iterate_oop_maps_reverse(oop obj, OopClosureType* closure);

  // Iterate over all oop fields in one oop map.
  template <typename T, class OopClosureType>
  inline void oop_oop_iterate_oop_map_reverse(OopMapBlock* map, oop obj, OopClosureType* closure);


  // Bounded range iteration
 public:
  // Iterate over all oop fields in the oop maps.
  template <typename T, class OopClosureType>
  inline void oop_oop_iterate_oop_maps_bounded(oop obj, OopClosureType* closure, MemRegion mr);

  // Iterate over all oop fields and metadata.
  template <typename T, class OopClosureType>
  inline void oop_oop_iterate_bounded(oop obj, OopClosureType* closure, MemRegion mr);

 private:
  // Iterate over all oop fields in one oop map.
  template <typename T, class OopClosureType>
  inline void oop_oop_iterate_oop_map_bounded(OopMapBlock* map, oop obj, OopClosureType* closure, MemRegion mr);


 public:
  u2 idnum_allocated_count() const      { return _idnum_allocated_count; }

 private:
  // initialization state
  void set_init_state(ClassState state);
  void set_rewritten()                  { _misc_status.set_rewritten(true); }
  void set_init_thread(Thread *thread)  {
    assert(thread == nullptr || _init_thread == nullptr, "Only one thread is allowed to own initialization");
    _init_thread = thread;
  }

  // The RedefineClasses() API can cause new method idnums to be needed
  // which will cause the caches to grow. Safety requires different
  // cache management logic if the caches can grow instead of just
  // going from NULL to non-NULL.
  bool idnum_can_increment() const      { return has_been_redefined(); }
  inline jmethodID* methods_jmethod_ids_acquire() const;
  inline void release_set_methods_jmethod_ids(jmethodID* jmeths);

  // Lock during initialization
public:
  // Returns the array class for the n'th dimension
  virtual Klass* array_klass(int n, TRAPS);
  virtual Klass* array_klass_or_null(int n);

  // Returns the array class with this class as element type
  virtual Klass* array_klass(TRAPS);
  virtual Klass* array_klass_or_null();

  static void clean_initialization_error_table();

  Monitor* init_monitor() const { return _init_monitor; }
private:
  void check_link_state_and_wait(JavaThread* current);
  bool link_class_impl                           (TRAPS);
  bool verify_code                               (TRAPS);
  void initialize_impl                           (TRAPS);
  void initialize_super_interfaces               (TRAPS);

  void add_initialization_error(JavaThread* current, Handle exception);
  oop get_initialization_error(JavaThread* current);

  // find a local method (returns NULL if not found)
  Method* find_method_impl(const Symbol* name,
                           const Symbol* signature,
                           OverpassLookupMode overpass_mode,
                           StaticLookupMode static_mode,
                           PrivateLookupMode private_mode) const;

  static Method* find_method_impl(const Array<Method*>* methods,
                                  const Symbol* name,
                                  const Symbol* signature,
                                  OverpassLookupMode overpass_mode,
                                  StaticLookupMode static_mode,
                                  PrivateLookupMode private_mode);

#if INCLUDE_JVMTI
  // RedefineClasses support
  void link_previous_versions(InstanceKlass* pv) { _previous_versions = pv; }
  void mark_newly_obsolete_methods(Array<Method*>* old_methods, int emcp_method_count);
#endif
  // log class name to classlist
  void log_to_classlist() const;
public:

#if INCLUDE_CDS
  // CDS support - remove and restore oops from metadata. Oops are not shared.
  virtual void remove_unshareable_info();
  virtual void remove_java_mirror();
  virtual void restore_unshareable_info(ClassLoaderData* loader_data, Handle protection_domain, PackageEntry* pkg_entry, TRAPS);
  void init_shared_package_entry();
  bool can_be_verified_at_dumptime() const;
#endif

  jint compute_modifier_flags() const;

public:
  // JVMTI support
  jint jvmti_class_status() const;

  virtual void metaspace_pointers_do(MetaspaceClosure* iter);

 public:
  // Printing
  void print_on(outputStream* st) const;
  void print_value_on(outputStream* st) const;

  void oop_print_value_on(oop obj, outputStream* st);

  void oop_print_on      (oop obj, outputStream* st);

#ifndef PRODUCT
  void print_dependent_nmethods(bool verbose = false);
  bool is_dependent_nmethod(nmethod* nm);
  bool verify_itable_index(int index);
#endif

  const char* internal_name() const;

  // Verification
  void verify_on(outputStream* st);

  void oop_verify_on(oop obj, outputStream* st);

  // Logging
  void print_class_load_logging(ClassLoaderData* loader_data,
                                const ModuleEntry* module_entry,
                                const ClassFileStream* cfs) const;
};

// for adding methods
// UNSET_IDNUM return means no more ids available
inline u2 InstanceKlass::next_method_idnum() {
  if (_idnum_allocated_count == ConstMethod::MAX_IDNUM) {
    return ConstMethod::UNSET_IDNUM; // no more ids available
  } else {
    return _idnum_allocated_count++;
  }
}

class PrintClassClosure : public KlassClosure {
private:
  outputStream* _st;
  bool _verbose;
public:
  PrintClassClosure(outputStream* st, bool verbose);

  void do_klass(Klass* k);
};

/* JNIid class for jfieldIDs only */
class JNIid: public CHeapObj<mtClass> {
  friend class VMStructs;
 private:
  Klass*             _holder;
  JNIid*             _next;
  int                _offset;
#ifdef ASSERT
  bool               _is_static_field_id;
#endif

 public:
  // Accessors
  Klass* holder() const           { return _holder; }
  int offset() const              { return _offset; }
  JNIid* next()                   { return _next; }
  // Constructor
  JNIid(Klass* holder, int offset, JNIid* next);
  // Identifier lookup
  JNIid* find(int offset);

  bool find_local_field(fieldDescriptor* fd) {
    return InstanceKlass::cast(holder())->find_local_field_from_offset(offset(), true, fd);
  }

  static void deallocate(JNIid* id);
  // Debugging
#ifdef ASSERT
  bool is_static_field_id() const { return _is_static_field_id; }
  void set_is_static_field_id()   { _is_static_field_id = true; }
#endif
  void verify(Klass* holder);
};

// An iterator that's used to access the inner classes indices in the
// InstanceKlass::_inner_classes array.
class InnerClassesIterator : public StackObj {
 private:
  Array<jushort>* _inner_classes;
  int _length;
  int _idx;
 public:

  InnerClassesIterator(const InstanceKlass* k) {
    _inner_classes = k->inner_classes();
    if (k->inner_classes() != NULL) {
      _length = _inner_classes->length();
      // The inner class array's length should be the multiple of
      // inner_class_next_offset if it only contains the InnerClasses
      // attribute data, or it should be
      // n*inner_class_next_offset+enclosing_method_attribute_size
      // if it also contains the EnclosingMethod data.
      assert((_length % InstanceKlass::inner_class_next_offset == 0 ||
              _length % InstanceKlass::inner_class_next_offset == InstanceKlass::enclosing_method_attribute_size),
             "just checking");
      // Remove the enclosing_method portion if exists.
      if (_length % InstanceKlass::inner_class_next_offset == InstanceKlass::enclosing_method_attribute_size) {
        _length -= InstanceKlass::enclosing_method_attribute_size;
      }
    } else {
      _length = 0;
    }
    _idx = 0;
  }

  int length() const {
    return _length;
  }

  void next() {
    _idx += InstanceKlass::inner_class_next_offset;
  }

  bool done() const {
    return (_idx >= _length);
  }

  u2 inner_class_info_index() const {
    return _inner_classes->at(
               _idx + InstanceKlass::inner_class_inner_class_info_offset);
  }

  void set_inner_class_info_index(u2 index) {
    _inner_classes->at_put(
               _idx + InstanceKlass::inner_class_inner_class_info_offset, index);
  }

  u2 outer_class_info_index() const {
    return _inner_classes->at(
               _idx + InstanceKlass::inner_class_outer_class_info_offset);
  }

  void set_outer_class_info_index(u2 index) {
    _inner_classes->at_put(
               _idx + InstanceKlass::inner_class_outer_class_info_offset, index);
  }

  u2 inner_name_index() const {
    return _inner_classes->at(
               _idx + InstanceKlass::inner_class_inner_name_offset);
  }

  void set_inner_name_index(u2 index) {
    _inner_classes->at_put(
               _idx + InstanceKlass::inner_class_inner_name_offset, index);
  }

  u2 inner_access_flags() const {
    return _inner_classes->at(
               _idx + InstanceKlass::inner_class_access_flags_offset);
  }
};

// Iterator over class hierarchy under a particular class. Implements depth-first pre-order traversal.
// Usage:
//  for (ClassHierarchyIterator iter(root_klass); !iter.done(); iter.next()) {
//    Klass* k = iter.klass();
//    ...
//  }
class ClassHierarchyIterator : public StackObj {
 private:
  InstanceKlass* _root;
  Klass*         _current;
  bool           _visit_subclasses;

 public:
  ClassHierarchyIterator(InstanceKlass* root) : _root(root), _current(root), _visit_subclasses(true) {
    assert(_root == _current, "required"); // initial state
  }

  bool done() {
    return (_current == NULL);
  }

  // Make a step iterating over the class hierarchy under the root class.
  // Skips subclasses if requested.
  void next();

  Klass* klass() {
    assert(!done(), "sanity");
    return _current;
  }

  // Skip subclasses of the current class.
  void skip_subclasses() {
    _visit_subclasses = false;
  }
};

#endif // SHARE_OOPS_INSTANCEKLASS_HPP<|MERGE_RESOLUTION|>--- conflicted
+++ resolved
@@ -361,7 +361,9 @@
   bool has_nonstatic_fields() const        { return _misc_status.has_nonstatic_fields(); }
   void set_has_nonstatic_fields(bool b)    { _misc_status.set_has_nonstatic_fields(b); }
 
-<<<<<<< HEAD
+  bool has_localvariable_table() const     { return _misc_status.has_localvariable_table(); }
+  void set_has_localvariable_table(bool b) { _misc_status.set_has_localvariable_table(b); }
+
   bool has_inline_type_fields() const { return _misc_status.has_inline_type_fields(); }
   void set_has_inline_type_fields()   { _misc_status.set_has_inline_type_fields(true); }
 
@@ -389,10 +391,6 @@
 
   bool carries_identity_modifier() const  { return _misc_status.carries_identity_modifier(); }
   void set_carries_identity_modifier()    { _misc_status.set_carries_identity_modifier(true); }
-=======
-  bool has_localvariable_table() const     { return _misc_status.has_localvariable_table(); }
-  void set_has_localvariable_table(bool b) { _misc_status.set_has_localvariable_table(b); }
->>>>>>> 33f3bd8f
 
   // field sizes
   int nonstatic_field_size() const         { return _nonstatic_field_size; }
