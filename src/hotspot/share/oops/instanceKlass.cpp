--- conflicted
+++ resolved
@@ -3709,12 +3709,8 @@
   st->print(BULLET"instance size:     %d", size_helper());                        st->cr();
   st->print(BULLET"klass size:        %d", size());                               st->cr();
   st->print(BULLET"access:            "); access_flags().print_on(st);            st->cr();
-<<<<<<< HEAD
   st->print(BULLET"misc flags:        0x%x", _misc_flags);                        st->cr();
-  st->print(BULLET"state:             "); st->print_cr("%s", state_names[_init_state]);
-=======
   st->print(BULLET"state:             "); st->print_cr("%s", init_state_name());
->>>>>>> 78ef2fde
   st->print(BULLET"name:              "); name()->print_value_on(st);             st->cr();
   st->print(BULLET"super:             "); Metadata::print_value_on_maybe_null(st, super()); st->cr();
   st->print(BULLET"sub:               ");
