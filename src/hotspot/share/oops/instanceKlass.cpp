/*
 * Copyright (c) 1997, 2020, Oracle and/or its affiliates. All rights reserved.
 * DO NOT ALTER OR REMOVE COPYRIGHT NOTICES OR THIS FILE HEADER.
 *
 * This code is free software; you can redistribute it and/or modify it
 * under the terms of the GNU General Public License version 2 only, as
 * published by the Free Software Foundation.
 *
 * This code is distributed in the hope that it will be useful, but WITHOUT
 * ANY WARRANTY; without even the implied warranty of MERCHANTABILITY or
 * FITNESS FOR A PARTICULAR PURPOSE.  See the GNU General Public License
 * version 2 for more details (a copy is included in the LICENSE file that
 * accompanied this code).
 *
 * You should have received a copy of the GNU General Public License version
 * 2 along with this work; if not, write to the Free Software Foundation,
 * Inc., 51 Franklin St, Fifth Floor, Boston, MA 02110-1301 USA.
 *
 * Please contact Oracle, 500 Oracle Parkway, Redwood Shores, CA 94065 USA
 * or visit www.oracle.com if you need additional information or have any
 * questions.
 *
 */

#include "precompiled.hpp"
#include "jvm.h"
#include "aot/aotLoader.hpp"
#include "classfile/classFileParser.hpp"
#include "classfile/classFileStream.hpp"
#include "classfile/classLoader.hpp"
#include "classfile/classLoaderData.inline.hpp"
#include "classfile/javaClasses.hpp"
#include "classfile/moduleEntry.hpp"
#include "classfile/resolutionErrors.hpp"
#include "classfile/symbolTable.hpp"
#include "classfile/systemDictionary.hpp"
#include "classfile/systemDictionaryShared.hpp"
#include "classfile/verifier.hpp"
#include "classfile/vmSymbols.hpp"
#include "code/dependencyContext.hpp"
#include "compiler/compileBroker.hpp"
#include "gc/shared/collectedHeap.inline.hpp"
#include "interpreter/oopMapCache.hpp"
#include "interpreter/rewriter.hpp"
#include "jvmtifiles/jvmti.h"
#include "logging/log.hpp"
#include "logging/logMessage.hpp"
#include "logging/logStream.hpp"
#include "memory/allocation.inline.hpp"
#include "memory/iterator.inline.hpp"
#include "memory/metadataFactory.hpp"
#include "memory/metaspaceClosure.hpp"
#include "memory/metaspaceShared.hpp"
#include "memory/oopFactory.hpp"
#include "memory/resourceArea.hpp"
#include "memory/universe.hpp"
#include "oops/fieldStreams.inline.hpp"
#include "oops/constantPool.hpp"
#include "oops/instanceClassLoaderKlass.hpp"
#include "oops/instanceKlass.inline.hpp"
#include "oops/instanceMirrorKlass.hpp"
#include "oops/instanceOop.hpp"
#include "oops/klass.inline.hpp"
#include "oops/method.hpp"
#include "oops/oop.inline.hpp"
#include "oops/recordComponent.hpp"
#include "oops/symbol.hpp"
#include "oops/inlineKlass.hpp"
#include "prims/jvmtiExport.hpp"
#include "prims/jvmtiRedefineClasses.hpp"
#include "prims/jvmtiThreadState.hpp"
#include "prims/methodComparator.hpp"
#include "runtime/atomic.hpp"
#include "runtime/biasedLocking.hpp"
#include "runtime/fieldDescriptor.inline.hpp"
#include "runtime/handles.inline.hpp"
#include "runtime/javaCalls.hpp"
#include "runtime/mutexLocker.hpp"
#include "runtime/orderAccess.hpp"
#include "runtime/thread.inline.hpp"
#include "services/classLoadingService.hpp"
#include "services/threadService.hpp"
#include "utilities/dtrace.hpp"
#include "utilities/events.hpp"
#include "utilities/macros.hpp"
#include "utilities/stringUtils.hpp"
#ifdef COMPILER1
#include "c1/c1_Compiler.hpp"
#endif
#if INCLUDE_JFR
#include "jfr/jfrEvents.hpp"
#endif


#ifdef DTRACE_ENABLED


#define HOTSPOT_CLASS_INITIALIZATION_required HOTSPOT_CLASS_INITIALIZATION_REQUIRED
#define HOTSPOT_CLASS_INITIALIZATION_recursive HOTSPOT_CLASS_INITIALIZATION_RECURSIVE
#define HOTSPOT_CLASS_INITIALIZATION_concurrent HOTSPOT_CLASS_INITIALIZATION_CONCURRENT
#define HOTSPOT_CLASS_INITIALIZATION_erroneous HOTSPOT_CLASS_INITIALIZATION_ERRONEOUS
#define HOTSPOT_CLASS_INITIALIZATION_super__failed HOTSPOT_CLASS_INITIALIZATION_SUPER_FAILED
#define HOTSPOT_CLASS_INITIALIZATION_clinit HOTSPOT_CLASS_INITIALIZATION_CLINIT
#define HOTSPOT_CLASS_INITIALIZATION_error HOTSPOT_CLASS_INITIALIZATION_ERROR
#define HOTSPOT_CLASS_INITIALIZATION_end HOTSPOT_CLASS_INITIALIZATION_END
#define DTRACE_CLASSINIT_PROBE(type, thread_type)                \
  {                                                              \
    char* data = NULL;                                           \
    int len = 0;                                                 \
    Symbol* clss_name = name();                                  \
    if (clss_name != NULL) {                                     \
      data = (char*)clss_name->bytes();                          \
      len = clss_name->utf8_length();                            \
    }                                                            \
    HOTSPOT_CLASS_INITIALIZATION_##type(                         \
      data, len, (void*)class_loader(), thread_type);            \
  }

#define DTRACE_CLASSINIT_PROBE_WAIT(type, thread_type, wait)     \
  {                                                              \
    char* data = NULL;                                           \
    int len = 0;                                                 \
    Symbol* clss_name = name();                                  \
    if (clss_name != NULL) {                                     \
      data = (char*)clss_name->bytes();                          \
      len = clss_name->utf8_length();                            \
    }                                                            \
    HOTSPOT_CLASS_INITIALIZATION_##type(                         \
      data, len, (void*)class_loader(), thread_type, wait);      \
  }

#else //  ndef DTRACE_ENABLED

#define DTRACE_CLASSINIT_PROBE(type, thread_type)
#define DTRACE_CLASSINIT_PROBE_WAIT(type, thread_type, wait)

#endif //  ndef DTRACE_ENABLED


static inline bool is_class_loader(const Symbol* class_name,
                                   const ClassFileParser& parser) {
  assert(class_name != NULL, "invariant");

  if (class_name == vmSymbols::java_lang_ClassLoader()) {
    return true;
  }

  if (SystemDictionary::ClassLoader_klass_loaded()) {
    const Klass* const super_klass = parser.super_klass();
    if (super_klass != NULL) {
      if (super_klass->is_subtype_of(SystemDictionary::ClassLoader_klass())) {
        return true;
      }
    }
  }
  return false;
}

bool InstanceKlass::field_is_inline_type(int index) const { return Signature::basic_type(field(index)->signature(constants())) == T_INLINE_TYPE; }

// private: called to verify that k is a static member of this nest.
// We know that k is an instance class in the same package and hence the
// same classloader.
bool InstanceKlass::has_nest_member(InstanceKlass* k, TRAPS) const {
  assert(!is_hidden(), "unexpected hidden class");
  if (_nest_members == NULL || _nest_members == Universe::the_empty_short_array()) {
    if (log_is_enabled(Trace, class, nestmates)) {
      ResourceMark rm(THREAD);
      log_trace(class, nestmates)("Checked nest membership of %s in non-nest-host class %s",
                                  k->external_name(), this->external_name());
    }
    return false;
  }

  if (log_is_enabled(Trace, class, nestmates)) {
    ResourceMark rm(THREAD);
    log_trace(class, nestmates)("Checking nest membership of %s in %s",
                                k->external_name(), this->external_name());
  }

  // Check for a resolved cp entry , else fall back to a name check.
  // We don't want to resolve any class other than the one being checked.
  for (int i = 0; i < _nest_members->length(); i++) {
    int cp_index = _nest_members->at(i);
    if (_constants->tag_at(cp_index).is_klass()) {
      Klass* k2 = _constants->klass_at(cp_index, THREAD);
      assert(!HAS_PENDING_EXCEPTION || PENDING_EXCEPTION->is_a(SystemDictionary::VirtualMachineError_klass()),
             "Exceptions should not be possible here");
      if (k2 == k) {
        log_trace(class, nestmates)("- class is listed at nest_members[%d] => cp[%d]", i, cp_index);
        return true;
      }
    }
    else {
      Symbol* name = _constants->klass_name_at(cp_index);
      if (name == k->name()) {
        log_trace(class, nestmates)("- Found it at nest_members[%d] => cp[%d]", i, cp_index);

        // Names match so check actual klass. This may trigger class loading if
        // it doesn't match though that should be impossible as it means one classloader
        // has defined two different classes with the same name! A compiler thread won't be
        // able to perform that loading but we can't exclude the compiler threads from
        // executing this logic. But it should actually be impossible to trigger loading here.
        Klass* k2 = _constants->klass_at(cp_index, THREAD);
        assert(!HAS_PENDING_EXCEPTION || PENDING_EXCEPTION->is_a(SystemDictionary::VirtualMachineError_klass()),
               "Exceptions should not be possible here");
        if (k2 == k) {
          log_trace(class, nestmates)("- class is listed as a nest member");
          return true;
        }
        else {
          // same name but different klass!
          log_trace(class, nestmates)(" - klass comparison failed!");
          // can't have two names the same, so we're done
          return false;
        }
      }
    }
  }
  log_trace(class, nestmates)("- class is NOT a nest member!");
  return false;
}

// Called to verify that k is a permitted subclass of this class
bool InstanceKlass::has_as_permitted_subclass(const InstanceKlass* k) const {
  Thread* THREAD = Thread::current();
  assert(k != NULL, "sanity check");
  assert(_permitted_subclasses != NULL && _permitted_subclasses != Universe::the_empty_short_array(),
         "unexpected empty _permitted_subclasses array");

  if (log_is_enabled(Trace, class, sealed)) {
    ResourceMark rm(THREAD);
    log_trace(class, sealed)("Checking for permitted subclass of %s in %s",
                             k->external_name(), this->external_name());
  }

  // Check that the class and its super are in the same module.
  if (k->module() != this->module()) {
    ResourceMark rm(THREAD);
    log_trace(class, sealed)("Check failed for same module of permitted subclass %s and sealed class %s",
                             k->external_name(), this->external_name());
    return false;
  }

  if (!k->is_public() && !is_same_class_package(k)) {
    ResourceMark rm(THREAD);
    log_trace(class, sealed)("Check failed, subclass %s not public and not in the same package as sealed class %s",
                             k->external_name(), this->external_name());
    return false;
  }

  // Check for a resolved cp entry, else fall back to a name check.
  // We don't want to resolve any class other than the one being checked.
  for (int i = 0; i < _permitted_subclasses->length(); i++) {
    int cp_index = _permitted_subclasses->at(i);
    if (_constants->tag_at(cp_index).is_klass()) {
      Klass* k2 = _constants->klass_at(cp_index, THREAD);
      assert(!HAS_PENDING_EXCEPTION, "Unexpected exception");
      if (k2 == k) {
        log_trace(class, sealed)("- class is listed at permitted_subclasses[%d] => cp[%d]", i, cp_index);
        return true;
      }
    } else {
      Symbol* name = _constants->klass_name_at(cp_index);
      if (name == k->name()) {
        log_trace(class, sealed)("- Found it at permitted_subclasses[%d] => cp[%d]", i, cp_index);
        return true;
      }
    }
  }
  log_trace(class, sealed)("- class is NOT a permitted subclass!");
  return false;
}

// Return nest-host class, resolving, validating and saving it if needed.
// In cases where this is called from a thread that cannot do classloading
// (such as a native JIT thread) then we simply return NULL, which in turn
// causes the access check to return false. Such code will retry the access
// from a more suitable environment later. Otherwise the _nest_host is always
// set once this method returns.
// Any errors from nest-host resolution must be preserved so they can be queried
// from higher-level access checking code, and reported as part of access checking
// exceptions.
// VirtualMachineErrors are propagated with a NULL return.
// Under any conditions where the _nest_host can be set to non-NULL the resulting
// value of it and, if applicable, the nest host resolution/validation error,
// are idempotent.
InstanceKlass* InstanceKlass::nest_host(TRAPS) {
  InstanceKlass* nest_host_k = _nest_host;
  if (nest_host_k != NULL) {
    return nest_host_k;
  }

  ResourceMark rm(THREAD);

  // need to resolve and save our nest-host class.
  if (_nest_host_index != 0) { // we have a real nest_host
    // Before trying to resolve check if we're in a suitable context
    if (!THREAD->can_call_java() && !_constants->tag_at(_nest_host_index).is_klass()) {
      log_trace(class, nestmates)("Rejected resolution of nest-host of %s in unsuitable thread",
                                  this->external_name());
      return NULL; // sentinel to say "try again from a different context"
    }

    log_trace(class, nestmates)("Resolving nest-host of %s using cp entry for %s",
                                this->external_name(),
                                _constants->klass_name_at(_nest_host_index)->as_C_string());

    Klass* k = _constants->klass_at(_nest_host_index, THREAD);
    if (HAS_PENDING_EXCEPTION) {
      if (PENDING_EXCEPTION->is_a(SystemDictionary::VirtualMachineError_klass())) {
        return NULL; // propagate VMEs
      }
      stringStream ss;
      char* target_host_class = _constants->klass_name_at(_nest_host_index)->as_C_string();
      ss.print("Nest host resolution of %s with host %s failed: ",
               this->external_name(), target_host_class);
      java_lang_Throwable::print(PENDING_EXCEPTION, &ss);
      const char* msg = ss.as_string(true /* on C-heap */);
      constantPoolHandle cph(THREAD, constants());
      SystemDictionary::add_nest_host_error(cph, _nest_host_index, msg);
      CLEAR_PENDING_EXCEPTION;

      log_trace(class, nestmates)("%s", msg);
    } else {
      // A valid nest-host is an instance class in the current package that lists this
      // class as a nest member. If any of these conditions are not met the class is
      // its own nest-host.
      const char* error = NULL;

      // JVMS 5.4.4 indicates package check comes first
      if (is_same_class_package(k)) {
        // Now check actual membership. We can't be a member if our "host" is
        // not an instance class.
        if (k->is_instance_klass()) {
          nest_host_k = InstanceKlass::cast(k);
          bool is_member = nest_host_k->has_nest_member(this, THREAD);
          // exception is rare, perhaps impossible
          if (!HAS_PENDING_EXCEPTION) {
            if (is_member) {
              _nest_host = nest_host_k; // save resolved nest-host value

              log_trace(class, nestmates)("Resolved nest-host of %s to %s",
                                          this->external_name(), k->external_name());
              return nest_host_k;
            } else {
              error = "current type is not listed as a nest member";
            }
          } else {
            if (PENDING_EXCEPTION->is_a(SystemDictionary::VirtualMachineError_klass())) {
              return NULL; // propagate VMEs
            }
            stringStream ss;
            ss.print("exception on member check: ");
            java_lang_Throwable::print(PENDING_EXCEPTION, &ss);
            error = ss.as_string();
          }
        } else {
          error = "host is not an instance class";
        }
      } else {
        error = "types are in different packages";
      }

      // something went wrong, so record what and log it
      {
        stringStream ss;
        ss.print("Type %s (loader: %s) is not a nest member of type %s (loader: %s): %s",
                 this->external_name(),
                 this->class_loader_data()->loader_name_and_id(),
                 k->external_name(),
                 k->class_loader_data()->loader_name_and_id(),
                 error);
        const char* msg = ss.as_string(true /* on C-heap */);
        constantPoolHandle cph(THREAD, constants());
        SystemDictionary::add_nest_host_error(cph, _nest_host_index, msg);
        log_trace(class, nestmates)("%s", msg);
      }
    }
  } else {
    log_trace(class, nestmates)("Type %s is not part of a nest: setting nest-host to self",
                                this->external_name());
  }

  // Either not in an explicit nest, or else an error occurred, so
  // the nest-host is set to `this`. Any thread that sees this assignment
  // will also see any setting of nest_host_error(), if applicable.
  return (_nest_host = this);
}

// Dynamic nest member support: set this class's nest host to the given class.
// This occurs as part of the class definition, as soon as the instanceKlass
// has been created and doesn't require further resolution. The code:
//    lookup().defineHiddenClass(bytes_for_X, NESTMATE);
// results in:
//    class_of_X.set_nest_host(lookup().lookupClass().getNestHost())
// If it has an explicit _nest_host_index or _nest_members, these will be ignored.
// We also know the "host" is a valid nest-host in the same package so we can
// assert some of those facts.
void InstanceKlass::set_nest_host(InstanceKlass* host, TRAPS) {
  assert(is_hidden(), "must be a hidden class");
  assert(host != NULL, "NULL nest host specified");
  assert(_nest_host == NULL, "current class has resolved nest-host");
  assert(nest_host_error(THREAD) == NULL, "unexpected nest host resolution error exists: %s",
         nest_host_error(THREAD));
  assert((host->_nest_host == NULL && host->_nest_host_index == 0) ||
         (host->_nest_host == host), "proposed host is not a valid nest-host");
  // Can't assert this as package is not set yet:
  // assert(is_same_class_package(host), "proposed host is in wrong package");

  if (log_is_enabled(Trace, class, nestmates)) {
    ResourceMark rm(THREAD);
    const char* msg = "";
    // a hidden class does not expect a statically defined nest-host
    if (_nest_host_index > 0) {
      msg = "(the NestHost attribute in the current class is ignored)";
    } else if (_nest_members != NULL && _nest_members != Universe::the_empty_short_array()) {
      msg = "(the NestMembers attribute in the current class is ignored)";
    }
    log_trace(class, nestmates)("Injected type %s into the nest of %s %s",
                                this->external_name(),
                                host->external_name(),
                                msg);
  }
  // set dynamic nest host
  _nest_host = host;
  // Record dependency to keep nest host from being unloaded before this class.
  ClassLoaderData* this_key = class_loader_data();
  this_key->record_dependency(host);
}

// check if 'this' and k are nestmates (same nest_host), or k is our nest_host,
// or we are k's nest_host - all of which is covered by comparing the two
// resolved_nest_hosts.
// Any exceptions (i.e. VMEs) are propagated.
bool InstanceKlass::has_nestmate_access_to(InstanceKlass* k, TRAPS) {

  assert(this != k, "this should be handled by higher-level code");

  // Per JVMS 5.4.4 we first resolve and validate the current class, then
  // the target class k.

  InstanceKlass* cur_host = nest_host(CHECK_false);
  if (cur_host == NULL) {
    return false;
  }

  Klass* k_nest_host = k->nest_host(CHECK_false);
  if (k_nest_host == NULL) {
    return false;
  }

  bool access = (cur_host == k_nest_host);

  ResourceMark rm(THREAD);
  log_trace(class, nestmates)("Class %s does %shave nestmate access to %s",
                              this->external_name(),
                              access ? "" : "NOT ",
                              k->external_name());
  return access;
}

const char* InstanceKlass::nest_host_error(TRAPS) {
  if (_nest_host_index == 0) {
    return NULL;
  } else {
    constantPoolHandle cph(THREAD, constants());
    return SystemDictionary::find_nest_host_error(cph, (int)_nest_host_index);
  }
}

InstanceKlass* InstanceKlass::allocate_instance_klass(const ClassFileParser& parser, TRAPS) {
  bool is_hidden_or_anonymous = parser.is_hidden() || parser.is_unsafe_anonymous();
  const int size = InstanceKlass::size(parser.vtable_size(),
                                       parser.itable_size(),
                                       nonstatic_oop_map_size(parser.total_oop_map_count()),
                                       parser.is_interface(),
                                       parser.is_unsafe_anonymous(),
                                       should_store_fingerprint(is_hidden_or_anonymous),
                                       parser.has_inline_fields() ? parser.java_fields_count() : 0,
                                       parser.is_inline_type());

  const Symbol* const class_name = parser.class_name();
  assert(class_name != NULL, "invariant");
  ClassLoaderData* loader_data = parser.loader_data();
  assert(loader_data != NULL, "invariant");

  InstanceKlass* ik;

  // Allocation
  if (REF_NONE == parser.reference_type()) {
    if (class_name == vmSymbols::java_lang_Class()) {
      // mirror
      ik = new (loader_data, size, THREAD) InstanceMirrorKlass(parser);
    } else if (is_class_loader(class_name, parser)) {
      // class loader
      ik = new (loader_data, size, THREAD) InstanceClassLoaderKlass(parser);
    } else if (parser.is_inline_type()) {
      // inline type
      ik = new (loader_data, size, THREAD) InlineKlass(parser);
    } else {
      // normal
      ik = new (loader_data, size, THREAD) InstanceKlass(parser, InstanceKlass::_kind_other);
    }
  } else {
    // reference
    ik = new (loader_data, size, THREAD) InstanceRefKlass(parser);
  }

  // Check for pending exception before adding to the loader data and incrementing
  // class count.  Can get OOM here.
  if (HAS_PENDING_EXCEPTION) {
    return NULL;
  }

#ifdef ASSERT
  assert(ik->size() == size, "");
  ik->bounds_check((address) ik->start_of_vtable(), false, size);
  ik->bounds_check((address) ik->start_of_itable(), false, size);
  ik->bounds_check((address) ik->end_of_itable(), true, size);
  ik->bounds_check((address) ik->end_of_nonstatic_oop_maps(), true, size);
#endif //ASSERT
  return ik;
}

#ifndef PRODUCT
bool InstanceKlass::bounds_check(address addr, bool edge_ok, intptr_t size_in_bytes) const {
  const char* bad = NULL;
  address end = NULL;
  if (addr < (address)this) {
    bad = "before";
  } else if (addr == (address)this) {
    if (edge_ok)  return true;
    bad = "just before";
  } else if (addr == (end = (address)this + sizeof(intptr_t) * (size_in_bytes < 0 ? size() : size_in_bytes))) {
    if (edge_ok)  return true;
    bad = "just after";
  } else if (addr > end) {
    bad = "after";
  } else {
    return true;
  }
  tty->print_cr("%s object bounds: " INTPTR_FORMAT " [" INTPTR_FORMAT ".." INTPTR_FORMAT "]",
      bad, (intptr_t)addr, (intptr_t)this, (intptr_t)end);
  Verbose = WizardMode = true; this->print(); //@@
  return false;
}
#endif //PRODUCT

// copy method ordering from resource area to Metaspace
void InstanceKlass::copy_method_ordering(const intArray* m, TRAPS) {
  if (m != NULL) {
    // allocate a new array and copy contents (memcpy?)
    _method_ordering = MetadataFactory::new_array<int>(class_loader_data(), m->length(), CHECK);
    for (int i = 0; i < m->length(); i++) {
      _method_ordering->at_put(i, m->at(i));
    }
  } else {
    _method_ordering = Universe::the_empty_int_array();
  }
}

// create a new array of vtable_indices for default methods
Array<int>* InstanceKlass::create_new_default_vtable_indices(int len, TRAPS) {
  Array<int>* vtable_indices = MetadataFactory::new_array<int>(class_loader_data(), len, CHECK_NULL);
  assert(default_vtable_indices() == NULL, "only create once");
  set_default_vtable_indices(vtable_indices);
  return vtable_indices;
}

InstanceKlass::InstanceKlass(const ClassFileParser& parser, unsigned kind, KlassID id) :
  Klass(id),
  _nest_members(NULL),
  _nest_host(NULL),
  _permitted_subclasses(NULL),
  _record_components(NULL),
  _static_field_size(parser.static_field_size()),
  _nonstatic_oop_map_size(nonstatic_oop_map_size(parser.total_oop_map_count())),
  _itable_len(parser.itable_size()),
  _nest_host_index(0),
  _init_state(allocated),
  _reference_type(parser.reference_type()),
  _init_thread(NULL),
  _inline_type_field_klasses(NULL),
  _adr_inlineklass_fixed_block(NULL)
{
  set_vtable_length(parser.vtable_size());
  set_kind(kind);
  set_access_flags(parser.access_flags());
  if (parser.is_hidden()) set_is_hidden();
  set_is_unsafe_anonymous(parser.is_unsafe_anonymous());
  set_layout_helper(Klass::instance_layout_helper(parser.layout_size(),
                                                    false));
    if (parser.has_inline_fields()) {
      set_has_inline_type_fields();
    }
    _java_fields_count = parser.java_fields_count();

    assert(NULL == _methods, "underlying memory not zeroed?");
    assert(is_instance_klass(), "is layout incorrect?");
    assert(size_helper() == parser.layout_size(), "incorrect size_helper?");

  // Set biased locking bit for all instances of this class; it will be
  // cleared if revocation occurs too often for this type
  if (UseBiasedLocking && BiasedLocking::enabled()) {
    set_prototype_header(markWord::biased_locking_prototype());
  }
  if (has_inline_type_fields()) {
    _inline_type_field_klasses = (const Klass**) adr_inline_type_field_klasses();
  }
}

void InstanceKlass::deallocate_methods(ClassLoaderData* loader_data,
                                       Array<Method*>* methods) {
  if (methods != NULL && methods != Universe::the_empty_method_array() &&
      !methods->is_shared()) {
    for (int i = 0; i < methods->length(); i++) {
      Method* method = methods->at(i);
      if (method == NULL) continue;  // maybe null if error processing
      // Only want to delete methods that are not executing for RedefineClasses.
      // The previous version will point to them so they're not totally dangling
      assert (!method->on_stack(), "shouldn't be called with methods on stack");
      MetadataFactory::free_metadata(loader_data, method);
    }
    MetadataFactory::free_array<Method*>(loader_data, methods);
  }
}

void InstanceKlass::deallocate_interfaces(ClassLoaderData* loader_data,
                                          const Klass* super_klass,
                                          Array<InstanceKlass*>* local_interfaces,
                                          Array<InstanceKlass*>* transitive_interfaces) {
  // Only deallocate transitive interfaces if not empty, same as super class
  // or same as local interfaces.  See code in parseClassFile.
  Array<InstanceKlass*>* ti = transitive_interfaces;
  if (ti != Universe::the_empty_instance_klass_array() && ti != local_interfaces) {
    // check that the interfaces don't come from super class
    Array<InstanceKlass*>* sti = (super_klass == NULL) ? NULL :
                    InstanceKlass::cast(super_klass)->transitive_interfaces();
    if (ti != sti && ti != NULL && !ti->is_shared() &&
        ti != Universe::the_single_IdentityObject_klass_array()) {
      MetadataFactory::free_array<InstanceKlass*>(loader_data, ti);
    }
  }

  // local interfaces can be empty
  if (local_interfaces != Universe::the_empty_instance_klass_array() &&
      local_interfaces != NULL && !local_interfaces->is_shared() &&
      local_interfaces != Universe::the_single_IdentityObject_klass_array()) {
    MetadataFactory::free_array<InstanceKlass*>(loader_data, local_interfaces);
  }
}

void InstanceKlass::deallocate_record_components(ClassLoaderData* loader_data,
                                                 Array<RecordComponent*>* record_components) {
  if (record_components != NULL && !record_components->is_shared()) {
    for (int i = 0; i < record_components->length(); i++) {
      RecordComponent* record_component = record_components->at(i);
      MetadataFactory::free_metadata(loader_data, record_component);
    }
    MetadataFactory::free_array<RecordComponent*>(loader_data, record_components);
  }
}

// This function deallocates the metadata and C heap pointers that the
// InstanceKlass points to.
void InstanceKlass::deallocate_contents(ClassLoaderData* loader_data) {

  // Orphan the mirror first, CMS thinks it's still live.
  if (java_mirror() != NULL) {
    java_lang_Class::set_klass(java_mirror(), NULL);
  }

  // Also remove mirror from handles
  loader_data->remove_handle(_java_mirror);

  // Need to take this class off the class loader data list.
  loader_data->remove_class(this);

  // The array_klass for this class is created later, after error handling.
  // For class redefinition, we keep the original class so this scratch class
  // doesn't have an array class.  Either way, assert that there is nothing
  // to deallocate.
  assert(array_klasses() == NULL, "array classes shouldn't be created for this class yet");

  // Release C heap allocated data that this points to, which includes
  // reference counting symbol names.
  release_C_heap_structures_internal();

  deallocate_methods(loader_data, methods());
  set_methods(NULL);

  deallocate_record_components(loader_data, record_components());
  set_record_components(NULL);

  if (method_ordering() != NULL &&
      method_ordering() != Universe::the_empty_int_array() &&
      !method_ordering()->is_shared()) {
    MetadataFactory::free_array<int>(loader_data, method_ordering());
  }
  set_method_ordering(NULL);

  // default methods can be empty
  if (default_methods() != NULL &&
      default_methods() != Universe::the_empty_method_array() &&
      !default_methods()->is_shared()) {
    MetadataFactory::free_array<Method*>(loader_data, default_methods());
  }
  // Do NOT deallocate the default methods, they are owned by superinterfaces.
  set_default_methods(NULL);

  // default methods vtable indices can be empty
  if (default_vtable_indices() != NULL &&
      !default_vtable_indices()->is_shared()) {
    MetadataFactory::free_array<int>(loader_data, default_vtable_indices());
  }
  set_default_vtable_indices(NULL);


  // This array is in Klass, but remove it with the InstanceKlass since
  // this place would be the only caller and it can share memory with transitive
  // interfaces.
  if (secondary_supers() != NULL &&
      secondary_supers() != Universe::the_empty_klass_array() &&
      // see comments in compute_secondary_supers about the following cast
      (address)(secondary_supers()) != (address)(transitive_interfaces()) &&
      !secondary_supers()->is_shared()) {
    MetadataFactory::free_array<Klass*>(loader_data, secondary_supers());
  }
  set_secondary_supers(NULL);

  deallocate_interfaces(loader_data, super(), local_interfaces(), transitive_interfaces());
  set_transitive_interfaces(NULL);
  set_local_interfaces(NULL);

  if (fields() != NULL && !fields()->is_shared()) {
    MetadataFactory::free_array<jushort>(loader_data, fields());
  }
  set_fields(NULL, 0);

  // If a method from a redefined class is using this constant pool, don't
  // delete it, yet.  The new class's previous version will point to this.
  if (constants() != NULL) {
    assert (!constants()->on_stack(), "shouldn't be called if anything is onstack");
    if (!constants()->is_shared()) {
      MetadataFactory::free_metadata(loader_data, constants());
    }
    // Delete any cached resolution errors for the constant pool
    SystemDictionary::delete_resolution_error(constants());

    set_constants(NULL);
  }

  if (inner_classes() != NULL &&
      inner_classes() != Universe::the_empty_short_array() &&
      !inner_classes()->is_shared()) {
    MetadataFactory::free_array<jushort>(loader_data, inner_classes());
  }
  set_inner_classes(NULL);

  if (nest_members() != NULL &&
      nest_members() != Universe::the_empty_short_array() &&
      !nest_members()->is_shared()) {
    MetadataFactory::free_array<jushort>(loader_data, nest_members());
  }
  set_nest_members(NULL);

  if (permitted_subclasses() != NULL &&
      permitted_subclasses() != Universe::the_empty_short_array() &&
      !permitted_subclasses()->is_shared()) {
    MetadataFactory::free_array<jushort>(loader_data, permitted_subclasses());
  }
  set_permitted_subclasses(NULL);

  // We should deallocate the Annotations instance if it's not in shared spaces.
  if (annotations() != NULL && !annotations()->is_shared()) {
    MetadataFactory::free_metadata(loader_data, annotations());
  }
  set_annotations(NULL);

  if (Arguments::is_dumping_archive()) {
    SystemDictionaryShared::remove_dumptime_info(this);
  }
}

bool InstanceKlass::is_sealed() const {
  return _permitted_subclasses != NULL &&
         _permitted_subclasses != Universe::the_empty_short_array() &&
         _permitted_subclasses->length() > 0;
}

bool InstanceKlass::should_be_initialized() const {
  return !is_initialized();
}

klassItable InstanceKlass::itable() const {
  return klassItable(const_cast<InstanceKlass*>(this));
}

void InstanceKlass::eager_initialize(Thread *thread) {
  if (!EagerInitialization) return;

  if (this->is_not_initialized()) {
    // abort if the the class has a class initializer
    if (this->class_initializer() != NULL) return;

    // abort if it is java.lang.Object (initialization is handled in genesis)
    Klass* super_klass = super();
    if (super_klass == NULL) return;

    // abort if the super class should be initialized
    if (!InstanceKlass::cast(super_klass)->is_initialized()) return;

    // call body to expose the this pointer
    eager_initialize_impl();
  }
}

// JVMTI spec thinks there are signers and protection domain in the
// instanceKlass.  These accessors pretend these fields are there.
// The hprof specification also thinks these fields are in InstanceKlass.
oop InstanceKlass::protection_domain() const {
  // return the protection_domain from the mirror
  return java_lang_Class::protection_domain(java_mirror());
}

// To remove these from requires an incompatible change and CCC request.
objArrayOop InstanceKlass::signers() const {
  // return the signers from the mirror
  return java_lang_Class::signers(java_mirror());
}

oop InstanceKlass::init_lock() const {
  // return the init lock from the mirror
  oop lock = java_lang_Class::init_lock(java_mirror());
  // Prevent reordering with any access of initialization state
  OrderAccess::loadload();
  assert((oop)lock != NULL || !is_not_initialized(), // initialized or in_error state
         "only fully initialized state can have a null lock");
  return lock;
}

// Set the initialization lock to null so the object can be GC'ed.  Any racing
// threads to get this lock will see a null lock and will not lock.
// That's okay because they all check for initialized state after getting
// the lock and return.
void InstanceKlass::fence_and_clear_init_lock() {
  // make sure previous stores are all done, notably the init_state.
  OrderAccess::storestore();
  java_lang_Class::clear_init_lock(java_mirror());
  assert(!is_not_initialized(), "class must be initialized now");
}

void InstanceKlass::eager_initialize_impl() {
  EXCEPTION_MARK;
  HandleMark hm(THREAD);
  Handle h_init_lock(THREAD, init_lock());
  ObjectLocker ol(h_init_lock, THREAD, h_init_lock() != NULL);

  // abort if someone beat us to the initialization
  if (!is_not_initialized()) return;  // note: not equivalent to is_initialized()

  ClassState old_state = init_state();
  link_class_impl(THREAD);
  if (HAS_PENDING_EXCEPTION) {
    CLEAR_PENDING_EXCEPTION;
    // Abort if linking the class throws an exception.

    // Use a test to avoid redundantly resetting the state if there's
    // no change.  Set_init_state() asserts that state changes make
    // progress, whereas here we might just be spinning in place.
    if (old_state != _init_state)
      set_init_state(old_state);
  } else {
    // linking successfull, mark class as initialized
    set_init_state(fully_initialized);
    fence_and_clear_init_lock();
    // trace
    if (log_is_enabled(Info, class, init)) {
      ResourceMark rm(THREAD);
      log_info(class, init)("[Initialized %s without side effects]", external_name());
    }
  }
}


// See "The Virtual Machine Specification" section 2.16.5 for a detailed explanation of the class initialization
// process. The step comments refers to the procedure described in that section.
// Note: implementation moved to static method to expose the this pointer.
void InstanceKlass::initialize(TRAPS) {
  if (this->should_be_initialized()) {
    initialize_impl(CHECK);
    // Note: at this point the class may be initialized
    //       OR it may be in the state of being initialized
    //       in case of recursive initialization!
  } else {
    assert(is_initialized(), "sanity check");
  }
}


bool InstanceKlass::verify_code(TRAPS) {
  // 1) Verify the bytecodes
  return Verifier::verify(this, should_verify_class(), THREAD);
}

void InstanceKlass::link_class(TRAPS) {
  assert(is_loaded(), "must be loaded");
  if (!is_linked()) {
    link_class_impl(CHECK);
  }
}

// Called to verify that a class can link during initialization, without
// throwing a VerifyError.
bool InstanceKlass::link_class_or_fail(TRAPS) {
  assert(is_loaded(), "must be loaded");
  if (!is_linked()) {
    link_class_impl(CHECK_false);
  }
  return is_linked();
}

bool InstanceKlass::link_class_impl(TRAPS) {
  if (DumpSharedSpaces && SystemDictionaryShared::has_class_failed_verification(this)) {
    // This is for CDS dumping phase only -- we use the in_error_state to indicate that
    // the class has failed verification. Throwing the NoClassDefFoundError here is just
    // a convenient way to stop repeat attempts to verify the same (bad) class.
    //
    // Note that the NoClassDefFoundError is not part of the JLS, and should not be thrown
    // if we are executing Java code. This is not a problem for CDS dumping phase since
    // it doesn't execute any Java code.
    ResourceMark rm(THREAD);
    Exceptions::fthrow(THREAD_AND_LOCATION,
                       vmSymbols::java_lang_NoClassDefFoundError(),
                       "Class %s, or one of its supertypes, failed class initialization",
                       external_name());
    return false;
  }
  // return if already verified
  if (is_linked()) {
    return true;
  }

  // Timing
  // timer handles recursion
  assert(THREAD->is_Java_thread(), "non-JavaThread in link_class_impl");
  JavaThread* jt = (JavaThread*)THREAD;

  // link super class before linking this class
  Klass* super_klass = super();
  if (super_klass != NULL) {
    if (super_klass->is_interface()) {  // check if super class is an interface
      ResourceMark rm(THREAD);
      Exceptions::fthrow(
        THREAD_AND_LOCATION,
        vmSymbols::java_lang_IncompatibleClassChangeError(),
        "class %s has interface %s as super class",
        external_name(),
        super_klass->external_name()
      );
      return false;
    }

    InstanceKlass* ik_super = InstanceKlass::cast(super_klass);
    ik_super->link_class_impl(CHECK_false);
  }

  // link all interfaces implemented by this class before linking this class
  Array<InstanceKlass*>* interfaces = local_interfaces();
  int num_interfaces = interfaces->length();
  for (int index = 0; index < num_interfaces; index++) {
    InstanceKlass* interk = interfaces->at(index);
    interk->link_class_impl(CHECK_false);
  }


  // If a class declares a method that uses an inline class as an argument
  // type or return inline type, this inline class must be loaded during the
  // linking of this class because size and properties of the inline class
  // must be known in order to be able to perform inline type optimizations.
  // The implementation below is an approximation of this rule, the code
  // iterates over all methods of the current class (including overridden
  // methods), not only the methods declared by this class. This
  // approximation makes the code simpler, and doesn't change the semantic
  // because classes declaring methods overridden by the current class are
  // linked (and have performed their own pre-loading) before the linking
  // of the current class.


  // Note:
  // Inline class types are loaded during
  // the loading phase (see ClassFileParser::post_process_parsed_stream()).
  // Inline class types used as element types for array creation
  // are not pre-loaded. Their loading is triggered by either anewarray
  // or multianewarray bytecodes.

  // Could it be possible to do the following processing only if the
  // class uses inline types?
  {
    ResourceMark rm(THREAD);
    for (int i = 0; i < methods()->length(); i++) {
      Method* m = methods()->at(i);
      for (SignatureStream ss(m->signature()); !ss.is_done(); ss.next()) {
        if (ss.is_reference()) {
          if (ss.is_array()) {
            ss.skip_array_prefix();
          }
          if (ss.type() == T_INLINE_TYPE) {
            Symbol* symb = ss.as_symbol();

            oop loader = class_loader();
            oop protection_domain = this->protection_domain();
            Klass* klass = SystemDictionary::resolve_or_fail(symb,
                                                             Handle(THREAD, loader), Handle(THREAD, protection_domain), true,
                                                             CHECK_false);
            if (klass == NULL) {
              THROW_(vmSymbols::java_lang_LinkageError(), false);
            }
            if (!klass->is_inline_klass()) {
              Exceptions::fthrow(
                THREAD_AND_LOCATION,
                vmSymbols::java_lang_IncompatibleClassChangeError(),
                "class %s is not an inline type",
                klass->external_name());
            }
          }
        }
      }
    }
  }

  // in case the class is linked in the process of linking its superclasses
  if (is_linked()) {
    return true;
  }

  // trace only the link time for this klass that includes
  // the verification time
  PerfClassTraceTime vmtimer(ClassLoader::perf_class_link_time(),
                             ClassLoader::perf_class_link_selftime(),
                             ClassLoader::perf_classes_linked(),
                             jt->get_thread_stat()->perf_recursion_counts_addr(),
                             jt->get_thread_stat()->perf_timers_addr(),
                             PerfClassTraceTime::CLASS_LINK);

  // verification & rewriting
  {
    HandleMark hm(THREAD);
    Handle h_init_lock(THREAD, init_lock());
    ObjectLocker ol(h_init_lock, THREAD, h_init_lock() != NULL);
    // rewritten will have been set if loader constraint error found
    // on an earlier link attempt
    // don't verify or rewrite if already rewritten
    //

    if (!is_linked()) {
      if (!is_rewritten()) {
        {
          bool verify_ok = verify_code(THREAD);
          if (!verify_ok) {
            return false;
          }
        }

        // Just in case a side-effect of verify linked this class already
        // (which can sometimes happen since the verifier loads classes
        // using custom class loaders, which are free to initialize things)
        if (is_linked()) {
          return true;
        }

        // also sets rewritten
        rewrite_class(CHECK_false);
      } else if (is_shared()) {
        SystemDictionaryShared::check_verification_constraints(this, CHECK_false);
      }

      // relocate jsrs and link methods after they are all rewritten
      link_methods(CHECK_false);

      // Initialize the vtable and interface table after
      // methods have been rewritten since rewrite may
      // fabricate new Method*s.
      // also does loader constraint checking
      //
      // initialize_vtable and initialize_itable need to be rerun
      // for a shared class if
      // 1) the class is loaded by custom class loader or
      // 2) the class is loaded by built-in class loader but failed to add archived loader constraints
      bool need_init_table = true;
      if (is_shared() && SystemDictionaryShared::check_linking_constraints(this, THREAD)) {
        need_init_table = false;
      }
      if (need_init_table) {
        vtable().initialize_vtable(true, CHECK_false);
        itable().initialize_itable(true, CHECK_false);
      }
#ifdef ASSERT
      vtable().verify(tty, true);
      // In case itable verification is ever added.
      // itable().verify(tty, true);
#endif

      set_init_state(linked);
      if (JvmtiExport::should_post_class_prepare()) {
        Thread *thread = THREAD;
        assert(thread->is_Java_thread(), "thread->is_Java_thread()");
        JvmtiExport::post_class_prepare((JavaThread *) thread, this);
      }
    }
  }
  return true;
}

// Rewrite the byte codes of all of the methods of a class.
// The rewriter must be called exactly once. Rewriting must happen after
// verification but before the first method of the class is executed.
void InstanceKlass::rewrite_class(TRAPS) {
  assert(is_loaded(), "must be loaded");
  if (is_rewritten()) {
    assert(is_shared(), "rewriting an unshared class?");
    return;
  }
  Rewriter::rewrite(this, CHECK);
  set_rewritten();
}

// Now relocate and link method entry points after class is rewritten.
// This is outside is_rewritten flag. In case of an exception, it can be
// executed more than once.
void InstanceKlass::link_methods(TRAPS) {
  int len = methods()->length();
  for (int i = len-1; i >= 0; i--) {
    methodHandle m(THREAD, methods()->at(i));

    // Set up method entry points for compiler and interpreter    .
    m->link_method(m, CHECK);
  }
}

// Eagerly initialize superinterfaces that declare default methods (concrete instance: any access)
void InstanceKlass::initialize_super_interfaces(TRAPS) {
  assert (has_nonstatic_concrete_methods(), "caller should have checked this");
  for (int i = 0; i < local_interfaces()->length(); ++i) {
    InstanceKlass* ik = local_interfaces()->at(i);

    // Initialization is depth first search ie. we start with top of the inheritance tree
    // has_nonstatic_concrete_methods drives searching superinterfaces since it
    // means has_nonstatic_concrete_methods in its superinterface hierarchy
    if (ik->has_nonstatic_concrete_methods()) {
      ik->initialize_super_interfaces(CHECK);
    }

    // Only initialize() interfaces that "declare" concrete methods.
    if (ik->should_be_initialized() && ik->declares_nonstatic_concrete_methods()) {
      ik->initialize(CHECK);
    }
  }
}

void InstanceKlass::initialize_impl(TRAPS) {
  HandleMark hm(THREAD);

  // Make sure klass is linked (verified) before initialization
  // A class could already be verified, since it has been reflected upon.
  link_class(CHECK);

  DTRACE_CLASSINIT_PROBE(required, -1);

  bool wait = false;

  assert(THREAD->is_Java_thread(), "non-JavaThread in initialize_impl");
  JavaThread* jt = (JavaThread*)THREAD;

  // refer to the JVM book page 47 for description of steps
  // Step 1
  {
    Handle h_init_lock(THREAD, init_lock());
    ObjectLocker ol(h_init_lock, THREAD, h_init_lock() != NULL);

    // Step 2
    // If we were to use wait() instead of waitInterruptibly() then
    // we might end up throwing IE from link/symbol resolution sites
    // that aren't expected to throw.  This would wreak havoc.  See 6320309.
    while (is_being_initialized() && !is_reentrant_initialization(jt)) {
      wait = true;
      jt->set_class_to_be_initialized(this);
      ol.wait_uninterruptibly(jt);
      jt->set_class_to_be_initialized(NULL);
    }

    // Step 3
    if (is_being_initialized() && is_reentrant_initialization(jt)) {
      DTRACE_CLASSINIT_PROBE_WAIT(recursive, -1, wait);
      return;
    }

    // Step 4
    if (is_initialized()) {
      DTRACE_CLASSINIT_PROBE_WAIT(concurrent, -1, wait);
      return;
    }

    // Step 5
    if (is_in_error_state()) {
      DTRACE_CLASSINIT_PROBE_WAIT(erroneous, -1, wait);
      ResourceMark rm(THREAD);
      const char* desc = "Could not initialize class ";
      const char* className = external_name();
      size_t msglen = strlen(desc) + strlen(className) + 1;
      char* message = NEW_RESOURCE_ARRAY(char, msglen);
      if (NULL == message) {
        // Out of memory: can't create detailed error message
          THROW_MSG(vmSymbols::java_lang_NoClassDefFoundError(), className);
      } else {
        jio_snprintf(message, msglen, "%s%s", desc, className);
          THROW_MSG(vmSymbols::java_lang_NoClassDefFoundError(), message);
      }
    }

    // Step 6
    set_init_state(being_initialized);
    set_init_thread(jt);
  }

  // Step 7
  // Next, if C is a class rather than an interface, initialize it's super class and super
  // interfaces.
  if (!is_interface()) {
    Klass* super_klass = super();
    if (super_klass != NULL && super_klass->should_be_initialized()) {
      super_klass->initialize(THREAD);
    }
    // If C implements any interface that declares a non-static, concrete method,
    // the initialization of C triggers initialization of its super interfaces.
    // Only need to recurse if has_nonstatic_concrete_methods which includes declaring and
    // having a superinterface that declares, non-static, concrete methods
    if (!HAS_PENDING_EXCEPTION && has_nonstatic_concrete_methods()) {
      initialize_super_interfaces(THREAD);
    }

    // If any exceptions, complete abruptly, throwing the same exception as above.
    if (HAS_PENDING_EXCEPTION) {
      Handle e(THREAD, PENDING_EXCEPTION);
      CLEAR_PENDING_EXCEPTION;
      {
        EXCEPTION_MARK;
        // Locks object, set state, and notify all waiting threads
        set_initialization_state_and_notify(initialization_error, THREAD);
        CLEAR_PENDING_EXCEPTION;
      }
      DTRACE_CLASSINIT_PROBE_WAIT(super__failed, -1, wait);
      THROW_OOP(e());
    }
  }

  // Step 8
  // Initialize classes of inline fields
  {
    for (AllFieldStream fs(this); !fs.done(); fs.next()) {
      if (Signature::basic_type(fs.signature()) == T_INLINE_TYPE) {
        Klass* klass = get_inline_type_field_klass_or_null(fs.index());
        if (fs.access_flags().is_static() && klass == NULL) {
          klass = SystemDictionary::resolve_or_fail(field_signature(fs.index())->fundamental_name(THREAD),
              Handle(THREAD, class_loader()),
              Handle(THREAD, protection_domain()),
              true, CHECK);
          if (klass == NULL) {
            THROW(vmSymbols::java_lang_NoClassDefFoundError());
          }
          if (!klass->is_inline_klass()) {
            THROW(vmSymbols::java_lang_IncompatibleClassChangeError());
          }
          set_inline_type_field_klass(fs.index(), klass);
        }
        InstanceKlass::cast(klass)->initialize(CHECK);
        if (fs.access_flags().is_static()) {
          if (java_mirror()->obj_field(fs.offset()) == NULL) {
            java_mirror()->obj_field_put(fs.offset(), InlineKlass::cast(klass)->default_value());
          }
        }
      }
    }
  }


  // Look for aot compiled methods for this klass, including class initializer.
  AOTLoader::load_for_klass(this, THREAD);

  // Step 9
  {
    DTRACE_CLASSINIT_PROBE_WAIT(clinit, -1, wait);
    if (class_initializer() != NULL) {
      // Timer includes any side effects of class initialization (resolution,
      // etc), but not recursive entry into call_class_initializer().
      PerfClassTraceTime timer(ClassLoader::perf_class_init_time(),
                               ClassLoader::perf_class_init_selftime(),
                               ClassLoader::perf_classes_inited(),
                               jt->get_thread_stat()->perf_recursion_counts_addr(),
                               jt->get_thread_stat()->perf_timers_addr(),
                               PerfClassTraceTime::CLASS_CLINIT);
      call_class_initializer(THREAD);
    } else {
      // The elapsed time is so small it's not worth counting.
      if (UsePerfData) {
        ClassLoader::perf_classes_inited()->inc();
      }
      call_class_initializer(THREAD);
    }
  }

  // Step 10
  if (!HAS_PENDING_EXCEPTION) {
    set_initialization_state_and_notify(fully_initialized, CHECK);
    {
      debug_only(vtable().verify(tty, true);)
    }
  }
  else {
    // Step 11 and 12
    Handle e(THREAD, PENDING_EXCEPTION);
    CLEAR_PENDING_EXCEPTION;
    // JVMTI has already reported the pending exception
    // JVMTI internal flag reset is needed in order to report ExceptionInInitializerError
    JvmtiExport::clear_detected_exception(jt);
    {
      EXCEPTION_MARK;
      set_initialization_state_and_notify(initialization_error, THREAD);
      CLEAR_PENDING_EXCEPTION;   // ignore any exception thrown, class initialization error is thrown below
      // JVMTI has already reported the pending exception
      // JVMTI internal flag reset is needed in order to report ExceptionInInitializerError
      JvmtiExport::clear_detected_exception(jt);
    }
    DTRACE_CLASSINIT_PROBE_WAIT(error, -1, wait);
    if (e->is_a(SystemDictionary::Error_klass())) {
      THROW_OOP(e());
    } else {
      JavaCallArguments args(e);
      THROW_ARG(vmSymbols::java_lang_ExceptionInInitializerError(),
                vmSymbols::throwable_void_signature(),
                &args);
    }
  }
  DTRACE_CLASSINIT_PROBE_WAIT(end, -1, wait);
}


void InstanceKlass::set_initialization_state_and_notify(ClassState state, TRAPS) {
  Handle h_init_lock(THREAD, init_lock());
  if (h_init_lock() != NULL) {
    ObjectLocker ol(h_init_lock, THREAD);
    set_init_thread(NULL); // reset _init_thread before changing _init_state
    set_init_state(state);
    fence_and_clear_init_lock();
    ol.notify_all(CHECK);
  } else {
    assert(h_init_lock() != NULL, "The initialization state should never be set twice");
    set_init_thread(NULL); // reset _init_thread before changing _init_state
    set_init_state(state);
  }
}

Klass* InstanceKlass::implementor() const {
  Klass* volatile* k = adr_implementor();
  if (k == NULL) {
    return NULL;
  } else {
    // This load races with inserts, and therefore needs acquire.
    Klass* kls = Atomic::load_acquire(k);
    if (kls != NULL && !kls->is_loader_alive()) {
      return NULL;  // don't return unloaded class
    } else {
      return kls;
    }
  }
}


void InstanceKlass::set_implementor(Klass* k) {
  assert_locked_or_safepoint(Compile_lock);
  assert(is_interface(), "not interface");
  Klass* volatile* addr = adr_implementor();
  assert(addr != NULL, "null addr");
  if (addr != NULL) {
    Atomic::release_store(addr, k);
  }
}

int  InstanceKlass::nof_implementors() const {
  Klass* k = implementor();
  if (k == NULL) {
    return 0;
  } else if (k != this) {
    return 1;
  } else {
    return 2;
  }
}

// The embedded _implementor field can only record one implementor.
// When there are more than one implementors, the _implementor field
// is set to the interface Klass* itself. Following are the possible
// values for the _implementor field:
//   NULL                  - no implementor
//   implementor Klass*    - one implementor
//   self                  - more than one implementor
//
// The _implementor field only exists for interfaces.
void InstanceKlass::add_implementor(Klass* k) {
  if (Universe::is_fully_initialized()) {
    assert_lock_strong(Compile_lock);
  }
  assert(is_interface(), "not interface");
  // Filter out my subinterfaces.
  // (Note: Interfaces are never on the subklass list.)
  if (InstanceKlass::cast(k)->is_interface()) return;

  // Filter out subclasses whose supers already implement me.
  // (Note: CHA must walk subclasses of direct implementors
  // in order to locate indirect implementors.)
  Klass* sk = k->super();
  if (sk != NULL && InstanceKlass::cast(sk)->implements_interface(this))
    // We only need to check one immediate superclass, since the
    // implements_interface query looks at transitive_interfaces.
    // Any supers of the super have the same (or fewer) transitive_interfaces.
    return;

  Klass* ik = implementor();
  if (ik == NULL) {
    set_implementor(k);
  } else if (ik != this && ik != k) {
    // There is already an implementor. Use itself as an indicator of
    // more than one implementors.
    set_implementor(this);
  }

  // The implementor also implements the transitive_interfaces
  for (int index = 0; index < local_interfaces()->length(); index++) {
    InstanceKlass::cast(local_interfaces()->at(index))->add_implementor(k);
  }
}

void InstanceKlass::init_implementor() {
  if (is_interface()) {
    set_implementor(NULL);
  }
}


void InstanceKlass::process_interfaces(Thread *thread) {
  // link this class into the implementors list of every interface it implements
  for (int i = local_interfaces()->length() - 1; i >= 0; i--) {
    assert(local_interfaces()->at(i)->is_klass(), "must be a klass");
    InstanceKlass* interf = InstanceKlass::cast(local_interfaces()->at(i));
    assert(interf->is_interface(), "expected interface");
    interf->add_implementor(this);
  }
}

bool InstanceKlass::can_be_primary_super_slow() const {
  if (is_interface())
    return false;
  else
    return Klass::can_be_primary_super_slow();
}

GrowableArray<Klass*>* InstanceKlass::compute_secondary_supers(int num_extra_slots,
                                                               Array<InstanceKlass*>* transitive_interfaces) {
  // The secondaries are the implemented interfaces.
  Array<InstanceKlass*>* interfaces = transitive_interfaces;
  int num_secondaries = num_extra_slots + interfaces->length();
  if (num_secondaries == 0) {
    // Must share this for correct bootstrapping!
    set_secondary_supers(Universe::the_empty_klass_array());
    return NULL;
  } else if (num_extra_slots == 0) {
    // The secondary super list is exactly the same as the transitive interfaces, so
    // let's use it instead of making a copy.
    // Redefine classes has to be careful not to delete this!
    // We need the cast because Array<Klass*> is NOT a supertype of Array<InstanceKlass*>,
    // (but it's safe to do here because we won't write into _secondary_supers from this point on).
    set_secondary_supers((Array<Klass*>*)(address)interfaces);
    return NULL;
  } else {
    // Copy transitive interfaces to a temporary growable array to be constructed
    // into the secondary super list with extra slots.
    GrowableArray<Klass*>* secondaries = new GrowableArray<Klass*>(interfaces->length());
    for (int i = 0; i < interfaces->length(); i++) {
      secondaries->push(interfaces->at(i));
    }
    return secondaries;
  }
}

bool InstanceKlass::implements_interface(Klass* k) const {
  if (this == k) return true;
  assert(k->is_interface(), "should be an interface class");
  for (int i = 0; i < transitive_interfaces()->length(); i++) {
    if (transitive_interfaces()->at(i) == k) {
      return true;
    }
  }
  return false;
}

bool InstanceKlass::is_same_or_direct_interface(Klass *k) const {
  // Verify direct super interface
  if (this == k) return true;
  assert(k->is_interface(), "should be an interface class");
  for (int i = 0; i < local_interfaces()->length(); i++) {
    if (local_interfaces()->at(i) == k) {
      return true;
    }
  }
  return false;
}

objArrayOop InstanceKlass::allocate_objArray(int n, int length, TRAPS) {
  check_array_allocation_length(length, arrayOopDesc::max_array_length(T_OBJECT), CHECK_NULL);
  int size = objArrayOopDesc::object_size(length);
  Klass* ak = array_klass(n, CHECK_NULL);
  objArrayOop o = (objArrayOop)Universe::heap()->array_allocate(ak, size, length,
                                                                /* do_zero */ true, CHECK_NULL);
  return o;
}

instanceOop InstanceKlass::register_finalizer(instanceOop i, TRAPS) {
  if (TraceFinalizerRegistration) {
    tty->print("Registered ");
    i->print_value_on(tty);
    tty->print_cr(" (" INTPTR_FORMAT ") as finalizable", p2i(i));
  }
  instanceHandle h_i(THREAD, i);
  // Pass the handle as argument, JavaCalls::call expects oop as jobjects
  JavaValue result(T_VOID);
  JavaCallArguments args(h_i);
  methodHandle mh (THREAD, Universe::finalizer_register_method());
  JavaCalls::call(&result, mh, &args, CHECK_NULL);
  return h_i();
}

instanceOop InstanceKlass::allocate_instance(TRAPS) {
  bool has_finalizer_flag = has_finalizer(); // Query before possible GC
  int size = size_helper();  // Query before forming handle.

  instanceOop i;

  i = (instanceOop)Universe::heap()->obj_allocate(this, size, CHECK_NULL);
  if (has_finalizer_flag && !RegisterFinalizersAtInit) {
    i = register_finalizer(i, CHECK_NULL);
  }
  return i;
}

instanceHandle InstanceKlass::allocate_instance_handle(TRAPS) {
  return instanceHandle(THREAD, allocate_instance(THREAD));
}

void InstanceKlass::check_valid_for_instantiation(bool throwError, TRAPS) {
  if (is_interface() || is_abstract()) {
    ResourceMark rm(THREAD);
    THROW_MSG(throwError ? vmSymbols::java_lang_InstantiationError()
              : vmSymbols::java_lang_InstantiationException(), external_name());
  }
  if (this == SystemDictionary::Class_klass()) {
    ResourceMark rm(THREAD);
    THROW_MSG(throwError ? vmSymbols::java_lang_IllegalAccessError()
              : vmSymbols::java_lang_IllegalAccessException(), external_name());
  }
}

Klass* InstanceKlass::array_klass_impl(bool or_null, int n, TRAPS) {
  // Need load-acquire for lock-free read
  if (array_klasses_acquire() == NULL) {
    if (or_null) return NULL;

    ResourceMark rm(THREAD);
    JavaThread *jt = (JavaThread *)THREAD;
    {
      // Atomic creation of array_klasses
      MutexLocker ma(THREAD, MultiArray_lock);

      // Check if update has already taken place
      if (array_klasses() == NULL) {
        ObjArrayKlass* k = ObjArrayKlass::allocate_objArray_klass(class_loader_data(), 1, this, CHECK_NULL);
        // use 'release' to pair with lock-free load
        release_set_array_klasses(k);
      }
    }
  }
  // _this will always be set at this point
  ObjArrayKlass* oak = array_klasses();
  if (or_null) {
    return oak->array_klass_or_null(n);
  }
  return oak->array_klass(n, THREAD);
}

Klass* InstanceKlass::array_klass_impl(bool or_null, TRAPS) {
  return array_klass_impl(or_null, 1, THREAD);
}

static int call_class_initializer_counter = 0;   // for debugging

Method* InstanceKlass::class_initializer() const {
  Method* clinit = find_method(
      vmSymbols::class_initializer_name(), vmSymbols::void_method_signature());
  if (clinit != NULL && clinit->is_class_initializer()) {
    return clinit;
  }
  return NULL;
}

void InstanceKlass::call_class_initializer(TRAPS) {
  if (ReplayCompiles &&
      (ReplaySuppressInitializers == 1 ||
       (ReplaySuppressInitializers >= 2 && class_loader() != NULL))) {
    // Hide the existence of the initializer for the purpose of replaying the compile
    return;
  }

  methodHandle h_method(THREAD, class_initializer());
  assert(!is_initialized(), "we cannot initialize twice");
  LogTarget(Info, class, init) lt;
  if (lt.is_enabled()) {
    ResourceMark rm(THREAD);
    LogStream ls(lt);
    ls.print("%d Initializing ", call_class_initializer_counter++);
    name()->print_value_on(&ls);
    ls.print_cr("%s (" INTPTR_FORMAT ")", h_method() == NULL ? "(no method)" : "", p2i(this));
  }
  if (h_method() != NULL) {
    JavaCallArguments args; // No arguments
    JavaValue result(T_VOID);
    JavaCalls::call(&result, h_method, &args, CHECK); // Static call (no args)
  }
}


void InstanceKlass::mask_for(const methodHandle& method, int bci,
  InterpreterOopMap* entry_for) {
  // Lazily create the _oop_map_cache at first request
  // Lock-free access requires load_acquire.
  OopMapCache* oop_map_cache = Atomic::load_acquire(&_oop_map_cache);
  if (oop_map_cache == NULL) {
    MutexLocker x(OopMapCacheAlloc_lock,  Mutex::_no_safepoint_check_flag);
    // Check if _oop_map_cache was allocated while we were waiting for this lock
    if ((oop_map_cache = _oop_map_cache) == NULL) {
      oop_map_cache = new OopMapCache();
      // Ensure _oop_map_cache is stable, since it is examined without a lock
      Atomic::release_store(&_oop_map_cache, oop_map_cache);
    }
  }
  // _oop_map_cache is constant after init; lookup below does its own locking.
  oop_map_cache->lookup(method, bci, entry_for);
}

bool InstanceKlass::find_local_field(Symbol* name, Symbol* sig, fieldDescriptor* fd) const {
  for (JavaFieldStream fs(this); !fs.done(); fs.next()) {
    Symbol* f_name = fs.name();
    Symbol* f_sig  = fs.signature();
    if (f_name == name && f_sig == sig) {
      fd->reinitialize(const_cast<InstanceKlass*>(this), fs.index());
      return true;
    }
  }
  return false;
}


Klass* InstanceKlass::find_interface_field(Symbol* name, Symbol* sig, fieldDescriptor* fd) const {
  const int n = local_interfaces()->length();
  for (int i = 0; i < n; i++) {
    Klass* intf1 = local_interfaces()->at(i);
    assert(intf1->is_interface(), "just checking type");
    // search for field in current interface
    if (InstanceKlass::cast(intf1)->find_local_field(name, sig, fd)) {
      assert(fd->is_static(), "interface field must be static");
      return intf1;
    }
    // search for field in direct superinterfaces
    Klass* intf2 = InstanceKlass::cast(intf1)->find_interface_field(name, sig, fd);
    if (intf2 != NULL) return intf2;
  }
  // otherwise field lookup fails
  return NULL;
}


Klass* InstanceKlass::find_field(Symbol* name, Symbol* sig, fieldDescriptor* fd) const {
  // search order according to newest JVM spec (5.4.3.2, p.167).
  // 1) search for field in current klass
  if (find_local_field(name, sig, fd)) {
    return const_cast<InstanceKlass*>(this);
  }
  // 2) search for field recursively in direct superinterfaces
  { Klass* intf = find_interface_field(name, sig, fd);
    if (intf != NULL) return intf;
  }
  // 3) apply field lookup recursively if superclass exists
  { Klass* supr = super();
    if (supr != NULL) return InstanceKlass::cast(supr)->find_field(name, sig, fd);
  }
  // 4) otherwise field lookup fails
  return NULL;
}


Klass* InstanceKlass::find_field(Symbol* name, Symbol* sig, bool is_static, fieldDescriptor* fd) const {
  // search order according to newest JVM spec (5.4.3.2, p.167).
  // 1) search for field in current klass
  if (find_local_field(name, sig, fd)) {
    if (fd->is_static() == is_static) return const_cast<InstanceKlass*>(this);
  }
  // 2) search for field recursively in direct superinterfaces
  if (is_static) {
    Klass* intf = find_interface_field(name, sig, fd);
    if (intf != NULL) return intf;
  }
  // 3) apply field lookup recursively if superclass exists
  { Klass* supr = super();
    if (supr != NULL) return InstanceKlass::cast(supr)->find_field(name, sig, is_static, fd);
  }
  // 4) otherwise field lookup fails
  return NULL;
}

bool InstanceKlass::contains_field_offset(int offset) {
  if (this->is_inline_klass()) {
    InlineKlass* vk = InlineKlass::cast(this);
    return offset >= vk->first_field_offset() && offset < (vk->first_field_offset() + vk->get_exact_size_in_bytes());
  } else {
    fieldDescriptor fd;
    return find_field_from_offset(offset, false, &fd);
  }
}

bool InstanceKlass::find_local_field_from_offset(int offset, bool is_static, fieldDescriptor* fd) const {
  for (JavaFieldStream fs(this); !fs.done(); fs.next()) {
    if (fs.offset() == offset) {
      fd->reinitialize(const_cast<InstanceKlass*>(this), fs.index());
      if (fd->is_static() == is_static) return true;
    }
  }
  return false;
}


bool InstanceKlass::find_field_from_offset(int offset, bool is_static, fieldDescriptor* fd) const {
  Klass* klass = const_cast<InstanceKlass*>(this);
  while (klass != NULL) {
    if (InstanceKlass::cast(klass)->find_local_field_from_offset(offset, is_static, fd)) {
      return true;
    }
    klass = klass->super();
  }
  return false;
}


void InstanceKlass::methods_do(void f(Method* method)) {
  // Methods aren't stable until they are loaded.  This can be read outside
  // a lock through the ClassLoaderData for profiling
  if (!is_loaded()) {
    return;
  }

  int len = methods()->length();
  for (int index = 0; index < len; index++) {
    Method* m = methods()->at(index);
    assert(m->is_method(), "must be method");
    f(m);
  }
}


void InstanceKlass::do_local_static_fields(FieldClosure* cl) {
  for (JavaFieldStream fs(this); !fs.done(); fs.next()) {
    if (fs.access_flags().is_static()) {
      fieldDescriptor& fd = fs.field_descriptor();
      cl->do_field(&fd);
    }
  }
}


void InstanceKlass::do_local_static_fields(void f(fieldDescriptor*, Handle, TRAPS), Handle mirror, TRAPS) {
  for (JavaFieldStream fs(this); !fs.done(); fs.next()) {
    if (fs.access_flags().is_static()) {
      fieldDescriptor& fd = fs.field_descriptor();
      f(&fd, mirror, CHECK);
    }
  }
}


static int compare_fields_by_offset(int* a, int* b) {
  return a[0] - b[0];
}

void InstanceKlass::do_nonstatic_fields(FieldClosure* cl) {
  InstanceKlass* super = superklass();
  if (super != NULL) {
    super->do_nonstatic_fields(cl);
  }
  fieldDescriptor fd;
  int length = java_fields_count();
  // In DebugInfo nonstatic fields are sorted by offset.
  int* fields_sorted = NEW_C_HEAP_ARRAY(int, 2*(length+1), mtClass);
  int j = 0;
  for (int i = 0; i < length; i += 1) {
    fd.reinitialize(this, i);
    if (!fd.is_static()) {
      fields_sorted[j + 0] = fd.offset();
      fields_sorted[j + 1] = i;
      j += 2;
    }
  }
  if (j > 0) {
    length = j;
    // _sort_Fn is defined in growableArray.hpp.
    qsort(fields_sorted, length/2, 2*sizeof(int), (_sort_Fn)compare_fields_by_offset);
    for (int i = 0; i < length; i += 2) {
      fd.reinitialize(this, fields_sorted[i + 1]);
      assert(!fd.is_static() && fd.offset() == fields_sorted[i], "only nonstatic fields");
      cl->do_field(&fd);
    }
  }
  FREE_C_HEAP_ARRAY(int, fields_sorted);
}


void InstanceKlass::array_klasses_do(void f(Klass* k, TRAPS), TRAPS) {
  if (array_klasses() != NULL)
    array_klasses()->array_klasses_do(f, THREAD);
}

void InstanceKlass::array_klasses_do(void f(Klass* k)) {
  if (array_klasses() != NULL)
    array_klasses()->array_klasses_do(f);
}

#ifdef ASSERT
static int linear_search(const Array<Method*>* methods,
                         const Symbol* name,
                         const Symbol* signature) {
  const int len = methods->length();
  for (int index = 0; index < len; index++) {
    const Method* const m = methods->at(index);
    assert(m->is_method(), "must be method");
    if (m->signature() == signature && m->name() == name) {
       return index;
    }
  }
  return -1;
}
#endif

bool InstanceKlass::_disable_method_binary_search = false;

NOINLINE int linear_search(const Array<Method*>* methods, const Symbol* name) {
  int len = methods->length();
  int l = 0;
  int h = len - 1;
  while (l <= h) {
    Method* m = methods->at(l);
    if (m->name() == name) {
      return l;
    }
    l++;
  }
  return -1;
}

inline int InstanceKlass::quick_search(const Array<Method*>* methods, const Symbol* name) {
  if (_disable_method_binary_search) {
    assert(DynamicDumpSharedSpaces, "must be");
    // At the final stage of dynamic dumping, the methods array may not be sorted
    // by ascending addresses of their names, so we can't use binary search anymore.
    // However, methods with the same name are still laid out consecutively inside the
    // methods array, so let's look for the first one that matches.
    return linear_search(methods, name);
  }

  int len = methods->length();
  int l = 0;
  int h = len - 1;

  // methods are sorted by ascending addresses of their names, so do binary search
  while (l <= h) {
    int mid = (l + h) >> 1;
    Method* m = methods->at(mid);
    assert(m->is_method(), "must be method");
    int res = m->name()->fast_compare(name);
    if (res == 0) {
      return mid;
    } else if (res < 0) {
      l = mid + 1;
    } else {
      h = mid - 1;
    }
  }
  return -1;
}

// find_method looks up the name/signature in the local methods array
Method* InstanceKlass::find_method(const Symbol* name,
                                   const Symbol* signature) const {
  return find_method_impl(name, signature,
                          OverpassLookupMode::find,
                          StaticLookupMode::find,
                          PrivateLookupMode::find);
}

Method* InstanceKlass::find_method_impl(const Symbol* name,
                                        const Symbol* signature,
                                        OverpassLookupMode overpass_mode,
                                        StaticLookupMode static_mode,
                                        PrivateLookupMode private_mode) const {
  return InstanceKlass::find_method_impl(methods(),
                                         name,
                                         signature,
                                         overpass_mode,
                                         static_mode,
                                         private_mode);
}

// find_instance_method looks up the name/signature in the local methods array
// and skips over static methods
Method* InstanceKlass::find_instance_method(const Array<Method*>* methods,
                                            const Symbol* name,
                                            const Symbol* signature,
                                            PrivateLookupMode private_mode) {
  Method* const meth = InstanceKlass::find_method_impl(methods,
                                                 name,
                                                 signature,
                                                 OverpassLookupMode::find,
                                                 StaticLookupMode::skip,
                                                 private_mode);
  assert(((meth == NULL) || !meth->is_static()),
    "find_instance_method should have skipped statics");
  return meth;
}

// find_instance_method looks up the name/signature in the local methods array
// and skips over static methods
Method* InstanceKlass::find_instance_method(const Symbol* name,
                                            const Symbol* signature,
                                            PrivateLookupMode private_mode) const {
  return InstanceKlass::find_instance_method(methods(), name, signature, private_mode);
}

// Find looks up the name/signature in the local methods array
// and filters on the overpass, static and private flags
// This returns the first one found
// note that the local methods array can have up to one overpass, one static
// and one instance (private or not) with the same name/signature
Method* InstanceKlass::find_local_method(const Symbol* name,
                                         const Symbol* signature,
                                         OverpassLookupMode overpass_mode,
                                         StaticLookupMode static_mode,
                                         PrivateLookupMode private_mode) const {
  return InstanceKlass::find_method_impl(methods(),
                                         name,
                                         signature,
                                         overpass_mode,
                                         static_mode,
                                         private_mode);
}

// Find looks up the name/signature in the local methods array
// and filters on the overpass, static and private flags
// This returns the first one found
// note that the local methods array can have up to one overpass, one static
// and one instance (private or not) with the same name/signature
Method* InstanceKlass::find_local_method(const Array<Method*>* methods,
                                         const Symbol* name,
                                         const Symbol* signature,
                                         OverpassLookupMode overpass_mode,
                                         StaticLookupMode static_mode,
                                         PrivateLookupMode private_mode) {
  return InstanceKlass::find_method_impl(methods,
                                         name,
                                         signature,
                                         overpass_mode,
                                         static_mode,
                                         private_mode);
}

Method* InstanceKlass::find_method(const Array<Method*>* methods,
                                   const Symbol* name,
                                   const Symbol* signature) {
  return InstanceKlass::find_method_impl(methods,
                                         name,
                                         signature,
                                         OverpassLookupMode::find,
                                         StaticLookupMode::find,
                                         PrivateLookupMode::find);
}

Method* InstanceKlass::find_method_impl(const Array<Method*>* methods,
                                        const Symbol* name,
                                        const Symbol* signature,
                                        OverpassLookupMode overpass_mode,
                                        StaticLookupMode static_mode,
                                        PrivateLookupMode private_mode) {
  int hit = find_method_index(methods, name, signature, overpass_mode, static_mode, private_mode);
  return hit >= 0 ? methods->at(hit): NULL;
}

// true if method matches signature and conforms to skipping_X conditions.
static bool method_matches(const Method* m,
                           const Symbol* signature,
                           bool skipping_overpass,
                           bool skipping_static,
                           bool skipping_private) {
  return ((m->signature() == signature) &&
    (!skipping_overpass || !m->is_overpass()) &&
    (!skipping_static || !m->is_static()) &&
    (!skipping_private || !m->is_private()));
}

// Used directly for default_methods to find the index into the
// default_vtable_indices, and indirectly by find_method
// find_method_index looks in the local methods array to return the index
// of the matching name/signature. If, overpass methods are being ignored,
// the search continues to find a potential non-overpass match.  This capability
// is important during method resolution to prefer a static method, for example,
// over an overpass method.
// There is the possibility in any _method's array to have the same name/signature
// for a static method, an overpass method and a local instance method
// To correctly catch a given method, the search criteria may need
// to explicitly skip the other two. For local instance methods, it
// is often necessary to skip private methods
int InstanceKlass::find_method_index(const Array<Method*>* methods,
                                     const Symbol* name,
                                     const Symbol* signature,
                                     OverpassLookupMode overpass_mode,
                                     StaticLookupMode static_mode,
                                     PrivateLookupMode private_mode) {
  const bool skipping_overpass = (overpass_mode == OverpassLookupMode::skip);
  const bool skipping_static = (static_mode == StaticLookupMode::skip);
  const bool skipping_private = (private_mode == PrivateLookupMode::skip);
  const int hit = quick_search(methods, name);
  if (hit != -1) {
    const Method* const m = methods->at(hit);

    // Do linear search to find matching signature.  First, quick check
    // for common case, ignoring overpasses if requested.
    if (method_matches(m, signature, skipping_overpass, skipping_static, skipping_private)) {
      return hit;
    }

    // search downwards through overloaded methods
    int i;
    for (i = hit - 1; i >= 0; --i) {
        const Method* const m = methods->at(i);
        assert(m->is_method(), "must be method");
        if (m->name() != name) {
          break;
        }
        if (method_matches(m, signature, skipping_overpass, skipping_static, skipping_private)) {
          return i;
        }
    }
    // search upwards
    for (i = hit + 1; i < methods->length(); ++i) {
        const Method* const m = methods->at(i);
        assert(m->is_method(), "must be method");
        if (m->name() != name) {
          break;
        }
        if (method_matches(m, signature, skipping_overpass, skipping_static, skipping_private)) {
          return i;
        }
    }
    // not found
#ifdef ASSERT
    const int index = (skipping_overpass || skipping_static || skipping_private) ? -1 :
      linear_search(methods, name, signature);
    assert(-1 == index, "binary search should have found entry %d", index);
#endif
  }
  return -1;
}

int InstanceKlass::find_method_by_name(const Symbol* name, int* end) const {
  return find_method_by_name(methods(), name, end);
}

int InstanceKlass::find_method_by_name(const Array<Method*>* methods,
                                       const Symbol* name,
                                       int* end_ptr) {
  assert(end_ptr != NULL, "just checking");
  int start = quick_search(methods, name);
  int end = start + 1;
  if (start != -1) {
    while (start - 1 >= 0 && (methods->at(start - 1))->name() == name) --start;
    while (end < methods->length() && (methods->at(end))->name() == name) ++end;
    *end_ptr = end;
    return start;
  }
  return -1;
}

// uncached_lookup_method searches both the local class methods array and all
// superclasses methods arrays, skipping any overpass methods in superclasses,
// and possibly skipping private methods.
Method* InstanceKlass::uncached_lookup_method(const Symbol* name,
                                              const Symbol* signature,
                                              OverpassLookupMode overpass_mode,
                                              PrivateLookupMode private_mode) const {
  OverpassLookupMode overpass_local_mode = overpass_mode;
  const Klass* klass = this;
  while (klass != NULL) {
    Method* const method = InstanceKlass::cast(klass)->find_method_impl(name,
                                                                        signature,
                                                                        overpass_local_mode,
                                                                        StaticLookupMode::find,
                                                                        private_mode);
    if (method != NULL) {
      return method;
    }
    if (name == vmSymbols::object_initializer_name()) {
      break;  // <init> is never inherited, not even as a static factory
    }
    klass = klass->super();
    overpass_local_mode = OverpassLookupMode::skip;   // Always ignore overpass methods in superclasses
  }
  return NULL;
}

#ifdef ASSERT
// search through class hierarchy and return true if this class or
// one of the superclasses was redefined
bool InstanceKlass::has_redefined_this_or_super() const {
  const Klass* klass = this;
  while (klass != NULL) {
    if (InstanceKlass::cast(klass)->has_been_redefined()) {
      return true;
    }
    klass = klass->super();
  }
  return false;
}
#endif

// lookup a method in the default methods list then in all transitive interfaces
// Do NOT return private or static methods
Method* InstanceKlass::lookup_method_in_ordered_interfaces(Symbol* name,
                                                         Symbol* signature) const {
  Method* m = NULL;
  if (default_methods() != NULL) {
    m = find_method(default_methods(), name, signature);
  }
  // Look up interfaces
  if (m == NULL) {
    m = lookup_method_in_all_interfaces(name, signature, DefaultsLookupMode::find);
  }
  return m;
}

// lookup a method in all the interfaces that this class implements
// Do NOT return private or static methods, new in JDK8 which are not externally visible
// They should only be found in the initial InterfaceMethodRef
Method* InstanceKlass::lookup_method_in_all_interfaces(Symbol* name,
                                                       Symbol* signature,
                                                       DefaultsLookupMode defaults_mode) const {
  Array<InstanceKlass*>* all_ifs = transitive_interfaces();
  int num_ifs = all_ifs->length();
  InstanceKlass *ik = NULL;
  for (int i = 0; i < num_ifs; i++) {
    ik = all_ifs->at(i);
    Method* m = ik->lookup_method(name, signature);
    if (m != NULL && m->is_public() && !m->is_static() &&
        ((defaults_mode != DefaultsLookupMode::skip) || !m->is_default_method())) {
      return m;
    }
  }
  return NULL;
}

/* jni_id_for_impl for jfieldIds only */
JNIid* InstanceKlass::jni_id_for_impl(int offset) {
  MutexLocker ml(JfieldIdCreation_lock);
  // Retry lookup after we got the lock
  JNIid* probe = jni_ids() == NULL ? NULL : jni_ids()->find(offset);
  if (probe == NULL) {
    // Slow case, allocate new static field identifier
    probe = new JNIid(this, offset, jni_ids());
    set_jni_ids(probe);
  }
  return probe;
}


/* jni_id_for for jfieldIds only */
JNIid* InstanceKlass::jni_id_for(int offset) {
  JNIid* probe = jni_ids() == NULL ? NULL : jni_ids()->find(offset);
  if (probe == NULL) {
    probe = jni_id_for_impl(offset);
  }
  return probe;
}

u2 InstanceKlass::enclosing_method_data(int offset) const {
  const Array<jushort>* const inner_class_list = inner_classes();
  if (inner_class_list == NULL) {
    return 0;
  }
  const int length = inner_class_list->length();
  if (length % inner_class_next_offset == 0) {
    return 0;
  }
  const int index = length - enclosing_method_attribute_size;
  assert(offset < enclosing_method_attribute_size, "invalid offset");
  return inner_class_list->at(index + offset);
}

void InstanceKlass::set_enclosing_method_indices(u2 class_index,
                                                 u2 method_index) {
  Array<jushort>* inner_class_list = inner_classes();
  assert (inner_class_list != NULL, "_inner_classes list is not set up");
  int length = inner_class_list->length();
  if (length % inner_class_next_offset == enclosing_method_attribute_size) {
    int index = length - enclosing_method_attribute_size;
    inner_class_list->at_put(
      index + enclosing_method_class_index_offset, class_index);
    inner_class_list->at_put(
      index + enclosing_method_method_index_offset, method_index);
  }
}

// Lookup or create a jmethodID.
// This code is called by the VMThread and JavaThreads so the
// locking has to be done very carefully to avoid deadlocks
// and/or other cache consistency problems.
//
jmethodID InstanceKlass::get_jmethod_id(const methodHandle& method_h) {
  size_t idnum = (size_t)method_h->method_idnum();
  jmethodID* jmeths = methods_jmethod_ids_acquire();
  size_t length = 0;
  jmethodID id = NULL;

  // We use a double-check locking idiom here because this cache is
  // performance sensitive. In the normal system, this cache only
  // transitions from NULL to non-NULL which is safe because we use
  // release_set_methods_jmethod_ids() to advertise the new cache.
  // A partially constructed cache should never be seen by a racing
  // thread. We also use release_store() to save a new jmethodID
  // in the cache so a partially constructed jmethodID should never be
  // seen either. Cache reads of existing jmethodIDs proceed without a
  // lock, but cache writes of a new jmethodID requires uniqueness and
  // creation of the cache itself requires no leaks so a lock is
  // generally acquired in those two cases.
  //
  // If the RedefineClasses() API has been used, then this cache can
  // grow and we'll have transitions from non-NULL to bigger non-NULL.
  // Cache creation requires no leaks and we require safety between all
  // cache accesses and freeing of the old cache so a lock is generally
  // acquired when the RedefineClasses() API has been used.

  if (jmeths != NULL) {
    // the cache already exists
    if (!idnum_can_increment()) {
      // the cache can't grow so we can just get the current values
      get_jmethod_id_length_value(jmeths, idnum, &length, &id);
    } else {
      // cache can grow so we have to be more careful
      if (Threads::number_of_threads() == 0 ||
          SafepointSynchronize::is_at_safepoint()) {
        // we're single threaded or at a safepoint - no locking needed
        get_jmethod_id_length_value(jmeths, idnum, &length, &id);
      } else {
        MutexLocker ml(JmethodIdCreation_lock, Mutex::_no_safepoint_check_flag);
        get_jmethod_id_length_value(jmeths, idnum, &length, &id);
      }
    }
  }
  // implied else:
  // we need to allocate a cache so default length and id values are good

  if (jmeths == NULL ||   // no cache yet
      length <= idnum ||  // cache is too short
      id == NULL) {       // cache doesn't contain entry

    // This function can be called by the VMThread so we have to do all
    // things that might block on a safepoint before grabbing the lock.
    // Otherwise, we can deadlock with the VMThread or have a cache
    // consistency issue. These vars keep track of what we might have
    // to free after the lock is dropped.
    jmethodID  to_dealloc_id     = NULL;
    jmethodID* to_dealloc_jmeths = NULL;

    // may not allocate new_jmeths or use it if we allocate it
    jmethodID* new_jmeths = NULL;
    if (length <= idnum) {
      // allocate a new cache that might be used
      size_t size = MAX2(idnum+1, (size_t)idnum_allocated_count());
      new_jmeths = NEW_C_HEAP_ARRAY(jmethodID, size+1, mtClass);
      memset(new_jmeths, 0, (size+1)*sizeof(jmethodID));
      // cache size is stored in element[0], other elements offset by one
      new_jmeths[0] = (jmethodID)size;
    }

    // allocate a new jmethodID that might be used
    jmethodID new_id = NULL;
    if (method_h->is_old() && !method_h->is_obsolete()) {
      // The method passed in is old (but not obsolete), we need to use the current version
      Method* current_method = method_with_idnum((int)idnum);
      assert(current_method != NULL, "old and but not obsolete, so should exist");
      new_id = Method::make_jmethod_id(class_loader_data(), current_method);
    } else {
      // It is the current version of the method or an obsolete method,
      // use the version passed in
      new_id = Method::make_jmethod_id(class_loader_data(), method_h());
    }

    if (Threads::number_of_threads() == 0 ||
        SafepointSynchronize::is_at_safepoint()) {
      // we're single threaded or at a safepoint - no locking needed
      id = get_jmethod_id_fetch_or_update(idnum, new_id, new_jmeths,
                                          &to_dealloc_id, &to_dealloc_jmeths);
    } else {
      MutexLocker ml(JmethodIdCreation_lock, Mutex::_no_safepoint_check_flag);
      id = get_jmethod_id_fetch_or_update(idnum, new_id, new_jmeths,
                                          &to_dealloc_id, &to_dealloc_jmeths);
    }

    // The lock has been dropped so we can free resources.
    // Free up either the old cache or the new cache if we allocated one.
    if (to_dealloc_jmeths != NULL) {
      FreeHeap(to_dealloc_jmeths);
    }
    // free up the new ID since it wasn't needed
    if (to_dealloc_id != NULL) {
      Method::destroy_jmethod_id(class_loader_data(), to_dealloc_id);
    }
  }
  return id;
}

// Figure out how many jmethodIDs haven't been allocated, and make
// sure space for them is pre-allocated.  This makes getting all
// method ids much, much faster with classes with more than 8
// methods, and has a *substantial* effect on performance with jvmti
// code that loads all jmethodIDs for all classes.
void InstanceKlass::ensure_space_for_methodids(int start_offset) {
  int new_jmeths = 0;
  int length = methods()->length();
  for (int index = start_offset; index < length; index++) {
    Method* m = methods()->at(index);
    jmethodID id = m->find_jmethod_id_or_null();
    if (id == NULL) {
      new_jmeths++;
    }
  }
  if (new_jmeths != 0) {
    Method::ensure_jmethod_ids(class_loader_data(), new_jmeths);
  }
}

// Common code to fetch the jmethodID from the cache or update the
// cache with the new jmethodID. This function should never do anything
// that causes the caller to go to a safepoint or we can deadlock with
// the VMThread or have cache consistency issues.
//
jmethodID InstanceKlass::get_jmethod_id_fetch_or_update(
            size_t idnum, jmethodID new_id,
            jmethodID* new_jmeths, jmethodID* to_dealloc_id_p,
            jmethodID** to_dealloc_jmeths_p) {
  assert(new_id != NULL, "sanity check");
  assert(to_dealloc_id_p != NULL, "sanity check");
  assert(to_dealloc_jmeths_p != NULL, "sanity check");
  assert(Threads::number_of_threads() == 0 ||
         SafepointSynchronize::is_at_safepoint() ||
         JmethodIdCreation_lock->owned_by_self(), "sanity check");

  // reacquire the cache - we are locked, single threaded or at a safepoint
  jmethodID* jmeths = methods_jmethod_ids_acquire();
  jmethodID  id     = NULL;
  size_t     length = 0;

  if (jmeths == NULL ||                         // no cache yet
      (length = (size_t)jmeths[0]) <= idnum) {  // cache is too short
    if (jmeths != NULL) {
      // copy any existing entries from the old cache
      for (size_t index = 0; index < length; index++) {
        new_jmeths[index+1] = jmeths[index+1];
      }
      *to_dealloc_jmeths_p = jmeths;  // save old cache for later delete
    }
    release_set_methods_jmethod_ids(jmeths = new_jmeths);
  } else {
    // fetch jmethodID (if any) from the existing cache
    id = jmeths[idnum+1];
    *to_dealloc_jmeths_p = new_jmeths;  // save new cache for later delete
  }
  if (id == NULL) {
    // No matching jmethodID in the existing cache or we have a new
    // cache or we just grew the cache. This cache write is done here
    // by the first thread to win the foot race because a jmethodID
    // needs to be unique once it is generally available.
    id = new_id;

    // The jmethodID cache can be read while unlocked so we have to
    // make sure the new jmethodID is complete before installing it
    // in the cache.
    Atomic::release_store(&jmeths[idnum+1], id);
  } else {
    *to_dealloc_id_p = new_id; // save new id for later delete
  }
  return id;
}


// Common code to get the jmethodID cache length and the jmethodID
// value at index idnum if there is one.
//
void InstanceKlass::get_jmethod_id_length_value(jmethodID* cache,
       size_t idnum, size_t *length_p, jmethodID* id_p) {
  assert(cache != NULL, "sanity check");
  assert(length_p != NULL, "sanity check");
  assert(id_p != NULL, "sanity check");

  // cache size is stored in element[0], other elements offset by one
  *length_p = (size_t)cache[0];
  if (*length_p <= idnum) {  // cache is too short
    *id_p = NULL;
  } else {
    *id_p = cache[idnum+1];  // fetch jmethodID (if any)
  }
}


// Lookup a jmethodID, NULL if not found.  Do no blocking, no allocations, no handles
jmethodID InstanceKlass::jmethod_id_or_null(Method* method) {
  size_t idnum = (size_t)method->method_idnum();
  jmethodID* jmeths = methods_jmethod_ids_acquire();
  size_t length;                                // length assigned as debugging crumb
  jmethodID id = NULL;
  if (jmeths != NULL &&                         // If there is a cache
      (length = (size_t)jmeths[0]) > idnum) {   // and if it is long enough,
    id = jmeths[idnum+1];                       // Look up the id (may be NULL)
  }
  return id;
}

inline DependencyContext InstanceKlass::dependencies() {
  DependencyContext dep_context(&_dep_context, &_dep_context_last_cleaned);
  return dep_context;
}

int InstanceKlass::mark_dependent_nmethods(KlassDepChange& changes) {
  return dependencies().mark_dependent_nmethods(changes);
}

void InstanceKlass::add_dependent_nmethod(nmethod* nm) {
  dependencies().add_dependent_nmethod(nm);
}

void InstanceKlass::remove_dependent_nmethod(nmethod* nm) {
  dependencies().remove_dependent_nmethod(nm);
}

void InstanceKlass::clean_dependency_context() {
  dependencies().clean_unloading_dependents();
}

#ifndef PRODUCT
void InstanceKlass::print_dependent_nmethods(bool verbose) {
  dependencies().print_dependent_nmethods(verbose);
}

bool InstanceKlass::is_dependent_nmethod(nmethod* nm) {
  return dependencies().is_dependent_nmethod(nm);
}
#endif //PRODUCT

void InstanceKlass::clean_weak_instanceklass_links() {
  clean_implementors_list();
  clean_method_data();
}

void InstanceKlass::clean_implementors_list() {
  assert(is_loader_alive(), "this klass should be live");
  if (is_interface()) {
    assert (ClassUnloading, "only called for ClassUnloading");
    for (;;) {
      // Use load_acquire due to competing with inserts
      Klass* impl = Atomic::load_acquire(adr_implementor());
      if (impl != NULL && !impl->is_loader_alive()) {
        // NULL this field, might be an unloaded klass or NULL
        Klass* volatile* klass = adr_implementor();
        if (Atomic::cmpxchg(klass, impl, (Klass*)NULL) == impl) {
          // Successfully unlinking implementor.
          if (log_is_enabled(Trace, class, unload)) {
            ResourceMark rm;
            log_trace(class, unload)("unlinking class (implementor): %s", impl->external_name());
          }
          return;
        }
      } else {
        return;
      }
    }
  }
}

void InstanceKlass::clean_method_data() {
  for (int m = 0; m < methods()->length(); m++) {
    MethodData* mdo = methods()->at(m)->method_data();
    if (mdo != NULL) {
      MutexLocker ml(SafepointSynchronize::is_at_safepoint() ? NULL : mdo->extra_data_lock());
      mdo->clean_method_data(/*always_clean*/false);
    }
  }
}

bool InstanceKlass::supers_have_passed_fingerprint_checks() {
  if (java_super() != NULL && !java_super()->has_passed_fingerprint_check()) {
    ResourceMark rm;
    log_trace(class, fingerprint)("%s : super %s not fingerprinted", external_name(), java_super()->external_name());
    return false;
  }

  Array<InstanceKlass*>* local_interfaces = this->local_interfaces();
  if (local_interfaces != NULL) {
    int length = local_interfaces->length();
    for (int i = 0; i < length; i++) {
      InstanceKlass* intf = local_interfaces->at(i);
      if (!intf->has_passed_fingerprint_check()) {
        ResourceMark rm;
        log_trace(class, fingerprint)("%s : interface %s not fingerprinted", external_name(), intf->external_name());
        return false;
      }
    }
  }

  return true;
}

bool InstanceKlass::should_store_fingerprint(bool is_hidden_or_anonymous) {
#if INCLUDE_AOT
  // We store the fingerprint into the InstanceKlass only in the following 2 cases:
  if (CalculateClassFingerprint) {
    // (1) We are running AOT to generate a shared library.
    return true;
  }
  if (Arguments::is_dumping_archive()) {
    // (2) We are running -Xshare:dump or -XX:ArchiveClassesAtExit to create a shared archive
    return true;
  }
  if (UseAOT && is_hidden_or_anonymous) {
    // (3) We are using AOT code from a shared library and see a hidden or unsafe anonymous class
    return true;
  }
#endif

  // In all other cases we might set the _misc_has_passed_fingerprint_check bit,
  // but do not store the 64-bit fingerprint to save space.
  return false;
}

bool InstanceKlass::has_stored_fingerprint() const {
#if INCLUDE_AOT
  return should_store_fingerprint() || is_shared();
#else
  return false;
#endif
}

uint64_t InstanceKlass::get_stored_fingerprint() const {
  address adr = adr_fingerprint();
  if (adr != NULL) {
    return (uint64_t)Bytes::get_native_u8(adr); // adr may not be 64-bit aligned
  }
  return 0;
}

void InstanceKlass::store_fingerprint(uint64_t fingerprint) {
  address adr = adr_fingerprint();
  if (adr != NULL) {
    Bytes::put_native_u8(adr, (u8)fingerprint); // adr may not be 64-bit aligned

    ResourceMark rm;
    log_trace(class, fingerprint)("stored as " PTR64_FORMAT " for class %s", fingerprint, external_name());
  }
}

void InstanceKlass::metaspace_pointers_do(MetaspaceClosure* it) {
  Klass::metaspace_pointers_do(it);

  if (log_is_enabled(Trace, cds)) {
    ResourceMark rm;
    log_trace(cds)("Iter(InstanceKlass): %p (%s)", this, external_name());
  }

  it->push(&_annotations);
  it->push((Klass**)&_array_klasses);
  it->push(&_constants);
  it->push(&_inner_classes);
#if INCLUDE_JVMTI
  it->push(&_previous_versions);
#endif
  it->push(&_methods);
  it->push(&_default_methods);
  it->push(&_local_interfaces);
  it->push(&_transitive_interfaces);
  it->push(&_method_ordering);
  it->push(&_default_vtable_indices);
  it->push(&_fields);

  if (itable_length() > 0) {
    itableOffsetEntry* ioe = (itableOffsetEntry*)start_of_itable();
    int method_table_offset_in_words = ioe->offset()/wordSize;
    int nof_interfaces = (method_table_offset_in_words - itable_offset_in_words())
                         / itableOffsetEntry::size();

    for (int i = 0; i < nof_interfaces; i ++, ioe ++) {
      if (ioe->interface_klass() != NULL) {
        it->push(ioe->interface_klass_addr());
        itableMethodEntry* ime = ioe->first_method_entry(this);
        int n = klassItable::method_count_for_interface(ioe->interface_klass());
        for (int index = 0; index < n; index ++) {
          it->push(ime[index].method_addr());
        }
      }
    }
  }

  it->push(&_nest_members);
  it->push(&_permitted_subclasses);
  it->push(&_record_components);

  if (has_inline_type_fields()) {
    for (int i = 0; i < java_fields_count(); i++) {
      it->push(&((Klass**)adr_inline_type_field_klasses())[i]);
    }
  }
}

void InstanceKlass::remove_unshareable_info() {
  Klass::remove_unshareable_info();

  if (SystemDictionaryShared::has_class_failed_verification(this)) {
    // Classes are attempted to link during dumping and may fail,
    // but these classes are still in the dictionary and class list in CLD.
    // If the class has failed verification, there is nothing else to remove.
    return;
  }

  // Reset to the 'allocated' state to prevent any premature accessing to
  // a shared class at runtime while the class is still being loaded and
  // restored. A class' init_state is set to 'loaded' at runtime when it's
  // being added to class hierarchy (see SystemDictionary:::add_to_hierarchy()).
  _init_state = allocated;

  { // Otherwise this needs to take out the Compile_lock.
    assert(SafepointSynchronize::is_at_safepoint(), "only called at safepoint");
    init_implementor();
  }

  constants()->remove_unshareable_info();

  for (int i = 0; i < methods()->length(); i++) {
    Method* m = methods()->at(i);
    m->remove_unshareable_info();
  }

  // do array classes also.
  if (array_klasses() != NULL) {
    array_klasses()->remove_unshareable_info();
  }

  if (has_inline_type_fields()) {
    for (AllFieldStream fs(fields(), constants()); !fs.done(); fs.next()) {
      if (Signature::basic_type(fs.signature()) == T_INLINE_TYPE) {
        reset_inline_type_field_klass(fs.index());
      }
    }
  }

  // These are not allocated from metaspace. They are safe to set to NULL.
  _source_debug_extension = NULL;
  _dep_context = NULL;
  _osr_nmethods_head = NULL;
#if INCLUDE_JVMTI
  _breakpoints = NULL;
  _previous_versions = NULL;
  _cached_class_file = NULL;
  _jvmti_cached_class_field_map = NULL;
#endif

  _init_thread = NULL;
  _methods_jmethod_ids = NULL;
  _jni_ids = NULL;
  _oop_map_cache = NULL;
  // clear _nest_host to ensure re-load at runtime
  _nest_host = NULL;
  _package_entry = NULL;
  _dep_context_last_cleaned = 0;
}

void InstanceKlass::remove_java_mirror() {
  Klass::remove_java_mirror();

  // do array classes also.
  if (array_klasses() != NULL) {
    array_klasses()->remove_java_mirror();
  }
}

void InstanceKlass::restore_unshareable_info(ClassLoaderData* loader_data, Handle protection_domain,
                                             PackageEntry* pkg_entry, TRAPS) {
  // SystemDictionary::add_to_hierarchy() sets the init_state to loaded
  // before the InstanceKlass is added to the SystemDictionary. Make
  // sure the current state is <loaded.
  assert(!is_loaded(), "invalid init state");
  set_package(loader_data, pkg_entry, CHECK);
  Klass::restore_unshareable_info(loader_data, protection_domain, CHECK);

  if (is_inline_klass()) {
    InlineKlass::cast(this)->initialize_calling_convention(CHECK);
  }

  Array<Method*>* methods = this->methods();
  int num_methods = methods->length();
  for (int index = 0; index < num_methods; ++index) {
    methods->at(index)->restore_unshareable_info(CHECK);
  }
  if (JvmtiExport::has_redefined_a_class()) {
    // Reinitialize vtable because RedefineClasses may have changed some
    // entries in this vtable for super classes so the CDS vtable might
    // point to old or obsolete entries.  RedefineClasses doesn't fix up
    // vtables in the shared system dictionary, only the main one.
    // It also redefines the itable too so fix that too.
    vtable().initialize_vtable(false, CHECK);
    itable().initialize_itable(false, CHECK);
  }

  // restore constant pool resolved references
  constants()->restore_unshareable_info(CHECK);

  if (array_klasses() != NULL) {
    // Array classes have null protection domain.
    // --> see ArrayKlass::complete_create_array_klass()
    array_klasses()->restore_unshareable_info(ClassLoaderData::the_null_class_loader_data(), Handle(), CHECK);
  }

  // Initialize current biased locking state.
  if (UseBiasedLocking && BiasedLocking::enabled() && !is_inline_klass()) {
    set_prototype_header(markWord::biased_locking_prototype());
  }
}

void InstanceKlass::set_shared_class_loader_type(s2 loader_type) {
  switch (loader_type) {
  case ClassLoader::BOOT_LOADER:
    _misc_flags |= _misc_is_shared_boot_class;
    break;
  case ClassLoader::PLATFORM_LOADER:
    _misc_flags |= _misc_is_shared_platform_class;
    break;
  case ClassLoader::APP_LOADER:
    _misc_flags |= _misc_is_shared_app_class;
    break;
  default:
    ShouldNotReachHere();
    break;
  }
}

void InstanceKlass::assign_class_loader_type() {
  ClassLoaderData *cld = class_loader_data();
  if (cld->is_boot_class_loader_data()) {
    set_shared_class_loader_type(ClassLoader::BOOT_LOADER);
  }
  else if (cld->is_platform_class_loader_data()) {
    set_shared_class_loader_type(ClassLoader::PLATFORM_LOADER);
  }
  else if (cld->is_system_class_loader_data()) {
    set_shared_class_loader_type(ClassLoader::APP_LOADER);
  }
}

#if INCLUDE_JVMTI
static void clear_all_breakpoints(Method* m) {
  m->clear_all_breakpoints();
}
#endif

void InstanceKlass::unload_class(InstanceKlass* ik) {
  // Release dependencies.
  ik->dependencies().remove_all_dependents();

  // notify the debugger
  if (JvmtiExport::should_post_class_unload()) {
    JvmtiExport::post_class_unload(ik);
  }

  // notify ClassLoadingService of class unload
  ClassLoadingService::notify_class_unloaded(ik);

  if (Arguments::is_dumping_archive()) {
    SystemDictionaryShared::remove_dumptime_info(ik);
  }

  if (log_is_enabled(Info, class, unload)) {
    ResourceMark rm;
    log_info(class, unload)("unloading class %s " INTPTR_FORMAT, ik->external_name(), p2i(ik));
  }

  Events::log_class_unloading(Thread::current(), ik);

#if INCLUDE_JFR
  assert(ik != NULL, "invariant");
  EventClassUnload event;
  event.set_unloadedClass(ik);
  event.set_definingClassLoader(ik->class_loader_data());
  event.commit();
#endif
}

static void method_release_C_heap_structures(Method* m) {
  m->release_C_heap_structures();
}

void InstanceKlass::release_C_heap_structures() {

  // Clean up C heap
  release_C_heap_structures_internal();
  constants()->release_C_heap_structures();

  // Deallocate and call destructors for MDO mutexes
  methods_do(method_release_C_heap_structures);
}

void InstanceKlass::release_C_heap_structures_internal() {
  Klass::release_C_heap_structures();

  // Can't release the constant pool here because the constant pool can be
  // deallocated separately from the InstanceKlass for default methods and
  // redefine classes.

  // Deallocate oop map cache
  if (_oop_map_cache != NULL) {
    delete _oop_map_cache;
    _oop_map_cache = NULL;
  }

  // Deallocate JNI identifiers for jfieldIDs
  JNIid::deallocate(jni_ids());
  set_jni_ids(NULL);

  jmethodID* jmeths = methods_jmethod_ids_acquire();
  if (jmeths != (jmethodID*)NULL) {
    release_set_methods_jmethod_ids(NULL);
    FreeHeap(jmeths);
  }

  assert(_dep_context == NULL,
         "dependencies should already be cleaned");

#if INCLUDE_JVMTI
  // Deallocate breakpoint records
  if (breakpoints() != 0x0) {
    methods_do(clear_all_breakpoints);
    assert(breakpoints() == 0x0, "should have cleared breakpoints");
  }

  // deallocate the cached class file
  if (_cached_class_file != NULL) {
    os::free(_cached_class_file);
    _cached_class_file = NULL;
  }
#endif

  FREE_C_HEAP_ARRAY(char, _source_debug_extension);
}

void InstanceKlass::set_source_debug_extension(const char* array, int length) {
  if (array == NULL) {
    _source_debug_extension = NULL;
  } else {
    // Adding one to the attribute length in order to store a null terminator
    // character could cause an overflow because the attribute length is
    // already coded with an u4 in the classfile, but in practice, it's
    // unlikely to happen.
    assert((length+1) > length, "Overflow checking");
    char* sde = NEW_C_HEAP_ARRAY(char, (length + 1), mtClass);
    for (int i = 0; i < length; i++) {
      sde[i] = array[i];
    }
    sde[length] = '\0';
    _source_debug_extension = sde;
  }
}

const char* InstanceKlass::signature_name() const {
  int hash_len = 0;
  char hash_buf[40];

  // If this is an unsafe anonymous class, append a hash to make the name unique
  if (is_unsafe_anonymous()) {
    intptr_t hash = (java_mirror() != NULL) ? java_mirror()->identity_hash() : 0;
    jio_snprintf(hash_buf, sizeof(hash_buf), "/" UINTX_FORMAT, (uintx)hash);
    hash_len = (int)strlen(hash_buf);
  }

  // Get the internal name as a c string
  const char* src = (const char*) (name()->as_C_string());
  const int src_length = (int)strlen(src);

  char* dest = NEW_RESOURCE_ARRAY(char, src_length + hash_len + 3);

  // Add L or Q as type indicator
  int dest_index = 0;
  dest[dest_index++] = is_inline_klass() ? JVM_SIGNATURE_INLINE_TYPE : JVM_SIGNATURE_CLASS;

  // Add the actual class name
  for (int src_index = 0; src_index < src_length; ) {
    dest[dest_index++] = src[src_index++];
  }

  if (is_hidden()) { // Replace the last '+' with a '.'.
    for (int index = (int)src_length; index > 0; index--) {
      if (dest[index] == '+') {
        dest[index] = JVM_SIGNATURE_DOT;
        break;
      }
    }
  }

  // If we have a hash, append it
  for (int hash_index = 0; hash_index < hash_len; ) {
    dest[dest_index++] = hash_buf[hash_index++];
  }

  // Add the semicolon and the NULL
  dest[dest_index++] = JVM_SIGNATURE_ENDCLASS;
  dest[dest_index] = '\0';
  return dest;
}

ModuleEntry* InstanceKlass::module() const {
  // For an unsafe anonymous class return the host class' module
  if (is_unsafe_anonymous()) {
    assert(unsafe_anonymous_host() != NULL, "unsafe anonymous class must have a host class");
    return unsafe_anonymous_host()->module();
  }

  if (is_hidden() &&
      in_unnamed_package() &&
      class_loader_data()->has_class_mirror_holder()) {
    // For a non-strong hidden class defined to an unnamed package,
    // its (class held) CLD will not have an unnamed module created for it.
    // Two choices to find the correct ModuleEntry:
    // 1. If hidden class is within a nest, use nest host's module
    // 2. Find the unnamed module off from the class loader
    // For now option #2 is used since a nest host is not set until
    // after the instance class is created in jvm_lookup_define_class().
    if (class_loader_data()->is_boot_class_loader_data()) {
      return ClassLoaderData::the_null_class_loader_data()->unnamed_module();
    } else {
      oop module = java_lang_ClassLoader::unnamedModule(class_loader_data()->class_loader());
      assert(java_lang_Module::is_instance(module), "Not an instance of java.lang.Module");
      return java_lang_Module::module_entry(module);
    }
  }

  // Class is in a named package
  if (!in_unnamed_package()) {
    return _package_entry->module();
  }

  // Class is in an unnamed package, return its loader's unnamed module
  return class_loader_data()->unnamed_module();
}

void InstanceKlass::set_package(ClassLoaderData* loader_data, PackageEntry* pkg_entry, TRAPS) {

  // ensure java/ packages only loaded by boot or platform builtin loaders
  // not needed for shared class since CDS does not archive prohibited classes.
  if (!is_shared()) {
    check_prohibited_package(name(), loader_data, CHECK);
  }

  // ClassLoader::package_from_class_name has already incremented the refcount of the symbol
  // it returns, so we need to decrement it when the current function exits.
  TempNewSymbol from_class_name =
      (pkg_entry != NULL) ? NULL : ClassLoader::package_from_class_name(name());

  Symbol* pkg_name;
  if (pkg_entry != NULL) {
    pkg_name = pkg_entry->name();
  } else {
    pkg_name = from_class_name;
  }

  if (pkg_name != NULL && loader_data != NULL) {

    // Find in class loader's package entry table.
    _package_entry = pkg_entry != NULL ? pkg_entry : loader_data->packages()->lookup_only(pkg_name);

    // If the package name is not found in the loader's package
    // entry table, it is an indication that the package has not
    // been defined. Consider it defined within the unnamed module.
    if (_package_entry == NULL) {

      if (!ModuleEntryTable::javabase_defined()) {
        // Before java.base is defined during bootstrapping, define all packages in
        // the java.base module.  If a non-java.base package is erroneously placed
        // in the java.base module it will be caught later when java.base
        // is defined by ModuleEntryTable::verify_javabase_packages check.
        assert(ModuleEntryTable::javabase_moduleEntry() != NULL, JAVA_BASE_NAME " module is NULL");
        _package_entry = loader_data->packages()->lookup(pkg_name, ModuleEntryTable::javabase_moduleEntry());
      } else {
        assert(loader_data->unnamed_module() != NULL, "unnamed module is NULL");
        _package_entry = loader_data->packages()->lookup(pkg_name,
                                                         loader_data->unnamed_module());
      }

      // A package should have been successfully created
      DEBUG_ONLY(ResourceMark rm(THREAD));
      assert(_package_entry != NULL, "Package entry for class %s not found, loader %s",
             name()->as_C_string(), loader_data->loader_name_and_id());
    }

    if (log_is_enabled(Debug, module)) {
      ResourceMark rm(THREAD);
      ModuleEntry* m = _package_entry->module();
      log_trace(module)("Setting package: class: %s, package: %s, loader: %s, module: %s",
                        external_name(),
                        pkg_name->as_C_string(),
                        loader_data->loader_name_and_id(),
                        (m->is_named() ? m->name()->as_C_string() : UNNAMED_MODULE));
    }
  } else {
    ResourceMark rm(THREAD);
    log_trace(module)("Setting package: class: %s, package: unnamed, loader: %s, module: %s",
                      external_name(),
                      (loader_data != NULL) ? loader_data->loader_name_and_id() : "NULL",
                      UNNAMED_MODULE);
  }
}

// Function set_classpath_index checks if the package of the InstanceKlass is in the
// boot loader's package entry table.  If so, then it sets the classpath_index
// in the package entry record.
//
// The classpath_index field is used to find the entry on the boot loader class
// path for packages with classes loaded by the boot loader from -Xbootclasspath/a
// in an unnamed module.  It is also used to indicate (for all packages whose
// classes are loaded by the boot loader) that at least one of the package's
// classes has been loaded.
void InstanceKlass::set_classpath_index(s2 path_index, TRAPS) {
  if (_package_entry != NULL) {
    DEBUG_ONLY(PackageEntryTable* pkg_entry_tbl = ClassLoaderData::the_null_class_loader_data()->packages();)
    assert(pkg_entry_tbl->lookup_only(_package_entry->name()) == _package_entry, "Should be same");
    assert(path_index != -1, "Unexpected classpath_index");
    _package_entry->set_classpath_index(path_index);
  }
}

// different versions of is_same_class_package

bool InstanceKlass::is_same_class_package(const Klass* class2) const {
  oop classloader1 = this->class_loader();
  PackageEntry* classpkg1 = this->package();
  if (class2->is_objArray_klass()) {
    class2 = ObjArrayKlass::cast(class2)->bottom_klass();
  }

  oop classloader2;
  PackageEntry* classpkg2;
  if (class2->is_instance_klass()) {
    classloader2 = class2->class_loader();
    classpkg2 = class2->package();
  } else {
    assert(class2->is_typeArray_klass(), "should be type array");
    classloader2 = NULL;
    classpkg2 = NULL;
  }

  // Same package is determined by comparing class loader
  // and package entries. Both must be the same. This rule
  // applies even to classes that are defined in the unnamed
  // package, they still must have the same class loader.
  if ((classloader1 == classloader2) && (classpkg1 == classpkg2)) {
    return true;
  }

  return false;
}

// return true if this class and other_class are in the same package. Classloader
// and classname information is enough to determine a class's package
bool InstanceKlass::is_same_class_package(oop other_class_loader,
                                          const Symbol* other_class_name) const {
  if (class_loader() != other_class_loader) {
    return false;
  }
  if (name()->fast_compare(other_class_name) == 0) {
     return true;
  }

  {
    ResourceMark rm;

    bool bad_class_name = false;
    TempNewSymbol other_pkg = ClassLoader::package_from_class_name(other_class_name, &bad_class_name);
    if (bad_class_name) {
      return false;
    }
    // Check that package_from_class_name() returns NULL, not "", if there is no package.
    assert(other_pkg == NULL || other_pkg->utf8_length() > 0, "package name is empty string");

    const Symbol* const this_package_name =
      this->package() != NULL ? this->package()->name() : NULL;

    if (this_package_name == NULL || other_pkg == NULL) {
      // One of the two doesn't have a package.  Only return true if the other
      // one also doesn't have a package.
      return this_package_name == other_pkg;
    }

    // Check if package is identical
    return this_package_name->fast_compare(other_pkg) == 0;
  }
}

// Returns true iff super_method can be overridden by a method in targetclassname
// See JLS 3rd edition 8.4.6.1
// Assumes name-signature match
// "this" is InstanceKlass of super_method which must exist
// note that the InstanceKlass of the method in the targetclassname has not always been created yet
bool InstanceKlass::is_override(const methodHandle& super_method, Handle targetclassloader, Symbol* targetclassname, TRAPS) {
   // Private methods can not be overridden
   if (super_method->is_private()) {
     return false;
   }
   // If super method is accessible, then override
   if ((super_method->is_protected()) ||
       (super_method->is_public())) {
     return true;
   }
   // Package-private methods are not inherited outside of package
   assert(super_method->is_package_private(), "must be package private");
   return(is_same_class_package(targetclassloader(), targetclassname));
}

// Only boot and platform class loaders can define classes in "java/" packages.
void InstanceKlass::check_prohibited_package(Symbol* class_name,
                                             ClassLoaderData* loader_data,
                                             TRAPS) {
  if (!loader_data->is_boot_class_loader_data() &&
      !loader_data->is_platform_class_loader_data() &&
      class_name != NULL) {
    ResourceMark rm(THREAD);
    char* name = class_name->as_C_string();
    if (strncmp(name, JAVAPKG, JAVAPKG_LEN) == 0 && name[JAVAPKG_LEN] == '/') {
      TempNewSymbol pkg_name = ClassLoader::package_from_class_name(class_name);
      assert(pkg_name != NULL, "Error in parsing package name starting with 'java/'");
      name = pkg_name->as_C_string();
      const char* class_loader_name = loader_data->loader_name_and_id();
      StringUtils::replace_no_expand(name, "/", ".");
      const char* msg_text1 = "Class loader (instance of): ";
      const char* msg_text2 = " tried to load prohibited package name: ";
      size_t len = strlen(msg_text1) + strlen(class_loader_name) + strlen(msg_text2) + strlen(name) + 1;
      char* message = NEW_RESOURCE_ARRAY_IN_THREAD(THREAD, char, len);
      jio_snprintf(message, len, "%s%s%s%s", msg_text1, class_loader_name, msg_text2, name);
      THROW_MSG(vmSymbols::java_lang_SecurityException(), message);
    }
  }
  return;
}

bool InstanceKlass::find_inner_classes_attr(int* ooff, int* noff, TRAPS) const {
  constantPoolHandle i_cp(THREAD, constants());
  for (InnerClassesIterator iter(this); !iter.done(); iter.next()) {
    int ioff = iter.inner_class_info_index();
    if (ioff != 0) {
      // Check to see if the name matches the class we're looking for
      // before attempting to find the class.
      if (i_cp->klass_name_at_matches(this, ioff)) {
        Klass* inner_klass = i_cp->klass_at(ioff, CHECK_false);
        if (this == inner_klass) {
          *ooff = iter.outer_class_info_index();
          *noff = iter.inner_name_index();
          return true;
        }
      }
    }
  }
  return false;
}

InstanceKlass* InstanceKlass::compute_enclosing_class(bool* inner_is_member, TRAPS) const {
  InstanceKlass* outer_klass = NULL;
  *inner_is_member = false;
  int ooff = 0, noff = 0;
  bool has_inner_classes_attr = find_inner_classes_attr(&ooff, &noff, THREAD);
  if (has_inner_classes_attr) {
    constantPoolHandle i_cp(THREAD, constants());
    if (ooff != 0) {
      Klass* ok = i_cp->klass_at(ooff, CHECK_NULL);
      outer_klass = InstanceKlass::cast(ok);
      *inner_is_member = true;
    }
    if (NULL == outer_klass) {
      // It may be a local or anonymous class; try for that.
      int encl_method_class_idx = enclosing_method_class_index();
      if (encl_method_class_idx != 0) {
        Klass* ok = i_cp->klass_at(encl_method_class_idx, CHECK_NULL);
        outer_klass = InstanceKlass::cast(ok);
        *inner_is_member = false;
      }
    }
  }

  // If no inner class attribute found for this class.
  if (NULL == outer_klass) return NULL;

  // Throws an exception if outer klass has not declared k as an inner klass
  // We need evidence that each klass knows about the other, or else
  // the system could allow a spoof of an inner class to gain access rights.
  Reflection::check_for_inner_class(outer_klass, this, *inner_is_member, CHECK_NULL);
  return outer_klass;
}

jint InstanceKlass::compute_modifier_flags(TRAPS) const {
  jint access = access_flags().as_int();

  // But check if it happens to be member class.
  InnerClassesIterator iter(this);
  for (; !iter.done(); iter.next()) {
    int ioff = iter.inner_class_info_index();
    // Inner class attribute can be zero, skip it.
    // Strange but true:  JVM spec. allows null inner class refs.
    if (ioff == 0) continue;

    // only look at classes that are already loaded
    // since we are looking for the flags for our self.
    Symbol* inner_name = constants()->klass_name_at(ioff);
    if (name() == inner_name) {
      // This is really a member class.
      access = iter.inner_access_flags();
      break;
    }
  }
  // Remember to strip ACC_SUPER bit
  return (access & (~JVM_ACC_SUPER)) & JVM_ACC_WRITTEN_FLAGS;
}

jint InstanceKlass::jvmti_class_status() const {
  jint result = 0;

  if (is_linked()) {
    result |= JVMTI_CLASS_STATUS_VERIFIED | JVMTI_CLASS_STATUS_PREPARED;
  }

  if (is_initialized()) {
    assert(is_linked(), "Class status is not consistent");
    result |= JVMTI_CLASS_STATUS_INITIALIZED;
  }
  if (is_in_error_state()) {
    result |= JVMTI_CLASS_STATUS_ERROR;
  }
  return result;
}

Method* InstanceKlass::method_at_itable(Klass* holder, int index, TRAPS) {
  itableOffsetEntry* ioe = (itableOffsetEntry*)start_of_itable();
  int method_table_offset_in_words = ioe->offset()/wordSize;
  int nof_interfaces = (method_table_offset_in_words - itable_offset_in_words())
                       / itableOffsetEntry::size();

  for (int cnt = 0 ; ; cnt ++, ioe ++) {
    // If the interface isn't implemented by the receiver class,
    // the VM should throw IncompatibleClassChangeError.
    if (cnt >= nof_interfaces) {
      ResourceMark rm(THREAD);
      stringStream ss;
      bool same_module = (module() == holder->module());
      ss.print("Receiver class %s does not implement "
               "the interface %s defining the method to be called "
               "(%s%s%s)",
               external_name(), holder->external_name(),
               (same_module) ? joint_in_module_of_loader(holder) : class_in_module_of_loader(),
               (same_module) ? "" : "; ",
               (same_module) ? "" : holder->class_in_module_of_loader());
      THROW_MSG_NULL(vmSymbols::java_lang_IncompatibleClassChangeError(), ss.as_string());
    }

    Klass* ik = ioe->interface_klass();
    if (ik == holder) break;
  }

  itableMethodEntry* ime = ioe->first_method_entry(this);
  Method* m = ime[index].method();
  if (m == NULL) {
    THROW_NULL(vmSymbols::java_lang_AbstractMethodError());
  }
  return m;
}


#if INCLUDE_JVMTI
// update default_methods for redefineclasses for methods that are
// not yet in the vtable due to concurrent subclass define and superinterface
// redefinition
// Note: those in the vtable, should have been updated via adjust_method_entries
void InstanceKlass::adjust_default_methods(bool* trace_name_printed) {
  // search the default_methods for uses of either obsolete or EMCP methods
  if (default_methods() != NULL) {
    for (int index = 0; index < default_methods()->length(); index ++) {
      Method* old_method = default_methods()->at(index);
      if (old_method == NULL || !old_method->is_old()) {
        continue; // skip uninteresting entries
      }
      assert(!old_method->is_deleted(), "default methods may not be deleted");
      Method* new_method = old_method->get_new_method();
      default_methods()->at_put(index, new_method);

      if (log_is_enabled(Info, redefine, class, update)) {
        ResourceMark rm;
        if (!(*trace_name_printed)) {
          log_info(redefine, class, update)
            ("adjust: klassname=%s default methods from name=%s",
             external_name(), old_method->method_holder()->external_name());
          *trace_name_printed = true;
        }
        log_debug(redefine, class, update, vtables)
          ("default method update: %s(%s) ",
           new_method->name()->as_C_string(), new_method->signature()->as_C_string());
      }
    }
  }
}
#endif // INCLUDE_JVMTI

// On-stack replacement stuff
void InstanceKlass::add_osr_nmethod(nmethod* n) {
  assert_lock_strong(CompiledMethod_lock);
#ifndef PRODUCT
  if (TieredCompilation) {
    nmethod* prev = lookup_osr_nmethod(n->method(), n->osr_entry_bci(), n->comp_level(), true);
    assert(prev == NULL || !prev->is_in_use() COMPILER2_PRESENT(|| StressRecompilation),
           "redundant OSR recompilation detected. memory leak in CodeCache!");
  }
#endif
  // only one compilation can be active
  {
    assert(n->is_osr_method(), "wrong kind of nmethod");
    n->set_osr_link(osr_nmethods_head());
    set_osr_nmethods_head(n);
    // Raise the highest osr level if necessary
    if (TieredCompilation) {
      Method* m = n->method();
      m->set_highest_osr_comp_level(MAX2(m->highest_osr_comp_level(), n->comp_level()));
    }
  }

  // Get rid of the osr methods for the same bci that have lower levels.
  if (TieredCompilation) {
    for (int l = CompLevel_limited_profile; l < n->comp_level(); l++) {
      nmethod *inv = lookup_osr_nmethod(n->method(), n->osr_entry_bci(), l, true);
      if (inv != NULL && inv->is_in_use()) {
        inv->make_not_entrant();
      }
    }
  }
}

// Remove osr nmethod from the list. Return true if found and removed.
bool InstanceKlass::remove_osr_nmethod(nmethod* n) {
  // This is a short non-blocking critical region, so the no safepoint check is ok.
  MutexLocker ml(CompiledMethod_lock->owned_by_self() ? NULL : CompiledMethod_lock
                 , Mutex::_no_safepoint_check_flag);
  assert(n->is_osr_method(), "wrong kind of nmethod");
  nmethod* last = NULL;
  nmethod* cur  = osr_nmethods_head();
  int max_level = CompLevel_none;  // Find the max comp level excluding n
  Method* m = n->method();
  // Search for match
  bool found = false;
  while(cur != NULL && cur != n) {
    if (TieredCompilation && m == cur->method()) {
      // Find max level before n
      max_level = MAX2(max_level, cur->comp_level());
    }
    last = cur;
    cur = cur->osr_link();
  }
  nmethod* next = NULL;
  if (cur == n) {
    found = true;
    next = cur->osr_link();
    if (last == NULL) {
      // Remove first element
      set_osr_nmethods_head(next);
    } else {
      last->set_osr_link(next);
    }
  }
  n->set_osr_link(NULL);
  if (TieredCompilation) {
    cur = next;
    while (cur != NULL) {
      // Find max level after n
      if (m == cur->method()) {
        max_level = MAX2(max_level, cur->comp_level());
      }
      cur = cur->osr_link();
    }
    m->set_highest_osr_comp_level(max_level);
  }
  return found;
}

int InstanceKlass::mark_osr_nmethods(const Method* m) {
  MutexLocker ml(CompiledMethod_lock->owned_by_self() ? NULL : CompiledMethod_lock,
                 Mutex::_no_safepoint_check_flag);
  nmethod* osr = osr_nmethods_head();
  int found = 0;
  while (osr != NULL) {
    assert(osr->is_osr_method(), "wrong kind of nmethod found in chain");
    if (osr->method() == m) {
      osr->mark_for_deoptimization();
      found++;
    }
    osr = osr->osr_link();
  }
  return found;
}

nmethod* InstanceKlass::lookup_osr_nmethod(const Method* m, int bci, int comp_level, bool match_level) const {
  MutexLocker ml(CompiledMethod_lock->owned_by_self() ? NULL : CompiledMethod_lock,
                 Mutex::_no_safepoint_check_flag);
  nmethod* osr = osr_nmethods_head();
  nmethod* best = NULL;
  while (osr != NULL) {
    assert(osr->is_osr_method(), "wrong kind of nmethod found in chain");
    // There can be a time when a c1 osr method exists but we are waiting
    // for a c2 version. When c2 completes its osr nmethod we will trash
    // the c1 version and only be able to find the c2 version. However
    // while we overflow in the c1 code at back branches we don't want to
    // try and switch to the same code as we are already running

    if (osr->method() == m &&
        (bci == InvocationEntryBci || osr->osr_entry_bci() == bci)) {
      if (match_level) {
        if (osr->comp_level() == comp_level) {
          // Found a match - return it.
          return osr;
        }
      } else {
        if (best == NULL || (osr->comp_level() > best->comp_level())) {
          if (osr->comp_level() == CompLevel_highest_tier) {
            // Found the best possible - return it.
            return osr;
          }
          best = osr;
        }
      }
    }
    osr = osr->osr_link();
  }

  assert(match_level == false || best == NULL, "shouldn't pick up anything if match_level is set");
  if (best != NULL && best->comp_level() >= comp_level) {
    return best;
  }
  return NULL;
}

// -----------------------------------------------------------------------------------------------------
// Printing

#ifndef PRODUCT

#define BULLET  " - "

static const char* state_names[] = {
  "allocated", "loaded", "linked", "being_initialized", "fully_initialized", "initialization_error"
};

static void print_vtable(address self, intptr_t* start, int len, outputStream* st) {
  ResourceMark rm;
  int* forward_refs = NEW_RESOURCE_ARRAY(int, len);
  for (int i = 0; i < len; i++)  forward_refs[i] = 0;
  for (int i = 0; i < len; i++) {
    intptr_t e = start[i];
    st->print("%d : " INTPTR_FORMAT, i, e);
    if (forward_refs[i] != 0) {
      int from = forward_refs[i];
      int off = (int) start[from];
      st->print(" (offset %d <= [%d])", off, from);
    }
    if (MetaspaceObj::is_valid((Metadata*)e)) {
      st->print(" ");
      ((Metadata*)e)->print_value_on(st);
    } else if (self != NULL && e > 0 && e < 0x10000) {
      address location = self + e;
      int index = (int)((intptr_t*)location - start);
      st->print(" (offset %d => [%d])", (int)e, index);
      if (index >= 0 && index < len)
        forward_refs[index] = i;
    }
    st->cr();
  }
}

static void print_vtable(vtableEntry* start, int len, outputStream* st) {
  return print_vtable(NULL, reinterpret_cast<intptr_t*>(start), len, st);
}

template<typename T>
 static void print_array_on(outputStream* st, Array<T>* array) {
   if (array == NULL) { st->print_cr("NULL"); return; }
   array->print_value_on(st); st->cr();
   if (Verbose || WizardMode) {
     for (int i = 0; i < array->length(); i++) {
       st->print("%d : ", i); array->at(i)->print_value_on(st); st->cr();
     }
   }
 }

static void print_array_on(outputStream* st, Array<int>* array) {
  if (array == NULL) { st->print_cr("NULL"); return; }
  array->print_value_on(st); st->cr();
  if (Verbose || WizardMode) {
    for (int i = 0; i < array->length(); i++) {
      st->print("%d : %d", i, array->at(i)); st->cr();
    }
  }
}

void InstanceKlass::print_on(outputStream* st) const {
  assert(is_klass(), "must be klass");
  Klass::print_on(st);

  st->print(BULLET"instance size:     %d", size_helper());                        st->cr();
  st->print(BULLET"klass size:        %d", size());                               st->cr();
  st->print(BULLET"access:            "); access_flags().print_on(st);            st->cr();
  st->print(BULLET"misc flags:        0x%x", _misc_flags);                        st->cr();
  st->print(BULLET"state:             "); st->print_cr("%s", state_names[_init_state]);
  st->print(BULLET"name:              "); name()->print_value_on(st);             st->cr();
  st->print(BULLET"super:             "); Metadata::print_value_on_maybe_null(st, super()); st->cr();
  st->print(BULLET"sub:               ");
  Klass* sub = subklass();
  int n;
  for (n = 0; sub != NULL; n++, sub = sub->next_sibling()) {
    if (n < MaxSubklassPrintSize) {
      sub->print_value_on(st);
      st->print("   ");
    }
  }
  if (n >= MaxSubklassPrintSize) st->print("(" INTX_FORMAT " more klasses...)", n - MaxSubklassPrintSize);
  st->cr();

  if (is_interface()) {
    st->print_cr(BULLET"nof implementors:  %d", nof_implementors());
    if (nof_implementors() == 1) {
      st->print_cr(BULLET"implementor:    ");
      st->print("   ");
      implementor()->print_value_on(st);
      st->cr();
    }
  }

  st->print(BULLET"arrays:            "); Metadata::print_value_on_maybe_null(st, array_klasses()); st->cr();
  st->print(BULLET"methods:           "); print_array_on(st, methods());
  st->print(BULLET"method ordering:   "); print_array_on(st, method_ordering());
  st->print(BULLET"default_methods:   "); print_array_on(st, default_methods());
  if (default_vtable_indices() != NULL) {
    st->print(BULLET"default vtable indices:   "); print_array_on(st, default_vtable_indices());
  }
  st->print(BULLET"local interfaces:  "); print_array_on(st, local_interfaces());
  st->print(BULLET"trans. interfaces: "); print_array_on(st, transitive_interfaces());
  st->print(BULLET"constants:         "); constants()->print_value_on(st);         st->cr();
  if (class_loader_data() != NULL) {
    st->print(BULLET"class loader data:  ");
    class_loader_data()->print_value_on(st);
    st->cr();
  }
  st->print(BULLET"unsafe anonymous host class:        "); Metadata::print_value_on_maybe_null(st, unsafe_anonymous_host()); st->cr();
  if (source_file_name() != NULL) {
    st->print(BULLET"source file:       ");
    source_file_name()->print_value_on(st);
    st->cr();
  }
  if (source_debug_extension() != NULL) {
    st->print(BULLET"source debug extension:       ");
    st->print("%s", source_debug_extension());
    st->cr();
  }
  st->print(BULLET"class annotations:       "); class_annotations()->print_value_on(st); st->cr();
  st->print(BULLET"class type annotations:  "); class_type_annotations()->print_value_on(st); st->cr();
  st->print(BULLET"field annotations:       "); fields_annotations()->print_value_on(st); st->cr();
  st->print(BULLET"field type annotations:  "); fields_type_annotations()->print_value_on(st); st->cr();
  {
    bool have_pv = false;
    // previous versions are linked together through the InstanceKlass
    for (InstanceKlass* pv_node = previous_versions();
         pv_node != NULL;
         pv_node = pv_node->previous_versions()) {
      if (!have_pv)
        st->print(BULLET"previous version:  ");
      have_pv = true;
      pv_node->constants()->print_value_on(st);
    }
    if (have_pv) st->cr();
  }

  if (generic_signature() != NULL) {
    st->print(BULLET"generic signature: ");
    generic_signature()->print_value_on(st);
    st->cr();
  }
  st->print(BULLET"inner classes:     "); inner_classes()->print_value_on(st);     st->cr();
  st->print(BULLET"nest members:     "); nest_members()->print_value_on(st);     st->cr();
  if (record_components() != NULL) {
    st->print(BULLET"record components:     "); record_components()->print_value_on(st);     st->cr();
  }
  st->print(BULLET"permitted subclasses:     "); permitted_subclasses()->print_value_on(st);     st->cr();
  if (java_mirror() != NULL) {
    st->print(BULLET"java mirror:       ");
    java_mirror()->print_value_on(st);
    st->cr();
  } else {
    st->print_cr(BULLET"java mirror:       NULL");
  }
  st->print(BULLET"vtable length      %d  (start addr: " INTPTR_FORMAT ")", vtable_length(), p2i(start_of_vtable())); st->cr();
  if (vtable_length() > 0 && (Verbose || WizardMode))  print_vtable(start_of_vtable(), vtable_length(), st);
  st->print(BULLET"itable length      %d (start addr: " INTPTR_FORMAT ")", itable_length(), p2i(start_of_itable())); st->cr();
  if (itable_length() > 0 && (Verbose || WizardMode))  print_vtable(NULL, start_of_itable(), itable_length(), st);
  st->print_cr(BULLET"---- static fields (%d words):", static_field_size());
  FieldPrinter print_static_field(st);
  ((InstanceKlass*)this)->do_local_static_fields(&print_static_field);
  st->print_cr(BULLET"---- non-static fields (%d words):", nonstatic_field_size());
  FieldPrinter print_nonstatic_field(st);
  InstanceKlass* ik = const_cast<InstanceKlass*>(this);
  ik->do_nonstatic_fields(&print_nonstatic_field);

  st->print(BULLET"non-static oop maps: ");
  OopMapBlock* map     = start_of_nonstatic_oop_maps();
  OopMapBlock* end_map = map + nonstatic_oop_map_count();
  while (map < end_map) {
    st->print("%d-%d ", map->offset(), map->offset() + heapOopSize*(map->count() - 1));
    map++;
  }
  st->cr();
}

#endif //PRODUCT

void InstanceKlass::print_value_on(outputStream* st) const {
  assert(is_klass(), "must be klass");
  if (Verbose || WizardMode)  access_flags().print_on(st);
  name()->print_value_on(st);
}

#ifndef PRODUCT

void FieldPrinter::do_field(fieldDescriptor* fd) {
  _st->print(BULLET);
   if (_obj == NULL) {
     fd->print_on(_st);
     _st->cr();
   } else {
     fd->print_on_for(_st, _obj);
     _st->cr();
   }
}


void InstanceKlass::oop_print_on(oop obj, outputStream* st) {
  Klass::oop_print_on(obj, st);

  if (this == SystemDictionary::String_klass()) {
    typeArrayOop value  = java_lang_String::value(obj);
    juint        length = java_lang_String::length(obj);
    if (value != NULL &&
        value->is_typeArray() &&
        length <= (juint) value->length()) {
      st->print(BULLET"string: ");
      java_lang_String::print(obj, st);
      st->cr();
      if (!WizardMode)  return;  // that is enough
    }
  }

  st->print_cr(BULLET"---- fields (total size %d words):", oop_size(obj));
  FieldPrinter print_field(st, obj);
  do_nonstatic_fields(&print_field);

  if (this == SystemDictionary::Class_klass()) {
    st->print(BULLET"signature: ");
    java_lang_Class::print_signature(obj, st);
    st->cr();
    Klass* mirrored_klass = java_lang_Class::as_Klass(obj);
    st->print(BULLET"fake entry for mirror: ");
    Metadata::print_value_on_maybe_null(st, mirrored_klass);
    st->cr();
    Klass* array_klass = java_lang_Class::array_klass_acquire(obj);
    st->print(BULLET"fake entry for array: ");
    Metadata::print_value_on_maybe_null(st, array_klass);
    st->cr();
    st->print_cr(BULLET"fake entry for oop_size: %d", java_lang_Class::oop_size(obj));
    st->print_cr(BULLET"fake entry for static_oop_field_count: %d", java_lang_Class::static_oop_field_count(obj));
    Klass* real_klass = java_lang_Class::as_Klass(obj);
    if (real_klass != NULL && real_klass->is_instance_klass()) {
      InstanceKlass::cast(real_klass)->do_local_static_fields(&print_field);
    }
  } else if (this == SystemDictionary::MethodType_klass()) {
    st->print(BULLET"signature: ");
    java_lang_invoke_MethodType::print_signature(obj, st);
    st->cr();
  }
}

bool InstanceKlass::verify_itable_index(int i) {
  int method_count = klassItable::method_count_for_interface(this);
  assert(i >= 0 && i < method_count, "index out of bounds");
  return true;
}

#endif //PRODUCT

void InstanceKlass::oop_print_value_on(oop obj, outputStream* st) {
  st->print("a ");
  name()->print_value_on(st);
  obj->print_address_on(st);
  if (this == SystemDictionary::String_klass()
      && java_lang_String::value(obj) != NULL) {
    ResourceMark rm;
    int len = java_lang_String::length(obj);
    int plen = (len < 24 ? len : 12);
    char* str = java_lang_String::as_utf8_string(obj, 0, plen);
    st->print(" = \"%s\"", str);
    if (len > plen)
      st->print("...[%d]", len);
  } else if (this == SystemDictionary::Class_klass()) {
    Klass* k = java_lang_Class::as_Klass(obj);
    st->print(" = ");
    if (k != NULL) {
      k->print_value_on(st);
    } else {
      const char* tname = type2name(java_lang_Class::primitive_type(obj));
      st->print("%s", tname ? tname : "type?");
    }
  } else if (this == SystemDictionary::MethodType_klass()) {
    st->print(" = ");
    java_lang_invoke_MethodType::print_signature(obj, st);
  } else if (java_lang_boxing_object::is_instance(obj)) {
    st->print(" = ");
    java_lang_boxing_object::print(obj, st);
  } else if (this == SystemDictionary::LambdaForm_klass()) {
    oop vmentry = java_lang_invoke_LambdaForm::vmentry(obj);
    if (vmentry != NULL) {
      st->print(" => ");
      vmentry->print_value_on(st);
    }
  } else if (this == SystemDictionary::MemberName_klass()) {
    Metadata* vmtarget = java_lang_invoke_MemberName::vmtarget(obj);
    if (vmtarget != NULL) {
      st->print(" = ");
      vmtarget->print_value_on(st);
    } else {
      java_lang_invoke_MemberName::clazz(obj)->print_value_on(st);
      st->print(".");
      java_lang_invoke_MemberName::name(obj)->print_value_on(st);
    }
  }
}

const char* InstanceKlass::internal_name() const {
  return external_name();
}

void InstanceKlass::print_class_load_logging(ClassLoaderData* loader_data,
                                             const ModuleEntry* module_entry,
                                             const ClassFileStream* cfs) const {
  log_to_classlist(cfs);

  if (!log_is_enabled(Info, class, load)) {
    return;
  }

  ResourceMark rm;
  LogMessage(class, load) msg;
  stringStream info_stream;

  // Name and class hierarchy info
  info_stream.print("%s", external_name());

  // Source
  if (cfs != NULL) {
    if (cfs->source() != NULL) {
      const char* module_name = (module_entry->name() == NULL) ? UNNAMED_MODULE : module_entry->name()->as_C_string();
      if (module_name != NULL) {
        // When the boot loader created the stream, it didn't know the module name
        // yet. Let's format it now.
        if (cfs->from_boot_loader_modules_image()) {
          info_stream.print(" source: jrt:/%s", module_name);
        } else {
          info_stream.print(" source: %s", cfs->source());
        }
      } else {
        info_stream.print(" source: %s", cfs->source());
      }
    } else if (loader_data == ClassLoaderData::the_null_class_loader_data()) {
      Thread* THREAD = Thread::current();
      Klass* caller =
            THREAD->is_Java_thread()
                ? ((JavaThread*)THREAD)->security_get_caller_class(1)
                : NULL;
      // caller can be NULL, for example, during a JVMTI VM_Init hook
      if (caller != NULL) {
        info_stream.print(" source: instance of %s", caller->external_name());
      } else {
        // source is unknown
      }
    } else {
      oop class_loader = loader_data->class_loader();
      info_stream.print(" source: %s", class_loader->klass()->external_name());
    }
  } else {
    assert(this->is_shared(), "must be");
    if (MetaspaceShared::is_shared_dynamic((void*)this)) {
      info_stream.print(" source: shared objects file (top)");
    } else {
      info_stream.print(" source: shared objects file");
    }
  }

  msg.info("%s", info_stream.as_string());

  if (log_is_enabled(Debug, class, load)) {
    stringStream debug_stream;

    // Class hierarchy info
    debug_stream.print(" klass: " INTPTR_FORMAT " super: " INTPTR_FORMAT,
                       p2i(this),  p2i(superklass()));

    // Interfaces
    if (local_interfaces() != NULL && local_interfaces()->length() > 0) {
      debug_stream.print(" interfaces:");
      int length = local_interfaces()->length();
      for (int i = 0; i < length; i++) {
        debug_stream.print(" " INTPTR_FORMAT,
                           p2i(InstanceKlass::cast(local_interfaces()->at(i))));
      }
    }

    // Class loader
    debug_stream.print(" loader: [");
    loader_data->print_value_on(&debug_stream);
    debug_stream.print("]");

    // Classfile checksum
    if (cfs) {
      debug_stream.print(" bytes: %d checksum: %08x",
                         cfs->length(),
                         ClassLoader::crc32(0, (const char*)cfs->buffer(),
                         cfs->length()));
    }

    msg.debug("%s", debug_stream.as_string());
  }
}

// Verification

class VerifyFieldClosure: public BasicOopIterateClosure {
 protected:
  template <class T> void do_oop_work(T* p) {
    oop obj = RawAccess<>::oop_load(p);
    if (!oopDesc::is_oop_or_null(obj)) {
      tty->print_cr("Failed: " PTR_FORMAT " -> " PTR_FORMAT, p2i(p), p2i(obj));
      Universe::print_on(tty);
      guarantee(false, "boom");
    }
  }
 public:
  virtual void do_oop(oop* p)       { VerifyFieldClosure::do_oop_work(p); }
  virtual void do_oop(narrowOop* p) { VerifyFieldClosure::do_oop_work(p); }
};

void InstanceKlass::verify_on(outputStream* st) {
#ifndef PRODUCT
  // Avoid redundant verifies, this really should be in product.
  if (_verify_count == Universe::verify_count()) return;
  _verify_count = Universe::verify_count();
#endif

  // Verify Klass
  Klass::verify_on(st);

  // Verify that klass is present in ClassLoaderData
  guarantee(class_loader_data()->contains_klass(this),
            "this class isn't found in class loader data");

  // Verify vtables
  if (is_linked()) {
    // $$$ This used to be done only for m/s collections.  Doing it
    // always seemed a valid generalization.  (DLD -- 6/00)
    vtable().verify(st);
  }

  // Verify first subklass
  if (subklass() != NULL) {
    guarantee(subklass()->is_klass(), "should be klass");
  }

  // Verify siblings
  Klass* super = this->super();
  Klass* sib = next_sibling();
  if (sib != NULL) {
    if (sib == this) {
      fatal("subclass points to itself " PTR_FORMAT, p2i(sib));
    }

    guarantee(sib->is_klass(), "should be klass");
    guarantee(sib->super() == super, "siblings should have same superklass");
  }

  // Verify local interfaces
  if (local_interfaces()) {
    Array<InstanceKlass*>* local_interfaces = this->local_interfaces();
    for (int j = 0; j < local_interfaces->length(); j++) {
      InstanceKlass* e = local_interfaces->at(j);
      guarantee(e->is_klass() && e->is_interface(), "invalid local interface");
    }
  }

  // Verify transitive interfaces
  if (transitive_interfaces() != NULL) {
    Array<InstanceKlass*>* transitive_interfaces = this->transitive_interfaces();
    for (int j = 0; j < transitive_interfaces->length(); j++) {
      InstanceKlass* e = transitive_interfaces->at(j);
      guarantee(e->is_klass() && e->is_interface(), "invalid transitive interface");
    }
  }

  // Verify methods
  if (methods() != NULL) {
    Array<Method*>* methods = this->methods();
    for (int j = 0; j < methods->length(); j++) {
      guarantee(methods->at(j)->is_method(), "non-method in methods array");
    }
    for (int j = 0; j < methods->length() - 1; j++) {
      Method* m1 = methods->at(j);
      Method* m2 = methods->at(j + 1);
      guarantee(m1->name()->fast_compare(m2->name()) <= 0, "methods not sorted correctly");
    }
  }

  // Verify method ordering
  if (method_ordering() != NULL) {
    Array<int>* method_ordering = this->method_ordering();
    int length = method_ordering->length();
    if (JvmtiExport::can_maintain_original_method_order() ||
        ((UseSharedSpaces || Arguments::is_dumping_archive()) && length != 0)) {
      guarantee(length == methods()->length(), "invalid method ordering length");
      jlong sum = 0;
      for (int j = 0; j < length; j++) {
        int original_index = method_ordering->at(j);
        guarantee(original_index >= 0, "invalid method ordering index");
        guarantee(original_index < length, "invalid method ordering index");
        sum += original_index;
      }
      // Verify sum of indices 0,1,...,length-1
      guarantee(sum == ((jlong)length*(length-1))/2, "invalid method ordering sum");
    } else {
      guarantee(length == 0, "invalid method ordering length");
    }
  }

  // Verify default methods
  if (default_methods() != NULL) {
    Array<Method*>* methods = this->default_methods();
    for (int j = 0; j < methods->length(); j++) {
      guarantee(methods->at(j)->is_method(), "non-method in methods array");
    }
    for (int j = 0; j < methods->length() - 1; j++) {
      Method* m1 = methods->at(j);
      Method* m2 = methods->at(j + 1);
      guarantee(m1->name()->fast_compare(m2->name()) <= 0, "methods not sorted correctly");
    }
  }

  // Verify JNI static field identifiers
  if (jni_ids() != NULL) {
    jni_ids()->verify(this);
  }

  // Verify other fields
  if (constants() != NULL) {
    guarantee(constants()->is_constantPool(), "should be constant pool");
  }
  const Klass* anonymous_host = unsafe_anonymous_host();
  if (anonymous_host != NULL) {
    guarantee(anonymous_host->is_klass(), "should be klass");
  }
}

void InstanceKlass::oop_verify_on(oop obj, outputStream* st) {
  Klass::oop_verify_on(obj, st);
  VerifyFieldClosure blk;
  obj->oop_iterate(&blk);
}


// JNIid class for jfieldIDs only
// Note to reviewers:
// These JNI functions are just moved over to column 1 and not changed
// in the compressed oops workspace.
JNIid::JNIid(Klass* holder, int offset, JNIid* next) {
  _holder = holder;
  _offset = offset;
  _next = next;
  debug_only(_is_static_field_id = false;)
}


JNIid* JNIid::find(int offset) {
  JNIid* current = this;
  while (current != NULL) {
    if (current->offset() == offset) return current;
    current = current->next();
  }
  return NULL;
}

void JNIid::deallocate(JNIid* current) {
  while (current != NULL) {
    JNIid* next = current->next();
    delete current;
    current = next;
  }
}


void JNIid::verify(Klass* holder) {
  int first_field_offset  = InstanceMirrorKlass::offset_of_static_fields();
  int end_field_offset;
  end_field_offset = first_field_offset + (InstanceKlass::cast(holder)->static_field_size() * wordSize);

  JNIid* current = this;
  while (current != NULL) {
    guarantee(current->holder() == holder, "Invalid klass in JNIid");
#ifdef ASSERT
    int o = current->offset();
    if (current->is_static_field_id()) {
      guarantee(o >= first_field_offset  && o < end_field_offset,  "Invalid static field offset in JNIid");
    }
#endif
    current = current->next();
  }
}

void InstanceKlass::set_init_state(ClassState state) {
#ifdef ASSERT
  bool good_state = is_shared() ? (_init_state <= state)
                                               : (_init_state < state);
  assert(good_state || state == allocated, "illegal state transition");
#endif
  assert(_init_thread == NULL, "should be cleared before state change");
  _init_state = (u1)state;
}

#if INCLUDE_JVMTI

// RedefineClasses() support for previous versions

// Globally, there is at least one previous version of a class to walk
// during class unloading, which is saved because old methods in the class
// are still running.   Otherwise the previous version list is cleaned up.
bool InstanceKlass::_has_previous_versions = false;

// Returns true if there are previous versions of a class for class
// unloading only. Also resets the flag to false. purge_previous_version
// will set the flag to true if there are any left, i.e., if there's any
// work to do for next time. This is to avoid the expensive code cache
// walk in CLDG::clean_deallocate_lists().
bool InstanceKlass::has_previous_versions_and_reset() {
  bool ret = _has_previous_versions;
  log_trace(redefine, class, iklass, purge)("Class unloading: has_previous_versions = %s",
     ret ? "true" : "false");
  _has_previous_versions = false;
  return ret;
}

// Purge previous versions before adding new previous versions of the class and
// during class unloading.
void InstanceKlass::purge_previous_version_list() {
  assert(SafepointSynchronize::is_at_safepoint(), "only called at safepoint");
  assert(has_been_redefined(), "Should only be called for main class");

  // Quick exit.
  if (previous_versions() == NULL) {
    return;
  }

  // This klass has previous versions so see what we can cleanup
  // while it is safe to do so.

  int deleted_count = 0;    // leave debugging breadcrumbs
  int live_count = 0;
  ClassLoaderData* loader_data = class_loader_data();
  assert(loader_data != NULL, "should never be null");

  ResourceMark rm;
  log_trace(redefine, class, iklass, purge)("%s: previous versions", external_name());

  // previous versions are linked together through the InstanceKlass
  InstanceKlass* pv_node = previous_versions();
  InstanceKlass* last = this;
  int version = 0;

  // check the previous versions list
  for (; pv_node != NULL; ) {

    ConstantPool* pvcp = pv_node->constants();
    assert(pvcp != NULL, "cp ref was unexpectedly cleared");

    if (!pvcp->on_stack()) {
      // If the constant pool isn't on stack, none of the methods
      // are executing.  Unlink this previous_version.
      // The previous version InstanceKlass is on the ClassLoaderData deallocate list
      // so will be deallocated during the next phase of class unloading.
      log_trace(redefine, class, iklass, purge)
        ("previous version " INTPTR_FORMAT " is dead.", p2i(pv_node));
      // For debugging purposes.
      pv_node->set_is_scratch_class();
      // Unlink from previous version list.
      assert(pv_node->class_loader_data() == loader_data, "wrong loader_data");
      InstanceKlass* next = pv_node->previous_versions();
      pv_node->link_previous_versions(NULL);   // point next to NULL
      last->link_previous_versions(next);
      // Delete this node directly. Nothing is referring to it and we don't
      // want it to increase the counter for metadata to delete in CLDG.
      MetadataFactory::free_metadata(loader_data, pv_node);
      pv_node = next;
      deleted_count++;
      version++;
      continue;
    } else {
      log_trace(redefine, class, iklass, purge)("previous version " INTPTR_FORMAT " is alive", p2i(pv_node));
      assert(pvcp->pool_holder() != NULL, "Constant pool with no holder");
      guarantee (!loader_data->is_unloading(), "unloaded classes can't be on the stack");
      live_count++;
      // found a previous version for next time we do class unloading
      _has_previous_versions = true;
    }

    // At least one method is live in this previous version.
    // Reset dead EMCP methods not to get breakpoints.
    // All methods are deallocated when all of the methods for this class are no
    // longer running.
    Array<Method*>* method_refs = pv_node->methods();
    if (method_refs != NULL) {
      log_trace(redefine, class, iklass, purge)("previous methods length=%d", method_refs->length());
      for (int j = 0; j < method_refs->length(); j++) {
        Method* method = method_refs->at(j);

        if (!method->on_stack()) {
          // no breakpoints for non-running methods
          if (method->is_running_emcp()) {
            method->set_running_emcp(false);
          }
        } else {
          assert (method->is_obsolete() || method->is_running_emcp(),
                  "emcp method cannot run after emcp bit is cleared");
          log_trace(redefine, class, iklass, purge)
            ("purge: %s(%s): prev method @%d in version @%d is alive",
             method->name()->as_C_string(), method->signature()->as_C_string(), j, version);
        }
      }
    }
    // next previous version
    last = pv_node;
    pv_node = pv_node->previous_versions();
    version++;
  }
  log_trace(redefine, class, iklass, purge)
    ("previous version stats: live=%d, deleted=%d", live_count, deleted_count);
}

void InstanceKlass::mark_newly_obsolete_methods(Array<Method*>* old_methods,
                                                int emcp_method_count) {
  int obsolete_method_count = old_methods->length() - emcp_method_count;

  if (emcp_method_count != 0 && obsolete_method_count != 0 &&
      _previous_versions != NULL) {
    // We have a mix of obsolete and EMCP methods so we have to
    // clear out any matching EMCP method entries the hard way.
    int local_count = 0;
    for (int i = 0; i < old_methods->length(); i++) {
      Method* old_method = old_methods->at(i);
      if (old_method->is_obsolete()) {
        // only obsolete methods are interesting
        Symbol* m_name = old_method->name();
        Symbol* m_signature = old_method->signature();

        // previous versions are linked together through the InstanceKlass
        int j = 0;
        for (InstanceKlass* prev_version = _previous_versions;
             prev_version != NULL;
             prev_version = prev_version->previous_versions(), j++) {

          Array<Method*>* method_refs = prev_version->methods();
          for (int k = 0; k < method_refs->length(); k++) {
            Method* method = method_refs->at(k);

            if (!method->is_obsolete() &&
                method->name() == m_name &&
                method->signature() == m_signature) {
              // The current RedefineClasses() call has made all EMCP
              // versions of this method obsolete so mark it as obsolete
              log_trace(redefine, class, iklass, add)
                ("%s(%s): flush obsolete method @%d in version @%d",
                 m_name->as_C_string(), m_signature->as_C_string(), k, j);

              method->set_is_obsolete();
              break;
            }
          }

          // The previous loop may not find a matching EMCP method, but
          // that doesn't mean that we can optimize and not go any
          // further back in the PreviousVersion generations. The EMCP
          // method for this generation could have already been made obsolete,
          // but there still may be an older EMCP method that has not
          // been made obsolete.
        }

        if (++local_count >= obsolete_method_count) {
          // no more obsolete methods so bail out now
          break;
        }
      }
    }
  }
}

// Save the scratch_class as the previous version if any of the methods are running.
// The previous_versions are used to set breakpoints in EMCP methods and they are
// also used to clean MethodData links to redefined methods that are no longer running.
void InstanceKlass::add_previous_version(InstanceKlass* scratch_class,
                                         int emcp_method_count) {
  assert(Thread::current()->is_VM_thread(),
         "only VMThread can add previous versions");

  ResourceMark rm;
  log_trace(redefine, class, iklass, add)
    ("adding previous version ref for %s, EMCP_cnt=%d", scratch_class->external_name(), emcp_method_count);

  // Clean out old previous versions for this class
  purge_previous_version_list();

  // Mark newly obsolete methods in remaining previous versions.  An EMCP method from
  // a previous redefinition may be made obsolete by this redefinition.
  Array<Method*>* old_methods = scratch_class->methods();
  mark_newly_obsolete_methods(old_methods, emcp_method_count);

  // If the constant pool for this previous version of the class
  // is not marked as being on the stack, then none of the methods
  // in this previous version of the class are on the stack so
  // we don't need to add this as a previous version.
  ConstantPool* cp_ref = scratch_class->constants();
  if (!cp_ref->on_stack()) {
    log_trace(redefine, class, iklass, add)("scratch class not added; no methods are running");
    // For debugging purposes.
    scratch_class->set_is_scratch_class();
    scratch_class->class_loader_data()->add_to_deallocate_list(scratch_class);
    return;
  }

  if (emcp_method_count != 0) {
    // At least one method is still running, check for EMCP methods
    for (int i = 0; i < old_methods->length(); i++) {
      Method* old_method = old_methods->at(i);
      if (!old_method->is_obsolete() && old_method->on_stack()) {
        // if EMCP method (not obsolete) is on the stack, mark as EMCP so that
        // we can add breakpoints for it.

        // We set the method->on_stack bit during safepoints for class redefinition
        // and use this bit to set the is_running_emcp bit.
        // After the safepoint, the on_stack bit is cleared and the running emcp
        // method may exit.   If so, we would set a breakpoint in a method that
        // is never reached, but this won't be noticeable to the programmer.
        old_method->set_running_emcp(true);
        log_trace(redefine, class, iklass, add)
          ("EMCP method %s is on_stack " INTPTR_FORMAT, old_method->name_and_sig_as_C_string(), p2i(old_method));
      } else if (!old_method->is_obsolete()) {
        log_trace(redefine, class, iklass, add)
          ("EMCP method %s is NOT on_stack " INTPTR_FORMAT, old_method->name_and_sig_as_C_string(), p2i(old_method));
      }
    }
  }

  // Add previous version if any methods are still running.
  // Set has_previous_version flag for processing during class unloading.
  _has_previous_versions = true;
  log_trace(redefine, class, iklass, add) ("scratch class added; one of its methods is on_stack.");
  assert(scratch_class->previous_versions() == NULL, "shouldn't have a previous version");
  scratch_class->link_previous_versions(previous_versions());
  link_previous_versions(scratch_class);
} // end add_previous_version()

#endif // INCLUDE_JVMTI

Method* InstanceKlass::method_with_idnum(int idnum) {
  Method* m = NULL;
  if (idnum < methods()->length()) {
    m = methods()->at(idnum);
  }
  if (m == NULL || m->method_idnum() != idnum) {
    for (int index = 0; index < methods()->length(); ++index) {
      m = methods()->at(index);
      if (m->method_idnum() == idnum) {
        return m;
      }
    }
    // None found, return null for the caller to handle.
    return NULL;
  }
  return m;
}


Method* InstanceKlass::method_with_orig_idnum(int idnum) {
  if (idnum >= methods()->length()) {
    return NULL;
  }
  Method* m = methods()->at(idnum);
  if (m != NULL && m->orig_method_idnum() == idnum) {
    return m;
  }
  // Obsolete method idnum does not match the original idnum
  for (int index = 0; index < methods()->length(); ++index) {
    m = methods()->at(index);
    if (m->orig_method_idnum() == idnum) {
      return m;
    }
  }
  // None found, return null for the caller to handle.
  return NULL;
}


Method* InstanceKlass::method_with_orig_idnum(int idnum, int version) {
  InstanceKlass* holder = get_klass_version(version);
  if (holder == NULL) {
    return NULL; // The version of klass is gone, no method is found
  }
  Method* method = holder->method_with_orig_idnum(idnum);
  return method;
}

#if INCLUDE_JVMTI
JvmtiCachedClassFileData* InstanceKlass::get_cached_class_file() {
  return _cached_class_file;
}

jint InstanceKlass::get_cached_class_file_len() {
  return VM_RedefineClasses::get_cached_class_file_len(_cached_class_file);
}

unsigned char * InstanceKlass::get_cached_class_file_bytes() {
  return VM_RedefineClasses::get_cached_class_file_bytes(_cached_class_file);
}
#endif

<<<<<<< HEAD
#define THROW_DVT_ERROR(s) \
  Exceptions::fthrow(THREAD_AND_LOCATION, vmSymbols::java_lang_IncompatibleClassChangeError(), \
      "ValueCapableClass class '%s' %s", external_name(),(s)); \
      return
=======
void InstanceKlass::log_to_classlist(const ClassFileStream* stream) const {
#if INCLUDE_CDS
  if (DumpLoadedClassList && classlist_file->is_open()) {
    if (!ClassLoader::has_jrt_entry()) {
       warning("DumpLoadedClassList and CDS are not supported in exploded build");
       DumpLoadedClassList = NULL;
       return;
    }
    ClassLoaderData* loader_data = class_loader_data();
    if (!SystemDictionaryShared::is_sharing_possible(loader_data)) {
      return;
    }
    bool skip = false;
    if (is_shared()) {
      assert(stream == NULL, "shared class with stream");
    } else {
      assert(stream != NULL, "non-shared class without stream");
      // skip hidden class and unsafe anonymous class.
      if ( is_hidden() || unsafe_anonymous_host() != NULL) {
        return;
      }
      oop class_loader = loader_data->class_loader();
      if (class_loader == NULL || SystemDictionary::is_platform_class_loader(class_loader)) {
        // For the boot and platform class loaders, skip classes that are not found in the
        // java runtime image, such as those found in the --patch-module entries.
        // These classes can't be loaded from the archive during runtime.
        if (!stream->from_boot_loader_modules_image() && strncmp(stream->source(), "jrt:", 4) != 0) {
          skip = true;
        }

        if (class_loader == NULL && ClassLoader::contains_append_entry(stream->source())) {
          // .. but don't skip the boot classes that are loaded from -Xbootclasspath/a
          // as they can be loaded from the archive during runtime.
          skip = false;
        }
      }
    }
    ResourceMark rm;
    if (skip) {
      tty->print_cr("skip writing class %s from source %s to classlist file",
                    name()->as_C_string(), stream->source());
    } else {
      classlist_file->print_cr("%s", name()->as_C_string());
      classlist_file->flush();
    }
  }
#endif // INCLUDE_CDS
}
>>>>>>> 55dd4401
<|MERGE_RESOLUTION|>--- conflicted
+++ resolved
@@ -4377,12 +4377,6 @@
 }
 #endif
 
-<<<<<<< HEAD
-#define THROW_DVT_ERROR(s) \
-  Exceptions::fthrow(THREAD_AND_LOCATION, vmSymbols::java_lang_IncompatibleClassChangeError(), \
-      "ValueCapableClass class '%s' %s", external_name(),(s)); \
-      return
-=======
 void InstanceKlass::log_to_classlist(const ClassFileStream* stream) const {
 #if INCLUDE_CDS
   if (DumpLoadedClassList && classlist_file->is_open()) {
@@ -4430,5 +4424,4 @@
     }
   }
 #endif // INCLUDE_CDS
-}
->>>>>>> 55dd4401
+}