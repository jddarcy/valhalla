/*
 * Copyright (c) 1997, 2020, Oracle and/or its affiliates. All rights reserved.
 * DO NOT ALTER OR REMOVE COPYRIGHT NOTICES OR THIS FILE HEADER.
 *
 * This code is free software; you can redistribute it and/or modify it
 * under the terms of the GNU General Public License version 2 only, as
 * published by the Free Software Foundation.
 *
 * This code is distributed in the hope that it will be useful, but WITHOUT
 * ANY WARRANTY; without even the implied warranty of MERCHANTABILITY or
 * FITNESS FOR A PARTICULAR PURPOSE.  See the GNU General Public License
 * version 2 for more details (a copy is included in the LICENSE file that
 * accompanied this code).
 *
 * You should have received a copy of the GNU General Public License version
 * 2 along with this work; if not, write to the Free Software Foundation,
 * Inc., 51 Franklin St, Fifth Floor, Boston, MA 02110-1301 USA.
 *
 * Please contact Oracle, 500 Oracle Parkway, Redwood Shores, CA 94065 USA
 * or visit www.oracle.com if you need additional information or have any
 * questions.
 *
 */

#include "precompiled.hpp"
#include "jvm.h"
#include "aot/aotLoader.hpp"
#include "classfile/classFileParser.hpp"
#include "classfile/classFileStream.hpp"
#include "classfile/classLoader.hpp"
#include "classfile/classLoaderData.inline.hpp"
#include "classfile/javaClasses.hpp"
#include "classfile/moduleEntry.hpp"
#include "classfile/resolutionErrors.hpp"
#include "classfile/symbolTable.hpp"
#include "classfile/systemDictionary.hpp"
#include "classfile/systemDictionaryShared.hpp"
#include "classfile/verifier.hpp"
#include "classfile/vmSymbols.hpp"
#include "code/dependencyContext.hpp"
#include "compiler/compileBroker.hpp"
#include "gc/shared/collectedHeap.inline.hpp"
#include "interpreter/oopMapCache.hpp"
#include "interpreter/rewriter.hpp"
#include "jvmtifiles/jvmti.h"
#include "logging/log.hpp"
#include "logging/logMessage.hpp"
#include "logging/logStream.hpp"
#include "memory/allocation.inline.hpp"
#include "memory/iterator.inline.hpp"
#include "memory/metadataFactory.hpp"
#include "memory/metaspaceClosure.hpp"
#include "memory/metaspaceShared.hpp"
#include "memory/oopFactory.hpp"
#include "memory/resourceArea.hpp"
#include "memory/universe.hpp"
#include "oops/fieldStreams.inline.hpp"
#include "oops/constantPool.hpp"
#include "oops/instanceClassLoaderKlass.hpp"
#include "oops/instanceKlass.inline.hpp"
#include "oops/instanceMirrorKlass.hpp"
#include "oops/instanceOop.hpp"
#include "oops/klass.inline.hpp"
#include "oops/method.hpp"
#include "oops/oop.inline.hpp"
#include "oops/recordComponent.hpp"
#include "oops/symbol.hpp"
#include "oops/valueKlass.hpp"
#include "prims/jvmtiExport.hpp"
#include "prims/jvmtiRedefineClasses.hpp"
#include "prims/jvmtiThreadState.hpp"
#include "prims/methodComparator.hpp"
#include "runtime/atomic.hpp"
#include "runtime/biasedLocking.hpp"
#include "runtime/fieldDescriptor.inline.hpp"
#include "runtime/handles.inline.hpp"
#include "runtime/javaCalls.hpp"
#include "runtime/mutexLocker.hpp"
#include "runtime/orderAccess.hpp"
#include "runtime/thread.inline.hpp"
#include "services/classLoadingService.hpp"
#include "services/threadService.hpp"
#include "utilities/dtrace.hpp"
#include "utilities/events.hpp"
#include "utilities/macros.hpp"
#include "utilities/stringUtils.hpp"
#ifdef COMPILER1
#include "c1/c1_Compiler.hpp"
#endif
#if INCLUDE_JFR
#include "jfr/jfrEvents.hpp"
#endif


#ifdef DTRACE_ENABLED


#define HOTSPOT_CLASS_INITIALIZATION_required HOTSPOT_CLASS_INITIALIZATION_REQUIRED
#define HOTSPOT_CLASS_INITIALIZATION_recursive HOTSPOT_CLASS_INITIALIZATION_RECURSIVE
#define HOTSPOT_CLASS_INITIALIZATION_concurrent HOTSPOT_CLASS_INITIALIZATION_CONCURRENT
#define HOTSPOT_CLASS_INITIALIZATION_erroneous HOTSPOT_CLASS_INITIALIZATION_ERRONEOUS
#define HOTSPOT_CLASS_INITIALIZATION_super__failed HOTSPOT_CLASS_INITIALIZATION_SUPER_FAILED
#define HOTSPOT_CLASS_INITIALIZATION_clinit HOTSPOT_CLASS_INITIALIZATION_CLINIT
#define HOTSPOT_CLASS_INITIALIZATION_error HOTSPOT_CLASS_INITIALIZATION_ERROR
#define HOTSPOT_CLASS_INITIALIZATION_end HOTSPOT_CLASS_INITIALIZATION_END
#define DTRACE_CLASSINIT_PROBE(type, thread_type)                \
  {                                                              \
    char* data = NULL;                                           \
    int len = 0;                                                 \
    Symbol* clss_name = name();                                  \
    if (clss_name != NULL) {                                     \
      data = (char*)clss_name->bytes();                          \
      len = clss_name->utf8_length();                            \
    }                                                            \
    HOTSPOT_CLASS_INITIALIZATION_##type(                         \
      data, len, (void*)class_loader(), thread_type);            \
  }

#define DTRACE_CLASSINIT_PROBE_WAIT(type, thread_type, wait)     \
  {                                                              \
    char* data = NULL;                                           \
    int len = 0;                                                 \
    Symbol* clss_name = name();                                  \
    if (clss_name != NULL) {                                     \
      data = (char*)clss_name->bytes();                          \
      len = clss_name->utf8_length();                            \
    }                                                            \
    HOTSPOT_CLASS_INITIALIZATION_##type(                         \
      data, len, (void*)class_loader(), thread_type, wait);      \
  }

#else //  ndef DTRACE_ENABLED

#define DTRACE_CLASSINIT_PROBE(type, thread_type)
#define DTRACE_CLASSINIT_PROBE_WAIT(type, thread_type, wait)

#endif //  ndef DTRACE_ENABLED


static inline bool is_class_loader(const Symbol* class_name,
                                   const ClassFileParser& parser) {
  assert(class_name != NULL, "invariant");

  if (class_name == vmSymbols::java_lang_ClassLoader()) {
    return true;
  }

  if (SystemDictionary::ClassLoader_klass_loaded()) {
    const Klass* const super_klass = parser.super_klass();
    if (super_klass != NULL) {
      if (super_klass->is_subtype_of(SystemDictionary::ClassLoader_klass())) {
        return true;
      }
    }
  }
  return false;
}

// private: called to verify that k is a static member of this nest.
// We know that k is an instance class in the same package and hence the
// same classloader.
bool InstanceKlass::has_nest_member(InstanceKlass* k, TRAPS) const {
  assert(!is_hidden(), "unexpected hidden class");
  if (_nest_members == NULL || _nest_members == Universe::the_empty_short_array()) {
    if (log_is_enabled(Trace, class, nestmates)) {
      ResourceMark rm(THREAD);
      log_trace(class, nestmates)("Checked nest membership of %s in non-nest-host class %s",
                                  k->external_name(), this->external_name());
    }
    return false;
  }

  if (log_is_enabled(Trace, class, nestmates)) {
    ResourceMark rm(THREAD);
    log_trace(class, nestmates)("Checking nest membership of %s in %s",
                                k->external_name(), this->external_name());
  }

  // Check for a resolved cp entry , else fall back to a name check.
  // We don't want to resolve any class other than the one being checked.
  for (int i = 0; i < _nest_members->length(); i++) {
    int cp_index = _nest_members->at(i);
    if (_constants->tag_at(cp_index).is_klass()) {
      Klass* k2 = _constants->klass_at(cp_index, THREAD);
      assert(!HAS_PENDING_EXCEPTION || PENDING_EXCEPTION->is_a(SystemDictionary::VirtualMachineError_klass()),
             "Exceptions should not be possible here");
      if (k2 == k) {
        log_trace(class, nestmates)("- class is listed at nest_members[%d] => cp[%d]", i, cp_index);
        return true;
      }
    }
    else {
      Symbol* name = _constants->klass_name_at(cp_index);
      if (name == k->name()) {
        log_trace(class, nestmates)("- Found it at nest_members[%d] => cp[%d]", i, cp_index);

        // Names match so check actual klass. This may trigger class loading if
        // it doesn't match though that should be impossible as it means one classloader
        // has defined two different classes with the same name! A compiler thread won't be
        // able to perform that loading but we can't exclude the compiler threads from
        // executing this logic. But it should actually be impossible to trigger loading here.
        Klass* k2 = _constants->klass_at(cp_index, THREAD);
        assert(!HAS_PENDING_EXCEPTION || PENDING_EXCEPTION->is_a(SystemDictionary::VirtualMachineError_klass()),
               "Exceptions should not be possible here");
        if (k2 == k) {
          log_trace(class, nestmates)("- class is listed as a nest member");
          return true;
        }
        else {
          // same name but different klass!
          log_trace(class, nestmates)(" - klass comparison failed!");
          // can't have two names the same, so we're done
          return false;
        }
      }
    }
  }
  log_trace(class, nestmates)("- class is NOT a nest member!");
  return false;
}

// Return nest-host class, resolving, validating and saving it if needed.
// In cases where this is called from a thread that cannot do classloading
// (such as a native JIT thread) then we simply return NULL, which in turn
// causes the access check to return false. Such code will retry the access
// from a more suitable environment later. Otherwise the _nest_host is always
// set once this method returns.
// Any errors from nest-host resolution must be preserved so they can be queried
// from higher-level access checking code, and reported as part of access checking
// exceptions.
// VirtualMachineErrors are propagated with a NULL return.
// Under any conditions where the _nest_host can be set to non-NULL the resulting
// value of it and, if applicable, the nest host resolution/validation error,
// are idempotent.
InstanceKlass* InstanceKlass::nest_host(TRAPS) {
  InstanceKlass* nest_host_k = _nest_host;
  if (nest_host_k != NULL) {
    return nest_host_k;
  }

  ResourceMark rm(THREAD);

  // need to resolve and save our nest-host class.
  if (_nest_host_index != 0) { // we have a real nest_host
    // Before trying to resolve check if we're in a suitable context
    if (!THREAD->can_call_java() && !_constants->tag_at(_nest_host_index).is_klass()) {
      log_trace(class, nestmates)("Rejected resolution of nest-host of %s in unsuitable thread",
                                  this->external_name());
      return NULL; // sentinel to say "try again from a different context"
    }

    log_trace(class, nestmates)("Resolving nest-host of %s using cp entry for %s",
                                this->external_name(),
                                _constants->klass_name_at(_nest_host_index)->as_C_string());

    Klass* k = _constants->klass_at(_nest_host_index, THREAD);
    if (HAS_PENDING_EXCEPTION) {
      if (PENDING_EXCEPTION->is_a(SystemDictionary::VirtualMachineError_klass())) {
        return NULL; // propagate VMEs
      }
      stringStream ss;
      char* target_host_class = _constants->klass_name_at(_nest_host_index)->as_C_string();
      ss.print("Nest host resolution of %s with host %s failed: ",
               this->external_name(), target_host_class);
      java_lang_Throwable::print(PENDING_EXCEPTION, &ss);
      const char* msg = ss.as_string(true /* on C-heap */);
      constantPoolHandle cph(THREAD, constants());
      SystemDictionary::add_nest_host_error(cph, _nest_host_index, msg);
      CLEAR_PENDING_EXCEPTION;

      log_trace(class, nestmates)("%s", msg);
    } else {
      // A valid nest-host is an instance class in the current package that lists this
      // class as a nest member. If any of these conditions are not met the class is
      // its own nest-host.
      const char* error = NULL;

      // JVMS 5.4.4 indicates package check comes first
      if (is_same_class_package(k)) {
        // Now check actual membership. We can't be a member if our "host" is
        // not an instance class.
        if (k->is_instance_klass()) {
          nest_host_k = InstanceKlass::cast(k);
          bool is_member = nest_host_k->has_nest_member(this, THREAD);
          // exception is rare, perhaps impossible
          if (!HAS_PENDING_EXCEPTION) {
            if (is_member) {
              _nest_host = nest_host_k; // save resolved nest-host value

              log_trace(class, nestmates)("Resolved nest-host of %s to %s",
                                          this->external_name(), k->external_name());
              return nest_host_k;
            } else {
              error = "current type is not listed as a nest member";
            }
          } else {
            if (PENDING_EXCEPTION->is_a(SystemDictionary::VirtualMachineError_klass())) {
              return NULL; // propagate VMEs
            }
            stringStream ss;
            ss.print("exception on member check: ");
            java_lang_Throwable::print(PENDING_EXCEPTION, &ss);
            error = ss.as_string();
          }
        } else {
          error = "host is not an instance class";
        }
      } else {
        error = "types are in different packages";
      }

      // something went wrong, so record what and log it
      {
        stringStream ss;
        ss.print("Type %s (loader: %s) is not a nest member of type %s (loader: %s): %s",
                 this->external_name(),
                 this->class_loader_data()->loader_name_and_id(),
                 k->external_name(),
                 k->class_loader_data()->loader_name_and_id(),
                 error);
        const char* msg = ss.as_string(true /* on C-heap */);
        constantPoolHandle cph(THREAD, constants());
        SystemDictionary::add_nest_host_error(cph, _nest_host_index, msg);
        log_trace(class, nestmates)("%s", msg);
      }
    }
  } else {
    log_trace(class, nestmates)("Type %s is not part of a nest: setting nest-host to self",
                                this->external_name());
  }

  // Either not in an explicit nest, or else an error occurred, so
  // the nest-host is set to `this`. Any thread that sees this assignment
  // will also see any setting of nest_host_error(), if applicable.
  return (_nest_host = this);
}

// Dynamic nest member support: set this class's nest host to the given class.
// This occurs as part of the class definition, as soon as the instanceKlass
// has been created and doesn't require further resolution. The code:
//    lookup().defineHiddenClass(bytes_for_X, NESTMATE);
// results in:
//    class_of_X.set_nest_host(lookup().lookupClass().getNestHost())
// If it has an explicit _nest_host_index or _nest_members, these will be ignored.
// We also know the "host" is a valid nest-host in the same package so we can
// assert some of those facts.
void InstanceKlass::set_nest_host(InstanceKlass* host, TRAPS) {
  assert(is_hidden(), "must be a hidden class");
  assert(host != NULL, "NULL nest host specified");
  assert(_nest_host == NULL, "current class has resolved nest-host");
  assert(nest_host_error(THREAD) == NULL, "unexpected nest host resolution error exists: %s",
         nest_host_error(THREAD));
  assert((host->_nest_host == NULL && host->_nest_host_index == 0) ||
         (host->_nest_host == host), "proposed host is not a valid nest-host");
  // Can't assert this as package is not set yet:
  // assert(is_same_class_package(host), "proposed host is in wrong package");

  if (log_is_enabled(Trace, class, nestmates)) {
    ResourceMark rm(THREAD);
    const char* msg = "";
    // a hidden class does not expect a statically defined nest-host
    if (_nest_host_index > 0) {
      msg = "(the NestHost attribute in the current class is ignored)";
    } else if (_nest_members != NULL && _nest_members != Universe::the_empty_short_array()) {
      msg = "(the NestMembers attribute in the current class is ignored)";
    }
    log_trace(class, nestmates)("Injected type %s into the nest of %s %s",
                                this->external_name(),
                                host->external_name(),
                                msg);
  }
  // set dynamic nest host
  _nest_host = host;
  // Record dependency to keep nest host from being unloaded before this class.
  ClassLoaderData* this_key = class_loader_data();
  this_key->record_dependency(host);
}

// check if 'this' and k are nestmates (same nest_host), or k is our nest_host,
// or we are k's nest_host - all of which is covered by comparing the two
// resolved_nest_hosts.
// Any exceptions (i.e. VMEs) are propagated.
bool InstanceKlass::has_nestmate_access_to(InstanceKlass* k, TRAPS) {

  assert(this != k, "this should be handled by higher-level code");

  // Per JVMS 5.4.4 we first resolve and validate the current class, then
  // the target class k.

  InstanceKlass* cur_host = nest_host(CHECK_false);
  if (cur_host == NULL) {
    return false;
  }

  Klass* k_nest_host = k->nest_host(CHECK_false);
  if (k_nest_host == NULL) {
    return false;
  }

  bool access = (cur_host == k_nest_host);

  ResourceMark rm(THREAD);
  log_trace(class, nestmates)("Class %s does %shave nestmate access to %s",
                              this->external_name(),
                              access ? "" : "NOT ",
                              k->external_name());
  return access;
}

const char* InstanceKlass::nest_host_error(TRAPS) {
  if (_nest_host_index == 0) {
    return NULL;
  } else {
    constantPoolHandle cph(THREAD, constants());
    return SystemDictionary::find_nest_host_error(cph, (int)_nest_host_index);
  }
}

InstanceKlass* InstanceKlass::allocate_instance_klass(const ClassFileParser& parser, TRAPS) {
  bool is_hidden_or_anonymous = parser.is_hidden() || parser.is_unsafe_anonymous();
  const int size = InstanceKlass::size(parser.vtable_size(),
                                       parser.itable_size(),
                                       nonstatic_oop_map_size(parser.total_oop_map_count()),
                                       parser.is_interface(),
                                       parser.is_unsafe_anonymous(),
                                       should_store_fingerprint(is_hidden_or_anonymous),
                                       parser.has_flattenable_fields() ? parser.java_fields_count() : 0,
                                       parser.is_inline_type());

  const Symbol* const class_name = parser.class_name();
  assert(class_name != NULL, "invariant");
  ClassLoaderData* loader_data = parser.loader_data();
  assert(loader_data != NULL, "invariant");

  InstanceKlass* ik;

  // Allocation
  if (REF_NONE == parser.reference_type()) {
    if (class_name == vmSymbols::java_lang_Class()) {
      // mirror
      ik = new (loader_data, size, THREAD) InstanceMirrorKlass(parser);
    } else if (is_class_loader(class_name, parser)) {
      // class loader
      ik = new (loader_data, size, THREAD) InstanceClassLoaderKlass(parser);
    } else if (parser.is_inline_type()) {
      // inline type
      ik = new (loader_data, size, THREAD) ValueKlass(parser);
    } else {
      // normal
      ik = new (loader_data, size, THREAD) InstanceKlass(parser, InstanceKlass::_kind_other);
    }
  } else {
    // reference
    ik = new (loader_data, size, THREAD) InstanceRefKlass(parser);
  }

  // Check for pending exception before adding to the loader data and incrementing
  // class count.  Can get OOM here.
  if (HAS_PENDING_EXCEPTION) {
    return NULL;
  }

#ifdef ASSERT
  assert(ik->size() == size, "");
  ik->bounds_check((address) ik->start_of_vtable(), false, size);
  ik->bounds_check((address) ik->start_of_itable(), false, size);
  ik->bounds_check((address) ik->end_of_itable(), true, size);
  ik->bounds_check((address) ik->end_of_nonstatic_oop_maps(), true, size);
#endif //ASSERT
  return ik;
}

#ifndef PRODUCT
bool InstanceKlass::bounds_check(address addr, bool edge_ok, intptr_t size_in_bytes) const {
  const char* bad = NULL;
  address end = NULL;
  if (addr < (address)this) {
    bad = "before";
  } else if (addr == (address)this) {
    if (edge_ok)  return true;
    bad = "just before";
  } else if (addr == (end = (address)this + sizeof(intptr_t) * (size_in_bytes < 0 ? size() : size_in_bytes))) {
    if (edge_ok)  return true;
    bad = "just after";
  } else if (addr > end) {
    bad = "after";
  } else {
    return true;
  }
  tty->print_cr("%s object bounds: " INTPTR_FORMAT " [" INTPTR_FORMAT ".." INTPTR_FORMAT "]",
      bad, (intptr_t)addr, (intptr_t)this, (intptr_t)end);
  Verbose = WizardMode = true; this->print(); //@@
  return false;
}
#endif //PRODUCT

// copy method ordering from resource area to Metaspace
void InstanceKlass::copy_method_ordering(const intArray* m, TRAPS) {
  if (m != NULL) {
    // allocate a new array and copy contents (memcpy?)
    _method_ordering = MetadataFactory::new_array<int>(class_loader_data(), m->length(), CHECK);
    for (int i = 0; i < m->length(); i++) {
      _method_ordering->at_put(i, m->at(i));
    }
  } else {
    _method_ordering = Universe::the_empty_int_array();
  }
}

// create a new array of vtable_indices for default methods
Array<int>* InstanceKlass::create_new_default_vtable_indices(int len, TRAPS) {
  Array<int>* vtable_indices = MetadataFactory::new_array<int>(class_loader_data(), len, CHECK_NULL);
  assert(default_vtable_indices() == NULL, "only create once");
  set_default_vtable_indices(vtable_indices);
  return vtable_indices;
}

InstanceKlass::InstanceKlass(const ClassFileParser& parser, unsigned kind, KlassID id) :
  Klass(id),
  _nest_members(NULL),
  _nest_host(NULL),
  _record_components(NULL),
  _static_field_size(parser.static_field_size()),
  _nonstatic_oop_map_size(nonstatic_oop_map_size(parser.total_oop_map_count())),
  _itable_len(parser.itable_size()),
  _nest_host_index(0),
  _init_state(allocated),
  _reference_type(parser.reference_type()),
<<<<<<< HEAD
  _value_field_klasses(NULL),
  _adr_valueklass_fixed_block(NULL)
=======
  _init_thread(NULL)
>>>>>>> 5c70479b
{
  set_vtable_length(parser.vtable_size());
  set_kind(kind);
  set_access_flags(parser.access_flags());
  if (parser.is_hidden()) set_is_hidden();
  set_is_unsafe_anonymous(parser.is_unsafe_anonymous());
  set_layout_helper(Klass::instance_layout_helper(parser.layout_size(),
                                                    false));
    if (parser.has_flattenable_fields()) {
      set_has_inline_fields();
    }
    _java_fields_count = parser.java_fields_count();

    assert(NULL == _methods, "underlying memory not zeroed?");
    assert(is_instance_klass(), "is layout incorrect?");
    assert(size_helper() == parser.layout_size(), "incorrect size_helper?");

  if (Arguments::is_dumping_archive()) {
      SystemDictionaryShared::init_dumptime_info(this);
    }

  // Set biased locking bit for all instances of this class; it will be
  // cleared if revocation occurs too often for this type
  if (UseBiasedLocking && BiasedLocking::enabled()) {
    set_prototype_header(markWord::biased_locking_prototype());
  }
  if (has_inline_fields()) {
    _value_field_klasses = (const Klass**) adr_value_fields_klasses();
  }
}

void InstanceKlass::deallocate_methods(ClassLoaderData* loader_data,
                                       Array<Method*>* methods) {
  if (methods != NULL && methods != Universe::the_empty_method_array() &&
      !methods->is_shared()) {
    for (int i = 0; i < methods->length(); i++) {
      Method* method = methods->at(i);
      if (method == NULL) continue;  // maybe null if error processing
      // Only want to delete methods that are not executing for RedefineClasses.
      // The previous version will point to them so they're not totally dangling
      assert (!method->on_stack(), "shouldn't be called with methods on stack");
      MetadataFactory::free_metadata(loader_data, method);
    }
    MetadataFactory::free_array<Method*>(loader_data, methods);
  }
}

void InstanceKlass::deallocate_interfaces(ClassLoaderData* loader_data,
                                          const Klass* super_klass,
                                          Array<InstanceKlass*>* local_interfaces,
                                          Array<InstanceKlass*>* transitive_interfaces) {
  // Only deallocate transitive interfaces if not empty, same as super class
  // or same as local interfaces.  See code in parseClassFile.
  Array<InstanceKlass*>* ti = transitive_interfaces;
  if (ti != Universe::the_empty_instance_klass_array() && ti != local_interfaces) {
    // check that the interfaces don't come from super class
    Array<InstanceKlass*>* sti = (super_klass == NULL) ? NULL :
                    InstanceKlass::cast(super_klass)->transitive_interfaces();
    if (ti != sti && ti != NULL && !ti->is_shared() &&
        ti != Universe::the_single_IdentityObject_klass_array()) {
      MetadataFactory::free_array<InstanceKlass*>(loader_data, ti);
    }
  }

  // local interfaces can be empty
  if (local_interfaces != Universe::the_empty_instance_klass_array() &&
      local_interfaces != NULL && !local_interfaces->is_shared() &&
      local_interfaces != Universe::the_single_IdentityObject_klass_array()) {
    MetadataFactory::free_array<InstanceKlass*>(loader_data, local_interfaces);
  }
}

void InstanceKlass::deallocate_record_components(ClassLoaderData* loader_data,
                                                 Array<RecordComponent*>* record_components) {
  if (record_components != NULL && !record_components->is_shared()) {
    for (int i = 0; i < record_components->length(); i++) {
      RecordComponent* record_component = record_components->at(i);
      MetadataFactory::free_metadata(loader_data, record_component);
    }
    MetadataFactory::free_array<RecordComponent*>(loader_data, record_components);
  }
}

// This function deallocates the metadata and C heap pointers that the
// InstanceKlass points to.
void InstanceKlass::deallocate_contents(ClassLoaderData* loader_data) {

  // Orphan the mirror first, CMS thinks it's still live.
  if (java_mirror() != NULL) {
    java_lang_Class::set_klass(java_mirror(), NULL);
  }

  // Also remove mirror from handles
  loader_data->remove_handle(_java_mirror);

  // Need to take this class off the class loader data list.
  loader_data->remove_class(this);

  // The array_klass for this class is created later, after error handling.
  // For class redefinition, we keep the original class so this scratch class
  // doesn't have an array class.  Either way, assert that there is nothing
  // to deallocate.
  assert(array_klasses() == NULL, "array classes shouldn't be created for this class yet");

  // Release C heap allocated data that this points to, which includes
  // reference counting symbol names.
  release_C_heap_structures_internal();

  deallocate_methods(loader_data, methods());
  set_methods(NULL);

  deallocate_record_components(loader_data, record_components());
  set_record_components(NULL);

  if (method_ordering() != NULL &&
      method_ordering() != Universe::the_empty_int_array() &&
      !method_ordering()->is_shared()) {
    MetadataFactory::free_array<int>(loader_data, method_ordering());
  }
  set_method_ordering(NULL);

  // default methods can be empty
  if (default_methods() != NULL &&
      default_methods() != Universe::the_empty_method_array() &&
      !default_methods()->is_shared()) {
    MetadataFactory::free_array<Method*>(loader_data, default_methods());
  }
  // Do NOT deallocate the default methods, they are owned by superinterfaces.
  set_default_methods(NULL);

  // default methods vtable indices can be empty
  if (default_vtable_indices() != NULL &&
      !default_vtable_indices()->is_shared()) {
    MetadataFactory::free_array<int>(loader_data, default_vtable_indices());
  }
  set_default_vtable_indices(NULL);


  // This array is in Klass, but remove it with the InstanceKlass since
  // this place would be the only caller and it can share memory with transitive
  // interfaces.
  if (secondary_supers() != NULL &&
      secondary_supers() != Universe::the_empty_klass_array() &&
      // see comments in compute_secondary_supers about the following cast
      (address)(secondary_supers()) != (address)(transitive_interfaces()) &&
      !secondary_supers()->is_shared()) {
    MetadataFactory::free_array<Klass*>(loader_data, secondary_supers());
  }
  set_secondary_supers(NULL);

  deallocate_interfaces(loader_data, super(), local_interfaces(), transitive_interfaces());
  set_transitive_interfaces(NULL);
  set_local_interfaces(NULL);

  if (fields() != NULL && !fields()->is_shared()) {
    MetadataFactory::free_array<jushort>(loader_data, fields());
  }
  set_fields(NULL, 0);

  // If a method from a redefined class is using this constant pool, don't
  // delete it, yet.  The new class's previous version will point to this.
  if (constants() != NULL) {
    assert (!constants()->on_stack(), "shouldn't be called if anything is onstack");
    if (!constants()->is_shared()) {
      MetadataFactory::free_metadata(loader_data, constants());
    }
    // Delete any cached resolution errors for the constant pool
    SystemDictionary::delete_resolution_error(constants());

    set_constants(NULL);
  }

  if (inner_classes() != NULL &&
      inner_classes() != Universe::the_empty_short_array() &&
      !inner_classes()->is_shared()) {
    MetadataFactory::free_array<jushort>(loader_data, inner_classes());
  }
  set_inner_classes(NULL);

  if (nest_members() != NULL &&
      nest_members() != Universe::the_empty_short_array() &&
      !nest_members()->is_shared()) {
    MetadataFactory::free_array<jushort>(loader_data, nest_members());
  }
  set_nest_members(NULL);

  // We should deallocate the Annotations instance if it's not in shared spaces.
  if (annotations() != NULL && !annotations()->is_shared()) {
    MetadataFactory::free_metadata(loader_data, annotations());
  }
  set_annotations(NULL);

  if (Arguments::is_dumping_archive()) {
    SystemDictionaryShared::remove_dumptime_info(this);
  }
}

bool InstanceKlass::should_be_initialized() const {
  return !is_initialized();
}

klassItable InstanceKlass::itable() const {
  return klassItable(const_cast<InstanceKlass*>(this));
}

void InstanceKlass::eager_initialize(Thread *thread) {
  if (!EagerInitialization) return;

  if (this->is_not_initialized()) {
    // abort if the the class has a class initializer
    if (this->class_initializer() != NULL) return;

    // abort if it is java.lang.Object (initialization is handled in genesis)
    Klass* super_klass = super();
    if (super_klass == NULL) return;

    // abort if the super class should be initialized
    if (!InstanceKlass::cast(super_klass)->is_initialized()) return;

    // call body to expose the this pointer
    eager_initialize_impl();
  }
}

// JVMTI spec thinks there are signers and protection domain in the
// instanceKlass.  These accessors pretend these fields are there.
// The hprof specification also thinks these fields are in InstanceKlass.
oop InstanceKlass::protection_domain() const {
  // return the protection_domain from the mirror
  return java_lang_Class::protection_domain(java_mirror());
}

// To remove these from requires an incompatible change and CCC request.
objArrayOop InstanceKlass::signers() const {
  // return the signers from the mirror
  return java_lang_Class::signers(java_mirror());
}

oop InstanceKlass::init_lock() const {
  // return the init lock from the mirror
  oop lock = java_lang_Class::init_lock(java_mirror());
  // Prevent reordering with any access of initialization state
  OrderAccess::loadload();
  assert((oop)lock != NULL || !is_not_initialized(), // initialized or in_error state
         "only fully initialized state can have a null lock");
  return lock;
}

// Set the initialization lock to null so the object can be GC'ed.  Any racing
// threads to get this lock will see a null lock and will not lock.
// That's okay because they all check for initialized state after getting
// the lock and return.
void InstanceKlass::fence_and_clear_init_lock() {
  // make sure previous stores are all done, notably the init_state.
  OrderAccess::storestore();
  java_lang_Class::set_init_lock(java_mirror(), NULL);
  assert(!is_not_initialized(), "class must be initialized now");
}

void InstanceKlass::eager_initialize_impl() {
  EXCEPTION_MARK;
  HandleMark hm(THREAD);
  Handle h_init_lock(THREAD, init_lock());
  ObjectLocker ol(h_init_lock, THREAD, h_init_lock() != NULL);

  // abort if someone beat us to the initialization
  if (!is_not_initialized()) return;  // note: not equivalent to is_initialized()

  ClassState old_state = init_state();
  link_class_impl(THREAD);
  if (HAS_PENDING_EXCEPTION) {
    CLEAR_PENDING_EXCEPTION;
    // Abort if linking the class throws an exception.

    // Use a test to avoid redundantly resetting the state if there's
    // no change.  Set_init_state() asserts that state changes make
    // progress, whereas here we might just be spinning in place.
    if (old_state != _init_state)
      set_init_state(old_state);
  } else {
    // linking successfull, mark class as initialized
    set_init_state(fully_initialized);
    fence_and_clear_init_lock();
    // trace
    if (log_is_enabled(Info, class, init)) {
      ResourceMark rm(THREAD);
      log_info(class, init)("[Initialized %s without side effects]", external_name());
    }
  }
}


// See "The Virtual Machine Specification" section 2.16.5 for a detailed explanation of the class initialization
// process. The step comments refers to the procedure described in that section.
// Note: implementation moved to static method to expose the this pointer.
void InstanceKlass::initialize(TRAPS) {
  if (this->should_be_initialized()) {
    initialize_impl(CHECK);
    // Note: at this point the class may be initialized
    //       OR it may be in the state of being initialized
    //       in case of recursive initialization!
  } else {
    assert(is_initialized(), "sanity check");
  }
}


bool InstanceKlass::verify_code(TRAPS) {
  // 1) Verify the bytecodes
  return Verifier::verify(this, should_verify_class(), THREAD);
}

void InstanceKlass::link_class(TRAPS) {
  assert(is_loaded(), "must be loaded");
  if (!is_linked()) {
    link_class_impl(CHECK);
  }
}

// Called to verify that a class can link during initialization, without
// throwing a VerifyError.
bool InstanceKlass::link_class_or_fail(TRAPS) {
  assert(is_loaded(), "must be loaded");
  if (!is_linked()) {
    link_class_impl(CHECK_false);
  }
  return is_linked();
}

bool InstanceKlass::link_class_impl(TRAPS) {
  if (DumpSharedSpaces && SystemDictionaryShared::has_class_failed_verification(this)) {
    // This is for CDS dumping phase only -- we use the in_error_state to indicate that
    // the class has failed verification. Throwing the NoClassDefFoundError here is just
    // a convenient way to stop repeat attempts to verify the same (bad) class.
    //
    // Note that the NoClassDefFoundError is not part of the JLS, and should not be thrown
    // if we are executing Java code. This is not a problem for CDS dumping phase since
    // it doesn't execute any Java code.
    ResourceMark rm(THREAD);
    Exceptions::fthrow(THREAD_AND_LOCATION,
                       vmSymbols::java_lang_NoClassDefFoundError(),
                       "Class %s, or one of its supertypes, failed class initialization",
                       external_name());
    return false;
  }
  // return if already verified
  if (is_linked()) {
    return true;
  }

  // Timing
  // timer handles recursion
  assert(THREAD->is_Java_thread(), "non-JavaThread in link_class_impl");
  JavaThread* jt = (JavaThread*)THREAD;

  // link super class before linking this class
  Klass* super_klass = super();
  if (super_klass != NULL) {
    if (super_klass->is_interface()) {  // check if super class is an interface
      ResourceMark rm(THREAD);
      Exceptions::fthrow(
        THREAD_AND_LOCATION,
        vmSymbols::java_lang_IncompatibleClassChangeError(),
        "class %s has interface %s as super class",
        external_name(),
        super_klass->external_name()
      );
      return false;
    }

    InstanceKlass* ik_super = InstanceKlass::cast(super_klass);
    ik_super->link_class_impl(CHECK_false);
  }

  // link all interfaces implemented by this class before linking this class
  Array<InstanceKlass*>* interfaces = local_interfaces();
  int num_interfaces = interfaces->length();
  for (int index = 0; index < num_interfaces; index++) {
    InstanceKlass* interk = interfaces->at(index);
    interk->link_class_impl(CHECK_false);
  }


  // If a class declares a method that uses an inline class as an argument
  // type or return inline type, this inline class must be loaded during the
  // linking of this class because size and properties of the inline class
  // must be known in order to be able to perform inline type optimizations.
  // The implementation below is an approximation of this rule, the code
  // iterates over all methods of the current class (including overridden
  // methods), not only the methods declared by this class. This
  // approximation makes the code simpler, and doesn't change the semantic
  // because classes declaring methods overridden by the current class are
  // linked (and have performed their own pre-loading) before the linking
  // of the current class.


  // Note:
  // Inline class types used for flattenable fields are loaded during
  // the loading phase (see ClassFileParser::post_process_parsed_stream()).
  // Inline class types used as element types for array creation
  // are not pre-loaded. Their loading is triggered by either anewarray
  // or multianewarray bytecodes.

  // Could it be possible to do the following processing only if the
  // class uses inline types?
  {
    ResourceMark rm(THREAD);
    for (int i = 0; i < methods()->length(); i++) {
      Method* m = methods()->at(i);
      for (SignatureStream ss(m->signature()); !ss.is_done(); ss.next()) {
        if (ss.is_reference()) {
          if (ss.is_array()) {
            ss.skip_array_prefix();
          }
          if (ss.type() == T_VALUETYPE) {
            Symbol* symb = ss.as_symbol();

            oop loader = class_loader();
            oop protection_domain = this->protection_domain();
            Klass* klass = SystemDictionary::resolve_or_fail(symb,
                                                             Handle(THREAD, loader), Handle(THREAD, protection_domain), true,
                                                             CHECK_false);
            if (klass == NULL) {
              THROW_(vmSymbols::java_lang_LinkageError(), false);
            }
            if (!klass->is_value()) {
              Exceptions::fthrow(
                THREAD_AND_LOCATION,
                vmSymbols::java_lang_IncompatibleClassChangeError(),
                "class %s is not an inline type",
                klass->external_name());
            }
          }
        }
      }
    }
  }

  // in case the class is linked in the process of linking its superclasses
  if (is_linked()) {
    return true;
  }

  // trace only the link time for this klass that includes
  // the verification time
  PerfClassTraceTime vmtimer(ClassLoader::perf_class_link_time(),
                             ClassLoader::perf_class_link_selftime(),
                             ClassLoader::perf_classes_linked(),
                             jt->get_thread_stat()->perf_recursion_counts_addr(),
                             jt->get_thread_stat()->perf_timers_addr(),
                             PerfClassTraceTime::CLASS_LINK);

  // verification & rewriting
  {
    HandleMark hm(THREAD);
    Handle h_init_lock(THREAD, init_lock());
    ObjectLocker ol(h_init_lock, THREAD, h_init_lock() != NULL);
    // rewritten will have been set if loader constraint error found
    // on an earlier link attempt
    // don't verify or rewrite if already rewritten
    //

    if (!is_linked()) {
      if (!is_rewritten()) {
        {
          bool verify_ok = verify_code(THREAD);
          if (!verify_ok) {
            return false;
          }
        }

        // Just in case a side-effect of verify linked this class already
        // (which can sometimes happen since the verifier loads classes
        // using custom class loaders, which are free to initialize things)
        if (is_linked()) {
          return true;
        }

        // also sets rewritten
        rewrite_class(CHECK_false);
      } else if (is_shared()) {
        SystemDictionaryShared::check_verification_constraints(this, CHECK_false);
      }

      // relocate jsrs and link methods after they are all rewritten
      link_methods(CHECK_false);

      // Initialize the vtable and interface table after
      // methods have been rewritten since rewrite may
      // fabricate new Method*s.
      // also does loader constraint checking
      //
      // initialize_vtable and initialize_itable need to be rerun for
      // a shared class if the class is not loaded by the NULL classloader.
      ClassLoaderData * loader_data = class_loader_data();
      if (!(is_shared() &&
            loader_data->is_the_null_class_loader_data())) {
        vtable().initialize_vtable(true, CHECK_false);
        itable().initialize_itable(true, CHECK_false);
      }
#ifdef ASSERT
      else {
        vtable().verify(tty, true);
        // In case itable verification is ever added.
        // itable().verify(tty, true);
      }
#endif

      set_init_state(linked);
      if (JvmtiExport::should_post_class_prepare()) {
        Thread *thread = THREAD;
        assert(thread->is_Java_thread(), "thread->is_Java_thread()");
        JvmtiExport::post_class_prepare((JavaThread *) thread, this);
      }
    }
  }
  return true;
}

// Rewrite the byte codes of all of the methods of a class.
// The rewriter must be called exactly once. Rewriting must happen after
// verification but before the first method of the class is executed.
void InstanceKlass::rewrite_class(TRAPS) {
  assert(is_loaded(), "must be loaded");
  if (is_rewritten()) {
    assert(is_shared(), "rewriting an unshared class?");
    return;
  }
  Rewriter::rewrite(this, CHECK);
  set_rewritten();
}

// Now relocate and link method entry points after class is rewritten.
// This is outside is_rewritten flag. In case of an exception, it can be
// executed more than once.
void InstanceKlass::link_methods(TRAPS) {
  int len = methods()->length();
  for (int i = len-1; i >= 0; i--) {
    methodHandle m(THREAD, methods()->at(i));

    // Set up method entry points for compiler and interpreter    .
    m->link_method(m, CHECK);
  }
}

// Eagerly initialize superinterfaces that declare default methods (concrete instance: any access)
void InstanceKlass::initialize_super_interfaces(TRAPS) {
  assert (has_nonstatic_concrete_methods(), "caller should have checked this");
  for (int i = 0; i < local_interfaces()->length(); ++i) {
    InstanceKlass* ik = local_interfaces()->at(i);

    // Initialization is depth first search ie. we start with top of the inheritance tree
    // has_nonstatic_concrete_methods drives searching superinterfaces since it
    // means has_nonstatic_concrete_methods in its superinterface hierarchy
    if (ik->has_nonstatic_concrete_methods()) {
      ik->initialize_super_interfaces(CHECK);
    }

    // Only initialize() interfaces that "declare" concrete methods.
    if (ik->should_be_initialized() && ik->declares_nonstatic_concrete_methods()) {
      ik->initialize(CHECK);
    }
  }
}

void InstanceKlass::initialize_impl(TRAPS) {
  HandleMark hm(THREAD);

  // Make sure klass is linked (verified) before initialization
  // A class could already be verified, since it has been reflected upon.
  link_class(CHECK);

  DTRACE_CLASSINIT_PROBE(required, -1);

  bool wait = false;

  assert(THREAD->is_Java_thread(), "non-JavaThread in initialize_impl");
  JavaThread* jt = (JavaThread*)THREAD;

  // refer to the JVM book page 47 for description of steps
  // Step 1
  {
    Handle h_init_lock(THREAD, init_lock());
    ObjectLocker ol(h_init_lock, THREAD, h_init_lock() != NULL);

    // Step 2
    // If we were to use wait() instead of waitInterruptibly() then
    // we might end up throwing IE from link/symbol resolution sites
    // that aren't expected to throw.  This would wreak havoc.  See 6320309.
    while (is_being_initialized() && !is_reentrant_initialization(jt)) {
      wait = true;
      jt->set_class_to_be_initialized(this);
      ol.wait_uninterruptibly(jt);
      jt->set_class_to_be_initialized(NULL);
    }

    // Step 3
    if (is_being_initialized() && is_reentrant_initialization(jt)) {
      DTRACE_CLASSINIT_PROBE_WAIT(recursive, -1, wait);
      return;
    }

    // Step 4
    if (is_initialized()) {
      DTRACE_CLASSINIT_PROBE_WAIT(concurrent, -1, wait);
      return;
    }

    // Step 5
    if (is_in_error_state()) {
      DTRACE_CLASSINIT_PROBE_WAIT(erroneous, -1, wait);
      ResourceMark rm(THREAD);
      const char* desc = "Could not initialize class ";
      const char* className = external_name();
      size_t msglen = strlen(desc) + strlen(className) + 1;
      char* message = NEW_RESOURCE_ARRAY(char, msglen);
      if (NULL == message) {
        // Out of memory: can't create detailed error message
          THROW_MSG(vmSymbols::java_lang_NoClassDefFoundError(), className);
      } else {
        jio_snprintf(message, msglen, "%s%s", desc, className);
          THROW_MSG(vmSymbols::java_lang_NoClassDefFoundError(), message);
      }
    }

    // Step 6
    set_init_state(being_initialized);
    set_init_thread(jt);
  }

  // Step 7
  // Next, if C is a class rather than an interface, initialize it's super class and super
  // interfaces.
  if (!is_interface()) {
    Klass* super_klass = super();
    if (super_klass != NULL && super_klass->should_be_initialized()) {
      super_klass->initialize(THREAD);
    }
    // If C implements any interface that declares a non-static, concrete method,
    // the initialization of C triggers initialization of its super interfaces.
    // Only need to recurse if has_nonstatic_concrete_methods which includes declaring and
    // having a superinterface that declares, non-static, concrete methods
    if (!HAS_PENDING_EXCEPTION && has_nonstatic_concrete_methods()) {
      initialize_super_interfaces(THREAD);
    }

    // If any exceptions, complete abruptly, throwing the same exception as above.
    if (HAS_PENDING_EXCEPTION) {
      Handle e(THREAD, PENDING_EXCEPTION);
      CLEAR_PENDING_EXCEPTION;
      {
        EXCEPTION_MARK;
        // Locks object, set state, and notify all waiting threads
        set_initialization_state_and_notify(initialization_error, THREAD);
        CLEAR_PENDING_EXCEPTION;
      }
      DTRACE_CLASSINIT_PROBE_WAIT(super__failed, -1, wait);
      THROW_OOP(e());
    }
  }

  // Step 8
  // Initialize classes of flattenable fields
  {
    for (AllFieldStream fs(this); !fs.done(); fs.next()) {
      if (fs.is_flattenable()) {
        Klass* klass = this->get_value_field_klass_or_null(fs.index());
        if (klass == NULL) {
          assert(fs.access_flags().is_static() && fs.access_flags().is_flattenable(),
              "Otherwise should have been pre-loaded");
          klass = SystemDictionary::resolve_or_fail(field_signature(fs.index())->fundamental_name(THREAD),
              Handle(THREAD, class_loader()),
              Handle(THREAD, protection_domain()),
              true, CHECK);
          if (klass == NULL) {
            THROW(vmSymbols::java_lang_NoClassDefFoundError());
          }
          if (!klass->is_value()) {
            THROW(vmSymbols::java_lang_IncompatibleClassChangeError());
          }
          this->set_value_field_klass(fs.index(), klass);
        }
        InstanceKlass::cast(klass)->initialize(CHECK);
        if (fs.access_flags().is_static()) {
          if (java_mirror()->obj_field(fs.offset()) == NULL) {
            java_mirror()->obj_field_put(fs.offset(), ValueKlass::cast(klass)->default_value());
          }
        }
      }
    }
  }


  // Look for aot compiled methods for this klass, including class initializer.
  AOTLoader::load_for_klass(this, THREAD);

  // Step 9
  {
    DTRACE_CLASSINIT_PROBE_WAIT(clinit, -1, wait);
    // Timer includes any side effects of class initialization (resolution,
    // etc), but not recursive entry into call_class_initializer().
    PerfClassTraceTime timer(ClassLoader::perf_class_init_time(),
                             ClassLoader::perf_class_init_selftime(),
                             ClassLoader::perf_classes_inited(),
                             jt->get_thread_stat()->perf_recursion_counts_addr(),
                             jt->get_thread_stat()->perf_timers_addr(),
                             PerfClassTraceTime::CLASS_CLINIT);
    call_class_initializer(THREAD);
  }

  // Step 10
  if (!HAS_PENDING_EXCEPTION) {
    set_initialization_state_and_notify(fully_initialized, CHECK);
    {
      debug_only(vtable().verify(tty, true);)
    }
  }
  else {
    // Step 11 and 12
    Handle e(THREAD, PENDING_EXCEPTION);
    CLEAR_PENDING_EXCEPTION;
    // JVMTI has already reported the pending exception
    // JVMTI internal flag reset is needed in order to report ExceptionInInitializerError
    JvmtiExport::clear_detected_exception(jt);
    {
      EXCEPTION_MARK;
      set_initialization_state_and_notify(initialization_error, THREAD);
      CLEAR_PENDING_EXCEPTION;   // ignore any exception thrown, class initialization error is thrown below
      // JVMTI has already reported the pending exception
      // JVMTI internal flag reset is needed in order to report ExceptionInInitializerError
      JvmtiExport::clear_detected_exception(jt);
    }
    DTRACE_CLASSINIT_PROBE_WAIT(error, -1, wait);
    if (e->is_a(SystemDictionary::Error_klass())) {
      THROW_OOP(e());
    } else {
      JavaCallArguments args(e);
      THROW_ARG(vmSymbols::java_lang_ExceptionInInitializerError(),
                vmSymbols::throwable_void_signature(),
                &args);
    }
  }
  DTRACE_CLASSINIT_PROBE_WAIT(end, -1, wait);
}


void InstanceKlass::set_initialization_state_and_notify(ClassState state, TRAPS) {
  Handle h_init_lock(THREAD, init_lock());
  if (h_init_lock() != NULL) {
    ObjectLocker ol(h_init_lock, THREAD);
    set_init_thread(NULL); // reset _init_thread before changing _init_state
    set_init_state(state);
    fence_and_clear_init_lock();
    ol.notify_all(CHECK);
  } else {
    assert(h_init_lock() != NULL, "The initialization state should never be set twice");
    set_init_thread(NULL); // reset _init_thread before changing _init_state
    set_init_state(state);
  }
}

Klass* InstanceKlass::implementor() const {
  Klass* volatile* k = adr_implementor();
  if (k == NULL) {
    return NULL;
  } else {
    // This load races with inserts, and therefore needs acquire.
    Klass* kls = Atomic::load_acquire(k);
    if (kls != NULL && !kls->is_loader_alive()) {
      return NULL;  // don't return unloaded class
    } else {
      return kls;
    }
  }
}


void InstanceKlass::set_implementor(Klass* k) {
  assert_locked_or_safepoint(Compile_lock);
  assert(is_interface(), "not interface");
  Klass* volatile* addr = adr_implementor();
  assert(addr != NULL, "null addr");
  if (addr != NULL) {
    Atomic::release_store(addr, k);
  }
}

int  InstanceKlass::nof_implementors() const {
  Klass* k = implementor();
  if (k == NULL) {
    return 0;
  } else if (k != this) {
    return 1;
  } else {
    return 2;
  }
}

// The embedded _implementor field can only record one implementor.
// When there are more than one implementors, the _implementor field
// is set to the interface Klass* itself. Following are the possible
// values for the _implementor field:
//   NULL                  - no implementor
//   implementor Klass*    - one implementor
//   self                  - more than one implementor
//
// The _implementor field only exists for interfaces.
void InstanceKlass::add_implementor(Klass* k) {
  if (Universe::is_fully_initialized()) {
    assert_lock_strong(Compile_lock);
  }
  assert(is_interface(), "not interface");
  // Filter out my subinterfaces.
  // (Note: Interfaces are never on the subklass list.)
  if (InstanceKlass::cast(k)->is_interface()) return;

  // Filter out subclasses whose supers already implement me.
  // (Note: CHA must walk subclasses of direct implementors
  // in order to locate indirect implementors.)
  Klass* sk = k->super();
  if (sk != NULL && InstanceKlass::cast(sk)->implements_interface(this))
    // We only need to check one immediate superclass, since the
    // implements_interface query looks at transitive_interfaces.
    // Any supers of the super have the same (or fewer) transitive_interfaces.
    return;

  Klass* ik = implementor();
  if (ik == NULL) {
    set_implementor(k);
  } else if (ik != this && ik != k) {
    // There is already an implementor. Use itself as an indicator of
    // more than one implementors.
    set_implementor(this);
  }

  // The implementor also implements the transitive_interfaces
  for (int index = 0; index < local_interfaces()->length(); index++) {
    InstanceKlass::cast(local_interfaces()->at(index))->add_implementor(k);
  }
}

void InstanceKlass::init_implementor() {
  if (is_interface()) {
    set_implementor(NULL);
  }
}


void InstanceKlass::process_interfaces(Thread *thread) {
  // link this class into the implementors list of every interface it implements
  for (int i = local_interfaces()->length() - 1; i >= 0; i--) {
    assert(local_interfaces()->at(i)->is_klass(), "must be a klass");
    InstanceKlass* interf = InstanceKlass::cast(local_interfaces()->at(i));
    assert(interf->is_interface(), "expected interface");
    interf->add_implementor(this);
  }
}

bool InstanceKlass::can_be_primary_super_slow() const {
  if (is_interface())
    return false;
  else
    return Klass::can_be_primary_super_slow();
}

GrowableArray<Klass*>* InstanceKlass::compute_secondary_supers(int num_extra_slots,
                                                               Array<InstanceKlass*>* transitive_interfaces) {
  // The secondaries are the implemented interfaces.
  Array<InstanceKlass*>* interfaces = transitive_interfaces;
  int num_secondaries = num_extra_slots + interfaces->length();
  if (num_secondaries == 0) {
    // Must share this for correct bootstrapping!
    set_secondary_supers(Universe::the_empty_klass_array());
    return NULL;
  } else if (num_extra_slots == 0) {
    // The secondary super list is exactly the same as the transitive interfaces, so
    // let's use it instead of making a copy.
    // Redefine classes has to be careful not to delete this!
    // We need the cast because Array<Klass*> is NOT a supertype of Array<InstanceKlass*>,
    // (but it's safe to do here because we won't write into _secondary_supers from this point on).
    set_secondary_supers((Array<Klass*>*)(address)interfaces);
    return NULL;
  } else {
    // Copy transitive interfaces to a temporary growable array to be constructed
    // into the secondary super list with extra slots.
    GrowableArray<Klass*>* secondaries = new GrowableArray<Klass*>(interfaces->length());
    for (int i = 0; i < interfaces->length(); i++) {
      secondaries->push(interfaces->at(i));
    }
    return secondaries;
  }
}

bool InstanceKlass::implements_interface(Klass* k) const {
  if (this == k) return true;
  assert(k->is_interface(), "should be an interface class");
  for (int i = 0; i < transitive_interfaces()->length(); i++) {
    if (transitive_interfaces()->at(i) == k) {
      return true;
    }
  }
  return false;
}

bool InstanceKlass::is_same_or_direct_interface(Klass *k) const {
  // Verify direct super interface
  if (this == k) return true;
  assert(k->is_interface(), "should be an interface class");
  for (int i = 0; i < local_interfaces()->length(); i++) {
    if (local_interfaces()->at(i) == k) {
      return true;
    }
  }
  return false;
}

objArrayOop InstanceKlass::allocate_objArray(int n, int length, TRAPS) {
  check_array_allocation_length(length, arrayOopDesc::max_array_length(T_OBJECT), CHECK_NULL);
  int size = objArrayOopDesc::object_size(length);
  Klass* ak = array_klass(n, CHECK_NULL);
  objArrayOop o = (objArrayOop)Universe::heap()->array_allocate(ak, size, length,
                                                                /* do_zero */ true, CHECK_NULL);
  return o;
}

instanceOop InstanceKlass::register_finalizer(instanceOop i, TRAPS) {
  if (TraceFinalizerRegistration) {
    tty->print("Registered ");
    i->print_value_on(tty);
    tty->print_cr(" (" INTPTR_FORMAT ") as finalizable", p2i(i));
  }
  instanceHandle h_i(THREAD, i);
  // Pass the handle as argument, JavaCalls::call expects oop as jobjects
  JavaValue result(T_VOID);
  JavaCallArguments args(h_i);
  methodHandle mh (THREAD, Universe::finalizer_register_method());
  JavaCalls::call(&result, mh, &args, CHECK_NULL);
  return h_i();
}

instanceOop InstanceKlass::allocate_instance(TRAPS) {
  bool has_finalizer_flag = has_finalizer(); // Query before possible GC
  int size = size_helper();  // Query before forming handle.

  instanceOop i;

  i = (instanceOop)Universe::heap()->obj_allocate(this, size, CHECK_NULL);
  if (has_finalizer_flag && !RegisterFinalizersAtInit) {
    i = register_finalizer(i, CHECK_NULL);
  }
  return i;
}

instanceHandle InstanceKlass::allocate_instance_handle(TRAPS) {
  return instanceHandle(THREAD, allocate_instance(THREAD));
}

void InstanceKlass::check_valid_for_instantiation(bool throwError, TRAPS) {
  if (is_interface() || is_abstract()) {
    ResourceMark rm(THREAD);
    THROW_MSG(throwError ? vmSymbols::java_lang_InstantiationError()
              : vmSymbols::java_lang_InstantiationException(), external_name());
  }
  if (this == SystemDictionary::Class_klass()) {
    ResourceMark rm(THREAD);
    THROW_MSG(throwError ? vmSymbols::java_lang_IllegalAccessError()
              : vmSymbols::java_lang_IllegalAccessException(), external_name());
  }
}

Klass* InstanceKlass::array_klass_impl(bool or_null, int n, TRAPS) {
  // Need load-acquire for lock-free read
  if (array_klasses_acquire() == NULL) {
    if (or_null) return NULL;

    ResourceMark rm(THREAD);
    JavaThread *jt = (JavaThread *)THREAD;
    {
      // Atomic creation of array_klasses
      MutexLocker ma(THREAD, MultiArray_lock);

      // Check if update has already taken place
      if (array_klasses() == NULL) {
        Klass*    k = ObjArrayKlass::allocate_objArray_klass(1, this, CHECK_NULL);
        // use 'release' to pair with lock-free load
        release_set_array_klasses(k);
      }
    }
  }
  // _this will always be set at this point
  ObjArrayKlass* oak = (ObjArrayKlass*)array_klasses();
  if (or_null) {
    return oak->array_klass_or_null(n);
  }
  return oak->array_klass(n, THREAD);
}

Klass* InstanceKlass::array_klass_impl(bool or_null, TRAPS) {
  return array_klass_impl(or_null, 1, THREAD);
}

static int call_class_initializer_counter = 0;   // for debugging

Method* InstanceKlass::class_initializer() const {
  Method* clinit = find_method(
      vmSymbols::class_initializer_name(), vmSymbols::void_method_signature());
  if (clinit != NULL && clinit->is_class_initializer()) {
    return clinit;
  }
  return NULL;
}

void InstanceKlass::call_class_initializer(TRAPS) {
  if (ReplayCompiles &&
      (ReplaySuppressInitializers == 1 ||
       (ReplaySuppressInitializers >= 2 && class_loader() != NULL))) {
    // Hide the existence of the initializer for the purpose of replaying the compile
    return;
  }

  methodHandle h_method(THREAD, class_initializer());
  assert(!is_initialized(), "we cannot initialize twice");
  LogTarget(Info, class, init) lt;
  if (lt.is_enabled()) {
    ResourceMark rm(THREAD);
    LogStream ls(lt);
    ls.print("%d Initializing ", call_class_initializer_counter++);
    name()->print_value_on(&ls);
    ls.print_cr("%s (" INTPTR_FORMAT ")", h_method() == NULL ? "(no method)" : "", p2i(this));
  }
  if (h_method() != NULL) {
    JavaCallArguments args; // No arguments
    JavaValue result(T_VOID);
    JavaCalls::call(&result, h_method, &args, CHECK); // Static call (no args)
  }
}


void InstanceKlass::mask_for(const methodHandle& method, int bci,
  InterpreterOopMap* entry_for) {
  // Lazily create the _oop_map_cache at first request
  // Lock-free access requires load_acquire.
  OopMapCache* oop_map_cache = Atomic::load_acquire(&_oop_map_cache);
  if (oop_map_cache == NULL) {
    MutexLocker x(OopMapCacheAlloc_lock,  Mutex::_no_safepoint_check_flag);
    // Check if _oop_map_cache was allocated while we were waiting for this lock
    if ((oop_map_cache = _oop_map_cache) == NULL) {
      oop_map_cache = new OopMapCache();
      // Ensure _oop_map_cache is stable, since it is examined without a lock
      Atomic::release_store(&_oop_map_cache, oop_map_cache);
    }
  }
  // _oop_map_cache is constant after init; lookup below does its own locking.
  oop_map_cache->lookup(method, bci, entry_for);
}

bool InstanceKlass::find_local_field(Symbol* name, Symbol* sig, fieldDescriptor* fd) const {
  for (JavaFieldStream fs(this); !fs.done(); fs.next()) {
    Symbol* f_name = fs.name();
    Symbol* f_sig  = fs.signature();
    if (f_name == name && f_sig == sig) {
      fd->reinitialize(const_cast<InstanceKlass*>(this), fs.index());
      return true;
    }
  }
  return false;
}


Klass* InstanceKlass::find_interface_field(Symbol* name, Symbol* sig, fieldDescriptor* fd) const {
  const int n = local_interfaces()->length();
  for (int i = 0; i < n; i++) {
    Klass* intf1 = local_interfaces()->at(i);
    assert(intf1->is_interface(), "just checking type");
    // search for field in current interface
    if (InstanceKlass::cast(intf1)->find_local_field(name, sig, fd)) {
      assert(fd->is_static(), "interface field must be static");
      return intf1;
    }
    // search for field in direct superinterfaces
    Klass* intf2 = InstanceKlass::cast(intf1)->find_interface_field(name, sig, fd);
    if (intf2 != NULL) return intf2;
  }
  // otherwise field lookup fails
  return NULL;
}


Klass* InstanceKlass::find_field(Symbol* name, Symbol* sig, fieldDescriptor* fd) const {
  // search order according to newest JVM spec (5.4.3.2, p.167).
  // 1) search for field in current klass
  if (find_local_field(name, sig, fd)) {
    return const_cast<InstanceKlass*>(this);
  }
  // 2) search for field recursively in direct superinterfaces
  { Klass* intf = find_interface_field(name, sig, fd);
    if (intf != NULL) return intf;
  }
  // 3) apply field lookup recursively if superclass exists
  { Klass* supr = super();
    if (supr != NULL) return InstanceKlass::cast(supr)->find_field(name, sig, fd);
  }
  // 4) otherwise field lookup fails
  return NULL;
}


Klass* InstanceKlass::find_field(Symbol* name, Symbol* sig, bool is_static, fieldDescriptor* fd) const {
  // search order according to newest JVM spec (5.4.3.2, p.167).
  // 1) search for field in current klass
  if (find_local_field(name, sig, fd)) {
    if (fd->is_static() == is_static) return const_cast<InstanceKlass*>(this);
  }
  // 2) search for field recursively in direct superinterfaces
  if (is_static) {
    Klass* intf = find_interface_field(name, sig, fd);
    if (intf != NULL) return intf;
  }
  // 3) apply field lookup recursively if superclass exists
  { Klass* supr = super();
    if (supr != NULL) return InstanceKlass::cast(supr)->find_field(name, sig, is_static, fd);
  }
  // 4) otherwise field lookup fails
  return NULL;
}

bool InstanceKlass::contains_field_offset(int offset) {
  if (this->is_value()) {
    ValueKlass* vk = ValueKlass::cast(this);
    return offset >= vk->first_field_offset() && offset < (vk->first_field_offset() + vk->get_exact_size_in_bytes());
  } else {
    fieldDescriptor fd;
    return find_field_from_offset(offset, false, &fd);
  }
}

bool InstanceKlass::find_local_field_from_offset(int offset, bool is_static, fieldDescriptor* fd) const {
  for (JavaFieldStream fs(this); !fs.done(); fs.next()) {
    if (fs.offset() == offset) {
      fd->reinitialize(const_cast<InstanceKlass*>(this), fs.index());
      if (fd->is_static() == is_static) return true;
    }
  }
  return false;
}


bool InstanceKlass::find_field_from_offset(int offset, bool is_static, fieldDescriptor* fd) const {
  Klass* klass = const_cast<InstanceKlass*>(this);
  while (klass != NULL) {
    if (InstanceKlass::cast(klass)->find_local_field_from_offset(offset, is_static, fd)) {
      return true;
    }
    klass = klass->super();
  }
  return false;
}


void InstanceKlass::methods_do(void f(Method* method)) {
  // Methods aren't stable until they are loaded.  This can be read outside
  // a lock through the ClassLoaderData for profiling
  if (!is_loaded()) {
    return;
  }

  int len = methods()->length();
  for (int index = 0; index < len; index++) {
    Method* m = methods()->at(index);
    assert(m->is_method(), "must be method");
    f(m);
  }
}


void InstanceKlass::do_local_static_fields(FieldClosure* cl) {
  for (JavaFieldStream fs(this); !fs.done(); fs.next()) {
    if (fs.access_flags().is_static()) {
      fieldDescriptor& fd = fs.field_descriptor();
      cl->do_field(&fd);
    }
  }
}


void InstanceKlass::do_local_static_fields(void f(fieldDescriptor*, Handle, TRAPS), Handle mirror, TRAPS) {
  for (JavaFieldStream fs(this); !fs.done(); fs.next()) {
    if (fs.access_flags().is_static()) {
      fieldDescriptor& fd = fs.field_descriptor();
      f(&fd, mirror, CHECK);
    }
  }
}


static int compare_fields_by_offset(int* a, int* b) {
  return a[0] - b[0];
}

void InstanceKlass::do_nonstatic_fields(FieldClosure* cl) {
  InstanceKlass* super = superklass();
  if (super != NULL) {
    super->do_nonstatic_fields(cl);
  }
  fieldDescriptor fd;
  int length = java_fields_count();
  // In DebugInfo nonstatic fields are sorted by offset.
  int* fields_sorted = NEW_C_HEAP_ARRAY(int, 2*(length+1), mtClass);
  int j = 0;
  for (int i = 0; i < length; i += 1) {
    fd.reinitialize(this, i);
    if (!fd.is_static()) {
      fields_sorted[j + 0] = fd.offset();
      fields_sorted[j + 1] = i;
      j += 2;
    }
  }
  if (j > 0) {
    length = j;
    // _sort_Fn is defined in growableArray.hpp.
    qsort(fields_sorted, length/2, 2*sizeof(int), (_sort_Fn)compare_fields_by_offset);
    for (int i = 0; i < length; i += 2) {
      fd.reinitialize(this, fields_sorted[i + 1]);
      assert(!fd.is_static() && fd.offset() == fields_sorted[i], "only nonstatic fields");
      cl->do_field(&fd);
    }
  }
  FREE_C_HEAP_ARRAY(int, fields_sorted);
}


void InstanceKlass::array_klasses_do(void f(Klass* k)) {
  if (array_klasses() != NULL)
    ArrayKlass::cast(array_klasses())->array_klasses_do(f);
}

#ifdef ASSERT
static int linear_search(const Array<Method*>* methods,
                         const Symbol* name,
                         const Symbol* signature) {
  const int len = methods->length();
  for (int index = 0; index < len; index++) {
    const Method* const m = methods->at(index);
    assert(m->is_method(), "must be method");
    if (m->signature() == signature && m->name() == name) {
       return index;
    }
  }
  return -1;
}
#endif

bool InstanceKlass::_disable_method_binary_search = false;

NOINLINE int linear_search(const Array<Method*>* methods, const Symbol* name) {
  int len = methods->length();
  int l = 0;
  int h = len - 1;
  while (l <= h) {
    Method* m = methods->at(l);
    if (m->name() == name) {
      return l;
    }
    l++;
  }
  return -1;
}

inline int InstanceKlass::quick_search(const Array<Method*>* methods, const Symbol* name) {
  if (_disable_method_binary_search) {
    assert(DynamicDumpSharedSpaces, "must be");
    // At the final stage of dynamic dumping, the methods array may not be sorted
    // by ascending addresses of their names, so we can't use binary search anymore.
    // However, methods with the same name are still laid out consecutively inside the
    // methods array, so let's look for the first one that matches.
    return linear_search(methods, name);
  }

  int len = methods->length();
  int l = 0;
  int h = len - 1;

  // methods are sorted by ascending addresses of their names, so do binary search
  while (l <= h) {
    int mid = (l + h) >> 1;
    Method* m = methods->at(mid);
    assert(m->is_method(), "must be method");
    int res = m->name()->fast_compare(name);
    if (res == 0) {
      return mid;
    } else if (res < 0) {
      l = mid + 1;
    } else {
      h = mid - 1;
    }
  }
  return -1;
}

// find_method looks up the name/signature in the local methods array
Method* InstanceKlass::find_method(const Symbol* name,
                                   const Symbol* signature) const {
  return find_method_impl(name, signature, find_overpass, find_static, find_private);
}

Method* InstanceKlass::find_method_impl(const Symbol* name,
                                        const Symbol* signature,
                                        OverpassLookupMode overpass_mode,
                                        StaticLookupMode static_mode,
                                        PrivateLookupMode private_mode) const {
  return InstanceKlass::find_method_impl(methods(),
                                         name,
                                         signature,
                                         overpass_mode,
                                         static_mode,
                                         private_mode);
}

// find_instance_method looks up the name/signature in the local methods array
// and skips over static methods
Method* InstanceKlass::find_instance_method(const Array<Method*>* methods,
                                            const Symbol* name,
                                            const Symbol* signature,
                                            PrivateLookupMode private_mode) {
  Method* const meth = InstanceKlass::find_method_impl(methods,
                                                 name,
                                                 signature,
                                                 find_overpass,
                                                 skip_static,
                                                 private_mode);
  assert(((meth == NULL) || !meth->is_static()),
    "find_instance_method should have skipped statics");
  return meth;
}

// find_instance_method looks up the name/signature in the local methods array
// and skips over static methods
Method* InstanceKlass::find_instance_method(const Symbol* name,
                                            const Symbol* signature,
                                            PrivateLookupMode private_mode) const {
  return InstanceKlass::find_instance_method(methods(), name, signature, private_mode);
}

// Find looks up the name/signature in the local methods array
// and filters on the overpass, static and private flags
// This returns the first one found
// note that the local methods array can have up to one overpass, one static
// and one instance (private or not) with the same name/signature
Method* InstanceKlass::find_local_method(const Symbol* name,
                                         const Symbol* signature,
                                         OverpassLookupMode overpass_mode,
                                         StaticLookupMode static_mode,
                                         PrivateLookupMode private_mode) const {
  return InstanceKlass::find_method_impl(methods(),
                                         name,
                                         signature,
                                         overpass_mode,
                                         static_mode,
                                         private_mode);
}

// Find looks up the name/signature in the local methods array
// and filters on the overpass, static and private flags
// This returns the first one found
// note that the local methods array can have up to one overpass, one static
// and one instance (private or not) with the same name/signature
Method* InstanceKlass::find_local_method(const Array<Method*>* methods,
                                         const Symbol* name,
                                         const Symbol* signature,
                                         OverpassLookupMode overpass_mode,
                                         StaticLookupMode static_mode,
                                         PrivateLookupMode private_mode) {
  return InstanceKlass::find_method_impl(methods,
                                         name,
                                         signature,
                                         overpass_mode,
                                         static_mode,
                                         private_mode);
}

Method* InstanceKlass::find_method(const Array<Method*>* methods,
                                   const Symbol* name,
                                   const Symbol* signature) {
  return InstanceKlass::find_method_impl(methods,
                                         name,
                                         signature,
                                         find_overpass,
                                         find_static,
                                         find_private);
}

Method* InstanceKlass::find_method_impl(const Array<Method*>* methods,
                                        const Symbol* name,
                                        const Symbol* signature,
                                        OverpassLookupMode overpass_mode,
                                        StaticLookupMode static_mode,
                                        PrivateLookupMode private_mode) {
  int hit = find_method_index(methods, name, signature, overpass_mode, static_mode, private_mode);
  return hit >= 0 ? methods->at(hit): NULL;
}

// true if method matches signature and conforms to skipping_X conditions.
static bool method_matches(const Method* m,
                           const Symbol* signature,
                           bool skipping_overpass,
                           bool skipping_static,
                           bool skipping_private) {
  return ((m->signature() == signature) &&
    (!skipping_overpass || !m->is_overpass()) &&
    (!skipping_static || !m->is_static()) &&
    (!skipping_private || !m->is_private()));
}

// Used directly for default_methods to find the index into the
// default_vtable_indices, and indirectly by find_method
// find_method_index looks in the local methods array to return the index
// of the matching name/signature. If, overpass methods are being ignored,
// the search continues to find a potential non-overpass match.  This capability
// is important during method resolution to prefer a static method, for example,
// over an overpass method.
// There is the possibility in any _method's array to have the same name/signature
// for a static method, an overpass method and a local instance method
// To correctly catch a given method, the search criteria may need
// to explicitly skip the other two. For local instance methods, it
// is often necessary to skip private methods
int InstanceKlass::find_method_index(const Array<Method*>* methods,
                                     const Symbol* name,
                                     const Symbol* signature,
                                     OverpassLookupMode overpass_mode,
                                     StaticLookupMode static_mode,
                                     PrivateLookupMode private_mode) {
  const bool skipping_overpass = (overpass_mode == skip_overpass);
  const bool skipping_static = (static_mode == skip_static);
  const bool skipping_private = (private_mode == skip_private);
  const int hit = quick_search(methods, name);
  if (hit != -1) {
    const Method* const m = methods->at(hit);

    // Do linear search to find matching signature.  First, quick check
    // for common case, ignoring overpasses if requested.
    if (method_matches(m, signature, skipping_overpass, skipping_static, skipping_private)) {
      return hit;
    }

    // search downwards through overloaded methods
    int i;
    for (i = hit - 1; i >= 0; --i) {
        const Method* const m = methods->at(i);
        assert(m->is_method(), "must be method");
        if (m->name() != name) {
          break;
        }
        if (method_matches(m, signature, skipping_overpass, skipping_static, skipping_private)) {
          return i;
        }
    }
    // search upwards
    for (i = hit + 1; i < methods->length(); ++i) {
        const Method* const m = methods->at(i);
        assert(m->is_method(), "must be method");
        if (m->name() != name) {
          break;
        }
        if (method_matches(m, signature, skipping_overpass, skipping_static, skipping_private)) {
          return i;
        }
    }
    // not found
#ifdef ASSERT
    const int index = (skipping_overpass || skipping_static || skipping_private) ? -1 :
      linear_search(methods, name, signature);
    assert(-1 == index, "binary search should have found entry %d", index);
#endif
  }
  return -1;
}

int InstanceKlass::find_method_by_name(const Symbol* name, int* end) const {
  return find_method_by_name(methods(), name, end);
}

int InstanceKlass::find_method_by_name(const Array<Method*>* methods,
                                       const Symbol* name,
                                       int* end_ptr) {
  assert(end_ptr != NULL, "just checking");
  int start = quick_search(methods, name);
  int end = start + 1;
  if (start != -1) {
    while (start - 1 >= 0 && (methods->at(start - 1))->name() == name) --start;
    while (end < methods->length() && (methods->at(end))->name() == name) ++end;
    *end_ptr = end;
    return start;
  }
  return -1;
}

// uncached_lookup_method searches both the local class methods array and all
// superclasses methods arrays, skipping any overpass methods in superclasses,
// and possibly skipping private methods.
Method* InstanceKlass::uncached_lookup_method(const Symbol* name,
                                              const Symbol* signature,
                                              OverpassLookupMode overpass_mode,
                                              PrivateLookupMode private_mode) const {
  OverpassLookupMode overpass_local_mode = overpass_mode;
  const Klass* klass = this;
  while (klass != NULL) {
    Method* const method = InstanceKlass::cast(klass)->find_method_impl(name,
                                                                        signature,
                                                                        overpass_local_mode,
                                                                        find_static,
                                                                        private_mode);
    if (method != NULL) {
      return method;
    }
    if (name == vmSymbols::object_initializer_name()) {
      break;  // <init> is never inherited, not even as a static factory
    }
    klass = klass->super();
    overpass_local_mode = skip_overpass;   // Always ignore overpass methods in superclasses
  }
  return NULL;
}

#ifdef ASSERT
// search through class hierarchy and return true if this class or
// one of the superclasses was redefined
bool InstanceKlass::has_redefined_this_or_super() const {
  const Klass* klass = this;
  while (klass != NULL) {
    if (InstanceKlass::cast(klass)->has_been_redefined()) {
      return true;
    }
    klass = klass->super();
  }
  return false;
}
#endif

// lookup a method in the default methods list then in all transitive interfaces
// Do NOT return private or static methods
Method* InstanceKlass::lookup_method_in_ordered_interfaces(Symbol* name,
                                                         Symbol* signature) const {
  Method* m = NULL;
  if (default_methods() != NULL) {
    m = find_method(default_methods(), name, signature);
  }
  // Look up interfaces
  if (m == NULL) {
    m = lookup_method_in_all_interfaces(name, signature, find_defaults);
  }
  return m;
}

// lookup a method in all the interfaces that this class implements
// Do NOT return private or static methods, new in JDK8 which are not externally visible
// They should only be found in the initial InterfaceMethodRef
Method* InstanceKlass::lookup_method_in_all_interfaces(Symbol* name,
                                                       Symbol* signature,
                                                       DefaultsLookupMode defaults_mode) const {
  Array<InstanceKlass*>* all_ifs = transitive_interfaces();
  int num_ifs = all_ifs->length();
  InstanceKlass *ik = NULL;
  for (int i = 0; i < num_ifs; i++) {
    ik = all_ifs->at(i);
    Method* m = ik->lookup_method(name, signature);
    if (m != NULL && m->is_public() && !m->is_static() &&
        ((defaults_mode != skip_defaults) || !m->is_default_method())) {
      return m;
    }
  }
  return NULL;
}

/* jni_id_for_impl for jfieldIds only */
JNIid* InstanceKlass::jni_id_for_impl(int offset) {
  MutexLocker ml(JfieldIdCreation_lock);
  // Retry lookup after we got the lock
  JNIid* probe = jni_ids() == NULL ? NULL : jni_ids()->find(offset);
  if (probe == NULL) {
    // Slow case, allocate new static field identifier
    probe = new JNIid(this, offset, jni_ids());
    set_jni_ids(probe);
  }
  return probe;
}


/* jni_id_for for jfieldIds only */
JNIid* InstanceKlass::jni_id_for(int offset) {
  JNIid* probe = jni_ids() == NULL ? NULL : jni_ids()->find(offset);
  if (probe == NULL) {
    probe = jni_id_for_impl(offset);
  }
  return probe;
}

u2 InstanceKlass::enclosing_method_data(int offset) const {
  const Array<jushort>* const inner_class_list = inner_classes();
  if (inner_class_list == NULL) {
    return 0;
  }
  const int length = inner_class_list->length();
  if (length % inner_class_next_offset == 0) {
    return 0;
  }
  const int index = length - enclosing_method_attribute_size;
  assert(offset < enclosing_method_attribute_size, "invalid offset");
  return inner_class_list->at(index + offset);
}

void InstanceKlass::set_enclosing_method_indices(u2 class_index,
                                                 u2 method_index) {
  Array<jushort>* inner_class_list = inner_classes();
  assert (inner_class_list != NULL, "_inner_classes list is not set up");
  int length = inner_class_list->length();
  if (length % inner_class_next_offset == enclosing_method_attribute_size) {
    int index = length - enclosing_method_attribute_size;
    inner_class_list->at_put(
      index + enclosing_method_class_index_offset, class_index);
    inner_class_list->at_put(
      index + enclosing_method_method_index_offset, method_index);
  }
}

// Lookup or create a jmethodID.
// This code is called by the VMThread and JavaThreads so the
// locking has to be done very carefully to avoid deadlocks
// and/or other cache consistency problems.
//
jmethodID InstanceKlass::get_jmethod_id(const methodHandle& method_h) {
  size_t idnum = (size_t)method_h->method_idnum();
  jmethodID* jmeths = methods_jmethod_ids_acquire();
  size_t length = 0;
  jmethodID id = NULL;

  // We use a double-check locking idiom here because this cache is
  // performance sensitive. In the normal system, this cache only
  // transitions from NULL to non-NULL which is safe because we use
  // release_set_methods_jmethod_ids() to advertise the new cache.
  // A partially constructed cache should never be seen by a racing
  // thread. We also use release_store() to save a new jmethodID
  // in the cache so a partially constructed jmethodID should never be
  // seen either. Cache reads of existing jmethodIDs proceed without a
  // lock, but cache writes of a new jmethodID requires uniqueness and
  // creation of the cache itself requires no leaks so a lock is
  // generally acquired in those two cases.
  //
  // If the RedefineClasses() API has been used, then this cache can
  // grow and we'll have transitions from non-NULL to bigger non-NULL.
  // Cache creation requires no leaks and we require safety between all
  // cache accesses and freeing of the old cache so a lock is generally
  // acquired when the RedefineClasses() API has been used.

  if (jmeths != NULL) {
    // the cache already exists
    if (!idnum_can_increment()) {
      // the cache can't grow so we can just get the current values
      get_jmethod_id_length_value(jmeths, idnum, &length, &id);
    } else {
      // cache can grow so we have to be more careful
      if (Threads::number_of_threads() == 0 ||
          SafepointSynchronize::is_at_safepoint()) {
        // we're single threaded or at a safepoint - no locking needed
        get_jmethod_id_length_value(jmeths, idnum, &length, &id);
      } else {
        MutexLocker ml(JmethodIdCreation_lock, Mutex::_no_safepoint_check_flag);
        get_jmethod_id_length_value(jmeths, idnum, &length, &id);
      }
    }
  }
  // implied else:
  // we need to allocate a cache so default length and id values are good

  if (jmeths == NULL ||   // no cache yet
      length <= idnum ||  // cache is too short
      id == NULL) {       // cache doesn't contain entry

    // This function can be called by the VMThread so we have to do all
    // things that might block on a safepoint before grabbing the lock.
    // Otherwise, we can deadlock with the VMThread or have a cache
    // consistency issue. These vars keep track of what we might have
    // to free after the lock is dropped.
    jmethodID  to_dealloc_id     = NULL;
    jmethodID* to_dealloc_jmeths = NULL;

    // may not allocate new_jmeths or use it if we allocate it
    jmethodID* new_jmeths = NULL;
    if (length <= idnum) {
      // allocate a new cache that might be used
      size_t size = MAX2(idnum+1, (size_t)idnum_allocated_count());
      new_jmeths = NEW_C_HEAP_ARRAY(jmethodID, size+1, mtClass);
      memset(new_jmeths, 0, (size+1)*sizeof(jmethodID));
      // cache size is stored in element[0], other elements offset by one
      new_jmeths[0] = (jmethodID)size;
    }

    // allocate a new jmethodID that might be used
    jmethodID new_id = NULL;
    if (method_h->is_old() && !method_h->is_obsolete()) {
      // The method passed in is old (but not obsolete), we need to use the current version
      Method* current_method = method_with_idnum((int)idnum);
      assert(current_method != NULL, "old and but not obsolete, so should exist");
      new_id = Method::make_jmethod_id(class_loader_data(), current_method);
    } else {
      // It is the current version of the method or an obsolete method,
      // use the version passed in
      new_id = Method::make_jmethod_id(class_loader_data(), method_h());
    }

    if (Threads::number_of_threads() == 0 ||
        SafepointSynchronize::is_at_safepoint()) {
      // we're single threaded or at a safepoint - no locking needed
      id = get_jmethod_id_fetch_or_update(idnum, new_id, new_jmeths,
                                          &to_dealloc_id, &to_dealloc_jmeths);
    } else {
      MutexLocker ml(JmethodIdCreation_lock, Mutex::_no_safepoint_check_flag);
      id = get_jmethod_id_fetch_or_update(idnum, new_id, new_jmeths,
                                          &to_dealloc_id, &to_dealloc_jmeths);
    }

    // The lock has been dropped so we can free resources.
    // Free up either the old cache or the new cache if we allocated one.
    if (to_dealloc_jmeths != NULL) {
      FreeHeap(to_dealloc_jmeths);
    }
    // free up the new ID since it wasn't needed
    if (to_dealloc_id != NULL) {
      Method::destroy_jmethod_id(class_loader_data(), to_dealloc_id);
    }
  }
  return id;
}

// Figure out how many jmethodIDs haven't been allocated, and make
// sure space for them is pre-allocated.  This makes getting all
// method ids much, much faster with classes with more than 8
// methods, and has a *substantial* effect on performance with jvmti
// code that loads all jmethodIDs for all classes.
void InstanceKlass::ensure_space_for_methodids(int start_offset) {
  int new_jmeths = 0;
  int length = methods()->length();
  for (int index = start_offset; index < length; index++) {
    Method* m = methods()->at(index);
    jmethodID id = m->find_jmethod_id_or_null();
    if (id == NULL) {
      new_jmeths++;
    }
  }
  if (new_jmeths != 0) {
    Method::ensure_jmethod_ids(class_loader_data(), new_jmeths);
  }
}

// Common code to fetch the jmethodID from the cache or update the
// cache with the new jmethodID. This function should never do anything
// that causes the caller to go to a safepoint or we can deadlock with
// the VMThread or have cache consistency issues.
//
jmethodID InstanceKlass::get_jmethod_id_fetch_or_update(
            size_t idnum, jmethodID new_id,
            jmethodID* new_jmeths, jmethodID* to_dealloc_id_p,
            jmethodID** to_dealloc_jmeths_p) {
  assert(new_id != NULL, "sanity check");
  assert(to_dealloc_id_p != NULL, "sanity check");
  assert(to_dealloc_jmeths_p != NULL, "sanity check");
  assert(Threads::number_of_threads() == 0 ||
         SafepointSynchronize::is_at_safepoint() ||
         JmethodIdCreation_lock->owned_by_self(), "sanity check");

  // reacquire the cache - we are locked, single threaded or at a safepoint
  jmethodID* jmeths = methods_jmethod_ids_acquire();
  jmethodID  id     = NULL;
  size_t     length = 0;

  if (jmeths == NULL ||                         // no cache yet
      (length = (size_t)jmeths[0]) <= idnum) {  // cache is too short
    if (jmeths != NULL) {
      // copy any existing entries from the old cache
      for (size_t index = 0; index < length; index++) {
        new_jmeths[index+1] = jmeths[index+1];
      }
      *to_dealloc_jmeths_p = jmeths;  // save old cache for later delete
    }
    release_set_methods_jmethod_ids(jmeths = new_jmeths);
  } else {
    // fetch jmethodID (if any) from the existing cache
    id = jmeths[idnum+1];
    *to_dealloc_jmeths_p = new_jmeths;  // save new cache for later delete
  }
  if (id == NULL) {
    // No matching jmethodID in the existing cache or we have a new
    // cache or we just grew the cache. This cache write is done here
    // by the first thread to win the foot race because a jmethodID
    // needs to be unique once it is generally available.
    id = new_id;

    // The jmethodID cache can be read while unlocked so we have to
    // make sure the new jmethodID is complete before installing it
    // in the cache.
    Atomic::release_store(&jmeths[idnum+1], id);
  } else {
    *to_dealloc_id_p = new_id; // save new id for later delete
  }
  return id;
}


// Common code to get the jmethodID cache length and the jmethodID
// value at index idnum if there is one.
//
void InstanceKlass::get_jmethod_id_length_value(jmethodID* cache,
       size_t idnum, size_t *length_p, jmethodID* id_p) {
  assert(cache != NULL, "sanity check");
  assert(length_p != NULL, "sanity check");
  assert(id_p != NULL, "sanity check");

  // cache size is stored in element[0], other elements offset by one
  *length_p = (size_t)cache[0];
  if (*length_p <= idnum) {  // cache is too short
    *id_p = NULL;
  } else {
    *id_p = cache[idnum+1];  // fetch jmethodID (if any)
  }
}


// Lookup a jmethodID, NULL if not found.  Do no blocking, no allocations, no handles
jmethodID InstanceKlass::jmethod_id_or_null(Method* method) {
  size_t idnum = (size_t)method->method_idnum();
  jmethodID* jmeths = methods_jmethod_ids_acquire();
  size_t length;                                // length assigned as debugging crumb
  jmethodID id = NULL;
  if (jmeths != NULL &&                         // If there is a cache
      (length = (size_t)jmeths[0]) > idnum) {   // and if it is long enough,
    id = jmeths[idnum+1];                       // Look up the id (may be NULL)
  }
  return id;
}

inline DependencyContext InstanceKlass::dependencies() {
  DependencyContext dep_context(&_dep_context, &_dep_context_last_cleaned);
  return dep_context;
}

int InstanceKlass::mark_dependent_nmethods(KlassDepChange& changes) {
  return dependencies().mark_dependent_nmethods(changes);
}

void InstanceKlass::add_dependent_nmethod(nmethod* nm) {
  dependencies().add_dependent_nmethod(nm);
}

void InstanceKlass::remove_dependent_nmethod(nmethod* nm) {
  dependencies().remove_dependent_nmethod(nm);
}

void InstanceKlass::clean_dependency_context() {
  dependencies().clean_unloading_dependents();
}

#ifndef PRODUCT
void InstanceKlass::print_dependent_nmethods(bool verbose) {
  dependencies().print_dependent_nmethods(verbose);
}

bool InstanceKlass::is_dependent_nmethod(nmethod* nm) {
  return dependencies().is_dependent_nmethod(nm);
}
#endif //PRODUCT

void InstanceKlass::clean_weak_instanceklass_links() {
  clean_implementors_list();
  clean_method_data();
}

void InstanceKlass::clean_implementors_list() {
  assert(is_loader_alive(), "this klass should be live");
  if (is_interface()) {
    assert (ClassUnloading, "only called for ClassUnloading");
    for (;;) {
      // Use load_acquire due to competing with inserts
      Klass* impl = Atomic::load_acquire(adr_implementor());
      if (impl != NULL && !impl->is_loader_alive()) {
        // NULL this field, might be an unloaded klass or NULL
        Klass* volatile* klass = adr_implementor();
        if (Atomic::cmpxchg(klass, impl, (Klass*)NULL) == impl) {
          // Successfully unlinking implementor.
          if (log_is_enabled(Trace, class, unload)) {
            ResourceMark rm;
            log_trace(class, unload)("unlinking class (implementor): %s", impl->external_name());
          }
          return;
        }
      } else {
        return;
      }
    }
  }
}

void InstanceKlass::clean_method_data() {
  for (int m = 0; m < methods()->length(); m++) {
    MethodData* mdo = methods()->at(m)->method_data();
    if (mdo != NULL) {
      MutexLocker ml(SafepointSynchronize::is_at_safepoint() ? NULL : mdo->extra_data_lock());
      mdo->clean_method_data(/*always_clean*/false);
    }
  }
}

bool InstanceKlass::supers_have_passed_fingerprint_checks() {
  if (java_super() != NULL && !java_super()->has_passed_fingerprint_check()) {
    ResourceMark rm;
    log_trace(class, fingerprint)("%s : super %s not fingerprinted", external_name(), java_super()->external_name());
    return false;
  }

  Array<InstanceKlass*>* local_interfaces = this->local_interfaces();
  if (local_interfaces != NULL) {
    int length = local_interfaces->length();
    for (int i = 0; i < length; i++) {
      InstanceKlass* intf = local_interfaces->at(i);
      if (!intf->has_passed_fingerprint_check()) {
        ResourceMark rm;
        log_trace(class, fingerprint)("%s : interface %s not fingerprinted", external_name(), intf->external_name());
        return false;
      }
    }
  }

  return true;
}

bool InstanceKlass::should_store_fingerprint(bool is_hidden_or_anonymous) {
#if INCLUDE_AOT
  // We store the fingerprint into the InstanceKlass only in the following 2 cases:
  if (CalculateClassFingerprint) {
    // (1) We are running AOT to generate a shared library.
    return true;
  }
  if (Arguments::is_dumping_archive()) {
    // (2) We are running -Xshare:dump or -XX:ArchiveClassesAtExit to create a shared archive
    return true;
  }
  if (UseAOT && is_hidden_or_anonymous) {
    // (3) We are using AOT code from a shared library and see a hidden or unsafe anonymous class
    return true;
  }
#endif

  // In all other cases we might set the _misc_has_passed_fingerprint_check bit,
  // but do not store the 64-bit fingerprint to save space.
  return false;
}

bool InstanceKlass::has_stored_fingerprint() const {
#if INCLUDE_AOT
  return should_store_fingerprint() || is_shared();
#else
  return false;
#endif
}

uint64_t InstanceKlass::get_stored_fingerprint() const {
  address adr = adr_fingerprint();
  if (adr != NULL) {
    return (uint64_t)Bytes::get_native_u8(adr); // adr may not be 64-bit aligned
  }
  return 0;
}

void InstanceKlass::store_fingerprint(uint64_t fingerprint) {
  address adr = adr_fingerprint();
  if (adr != NULL) {
    Bytes::put_native_u8(adr, (u8)fingerprint); // adr may not be 64-bit aligned

    ResourceMark rm;
    log_trace(class, fingerprint)("stored as " PTR64_FORMAT " for class %s", fingerprint, external_name());
  }
}

void InstanceKlass::metaspace_pointers_do(MetaspaceClosure* it) {
  Klass::metaspace_pointers_do(it);

  if (log_is_enabled(Trace, cds)) {
    ResourceMark rm;
    log_trace(cds)("Iter(InstanceKlass): %p (%s)", this, external_name());
  }

  it->push(&_annotations);
  it->push((Klass**)&_array_klasses);
  it->push(&_constants);
  it->push(&_inner_classes);
#if INCLUDE_JVMTI
  it->push(&_previous_versions);
#endif
  it->push(&_methods);
  it->push(&_default_methods);
  it->push(&_local_interfaces);
  it->push(&_transitive_interfaces);
  it->push(&_method_ordering);
  it->push(&_default_vtable_indices);
  it->push(&_fields);

  if (itable_length() > 0) {
    itableOffsetEntry* ioe = (itableOffsetEntry*)start_of_itable();
    int method_table_offset_in_words = ioe->offset()/wordSize;
    int nof_interfaces = (method_table_offset_in_words - itable_offset_in_words())
                         / itableOffsetEntry::size();

    for (int i = 0; i < nof_interfaces; i ++, ioe ++) {
      if (ioe->interface_klass() != NULL) {
        it->push(ioe->interface_klass_addr());
        itableMethodEntry* ime = ioe->first_method_entry(this);
        int n = klassItable::method_count_for_interface(ioe->interface_klass());
        for (int index = 0; index < n; index ++) {
          it->push(ime[index].method_addr());
        }
      }
    }
  }

  it->push(&_nest_members);
  it->push(&_record_components);
}

void InstanceKlass::remove_unshareable_info() {
  Klass::remove_unshareable_info();

  if (SystemDictionaryShared::has_class_failed_verification(this)) {
    // Classes are attempted to link during dumping and may fail,
    // but these classes are still in the dictionary and class list in CLD.
    // If the class has failed verification, there is nothing else to remove.
    return;
  }

  // Reset to the 'allocated' state to prevent any premature accessing to
  // a shared class at runtime while the class is still being loaded and
  // restored. A class' init_state is set to 'loaded' at runtime when it's
  // being added to class hierarchy (see SystemDictionary:::add_to_hierarchy()).
  _init_state = allocated;

  { // Otherwise this needs to take out the Compile_lock.
    assert(SafepointSynchronize::is_at_safepoint(), "only called at safepoint");
    init_implementor();
  }

  constants()->remove_unshareable_info();

  for (int i = 0; i < methods()->length(); i++) {
    Method* m = methods()->at(i);
    m->remove_unshareable_info();
  }

  // do array classes also.
  if (array_klasses() != NULL) {
    array_klasses()->remove_unshareable_info();
  }

  // These are not allocated from metaspace. They are safe to set to NULL.
  _source_debug_extension = NULL;
  _dep_context = NULL;
  _osr_nmethods_head = NULL;
#if INCLUDE_JVMTI
  _breakpoints = NULL;
  _previous_versions = NULL;
  _cached_class_file = NULL;
  _jvmti_cached_class_field_map = NULL;
#endif

  _init_thread = NULL;
  _methods_jmethod_ids = NULL;
  _jni_ids = NULL;
  _oop_map_cache = NULL;
  // clear _nest_host to ensure re-load at runtime
  _nest_host = NULL;
  _package_entry = NULL;
  _dep_context_last_cleaned = 0;
}

void InstanceKlass::remove_java_mirror() {
  Klass::remove_java_mirror();

  // do array classes also.
  if (array_klasses() != NULL) {
    array_klasses()->remove_java_mirror();
  }
}

void InstanceKlass::restore_unshareable_info(ClassLoaderData* loader_data, Handle protection_domain,
                                             PackageEntry* pkg_entry, TRAPS) {
  // SystemDictionary::add_to_hierarchy() sets the init_state to loaded
  // before the InstanceKlass is added to the SystemDictionary. Make
  // sure the current state is <loaded.
  assert(!is_loaded(), "invalid init state");
  set_package(loader_data, pkg_entry, CHECK);
  Klass::restore_unshareable_info(loader_data, protection_domain, CHECK);

  if (is_value()) {
    ValueKlass::cast(this)->initialize_calling_convention(CHECK);
  }

  Array<Method*>* methods = this->methods();
  int num_methods = methods->length();
  for (int index = 0; index < num_methods; ++index) {
    methods->at(index)->restore_unshareable_info(CHECK);
  }
  if (JvmtiExport::has_redefined_a_class()) {
    // Reinitialize vtable because RedefineClasses may have changed some
    // entries in this vtable for super classes so the CDS vtable might
    // point to old or obsolete entries.  RedefineClasses doesn't fix up
    // vtables in the shared system dictionary, only the main one.
    // It also redefines the itable too so fix that too.
    vtable().initialize_vtable(false, CHECK);
    itable().initialize_itable(false, CHECK);
  }

  // restore constant pool resolved references
  constants()->restore_unshareable_info(CHECK);

  if (array_klasses() != NULL) {
    // Array classes have null protection domain.
    // --> see ArrayKlass::complete_create_array_klass()
    ArrayKlass::cast(array_klasses())->restore_unshareable_info(ClassLoaderData::the_null_class_loader_data(), Handle(), CHECK);
  }

  // Initialize current biased locking state.
  if (UseBiasedLocking && BiasedLocking::enabled() && !is_value()) {
    set_prototype_header(markWord::biased_locking_prototype());
  }
}

void InstanceKlass::set_shared_class_loader_type(s2 loader_type) {
  switch (loader_type) {
  case ClassLoader::BOOT_LOADER:
    _misc_flags |= _misc_is_shared_boot_class;
    break;
  case ClassLoader::PLATFORM_LOADER:
    _misc_flags |= _misc_is_shared_platform_class;
    break;
  case ClassLoader::APP_LOADER:
    _misc_flags |= _misc_is_shared_app_class;
    break;
  default:
    ShouldNotReachHere();
    break;
  }
}

#if INCLUDE_JVMTI
static void clear_all_breakpoints(Method* m) {
  m->clear_all_breakpoints();
}
#endif

void InstanceKlass::unload_class(InstanceKlass* ik) {
  // Release dependencies.
  ik->dependencies().remove_all_dependents();

  // notify the debugger
  if (JvmtiExport::should_post_class_unload()) {
    JvmtiExport::post_class_unload(ik);
  }

  // notify ClassLoadingService of class unload
  ClassLoadingService::notify_class_unloaded(ik);

  if (Arguments::is_dumping_archive()) {
    SystemDictionaryShared::remove_dumptime_info(ik);
  }

  if (log_is_enabled(Info, class, unload)) {
    ResourceMark rm;
    log_info(class, unload)("unloading class %s " INTPTR_FORMAT, ik->external_name(), p2i(ik));
  }

  Events::log_class_unloading(Thread::current(), ik);

#if INCLUDE_JFR
  assert(ik != NULL, "invariant");
  EventClassUnload event;
  event.set_unloadedClass(ik);
  event.set_definingClassLoader(ik->class_loader_data());
  event.commit();
#endif
}

static void method_release_C_heap_structures(Method* m) {
  m->release_C_heap_structures();
}

void InstanceKlass::release_C_heap_structures() {

  // Clean up C heap
  release_C_heap_structures_internal();
  constants()->release_C_heap_structures();

  // Deallocate and call destructors for MDO mutexes
  methods_do(method_release_C_heap_structures);
}

void InstanceKlass::release_C_heap_structures_internal() {
  Klass::release_C_heap_structures();

  // Can't release the constant pool here because the constant pool can be
  // deallocated separately from the InstanceKlass for default methods and
  // redefine classes.

  // Deallocate oop map cache
  if (_oop_map_cache != NULL) {
    delete _oop_map_cache;
    _oop_map_cache = NULL;
  }

  // Deallocate JNI identifiers for jfieldIDs
  JNIid::deallocate(jni_ids());
  set_jni_ids(NULL);

  jmethodID* jmeths = methods_jmethod_ids_acquire();
  if (jmeths != (jmethodID*)NULL) {
    release_set_methods_jmethod_ids(NULL);
    FreeHeap(jmeths);
  }

  assert(_dep_context == NULL,
         "dependencies should already be cleaned");

#if INCLUDE_JVMTI
  // Deallocate breakpoint records
  if (breakpoints() != 0x0) {
    methods_do(clear_all_breakpoints);
    assert(breakpoints() == 0x0, "should have cleared breakpoints");
  }

  // deallocate the cached class file
  if (_cached_class_file != NULL) {
    os::free(_cached_class_file);
    _cached_class_file = NULL;
  }
#endif

<<<<<<< HEAD
  // Decrement symbol reference counts associated with the unloaded class.
  if (_name != NULL) _name->decrement_refcount();

  // unreference array name derived from this class name (arrays of an unloaded
  // class can't be referenced anymore).
  if (_array_name != NULL)  _array_name->decrement_refcount();
  if (_inline_types != NULL) {
    for (int i = 0; i < _inline_types->length(); i++) {
      Symbol* s = _inline_types->at(i)._class_name;
      if (s != NULL) {
        s->decrement_refcount();
      }
    }
  }
=======
>>>>>>> 5c70479b
  FREE_C_HEAP_ARRAY(char, _source_debug_extension);
}

void InstanceKlass::set_source_debug_extension(const char* array, int length) {
  if (array == NULL) {
    _source_debug_extension = NULL;
  } else {
    // Adding one to the attribute length in order to store a null terminator
    // character could cause an overflow because the attribute length is
    // already coded with an u4 in the classfile, but in practice, it's
    // unlikely to happen.
    assert((length+1) > length, "Overflow checking");
    char* sde = NEW_C_HEAP_ARRAY(char, (length + 1), mtClass);
    for (int i = 0; i < length; i++) {
      sde[i] = array[i];
    }
    sde[length] = '\0';
    _source_debug_extension = sde;
  }
}

const char* InstanceKlass::signature_name() const {
  int hash_len = 0;
  char hash_buf[40];

  // If this is an unsafe anonymous class, append a hash to make the name unique
  if (is_unsafe_anonymous()) {
    intptr_t hash = (java_mirror() != NULL) ? java_mirror()->identity_hash() : 0;
    jio_snprintf(hash_buf, sizeof(hash_buf), "/" UINTX_FORMAT, (uintx)hash);
    hash_len = (int)strlen(hash_buf);
  }

  // Get the internal name as a c string
  const char* src = (const char*) (name()->as_C_string());
  const int src_length = (int)strlen(src);

  char* dest = NEW_RESOURCE_ARRAY(char, src_length + hash_len + 3);

  // Add L or Q as type indicator
  int dest_index = 0;
  dest[dest_index++] = is_value() ? JVM_SIGNATURE_VALUETYPE : JVM_SIGNATURE_CLASS;

  // Add the actual class name
  for (int src_index = 0; src_index < src_length; ) {
    dest[dest_index++] = src[src_index++];
  }

  if (is_hidden()) { // Replace the last '+' with a '.'.
    for (int index = (int)src_length; index > 0; index--) {
      if (dest[index] == '+') {
        dest[index] = JVM_SIGNATURE_DOT;
        break;
      }
    }
  }

  // If we have a hash, append it
  for (int hash_index = 0; hash_index < hash_len; ) {
    dest[dest_index++] = hash_buf[hash_index++];
  }

  // Add the semicolon and the NULL
  dest[dest_index++] = JVM_SIGNATURE_ENDCLASS;
  dest[dest_index] = '\0';
  return dest;
}

ModuleEntry* InstanceKlass::module() const {
  // For an unsafe anonymous class return the host class' module
  if (is_unsafe_anonymous()) {
    assert(unsafe_anonymous_host() != NULL, "unsafe anonymous class must have a host class");
    return unsafe_anonymous_host()->module();
  }

  if (is_hidden() &&
      in_unnamed_package() &&
      class_loader_data()->has_class_mirror_holder()) {
    // For a non-strong hidden class defined to an unnamed package,
    // its (class held) CLD will not have an unnamed module created for it.
    // Two choices to find the correct ModuleEntry:
    // 1. If hidden class is within a nest, use nest host's module
    // 2. Find the unnamed module off from the class loader
    // For now option #2 is used since a nest host is not set until
    // after the instance class is created in jvm_lookup_define_class().
    if (class_loader_data()->is_boot_class_loader_data()) {
      return ClassLoaderData::the_null_class_loader_data()->unnamed_module();
    } else {
      oop module = java_lang_ClassLoader::unnamedModule(class_loader_data()->class_loader());
      assert(java_lang_Module::is_instance(module), "Not an instance of java.lang.Module");
      return java_lang_Module::module_entry(module);
    }
  }

  // Class is in a named package
  if (!in_unnamed_package()) {
    return _package_entry->module();
  }

  // Class is in an unnamed package, return its loader's unnamed module
  return class_loader_data()->unnamed_module();
}

void InstanceKlass::set_package(ClassLoaderData* loader_data, PackageEntry* pkg_entry, TRAPS) {

  // ensure java/ packages only loaded by boot or platform builtin loaders
  // not needed for shared class since CDS does not archive prohibited classes.
  if (!is_shared()) {
    check_prohibited_package(name(), loader_data, CHECK);
  }

  TempNewSymbol pkg_name = pkg_entry != NULL ? pkg_entry->name() : ClassLoader::package_from_class_name(name());

  if (pkg_name != NULL && loader_data != NULL) {

    // Find in class loader's package entry table.
    _package_entry = pkg_entry != NULL ? pkg_entry : loader_data->packages()->lookup_only(pkg_name);

    // If the package name is not found in the loader's package
    // entry table, it is an indication that the package has not
    // been defined. Consider it defined within the unnamed module.
    if (_package_entry == NULL) {

      if (!ModuleEntryTable::javabase_defined()) {
        // Before java.base is defined during bootstrapping, define all packages in
        // the java.base module.  If a non-java.base package is erroneously placed
        // in the java.base module it will be caught later when java.base
        // is defined by ModuleEntryTable::verify_javabase_packages check.
        assert(ModuleEntryTable::javabase_moduleEntry() != NULL, JAVA_BASE_NAME " module is NULL");
        _package_entry = loader_data->packages()->lookup(pkg_name, ModuleEntryTable::javabase_moduleEntry());
      } else {
        assert(loader_data->unnamed_module() != NULL, "unnamed module is NULL");
        _package_entry = loader_data->packages()->lookup(pkg_name,
                                                         loader_data->unnamed_module());
      }

      // A package should have been successfully created
      DEBUG_ONLY(ResourceMark rm(THREAD));
      assert(_package_entry != NULL, "Package entry for class %s not found, loader %s",
             name()->as_C_string(), loader_data->loader_name_and_id());
    }

    if (log_is_enabled(Debug, module)) {
      ResourceMark rm(THREAD);
      ModuleEntry* m = _package_entry->module();
      log_trace(module)("Setting package: class: %s, package: %s, loader: %s, module: %s",
                        external_name(),
                        pkg_name->as_C_string(),
                        loader_data->loader_name_and_id(),
                        (m->is_named() ? m->name()->as_C_string() : UNNAMED_MODULE));
    }
  } else {
    ResourceMark rm(THREAD);
    log_trace(module)("Setting package: class: %s, package: unnamed, loader: %s, module: %s",
                      external_name(),
                      (loader_data != NULL) ? loader_data->loader_name_and_id() : "NULL",
                      UNNAMED_MODULE);
  }
}

// Function set_classpath_index checks if the package of the InstanceKlass is in the
// boot loader's package entry table.  If so, then it sets the classpath_index
// in the package entry record.
//
// The classpath_index field is used to find the entry on the boot loader class
// path for packages with classes loaded by the boot loader from -Xbootclasspath/a
// in an unnamed module.  It is also used to indicate (for all packages whose
// classes are loaded by the boot loader) that at least one of the package's
// classes has been loaded.
void InstanceKlass::set_classpath_index(s2 path_index, TRAPS) {
  if (_package_entry != NULL) {
    DEBUG_ONLY(PackageEntryTable* pkg_entry_tbl = ClassLoaderData::the_null_class_loader_data()->packages();)
    assert(pkg_entry_tbl->lookup_only(_package_entry->name()) == _package_entry, "Should be same");
    assert(path_index != -1, "Unexpected classpath_index");
    _package_entry->set_classpath_index(path_index);
  }
}

// different versions of is_same_class_package

bool InstanceKlass::is_same_class_package(const Klass* class2) const {
  oop classloader1 = this->class_loader();
  PackageEntry* classpkg1 = this->package();
  if (class2->is_objArray_klass()) {
    class2 = ObjArrayKlass::cast(class2)->bottom_klass();
  }

  oop classloader2;
  PackageEntry* classpkg2;
  if (class2->is_instance_klass()) {
    classloader2 = class2->class_loader();
    classpkg2 = class2->package();
  } else {
    assert(class2->is_typeArray_klass(), "should be type array");
    classloader2 = NULL;
    classpkg2 = NULL;
  }

  // Same package is determined by comparing class loader
  // and package entries. Both must be the same. This rule
  // applies even to classes that are defined in the unnamed
  // package, they still must have the same class loader.
  if ((classloader1 == classloader2) && (classpkg1 == classpkg2)) {
    return true;
  }

  return false;
}

// return true if this class and other_class are in the same package. Classloader
// and classname information is enough to determine a class's package
bool InstanceKlass::is_same_class_package(oop other_class_loader,
                                          const Symbol* other_class_name) const {
  if (class_loader() != other_class_loader) {
    return false;
  }
  if (name()->fast_compare(other_class_name) == 0) {
     return true;
  }

  {
    ResourceMark rm;

    bool bad_class_name = false;
    TempNewSymbol other_pkg = ClassLoader::package_from_class_name(other_class_name, &bad_class_name);
    if (bad_class_name) {
      return false;
    }
    // Check that package_from_class_name() returns NULL, not "", if there is no package.
    assert(other_pkg == NULL || other_pkg->utf8_length() > 0, "package name is empty string");

    const Symbol* const this_package_name =
      this->package() != NULL ? this->package()->name() : NULL;

    if (this_package_name == NULL || other_pkg == NULL) {
      // One of the two doesn't have a package.  Only return true if the other
      // one also doesn't have a package.
      return this_package_name == other_pkg;
    }

    // Check if package is identical
    return this_package_name->fast_compare(other_pkg) == 0;
  }
}

// Returns true iff super_method can be overridden by a method in targetclassname
// See JLS 3rd edition 8.4.6.1
// Assumes name-signature match
// "this" is InstanceKlass of super_method which must exist
// note that the InstanceKlass of the method in the targetclassname has not always been created yet
bool InstanceKlass::is_override(const methodHandle& super_method, Handle targetclassloader, Symbol* targetclassname, TRAPS) {
   // Private methods can not be overridden
   if (super_method->is_private()) {
     return false;
   }
   // If super method is accessible, then override
   if ((super_method->is_protected()) ||
       (super_method->is_public())) {
     return true;
   }
   // Package-private methods are not inherited outside of package
   assert(super_method->is_package_private(), "must be package private");
   return(is_same_class_package(targetclassloader(), targetclassname));
}

// Only boot and platform class loaders can define classes in "java/" packages.
void InstanceKlass::check_prohibited_package(Symbol* class_name,
                                             ClassLoaderData* loader_data,
                                             TRAPS) {
  if (!loader_data->is_boot_class_loader_data() &&
      !loader_data->is_platform_class_loader_data() &&
      class_name != NULL) {
    ResourceMark rm(THREAD);
    char* name = class_name->as_C_string();
    if (strncmp(name, JAVAPKG, JAVAPKG_LEN) == 0 && name[JAVAPKG_LEN] == '/') {
      TempNewSymbol pkg_name = ClassLoader::package_from_class_name(class_name);
      assert(pkg_name != NULL, "Error in parsing package name starting with 'java/'");
      name = pkg_name->as_C_string();
      const char* class_loader_name = loader_data->loader_name_and_id();
      StringUtils::replace_no_expand(name, "/", ".");
      const char* msg_text1 = "Class loader (instance of): ";
      const char* msg_text2 = " tried to load prohibited package name: ";
      size_t len = strlen(msg_text1) + strlen(class_loader_name) + strlen(msg_text2) + strlen(name) + 1;
      char* message = NEW_RESOURCE_ARRAY_IN_THREAD(THREAD, char, len);
      jio_snprintf(message, len, "%s%s%s%s", msg_text1, class_loader_name, msg_text2, name);
      THROW_MSG(vmSymbols::java_lang_SecurityException(), message);
    }
  }
  return;
}

bool InstanceKlass::find_inner_classes_attr(int* ooff, int* noff, TRAPS) const {
  constantPoolHandle i_cp(THREAD, constants());
  for (InnerClassesIterator iter(this); !iter.done(); iter.next()) {
    int ioff = iter.inner_class_info_index();
    if (ioff != 0) {
      // Check to see if the name matches the class we're looking for
      // before attempting to find the class.
      if (i_cp->klass_name_at_matches(this, ioff)) {
        Klass* inner_klass = i_cp->klass_at(ioff, CHECK_false);
        if (this == inner_klass) {
          *ooff = iter.outer_class_info_index();
          *noff = iter.inner_name_index();
          return true;
        }
      }
    }
  }
  return false;
}

InstanceKlass* InstanceKlass::compute_enclosing_class(bool* inner_is_member, TRAPS) const {
  InstanceKlass* outer_klass = NULL;
  *inner_is_member = false;
  int ooff = 0, noff = 0;
  bool has_inner_classes_attr = find_inner_classes_attr(&ooff, &noff, THREAD);
  if (has_inner_classes_attr) {
    constantPoolHandle i_cp(THREAD, constants());
    if (ooff != 0) {
      Klass* ok = i_cp->klass_at(ooff, CHECK_NULL);
      outer_klass = InstanceKlass::cast(ok);
      *inner_is_member = true;
    }
    if (NULL == outer_klass) {
      // It may be a local or anonymous class; try for that.
      int encl_method_class_idx = enclosing_method_class_index();
      if (encl_method_class_idx != 0) {
        Klass* ok = i_cp->klass_at(encl_method_class_idx, CHECK_NULL);
        outer_klass = InstanceKlass::cast(ok);
        *inner_is_member = false;
      }
    }
  }

  // If no inner class attribute found for this class.
  if (NULL == outer_klass) return NULL;

  // Throws an exception if outer klass has not declared k as an inner klass
  // We need evidence that each klass knows about the other, or else
  // the system could allow a spoof of an inner class to gain access rights.
  Reflection::check_for_inner_class(outer_klass, this, *inner_is_member, CHECK_NULL);
  return outer_klass;
}

jint InstanceKlass::compute_modifier_flags(TRAPS) const {
  jint access = access_flags().as_int();

  // But check if it happens to be member class.
  InnerClassesIterator iter(this);
  for (; !iter.done(); iter.next()) {
    int ioff = iter.inner_class_info_index();
    // Inner class attribute can be zero, skip it.
    // Strange but true:  JVM spec. allows null inner class refs.
    if (ioff == 0) continue;

    // only look at classes that are already loaded
    // since we are looking for the flags for our self.
    Symbol* inner_name = constants()->klass_name_at(ioff);
    if (name() == inner_name) {
      // This is really a member class.
      access = iter.inner_access_flags();
      break;
    }
  }
  // Remember to strip ACC_SUPER bit
  return (access & (~JVM_ACC_SUPER)) & JVM_ACC_WRITTEN_FLAGS;
}

jint InstanceKlass::jvmti_class_status() const {
  jint result = 0;

  if (is_linked()) {
    result |= JVMTI_CLASS_STATUS_VERIFIED | JVMTI_CLASS_STATUS_PREPARED;
  }

  if (is_initialized()) {
    assert(is_linked(), "Class status is not consistent");
    result |= JVMTI_CLASS_STATUS_INITIALIZED;
  }
  if (is_in_error_state()) {
    result |= JVMTI_CLASS_STATUS_ERROR;
  }
  return result;
}

Method* InstanceKlass::method_at_itable(Klass* holder, int index, TRAPS) {
  itableOffsetEntry* ioe = (itableOffsetEntry*)start_of_itable();
  int method_table_offset_in_words = ioe->offset()/wordSize;
  int nof_interfaces = (method_table_offset_in_words - itable_offset_in_words())
                       / itableOffsetEntry::size();

  for (int cnt = 0 ; ; cnt ++, ioe ++) {
    // If the interface isn't implemented by the receiver class,
    // the VM should throw IncompatibleClassChangeError.
    if (cnt >= nof_interfaces) {
      ResourceMark rm(THREAD);
      stringStream ss;
      bool same_module = (module() == holder->module());
      ss.print("Receiver class %s does not implement "
               "the interface %s defining the method to be called "
               "(%s%s%s)",
               external_name(), holder->external_name(),
               (same_module) ? joint_in_module_of_loader(holder) : class_in_module_of_loader(),
               (same_module) ? "" : "; ",
               (same_module) ? "" : holder->class_in_module_of_loader());
      THROW_MSG_NULL(vmSymbols::java_lang_IncompatibleClassChangeError(), ss.as_string());
    }

    Klass* ik = ioe->interface_klass();
    if (ik == holder) break;
  }

  itableMethodEntry* ime = ioe->first_method_entry(this);
  Method* m = ime[index].method();
  if (m == NULL) {
    THROW_NULL(vmSymbols::java_lang_AbstractMethodError());
  }
  return m;
}


#if INCLUDE_JVMTI
// update default_methods for redefineclasses for methods that are
// not yet in the vtable due to concurrent subclass define and superinterface
// redefinition
// Note: those in the vtable, should have been updated via adjust_method_entries
void InstanceKlass::adjust_default_methods(bool* trace_name_printed) {
  // search the default_methods for uses of either obsolete or EMCP methods
  if (default_methods() != NULL) {
    for (int index = 0; index < default_methods()->length(); index ++) {
      Method* old_method = default_methods()->at(index);
      if (old_method == NULL || !old_method->is_old()) {
        continue; // skip uninteresting entries
      }
      assert(!old_method->is_deleted(), "default methods may not be deleted");
      Method* new_method = old_method->get_new_method();
      default_methods()->at_put(index, new_method);

      if (log_is_enabled(Info, redefine, class, update)) {
        ResourceMark rm;
        if (!(*trace_name_printed)) {
          log_info(redefine, class, update)
            ("adjust: klassname=%s default methods from name=%s",
             external_name(), old_method->method_holder()->external_name());
          *trace_name_printed = true;
        }
        log_debug(redefine, class, update, vtables)
          ("default method update: %s(%s) ",
           new_method->name()->as_C_string(), new_method->signature()->as_C_string());
      }
    }
  }
}
#endif // INCLUDE_JVMTI

// On-stack replacement stuff
void InstanceKlass::add_osr_nmethod(nmethod* n) {
  assert_lock_strong(CompiledMethod_lock);
#ifndef PRODUCT
  if (TieredCompilation) {
      nmethod * prev = lookup_osr_nmethod(n->method(), n->osr_entry_bci(), n->comp_level(), true);
      assert(prev == NULL || !prev->is_in_use(),
      "redundunt OSR recompilation detected. memory leak in CodeCache!");
  }
#endif
  // only one compilation can be active
  {
    assert(n->is_osr_method(), "wrong kind of nmethod");
    n->set_osr_link(osr_nmethods_head());
    set_osr_nmethods_head(n);
    // Raise the highest osr level if necessary
    if (TieredCompilation) {
      Method* m = n->method();
      m->set_highest_osr_comp_level(MAX2(m->highest_osr_comp_level(), n->comp_level()));
    }
  }

  // Get rid of the osr methods for the same bci that have lower levels.
  if (TieredCompilation) {
    for (int l = CompLevel_limited_profile; l < n->comp_level(); l++) {
      nmethod *inv = lookup_osr_nmethod(n->method(), n->osr_entry_bci(), l, true);
      if (inv != NULL && inv->is_in_use()) {
        inv->make_not_entrant();
      }
    }
  }
}

// Remove osr nmethod from the list. Return true if found and removed.
bool InstanceKlass::remove_osr_nmethod(nmethod* n) {
  // This is a short non-blocking critical region, so the no safepoint check is ok.
  MutexLocker ml(CompiledMethod_lock->owned_by_self() ? NULL : CompiledMethod_lock
                 , Mutex::_no_safepoint_check_flag);
  assert(n->is_osr_method(), "wrong kind of nmethod");
  nmethod* last = NULL;
  nmethod* cur  = osr_nmethods_head();
  int max_level = CompLevel_none;  // Find the max comp level excluding n
  Method* m = n->method();
  // Search for match
  bool found = false;
  while(cur != NULL && cur != n) {
    if (TieredCompilation && m == cur->method()) {
      // Find max level before n
      max_level = MAX2(max_level, cur->comp_level());
    }
    last = cur;
    cur = cur->osr_link();
  }
  nmethod* next = NULL;
  if (cur == n) {
    found = true;
    next = cur->osr_link();
    if (last == NULL) {
      // Remove first element
      set_osr_nmethods_head(next);
    } else {
      last->set_osr_link(next);
    }
  }
  n->set_osr_link(NULL);
  if (TieredCompilation) {
    cur = next;
    while (cur != NULL) {
      // Find max level after n
      if (m == cur->method()) {
        max_level = MAX2(max_level, cur->comp_level());
      }
      cur = cur->osr_link();
    }
    m->set_highest_osr_comp_level(max_level);
  }
  return found;
}

int InstanceKlass::mark_osr_nmethods(const Method* m) {
  MutexLocker ml(CompiledMethod_lock->owned_by_self() ? NULL : CompiledMethod_lock,
                 Mutex::_no_safepoint_check_flag);
  nmethod* osr = osr_nmethods_head();
  int found = 0;
  while (osr != NULL) {
    assert(osr->is_osr_method(), "wrong kind of nmethod found in chain");
    if (osr->method() == m) {
      osr->mark_for_deoptimization();
      found++;
    }
    osr = osr->osr_link();
  }
  return found;
}

nmethod* InstanceKlass::lookup_osr_nmethod(const Method* m, int bci, int comp_level, bool match_level) const {
  MutexLocker ml(CompiledMethod_lock->owned_by_self() ? NULL : CompiledMethod_lock,
                 Mutex::_no_safepoint_check_flag);
  nmethod* osr = osr_nmethods_head();
  nmethod* best = NULL;
  while (osr != NULL) {
    assert(osr->is_osr_method(), "wrong kind of nmethod found in chain");
    // There can be a time when a c1 osr method exists but we are waiting
    // for a c2 version. When c2 completes its osr nmethod we will trash
    // the c1 version and only be able to find the c2 version. However
    // while we overflow in the c1 code at back branches we don't want to
    // try and switch to the same code as we are already running

    if (osr->method() == m &&
        (bci == InvocationEntryBci || osr->osr_entry_bci() == bci)) {
      if (match_level) {
        if (osr->comp_level() == comp_level) {
          // Found a match - return it.
          return osr;
        }
      } else {
        if (best == NULL || (osr->comp_level() > best->comp_level())) {
          if (osr->comp_level() == CompLevel_highest_tier) {
            // Found the best possible - return it.
            return osr;
          }
          best = osr;
        }
      }
    }
    osr = osr->osr_link();
  }

  assert(match_level == false || best == NULL, "shouldn't pick up anything if match_level is set");
  if (best != NULL && best->comp_level() >= comp_level) {
    return best;
  }
  return NULL;
}

// -----------------------------------------------------------------------------------------------------
// Printing

#ifndef PRODUCT

#define BULLET  " - "

static const char* state_names[] = {
  "allocated", "loaded", "linked", "being_initialized", "fully_initialized", "initialization_error"
};

static void print_vtable(address self, intptr_t* start, int len, outputStream* st) {
  ResourceMark rm;
  int* forward_refs = NEW_RESOURCE_ARRAY(int, len);
  for (int i = 0; i < len; i++)  forward_refs[i] = 0;
  for (int i = 0; i < len; i++) {
    intptr_t e = start[i];
    st->print("%d : " INTPTR_FORMAT, i, e);
    if (forward_refs[i] != 0) {
      int from = forward_refs[i];
      int off = (int) start[from];
      st->print(" (offset %d <= [%d])", off, from);
    }
    if (MetaspaceObj::is_valid((Metadata*)e)) {
      st->print(" ");
      ((Metadata*)e)->print_value_on(st);
    } else if (self != NULL && e > 0 && e < 0x10000) {
      address location = self + e;
      int index = (int)((intptr_t*)location - start);
      st->print(" (offset %d => [%d])", (int)e, index);
      if (index >= 0 && index < len)
        forward_refs[index] = i;
    }
    st->cr();
  }
}

static void print_vtable(vtableEntry* start, int len, outputStream* st) {
  return print_vtable(NULL, reinterpret_cast<intptr_t*>(start), len, st);
}

template<typename T>
 static void print_array_on(outputStream* st, Array<T>* array) {
   if (array == NULL) { st->print_cr("NULL"); return; }
   array->print_value_on(st); st->cr();
   if (Verbose || WizardMode) {
     for (int i = 0; i < array->length(); i++) {
       st->print("%d : ", i); array->at(i)->print_value_on(st); st->cr();
     }
   }
 }

static void print_array_on(outputStream* st, Array<int>* array) {
  if (array == NULL) { st->print_cr("NULL"); return; }
  array->print_value_on(st); st->cr();
  if (Verbose || WizardMode) {
    for (int i = 0; i < array->length(); i++) {
      st->print("%d : %d", i, array->at(i)); st->cr();
    }
  }
}

void InstanceKlass::print_on(outputStream* st) const {
  assert(is_klass(), "must be klass");
  Klass::print_on(st);

  st->print(BULLET"instance size:     %d", size_helper());                        st->cr();
  st->print(BULLET"klass size:        %d", size());                               st->cr();
  st->print(BULLET"access:            "); access_flags().print_on(st);            st->cr();
  st->print(BULLET"misc flags:        0x%x", _misc_flags);                        st->cr();
  st->print(BULLET"state:             "); st->print_cr("%s", state_names[_init_state]);
  st->print(BULLET"name:              "); name()->print_value_on(st);             st->cr();
  st->print(BULLET"super:             "); Metadata::print_value_on_maybe_null(st, super()); st->cr();
  st->print(BULLET"sub:               ");
  Klass* sub = subklass();
  int n;
  for (n = 0; sub != NULL; n++, sub = sub->next_sibling()) {
    if (n < MaxSubklassPrintSize) {
      sub->print_value_on(st);
      st->print("   ");
    }
  }
  if (n >= MaxSubklassPrintSize) st->print("(" INTX_FORMAT " more klasses...)", n - MaxSubklassPrintSize);
  st->cr();

  if (is_interface()) {
    st->print_cr(BULLET"nof implementors:  %d", nof_implementors());
    if (nof_implementors() == 1) {
      st->print_cr(BULLET"implementor:    ");
      st->print("   ");
      implementor()->print_value_on(st);
      st->cr();
    }
  }

  st->print(BULLET"arrays:            "); Metadata::print_value_on_maybe_null(st, array_klasses()); st->cr();
  st->print(BULLET"methods:           "); print_array_on(st, methods());
  st->print(BULLET"method ordering:   "); print_array_on(st, method_ordering());
  st->print(BULLET"default_methods:   "); print_array_on(st, default_methods());
  if (default_vtable_indices() != NULL) {
    st->print(BULLET"default vtable indices:   "); print_array_on(st, default_vtable_indices());
  }
  st->print(BULLET"local interfaces:  "); print_array_on(st, local_interfaces());
  st->print(BULLET"trans. interfaces: "); print_array_on(st, transitive_interfaces());
  st->print(BULLET"constants:         "); constants()->print_value_on(st);         st->cr();
  if (class_loader_data() != NULL) {
    st->print(BULLET"class loader data:  ");
    class_loader_data()->print_value_on(st);
    st->cr();
  }
  st->print(BULLET"unsafe anonymous host class:        "); Metadata::print_value_on_maybe_null(st, unsafe_anonymous_host()); st->cr();
  if (source_file_name() != NULL) {
    st->print(BULLET"source file:       ");
    source_file_name()->print_value_on(st);
    st->cr();
  }
  if (source_debug_extension() != NULL) {
    st->print(BULLET"source debug extension:       ");
    st->print("%s", source_debug_extension());
    st->cr();
  }
  st->print(BULLET"class annotations:       "); class_annotations()->print_value_on(st); st->cr();
  st->print(BULLET"class type annotations:  "); class_type_annotations()->print_value_on(st); st->cr();
  st->print(BULLET"field annotations:       "); fields_annotations()->print_value_on(st); st->cr();
  st->print(BULLET"field type annotations:  "); fields_type_annotations()->print_value_on(st); st->cr();
  {
    bool have_pv = false;
    // previous versions are linked together through the InstanceKlass
    for (InstanceKlass* pv_node = previous_versions();
         pv_node != NULL;
         pv_node = pv_node->previous_versions()) {
      if (!have_pv)
        st->print(BULLET"previous version:  ");
      have_pv = true;
      pv_node->constants()->print_value_on(st);
    }
    if (have_pv) st->cr();
  }

  if (generic_signature() != NULL) {
    st->print(BULLET"generic signature: ");
    generic_signature()->print_value_on(st);
    st->cr();
  }
  st->print(BULLET"inner classes:     "); inner_classes()->print_value_on(st);     st->cr();
  st->print(BULLET"nest members:     "); nest_members()->print_value_on(st);     st->cr();
  if (record_components() != NULL) {
    st->print(BULLET"record components:     "); record_components()->print_value_on(st);     st->cr();
  }
  if (java_mirror() != NULL) {
    st->print(BULLET"java mirror:       ");
    java_mirror()->print_value_on(st);
    st->cr();
  } else {
    st->print_cr(BULLET"java mirror:       NULL");
  }
  st->print(BULLET"vtable length      %d  (start addr: " INTPTR_FORMAT ")", vtable_length(), p2i(start_of_vtable())); st->cr();
  if (vtable_length() > 0 && (Verbose || WizardMode))  print_vtable(start_of_vtable(), vtable_length(), st);
  st->print(BULLET"itable length      %d (start addr: " INTPTR_FORMAT ")", itable_length(), p2i(start_of_itable())); st->cr();
  if (itable_length() > 0 && (Verbose || WizardMode))  print_vtable(NULL, start_of_itable(), itable_length(), st);
  st->print_cr(BULLET"---- static fields (%d words):", static_field_size());
  FieldPrinter print_static_field(st);
  ((InstanceKlass*)this)->do_local_static_fields(&print_static_field);
  st->print_cr(BULLET"---- non-static fields (%d words):", nonstatic_field_size());
  FieldPrinter print_nonstatic_field(st);
  InstanceKlass* ik = const_cast<InstanceKlass*>(this);
  ik->do_nonstatic_fields(&print_nonstatic_field);

  st->print(BULLET"non-static oop maps: ");
  OopMapBlock* map     = start_of_nonstatic_oop_maps();
  OopMapBlock* end_map = map + nonstatic_oop_map_count();
  while (map < end_map) {
    st->print("%d-%d ", map->offset(), map->offset() + heapOopSize*(map->count() - 1));
    map++;
  }
  st->cr();
}

#endif //PRODUCT

void InstanceKlass::print_value_on(outputStream* st) const {
  assert(is_klass(), "must be klass");
  if (Verbose || WizardMode)  access_flags().print_on(st);
  name()->print_value_on(st);
}

#ifndef PRODUCT

void FieldPrinter::do_field(fieldDescriptor* fd) {
  _st->print(BULLET);
   if (_obj == NULL) {
     fd->print_on(_st);
     _st->cr();
   } else {
     fd->print_on_for(_st, _obj);
     _st->cr();
   }
}


void InstanceKlass::oop_print_on(oop obj, outputStream* st) {
  Klass::oop_print_on(obj, st);

  if (this == SystemDictionary::String_klass()) {
    typeArrayOop value  = java_lang_String::value(obj);
    juint        length = java_lang_String::length(obj);
    if (value != NULL &&
        value->is_typeArray() &&
        length <= (juint) value->length()) {
      st->print(BULLET"string: ");
      java_lang_String::print(obj, st);
      st->cr();
      if (!WizardMode)  return;  // that is enough
    }
  }

  st->print_cr(BULLET"---- fields (total size %d words):", oop_size(obj));
  FieldPrinter print_field(st, obj);
  do_nonstatic_fields(&print_field);

  if (this == SystemDictionary::Class_klass()) {
    st->print(BULLET"signature: ");
    java_lang_Class::print_signature(obj, st);
    st->cr();
    Klass* mirrored_klass = java_lang_Class::as_Klass(obj);
    st->print(BULLET"fake entry for mirror: ");
    Metadata::print_value_on_maybe_null(st, mirrored_klass);
    st->cr();
    Klass* array_klass = java_lang_Class::array_klass_acquire(obj);
    st->print(BULLET"fake entry for array: ");
    Metadata::print_value_on_maybe_null(st, array_klass);
    st->cr();
    st->print_cr(BULLET"fake entry for oop_size: %d", java_lang_Class::oop_size(obj));
    st->print_cr(BULLET"fake entry for static_oop_field_count: %d", java_lang_Class::static_oop_field_count(obj));
    Klass* real_klass = java_lang_Class::as_Klass(obj);
    if (real_klass != NULL && real_klass->is_instance_klass()) {
      InstanceKlass::cast(real_klass)->do_local_static_fields(&print_field);
    }
  } else if (this == SystemDictionary::MethodType_klass()) {
    st->print(BULLET"signature: ");
    java_lang_invoke_MethodType::print_signature(obj, st);
    st->cr();
  }
}

bool InstanceKlass::verify_itable_index(int i) {
  int method_count = klassItable::method_count_for_interface(this);
  assert(i >= 0 && i < method_count, "index out of bounds");
  return true;
}

#endif //PRODUCT

void InstanceKlass::oop_print_value_on(oop obj, outputStream* st) {
  st->print("a ");
  name()->print_value_on(st);
  obj->print_address_on(st);
  if (this == SystemDictionary::String_klass()
      && java_lang_String::value(obj) != NULL) {
    ResourceMark rm;
    int len = java_lang_String::length(obj);
    int plen = (len < 24 ? len : 12);
    char* str = java_lang_String::as_utf8_string(obj, 0, plen);
    st->print(" = \"%s\"", str);
    if (len > plen)
      st->print("...[%d]", len);
  } else if (this == SystemDictionary::Class_klass()) {
    Klass* k = java_lang_Class::as_Klass(obj);
    st->print(" = ");
    if (k != NULL) {
      k->print_value_on(st);
    } else {
      const char* tname = type2name(java_lang_Class::primitive_type(obj));
      st->print("%s", tname ? tname : "type?");
    }
  } else if (this == SystemDictionary::MethodType_klass()) {
    st->print(" = ");
    java_lang_invoke_MethodType::print_signature(obj, st);
  } else if (java_lang_boxing_object::is_instance(obj)) {
    st->print(" = ");
    java_lang_boxing_object::print(obj, st);
  } else if (this == SystemDictionary::LambdaForm_klass()) {
    oop vmentry = java_lang_invoke_LambdaForm::vmentry(obj);
    if (vmentry != NULL) {
      st->print(" => ");
      vmentry->print_value_on(st);
    }
  } else if (this == SystemDictionary::MemberName_klass()) {
    Metadata* vmtarget = java_lang_invoke_MemberName::vmtarget(obj);
    if (vmtarget != NULL) {
      st->print(" = ");
      vmtarget->print_value_on(st);
    } else {
      java_lang_invoke_MemberName::clazz(obj)->print_value_on(st);
      st->print(".");
      java_lang_invoke_MemberName::name(obj)->print_value_on(st);
    }
  }
}

const char* InstanceKlass::internal_name() const {
  return external_name();
}

void InstanceKlass::print_class_load_logging(ClassLoaderData* loader_data,
                                             const char* module_name,
                                             const ClassFileStream* cfs) const {
  if (!log_is_enabled(Info, class, load)) {
    return;
  }

  ResourceMark rm;
  LogMessage(class, load) msg;
  stringStream info_stream;

  // Name and class hierarchy info
  info_stream.print("%s", external_name());

  // Source
  if (cfs != NULL) {
    if (cfs->source() != NULL) {
      if (module_name != NULL) {
        // When the boot loader created the stream, it didn't know the module name
        // yet. Let's format it now.
        if (cfs->from_boot_loader_modules_image()) {
          info_stream.print(" source: jrt:/%s", module_name);
        } else {
          info_stream.print(" source: %s", cfs->source());
        }
      } else {
        info_stream.print(" source: %s", cfs->source());
      }
    } else if (loader_data == ClassLoaderData::the_null_class_loader_data()) {
      Thread* THREAD = Thread::current();
      Klass* caller =
            THREAD->is_Java_thread()
                ? ((JavaThread*)THREAD)->security_get_caller_class(1)
                : NULL;
      // caller can be NULL, for example, during a JVMTI VM_Init hook
      if (caller != NULL) {
        info_stream.print(" source: instance of %s", caller->external_name());
      } else {
        // source is unknown
      }
    } else {
      oop class_loader = loader_data->class_loader();
      info_stream.print(" source: %s", class_loader->klass()->external_name());
    }
  } else {
    assert(this->is_shared(), "must be");
    if (MetaspaceShared::is_shared_dynamic((void*)this)) {
      info_stream.print(" source: shared objects file (top)");
    } else {
      info_stream.print(" source: shared objects file");
    }
  }

  msg.info("%s", info_stream.as_string());

  if (log_is_enabled(Debug, class, load)) {
    stringStream debug_stream;

    // Class hierarchy info
    debug_stream.print(" klass: " INTPTR_FORMAT " super: " INTPTR_FORMAT,
                       p2i(this),  p2i(superklass()));

    // Interfaces
    if (local_interfaces() != NULL && local_interfaces()->length() > 0) {
      debug_stream.print(" interfaces:");
      int length = local_interfaces()->length();
      for (int i = 0; i < length; i++) {
        debug_stream.print(" " INTPTR_FORMAT,
                           p2i(InstanceKlass::cast(local_interfaces()->at(i))));
      }
    }

    // Class loader
    debug_stream.print(" loader: [");
    loader_data->print_value_on(&debug_stream);
    debug_stream.print("]");

    // Classfile checksum
    if (cfs) {
      debug_stream.print(" bytes: %d checksum: %08x",
                         cfs->length(),
                         ClassLoader::crc32(0, (const char*)cfs->buffer(),
                         cfs->length()));
    }

    msg.debug("%s", debug_stream.as_string());
  }
}

// Verification

class VerifyFieldClosure: public BasicOopIterateClosure {
 protected:
  template <class T> void do_oop_work(T* p) {
    oop obj = RawAccess<>::oop_load(p);
    if (!oopDesc::is_oop_or_null(obj)) {
      tty->print_cr("Failed: " PTR_FORMAT " -> " PTR_FORMAT, p2i(p), p2i(obj));
      Universe::print_on(tty);
      guarantee(false, "boom");
    }
  }
 public:
  virtual void do_oop(oop* p)       { VerifyFieldClosure::do_oop_work(p); }
  virtual void do_oop(narrowOop* p) { VerifyFieldClosure::do_oop_work(p); }
};

void InstanceKlass::verify_on(outputStream* st) {
#ifndef PRODUCT
  // Avoid redundant verifies, this really should be in product.
  if (_verify_count == Universe::verify_count()) return;
  _verify_count = Universe::verify_count();
#endif

  // Verify Klass
  Klass::verify_on(st);

  // Verify that klass is present in ClassLoaderData
  guarantee(class_loader_data()->contains_klass(this),
            "this class isn't found in class loader data");

  // Verify vtables
  if (is_linked()) {
    // $$$ This used to be done only for m/s collections.  Doing it
    // always seemed a valid generalization.  (DLD -- 6/00)
    vtable().verify(st);
  }

  // Verify first subklass
  if (subklass() != NULL) {
    guarantee(subklass()->is_klass(), "should be klass");
  }

  // Verify siblings
  Klass* super = this->super();
  Klass* sib = next_sibling();
  if (sib != NULL) {
    if (sib == this) {
      fatal("subclass points to itself " PTR_FORMAT, p2i(sib));
    }

    guarantee(sib->is_klass(), "should be klass");
    guarantee(sib->super() == super, "siblings should have same superklass");
  }

  // Verify local interfaces
  if (local_interfaces()) {
    Array<InstanceKlass*>* local_interfaces = this->local_interfaces();
    for (int j = 0; j < local_interfaces->length(); j++) {
      InstanceKlass* e = local_interfaces->at(j);
      guarantee(e->is_klass() && e->is_interface(), "invalid local interface");
    }
  }

  // Verify transitive interfaces
  if (transitive_interfaces() != NULL) {
    Array<InstanceKlass*>* transitive_interfaces = this->transitive_interfaces();
    for (int j = 0; j < transitive_interfaces->length(); j++) {
      InstanceKlass* e = transitive_interfaces->at(j);
      guarantee(e->is_klass() && e->is_interface(), "invalid transitive interface");
    }
  }

  // Verify methods
  if (methods() != NULL) {
    Array<Method*>* methods = this->methods();
    for (int j = 0; j < methods->length(); j++) {
      guarantee(methods->at(j)->is_method(), "non-method in methods array");
    }
    for (int j = 0; j < methods->length() - 1; j++) {
      Method* m1 = methods->at(j);
      Method* m2 = methods->at(j + 1);
      guarantee(m1->name()->fast_compare(m2->name()) <= 0, "methods not sorted correctly");
    }
  }

  // Verify method ordering
  if (method_ordering() != NULL) {
    Array<int>* method_ordering = this->method_ordering();
    int length = method_ordering->length();
    if (JvmtiExport::can_maintain_original_method_order() ||
        ((UseSharedSpaces || Arguments::is_dumping_archive()) && length != 0)) {
      guarantee(length == methods()->length(), "invalid method ordering length");
      jlong sum = 0;
      for (int j = 0; j < length; j++) {
        int original_index = method_ordering->at(j);
        guarantee(original_index >= 0, "invalid method ordering index");
        guarantee(original_index < length, "invalid method ordering index");
        sum += original_index;
      }
      // Verify sum of indices 0,1,...,length-1
      guarantee(sum == ((jlong)length*(length-1))/2, "invalid method ordering sum");
    } else {
      guarantee(length == 0, "invalid method ordering length");
    }
  }

  // Verify default methods
  if (default_methods() != NULL) {
    Array<Method*>* methods = this->default_methods();
    for (int j = 0; j < methods->length(); j++) {
      guarantee(methods->at(j)->is_method(), "non-method in methods array");
    }
    for (int j = 0; j < methods->length() - 1; j++) {
      Method* m1 = methods->at(j);
      Method* m2 = methods->at(j + 1);
      guarantee(m1->name()->fast_compare(m2->name()) <= 0, "methods not sorted correctly");
    }
  }

  // Verify JNI static field identifiers
  if (jni_ids() != NULL) {
    jni_ids()->verify(this);
  }

  // Verify other fields
  if (array_klasses() != NULL) {
    guarantee(array_klasses()->is_klass(), "should be klass");
  }
  if (constants() != NULL) {
    guarantee(constants()->is_constantPool(), "should be constant pool");
  }
  const Klass* anonymous_host = unsafe_anonymous_host();
  if (anonymous_host != NULL) {
    guarantee(anonymous_host->is_klass(), "should be klass");
  }
}

void InstanceKlass::oop_verify_on(oop obj, outputStream* st) {
  Klass::oop_verify_on(obj, st);
  VerifyFieldClosure blk;
  obj->oop_iterate(&blk);
}


// JNIid class for jfieldIDs only
// Note to reviewers:
// These JNI functions are just moved over to column 1 and not changed
// in the compressed oops workspace.
JNIid::JNIid(Klass* holder, int offset, JNIid* next) {
  _holder = holder;
  _offset = offset;
  _next = next;
  debug_only(_is_static_field_id = false;)
}


JNIid* JNIid::find(int offset) {
  JNIid* current = this;
  while (current != NULL) {
    if (current->offset() == offset) return current;
    current = current->next();
  }
  return NULL;
}

void JNIid::deallocate(JNIid* current) {
  while (current != NULL) {
    JNIid* next = current->next();
    delete current;
    current = next;
  }
}


void JNIid::verify(Klass* holder) {
  int first_field_offset  = InstanceMirrorKlass::offset_of_static_fields();
  int end_field_offset;
  end_field_offset = first_field_offset + (InstanceKlass::cast(holder)->static_field_size() * wordSize);

  JNIid* current = this;
  while (current != NULL) {
    guarantee(current->holder() == holder, "Invalid klass in JNIid");
#ifdef ASSERT
    int o = current->offset();
    if (current->is_static_field_id()) {
      guarantee(o >= first_field_offset  && o < end_field_offset,  "Invalid static field offset in JNIid");
    }
#endif
    current = current->next();
  }
}

void InstanceKlass::set_init_state(ClassState state) {
#ifdef ASSERT
  bool good_state = is_shared() ? (_init_state <= state)
                                               : (_init_state < state);
  assert(good_state || state == allocated, "illegal state transition");
#endif
  assert(_init_thread == NULL, "should be cleared before state change");
  _init_state = (u1)state;
}

#if INCLUDE_JVMTI

// RedefineClasses() support for previous versions

// Globally, there is at least one previous version of a class to walk
// during class unloading, which is saved because old methods in the class
// are still running.   Otherwise the previous version list is cleaned up.
bool InstanceKlass::_has_previous_versions = false;

// Returns true if there are previous versions of a class for class
// unloading only. Also resets the flag to false. purge_previous_version
// will set the flag to true if there are any left, i.e., if there's any
// work to do for next time. This is to avoid the expensive code cache
// walk in CLDG::clean_deallocate_lists().
bool InstanceKlass::has_previous_versions_and_reset() {
  bool ret = _has_previous_versions;
  log_trace(redefine, class, iklass, purge)("Class unloading: has_previous_versions = %s",
     ret ? "true" : "false");
  _has_previous_versions = false;
  return ret;
}

// Purge previous versions before adding new previous versions of the class and
// during class unloading.
void InstanceKlass::purge_previous_version_list() {
  assert(SafepointSynchronize::is_at_safepoint(), "only called at safepoint");
  assert(has_been_redefined(), "Should only be called for main class");

  // Quick exit.
  if (previous_versions() == NULL) {
    return;
  }

  // This klass has previous versions so see what we can cleanup
  // while it is safe to do so.

  int deleted_count = 0;    // leave debugging breadcrumbs
  int live_count = 0;
  ClassLoaderData* loader_data = class_loader_data();
  assert(loader_data != NULL, "should never be null");

  ResourceMark rm;
  log_trace(redefine, class, iklass, purge)("%s: previous versions", external_name());

  // previous versions are linked together through the InstanceKlass
  InstanceKlass* pv_node = previous_versions();
  InstanceKlass* last = this;
  int version = 0;

  // check the previous versions list
  for (; pv_node != NULL; ) {

    ConstantPool* pvcp = pv_node->constants();
    assert(pvcp != NULL, "cp ref was unexpectedly cleared");

    if (!pvcp->on_stack()) {
      // If the constant pool isn't on stack, none of the methods
      // are executing.  Unlink this previous_version.
      // The previous version InstanceKlass is on the ClassLoaderData deallocate list
      // so will be deallocated during the next phase of class unloading.
      log_trace(redefine, class, iklass, purge)
        ("previous version " INTPTR_FORMAT " is dead.", p2i(pv_node));
      // For debugging purposes.
      pv_node->set_is_scratch_class();
      // Unlink from previous version list.
      assert(pv_node->class_loader_data() == loader_data, "wrong loader_data");
      InstanceKlass* next = pv_node->previous_versions();
      pv_node->link_previous_versions(NULL);   // point next to NULL
      last->link_previous_versions(next);
      // Add to the deallocate list after unlinking
      loader_data->add_to_deallocate_list(pv_node);
      pv_node = next;
      deleted_count++;
      version++;
      continue;
    } else {
      log_trace(redefine, class, iklass, purge)("previous version " INTPTR_FORMAT " is alive", p2i(pv_node));
      assert(pvcp->pool_holder() != NULL, "Constant pool with no holder");
      guarantee (!loader_data->is_unloading(), "unloaded classes can't be on the stack");
      live_count++;
      // found a previous version for next time we do class unloading
      _has_previous_versions = true;
    }

    // At least one method is live in this previous version.
    // Reset dead EMCP methods not to get breakpoints.
    // All methods are deallocated when all of the methods for this class are no
    // longer running.
    Array<Method*>* method_refs = pv_node->methods();
    if (method_refs != NULL) {
      log_trace(redefine, class, iklass, purge)("previous methods length=%d", method_refs->length());
      for (int j = 0; j < method_refs->length(); j++) {
        Method* method = method_refs->at(j);

        if (!method->on_stack()) {
          // no breakpoints for non-running methods
          if (method->is_running_emcp()) {
            method->set_running_emcp(false);
          }
        } else {
          assert (method->is_obsolete() || method->is_running_emcp(),
                  "emcp method cannot run after emcp bit is cleared");
          log_trace(redefine, class, iklass, purge)
            ("purge: %s(%s): prev method @%d in version @%d is alive",
             method->name()->as_C_string(), method->signature()->as_C_string(), j, version);
        }
      }
    }
    // next previous version
    last = pv_node;
    pv_node = pv_node->previous_versions();
    version++;
  }
  log_trace(redefine, class, iklass, purge)
    ("previous version stats: live=%d, deleted=%d", live_count, deleted_count);
}

void InstanceKlass::mark_newly_obsolete_methods(Array<Method*>* old_methods,
                                                int emcp_method_count) {
  int obsolete_method_count = old_methods->length() - emcp_method_count;

  if (emcp_method_count != 0 && obsolete_method_count != 0 &&
      _previous_versions != NULL) {
    // We have a mix of obsolete and EMCP methods so we have to
    // clear out any matching EMCP method entries the hard way.
    int local_count = 0;
    for (int i = 0; i < old_methods->length(); i++) {
      Method* old_method = old_methods->at(i);
      if (old_method->is_obsolete()) {
        // only obsolete methods are interesting
        Symbol* m_name = old_method->name();
        Symbol* m_signature = old_method->signature();

        // previous versions are linked together through the InstanceKlass
        int j = 0;
        for (InstanceKlass* prev_version = _previous_versions;
             prev_version != NULL;
             prev_version = prev_version->previous_versions(), j++) {

          Array<Method*>* method_refs = prev_version->methods();
          for (int k = 0; k < method_refs->length(); k++) {
            Method* method = method_refs->at(k);

            if (!method->is_obsolete() &&
                method->name() == m_name &&
                method->signature() == m_signature) {
              // The current RedefineClasses() call has made all EMCP
              // versions of this method obsolete so mark it as obsolete
              log_trace(redefine, class, iklass, add)
                ("%s(%s): flush obsolete method @%d in version @%d",
                 m_name->as_C_string(), m_signature->as_C_string(), k, j);

              method->set_is_obsolete();
              break;
            }
          }

          // The previous loop may not find a matching EMCP method, but
          // that doesn't mean that we can optimize and not go any
          // further back in the PreviousVersion generations. The EMCP
          // method for this generation could have already been made obsolete,
          // but there still may be an older EMCP method that has not
          // been made obsolete.
        }

        if (++local_count >= obsolete_method_count) {
          // no more obsolete methods so bail out now
          break;
        }
      }
    }
  }
}

// Save the scratch_class as the previous version if any of the methods are running.
// The previous_versions are used to set breakpoints in EMCP methods and they are
// also used to clean MethodData links to redefined methods that are no longer running.
void InstanceKlass::add_previous_version(InstanceKlass* scratch_class,
                                         int emcp_method_count) {
  assert(Thread::current()->is_VM_thread(),
         "only VMThread can add previous versions");

  ResourceMark rm;
  log_trace(redefine, class, iklass, add)
    ("adding previous version ref for %s, EMCP_cnt=%d", scratch_class->external_name(), emcp_method_count);

  // Clean out old previous versions for this class
  purge_previous_version_list();

  // Mark newly obsolete methods in remaining previous versions.  An EMCP method from
  // a previous redefinition may be made obsolete by this redefinition.
  Array<Method*>* old_methods = scratch_class->methods();
  mark_newly_obsolete_methods(old_methods, emcp_method_count);

  // If the constant pool for this previous version of the class
  // is not marked as being on the stack, then none of the methods
  // in this previous version of the class are on the stack so
  // we don't need to add this as a previous version.
  ConstantPool* cp_ref = scratch_class->constants();
  if (!cp_ref->on_stack()) {
    log_trace(redefine, class, iklass, add)("scratch class not added; no methods are running");
    // For debugging purposes.
    scratch_class->set_is_scratch_class();
    scratch_class->class_loader_data()->add_to_deallocate_list(scratch_class);
    return;
  }

  if (emcp_method_count != 0) {
    // At least one method is still running, check for EMCP methods
    for (int i = 0; i < old_methods->length(); i++) {
      Method* old_method = old_methods->at(i);
      if (!old_method->is_obsolete() && old_method->on_stack()) {
        // if EMCP method (not obsolete) is on the stack, mark as EMCP so that
        // we can add breakpoints for it.

        // We set the method->on_stack bit during safepoints for class redefinition
        // and use this bit to set the is_running_emcp bit.
        // After the safepoint, the on_stack bit is cleared and the running emcp
        // method may exit.   If so, we would set a breakpoint in a method that
        // is never reached, but this won't be noticeable to the programmer.
        old_method->set_running_emcp(true);
        log_trace(redefine, class, iklass, add)
          ("EMCP method %s is on_stack " INTPTR_FORMAT, old_method->name_and_sig_as_C_string(), p2i(old_method));
      } else if (!old_method->is_obsolete()) {
        log_trace(redefine, class, iklass, add)
          ("EMCP method %s is NOT on_stack " INTPTR_FORMAT, old_method->name_and_sig_as_C_string(), p2i(old_method));
      }
    }
  }

  // Add previous version if any methods are still running.
  // Set has_previous_version flag for processing during class unloading.
  _has_previous_versions = true;
  log_trace(redefine, class, iklass, add) ("scratch class added; one of its methods is on_stack.");
  assert(scratch_class->previous_versions() == NULL, "shouldn't have a previous version");
  scratch_class->link_previous_versions(previous_versions());
  link_previous_versions(scratch_class);
} // end add_previous_version()

#endif // INCLUDE_JVMTI

Method* InstanceKlass::method_with_idnum(int idnum) {
  Method* m = NULL;
  if (idnum < methods()->length()) {
    m = methods()->at(idnum);
  }
  if (m == NULL || m->method_idnum() != idnum) {
    for (int index = 0; index < methods()->length(); ++index) {
      m = methods()->at(index);
      if (m->method_idnum() == idnum) {
        return m;
      }
    }
    // None found, return null for the caller to handle.
    return NULL;
  }
  return m;
}


Method* InstanceKlass::method_with_orig_idnum(int idnum) {
  if (idnum >= methods()->length()) {
    return NULL;
  }
  Method* m = methods()->at(idnum);
  if (m != NULL && m->orig_method_idnum() == idnum) {
    return m;
  }
  // Obsolete method idnum does not match the original idnum
  for (int index = 0; index < methods()->length(); ++index) {
    m = methods()->at(index);
    if (m->orig_method_idnum() == idnum) {
      return m;
    }
  }
  // None found, return null for the caller to handle.
  return NULL;
}


Method* InstanceKlass::method_with_orig_idnum(int idnum, int version) {
  InstanceKlass* holder = get_klass_version(version);
  if (holder == NULL) {
    return NULL; // The version of klass is gone, no method is found
  }
  Method* method = holder->method_with_orig_idnum(idnum);
  return method;
}

#if INCLUDE_JVMTI
JvmtiCachedClassFileData* InstanceKlass::get_cached_class_file() {
  return _cached_class_file;
}

jint InstanceKlass::get_cached_class_file_len() {
  return VM_RedefineClasses::get_cached_class_file_len(_cached_class_file);
}

unsigned char * InstanceKlass::get_cached_class_file_bytes() {
  return VM_RedefineClasses::get_cached_class_file_bytes(_cached_class_file);
}
#endif

#define THROW_DVT_ERROR(s) \
  Exceptions::fthrow(THREAD_AND_LOCATION, vmSymbols::java_lang_IncompatibleClassChangeError(), \
      "ValueCapableClass class '%s' %s", external_name(),(s)); \
      return<|MERGE_RESOLUTION|>--- conflicted
+++ resolved
@@ -526,12 +526,9 @@
   _nest_host_index(0),
   _init_state(allocated),
   _reference_type(parser.reference_type()),
-<<<<<<< HEAD
+  _init_thread(NULL),
   _value_field_klasses(NULL),
   _adr_valueklass_fixed_block(NULL)
-=======
-  _init_thread(NULL)
->>>>>>> 5c70479b
 {
   set_vtable_length(parser.vtable_size());
   set_kind(kind);
@@ -2773,23 +2770,6 @@
   }
 #endif
 
-<<<<<<< HEAD
-  // Decrement symbol reference counts associated with the unloaded class.
-  if (_name != NULL) _name->decrement_refcount();
-
-  // unreference array name derived from this class name (arrays of an unloaded
-  // class can't be referenced anymore).
-  if (_array_name != NULL)  _array_name->decrement_refcount();
-  if (_inline_types != NULL) {
-    for (int i = 0; i < _inline_types->length(); i++) {
-      Symbol* s = _inline_types->at(i)._class_name;
-      if (s != NULL) {
-        s->decrement_refcount();
-      }
-    }
-  }
-=======
->>>>>>> 5c70479b
   FREE_C_HEAP_ARRAY(char, _source_debug_extension);
 }
 
