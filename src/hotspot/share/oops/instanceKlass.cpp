/*
 * Copyright (c) 1997, 2018, Oracle and/or its affiliates. All rights reserved.
 * DO NOT ALTER OR REMOVE COPYRIGHT NOTICES OR THIS FILE HEADER.
 *
 * This code is free software; you can redistribute it and/or modify it
 * under the terms of the GNU General Public License version 2 only, as
 * published by the Free Software Foundation.
 *
 * This code is distributed in the hope that it will be useful, but WITHOUT
 * ANY WARRANTY; without even the implied warranty of MERCHANTABILITY or
 * FITNESS FOR A PARTICULAR PURPOSE.  See the GNU General Public License
 * version 2 for more details (a copy is included in the LICENSE file that
 * accompanied this code).
 *
 * You should have received a copy of the GNU General Public License version
 * 2 along with this work; if not, write to the Free Software Foundation,
 * Inc., 51 Franklin St, Fifth Floor, Boston, MA 02110-1301 USA.
 *
 * Please contact Oracle, 500 Oracle Parkway, Redwood Shores, CA 94065 USA
 * or visit www.oracle.com if you need additional information or have any
 * questions.
 *
 */

#include "precompiled.hpp"
#include "jvm.h"
#include "aot/aotLoader.hpp"
#include "classfile/classFileParser.hpp"
#include "classfile/classFileStream.hpp"
#include "classfile/classLoader.hpp"
#include "classfile/classLoaderData.inline.hpp"
#include "classfile/javaClasses.hpp"
#include "classfile/moduleEntry.hpp"
#include "classfile/systemDictionary.hpp"
#include "classfile/systemDictionaryShared.hpp"
#include "classfile/verifier.hpp"
#include "classfile/vmSymbols.hpp"
#include "code/dependencyContext.hpp"
#include "compiler/compileBroker.hpp"
#include "gc/shared/collectedHeap.inline.hpp"
#include "interpreter/oopMapCache.hpp"
#include "interpreter/rewriter.hpp"
#include "jvmtifiles/jvmti.h"
#include "logging/log.hpp"
#include "logging/logMessage.hpp"
#include "logging/logStream.hpp"
#include "memory/allocation.inline.hpp"
#include "memory/heapInspection.hpp"
#include "memory/iterator.inline.hpp"
#include "memory/metadataFactory.hpp"
#include "memory/metaspaceClosure.hpp"
#include "memory/metaspaceShared.hpp"
#include "memory/oopFactory.hpp"
#include "memory/resourceArea.hpp"
#include "oops/fieldStreams.hpp"
#include "oops/instanceClassLoaderKlass.hpp"
#include "oops/instanceKlass.inline.hpp"
#include "oops/instanceMirrorKlass.hpp"
#include "oops/instanceOop.hpp"
#include "oops/klass.inline.hpp"
#include "oops/method.hpp"
#include "oops/oop.inline.hpp"
#include "oops/symbol.hpp"
#include "oops/valueKlass.hpp"
#include "prims/jvmtiExport.hpp"
#include "prims/jvmtiRedefineClasses.hpp"
#include "prims/jvmtiThreadState.hpp"
#include "prims/methodComparator.hpp"
#include "runtime/atomic.hpp"
#include "runtime/fieldDescriptor.hpp"
#include "runtime/handles.inline.hpp"
#include "runtime/javaCalls.hpp"
#include "runtime/mutexLocker.hpp"
#include "runtime/orderAccess.hpp"
#include "runtime/thread.inline.hpp"
#include "services/classLoadingService.hpp"
#include "services/threadService.hpp"
#include "utilities/dtrace.hpp"
#include "utilities/macros.hpp"
#include "utilities/stringUtils.hpp"
#ifdef COMPILER1
#include "c1/c1_Compiler.hpp"
#endif

#ifdef DTRACE_ENABLED


#define HOTSPOT_CLASS_INITIALIZATION_required HOTSPOT_CLASS_INITIALIZATION_REQUIRED
#define HOTSPOT_CLASS_INITIALIZATION_recursive HOTSPOT_CLASS_INITIALIZATION_RECURSIVE
#define HOTSPOT_CLASS_INITIALIZATION_concurrent HOTSPOT_CLASS_INITIALIZATION_CONCURRENT
#define HOTSPOT_CLASS_INITIALIZATION_erroneous HOTSPOT_CLASS_INITIALIZATION_ERRONEOUS
#define HOTSPOT_CLASS_INITIALIZATION_super__failed HOTSPOT_CLASS_INITIALIZATION_SUPER_FAILED
#define HOTSPOT_CLASS_INITIALIZATION_clinit HOTSPOT_CLASS_INITIALIZATION_CLINIT
#define HOTSPOT_CLASS_INITIALIZATION_error HOTSPOT_CLASS_INITIALIZATION_ERROR
#define HOTSPOT_CLASS_INITIALIZATION_end HOTSPOT_CLASS_INITIALIZATION_END
#define DTRACE_CLASSINIT_PROBE(type, thread_type)                \
  {                                                              \
    char* data = NULL;                                           \
    int len = 0;                                                 \
    Symbol* clss_name = name();                                  \
    if (clss_name != NULL) {                                     \
      data = (char*)clss_name->bytes();                          \
      len = clss_name->utf8_length();                            \
    }                                                            \
    HOTSPOT_CLASS_INITIALIZATION_##type(                         \
      data, len, (void*)class_loader(), thread_type);            \
  }

#define DTRACE_CLASSINIT_PROBE_WAIT(type, thread_type, wait)     \
  {                                                              \
    char* data = NULL;                                           \
    int len = 0;                                                 \
    Symbol* clss_name = name();                                  \
    if (clss_name != NULL) {                                     \
      data = (char*)clss_name->bytes();                          \
      len = clss_name->utf8_length();                            \
    }                                                            \
    HOTSPOT_CLASS_INITIALIZATION_##type(                         \
      data, len, (void*)class_loader(), thread_type, wait);      \
  }

#else //  ndef DTRACE_ENABLED

#define DTRACE_CLASSINIT_PROBE(type, thread_type)
#define DTRACE_CLASSINIT_PROBE_WAIT(type, thread_type, wait)

#endif //  ndef DTRACE_ENABLED

static inline bool is_class_loader(const Symbol* class_name,
                                   const ClassFileParser& parser) {
  assert(class_name != NULL, "invariant");

  if (class_name == vmSymbols::java_lang_ClassLoader()) {
    return true;
  }

  if (SystemDictionary::ClassLoader_klass_loaded()) {
    const Klass* const super_klass = parser.super_klass();
    if (super_klass != NULL) {
      if (super_klass->is_subtype_of(SystemDictionary::ClassLoader_klass())) {
        return true;
      }
    }
  }
  return false;
}

// called to verify that k is a member of this nest
bool InstanceKlass::has_nest_member(InstanceKlass* k, TRAPS) const {
  if (_nest_members == NULL || _nest_members == Universe::the_empty_short_array()) {
    if (log_is_enabled(Trace, class, nestmates)) {
      ResourceMark rm(THREAD);
      log_trace(class, nestmates)("Checked nest membership of %s in non-nest-host class %s",
                                  k->external_name(), this->external_name());
    }
    return false;
  }

  if (log_is_enabled(Trace, class, nestmates)) {
    ResourceMark rm(THREAD);
    log_trace(class, nestmates)("Checking nest membership of %s in %s",
                                k->external_name(), this->external_name());
  }

  // Check names first and if they match then check actual klass. This avoids
  // resolving anything unnecessarily.
  for (int i = 0; i < _nest_members->length(); i++) {
    int cp_index = _nest_members->at(i);
    Symbol* name = _constants->klass_name_at(cp_index);
    if (name == k->name()) {
      log_trace(class, nestmates)("- Found it at nest_members[%d] => cp[%d]", i, cp_index);

      // names match so check actual klass - this may trigger class loading if
      // it doesn't match (but that should be impossible)
      Klass* k2 = _constants->klass_at(cp_index, CHECK_false);
      if (k2 == k) {
        log_trace(class, nestmates)("- class is listed as a nest member");
        return true;
      } else {
        // same name but different klass!
        log_trace(class, nestmates)(" - klass comparison failed!");
        // can't have different classes for the same name, so we're done
        return false;
      }
    }
  }
  log_trace(class, nestmates)("- class is NOT a nest member!");
  return false;
}

// Return nest-host class, resolving, validating and saving it if needed.
// In cases where this is called from a thread that can not do classloading
// (such as a native JIT thread) then we simply return NULL, which in turn
// causes the access check to return false. Such code will retry the access
// from a more suitable environment later.
InstanceKlass* InstanceKlass::nest_host(Symbol* validationException, TRAPS) {
  InstanceKlass* nest_host_k = _nest_host;
  if (nest_host_k == NULL) {
    // need to resolve and save our nest-host class. This could be attempted
    // concurrently but as the result is idempotent and we don't use the class
    // then we do not need any synchronization beyond what is implicitly used
    // during class loading.
    if (_nest_host_index != 0) { // we have a real nest_host
      // Before trying to resolve check if we're in a suitable context
      if (!THREAD->can_call_java() && !_constants->tag_at(_nest_host_index).is_klass()) {
        if (log_is_enabled(Trace, class, nestmates)) {
          ResourceMark rm(THREAD);
          log_trace(class, nestmates)("Rejected resolution of nest-host of %s in unsuitable thread",
                                      this->external_name());
        }
        return NULL;
      }

      if (log_is_enabled(Trace, class, nestmates)) {
        ResourceMark rm(THREAD);
        log_trace(class, nestmates)("Resolving nest-host of %s using cp entry for %s",
                                    this->external_name(),
                                    _constants->klass_name_at(_nest_host_index)->as_C_string());
      }

      Klass* k = _constants->klass_at(_nest_host_index, THREAD);
      if (HAS_PENDING_EXCEPTION) {
        Handle exc_h = Handle(THREAD, PENDING_EXCEPTION);
        if (exc_h->is_a(SystemDictionary::NoClassDefFoundError_klass())) {
          // throw a new CDNFE with the original as its cause, and a clear msg
          ResourceMark rm(THREAD);
          char buf[200];
          CLEAR_PENDING_EXCEPTION;
          jio_snprintf(buf, sizeof(buf),
                       "Unable to load nest-host class (%s) of %s",
                       _constants->klass_name_at(_nest_host_index)->as_C_string(),
                       this->external_name());
          log_trace(class, nestmates)("%s - NoClassDefFoundError", buf);
          THROW_MSG_CAUSE_NULL(vmSymbols::java_lang_NoClassDefFoundError(), buf, exc_h);
        }
        // All other exceptions pass through (OOME, StackOverflowError, LinkageErrors etc).
        return NULL;
      }

      // A valid nest-host is an instance class in the current package that lists this
      // class as a nest member. If any of these conditions are not met we post the
      // requested exception type (if any) and return NULL

      const char* error = NULL;

      // JVMS 5.4.4 indicates package check comes first
      if (is_same_class_package(k)) {

        // Now check actual membership. We can't be a member if our "host" is
        // not an instance class.
        if (k->is_instance_klass()) {
          nest_host_k = InstanceKlass::cast(k);

          bool is_member = nest_host_k->has_nest_member(this, CHECK_NULL);
          if (is_member) {
            // save resolved nest-host value
            _nest_host = nest_host_k;

            if (log_is_enabled(Trace, class, nestmates)) {
              ResourceMark rm(THREAD);
              log_trace(class, nestmates)("Resolved nest-host of %s to %s",
                                          this->external_name(), k->external_name());
            }
            return nest_host_k;
          }
        }
        error = "current type is not listed as a nest member";
      } else {
        error = "types are in different packages";
      }

      if (log_is_enabled(Trace, class, nestmates)) {
        ResourceMark rm(THREAD);
        log_trace(class, nestmates)("Type %s is not a nest member of resolved type %s: %s",
                                    this->external_name(),
                                    k->external_name(),
                                    error);
      }

      if (validationException != NULL) {
        ResourceMark rm(THREAD);
        Exceptions::fthrow(THREAD_AND_LOCATION,
                           validationException,
                           "Type %s is not a nest member of %s: %s",
                           this->external_name(),
                           k->external_name(),
                           error
                           );
      }
      return NULL;
    } else {
      if (log_is_enabled(Trace, class, nestmates)) {
        ResourceMark rm(THREAD);
        log_trace(class, nestmates)("Type %s is not part of a nest: setting nest-host to self",
                                    this->external_name());
      }
      // save resolved nest-host value
      return (_nest_host = this);
    }
  }
  return nest_host_k;
}

// check if 'this' and k are nestmates (same nest_host), or k is our nest_host,
// or we are k's nest_host - all of which is covered by comparing the two
// resolved_nest_hosts
bool InstanceKlass::has_nestmate_access_to(InstanceKlass* k, TRAPS) {

  assert(this != k, "this should be handled by higher-level code");

  // Per JVMS 5.4.4 we first resolve and validate the current class, then
  // the target class k. Resolution exceptions will be passed on by upper
  // layers. IncompatibleClassChangeErrors from membership validation failures
  // will also be passed through.

  Symbol* icce = vmSymbols::java_lang_IncompatibleClassChangeError();
  InstanceKlass* cur_host = nest_host(icce, CHECK_false);
  if (cur_host == NULL) {
    return false;
  }

  Klass* k_nest_host = k->nest_host(icce, CHECK_false);
  if (k_nest_host == NULL) {
    return false;
  }

  bool access = (cur_host == k_nest_host);

  if (log_is_enabled(Trace, class, nestmates)) {
    ResourceMark rm(THREAD);
    log_trace(class, nestmates)("Class %s does %shave nestmate access to %s",
                                this->external_name(),
                                access ? "" : "NOT ",
                                k->external_name());
  }

  return access;
}

InstanceKlass* InstanceKlass::allocate_instance_klass(const ClassFileParser& parser, TRAPS) {
  const int size = InstanceKlass::size(parser.vtable_size(),
                                       parser.itable_size(),
                                       nonstatic_oop_map_size(parser.total_oop_map_count()),
                                       parser.is_interface(),
                                       parser.is_anonymous(),
                                       should_store_fingerprint(parser.is_anonymous()),
                                       parser.has_flattenable_fields() ? parser.java_fields_count() : 0,
                                       parser.is_value_type());

  const Symbol* const class_name = parser.class_name();
  assert(class_name != NULL, "invariant");
  ClassLoaderData* loader_data = parser.loader_data();
  assert(loader_data != NULL, "invariant");

  InstanceKlass* ik;

  // Allocation
  if (REF_NONE == parser.reference_type()) {
    if (class_name == vmSymbols::java_lang_Class()) {
      // mirror
      ik = new (loader_data, size, THREAD) InstanceMirrorKlass(parser);
    } else if (is_class_loader(class_name, parser)) {
      // class loader
      ik = new (loader_data, size, THREAD) InstanceClassLoaderKlass(parser);
<<<<<<< HEAD
    } else if (parser.is_value_type()) {
      // value type
      ik = new (loader_data, size, true, THREAD) ValueKlass(parser);
=======
>>>>>>> 6ccb6093
    } else {
      // normal
      ik = new (loader_data, size, THREAD) InstanceKlass(parser, InstanceKlass::_misc_kind_other);
    }
  } else {
    // reference
    ik = new (loader_data, size, THREAD) InstanceRefKlass(parser);
  }

  // Check for pending exception before adding to the loader data and incrementing
  // class count.  Can get OOM here.
  if (HAS_PENDING_EXCEPTION) {
    return NULL;
  }

#ifdef ASSERT
  assert(ik->size() == size, "");
  ik->bounds_check((address) ik->start_of_vtable(), false, size);
  ik->bounds_check((address) ik->start_of_itable(), false, size);
  ik->bounds_check((address) ik->end_of_itable(), true, size);
  ik->bounds_check((address) ik->end_of_nonstatic_oop_maps(), true, size);
#endif //ASSERT
  return ik;
}

#ifndef PRODUCT
bool InstanceKlass::bounds_check(address addr, bool edge_ok, intptr_t size_in_bytes) const {
  const char* bad = NULL;
  address end = NULL;
  if (addr < (address)this) {
    bad = "before";
  } else if (addr == (address)this) {
    if (edge_ok)  return true;
    bad = "just before";
  } else if (addr == (end = (address)this + sizeof(intptr_t) * (size_in_bytes < 0 ? size() : size_in_bytes))) {
    if (edge_ok)  return true;
    bad = "just after";
  } else if (addr > end) {
    bad = "after";
  } else {
    return true;
  }
  tty->print_cr("%s object bounds: " INTPTR_FORMAT " [" INTPTR_FORMAT ".." INTPTR_FORMAT "]",
      bad, (intptr_t)addr, (intptr_t)this, (intptr_t)end);
  Verbose = WizardMode = true; this->print(); //@@
  return false;
}
#endif //PRODUCT

// copy method ordering from resource area to Metaspace
void InstanceKlass::copy_method_ordering(const intArray* m, TRAPS) {
  if (m != NULL) {
    // allocate a new array and copy contents (memcpy?)
    _method_ordering = MetadataFactory::new_array<int>(class_loader_data(), m->length(), CHECK);
    for (int i = 0; i < m->length(); i++) {
      _method_ordering->at_put(i, m->at(i));
    }
  } else {
    _method_ordering = Universe::the_empty_int_array();
  }
}

// create a new array of vtable_indices for default methods
Array<int>* InstanceKlass::create_new_default_vtable_indices(int len, TRAPS) {
  Array<int>* vtable_indices = MetadataFactory::new_array<int>(class_loader_data(), len, CHECK_NULL);
  assert(default_vtable_indices() == NULL, "only create once");
  set_default_vtable_indices(vtable_indices);
  return vtable_indices;
}

InstanceKlass::InstanceKlass(const ClassFileParser& parser, unsigned kind, KlassID id) :
  Klass(id),
  _nest_members(NULL),
  _nest_host_index(0),
  _nest_host(NULL),
  _static_field_size(parser.static_field_size()),
  _nonstatic_oop_map_size(nonstatic_oop_map_size(parser.total_oop_map_count())),
  _itable_len(parser.itable_size()),
  _reference_type(parser.reference_type()),
  _extra_flags(0),
  _adr_valueklass_fixed_block(NULL) {
    set_vtable_length(parser.vtable_size());
    set_kind(kind);
    set_access_flags(parser.access_flags());
    set_is_anonymous(parser.is_anonymous());
    set_layout_helper(Klass::instance_layout_helper(parser.layout_size(),
                                                    false));
    if (parser.has_flattenable_fields()) {
      set_has_value_fields();
    }
    _java_fields_count = parser.java_fields_count();

    assert(NULL == _methods, "underlying memory not zeroed?");
    assert(is_instance_klass(), "is layout incorrect?");
    assert(size_helper() == parser.layout_size(), "incorrect size_helper?");
}

void InstanceKlass::deallocate_methods(ClassLoaderData* loader_data,
                                       Array<Method*>* methods) {
  if (methods != NULL && methods != Universe::the_empty_method_array() &&
      !methods->is_shared()) {
    for (int i = 0; i < methods->length(); i++) {
      Method* method = methods->at(i);
      if (method == NULL) continue;  // maybe null if error processing
      // Only want to delete methods that are not executing for RedefineClasses.
      // The previous version will point to them so they're not totally dangling
      assert (!method->on_stack(), "shouldn't be called with methods on stack");
      MetadataFactory::free_metadata(loader_data, method);
    }
    MetadataFactory::free_array<Method*>(loader_data, methods);
  }
}

void InstanceKlass::deallocate_interfaces(ClassLoaderData* loader_data,
                                          const Klass* super_klass,
                                          Array<InstanceKlass*>* local_interfaces,
                                          Array<InstanceKlass*>* transitive_interfaces) {
  // Only deallocate transitive interfaces if not empty, same as super class
  // or same as local interfaces.  See code in parseClassFile.
  Array<InstanceKlass*>* ti = transitive_interfaces;
  if (ti != Universe::the_empty_instance_klass_array() && ti != local_interfaces) {
    // check that the interfaces don't come from super class
    Array<InstanceKlass*>* sti = (super_klass == NULL) ? NULL :
                    InstanceKlass::cast(super_klass)->transitive_interfaces();
    if (ti != sti && ti != NULL && !ti->is_shared()) {
      MetadataFactory::free_array<InstanceKlass*>(loader_data, ti);
    }
  }

  // local interfaces can be empty
  if (local_interfaces != Universe::the_empty_instance_klass_array() &&
      local_interfaces != NULL && !local_interfaces->is_shared()) {
    MetadataFactory::free_array<InstanceKlass*>(loader_data, local_interfaces);
  }
}

// This function deallocates the metadata and C heap pointers that the
// InstanceKlass points to.
void InstanceKlass::deallocate_contents(ClassLoaderData* loader_data) {

  // Orphan the mirror first, CMS thinks it's still live.
  if (java_mirror() != NULL) {
    java_lang_Class::set_klass(java_mirror(), NULL);
  }

  // Also remove mirror from handles
  loader_data->remove_handle(_java_mirror);

  // Need to take this class off the class loader data list.
  loader_data->remove_class(this);

  // The array_klass for this class is created later, after error handling.
  // For class redefinition, we keep the original class so this scratch class
  // doesn't have an array class.  Either way, assert that there is nothing
  // to deallocate.
  assert(array_klasses() == NULL, "array classes shouldn't be created for this class yet");

  // Release C heap allocated data that this might point to, which includes
  // reference counting symbol names.
  release_C_heap_structures();

  deallocate_methods(loader_data, methods());
  set_methods(NULL);

  if (method_ordering() != NULL &&
      method_ordering() != Universe::the_empty_int_array() &&
      !method_ordering()->is_shared()) {
    MetadataFactory::free_array<int>(loader_data, method_ordering());
  }
  set_method_ordering(NULL);

  // default methods can be empty
  if (default_methods() != NULL &&
      default_methods() != Universe::the_empty_method_array() &&
      !default_methods()->is_shared()) {
    MetadataFactory::free_array<Method*>(loader_data, default_methods());
  }
  // Do NOT deallocate the default methods, they are owned by superinterfaces.
  set_default_methods(NULL);

  // default methods vtable indices can be empty
  if (default_vtable_indices() != NULL &&
      !default_vtable_indices()->is_shared()) {
    MetadataFactory::free_array<int>(loader_data, default_vtable_indices());
  }
  set_default_vtable_indices(NULL);


  // This array is in Klass, but remove it with the InstanceKlass since
  // this place would be the only caller and it can share memory with transitive
  // interfaces.
  if (secondary_supers() != NULL &&
      secondary_supers() != Universe::the_empty_klass_array() &&
      // see comments in compute_secondary_supers about the following cast
      (address)(secondary_supers()) != (address)(transitive_interfaces()) &&
      !secondary_supers()->is_shared()) {
    MetadataFactory::free_array<Klass*>(loader_data, secondary_supers());
  }
  set_secondary_supers(NULL);

  deallocate_interfaces(loader_data, super(), local_interfaces(), transitive_interfaces());
  set_transitive_interfaces(NULL);
  set_local_interfaces(NULL);

  if (fields() != NULL && !fields()->is_shared()) {
    MetadataFactory::free_array<jushort>(loader_data, fields());
  }
  set_fields(NULL, 0);

  // If a method from a redefined class is using this constant pool, don't
  // delete it, yet.  The new class's previous version will point to this.
  if (constants() != NULL) {
    assert (!constants()->on_stack(), "shouldn't be called if anything is onstack");
    if (!constants()->is_shared()) {
      MetadataFactory::free_metadata(loader_data, constants());
    }
    // Delete any cached resolution errors for the constant pool
    SystemDictionary::delete_resolution_error(constants());

    set_constants(NULL);
  }

  if (inner_classes() != NULL &&
      inner_classes() != Universe::the_empty_short_array() &&
      !inner_classes()->is_shared()) {
    MetadataFactory::free_array<jushort>(loader_data, inner_classes());
  }
  set_inner_classes(NULL);

<<<<<<< HEAD
  if (value_types() != NULL && !value_types()->is_shared()) {
    MetadataFactory::free_array<ValueTypes>(loader_data, value_types());
  }
  set_value_types(NULL);
=======
  if (nest_members() != NULL &&
      nest_members() != Universe::the_empty_short_array() &&
      !nest_members()->is_shared()) {
    MetadataFactory::free_array<jushort>(loader_data, nest_members());
  }
  set_nest_members(NULL);
>>>>>>> 6ccb6093

  // We should deallocate the Annotations instance if it's not in shared spaces.
  if (annotations() != NULL && !annotations()->is_shared()) {
    MetadataFactory::free_metadata(loader_data, annotations());
  }
  set_annotations(NULL);
}

bool InstanceKlass::should_be_initialized() const {
  return !is_initialized();
}

klassItable InstanceKlass::itable() const {
  return klassItable(const_cast<InstanceKlass*>(this));
}

void InstanceKlass::eager_initialize(Thread *thread) {
  if (!EagerInitialization) return;

  if (this->is_not_initialized()) {
    // abort if the the class has a class initializer
    if (this->class_initializer() != NULL) return;

    // abort if it is java.lang.Object (initialization is handled in genesis)
    Klass* super_klass = super();
    if (super_klass == NULL) return;

    // abort if the super class should be initialized
    if (!InstanceKlass::cast(super_klass)->is_initialized()) return;

    // call body to expose the this pointer
    eager_initialize_impl();
  }
}

// JVMTI spec thinks there are signers and protection domain in the
// instanceKlass.  These accessors pretend these fields are there.
// The hprof specification also thinks these fields are in InstanceKlass.
oop InstanceKlass::protection_domain() const {
  // return the protection_domain from the mirror
  return java_lang_Class::protection_domain(java_mirror());
}

// To remove these from requires an incompatible change and CCC request.
objArrayOop InstanceKlass::signers() const {
  // return the signers from the mirror
  return java_lang_Class::signers(java_mirror());
}

oop InstanceKlass::init_lock() const {
  // return the init lock from the mirror
  oop lock = java_lang_Class::init_lock(java_mirror());
  // Prevent reordering with any access of initialization state
  OrderAccess::loadload();
  assert((oop)lock != NULL || !is_not_initialized(), // initialized or in_error state
         "only fully initialized state can have a null lock");
  return lock;
}

// Set the initialization lock to null so the object can be GC'ed.  Any racing
// threads to get this lock will see a null lock and will not lock.
// That's okay because they all check for initialized state after getting
// the lock and return.
void InstanceKlass::fence_and_clear_init_lock() {
  // make sure previous stores are all done, notably the init_state.
  OrderAccess::storestore();
  java_lang_Class::set_init_lock(java_mirror(), NULL);
  assert(!is_not_initialized(), "class must be initialized now");
}

void InstanceKlass::eager_initialize_impl() {
  EXCEPTION_MARK;
  HandleMark hm(THREAD);
  Handle h_init_lock(THREAD, init_lock());
  ObjectLocker ol(h_init_lock, THREAD, h_init_lock() != NULL);

  // abort if someone beat us to the initialization
  if (!is_not_initialized()) return;  // note: not equivalent to is_initialized()

  ClassState old_state = init_state();
  link_class_impl(true, THREAD);
  if (HAS_PENDING_EXCEPTION) {
    CLEAR_PENDING_EXCEPTION;
    // Abort if linking the class throws an exception.

    // Use a test to avoid redundantly resetting the state if there's
    // no change.  Set_init_state() asserts that state changes make
    // progress, whereas here we might just be spinning in place.
    if (old_state != _init_state)
      set_init_state(old_state);
  } else {
    // linking successfull, mark class as initialized
    set_init_state(fully_initialized);
    fence_and_clear_init_lock();
    // trace
    if (log_is_enabled(Info, class, init)) {
      ResourceMark rm(THREAD);
      log_info(class, init)("[Initialized %s without side effects]", external_name());
    }
  }
}


// See "The Virtual Machine Specification" section 2.16.5 for a detailed explanation of the class initialization
// process. The step comments refers to the procedure described in that section.
// Note: implementation moved to static method to expose the this pointer.
void InstanceKlass::initialize(TRAPS) {
  if (this->should_be_initialized()) {
    initialize_impl(CHECK);
    // Note: at this point the class may be initialized
    //       OR it may be in the state of being initialized
    //       in case of recursive initialization!
  } else {
    assert(is_initialized(), "sanity check");
  }
}


bool InstanceKlass::verify_code(bool throw_verifyerror, TRAPS) {
  // 1) Verify the bytecodes
  Verifier::Mode mode =
    throw_verifyerror ? Verifier::ThrowException : Verifier::NoException;
  return Verifier::verify(this, mode, should_verify_class(), THREAD);
}


// Used exclusively by the shared spaces dump mechanism to prevent
// classes mapped into the shared regions in new VMs from appearing linked.

void InstanceKlass::unlink_class() {
  assert(is_linked(), "must be linked");
  _init_state = loaded;
}

void InstanceKlass::link_class(TRAPS) {
  assert(is_loaded(), "must be loaded");
  if (!is_linked()) {
    link_class_impl(true, CHECK);
  }
}

// Called to verify that a class can link during initialization, without
// throwing a VerifyError.
bool InstanceKlass::link_class_or_fail(TRAPS) {
  assert(is_loaded(), "must be loaded");
  if (!is_linked()) {
    link_class_impl(false, CHECK_false);
  }
  return is_linked();
}

bool InstanceKlass::link_class_impl(bool throw_verifyerror, TRAPS) {
  if (DumpSharedSpaces && is_in_error_state()) {
    // This is for CDS dumping phase only -- we use the in_error_state to indicate that
    // the class has failed verification. Throwing the NoClassDefFoundError here is just
    // a convenient way to stop repeat attempts to verify the same (bad) class.
    //
    // Note that the NoClassDefFoundError is not part of the JLS, and should not be thrown
    // if we are executing Java code. This is not a problem for CDS dumping phase since
    // it doesn't execute any Java code.
    ResourceMark rm(THREAD);
    Exceptions::fthrow(THREAD_AND_LOCATION,
                       vmSymbols::java_lang_NoClassDefFoundError(),
                       "Class %s, or one of its supertypes, failed class initialization",
                       external_name());
    return false;
  }
  // return if already verified
  if (is_linked()) {
    return true;
  }

  // Timing
  // timer handles recursion
  assert(THREAD->is_Java_thread(), "non-JavaThread in link_class_impl");
  JavaThread* jt = (JavaThread*)THREAD;

  // link super class before linking this class
  Klass* super_klass = super();
  if (super_klass != NULL) {
    if (super_klass->is_interface()) {  // check if super class is an interface
      ResourceMark rm(THREAD);
      Exceptions::fthrow(
        THREAD_AND_LOCATION,
        vmSymbols::java_lang_IncompatibleClassChangeError(),
        "class %s has interface %s as super class",
        external_name(),
        super_klass->external_name()
      );
      return false;
    }

    InstanceKlass* ik_super = InstanceKlass::cast(super_klass);
    ik_super->link_class_impl(throw_verifyerror, CHECK_false);
  }

  // link all interfaces implemented by this class before linking this class
  Array<InstanceKlass*>* interfaces = local_interfaces();
  int num_interfaces = interfaces->length();
  for (int index = 0; index < num_interfaces; index++) {
    InstanceKlass* interk = interfaces->at(index);
    interk->link_class_impl(throw_verifyerror, CHECK_false);
  }


  // If a class declares a method that uses a value class as an argument
  // type or return value type, this value class must be loaded during the
  // linking of this class because size and properties of the value class
  // must be known in order to be able to perform value type optimizations.
  // The implementation below is an approximation of this rule, the code
  // iterates over all methods of the current class (including overridden
  // methods), not only the methods declared by this class. This
  // approximation makes the code simpler, and doesn't change the semantic
  // because classes declaring methods overridden by the current class are
  // linked (and have performed their own pre-loading) before the linking
  // of the current class.
  // This is also the moment to detect potential mismatch between the
  // ValueTypes attribute and the kind of the class effectively loaded.


  // Note:
  // Value class types used for flattenable fields are loaded during
  // the loading phase (see layout ClassFileParser::layout_fields()).
  // Value class types used as element types for array creation
  // are not pre-loaded. Their loading is triggered by either anewarray
  // or multianewarray bytecodes.

  if (has_value_types_attribute()) {
    ResourceMark rm(THREAD);
    for (int i = 0; i < methods()->length(); i++) {
      Method* m = methods()->at(i);
      for (SignatureStream ss(m->signature()); !ss.is_done(); ss.next()) {
        Symbol* sig = ss.as_symbol(THREAD);
        if (ss.is_object()) {
          Symbol* symb = sig;
          if (ss.is_array()) {
            int i=0;
            while (sig->byte_at(i) == '[') i++;
            if (i == sig->utf8_length() - 1 ) continue; // primitive array
            symb = SymbolTable::lookup(sig->as_C_string() + i + 1,
                                       sig->utf8_length() - 3, CHECK_false);
          }
          if (is_declared_value_type(symb)) {
            oop loader = class_loader();
            oop protection_domain = this->protection_domain();
            Klass* klass = SystemDictionary::resolve_or_fail(symb,
                                                             Handle(THREAD, loader), Handle(THREAD, protection_domain), true,
                                                             CHECK_false);
            if (symb != sig) {
              symb->decrement_refcount();
            }
            if (klass == NULL) {
              THROW_(vmSymbols::java_lang_LinkageError(), false);
            }
            if (!klass->is_value()) {
              THROW_(vmSymbols::java_lang_IncompatibleClassChangeError(), false);
            }
            if (ss.at_return_type()) {
              m->set_is_returning_vt();
            }
          }
        }
      }
    }
  }

  // in case the class is linked in the process of linking its superclasses
  if (is_linked()) {
    return true;
  }

  // trace only the link time for this klass that includes
  // the verification time
  PerfClassTraceTime vmtimer(ClassLoader::perf_class_link_time(),
                             ClassLoader::perf_class_link_selftime(),
                             ClassLoader::perf_classes_linked(),
                             jt->get_thread_stat()->perf_recursion_counts_addr(),
                             jt->get_thread_stat()->perf_timers_addr(),
                             PerfClassTraceTime::CLASS_LINK);

  // verification & rewriting
  {
    HandleMark hm(THREAD);
    Handle h_init_lock(THREAD, init_lock());
    ObjectLocker ol(h_init_lock, THREAD, h_init_lock() != NULL);
    // rewritten will have been set if loader constraint error found
    // on an earlier link attempt
    // don't verify or rewrite if already rewritten
    //

    if (!is_linked()) {
      if (!is_rewritten()) {
        {
          bool verify_ok = verify_code(throw_verifyerror, THREAD);
          if (!verify_ok) {
            return false;
          }
        }

        // Just in case a side-effect of verify linked this class already
        // (which can sometimes happen since the verifier loads classes
        // using custom class loaders, which are free to initialize things)
        if (is_linked()) {
          return true;
        }

        // also sets rewritten
        rewrite_class(CHECK_false);
      } else if (is_shared()) {
        SystemDictionaryShared::check_verification_constraints(this, CHECK_false);
      }

      // relocate jsrs and link methods after they are all rewritten
      link_methods(CHECK_false);

      // Initialize the vtable and interface table after
      // methods have been rewritten since rewrite may
      // fabricate new Method*s.
      // also does loader constraint checking
      //
      // initialize_vtable and initialize_itable need to be rerun for
      // a shared class if the class is not loaded by the NULL classloader.
      ClassLoaderData * loader_data = class_loader_data();
      if (!(is_shared() &&
            loader_data->is_the_null_class_loader_data())) {
        vtable().initialize_vtable(true, CHECK_false);
        itable().initialize_itable(true, CHECK_false);
      }
#ifdef ASSERT
      else {
        vtable().verify(tty, true);
        // In case itable verification is ever added.
        // itable().verify(tty, true);
      }
#endif

      set_init_state(linked);
      if (JvmtiExport::should_post_class_prepare()) {
        Thread *thread = THREAD;
        assert(thread->is_Java_thread(), "thread->is_Java_thread()");
        JvmtiExport::post_class_prepare((JavaThread *) thread, this);
      }
    }
  }
  return true;
}

// Rewrite the byte codes of all of the methods of a class.
// The rewriter must be called exactly once. Rewriting must happen after
// verification but before the first method of the class is executed.
void InstanceKlass::rewrite_class(TRAPS) {
  assert(is_loaded(), "must be loaded");
  if (is_rewritten()) {
    assert(is_shared(), "rewriting an unshared class?");
    return;
  }
  Rewriter::rewrite(this, CHECK);
  set_rewritten();
}

// Now relocate and link method entry points after class is rewritten.
// This is outside is_rewritten flag. In case of an exception, it can be
// executed more than once.
void InstanceKlass::link_methods(TRAPS) {
  int len = methods()->length();
  for (int i = len-1; i >= 0; i--) {
    methodHandle m(THREAD, methods()->at(i));

    // Set up method entry points for compiler and interpreter    .
    m->link_method(m, CHECK);
  }
}

// Eagerly initialize superinterfaces that declare default methods (concrete instance: any access)
void InstanceKlass::initialize_super_interfaces(TRAPS) {
  assert (has_nonstatic_concrete_methods(), "caller should have checked this");
  for (int i = 0; i < local_interfaces()->length(); ++i) {
    InstanceKlass* ik = local_interfaces()->at(i);

    // Initialization is depth first search ie. we start with top of the inheritance tree
    // has_nonstatic_concrete_methods drives searching superinterfaces since it
    // means has_nonstatic_concrete_methods in its superinterface hierarchy
    if (ik->has_nonstatic_concrete_methods()) {
      ik->initialize_super_interfaces(CHECK);
    }

    // Only initialize() interfaces that "declare" concrete methods.
    if (ik->should_be_initialized() && ik->declares_nonstatic_concrete_methods()) {
      ik->initialize(CHECK);
    }
  }
}

void InstanceKlass::initialize_impl(TRAPS) {
  HandleMark hm(THREAD);

  // Make sure klass is linked (verified) before initialization
  // A class could already be verified, since it has been reflected upon.
  link_class(CHECK);

  DTRACE_CLASSINIT_PROBE(required, -1);

  bool wait = false;

  // refer to the JVM book page 47 for description of steps
  // Step 1
  {
    Handle h_init_lock(THREAD, init_lock());
    ObjectLocker ol(h_init_lock, THREAD, h_init_lock() != NULL);

    Thread *self = THREAD; // it's passed the current thread

    // Step 2
    // If we were to use wait() instead of waitInterruptibly() then
    // we might end up throwing IE from link/symbol resolution sites
    // that aren't expected to throw.  This would wreak havoc.  See 6320309.
    while(is_being_initialized() && !is_reentrant_initialization(self)) {
        wait = true;
      ol.waitUninterruptibly(CHECK);
    }

    // Step 3
    if (is_being_initialized() && is_reentrant_initialization(self)) {
      DTRACE_CLASSINIT_PROBE_WAIT(recursive, -1, wait);
      return;
    }

    // Step 4
    if (is_initialized()) {
      DTRACE_CLASSINIT_PROBE_WAIT(concurrent, -1, wait);
      return;
    }

    // Step 5
    if (is_in_error_state()) {
      DTRACE_CLASSINIT_PROBE_WAIT(erroneous, -1, wait);
      ResourceMark rm(THREAD);
      const char* desc = "Could not initialize class ";
      const char* className = external_name();
      size_t msglen = strlen(desc) + strlen(className) + 1;
      char* message = NEW_RESOURCE_ARRAY(char, msglen);
      if (NULL == message) {
        // Out of memory: can't create detailed error message
          THROW_MSG(vmSymbols::java_lang_NoClassDefFoundError(), className);
      } else {
        jio_snprintf(message, msglen, "%s%s", desc, className);
          THROW_MSG(vmSymbols::java_lang_NoClassDefFoundError(), message);
      }
    }

    // Step 6
    set_init_state(being_initialized);
    set_init_thread(self);
  }

  // Step 7
  // Next, if C is a class rather than an interface, initialize it's super class and super
  // interfaces.
  if (!is_interface()) {
    Klass* super_klass = super();
    if (super_klass != NULL && super_klass->should_be_initialized()) {
      super_klass->initialize(THREAD);
    }
    // If C implements any interface that declares a non-static, concrete method,
    // the initialization of C triggers initialization of its super interfaces.
    // Only need to recurse if has_nonstatic_concrete_methods which includes declaring and
    // having a superinterface that declares, non-static, concrete methods
    if (!HAS_PENDING_EXCEPTION && has_nonstatic_concrete_methods()) {
      initialize_super_interfaces(THREAD);
    }

    // If any exceptions, complete abruptly, throwing the same exception as above.
    if (HAS_PENDING_EXCEPTION) {
      Handle e(THREAD, PENDING_EXCEPTION);
      CLEAR_PENDING_EXCEPTION;
      {
        EXCEPTION_MARK;
        // Locks object, set state, and notify all waiting threads
        set_initialization_state_and_notify(initialization_error, THREAD);
        CLEAR_PENDING_EXCEPTION;
      }
      DTRACE_CLASSINIT_PROBE_WAIT(super__failed, -1, wait);
      THROW_OOP(e());
    }
  }

  // Step 8
  // Initialize classes of flattenable fields
  {
    for (AllFieldStream fs(this); !fs.done(); fs.next()) {
      if (fs.is_flattenable()) {
        InstanceKlass* field_klass = InstanceKlass::cast(this->get_value_field_klass(fs.index()));
        field_klass->initialize(CHECK);
      }
    }
  }


  // Look for aot compiled methods for this klass, including class initializer.
  AOTLoader::load_for_klass(this, THREAD);

  // Step 9
  {
    assert(THREAD->is_Java_thread(), "non-JavaThread in initialize_impl");
    JavaThread* jt = (JavaThread*)THREAD;
    DTRACE_CLASSINIT_PROBE_WAIT(clinit, -1, wait);
    // Timer includes any side effects of class initialization (resolution,
    // etc), but not recursive entry into call_class_initializer().
    PerfClassTraceTime timer(ClassLoader::perf_class_init_time(),
                             ClassLoader::perf_class_init_selftime(),
                             ClassLoader::perf_classes_inited(),
                             jt->get_thread_stat()->perf_recursion_counts_addr(),
                             jt->get_thread_stat()->perf_timers_addr(),
                             PerfClassTraceTime::CLASS_CLINIT);
    call_class_initializer(THREAD);
  }

  // Step 10
  if (!HAS_PENDING_EXCEPTION) {
    set_initialization_state_and_notify(fully_initialized, CHECK);
    {
      debug_only(vtable().verify(tty, true);)
    }
  }
  else {
    // Step 11 and 12
    Handle e(THREAD, PENDING_EXCEPTION);
    CLEAR_PENDING_EXCEPTION;
    // JVMTI has already reported the pending exception
    // JVMTI internal flag reset is needed in order to report ExceptionInInitializerError
    JvmtiExport::clear_detected_exception((JavaThread*)THREAD);
    {
      EXCEPTION_MARK;
      set_initialization_state_and_notify(initialization_error, THREAD);
      CLEAR_PENDING_EXCEPTION;   // ignore any exception thrown, class initialization error is thrown below
      // JVMTI has already reported the pending exception
      // JVMTI internal flag reset is needed in order to report ExceptionInInitializerError
      JvmtiExport::clear_detected_exception((JavaThread*)THREAD);
    }
    DTRACE_CLASSINIT_PROBE_WAIT(error, -1, wait);
    if (e->is_a(SystemDictionary::Error_klass())) {
      THROW_OOP(e());
    } else {
      JavaCallArguments args(e);
      THROW_ARG(vmSymbols::java_lang_ExceptionInInitializerError(),
                vmSymbols::throwable_void_signature(),
                &args);
    }
  }
  DTRACE_CLASSINIT_PROBE_WAIT(end, -1, wait);
}


void InstanceKlass::set_initialization_state_and_notify(ClassState state, TRAPS) {
  Handle h_init_lock(THREAD, init_lock());
  if (h_init_lock() != NULL) {
    ObjectLocker ol(h_init_lock, THREAD);
    set_init_state(state);
    fence_and_clear_init_lock();
    ol.notify_all(CHECK);
  } else {
    assert(h_init_lock() != NULL, "The initialization state should never be set twice");
    set_init_state(state);
  }
}

Klass* InstanceKlass::implementor() const {
  assert_locked_or_safepoint(Compile_lock);
  Klass** k = adr_implementor();
  if (k == NULL) {
    return NULL;
  } else {
    return *k;
  }
}

void InstanceKlass::set_implementor(Klass* k) {
  assert_lock_strong(Compile_lock);
  assert(is_interface(), "not interface");
  Klass** addr = adr_implementor();
  assert(addr != NULL, "null addr");
  if (addr != NULL) {
    *addr = k;
  }
}

int  InstanceKlass::nof_implementors() const {
  assert_lock_strong(Compile_lock);
  Klass* k = implementor();
  if (k == NULL) {
    return 0;
  } else if (k != this) {
    return 1;
  } else {
    return 2;
  }
}

// The embedded _implementor field can only record one implementor.
// When there are more than one implementors, the _implementor field
// is set to the interface Klass* itself. Following are the possible
// values for the _implementor field:
//   NULL                  - no implementor
//   implementor Klass*    - one implementor
//   self                  - more than one implementor
//
// The _implementor field only exists for interfaces.
void InstanceKlass::add_implementor(Klass* k) {
  assert_lock_strong(Compile_lock);
  assert(is_interface(), "not interface");
  // Filter out my subinterfaces.
  // (Note: Interfaces are never on the subklass list.)
  if (InstanceKlass::cast(k)->is_interface()) return;

  // Filter out subclasses whose supers already implement me.
  // (Note: CHA must walk subclasses of direct implementors
  // in order to locate indirect implementors.)
  Klass* sk = k->super();
  if (sk != NULL && InstanceKlass::cast(sk)->implements_interface(this))
    // We only need to check one immediate superclass, since the
    // implements_interface query looks at transitive_interfaces.
    // Any supers of the super have the same (or fewer) transitive_interfaces.
    return;

  Klass* ik = implementor();
  if (ik == NULL) {
    set_implementor(k);
  } else if (ik != this) {
    // There is already an implementor. Use itself as an indicator of
    // more than one implementors.
    set_implementor(this);
  }

  // The implementor also implements the transitive_interfaces
  for (int index = 0; index < local_interfaces()->length(); index++) {
    InstanceKlass::cast(local_interfaces()->at(index))->add_implementor(k);
  }
}

void InstanceKlass::init_implementor() {
  if (is_interface()) {
    set_implementor(NULL);
  }
}


void InstanceKlass::process_interfaces(Thread *thread) {
  // link this class into the implementors list of every interface it implements
  for (int i = local_interfaces()->length() - 1; i >= 0; i--) {
    assert(local_interfaces()->at(i)->is_klass(), "must be a klass");
    InstanceKlass* interf = InstanceKlass::cast(local_interfaces()->at(i));
    assert(interf->is_interface(), "expected interface");
    interf->add_implementor(this);
  }
}

bool InstanceKlass::can_be_primary_super_slow() const {
  if (is_interface())
    return false;
  else
    return Klass::can_be_primary_super_slow();
}

GrowableArray<Klass*>* InstanceKlass::compute_secondary_supers(int num_extra_slots,
                                                               Array<InstanceKlass*>* transitive_interfaces) {
  // The secondaries are the implemented interfaces.
  Array<InstanceKlass*>* interfaces = transitive_interfaces;
  int num_secondaries = num_extra_slots + interfaces->length();
  if (num_secondaries == 0) {
    // Must share this for correct bootstrapping!
    set_secondary_supers(Universe::the_empty_klass_array());
    return NULL;
  } else if (num_extra_slots == 0) {
    // The secondary super list is exactly the same as the transitive interfaces, so
    // let's use it instead of making a copy.
    // Redefine classes has to be careful not to delete this!
    // We need the cast because Array<Klass*> is NOT a supertype of Array<InstanceKlass*>,
    // (but it's safe to do here because we won't write into _secondary_supers from this point on).
    set_secondary_supers((Array<Klass*>*)(address)interfaces);
    return NULL;
  } else {
    // Copy transitive interfaces to a temporary growable array to be constructed
    // into the secondary super list with extra slots.
    GrowableArray<Klass*>* secondaries = new GrowableArray<Klass*>(interfaces->length());
    for (int i = 0; i < interfaces->length(); i++) {
      secondaries->push(interfaces->at(i));
    }
    return secondaries;
  }
}

bool InstanceKlass::compute_is_subtype_of(Klass* k) {
  if (k->is_interface()) {
    return implements_interface(k);
  } else {
    return Klass::compute_is_subtype_of(k);
  }
}

bool InstanceKlass::implements_interface(Klass* k) const {
  if (this == k) return true;
  assert(k->is_interface(), "should be an interface class");
  for (int i = 0; i < transitive_interfaces()->length(); i++) {
    if (transitive_interfaces()->at(i) == k) {
      return true;
    }
  }
  return false;
}

bool InstanceKlass::is_same_or_direct_interface(Klass *k) const {
  // Verify direct super interface
  if (this == k) return true;
  assert(k->is_interface(), "should be an interface class");
  for (int i = 0; i < local_interfaces()->length(); i++) {
    if (local_interfaces()->at(i) == k) {
      return true;
    }
  }
  return false;
}

objArrayOop InstanceKlass::allocate_objArray(int n, int length, TRAPS) {
  if (length < 0)  {
    THROW_MSG_0(vmSymbols::java_lang_NegativeArraySizeException(), err_msg("%d", length));
  }
  if (length > arrayOopDesc::max_array_length(T_OBJECT)) {
    report_java_out_of_memory("Requested array size exceeds VM limit");
    JvmtiExport::post_array_size_exhausted();
    THROW_OOP_0(Universe::out_of_memory_error_array_size());
  }
  int size = objArrayOopDesc::object_size(length);
  Klass* ak = array_klass(n, CHECK_NULL);
  objArrayOop o = (objArrayOop)Universe::heap()->array_allocate(ak, size, length,
                                                                /* do_zero */ true, CHECK_NULL);
  return o;
}

instanceOop InstanceKlass::register_finalizer(instanceOop i, TRAPS) {
  if (TraceFinalizerRegistration) {
    tty->print("Registered ");
    i->print_value_on(tty);
    tty->print_cr(" (" INTPTR_FORMAT ") as finalizable", p2i(i));
  }
  instanceHandle h_i(THREAD, i);
  // Pass the handle as argument, JavaCalls::call expects oop as jobjects
  JavaValue result(T_VOID);
  JavaCallArguments args(h_i);
  methodHandle mh (THREAD, Universe::finalizer_register_method());
  JavaCalls::call(&result, mh, &args, CHECK_NULL);
  return h_i();
}

instanceOop InstanceKlass::allocate_instance(TRAPS) {
  bool has_finalizer_flag = has_finalizer(); // Query before possible GC
  int size = size_helper();  // Query before forming handle.

  instanceOop i;

  i = (instanceOop)Universe::heap()->obj_allocate(this, size, CHECK_NULL);
  if (has_finalizer_flag && !RegisterFinalizersAtInit) {
    i = register_finalizer(i, CHECK_NULL);
  }
  return i;
}

instanceHandle InstanceKlass::allocate_instance_handle(TRAPS) {
  return instanceHandle(THREAD, allocate_instance(THREAD));
}

void InstanceKlass::check_valid_for_instantiation(bool throwError, TRAPS) {
  if (is_interface() || is_abstract()) {
    ResourceMark rm(THREAD);
    THROW_MSG(throwError ? vmSymbols::java_lang_InstantiationError()
              : vmSymbols::java_lang_InstantiationException(), external_name());
  }
  if (this == SystemDictionary::Class_klass()) {
    ResourceMark rm(THREAD);
    THROW_MSG(throwError ? vmSymbols::java_lang_IllegalAccessError()
              : vmSymbols::java_lang_IllegalAccessException(), external_name());
  }
}

Klass* InstanceKlass::array_klass_impl(bool or_null, int n, TRAPS) {
  // Need load-acquire for lock-free read
  if (array_klasses_acquire() == NULL) {
    if (or_null) return NULL;

    ResourceMark rm;
    JavaThread *jt = (JavaThread *)THREAD;
    {
      // Atomic creation of array_klasses
      MutexLocker mc(Compile_lock, THREAD);   // for vtables
      MutexLocker ma(MultiArray_lock, THREAD);

      // Check if update has already taken place
      if (array_klasses() == NULL) {
        Klass*    k = ObjArrayKlass::allocate_objArray_klass(class_loader_data(), 1, this, CHECK_NULL);
        // use 'release' to pair with lock-free load
        release_set_array_klasses(k);
      }
    }
  }
  // _this will always be set at this point
  ObjArrayKlass* oak = (ObjArrayKlass*)array_klasses();
  if (or_null) {
    return oak->array_klass_or_null(n);
  }
  return oak->array_klass(n, THREAD);
}

Klass* InstanceKlass::array_klass_impl(bool or_null, TRAPS) {
  return array_klass_impl(or_null, 1, THREAD);
}

static int call_class_initializer_counter = 0;   // for debugging

Method* InstanceKlass::class_initializer() const {
  Method* clinit = find_method(
      vmSymbols::class_initializer_name(), vmSymbols::void_method_signature());
  if (clinit != NULL && clinit->has_valid_initializer_flags()) {
    return clinit;
  }
  return NULL;
}

void InstanceKlass::call_class_initializer(TRAPS) {
  if (ReplayCompiles &&
      (ReplaySuppressInitializers == 1 ||
       (ReplaySuppressInitializers >= 2 && class_loader() != NULL))) {
    // Hide the existence of the initializer for the purpose of replaying the compile
    return;
  }

  methodHandle h_method(THREAD, class_initializer());
  assert(!is_initialized(), "we cannot initialize twice");
  LogTarget(Info, class, init) lt;
  if (lt.is_enabled()) {
    ResourceMark rm;
    LogStream ls(lt);
    ls.print("%d Initializing ", call_class_initializer_counter++);
    name()->print_value_on(&ls);
    ls.print_cr("%s (" INTPTR_FORMAT ")", h_method() == NULL ? "(no method)" : "", p2i(this));
  }
  if (h_method() != NULL) {
    JavaCallArguments args; // No arguments
    JavaValue result(T_VOID);
    JavaCalls::call(&result, h_method, &args, CHECK); // Static call (no args)
  }
}


void InstanceKlass::mask_for(const methodHandle& method, int bci,
  InterpreterOopMap* entry_for) {
  // Lazily create the _oop_map_cache at first request
  // Lock-free access requires load_acquire.
  OopMapCache* oop_map_cache = OrderAccess::load_acquire(&_oop_map_cache);
  if (oop_map_cache == NULL) {
    MutexLockerEx x(OopMapCacheAlloc_lock,  Mutex::_no_safepoint_check_flag);
    // Check if _oop_map_cache was allocated while we were waiting for this lock
    if ((oop_map_cache = _oop_map_cache) == NULL) {
      oop_map_cache = new OopMapCache();
      // Ensure _oop_map_cache is stable, since it is examined without a lock
      OrderAccess::release_store(&_oop_map_cache, oop_map_cache);
    }
  }
  // _oop_map_cache is constant after init; lookup below does its own locking.
  oop_map_cache->lookup(method, bci, entry_for);
}


bool InstanceKlass::find_local_field(Symbol* name, Symbol* sig, fieldDescriptor* fd) const {
  for (JavaFieldStream fs(this); !fs.done(); fs.next()) {
    Symbol* f_name = fs.name();
    Symbol* f_sig  = fs.signature();
    if (f_name == name && f_sig == sig) {
      fd->reinitialize(const_cast<InstanceKlass*>(this), fs.index());
      return true;
    }
  }
  return false;
}


Klass* InstanceKlass::find_interface_field(Symbol* name, Symbol* sig, fieldDescriptor* fd) const {
  const int n = local_interfaces()->length();
  for (int i = 0; i < n; i++) {
    Klass* intf1 = local_interfaces()->at(i);
    assert(intf1->is_interface(), "just checking type");
    // search for field in current interface
    if (InstanceKlass::cast(intf1)->find_local_field(name, sig, fd)) {
      assert(fd->is_static(), "interface field must be static");
      return intf1;
    }
    // search for field in direct superinterfaces
    Klass* intf2 = InstanceKlass::cast(intf1)->find_interface_field(name, sig, fd);
    if (intf2 != NULL) return intf2;
  }
  // otherwise field lookup fails
  return NULL;
}


Klass* InstanceKlass::find_field(Symbol* name, Symbol* sig, fieldDescriptor* fd) const {
  // search order according to newest JVM spec (5.4.3.2, p.167).
  // 1) search for field in current klass
  if (find_local_field(name, sig, fd)) {
    return const_cast<InstanceKlass*>(this);
  }
  // 2) search for field recursively in direct superinterfaces
  { Klass* intf = find_interface_field(name, sig, fd);
    if (intf != NULL) return intf;
  }
  // 3) apply field lookup recursively if superclass exists
  { Klass* supr = super();
    if (supr != NULL) return InstanceKlass::cast(supr)->find_field(name, sig, fd);
  }
  // 4) otherwise field lookup fails
  return NULL;
}


Klass* InstanceKlass::find_field(Symbol* name, Symbol* sig, bool is_static, fieldDescriptor* fd) const {
  // search order according to newest JVM spec (5.4.3.2, p.167).
  // 1) search for field in current klass
  if (find_local_field(name, sig, fd)) {
    if (fd->is_static() == is_static) return const_cast<InstanceKlass*>(this);
  }
  // 2) search for field recursively in direct superinterfaces
  if (is_static) {
    Klass* intf = find_interface_field(name, sig, fd);
    if (intf != NULL) return intf;
  }
  // 3) apply field lookup recursively if superclass exists
  { Klass* supr = super();
    if (supr != NULL) return InstanceKlass::cast(supr)->find_field(name, sig, is_static, fd);
  }
  // 4) otherwise field lookup fails
  return NULL;
}


bool InstanceKlass::find_local_field_from_offset(int offset, bool is_static, fieldDescriptor* fd) const {
  for (JavaFieldStream fs(this); !fs.done(); fs.next()) {
    if (fs.offset() == offset) {
      fd->reinitialize(const_cast<InstanceKlass*>(this), fs.index());
      if (fd->is_static() == is_static) return true;
    }
  }
  return false;
}


bool InstanceKlass::find_field_from_offset(int offset, bool is_static, fieldDescriptor* fd) const {
  Klass* klass = const_cast<InstanceKlass*>(this);
  while (klass != NULL) {
    if (InstanceKlass::cast(klass)->find_local_field_from_offset(offset, is_static, fd)) {
      return true;
    }
    klass = klass->super();
  }
  return false;
}


void InstanceKlass::methods_do(void f(Method* method)) {
  // Methods aren't stable until they are loaded.  This can be read outside
  // a lock through the ClassLoaderData for profiling
  if (!is_loaded()) {
    return;
  }

  int len = methods()->length();
  for (int index = 0; index < len; index++) {
    Method* m = methods()->at(index);
    assert(m->is_method(), "must be method");
    f(m);
  }
}


void InstanceKlass::do_local_static_fields(FieldClosure* cl) {
  for (JavaFieldStream fs(this); !fs.done(); fs.next()) {
    if (fs.access_flags().is_static()) {
      fieldDescriptor& fd = fs.field_descriptor();
      cl->do_field(&fd);
    }
  }
}


void InstanceKlass::do_local_static_fields(void f(fieldDescriptor*, Handle, TRAPS), Handle mirror, TRAPS) {
  for (JavaFieldStream fs(this); !fs.done(); fs.next()) {
    if (fs.access_flags().is_static()) {
      fieldDescriptor& fd = fs.field_descriptor();
      f(&fd, mirror, CHECK);
    }
  }
}


static int compare_fields_by_offset(int* a, int* b) {
  return a[0] - b[0];
}

void InstanceKlass::do_nonstatic_fields(FieldClosure* cl) {
  InstanceKlass* super = superklass();
  if (super != NULL) {
    super->do_nonstatic_fields(cl);
  }
  fieldDescriptor fd;
  int length = java_fields_count();
  // In DebugInfo nonstatic fields are sorted by offset.
  int* fields_sorted = NEW_C_HEAP_ARRAY(int, 2*(length+1), mtClass);
  int j = 0;
  for (int i = 0; i < length; i += 1) {
    fd.reinitialize(this, i);
    if (!fd.is_static()) {
      fields_sorted[j + 0] = fd.offset();
      fields_sorted[j + 1] = i;
      j += 2;
    }
  }
  if (j > 0) {
    length = j;
    // _sort_Fn is defined in growableArray.hpp.
    qsort(fields_sorted, length/2, 2*sizeof(int), (_sort_Fn)compare_fields_by_offset);
    for (int i = 0; i < length; i += 2) {
      fd.reinitialize(this, fields_sorted[i + 1]);
      assert(!fd.is_static() && fd.offset() == fields_sorted[i], "only nonstatic fields");
      cl->do_field(&fd);
    }
  }
  FREE_C_HEAP_ARRAY(int, fields_sorted);
}


void InstanceKlass::array_klasses_do(void f(Klass* k, TRAPS), TRAPS) {
  if (array_klasses() != NULL)
    ArrayKlass::cast(array_klasses())->array_klasses_do(f, THREAD);
}

void InstanceKlass::array_klasses_do(void f(Klass* k)) {
  if (array_klasses() != NULL)
    ArrayKlass::cast(array_klasses())->array_klasses_do(f);
}

#ifdef ASSERT
static int linear_search(const Array<Method*>* methods,
                         const Symbol* name,
                         const Symbol* signature) {
  const int len = methods->length();
  for (int index = 0; index < len; index++) {
    const Method* const m = methods->at(index);
    assert(m->is_method(), "must be method");
    if (m->signature() == signature && m->name() == name) {
       return index;
    }
  }
  return -1;
}
#endif

static int binary_search(const Array<Method*>* methods, const Symbol* name) {
  int len = methods->length();
  // methods are sorted, so do binary search
  int l = 0;
  int h = len - 1;
  while (l <= h) {
    int mid = (l + h) >> 1;
    Method* m = methods->at(mid);
    assert(m->is_method(), "must be method");
    int res = m->name()->fast_compare(name);
    if (res == 0) {
      return mid;
    } else if (res < 0) {
      l = mid + 1;
    } else {
      h = mid - 1;
    }
  }
  return -1;
}

// find_method looks up the name/signature in the local methods array
Method* InstanceKlass::find_method(const Symbol* name,
                                   const Symbol* signature) const {
  return find_method_impl(name, signature, find_overpass, find_static, find_private);
}

Method* InstanceKlass::find_method_impl(const Symbol* name,
                                        const Symbol* signature,
                                        OverpassLookupMode overpass_mode,
                                        StaticLookupMode static_mode,
                                        PrivateLookupMode private_mode) const {
  return InstanceKlass::find_method_impl(methods(),
                                         name,
                                         signature,
                                         overpass_mode,
                                         static_mode,
                                         private_mode);
}

// find_instance_method looks up the name/signature in the local methods array
// and skips over static methods
Method* InstanceKlass::find_instance_method(const Array<Method*>* methods,
                                            const Symbol* name,
                                            const Symbol* signature,
                                            PrivateLookupMode private_mode) {
  Method* const meth = InstanceKlass::find_method_impl(methods,
                                                 name,
                                                 signature,
                                                 find_overpass,
                                                 skip_static,
                                                 private_mode);
  assert(((meth == NULL) || !meth->is_static()),
    "find_instance_method should have skipped statics");
  return meth;
}

// find_instance_method looks up the name/signature in the local methods array
// and skips over static methods
Method* InstanceKlass::find_instance_method(const Symbol* name,
                                            const Symbol* signature,
                                            PrivateLookupMode private_mode) const {
  return InstanceKlass::find_instance_method(methods(), name, signature, private_mode);
}

// Find looks up the name/signature in the local methods array
// and filters on the overpass, static and private flags
// This returns the first one found
// note that the local methods array can have up to one overpass, one static
// and one instance (private or not) with the same name/signature
Method* InstanceKlass::find_local_method(const Symbol* name,
                                         const Symbol* signature,
                                         OverpassLookupMode overpass_mode,
                                         StaticLookupMode static_mode,
                                         PrivateLookupMode private_mode) const {
  return InstanceKlass::find_method_impl(methods(),
                                         name,
                                         signature,
                                         overpass_mode,
                                         static_mode,
                                         private_mode);
}

// Find looks up the name/signature in the local methods array
// and filters on the overpass, static and private flags
// This returns the first one found
// note that the local methods array can have up to one overpass, one static
// and one instance (private or not) with the same name/signature
Method* InstanceKlass::find_local_method(const Array<Method*>* methods,
                                         const Symbol* name,
                                         const Symbol* signature,
                                         OverpassLookupMode overpass_mode,
                                         StaticLookupMode static_mode,
                                         PrivateLookupMode private_mode) {
  return InstanceKlass::find_method_impl(methods,
                                         name,
                                         signature,
                                         overpass_mode,
                                         static_mode,
                                         private_mode);
}

Method* InstanceKlass::find_method(const Array<Method*>* methods,
                                   const Symbol* name,
                                   const Symbol* signature) {
  return InstanceKlass::find_method_impl(methods,
                                         name,
                                         signature,
                                         find_overpass,
                                         find_static,
                                         find_private);
}

Method* InstanceKlass::find_method_impl(const Array<Method*>* methods,
                                        const Symbol* name,
                                        const Symbol* signature,
                                        OverpassLookupMode overpass_mode,
                                        StaticLookupMode static_mode,
                                        PrivateLookupMode private_mode) {
  int hit = find_method_index(methods, name, signature, overpass_mode, static_mode, private_mode);
  return hit >= 0 ? methods->at(hit): NULL;
}

// true if method matches signature and conforms to skipping_X conditions.
static bool method_matches(const Method* m,
                           const Symbol* signature,
                           bool skipping_overpass,
                           bool skipping_static,
                           bool skipping_private) {
  return ((m->signature() == signature) &&
    (!skipping_overpass || !m->is_overpass()) &&
    (!skipping_static || !m->is_static()) &&
    (!skipping_private || !m->is_private()));
}

// Used directly for default_methods to find the index into the
// default_vtable_indices, and indirectly by find_method
// find_method_index looks in the local methods array to return the index
// of the matching name/signature. If, overpass methods are being ignored,
// the search continues to find a potential non-overpass match.  This capability
// is important during method resolution to prefer a static method, for example,
// over an overpass method.
// There is the possibility in any _method's array to have the same name/signature
// for a static method, an overpass method and a local instance method
// To correctly catch a given method, the search criteria may need
// to explicitly skip the other two. For local instance methods, it
// is often necessary to skip private methods
int InstanceKlass::find_method_index(const Array<Method*>* methods,
                                     const Symbol* name,
                                     const Symbol* signature,
                                     OverpassLookupMode overpass_mode,
                                     StaticLookupMode static_mode,
                                     PrivateLookupMode private_mode) {
  const bool skipping_overpass = (overpass_mode == skip_overpass);
  const bool skipping_static = (static_mode == skip_static);
  const bool skipping_private = (private_mode == skip_private);
  const int hit = binary_search(methods, name);
  if (hit != -1) {
    const Method* const m = methods->at(hit);

    // Do linear search to find matching signature.  First, quick check
    // for common case, ignoring overpasses if requested.
    if (method_matches(m, signature, skipping_overpass, skipping_static, skipping_private)) {
      return hit;
    }

    // search downwards through overloaded methods
    int i;
    for (i = hit - 1; i >= 0; --i) {
        const Method* const m = methods->at(i);
        assert(m->is_method(), "must be method");
        if (m->name() != name) {
          break;
        }
        if (method_matches(m, signature, skipping_overpass, skipping_static, skipping_private)) {
          return i;
        }
    }
    // search upwards
    for (i = hit + 1; i < methods->length(); ++i) {
        const Method* const m = methods->at(i);
        assert(m->is_method(), "must be method");
        if (m->name() != name) {
          break;
        }
        if (method_matches(m, signature, skipping_overpass, skipping_static, skipping_private)) {
          return i;
        }
    }
    // not found
#ifdef ASSERT
    const int index = (skipping_overpass || skipping_static || skipping_private) ? -1 :
      linear_search(methods, name, signature);
    assert(-1 == index, "binary search should have found entry %d", index);
#endif
  }
  return -1;
}

int InstanceKlass::find_method_by_name(const Symbol* name, int* end) const {
  return find_method_by_name(methods(), name, end);
}

int InstanceKlass::find_method_by_name(const Array<Method*>* methods,
                                       const Symbol* name,
                                       int* end_ptr) {
  assert(end_ptr != NULL, "just checking");
  int start = binary_search(methods, name);
  int end = start + 1;
  if (start != -1) {
    while (start - 1 >= 0 && (methods->at(start - 1))->name() == name) --start;
    while (end < methods->length() && (methods->at(end))->name() == name) ++end;
    *end_ptr = end;
    return start;
  }
  return -1;
}

// uncached_lookup_method searches both the local class methods array and all
// superclasses methods arrays, skipping any overpass methods in superclasses,
// and possibly skipping private methods.
Method* InstanceKlass::uncached_lookup_method(const Symbol* name,
                                              const Symbol* signature,
                                              OverpassLookupMode overpass_mode,
                                              PrivateLookupMode private_mode) const {
  OverpassLookupMode overpass_local_mode = overpass_mode;
  const Klass* klass = this;
  while (klass != NULL) {
    Method* const method = InstanceKlass::cast(klass)->find_method_impl(name,
                                                                        signature,
                                                                        overpass_local_mode,
                                                                        find_static,
                                                                        private_mode);
    if (method != NULL) {
      return method;
    }
    klass = klass->super();
    overpass_local_mode = skip_overpass;   // Always ignore overpass methods in superclasses
  }
  return NULL;
}

#ifdef ASSERT
// search through class hierarchy and return true if this class or
// one of the superclasses was redefined
bool InstanceKlass::has_redefined_this_or_super() const {
  const Klass* klass = this;
  while (klass != NULL) {
    if (InstanceKlass::cast(klass)->has_been_redefined()) {
      return true;
    }
    klass = klass->super();
  }
  return false;
}
#endif

// lookup a method in the default methods list then in all transitive interfaces
// Do NOT return private or static methods
Method* InstanceKlass::lookup_method_in_ordered_interfaces(Symbol* name,
                                                         Symbol* signature) const {
  Method* m = NULL;
  if (default_methods() != NULL) {
    m = find_method(default_methods(), name, signature);
  }
  // Look up interfaces
  if (m == NULL) {
    m = lookup_method_in_all_interfaces(name, signature, find_defaults);
  }
  return m;
}

// lookup a method in all the interfaces that this class implements
// Do NOT return private or static methods, new in JDK8 which are not externally visible
// They should only be found in the initial InterfaceMethodRef
Method* InstanceKlass::lookup_method_in_all_interfaces(Symbol* name,
                                                       Symbol* signature,
                                                       DefaultsLookupMode defaults_mode) const {
  Array<InstanceKlass*>* all_ifs = transitive_interfaces();
  int num_ifs = all_ifs->length();
  InstanceKlass *ik = NULL;
  for (int i = 0; i < num_ifs; i++) {
    ik = all_ifs->at(i);
    Method* m = ik->lookup_method(name, signature);
    if (m != NULL && m->is_public() && !m->is_static() &&
        ((defaults_mode != skip_defaults) || !m->is_default_method())) {
      return m;
    }
  }
  return NULL;
}

/* jni_id_for_impl for jfieldIds only */
JNIid* InstanceKlass::jni_id_for_impl(int offset) {
  MutexLocker ml(JfieldIdCreation_lock);
  // Retry lookup after we got the lock
  JNIid* probe = jni_ids() == NULL ? NULL : jni_ids()->find(offset);
  if (probe == NULL) {
    // Slow case, allocate new static field identifier
    probe = new JNIid(this, offset, jni_ids());
    set_jni_ids(probe);
  }
  return probe;
}


/* jni_id_for for jfieldIds only */
JNIid* InstanceKlass::jni_id_for(int offset) {
  JNIid* probe = jni_ids() == NULL ? NULL : jni_ids()->find(offset);
  if (probe == NULL) {
    probe = jni_id_for_impl(offset);
  }
  return probe;
}

u2 InstanceKlass::enclosing_method_data(int offset) const {
  const Array<jushort>* const inner_class_list = inner_classes();
  if (inner_class_list == NULL) {
    return 0;
  }
  const int length = inner_class_list->length();
  if (length % inner_class_next_offset == 0) {
    return 0;
  }
  const int index = length - enclosing_method_attribute_size;
  assert(offset < enclosing_method_attribute_size, "invalid offset");
  return inner_class_list->at(index + offset);
}

void InstanceKlass::set_enclosing_method_indices(u2 class_index,
                                                 u2 method_index) {
  Array<jushort>* inner_class_list = inner_classes();
  assert (inner_class_list != NULL, "_inner_classes list is not set up");
  int length = inner_class_list->length();
  if (length % inner_class_next_offset == enclosing_method_attribute_size) {
    int index = length - enclosing_method_attribute_size;
    inner_class_list->at_put(
      index + enclosing_method_class_index_offset, class_index);
    inner_class_list->at_put(
      index + enclosing_method_method_index_offset, method_index);
  }
}

// Lookup or create a jmethodID.
// This code is called by the VMThread and JavaThreads so the
// locking has to be done very carefully to avoid deadlocks
// and/or other cache consistency problems.
//
jmethodID InstanceKlass::get_jmethod_id(const methodHandle& method_h) {
  size_t idnum = (size_t)method_h->method_idnum();
  jmethodID* jmeths = methods_jmethod_ids_acquire();
  size_t length = 0;
  jmethodID id = NULL;

  // We use a double-check locking idiom here because this cache is
  // performance sensitive. In the normal system, this cache only
  // transitions from NULL to non-NULL which is safe because we use
  // release_set_methods_jmethod_ids() to advertise the new cache.
  // A partially constructed cache should never be seen by a racing
  // thread. We also use release_store() to save a new jmethodID
  // in the cache so a partially constructed jmethodID should never be
  // seen either. Cache reads of existing jmethodIDs proceed without a
  // lock, but cache writes of a new jmethodID requires uniqueness and
  // creation of the cache itself requires no leaks so a lock is
  // generally acquired in those two cases.
  //
  // If the RedefineClasses() API has been used, then this cache can
  // grow and we'll have transitions from non-NULL to bigger non-NULL.
  // Cache creation requires no leaks and we require safety between all
  // cache accesses and freeing of the old cache so a lock is generally
  // acquired when the RedefineClasses() API has been used.

  if (jmeths != NULL) {
    // the cache already exists
    if (!idnum_can_increment()) {
      // the cache can't grow so we can just get the current values
      get_jmethod_id_length_value(jmeths, idnum, &length, &id);
    } else {
      // cache can grow so we have to be more careful
      if (Threads::number_of_threads() == 0 ||
          SafepointSynchronize::is_at_safepoint()) {
        // we're single threaded or at a safepoint - no locking needed
        get_jmethod_id_length_value(jmeths, idnum, &length, &id);
      } else {
        MutexLocker ml(JmethodIdCreation_lock);
        get_jmethod_id_length_value(jmeths, idnum, &length, &id);
      }
    }
  }
  // implied else:
  // we need to allocate a cache so default length and id values are good

  if (jmeths == NULL ||   // no cache yet
      length <= idnum ||  // cache is too short
      id == NULL) {       // cache doesn't contain entry

    // This function can be called by the VMThread so we have to do all
    // things that might block on a safepoint before grabbing the lock.
    // Otherwise, we can deadlock with the VMThread or have a cache
    // consistency issue. These vars keep track of what we might have
    // to free after the lock is dropped.
    jmethodID  to_dealloc_id     = NULL;
    jmethodID* to_dealloc_jmeths = NULL;

    // may not allocate new_jmeths or use it if we allocate it
    jmethodID* new_jmeths = NULL;
    if (length <= idnum) {
      // allocate a new cache that might be used
      size_t size = MAX2(idnum+1, (size_t)idnum_allocated_count());
      new_jmeths = NEW_C_HEAP_ARRAY(jmethodID, size+1, mtClass);
      memset(new_jmeths, 0, (size+1)*sizeof(jmethodID));
      // cache size is stored in element[0], other elements offset by one
      new_jmeths[0] = (jmethodID)size;
    }

    // allocate a new jmethodID that might be used
    jmethodID new_id = NULL;
    if (method_h->is_old() && !method_h->is_obsolete()) {
      // The method passed in is old (but not obsolete), we need to use the current version
      Method* current_method = method_with_idnum((int)idnum);
      assert(current_method != NULL, "old and but not obsolete, so should exist");
      new_id = Method::make_jmethod_id(class_loader_data(), current_method);
    } else {
      // It is the current version of the method or an obsolete method,
      // use the version passed in
      new_id = Method::make_jmethod_id(class_loader_data(), method_h());
    }

    if (Threads::number_of_threads() == 0 ||
        SafepointSynchronize::is_at_safepoint()) {
      // we're single threaded or at a safepoint - no locking needed
      id = get_jmethod_id_fetch_or_update(idnum, new_id, new_jmeths,
                                          &to_dealloc_id, &to_dealloc_jmeths);
    } else {
      MutexLocker ml(JmethodIdCreation_lock);
      id = get_jmethod_id_fetch_or_update(idnum, new_id, new_jmeths,
                                          &to_dealloc_id, &to_dealloc_jmeths);
    }

    // The lock has been dropped so we can free resources.
    // Free up either the old cache or the new cache if we allocated one.
    if (to_dealloc_jmeths != NULL) {
      FreeHeap(to_dealloc_jmeths);
    }
    // free up the new ID since it wasn't needed
    if (to_dealloc_id != NULL) {
      Method::destroy_jmethod_id(class_loader_data(), to_dealloc_id);
    }
  }
  return id;
}

// Figure out how many jmethodIDs haven't been allocated, and make
// sure space for them is pre-allocated.  This makes getting all
// method ids much, much faster with classes with more than 8
// methods, and has a *substantial* effect on performance with jvmti
// code that loads all jmethodIDs for all classes.
void InstanceKlass::ensure_space_for_methodids(int start_offset) {
  int new_jmeths = 0;
  int length = methods()->length();
  for (int index = start_offset; index < length; index++) {
    Method* m = methods()->at(index);
    jmethodID id = m->find_jmethod_id_or_null();
    if (id == NULL) {
      new_jmeths++;
    }
  }
  if (new_jmeths != 0) {
    Method::ensure_jmethod_ids(class_loader_data(), new_jmeths);
  }
}

// Common code to fetch the jmethodID from the cache or update the
// cache with the new jmethodID. This function should never do anything
// that causes the caller to go to a safepoint or we can deadlock with
// the VMThread or have cache consistency issues.
//
jmethodID InstanceKlass::get_jmethod_id_fetch_or_update(
            size_t idnum, jmethodID new_id,
            jmethodID* new_jmeths, jmethodID* to_dealloc_id_p,
            jmethodID** to_dealloc_jmeths_p) {
  assert(new_id != NULL, "sanity check");
  assert(to_dealloc_id_p != NULL, "sanity check");
  assert(to_dealloc_jmeths_p != NULL, "sanity check");
  assert(Threads::number_of_threads() == 0 ||
         SafepointSynchronize::is_at_safepoint() ||
         JmethodIdCreation_lock->owned_by_self(), "sanity check");

  // reacquire the cache - we are locked, single threaded or at a safepoint
  jmethodID* jmeths = methods_jmethod_ids_acquire();
  jmethodID  id     = NULL;
  size_t     length = 0;

  if (jmeths == NULL ||                         // no cache yet
      (length = (size_t)jmeths[0]) <= idnum) {  // cache is too short
    if (jmeths != NULL) {
      // copy any existing entries from the old cache
      for (size_t index = 0; index < length; index++) {
        new_jmeths[index+1] = jmeths[index+1];
      }
      *to_dealloc_jmeths_p = jmeths;  // save old cache for later delete
    }
    release_set_methods_jmethod_ids(jmeths = new_jmeths);
  } else {
    // fetch jmethodID (if any) from the existing cache
    id = jmeths[idnum+1];
    *to_dealloc_jmeths_p = new_jmeths;  // save new cache for later delete
  }
  if (id == NULL) {
    // No matching jmethodID in the existing cache or we have a new
    // cache or we just grew the cache. This cache write is done here
    // by the first thread to win the foot race because a jmethodID
    // needs to be unique once it is generally available.
    id = new_id;

    // The jmethodID cache can be read while unlocked so we have to
    // make sure the new jmethodID is complete before installing it
    // in the cache.
    OrderAccess::release_store(&jmeths[idnum+1], id);
  } else {
    *to_dealloc_id_p = new_id; // save new id for later delete
  }
  return id;
}


// Common code to get the jmethodID cache length and the jmethodID
// value at index idnum if there is one.
//
void InstanceKlass::get_jmethod_id_length_value(jmethodID* cache,
       size_t idnum, size_t *length_p, jmethodID* id_p) {
  assert(cache != NULL, "sanity check");
  assert(length_p != NULL, "sanity check");
  assert(id_p != NULL, "sanity check");

  // cache size is stored in element[0], other elements offset by one
  *length_p = (size_t)cache[0];
  if (*length_p <= idnum) {  // cache is too short
    *id_p = NULL;
  } else {
    *id_p = cache[idnum+1];  // fetch jmethodID (if any)
  }
}


// Lookup a jmethodID, NULL if not found.  Do no blocking, no allocations, no handles
jmethodID InstanceKlass::jmethod_id_or_null(Method* method) {
  size_t idnum = (size_t)method->method_idnum();
  jmethodID* jmeths = methods_jmethod_ids_acquire();
  size_t length;                                // length assigned as debugging crumb
  jmethodID id = NULL;
  if (jmeths != NULL &&                         // If there is a cache
      (length = (size_t)jmeths[0]) > idnum) {   // and if it is long enough,
    id = jmeths[idnum+1];                       // Look up the id (may be NULL)
  }
  return id;
}

inline DependencyContext InstanceKlass::dependencies() {
  DependencyContext dep_context(&_dep_context);
  return dep_context;
}

int InstanceKlass::mark_dependent_nmethods(KlassDepChange& changes) {
  return dependencies().mark_dependent_nmethods(changes);
}

void InstanceKlass::add_dependent_nmethod(nmethod* nm) {
  dependencies().add_dependent_nmethod(nm);
}

void InstanceKlass::remove_dependent_nmethod(nmethod* nm, bool delete_immediately) {
  dependencies().remove_dependent_nmethod(nm, delete_immediately);
}

#ifndef PRODUCT
void InstanceKlass::print_dependent_nmethods(bool verbose) {
  dependencies().print_dependent_nmethods(verbose);
}

bool InstanceKlass::is_dependent_nmethod(nmethod* nm) {
  return dependencies().is_dependent_nmethod(nm);
}
#endif //PRODUCT

void InstanceKlass::clean_weak_instanceklass_links() {
  clean_implementors_list();
  clean_method_data();

  // Since GC iterates InstanceKlasses sequentially, it is safe to remove stale entries here.
  DependencyContext dep_context(&_dep_context);
  dep_context.expunge_stale_entries();
}

void InstanceKlass::clean_implementors_list() {
  assert(is_loader_alive(), "this klass should be live");
  if (is_interface()) {
    if (ClassUnloading) {
      Klass* impl = implementor();
      if (impl != NULL) {
        if (!impl->is_loader_alive()) {
          // remove this guy
          Klass** klass = adr_implementor();
          assert(klass != NULL, "null klass");
          if (klass != NULL) {
            *klass = NULL;
          }
        }
      }
    }
  }
}

void InstanceKlass::clean_method_data() {
  for (int m = 0; m < methods()->length(); m++) {
    MethodData* mdo = methods()->at(m)->method_data();
    if (mdo != NULL) {
      mdo->clean_method_data(/*always_clean*/false);
    }
  }
}

bool InstanceKlass::supers_have_passed_fingerprint_checks() {
  if (java_super() != NULL && !java_super()->has_passed_fingerprint_check()) {
    ResourceMark rm;
    log_trace(class, fingerprint)("%s : super %s not fingerprinted", external_name(), java_super()->external_name());
    return false;
  }

  Array<InstanceKlass*>* local_interfaces = this->local_interfaces();
  if (local_interfaces != NULL) {
    int length = local_interfaces->length();
    for (int i = 0; i < length; i++) {
      InstanceKlass* intf = local_interfaces->at(i);
      if (!intf->has_passed_fingerprint_check()) {
        ResourceMark rm;
        log_trace(class, fingerprint)("%s : interface %s not fingerprinted", external_name(), intf->external_name());
        return false;
      }
    }
  }

  return true;
}

bool InstanceKlass::should_store_fingerprint(bool is_anonymous) {
#if INCLUDE_AOT
  // We store the fingerprint into the InstanceKlass only in the following 2 cases:
  if (CalculateClassFingerprint) {
    // (1) We are running AOT to generate a shared library.
    return true;
  }
  if (DumpSharedSpaces) {
    // (2) We are running -Xshare:dump to create a shared archive
    return true;
  }
  if (UseAOT && is_anonymous) {
    // (3) We are using AOT code from a shared library and see an anonymous class
    return true;
  }
#endif

  // In all other cases we might set the _misc_has_passed_fingerprint_check bit,
  // but do not store the 64-bit fingerprint to save space.
  return false;
}

bool InstanceKlass::has_stored_fingerprint() const {
#if INCLUDE_AOT
  return should_store_fingerprint() || is_shared();
#else
  return false;
#endif
}

uint64_t InstanceKlass::get_stored_fingerprint() const {
  address adr = adr_fingerprint();
  if (adr != NULL) {
    return (uint64_t)Bytes::get_native_u8(adr); // adr may not be 64-bit aligned
  }
  return 0;
}

void InstanceKlass::store_fingerprint(uint64_t fingerprint) {
  address adr = adr_fingerprint();
  if (adr != NULL) {
    Bytes::put_native_u8(adr, (u8)fingerprint); // adr may not be 64-bit aligned

    ResourceMark rm;
    log_trace(class, fingerprint)("stored as " PTR64_FORMAT " for class %s", fingerprint, external_name());
  }
}

void InstanceKlass::metaspace_pointers_do(MetaspaceClosure* it) {
  Klass::metaspace_pointers_do(it);

  if (log_is_enabled(Trace, cds)) {
    ResourceMark rm;
    log_trace(cds)("Iter(InstanceKlass): %p (%s)", this, external_name());
  }

  it->push(&_annotations);
  it->push((Klass**)&_array_klasses);
  it->push(&_constants);
  it->push(&_inner_classes);
  it->push(&_array_name);
#if INCLUDE_JVMTI
  it->push(&_previous_versions);
#endif
  it->push(&_methods);
  it->push(&_default_methods);
  it->push(&_local_interfaces);
  it->push(&_transitive_interfaces);
  it->push(&_method_ordering);
  it->push(&_default_vtable_indices);
  it->push(&_fields);

  if (itable_length() > 0) {
    itableOffsetEntry* ioe = (itableOffsetEntry*)start_of_itable();
    int method_table_offset_in_words = ioe->offset()/wordSize;
    int nof_interfaces = (method_table_offset_in_words - itable_offset_in_words())
                         / itableOffsetEntry::size();

    for (int i = 0; i < nof_interfaces; i ++, ioe ++) {
      if (ioe->interface_klass() != NULL) {
        it->push(ioe->interface_klass_addr());
        itableMethodEntry* ime = ioe->first_method_entry(this);
        int n = klassItable::method_count_for_interface(ioe->interface_klass());
        for (int index = 0; index < n; index ++) {
          it->push(ime[index].method_addr());
        }
      }
    }
  }

  it->push(&_nest_members);
}

void InstanceKlass::remove_unshareable_info() {
  Klass::remove_unshareable_info();

  if (is_in_error_state()) {
    // Classes are attempted to link during dumping and may fail,
    // but these classes are still in the dictionary and class list in CLD.
    // Check in_error state first because in_error is > linked state, so
    // is_linked() is true.
    // If there's a linking error, there is nothing else to remove.
    return;
  }

  // Unlink the class
  if (is_linked()) {
    unlink_class();
  }
  {
    MutexLocker ml(Compile_lock);
    init_implementor();
  }

  constants()->remove_unshareable_info();

  for (int i = 0; i < methods()->length(); i++) {
    Method* m = methods()->at(i);
    m->remove_unshareable_info();
  }

  // do array classes also.
  if (array_klasses() != NULL) {
    array_klasses()->remove_unshareable_info();
  }

  // These are not allocated from metaspace, but they should should all be empty
  // during dump time, so we don't need to worry about them in InstanceKlass::iterate().
  guarantee(_source_debug_extension == NULL, "must be");
  guarantee(_dep_context == DependencyContext::EMPTY, "must be");
  guarantee(_osr_nmethods_head == NULL, "must be");

#if INCLUDE_JVMTI
  guarantee(_breakpoints == NULL, "must be");
  guarantee(_previous_versions == NULL, "must be");
#endif

  _init_thread = NULL;
  _methods_jmethod_ids = NULL;
  _jni_ids = NULL;
  _oop_map_cache = NULL;
  // clear _nest_host to ensure re-load at runtime
  _nest_host = NULL;
}

void InstanceKlass::remove_java_mirror() {
  Klass::remove_java_mirror();

  // do array classes also.
  if (array_klasses() != NULL) {
    array_klasses()->remove_java_mirror();
  }
}

void InstanceKlass::restore_unshareable_info(ClassLoaderData* loader_data, Handle protection_domain, TRAPS) {
  set_package(loader_data, CHECK);
  Klass::restore_unshareable_info(loader_data, protection_domain, CHECK);

  Array<Method*>* methods = this->methods();
  int num_methods = methods->length();
  for (int index2 = 0; index2 < num_methods; ++index2) {
    methodHandle m(THREAD, methods->at(index2));
    m->restore_unshareable_info(CHECK);
  }
  if (JvmtiExport::has_redefined_a_class()) {
    // Reinitialize vtable because RedefineClasses may have changed some
    // entries in this vtable for super classes so the CDS vtable might
    // point to old or obsolete entries.  RedefineClasses doesn't fix up
    // vtables in the shared system dictionary, only the main one.
    // It also redefines the itable too so fix that too.
    vtable().initialize_vtable(false, CHECK);
    itable().initialize_itable(false, CHECK);
  }

  // restore constant pool resolved references
  constants()->restore_unshareable_info(CHECK);

  if (array_klasses() != NULL) {
    // Array classes have null protection domain.
    // --> see ArrayKlass::complete_create_array_klass()
    array_klasses()->restore_unshareable_info(ClassLoaderData::the_null_class_loader_data(), Handle(), CHECK);
  }
}

// returns true IFF is_in_error_state() has been changed as a result of this call.
bool InstanceKlass::check_sharing_error_state() {
  assert(DumpSharedSpaces, "should only be called during dumping");
  bool old_state = is_in_error_state();

  if (!is_in_error_state()) {
    bool bad = false;
    for (InstanceKlass* sup = java_super(); sup; sup = sup->java_super()) {
      if (sup->is_in_error_state()) {
        bad = true;
        break;
      }
    }
    if (!bad) {
      Array<InstanceKlass*>* interfaces = transitive_interfaces();
      for (int i = 0; i < interfaces->length(); i++) {
        InstanceKlass* iface = interfaces->at(i);
        if (iface->is_in_error_state()) {
          bad = true;
          break;
        }
      }
    }

    if (bad) {
      set_in_error_state();
    }
  }

  return (old_state != is_in_error_state());
}

#if INCLUDE_JVMTI
static void clear_all_breakpoints(Method* m) {
  m->clear_all_breakpoints();
}
#endif

void InstanceKlass::notify_unload_class(InstanceKlass* ik) {
  // notify the debugger
  if (JvmtiExport::should_post_class_unload()) {
    JvmtiExport::post_class_unload(ik);
  }

  // notify ClassLoadingService of class unload
  ClassLoadingService::notify_class_unloaded(ik);
}

void InstanceKlass::release_C_heap_structures(InstanceKlass* ik) {
  // Clean up C heap
  ik->release_C_heap_structures();
  ik->constants()->release_C_heap_structures();
}

void InstanceKlass::release_C_heap_structures() {
  // Can't release the constant pool here because the constant pool can be
  // deallocated separately from the InstanceKlass for default methods and
  // redefine classes.

  // Deallocate oop map cache
  if (_oop_map_cache != NULL) {
    delete _oop_map_cache;
    _oop_map_cache = NULL;
  }

  // Deallocate JNI identifiers for jfieldIDs
  JNIid::deallocate(jni_ids());
  set_jni_ids(NULL);

  jmethodID* jmeths = methods_jmethod_ids_acquire();
  if (jmeths != (jmethodID*)NULL) {
    release_set_methods_jmethod_ids(NULL);
    FreeHeap(jmeths);
  }

  // Release dependencies.
  // It is desirable to use DC::remove_all_dependents() here, but, unfortunately,
  // it is not safe (see JDK-8143408). The problem is that the klass dependency
  // context can contain live dependencies, since there's a race between nmethod &
  // klass unloading. If the klass is dead when nmethod unloading happens, relevant
  // dependencies aren't removed from the context associated with the class (see
  // nmethod::flush_dependencies). It ends up during klass unloading as seemingly
  // live dependencies pointing to unloaded nmethods and causes a crash in
  // DC::remove_all_dependents() when it touches unloaded nmethod.
  dependencies().wipe();

#if INCLUDE_JVMTI
  // Deallocate breakpoint records
  if (breakpoints() != 0x0) {
    methods_do(clear_all_breakpoints);
    assert(breakpoints() == 0x0, "should have cleared breakpoints");
  }

  // deallocate the cached class file
  if (_cached_class_file != NULL && !MetaspaceShared::is_in_shared_metaspace(_cached_class_file)) {
    os::free(_cached_class_file);
    _cached_class_file = NULL;
  }
#endif

  // Decrement symbol reference counts associated with the unloaded class.
  if (_name != NULL) _name->decrement_refcount();
  // unreference array name derived from this class name (arrays of an unloaded
  // class can't be referenced anymore).
  if (_array_name != NULL)  _array_name->decrement_refcount();
  if (_value_types != NULL) {
    for (int i = 0; i < _value_types->length(); i++) {
      Symbol* s = _value_types->at(i)._class_name;
      if (s != NULL) {
        s->decrement_refcount();
      }
    }
  }
  if (_source_debug_extension != NULL) FREE_C_HEAP_ARRAY(char, _source_debug_extension);
}

void InstanceKlass::set_source_debug_extension(const char* array, int length) {
  if (array == NULL) {
    _source_debug_extension = NULL;
  } else {
    // Adding one to the attribute length in order to store a null terminator
    // character could cause an overflow because the attribute length is
    // already coded with an u4 in the classfile, but in practice, it's
    // unlikely to happen.
    assert((length+1) > length, "Overflow checking");
    char* sde = NEW_C_HEAP_ARRAY(char, (length + 1), mtClass);
    for (int i = 0; i < length; i++) {
      sde[i] = array[i];
    }
    sde[length] = '\0';
    _source_debug_extension = sde;
  }
}

const char* InstanceKlass::signature_name() const {
  int hash_len = 0;
  char hash_buf[40];

  // If this is an anonymous class, append a hash to make the name unique
  if (is_anonymous()) {
    intptr_t hash = (java_mirror() != NULL) ? java_mirror()->identity_hash() : 0;
    jio_snprintf(hash_buf, sizeof(hash_buf), "/" UINTX_FORMAT, (uintx)hash);
    hash_len = (int)strlen(hash_buf);
  }

  // Get the internal name as a c string
  const char* src = (const char*) (name()->as_C_string());
  const int src_length = (int)strlen(src);

  char* dest = NEW_RESOURCE_ARRAY(char, src_length + hash_len + 3);

  // Add L as type indicator
  int dest_index = 0;
  dest[dest_index++] = 'L';

  // Add the actual class name
  for (int src_index = 0; src_index < src_length; ) {
    dest[dest_index++] = src[src_index++];
  }

  // If we have a hash, append it
  for (int hash_index = 0; hash_index < hash_len; ) {
    dest[dest_index++] = hash_buf[hash_index++];
  }

  // Add the semicolon and the NULL
  dest[dest_index++] = ';';
  dest[dest_index] = '\0';
  return dest;
}

// Used to obtain the package name from a fully qualified class name.
Symbol* InstanceKlass::package_from_name(const Symbol* name, TRAPS) {
  if (name == NULL) {
    return NULL;
  } else {
    if (name->utf8_length() <= 0) {
      return NULL;
    }
    ResourceMark rm;
    const char* package_name = ClassLoader::package_from_name((const char*) name->as_C_string());
    if (package_name == NULL) {
      return NULL;
    }
    Symbol* pkg_name = SymbolTable::new_symbol(package_name, THREAD);
    return pkg_name;
  }
}

ModuleEntry* InstanceKlass::module() const {
  if (!in_unnamed_package()) {
    return _package_entry->module();
  }
  const Klass* host = host_klass();
  if (host == NULL) {
    return class_loader_data()->unnamed_module();
  }
  return host->class_loader_data()->unnamed_module();
}

void InstanceKlass::set_package(ClassLoaderData* loader_data, TRAPS) {

  // ensure java/ packages only loaded by boot or platform builtin loaders
  check_prohibited_package(name(), loader_data, CHECK);

  TempNewSymbol pkg_name = package_from_name(name(), CHECK);

  if (pkg_name != NULL && loader_data != NULL) {

    // Find in class loader's package entry table.
    _package_entry = loader_data->packages()->lookup_only(pkg_name);

    // If the package name is not found in the loader's package
    // entry table, it is an indication that the package has not
    // been defined. Consider it defined within the unnamed module.
    if (_package_entry == NULL) {
      ResourceMark rm;

      if (!ModuleEntryTable::javabase_defined()) {
        // Before java.base is defined during bootstrapping, define all packages in
        // the java.base module.  If a non-java.base package is erroneously placed
        // in the java.base module it will be caught later when java.base
        // is defined by ModuleEntryTable::verify_javabase_packages check.
        assert(ModuleEntryTable::javabase_moduleEntry() != NULL, JAVA_BASE_NAME " module is NULL");
        _package_entry = loader_data->packages()->lookup(pkg_name, ModuleEntryTable::javabase_moduleEntry());
      } else {
        assert(loader_data->unnamed_module() != NULL, "unnamed module is NULL");
        _package_entry = loader_data->packages()->lookup(pkg_name,
                                                         loader_data->unnamed_module());
      }

      // A package should have been successfully created
      assert(_package_entry != NULL, "Package entry for class %s not found, loader %s",
             name()->as_C_string(), loader_data->loader_name_and_id());
    }

    if (log_is_enabled(Debug, module)) {
      ResourceMark rm;
      ModuleEntry* m = _package_entry->module();
      log_trace(module)("Setting package: class: %s, package: %s, loader: %s, module: %s",
                        external_name(),
                        pkg_name->as_C_string(),
                        loader_data->loader_name_and_id(),
                        (m->is_named() ? m->name()->as_C_string() : UNNAMED_MODULE));
    }
  } else {
    ResourceMark rm;
    log_trace(module)("Setting package: class: %s, package: unnamed, loader: %s, module: %s",
                      external_name(),
                      (loader_data != NULL) ? loader_data->loader_name_and_id() : "NULL",
                      UNNAMED_MODULE);
  }
}


// different versions of is_same_class_package

bool InstanceKlass::is_same_class_package(const Klass* class2) const {
  oop classloader1 = this->class_loader();
  PackageEntry* classpkg1 = this->package();
  if (class2->is_objArray_klass()) {
    class2 = ObjArrayKlass::cast(class2)->bottom_klass();
  }

  oop classloader2;
  PackageEntry* classpkg2;
  if (class2->is_instance_klass()) {
    classloader2 = class2->class_loader();
    classpkg2 = class2->package();
  } else {
    assert(class2->is_typeArray_klass(), "should be type array");
    classloader2 = NULL;
    classpkg2 = NULL;
  }

  // Same package is determined by comparing class loader
  // and package entries. Both must be the same. This rule
  // applies even to classes that are defined in the unnamed
  // package, they still must have the same class loader.
  if (oopDesc::equals(classloader1, classloader2) && (classpkg1 == classpkg2)) {
    return true;
  }

  return false;
}

// return true if this class and other_class are in the same package. Classloader
// and classname information is enough to determine a class's package
bool InstanceKlass::is_same_class_package(oop other_class_loader,
                                          const Symbol* other_class_name) const {
  if (!oopDesc::equals(class_loader(), other_class_loader)) {
    return false;
  }
  if (name()->fast_compare(other_class_name) == 0) {
     return true;
  }

  {
    ResourceMark rm;

    bool bad_class_name = false;
    const char* other_pkg =
      ClassLoader::package_from_name((const char*) other_class_name->as_C_string(), &bad_class_name);
    if (bad_class_name) {
      return false;
    }
    // Check that package_from_name() returns NULL, not "", if there is no package.
    assert(other_pkg == NULL || strlen(other_pkg) > 0, "package name is empty string");

    const Symbol* const this_package_name =
      this->package() != NULL ? this->package()->name() : NULL;

    if (this_package_name == NULL || other_pkg == NULL) {
      // One of the two doesn't have a package.  Only return true if the other
      // one also doesn't have a package.
      return (const char*)this_package_name == other_pkg;
    }

    // Check if package is identical
    return this_package_name->equals(other_pkg);
  }
}

// Returns true iff super_method can be overridden by a method in targetclassname
// See JLS 3rd edition 8.4.6.1
// Assumes name-signature match
// "this" is InstanceKlass of super_method which must exist
// note that the InstanceKlass of the method in the targetclassname has not always been created yet
bool InstanceKlass::is_override(const methodHandle& super_method, Handle targetclassloader, Symbol* targetclassname, TRAPS) {
   // Private methods can not be overridden
   if (super_method->is_private()) {
     return false;
   }
   // If super method is accessible, then override
   if ((super_method->is_protected()) ||
       (super_method->is_public())) {
     return true;
   }
   // Package-private methods are not inherited outside of package
   assert(super_method->is_package_private(), "must be package private");
   return(is_same_class_package(targetclassloader(), targetclassname));
}

// Only boot and platform class loaders can define classes in "java/" packages.
void InstanceKlass::check_prohibited_package(Symbol* class_name,
                                             ClassLoaderData* loader_data,
                                             TRAPS) {
  if (!loader_data->is_boot_class_loader_data() &&
      !loader_data->is_platform_class_loader_data() &&
      class_name != NULL) {
    ResourceMark rm(THREAD);
    char* name = class_name->as_C_string();
    if (strncmp(name, JAVAPKG, JAVAPKG_LEN) == 0 && name[JAVAPKG_LEN] == '/') {
      TempNewSymbol pkg_name = InstanceKlass::package_from_name(class_name, CHECK);
      assert(pkg_name != NULL, "Error in parsing package name starting with 'java/'");
      name = pkg_name->as_C_string();
      const char* class_loader_name = loader_data->loader_name_and_id();
      StringUtils::replace_no_expand(name, "/", ".");
      const char* msg_text1 = "Class loader (instance of): ";
      const char* msg_text2 = " tried to load prohibited package name: ";
      size_t len = strlen(msg_text1) + strlen(class_loader_name) + strlen(msg_text2) + strlen(name) + 1;
      char* message = NEW_RESOURCE_ARRAY_IN_THREAD(THREAD, char, len);
      jio_snprintf(message, len, "%s%s%s%s", msg_text1, class_loader_name, msg_text2, name);
      THROW_MSG(vmSymbols::java_lang_SecurityException(), message);
    }
  }
  return;
}

// tell if two classes have the same enclosing class (at package level)
bool InstanceKlass::is_same_package_member(const Klass* class2, TRAPS) const {
  if (class2 == this) return true;
  if (!class2->is_instance_klass())  return false;

  // must be in same package before we try anything else
  if (!is_same_class_package(class2))
    return false;

  // As long as there is an outer_this.getEnclosingClass,
  // shift the search outward.
  const InstanceKlass* outer_this = this;
  for (;;) {
    // As we walk along, look for equalities between outer_this and class2.
    // Eventually, the walks will terminate as outer_this stops
    // at the top-level class around the original class.
    bool ignore_inner_is_member;
    const Klass* next = outer_this->compute_enclosing_class(&ignore_inner_is_member,
                                                            CHECK_false);
    if (next == NULL)  break;
    if (next == class2)  return true;
    outer_this = InstanceKlass::cast(next);
  }

  // Now do the same for class2.
  const InstanceKlass* outer2 = InstanceKlass::cast(class2);
  for (;;) {
    bool ignore_inner_is_member;
    Klass* next = outer2->compute_enclosing_class(&ignore_inner_is_member,
                                                    CHECK_false);
    if (next == NULL)  break;
    // Might as well check the new outer against all available values.
    if (next == this)  return true;
    if (next == outer_this)  return true;
    outer2 = InstanceKlass::cast(next);
  }

  // If by this point we have not found an equality between the
  // two classes, we know they are in separate package members.
  return false;
}

bool InstanceKlass::find_inner_classes_attr(int* ooff, int* noff, TRAPS) const {
  constantPoolHandle i_cp(THREAD, constants());
  for (InnerClassesIterator iter(this); !iter.done(); iter.next()) {
    int ioff = iter.inner_class_info_index();
    if (ioff != 0) {
      // Check to see if the name matches the class we're looking for
      // before attempting to find the class.
      if (i_cp->klass_name_at_matches(this, ioff)) {
        Klass* inner_klass = i_cp->klass_at(ioff, CHECK_false);
        if (this == inner_klass) {
          *ooff = iter.outer_class_info_index();
          *noff = iter.inner_name_index();
          return true;
        }
      }
    }
  }
  return false;
}

InstanceKlass* InstanceKlass::compute_enclosing_class(bool* inner_is_member, TRAPS) const {
  InstanceKlass* outer_klass = NULL;
  *inner_is_member = false;
  int ooff = 0, noff = 0;
  bool has_inner_classes_attr = find_inner_classes_attr(&ooff, &noff, THREAD);
  if (has_inner_classes_attr) {
    constantPoolHandle i_cp(THREAD, constants());
    if (ooff != 0) {
      Klass* ok = i_cp->klass_at(ooff, CHECK_NULL);
      outer_klass = InstanceKlass::cast(ok);
      *inner_is_member = true;
    }
    if (NULL == outer_klass) {
      // It may be anonymous; try for that.
      int encl_method_class_idx = enclosing_method_class_index();
      if (encl_method_class_idx != 0) {
        Klass* ok = i_cp->klass_at(encl_method_class_idx, CHECK_NULL);
        outer_klass = InstanceKlass::cast(ok);
        *inner_is_member = false;
      }
    }
  }

  // If no inner class attribute found for this class.
  if (NULL == outer_klass) return NULL;

  // Throws an exception if outer klass has not declared k as an inner klass
  // We need evidence that each klass knows about the other, or else
  // the system could allow a spoof of an inner class to gain access rights.
  Reflection::check_for_inner_class(outer_klass, this, *inner_is_member, CHECK_NULL);
  return outer_klass;
}

jint InstanceKlass::compute_modifier_flags(TRAPS) const {
  jint access = access_flags().as_int();

  // But check if it happens to be member class.
  InnerClassesIterator iter(this);
  for (; !iter.done(); iter.next()) {
    int ioff = iter.inner_class_info_index();
    // Inner class attribute can be zero, skip it.
    // Strange but true:  JVM spec. allows null inner class refs.
    if (ioff == 0) continue;

    // only look at classes that are already loaded
    // since we are looking for the flags for our self.
    Symbol* inner_name = constants()->klass_name_at(ioff);
    if (name() == inner_name) {
      // This is really a member class.
      access = iter.inner_access_flags();
      break;
    }
  }
  // Remember to strip ACC_SUPER bit
  return (access & (~JVM_ACC_SUPER)) & JVM_ACC_WRITTEN_FLAGS;
}

jint InstanceKlass::jvmti_class_status() const {
  jint result = 0;

  if (is_linked()) {
    result |= JVMTI_CLASS_STATUS_VERIFIED | JVMTI_CLASS_STATUS_PREPARED;
  }

  if (is_initialized()) {
    assert(is_linked(), "Class status is not consistent");
    result |= JVMTI_CLASS_STATUS_INITIALIZED;
  }
  if (is_in_error_state()) {
    result |= JVMTI_CLASS_STATUS_ERROR;
  }
  return result;
}

Method* InstanceKlass::method_at_itable(Klass* holder, int index, TRAPS) {
  itableOffsetEntry* ioe = (itableOffsetEntry*)start_of_itable();
  int method_table_offset_in_words = ioe->offset()/wordSize;
  int nof_interfaces = (method_table_offset_in_words - itable_offset_in_words())
                       / itableOffsetEntry::size();

  for (int cnt = 0 ; ; cnt ++, ioe ++) {
    // If the interface isn't implemented by the receiver class,
    // the VM should throw IncompatibleClassChangeError.
    if (cnt >= nof_interfaces) {
      ResourceMark rm(THREAD);
      stringStream ss;
      bool same_module = (module() == holder->module());
      ss.print("Receiver class %s does not implement "
               "the interface %s defining the method to be called "
               "(%s%s%s)",
               external_name(), holder->external_name(),
               (same_module) ? joint_in_module_of_loader(holder) : class_in_module_of_loader(),
               (same_module) ? "" : "; ",
               (same_module) ? "" : holder->class_in_module_of_loader());
      THROW_MSG_NULL(vmSymbols::java_lang_IncompatibleClassChangeError(), ss.as_string());
    }

    Klass* ik = ioe->interface_klass();
    if (ik == holder) break;
  }

  itableMethodEntry* ime = ioe->first_method_entry(this);
  Method* m = ime[index].method();
  if (m == NULL) {
    THROW_NULL(vmSymbols::java_lang_AbstractMethodError());
  }
  return m;
}


#if INCLUDE_JVMTI
// update default_methods for redefineclasses for methods that are
// not yet in the vtable due to concurrent subclass define and superinterface
// redefinition
// Note: those in the vtable, should have been updated via adjust_method_entries
void InstanceKlass::adjust_default_methods(InstanceKlass* holder, bool* trace_name_printed) {
  // search the default_methods for uses of either obsolete or EMCP methods
  if (default_methods() != NULL) {
    for (int index = 0; index < default_methods()->length(); index ++) {
      Method* old_method = default_methods()->at(index);
      if (old_method == NULL || old_method->method_holder() != holder || !old_method->is_old()) {
        continue; // skip uninteresting entries
      }
      assert(!old_method->is_deleted(), "default methods may not be deleted");

      Method* new_method = holder->method_with_idnum(old_method->orig_method_idnum());

      assert(new_method != NULL, "method_with_idnum() should not be NULL");
      assert(old_method != new_method, "sanity check");

      default_methods()->at_put(index, new_method);
      if (log_is_enabled(Info, redefine, class, update)) {
        ResourceMark rm;
        if (!(*trace_name_printed)) {
          log_info(redefine, class, update)
            ("adjust: klassname=%s default methods from name=%s",
             external_name(), old_method->method_holder()->external_name());
          *trace_name_printed = true;
        }
        log_debug(redefine, class, update, vtables)
          ("default method update: %s(%s) ",
           new_method->name()->as_C_string(), new_method->signature()->as_C_string());
      }
    }
  }
}
#endif // INCLUDE_JVMTI

// On-stack replacement stuff
void InstanceKlass::add_osr_nmethod(nmethod* n) {
  // only one compilation can be active
  {
    // This is a short non-blocking critical region, so the no safepoint check is ok.
    MutexLockerEx ml(OsrList_lock, Mutex::_no_safepoint_check_flag);
    assert(n->is_osr_method(), "wrong kind of nmethod");
    n->set_osr_link(osr_nmethods_head());
    set_osr_nmethods_head(n);
    // Raise the highest osr level if necessary
    if (TieredCompilation) {
      Method* m = n->method();
      m->set_highest_osr_comp_level(MAX2(m->highest_osr_comp_level(), n->comp_level()));
    }
  }

  // Get rid of the osr methods for the same bci that have lower levels.
  if (TieredCompilation) {
    for (int l = CompLevel_limited_profile; l < n->comp_level(); l++) {
      nmethod *inv = lookup_osr_nmethod(n->method(), n->osr_entry_bci(), l, true);
      if (inv != NULL && inv->is_in_use()) {
        inv->make_not_entrant();
      }
    }
  }
}

// Remove osr nmethod from the list. Return true if found and removed.
bool InstanceKlass::remove_osr_nmethod(nmethod* n) {
  // This is a short non-blocking critical region, so the no safepoint check is ok.
  MutexLockerEx ml(OsrList_lock, Mutex::_no_safepoint_check_flag);
  assert(n->is_osr_method(), "wrong kind of nmethod");
  nmethod* last = NULL;
  nmethod* cur  = osr_nmethods_head();
  int max_level = CompLevel_none;  // Find the max comp level excluding n
  Method* m = n->method();
  // Search for match
  bool found = false;
  while(cur != NULL && cur != n) {
    if (TieredCompilation && m == cur->method()) {
      // Find max level before n
      max_level = MAX2(max_level, cur->comp_level());
    }
    last = cur;
    cur = cur->osr_link();
  }
  nmethod* next = NULL;
  if (cur == n) {
    found = true;
    next = cur->osr_link();
    if (last == NULL) {
      // Remove first element
      set_osr_nmethods_head(next);
    } else {
      last->set_osr_link(next);
    }
  }
  n->set_osr_link(NULL);
  if (TieredCompilation) {
    cur = next;
    while (cur != NULL) {
      // Find max level after n
      if (m == cur->method()) {
        max_level = MAX2(max_level, cur->comp_level());
      }
      cur = cur->osr_link();
    }
    m->set_highest_osr_comp_level(max_level);
  }
  return found;
}

int InstanceKlass::mark_osr_nmethods(const Method* m) {
  // This is a short non-blocking critical region, so the no safepoint check is ok.
  MutexLockerEx ml(OsrList_lock, Mutex::_no_safepoint_check_flag);
  nmethod* osr = osr_nmethods_head();
  int found = 0;
  while (osr != NULL) {
    assert(osr->is_osr_method(), "wrong kind of nmethod found in chain");
    if (osr->method() == m) {
      osr->mark_for_deoptimization();
      found++;
    }
    osr = osr->osr_link();
  }
  return found;
}

nmethod* InstanceKlass::lookup_osr_nmethod(const Method* m, int bci, int comp_level, bool match_level) const {
  // This is a short non-blocking critical region, so the no safepoint check is ok.
  MutexLockerEx ml(OsrList_lock, Mutex::_no_safepoint_check_flag);
  nmethod* osr = osr_nmethods_head();
  nmethod* best = NULL;
  while (osr != NULL) {
    assert(osr->is_osr_method(), "wrong kind of nmethod found in chain");
    // There can be a time when a c1 osr method exists but we are waiting
    // for a c2 version. When c2 completes its osr nmethod we will trash
    // the c1 version and only be able to find the c2 version. However
    // while we overflow in the c1 code at back branches we don't want to
    // try and switch to the same code as we are already running

    if (osr->method() == m &&
        (bci == InvocationEntryBci || osr->osr_entry_bci() == bci)) {
      if (match_level) {
        if (osr->comp_level() == comp_level) {
          // Found a match - return it.
          return osr;
        }
      } else {
        if (best == NULL || (osr->comp_level() > best->comp_level())) {
          if (osr->comp_level() == CompLevel_highest_tier) {
            // Found the best possible - return it.
            return osr;
          }
          best = osr;
        }
      }
    }
    osr = osr->osr_link();
  }
  if (best != NULL && best->comp_level() >= comp_level && match_level == false) {
    return best;
  }
  return NULL;
}

// -----------------------------------------------------------------------------------------------------
// Printing

#ifndef PRODUCT

#define BULLET  " - "

static const char* state_names[] = {
  "allocated", "loaded", "linked", "being_initialized", "fully_initialized", "initialization_error"
};

static void print_vtable(address self, intptr_t* start, int len, outputStream* st) {
  ResourceMark rm;
  int* forward_refs = NEW_RESOURCE_ARRAY(int, len);
  for (int i = 0; i < len; i++)  forward_refs[i] = 0;
  for (int i = 0; i < len; i++) {
    intptr_t e = start[i];
    st->print("%d : " INTPTR_FORMAT, i, e);
    if (forward_refs[i] != 0) {
      int from = forward_refs[i];
      int off = (int) start[from];
      st->print(" (offset %d <= [%d])", off, from);
    }
    if (e != 0 && ((Metadata*)e)->is_metaspace_object()) {
      st->print(" ");
      ((Metadata*)e)->print_value_on(st);
    } else if (self != NULL && e > 0 && e < 0x10000) {
      address location = self + e;
      int index = (int)((intptr_t*)location - start);
      st->print(" (offset %d => [%d])", (int)e, index);
      if (index >= 0 && index < len)
        forward_refs[index] = i;
    }
    st->cr();
  }
}

static void print_vtable(vtableEntry* start, int len, outputStream* st) {
  return print_vtable(NULL, reinterpret_cast<intptr_t*>(start), len, st);
}

template<typename T>
 static void print_array_on(outputStream* st, Array<T>* array) {
   if (array == NULL) { st->print_cr("NULL"); return; }
   array->print_value_on(st); st->cr();
   if (Verbose || WizardMode) {
     for (int i = 0; i < array->length(); i++) {
       st->print("%d : ", i); array->at(i)->print_value_on(st); st->cr();
     }
   }
 }

static void print_array_on(outputStream* st, Array<int>* array) {
  if (array == NULL) { st->print_cr("NULL"); return; }
  array->print_value_on(st); st->cr();
  if (Verbose || WizardMode) {
    for (int i = 0; i < array->length(); i++) {
      st->print("%d : %d", i, array->at(i)); st->cr();
    }
  }
}

void InstanceKlass::print_on(outputStream* st) const {
  assert(is_klass(), "must be klass");
  Klass::print_on(st);

  st->print(BULLET"instance size:     %d", size_helper());                        st->cr();
  st->print(BULLET"klass size:        %d", size());                               st->cr();
  st->print(BULLET"access:            "); access_flags().print_on(st);            st->cr();
  st->print(BULLET"misc flags:        0x%x", _misc_flags);                        st->cr();
  st->print(BULLET"state:             "); st->print_cr("%s", state_names[_init_state]);
  st->print(BULLET"name:              "); name()->print_value_on(st);             st->cr();
  st->print(BULLET"super:             "); Metadata::print_value_on_maybe_null(st, super()); st->cr();
  st->print(BULLET"sub:               ");
  Klass* sub = subklass();
  int n;
  for (n = 0; sub != NULL; n++, sub = sub->next_sibling()) {
    if (n < MaxSubklassPrintSize) {
      sub->print_value_on(st);
      st->print("   ");
    }
  }
  if (n >= MaxSubklassPrintSize) st->print("(" INTX_FORMAT " more klasses...)", n - MaxSubklassPrintSize);
  st->cr();

  if (is_interface()) {
    MutexLocker ml(Compile_lock);
    st->print_cr(BULLET"nof implementors:  %d", nof_implementors());
    if (nof_implementors() == 1) {
      st->print_cr(BULLET"implementor:    ");
      st->print("   ");
      implementor()->print_value_on(st);
      st->cr();
    }
  }

<<<<<<< HEAD
  st->print(BULLET"arrays:            "); array_klasses()->print_value_on_maybe_null(st); st->cr();
  st->print(BULLET"methods:           "); print_array_on(st, methods());
  st->print(BULLET"method ordering:   "); print_array_on(st, method_ordering());
  st->print(BULLET"default_methods:   "); print_array_on(st, default_methods());
=======
  st->print(BULLET"arrays:            "); Metadata::print_value_on_maybe_null(st, array_klasses()); st->cr();
  st->print(BULLET"methods:           "); methods()->print_value_on(st);                  st->cr();
  if (Verbose || WizardMode) {
    Array<Method*>* method_array = methods();
    for (int i = 0; i < method_array->length(); i++) {
      st->print("%d : ", i); method_array->at(i)->print_value(); st->cr();
    }
  }
  st->print(BULLET"method ordering:   "); method_ordering()->print_value_on(st);      st->cr();
  st->print(BULLET"default_methods:   "); default_methods()->print_value_on(st);      st->cr();
  if (Verbose && default_methods() != NULL) {
    Array<Method*>* method_array = default_methods();
    for (int i = 0; i < method_array->length(); i++) {
      st->print("%d : ", i); method_array->at(i)->print_value(); st->cr();
    }
  }
>>>>>>> 6ccb6093
  if (default_vtable_indices() != NULL) {
    st->print(BULLET"default vtable indices:   "); print_array_on(st, default_vtable_indices());
  }
  st->print(BULLET"local interfaces:  "); print_array_on(st, local_interfaces());
  st->print(BULLET"trans. interfaces: "); print_array_on(st, transitive_interfaces());
  st->print(BULLET"constants:         "); constants()->print_value_on(st);         st->cr();
  if (class_loader_data() != NULL) {
    st->print(BULLET"class loader data:  ");
    class_loader_data()->print_value_on(st);
    st->cr();
  }
  st->print(BULLET"host class:        "); Metadata::print_value_on_maybe_null(st, host_klass()); st->cr();
  if (source_file_name() != NULL) {
    st->print(BULLET"source file:       ");
    source_file_name()->print_value_on(st);
    st->cr();
  }
  if (source_debug_extension() != NULL) {
    st->print(BULLET"source debug extension:       ");
    st->print("%s", source_debug_extension());
    st->cr();
  }
  st->print(BULLET"class annotations:       "); class_annotations()->print_value_on(st); st->cr();
  st->print(BULLET"class type annotations:  "); class_type_annotations()->print_value_on(st); st->cr();
  st->print(BULLET"field annotations:       "); fields_annotations()->print_value_on(st); st->cr();
  st->print(BULLET"field type annotations:  "); fields_type_annotations()->print_value_on(st); st->cr();
  {
    bool have_pv = false;
    // previous versions are linked together through the InstanceKlass
    for (InstanceKlass* pv_node = previous_versions();
         pv_node != NULL;
         pv_node = pv_node->previous_versions()) {
      if (!have_pv)
        st->print(BULLET"previous version:  ");
      have_pv = true;
      pv_node->constants()->print_value_on(st);
    }
    if (have_pv) st->cr();
  }

  if (generic_signature() != NULL) {
    st->print(BULLET"generic signature: ");
    generic_signature()->print_value_on(st);
    st->cr();
  }
  st->print(BULLET"inner classes:     "); inner_classes()->print_value_on(st);     st->cr();
  st->print(BULLET"nest members:     "); nest_members()->print_value_on(st);     st->cr();
  if (java_mirror() != NULL) {
    st->print(BULLET"java mirror:       ");
    java_mirror()->print_value_on(st);
    st->cr();
  } else {
    st->print_cr(BULLET"java mirror:       NULL");
  }
  st->print(BULLET"vtable length      %d  (start addr: " INTPTR_FORMAT ")", vtable_length(), p2i(start_of_vtable())); st->cr();
  if (vtable_length() > 0 && (Verbose || WizardMode))  print_vtable(start_of_vtable(), vtable_length(), st);
  st->print(BULLET"itable length      %d (start addr: " INTPTR_FORMAT ")", itable_length(), p2i(start_of_itable())); st->cr();
  if (itable_length() > 0 && (Verbose || WizardMode))  print_vtable(NULL, start_of_itable(), itable_length(), st);
  st->print_cr(BULLET"---- static fields (%d words):", static_field_size());
  FieldPrinter print_static_field(st);
  ((InstanceKlass*)this)->do_local_static_fields(&print_static_field);
  st->print_cr(BULLET"---- non-static fields (%d words):", nonstatic_field_size());
  FieldPrinter print_nonstatic_field(st);
  InstanceKlass* ik = const_cast<InstanceKlass*>(this);
  ik->do_nonstatic_fields(&print_nonstatic_field);

  st->print(BULLET"non-static oop maps: ");
  OopMapBlock* map     = start_of_nonstatic_oop_maps();
  OopMapBlock* end_map = map + nonstatic_oop_map_count();
  while (map < end_map) {
    st->print("%d-%d ", map->offset(), map->offset() + heapOopSize*(map->count() - 1));
    map++;
  }
  st->cr();
}

#endif //PRODUCT

void InstanceKlass::print_value_on(outputStream* st) const {
  assert(is_klass(), "must be klass");
  if (Verbose || WizardMode)  access_flags().print_on(st);
  name()->print_value_on(st);
}

#ifndef PRODUCT

void FieldPrinter::do_field(fieldDescriptor* fd) {
  _st->print(BULLET);
   if (_obj == NULL) {
     fd->print_on(_st);
     _st->cr();
   } else {
     fd->print_on_for(_st, _obj);
     _st->cr();
   }
}


void InstanceKlass::oop_print_on(oop obj, outputStream* st) {
  Klass::oop_print_on(obj, st);

  if (this == SystemDictionary::String_klass()) {
    typeArrayOop value  = java_lang_String::value(obj);
    juint        length = java_lang_String::length(obj);
    if (value != NULL &&
        value->is_typeArray() &&
        length <= (juint) value->length()) {
      st->print(BULLET"string: ");
      java_lang_String::print(obj, st);
      st->cr();
      if (!WizardMode)  return;  // that is enough
    }
  }

  st->print_cr(BULLET"---- fields (total size %d words):", oop_size(obj));
  FieldPrinter print_field(st, obj);
  do_nonstatic_fields(&print_field);

  if (this == SystemDictionary::Class_klass()) {
    st->print(BULLET"signature: ");
    java_lang_Class::print_signature(obj, st);
    st->cr();
    Klass* mirrored_klass = java_lang_Class::as_Klass(obj);
    st->print(BULLET"fake entry for mirror: ");
    Metadata::print_value_on_maybe_null(st, mirrored_klass);
    st->cr();
    Klass* array_klass = java_lang_Class::array_klass_acquire(obj);
    st->print(BULLET"fake entry for array: ");
    Metadata::print_value_on_maybe_null(st, array_klass);
    st->cr();
    st->print_cr(BULLET"fake entry for oop_size: %d", java_lang_Class::oop_size(obj));
    st->print_cr(BULLET"fake entry for static_oop_field_count: %d", java_lang_Class::static_oop_field_count(obj));
    Klass* real_klass = java_lang_Class::as_Klass(obj);
    if (real_klass != NULL && real_klass->is_instance_klass()) {
      InstanceKlass::cast(real_klass)->do_local_static_fields(&print_field);
    }
  } else if (this == SystemDictionary::MethodType_klass()) {
    st->print(BULLET"signature: ");
    java_lang_invoke_MethodType::print_signature(obj, st);
    st->cr();
  }
}

bool InstanceKlass::verify_itable_index(int i) {
  int method_count = klassItable::method_count_for_interface(this);
  assert(i >= 0 && i < method_count, "index out of bounds");
  return true;
}

#endif //PRODUCT

void InstanceKlass::oop_print_value_on(oop obj, outputStream* st) {
  st->print("a ");
  name()->print_value_on(st);
  obj->print_address_on(st);
  if (this == SystemDictionary::String_klass()
      && java_lang_String::value(obj) != NULL) {
    ResourceMark rm;
    int len = java_lang_String::length(obj);
    int plen = (len < 24 ? len : 12);
    char* str = java_lang_String::as_utf8_string(obj, 0, plen);
    st->print(" = \"%s\"", str);
    if (len > plen)
      st->print("...[%d]", len);
  } else if (this == SystemDictionary::Class_klass()) {
    Klass* k = java_lang_Class::as_Klass(obj);
    st->print(" = ");
    if (k != NULL) {
      k->print_value_on(st);
    } else {
      const char* tname = type2name(java_lang_Class::primitive_type(obj));
      st->print("%s", tname ? tname : "type?");
    }
  } else if (this == SystemDictionary::MethodType_klass()) {
    st->print(" = ");
    java_lang_invoke_MethodType::print_signature(obj, st);
  } else if (java_lang_boxing_object::is_instance(obj)) {
    st->print(" = ");
    java_lang_boxing_object::print(obj, st);
  } else if (this == SystemDictionary::LambdaForm_klass()) {
    oop vmentry = java_lang_invoke_LambdaForm::vmentry(obj);
    if (vmentry != NULL) {
      st->print(" => ");
      vmentry->print_value_on(st);
    }
  } else if (this == SystemDictionary::MemberName_klass()) {
    Metadata* vmtarget = java_lang_invoke_MemberName::vmtarget(obj);
    if (vmtarget != NULL) {
      st->print(" = ");
      vmtarget->print_value_on(st);
    } else {
      java_lang_invoke_MemberName::clazz(obj)->print_value_on(st);
      st->print(".");
      java_lang_invoke_MemberName::name(obj)->print_value_on(st);
    }
  }
}

const char* InstanceKlass::internal_name() const {
  return external_name();
}

bool InstanceKlass::is_declared_value_type(int index) {
  assert(constants()->is_within_bounds(index) &&
               constants()->tag_at(index).is_klass_or_reference(), "Invalid index");
  return InstanceKlass::is_declared_value_type(value_types(), index);
}

bool InstanceKlass::is_declared_value_type(Array<ValueTypes>* value_types, int index) {
  if (value_types == NULL) return false; // No ValueType attribute in this class file
  for(int i = 0; i < value_types->length(); i++) {
    if (value_types->at(i)._class_info_index == index) {
      return true;
    }
  }
  return false;
}

bool InstanceKlass::is_declared_value_type(Symbol* symbol) {
  return InstanceKlass::is_declared_value_type(constants(), value_types(), symbol);
}

bool InstanceKlass::is_declared_value_type(ConstantPool* constants, Array<ValueTypes>* value_types, Symbol* symbol) {
  assert(symbol != NULL, "Sanity check");
  if (value_types == NULL) return false; // No ValueType attribute in this class file
  for(int i = 0; i < value_types->length(); i++) {
    if (value_types->at(i)._class_name == symbol) {
      return true;
    }
  }
  // symbol not found, class name symbol might not have been
  // updated yet
  for(int i = 0; i < value_types->length(); i++) {
    if (constants->klass_at_noresolve((int)value_types->at(i)._class_info_index) == symbol) {
      value_types->adr_at(i)->_class_name = symbol;
      symbol->increment_refcount();
      return true;
    }
  }
  return false;
}

Symbol* InstanceKlass::get_declared_value_type_name(int i) {
  Array<ValueTypes>* vtypes = value_types();
  assert(i < vtypes->length(), "index out of bound");
  Symbol* sym = vtypes->at(i)._class_name;
  if (sym == NULL) {
    sym = constants()->klass_at_noresolve((int)vtypes->at(i)._class_info_index);
    vtypes->adr_at(i)->_class_name = sym;
    sym->increment_refcount();
  }
  return sym;
}

void InstanceKlass::check_signature_for_value_types_consistency(Symbol* signature,
                                                             InstanceKlass* k1,
                                                             InstanceKlass* k2, TRAPS) {
  if (signature->utf8_length() == 1) return;  // Primitive signature
  if (!(k1->has_value_types_attribute() || k2->has_value_types_attribute())) return;
  ResourceMark rm(THREAD);
  for (SignatureStream sstream(signature); !sstream.is_done(); sstream.next()) {
    if (sstream.is_object()) {
      Symbol* sym = sstream.as_symbol(THREAD);
      Symbol* name = sym;
      if (sstream.is_array()) {
        int i=0;
        while (sym->byte_at(i) == '[') i++;
        if (i == sym->utf8_length() - 1 ) continue; // primitive array
        assert(sym->byte_at(i) == 'L', "Must be a L-type");
        name = SymbolTable::lookup(sym->as_C_string() + i + 1,
                                           sym->utf8_length() - 2 - i, CHECK);
      }
      bool opinion1 = k1->is_declared_value_type(name);
      bool opinion2 = k2->is_declared_value_type(name);
      if (sym != name) name->decrement_refcount();
      if (opinion1 != opinion2) {
        stringStream ss;
        ss.print("signature %s inconsistent value type: %s %s",
            signature->as_C_string(), k1->external_name(), k2->external_name());
        THROW_MSG(vmSymbols::java_lang_IncompatibleClassChangeError(), ss.as_string());
      }
    }
  }
}

void InstanceKlass::check_symbol_for_value_types_consistency(Symbol* sym,
                                                             InstanceKlass* k1,
                                                             InstanceKlass* k2, TRAPS) {
  if (sym->utf8_length() == 1) return;  // Primitive signature
  if (!(k1->has_value_types_attribute() || k2->has_value_types_attribute())) return;
  assert(sym->byte_at(0) == 'L' || sym->byte_at(0) == '[', "Sanity check");
  ResourceMark rm(THREAD);
  Symbol* name;
  if (sym->byte_at(0) == 'L') {
    name = SymbolTable::lookup(sym->as_C_string() + 1,
                               sym->utf8_length() - 2, CHECK);
  } else {
    int i=0;
    while (sym->byte_at(i) == '[') i++;
    if (i == sym->utf8_length() - 1 ) return; // primitive array
    assert(sym->byte_at(i) == 'L', "Must be a L-type");
    name = SymbolTable::lookup(sym->as_C_string() + i + 1,
                               sym->utf8_length() - 2 - i, CHECK);
  }
  bool opinion1 = k1->is_declared_value_type(name);
  bool opinion2 = k2->is_declared_value_type(name);
  name->decrement_refcount();
  if (opinion1 != opinion2) {
    stringStream ss;
    ss.print("symbol %s inconsistent value type: %s %s",
            sym->as_C_string(), k1->external_name(), k2->external_name());
    THROW_MSG(vmSymbols::java_lang_IncompatibleClassChangeError(), ss.as_string());
  }
}

void InstanceKlass::print_class_load_logging(ClassLoaderData* loader_data,
                                             const char* module_name,
                                             const ClassFileStream* cfs) const {
  if (!log_is_enabled(Info, class, load)) {
    return;
  }

  ResourceMark rm;
  LogMessage(class, load) msg;
  stringStream info_stream;

  // Name and class hierarchy info
  info_stream.print("%s", external_name());

  // Source
  if (cfs != NULL) {
    if (cfs->source() != NULL) {
      if (module_name != NULL) {
        if (ClassLoader::is_modules_image(cfs->source())) {
          info_stream.print(" source: jrt:/%s", module_name);
        } else {
          info_stream.print(" source: %s", cfs->source());
        }
      } else {
        info_stream.print(" source: %s", cfs->source());
      }
    } else if (loader_data == ClassLoaderData::the_null_class_loader_data()) {
      Thread* THREAD = Thread::current();
      Klass* caller =
            THREAD->is_Java_thread()
                ? ((JavaThread*)THREAD)->security_get_caller_class(1)
                : NULL;
      // caller can be NULL, for example, during a JVMTI VM_Init hook
      if (caller != NULL) {
        info_stream.print(" source: instance of %s", caller->external_name());
      } else {
        // source is unknown
      }
    } else {
      oop class_loader = loader_data->class_loader();
      info_stream.print(" source: %s", class_loader->klass()->external_name());
    }
  } else {
    info_stream.print(" source: shared objects file");
  }

  msg.info("%s", info_stream.as_string());

  if (log_is_enabled(Debug, class, load)) {
    stringStream debug_stream;

    // Class hierarchy info
    debug_stream.print(" klass: " INTPTR_FORMAT " super: " INTPTR_FORMAT,
                       p2i(this),  p2i(superklass()));

    // Interfaces
    if (local_interfaces() != NULL && local_interfaces()->length() > 0) {
      debug_stream.print(" interfaces:");
      int length = local_interfaces()->length();
      for (int i = 0; i < length; i++) {
        debug_stream.print(" " INTPTR_FORMAT,
                           p2i(InstanceKlass::cast(local_interfaces()->at(i))));
      }
    }

    // Class loader
    debug_stream.print(" loader: [");
    loader_data->print_value_on(&debug_stream);
    debug_stream.print("]");

    // Classfile checksum
    if (cfs) {
      debug_stream.print(" bytes: %d checksum: %08x",
                         cfs->length(),
                         ClassLoader::crc32(0, (const char*)cfs->buffer(),
                         cfs->length()));
    }

    msg.debug("%s", debug_stream.as_string());
  }
}

#if INCLUDE_SERVICES
// Size Statistics
void InstanceKlass::collect_statistics(KlassSizeStats *sz) const {
  Klass::collect_statistics(sz);

  sz->_inst_size  = wordSize * size_helper();
  sz->_vtab_bytes = wordSize * vtable_length();
  sz->_itab_bytes = wordSize * itable_length();
  sz->_nonstatic_oopmap_bytes = wordSize * nonstatic_oop_map_size();

  int n = 0;
  n += (sz->_methods_array_bytes         = sz->count_array(methods()));
  n += (sz->_method_ordering_bytes       = sz->count_array(method_ordering()));
  n += (sz->_local_interfaces_bytes      = sz->count_array(local_interfaces()));
  n += (sz->_transitive_interfaces_bytes = sz->count_array(transitive_interfaces()));
  n += (sz->_fields_bytes                = sz->count_array(fields()));
  n += (sz->_inner_classes_bytes         = sz->count_array(inner_classes()));
  n += (sz->_nest_members_bytes          = sz->count_array(nest_members()));
  sz->_ro_bytes += n;

  const ConstantPool* cp = constants();
  if (cp) {
    cp->collect_statistics(sz);
  }

  const Annotations* anno = annotations();
  if (anno) {
    anno->collect_statistics(sz);
  }

  const Array<Method*>* methods_array = methods();
  if (methods()) {
    for (int i = 0; i < methods_array->length(); i++) {
      Method* method = methods_array->at(i);
      if (method) {
        sz->_method_count ++;
        method->collect_statistics(sz);
      }
    }
  }
}
#endif // INCLUDE_SERVICES

// Verification

class VerifyFieldClosure: public BasicOopIterateClosure {
 protected:
  template <class T> void do_oop_work(T* p) {
    oop obj = RawAccess<>::oop_load(p);
    if (!oopDesc::is_oop_or_null(obj)) {
      tty->print_cr("Failed: " PTR_FORMAT " -> " PTR_FORMAT, p2i(p), p2i(obj));
      Universe::print_on(tty);
      guarantee(false, "boom");
    }
  }
 public:
  virtual void do_oop(oop* p)       { VerifyFieldClosure::do_oop_work(p); }
  virtual void do_oop(narrowOop* p) { VerifyFieldClosure::do_oop_work(p); }
};

void InstanceKlass::verify_on(outputStream* st) {
#ifndef PRODUCT
  // Avoid redundant verifies, this really should be in product.
  if (_verify_count == Universe::verify_count()) return;
  _verify_count = Universe::verify_count();
#endif

  // Verify Klass
  Klass::verify_on(st);

  // Verify that klass is present in ClassLoaderData
  guarantee(class_loader_data()->contains_klass(this),
            "this class isn't found in class loader data");

  // Verify vtables
  if (is_linked()) {
    // $$$ This used to be done only for m/s collections.  Doing it
    // always seemed a valid generalization.  (DLD -- 6/00)
    vtable().verify(st);
  }

  // Verify first subklass
  if (subklass() != NULL) {
    guarantee(subklass()->is_klass(), "should be klass");
  }

  // Verify siblings
  Klass* super = this->super();
  Klass* sib = next_sibling();
  if (sib != NULL) {
    if (sib == this) {
      fatal("subclass points to itself " PTR_FORMAT, p2i(sib));
    }

    guarantee(sib->is_klass(), "should be klass");
    guarantee(sib->super() == super, "siblings should have same superklass");
  }

  // Verify implementor fields requires the Compile_lock, but this is sometimes
  // called inside a safepoint, so don't verify.

  // Verify local interfaces
  if (local_interfaces()) {
    Array<InstanceKlass*>* local_interfaces = this->local_interfaces();
    for (int j = 0; j < local_interfaces->length(); j++) {
      InstanceKlass* e = local_interfaces->at(j);
      guarantee(e->is_klass() && e->is_interface(), "invalid local interface");
    }
  }

  // Verify transitive interfaces
  if (transitive_interfaces() != NULL) {
    Array<InstanceKlass*>* transitive_interfaces = this->transitive_interfaces();
    for (int j = 0; j < transitive_interfaces->length(); j++) {
      InstanceKlass* e = transitive_interfaces->at(j);
      guarantee(e->is_klass() && e->is_interface(), "invalid transitive interface");
    }
  }

  // Verify methods
  if (methods() != NULL) {
    Array<Method*>* methods = this->methods();
    for (int j = 0; j < methods->length(); j++) {
      guarantee(methods->at(j)->is_method(), "non-method in methods array");
    }
    for (int j = 0; j < methods->length() - 1; j++) {
      Method* m1 = methods->at(j);
      Method* m2 = methods->at(j + 1);
      guarantee(m1->name()->fast_compare(m2->name()) <= 0, "methods not sorted correctly");
    }
  }

  // Verify method ordering
  if (method_ordering() != NULL) {
    Array<int>* method_ordering = this->method_ordering();
    int length = method_ordering->length();
    if (JvmtiExport::can_maintain_original_method_order() ||
        ((UseSharedSpaces || DumpSharedSpaces) && length != 0)) {
      guarantee(length == methods()->length(), "invalid method ordering length");
      jlong sum = 0;
      for (int j = 0; j < length; j++) {
        int original_index = method_ordering->at(j);
        guarantee(original_index >= 0, "invalid method ordering index");
        guarantee(original_index < length, "invalid method ordering index");
        sum += original_index;
      }
      // Verify sum of indices 0,1,...,length-1
      guarantee(sum == ((jlong)length*(length-1))/2, "invalid method ordering sum");
    } else {
      guarantee(length == 0, "invalid method ordering length");
    }
  }

  // Verify default methods
  if (default_methods() != NULL) {
    Array<Method*>* methods = this->default_methods();
    for (int j = 0; j < methods->length(); j++) {
      guarantee(methods->at(j)->is_method(), "non-method in methods array");
    }
    for (int j = 0; j < methods->length() - 1; j++) {
      Method* m1 = methods->at(j);
      Method* m2 = methods->at(j + 1);
      guarantee(m1->name()->fast_compare(m2->name()) <= 0, "methods not sorted correctly");
    }
  }

  // Verify JNI static field identifiers
  if (jni_ids() != NULL) {
    jni_ids()->verify(this);
  }

  // Verify other fields
  if (array_klasses() != NULL) {
    guarantee(array_klasses()->is_klass(), "should be klass");
  }
  if (constants() != NULL) {
    guarantee(constants()->is_constantPool(), "should be constant pool");
  }
  const Klass* host = host_klass();
  if (host != NULL) {
    guarantee(host->is_klass(), "should be klass");
  }
}

void InstanceKlass::oop_verify_on(oop obj, outputStream* st) {
  Klass::oop_verify_on(obj, st);
  VerifyFieldClosure blk;
  obj->oop_iterate(&blk);
}


// JNIid class for jfieldIDs only
// Note to reviewers:
// These JNI functions are just moved over to column 1 and not changed
// in the compressed oops workspace.
JNIid::JNIid(Klass* holder, int offset, JNIid* next) {
  _holder = holder;
  _offset = offset;
  _next = next;
  debug_only(_is_static_field_id = false;)
}


JNIid* JNIid::find(int offset) {
  JNIid* current = this;
  while (current != NULL) {
    if (current->offset() == offset) return current;
    current = current->next();
  }
  return NULL;
}

void JNIid::deallocate(JNIid* current) {
  while (current != NULL) {
    JNIid* next = current->next();
    delete current;
    current = next;
  }
}


void JNIid::verify(Klass* holder) {
  int first_field_offset  = InstanceMirrorKlass::offset_of_static_fields();
  int end_field_offset;
  end_field_offset = first_field_offset + (InstanceKlass::cast(holder)->static_field_size() * wordSize);

  JNIid* current = this;
  while (current != NULL) {
    guarantee(current->holder() == holder, "Invalid klass in JNIid");
#ifdef ASSERT
    int o = current->offset();
    if (current->is_static_field_id()) {
      guarantee(o >= first_field_offset  && o < end_field_offset,  "Invalid static field offset in JNIid");
    }
#endif
    current = current->next();
  }
}

#ifdef ASSERT
void InstanceKlass::set_init_state(ClassState state) {
  bool good_state = is_shared() ? (_init_state <= state)
                                               : (_init_state < state);
  assert(good_state || state == allocated, "illegal state transition");
  _init_state = (u1)state;
}
#endif

#if INCLUDE_JVMTI

// RedefineClasses() support for previous versions

// Globally, there is at least one previous version of a class to walk
// during class unloading, which is saved because old methods in the class
// are still running.   Otherwise the previous version list is cleaned up.
bool InstanceKlass::_has_previous_versions = false;

// Returns true if there are previous versions of a class for class
// unloading only. Also resets the flag to false. purge_previous_version
// will set the flag to true if there are any left, i.e., if there's any
// work to do for next time. This is to avoid the expensive code cache
// walk in CLDG::clean_deallocate_lists().
bool InstanceKlass::has_previous_versions_and_reset() {
  bool ret = _has_previous_versions;
  log_trace(redefine, class, iklass, purge)("Class unloading: has_previous_versions = %s",
     ret ? "true" : "false");
  _has_previous_versions = false;
  return ret;
}

// Purge previous versions before adding new previous versions of the class and
// during class unloading.
void InstanceKlass::purge_previous_version_list() {
  assert(SafepointSynchronize::is_at_safepoint(), "only called at safepoint");
  assert(has_been_redefined(), "Should only be called for main class");

  // Quick exit.
  if (previous_versions() == NULL) {
    return;
  }

  // This klass has previous versions so see what we can cleanup
  // while it is safe to do so.

  int deleted_count = 0;    // leave debugging breadcrumbs
  int live_count = 0;
  ClassLoaderData* loader_data = class_loader_data();
  assert(loader_data != NULL, "should never be null");

  ResourceMark rm;
  log_trace(redefine, class, iklass, purge)("%s: previous versions", external_name());

  // previous versions are linked together through the InstanceKlass
  InstanceKlass* pv_node = previous_versions();
  InstanceKlass* last = this;
  int version = 0;

  // check the previous versions list
  for (; pv_node != NULL; ) {

    ConstantPool* pvcp = pv_node->constants();
    assert(pvcp != NULL, "cp ref was unexpectedly cleared");

    if (!pvcp->on_stack()) {
      // If the constant pool isn't on stack, none of the methods
      // are executing.  Unlink this previous_version.
      // The previous version InstanceKlass is on the ClassLoaderData deallocate list
      // so will be deallocated during the next phase of class unloading.
      log_trace(redefine, class, iklass, purge)
        ("previous version " INTPTR_FORMAT " is dead.", p2i(pv_node));
      // For debugging purposes.
      pv_node->set_is_scratch_class();
      // Unlink from previous version list.
      assert(pv_node->class_loader_data() == loader_data, "wrong loader_data");
      InstanceKlass* next = pv_node->previous_versions();
      pv_node->link_previous_versions(NULL);   // point next to NULL
      last->link_previous_versions(next);
      // Add to the deallocate list after unlinking
      loader_data->add_to_deallocate_list(pv_node);
      pv_node = next;
      deleted_count++;
      version++;
      continue;
    } else {
      log_trace(redefine, class, iklass, purge)("previous version " INTPTR_FORMAT " is alive", p2i(pv_node));
      assert(pvcp->pool_holder() != NULL, "Constant pool with no holder");
      guarantee (!loader_data->is_unloading(), "unloaded classes can't be on the stack");
      live_count++;
      // found a previous version for next time we do class unloading
      _has_previous_versions = true;
    }

    // At least one method is live in this previous version.
    // Reset dead EMCP methods not to get breakpoints.
    // All methods are deallocated when all of the methods for this class are no
    // longer running.
    Array<Method*>* method_refs = pv_node->methods();
    if (method_refs != NULL) {
      log_trace(redefine, class, iklass, purge)("previous methods length=%d", method_refs->length());
      for (int j = 0; j < method_refs->length(); j++) {
        Method* method = method_refs->at(j);

        if (!method->on_stack()) {
          // no breakpoints for non-running methods
          if (method->is_running_emcp()) {
            method->set_running_emcp(false);
          }
        } else {
          assert (method->is_obsolete() || method->is_running_emcp(),
                  "emcp method cannot run after emcp bit is cleared");
          log_trace(redefine, class, iklass, purge)
            ("purge: %s(%s): prev method @%d in version @%d is alive",
             method->name()->as_C_string(), method->signature()->as_C_string(), j, version);
        }
      }
    }
    // next previous version
    last = pv_node;
    pv_node = pv_node->previous_versions();
    version++;
  }
  log_trace(redefine, class, iklass, purge)
    ("previous version stats: live=%d, deleted=%d", live_count, deleted_count);
}

void InstanceKlass::mark_newly_obsolete_methods(Array<Method*>* old_methods,
                                                int emcp_method_count) {
  int obsolete_method_count = old_methods->length() - emcp_method_count;

  if (emcp_method_count != 0 && obsolete_method_count != 0 &&
      _previous_versions != NULL) {
    // We have a mix of obsolete and EMCP methods so we have to
    // clear out any matching EMCP method entries the hard way.
    int local_count = 0;
    for (int i = 0; i < old_methods->length(); i++) {
      Method* old_method = old_methods->at(i);
      if (old_method->is_obsolete()) {
        // only obsolete methods are interesting
        Symbol* m_name = old_method->name();
        Symbol* m_signature = old_method->signature();

        // previous versions are linked together through the InstanceKlass
        int j = 0;
        for (InstanceKlass* prev_version = _previous_versions;
             prev_version != NULL;
             prev_version = prev_version->previous_versions(), j++) {

          Array<Method*>* method_refs = prev_version->methods();
          for (int k = 0; k < method_refs->length(); k++) {
            Method* method = method_refs->at(k);

            if (!method->is_obsolete() &&
                method->name() == m_name &&
                method->signature() == m_signature) {
              // The current RedefineClasses() call has made all EMCP
              // versions of this method obsolete so mark it as obsolete
              log_trace(redefine, class, iklass, add)
                ("%s(%s): flush obsolete method @%d in version @%d",
                 m_name->as_C_string(), m_signature->as_C_string(), k, j);

              method->set_is_obsolete();
              break;
            }
          }

          // The previous loop may not find a matching EMCP method, but
          // that doesn't mean that we can optimize and not go any
          // further back in the PreviousVersion generations. The EMCP
          // method for this generation could have already been made obsolete,
          // but there still may be an older EMCP method that has not
          // been made obsolete.
        }

        if (++local_count >= obsolete_method_count) {
          // no more obsolete methods so bail out now
          break;
        }
      }
    }
  }
}

// Save the scratch_class as the previous version if any of the methods are running.
// The previous_versions are used to set breakpoints in EMCP methods and they are
// also used to clean MethodData links to redefined methods that are no longer running.
void InstanceKlass::add_previous_version(InstanceKlass* scratch_class,
                                         int emcp_method_count) {
  assert(Thread::current()->is_VM_thread(),
         "only VMThread can add previous versions");

  ResourceMark rm;
  log_trace(redefine, class, iklass, add)
    ("adding previous version ref for %s, EMCP_cnt=%d", scratch_class->external_name(), emcp_method_count);

  // Clean out old previous versions for this class
  purge_previous_version_list();

  // Mark newly obsolete methods in remaining previous versions.  An EMCP method from
  // a previous redefinition may be made obsolete by this redefinition.
  Array<Method*>* old_methods = scratch_class->methods();
  mark_newly_obsolete_methods(old_methods, emcp_method_count);

  // If the constant pool for this previous version of the class
  // is not marked as being on the stack, then none of the methods
  // in this previous version of the class are on the stack so
  // we don't need to add this as a previous version.
  ConstantPool* cp_ref = scratch_class->constants();
  if (!cp_ref->on_stack()) {
    log_trace(redefine, class, iklass, add)("scratch class not added; no methods are running");
    // For debugging purposes.
    scratch_class->set_is_scratch_class();
    scratch_class->class_loader_data()->add_to_deallocate_list(scratch_class);
    return;
  }

  if (emcp_method_count != 0) {
    // At least one method is still running, check for EMCP methods
    for (int i = 0; i < old_methods->length(); i++) {
      Method* old_method = old_methods->at(i);
      if (!old_method->is_obsolete() && old_method->on_stack()) {
        // if EMCP method (not obsolete) is on the stack, mark as EMCP so that
        // we can add breakpoints for it.

        // We set the method->on_stack bit during safepoints for class redefinition
        // and use this bit to set the is_running_emcp bit.
        // After the safepoint, the on_stack bit is cleared and the running emcp
        // method may exit.   If so, we would set a breakpoint in a method that
        // is never reached, but this won't be noticeable to the programmer.
        old_method->set_running_emcp(true);
        log_trace(redefine, class, iklass, add)
          ("EMCP method %s is on_stack " INTPTR_FORMAT, old_method->name_and_sig_as_C_string(), p2i(old_method));
      } else if (!old_method->is_obsolete()) {
        log_trace(redefine, class, iklass, add)
          ("EMCP method %s is NOT on_stack " INTPTR_FORMAT, old_method->name_and_sig_as_C_string(), p2i(old_method));
      }
    }
  }

  // Add previous version if any methods are still running.
  // Set has_previous_version flag for processing during class unloading.
  _has_previous_versions = true;
  log_trace(redefine, class, iklass, add) ("scratch class added; one of its methods is on_stack.");
  assert(scratch_class->previous_versions() == NULL, "shouldn't have a previous version");
  scratch_class->link_previous_versions(previous_versions());
  link_previous_versions(scratch_class);
} // end add_previous_version()

#endif // INCLUDE_JVMTI

Method* InstanceKlass::method_with_idnum(int idnum) {
  Method* m = NULL;
  if (idnum < methods()->length()) {
    m = methods()->at(idnum);
  }
  if (m == NULL || m->method_idnum() != idnum) {
    for (int index = 0; index < methods()->length(); ++index) {
      m = methods()->at(index);
      if (m->method_idnum() == idnum) {
        return m;
      }
    }
    // None found, return null for the caller to handle.
    return NULL;
  }
  return m;
}


Method* InstanceKlass::method_with_orig_idnum(int idnum) {
  if (idnum >= methods()->length()) {
    return NULL;
  }
  Method* m = methods()->at(idnum);
  if (m != NULL && m->orig_method_idnum() == idnum) {
    return m;
  }
  // Obsolete method idnum does not match the original idnum
  for (int index = 0; index < methods()->length(); ++index) {
    m = methods()->at(index);
    if (m->orig_method_idnum() == idnum) {
      return m;
    }
  }
  // None found, return null for the caller to handle.
  return NULL;
}


Method* InstanceKlass::method_with_orig_idnum(int idnum, int version) {
  InstanceKlass* holder = get_klass_version(version);
  if (holder == NULL) {
    return NULL; // The version of klass is gone, no method is found
  }
  Method* method = holder->method_with_orig_idnum(idnum);
  return method;
}

#if INCLUDE_JVMTI
JvmtiCachedClassFileData* InstanceKlass::get_cached_class_file() {
  if (MetaspaceShared::is_in_shared_metaspace(_cached_class_file)) {
    // Ignore the archived class stream data
    return NULL;
  } else {
    return _cached_class_file;
  }
}

jint InstanceKlass::get_cached_class_file_len() {
  return VM_RedefineClasses::get_cached_class_file_len(_cached_class_file);
}

unsigned char * InstanceKlass::get_cached_class_file_bytes() {
  return VM_RedefineClasses::get_cached_class_file_bytes(_cached_class_file);
}

#if INCLUDE_CDS
JvmtiCachedClassFileData* InstanceKlass::get_archived_class_data() {
  if (DumpSharedSpaces) {
    return _cached_class_file;
  } else {
    assert(this->is_shared(), "class should be shared");
    if (MetaspaceShared::is_in_shared_metaspace(_cached_class_file)) {
      return _cached_class_file;
    } else {
      return NULL;
    }
  }
}
#endif
#endif

#define THROW_DVT_ERROR(s) \
  Exceptions::fthrow(THREAD_AND_LOCATION, vmSymbols::java_lang_IncompatibleClassChangeError(), \
      "ValueCapableClass class '%s' %s", external_name(),(s)); \
      return<|MERGE_RESOLUTION|>--- conflicted
+++ resolved
@@ -362,12 +362,9 @@
     } else if (is_class_loader(class_name, parser)) {
       // class loader
       ik = new (loader_data, size, THREAD) InstanceClassLoaderKlass(parser);
-<<<<<<< HEAD
     } else if (parser.is_value_type()) {
       // value type
       ik = new (loader_data, size, true, THREAD) ValueKlass(parser);
-=======
->>>>>>> 6ccb6093
     } else {
       // normal
       ik = new (loader_data, size, THREAD) InstanceKlass(parser, InstanceKlass::_misc_kind_other);
@@ -597,19 +594,17 @@
   }
   set_inner_classes(NULL);
 
-<<<<<<< HEAD
-  if (value_types() != NULL && !value_types()->is_shared()) {
-    MetadataFactory::free_array<ValueTypes>(loader_data, value_types());
-  }
-  set_value_types(NULL);
-=======
   if (nest_members() != NULL &&
       nest_members() != Universe::the_empty_short_array() &&
       !nest_members()->is_shared()) {
     MetadataFactory::free_array<jushort>(loader_data, nest_members());
   }
   set_nest_members(NULL);
->>>>>>> 6ccb6093
+
+  if (value_types() != NULL && !value_types()->is_shared()) {
+    MetadataFactory::free_array<ValueTypes>(loader_data, value_types());
+  }
+  set_value_types(NULL);
 
   // We should deallocate the Annotations instance if it's not in shared spaces.
   if (annotations() != NULL && !annotations()->is_shared()) {
@@ -3303,29 +3298,10 @@
     }
   }
 
-<<<<<<< HEAD
-  st->print(BULLET"arrays:            "); array_klasses()->print_value_on_maybe_null(st); st->cr();
+  st->print(BULLET"arrays:            "); Metadata::print_value_on_maybe_null(st, array_klasses()); st->cr();
   st->print(BULLET"methods:           "); print_array_on(st, methods());
   st->print(BULLET"method ordering:   "); print_array_on(st, method_ordering());
   st->print(BULLET"default_methods:   "); print_array_on(st, default_methods());
-=======
-  st->print(BULLET"arrays:            "); Metadata::print_value_on_maybe_null(st, array_klasses()); st->cr();
-  st->print(BULLET"methods:           "); methods()->print_value_on(st);                  st->cr();
-  if (Verbose || WizardMode) {
-    Array<Method*>* method_array = methods();
-    for (int i = 0; i < method_array->length(); i++) {
-      st->print("%d : ", i); method_array->at(i)->print_value(); st->cr();
-    }
-  }
-  st->print(BULLET"method ordering:   "); method_ordering()->print_value_on(st);      st->cr();
-  st->print(BULLET"default_methods:   "); default_methods()->print_value_on(st);      st->cr();
-  if (Verbose && default_methods() != NULL) {
-    Array<Method*>* method_array = default_methods();
-    for (int i = 0; i < method_array->length(); i++) {
-      st->print("%d : ", i); method_array->at(i)->print_value(); st->cr();
-    }
-  }
->>>>>>> 6ccb6093
   if (default_vtable_indices() != NULL) {
     st->print(BULLET"default vtable indices:   "); print_array_on(st, default_vtable_indices());
   }
