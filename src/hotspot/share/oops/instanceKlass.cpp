--- conflicted
+++ resolved
@@ -175,18 +175,11 @@
       if (k2 == k) {
         log_trace(class, nestmates)("- class is listed as a nest member");
         return true;
-<<<<<<< HEAD
-      }
-      else {
-        // same name but different klass!
-        log_trace(class, nestmates)(" - klass comparison failed!");
-=======
       } else {
         // same name but different klass!
         log_trace(class, nestmates)(" - klass comparison failed!");
         // can't have different classes for the same name, so we're done
         return false;
->>>>>>> 6ccb6093
       }
     }
   }
@@ -257,10 +250,6 @@
         if (k->is_instance_klass()) {
           nest_host_k = InstanceKlass::cast(k);
 
-<<<<<<< HEAD
-          // FIXME: an exception from this is perhaps impossible
-=======
->>>>>>> 6ccb6093
           bool is_member = nest_host_k->has_nest_member(this, CHECK_NULL);
           if (is_member) {
             // save resolved nest-host value
@@ -275,12 +264,7 @@
           }
         }
         error = "current type is not listed as a nest member";
-<<<<<<< HEAD
-      }
-      else {
-=======
       } else {
->>>>>>> 6ccb6093
         error = "types are in different packages";
       }
 
@@ -303,12 +287,7 @@
                            );
       }
       return NULL;
-<<<<<<< HEAD
-    }
-    else {
-=======
     } else {
->>>>>>> 6ccb6093
       if (log_is_enabled(Trace, class, nestmates)) {
         ResourceMark rm(THREAD);
         log_trace(class, nestmates)("Type %s is not part of a nest: setting nest-host to self",
@@ -334,15 +313,6 @@
   // will also be passed through.
 
   Symbol* icce = vmSymbols::java_lang_IncompatibleClassChangeError();
-<<<<<<< HEAD
-  InstanceKlass* cur_host = nest_host(icce, THREAD);
-  if (cur_host == NULL || HAS_PENDING_EXCEPTION) {
-    return false;
-  }
-
-  Klass* k_nest_host = k->nest_host(icce, THREAD);
-  if (k_nest_host == NULL || HAS_PENDING_EXCEPTION) {
-=======
   InstanceKlass* cur_host = nest_host(icce, CHECK_false);
   if (cur_host == NULL) {
     return false;
@@ -350,7 +320,6 @@
 
   Klass* k_nest_host = k->nest_host(icce, CHECK_false);
   if (k_nest_host == NULL) {
->>>>>>> 6ccb6093
     return false;
   }
 
@@ -358,11 +327,7 @@
 
   if (log_is_enabled(Trace, class, nestmates)) {
     ResourceMark rm(THREAD);
-<<<<<<< HEAD
-    log_trace(class, nestmates)("Class %s does %shave nestmate accesss to %s",
-=======
     log_trace(class, nestmates)("Class %s does %shave nestmate access to %s",
->>>>>>> 6ccb6093
                                 this->external_name(),
                                 access ? "" : "NOT ",
                                 k->external_name());
@@ -443,10 +408,7 @@
   _static_field_size(parser.static_field_size()),
   _nonstatic_oop_map_size(nonstatic_oop_map_size(parser.total_oop_map_count())),
   _itable_len(parser.itable_size()),
-  _reference_type(parser.reference_type()),
-  _nest_members(NULL),
-  _nest_host_index(0),
-  _nest_host(NULL) {
+  _reference_type(parser.reference_type()) {
     set_vtable_length(parser.vtable_size());
     set_kind(kind);
     set_access_flags(parser.access_flags());
@@ -2368,17 +2330,10 @@
   guarantee(_previous_versions == NULL, "must be");
 #endif
 
-<<<<<<< HEAD
- _init_thread = NULL;
- _methods_jmethod_ids = NULL;
- _jni_ids = NULL;
- _oop_map_cache = NULL;
-=======
   _init_thread = NULL;
   _methods_jmethod_ids = NULL;
   _jni_ids = NULL;
   _oop_map_cache = NULL;
->>>>>>> 6ccb6093
   // clear _nest_host to ensure re-load at runtime
   _nest_host = NULL;
 }
@@ -3242,9 +3197,6 @@
   }
   st->print(BULLET"inner classes:     "); inner_classes()->print_value_on(st);     st->cr();
   st->print(BULLET"nest members:     "); nest_members()->print_value_on(st);     st->cr();
-<<<<<<< HEAD
-  st->print(BULLET"java mirror:       "); java_mirror()->print_value_on(st);       st->cr();
-=======
   if (java_mirror() != NULL) {
     st->print(BULLET"java mirror:       ");
     java_mirror()->print_value_on(st);
@@ -3252,7 +3204,6 @@
   } else {
     st->print_cr(BULLET"java mirror:       NULL");
   }
->>>>>>> 6ccb6093
   st->print(BULLET"vtable length      %d  (start addr: " INTPTR_FORMAT ")", vtable_length(), p2i(start_of_vtable())); st->cr();
   if (vtable_length() > 0 && (Verbose || WizardMode))  print_vtable(start_of_vtable(), vtable_length(), st);
   st->print(BULLET"itable length      %d (start addr: " INTPTR_FORMAT ")", itable_length(), p2i(start_of_itable())); st->cr();
