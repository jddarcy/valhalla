/*
 * Copyright (c) 1997, 2019, Oracle and/or its affiliates. All rights reserved.
 * DO NOT ALTER OR REMOVE COPYRIGHT NOTICES OR THIS FILE HEADER.
 *
 * This code is free software; you can redistribute it and/or modify it
 * under the terms of the GNU General Public License version 2 only, as
 * published by the Free Software Foundation.
 *
 * This code is distributed in the hope that it will be useful, but WITHOUT
 * ANY WARRANTY; without even the implied warranty of MERCHANTABILITY or
 * FITNESS FOR A PARTICULAR PURPOSE.  See the GNU General Public License
 * version 2 for more details (a copy is included in the LICENSE file that
 * accompanied this code).
 *
 * You should have received a copy of the GNU General Public License version
 * 2 along with this work; if not, write to the Free Software Foundation,
 * Inc., 51 Franklin St, Fifth Floor, Boston, MA 02110-1301 USA.
 *
 * Please contact Oracle, 500 Oracle Parkway, Redwood Shores, CA 94065 USA
 * or visit www.oracle.com if you need additional information or have any
 * questions.
 *
 */

#include "precompiled.hpp"
#include "jvm.h"
#include "aot/aotLoader.hpp"
#include "classfile/classFileParser.hpp"
#include "classfile/classFileStream.hpp"
#include "classfile/classLoader.hpp"
#include "classfile/classLoaderData.inline.hpp"
#include "classfile/javaClasses.hpp"
#include "classfile/moduleEntry.hpp"
#include "classfile/symbolTable.hpp"
#include "classfile/systemDictionary.hpp"
#include "classfile/systemDictionaryShared.hpp"
#include "classfile/verifier.hpp"
#include "classfile/vmSymbols.hpp"
#include "code/dependencyContext.hpp"
#include "compiler/compileBroker.hpp"
#include "gc/shared/collectedHeap.inline.hpp"
#include "interpreter/oopMapCache.hpp"
#include "interpreter/rewriter.hpp"
#include "jvmtifiles/jvmti.h"
#include "logging/log.hpp"
#include "logging/logMessage.hpp"
#include "logging/logStream.hpp"
#include "memory/allocation.inline.hpp"
#include "memory/heapInspection.hpp"
#include "memory/iterator.inline.hpp"
#include "memory/metadataFactory.hpp"
#include "memory/metaspaceClosure.hpp"
#include "memory/metaspaceShared.hpp"
#include "memory/oopFactory.hpp"
#include "memory/resourceArea.hpp"
#include "memory/universe.hpp"
#include "oops/fieldStreams.hpp"
#include "oops/constantPool.hpp"
#include "oops/instanceClassLoaderKlass.hpp"
#include "oops/instanceKlass.inline.hpp"
#include "oops/instanceMirrorKlass.hpp"
#include "oops/instanceOop.hpp"
#include "oops/klass.inline.hpp"
#include "oops/method.hpp"
#include "oops/oop.inline.hpp"
#include "oops/symbol.hpp"
#include "oops/valueKlass.hpp"
#include "prims/jvmtiExport.hpp"
#include "prims/jvmtiRedefineClasses.hpp"
#include "prims/jvmtiThreadState.hpp"
#include "prims/methodComparator.hpp"
#include "runtime/atomic.hpp"
#include "runtime/biasedLocking.hpp"
#include "runtime/fieldDescriptor.inline.hpp"
#include "runtime/handles.inline.hpp"
#include "runtime/javaCalls.hpp"
#include "runtime/mutexLocker.hpp"
#include "runtime/orderAccess.hpp"
#include "runtime/thread.inline.hpp"
#include "services/classLoadingService.hpp"
#include "services/threadService.hpp"
#include "utilities/dtrace.hpp"
#include "utilities/events.hpp"
#include "utilities/macros.hpp"
#include "utilities/stringUtils.hpp"
#ifdef COMPILER1
#include "c1/c1_Compiler.hpp"
#endif
#if INCLUDE_JFR
#include "jfr/jfrEvents.hpp"
#endif


#ifdef DTRACE_ENABLED


#define HOTSPOT_CLASS_INITIALIZATION_required HOTSPOT_CLASS_INITIALIZATION_REQUIRED
#define HOTSPOT_CLASS_INITIALIZATION_recursive HOTSPOT_CLASS_INITIALIZATION_RECURSIVE
#define HOTSPOT_CLASS_INITIALIZATION_concurrent HOTSPOT_CLASS_INITIALIZATION_CONCURRENT
#define HOTSPOT_CLASS_INITIALIZATION_erroneous HOTSPOT_CLASS_INITIALIZATION_ERRONEOUS
#define HOTSPOT_CLASS_INITIALIZATION_super__failed HOTSPOT_CLASS_INITIALIZATION_SUPER_FAILED
#define HOTSPOT_CLASS_INITIALIZATION_clinit HOTSPOT_CLASS_INITIALIZATION_CLINIT
#define HOTSPOT_CLASS_INITIALIZATION_error HOTSPOT_CLASS_INITIALIZATION_ERROR
#define HOTSPOT_CLASS_INITIALIZATION_end HOTSPOT_CLASS_INITIALIZATION_END
#define DTRACE_CLASSINIT_PROBE(type, thread_type)                \
  {                                                              \
    char* data = NULL;                                           \
    int len = 0;                                                 \
    Symbol* clss_name = name();                                  \
    if (clss_name != NULL) {                                     \
      data = (char*)clss_name->bytes();                          \
      len = clss_name->utf8_length();                            \
    }                                                            \
    HOTSPOT_CLASS_INITIALIZATION_##type(                         \
      data, len, (void*)class_loader(), thread_type);            \
  }

#define DTRACE_CLASSINIT_PROBE_WAIT(type, thread_type, wait)     \
  {                                                              \
    char* data = NULL;                                           \
    int len = 0;                                                 \
    Symbol* clss_name = name();                                  \
    if (clss_name != NULL) {                                     \
      data = (char*)clss_name->bytes();                          \
      len = clss_name->utf8_length();                            \
    }                                                            \
    HOTSPOT_CLASS_INITIALIZATION_##type(                         \
      data, len, (void*)class_loader(), thread_type, wait);      \
  }

#else //  ndef DTRACE_ENABLED

#define DTRACE_CLASSINIT_PROBE(type, thread_type)
#define DTRACE_CLASSINIT_PROBE_WAIT(type, thread_type, wait)

#endif //  ndef DTRACE_ENABLED

static inline bool is_class_loader(const Symbol* class_name,
                                   const ClassFileParser& parser) {
  assert(class_name != NULL, "invariant");

  if (class_name == vmSymbols::java_lang_ClassLoader()) {
    return true;
  }

  if (SystemDictionary::ClassLoader_klass_loaded()) {
    const Klass* const super_klass = parser.super_klass();
    if (super_klass != NULL) {
      if (super_klass->is_subtype_of(SystemDictionary::ClassLoader_klass())) {
        return true;
      }
    }
  }
  return false;
}

// called to verify that k is a member of this nest
bool InstanceKlass::has_nest_member(InstanceKlass* k, TRAPS) const {
  if (_nest_members == NULL || _nest_members == Universe::the_empty_short_array()) {
    if (log_is_enabled(Trace, class, nestmates)) {
      ResourceMark rm(THREAD);
      log_trace(class, nestmates)("Checked nest membership of %s in non-nest-host class %s",
                                  k->external_name(), this->external_name());
    }
    return false;
  }

  if (log_is_enabled(Trace, class, nestmates)) {
    ResourceMark rm(THREAD);
    log_trace(class, nestmates)("Checking nest membership of %s in %s",
                                k->external_name(), this->external_name());
  }

  // Check for a resolved cp entry , else fall back to a name check.
  // We don't want to resolve any class other than the one being checked.
  for (int i = 0; i < _nest_members->length(); i++) {
    int cp_index = _nest_members->at(i);
    if (_constants->tag_at(cp_index).is_klass()) {
      Klass* k2 = _constants->klass_at(cp_index, CHECK_false);
      if (k2 == k) {
        log_trace(class, nestmates)("- class is listed at nest_members[%d] => cp[%d]", i, cp_index);
        return true;
      }
    }
    else {
      Symbol* name = _constants->klass_name_at(cp_index);
      if (name == k->name()) {
        log_trace(class, nestmates)("- Found it at nest_members[%d] => cp[%d]", i, cp_index);

        // Names match so check actual klass - this may trigger class loading if
        // it doesn't match (though that should be impossible). But to be safe we
        // have to check for a compiler thread executing here.
        if (!THREAD->can_call_java() && !_constants->tag_at(cp_index).is_klass()) {
          log_trace(class, nestmates)("- validation required resolution in an unsuitable thread");
          return false;
        }

        Klass* k2 = _constants->klass_at(cp_index, CHECK_false);
        if (k2 == k) {
          log_trace(class, nestmates)("- class is listed as a nest member");
          return true;
        }
        else {
          // same name but different klass!
          log_trace(class, nestmates)(" - klass comparison failed!");
          // can't have two names the same, so we're done
          return false;
        }
      }
    }
  }
  log_trace(class, nestmates)("- class is NOT a nest member!");
  return false;
}

// Return nest-host class, resolving, validating and saving it if needed.
// In cases where this is called from a thread that can not do classloading
// (such as a native JIT thread) then we simply return NULL, which in turn
// causes the access check to return false. Such code will retry the access
// from a more suitable environment later.
InstanceKlass* InstanceKlass::nest_host(Symbol* validationException, TRAPS) {
  InstanceKlass* nest_host_k = _nest_host;
  if (nest_host_k == NULL) {
    // need to resolve and save our nest-host class. This could be attempted
    // concurrently but as the result is idempotent and we don't use the class
    // then we do not need any synchronization beyond what is implicitly used
    // during class loading.
    if (_nest_host_index != 0) { // we have a real nest_host
      // Before trying to resolve check if we're in a suitable context
      if (!THREAD->can_call_java() && !_constants->tag_at(_nest_host_index).is_klass()) {
        if (log_is_enabled(Trace, class, nestmates)) {
          ResourceMark rm(THREAD);
          log_trace(class, nestmates)("Rejected resolution of nest-host of %s in unsuitable thread",
                                      this->external_name());
        }
        return NULL;
      }

      if (log_is_enabled(Trace, class, nestmates)) {
        ResourceMark rm(THREAD);
        log_trace(class, nestmates)("Resolving nest-host of %s using cp entry for %s",
                                    this->external_name(),
                                    _constants->klass_name_at(_nest_host_index)->as_C_string());
      }

      Klass* k = _constants->klass_at(_nest_host_index, THREAD);
      if (HAS_PENDING_EXCEPTION) {
        Handle exc_h = Handle(THREAD, PENDING_EXCEPTION);
        if (exc_h->is_a(SystemDictionary::NoClassDefFoundError_klass())) {
          // throw a new CDNFE with the original as its cause, and a clear msg
          ResourceMark rm(THREAD);
          char buf[200];
          CLEAR_PENDING_EXCEPTION;
          jio_snprintf(buf, sizeof(buf),
                       "Unable to load nest-host class (%s) of %s",
                       _constants->klass_name_at(_nest_host_index)->as_C_string(),
                       this->external_name());
          log_trace(class, nestmates)("%s - NoClassDefFoundError", buf);
          THROW_MSG_CAUSE_NULL(vmSymbols::java_lang_NoClassDefFoundError(), buf, exc_h);
        }
        // All other exceptions pass through (OOME, StackOverflowError, LinkageErrors etc).
        return NULL;
      }

      // A valid nest-host is an instance class in the current package that lists this
      // class as a nest member. If any of these conditions are not met we post the
      // requested exception type (if any) and return NULL

      const char* error = NULL;

      // JVMS 5.4.4 indicates package check comes first
      if (is_same_class_package(k)) {

        // Now check actual membership. We can't be a member if our "host" is
        // not an instance class.
        if (k->is_instance_klass()) {
          nest_host_k = InstanceKlass::cast(k);

          bool is_member = nest_host_k->has_nest_member(this, CHECK_NULL);
          if (is_member) {
            // save resolved nest-host value
            _nest_host = nest_host_k;

            if (log_is_enabled(Trace, class, nestmates)) {
              ResourceMark rm(THREAD);
              log_trace(class, nestmates)("Resolved nest-host of %s to %s",
                                          this->external_name(), k->external_name());
            }
            return nest_host_k;
          }
        }
        error = "current type is not listed as a nest member";
      } else {
        error = "types are in different packages";
      }

      if (log_is_enabled(Trace, class, nestmates)) {
        ResourceMark rm(THREAD);
        log_trace(class, nestmates)
          ("Type %s (loader: %s) is not a nest member of "
           "resolved type %s (loader: %s): %s",
           this->external_name(),
           this->class_loader_data()->loader_name_and_id(),
           k->external_name(),
           k->class_loader_data()->loader_name_and_id(),
           error);
      }

      if (validationException != NULL && THREAD->can_call_java()) {
        ResourceMark rm(THREAD);
        Exceptions::fthrow(THREAD_AND_LOCATION,
                           validationException,
                           "Type %s (loader: %s) is not a nest member of %s (loader: %s): %s",
                           this->external_name(),
                           this->class_loader_data()->loader_name_and_id(),
                           k->external_name(),
                           k->class_loader_data()->loader_name_and_id(),
                           error
                           );
      }
      return NULL;
    } else {
      if (log_is_enabled(Trace, class, nestmates)) {
        ResourceMark rm(THREAD);
        log_trace(class, nestmates)("Type %s is not part of a nest: setting nest-host to self",
                                    this->external_name());
      }
      // save resolved nest-host value
      return (_nest_host = this);
    }
  }
  return nest_host_k;
}

// check if 'this' and k are nestmates (same nest_host), or k is our nest_host,
// or we are k's nest_host - all of which is covered by comparing the two
// resolved_nest_hosts
bool InstanceKlass::has_nestmate_access_to(InstanceKlass* k, TRAPS) {

  assert(this != k, "this should be handled by higher-level code");

  // Per JVMS 5.4.4 we first resolve and validate the current class, then
  // the target class k. Resolution exceptions will be passed on by upper
  // layers. IncompatibleClassChangeErrors from membership validation failures
  // will also be passed through.

  Symbol* icce = vmSymbols::java_lang_IncompatibleClassChangeError();
  InstanceKlass* cur_host = nest_host(icce, CHECK_false);
  if (cur_host == NULL) {
    return false;
  }

  Klass* k_nest_host = k->nest_host(icce, CHECK_false);
  if (k_nest_host == NULL) {
    return false;
  }

  bool access = (cur_host == k_nest_host);

  if (log_is_enabled(Trace, class, nestmates)) {
    ResourceMark rm(THREAD);
    log_trace(class, nestmates)("Class %s does %shave nestmate access to %s",
                                this->external_name(),
                                access ? "" : "NOT ",
                                k->external_name());
  }

  return access;
}

InstanceKlass* InstanceKlass::allocate_instance_klass(const ClassFileParser& parser, TRAPS) {
  const int size = InstanceKlass::size(parser.vtable_size(),
                                       parser.itable_size(),
                                       nonstatic_oop_map_size(parser.total_oop_map_count()),
                                       parser.is_interface(),
                                       parser.is_unsafe_anonymous(),
                                       should_store_fingerprint(parser.is_unsafe_anonymous()),
                                       parser.has_flattenable_fields() ? parser.java_fields_count() : 0,
                                       parser.is_value_type());

  const Symbol* const class_name = parser.class_name();
  assert(class_name != NULL, "invariant");
  ClassLoaderData* loader_data = parser.loader_data();
  assert(loader_data != NULL, "invariant");

  InstanceKlass* ik;

  // Allocation
  if (REF_NONE == parser.reference_type()) {
    if (class_name == vmSymbols::java_lang_Class()) {
      // mirror
      ik = new (loader_data, size, THREAD) InstanceMirrorKlass(parser);
    } else if (is_class_loader(class_name, parser)) {
      // class loader
      ik = new (loader_data, size, THREAD) InstanceClassLoaderKlass(parser);
    } else if (parser.is_value_type()) {
      // value type
      ik = new (loader_data, size, THREAD) ValueKlass(parser);
    } else {
      // normal
      ik = new (loader_data, size, THREAD) InstanceKlass(parser, InstanceKlass::_misc_kind_other);
    }
  } else {
    // reference
    ik = new (loader_data, size, THREAD) InstanceRefKlass(parser);
  }

  // Check for pending exception before adding to the loader data and incrementing
  // class count.  Can get OOM here.
  if (HAS_PENDING_EXCEPTION) {
    return NULL;
  }

#ifdef ASSERT
  assert(ik->size() == size, "");
  ik->bounds_check((address) ik->start_of_vtable(), false, size);
  ik->bounds_check((address) ik->start_of_itable(), false, size);
  ik->bounds_check((address) ik->end_of_itable(), true, size);
  ik->bounds_check((address) ik->end_of_nonstatic_oop_maps(), true, size);
#endif //ASSERT
  return ik;
}

#ifndef PRODUCT
bool InstanceKlass::bounds_check(address addr, bool edge_ok, intptr_t size_in_bytes) const {
  const char* bad = NULL;
  address end = NULL;
  if (addr < (address)this) {
    bad = "before";
  } else if (addr == (address)this) {
    if (edge_ok)  return true;
    bad = "just before";
  } else if (addr == (end = (address)this + sizeof(intptr_t) * (size_in_bytes < 0 ? size() : size_in_bytes))) {
    if (edge_ok)  return true;
    bad = "just after";
  } else if (addr > end) {
    bad = "after";
  } else {
    return true;
  }
  tty->print_cr("%s object bounds: " INTPTR_FORMAT " [" INTPTR_FORMAT ".." INTPTR_FORMAT "]",
      bad, (intptr_t)addr, (intptr_t)this, (intptr_t)end);
  Verbose = WizardMode = true; this->print(); //@@
  return false;
}
#endif //PRODUCT

// copy method ordering from resource area to Metaspace
void InstanceKlass::copy_method_ordering(const intArray* m, TRAPS) {
  if (m != NULL) {
    // allocate a new array and copy contents (memcpy?)
    _method_ordering = MetadataFactory::new_array<int>(class_loader_data(), m->length(), CHECK);
    for (int i = 0; i < m->length(); i++) {
      _method_ordering->at_put(i, m->at(i));
    }
  } else {
    _method_ordering = Universe::the_empty_int_array();
  }
}

// create a new array of vtable_indices for default methods
Array<int>* InstanceKlass::create_new_default_vtable_indices(int len, TRAPS) {
  Array<int>* vtable_indices = MetadataFactory::new_array<int>(class_loader_data(), len, CHECK_NULL);
  assert(default_vtable_indices() == NULL, "only create once");
  set_default_vtable_indices(vtable_indices);
  return vtable_indices;
}

InstanceKlass::InstanceKlass(const ClassFileParser& parser, unsigned kind, KlassID id) :
  Klass(id),
  _nest_members(NULL),
  _nest_host_index(0),
  _nest_host(NULL),
  _static_field_size(parser.static_field_size()),
  _nonstatic_oop_map_size(nonstatic_oop_map_size(parser.total_oop_map_count())),
  _itable_len(parser.itable_size()),
  _extra_flags(0),
  _init_thread(NULL),
  _init_state(allocated),
  _reference_type(parser.reference_type()),
  _adr_valueklass_fixed_block(NULL)
{
  set_vtable_length(parser.vtable_size());
  set_kind(kind);
  set_access_flags(parser.access_flags());
  set_is_unsafe_anonymous(parser.is_unsafe_anonymous());
  set_layout_helper(Klass::instance_layout_helper(parser.layout_size(),
                                                    false));
    if (parser.has_flattenable_fields()) {
      set_has_value_fields();
    }
    _java_fields_count = parser.java_fields_count();

    assert(NULL == _methods, "underlying memory not zeroed?");
    assert(is_instance_klass(), "is layout incorrect?");
    assert(size_helper() == parser.layout_size(), "incorrect size_helper?");

  if (Arguments::is_dumping_archive()) {
<<<<<<< HEAD
      SystemDictionaryShared::init_dumptime_info(this);
    }
=======
    SystemDictionaryShared::init_dumptime_info(this);
  }

  // Set biased locking bit for all instances of this class; it will be
  // cleared if revocation occurs too often for this type
  if (UseBiasedLocking && BiasedLocking::enabled()) {
    set_prototype_header(markWord::biased_locking_prototype());
  }
>>>>>>> 8addc141
}

void InstanceKlass::deallocate_methods(ClassLoaderData* loader_data,
                                       Array<Method*>* methods) {
  if (methods != NULL && methods != Universe::the_empty_method_array() &&
      !methods->is_shared()) {
    for (int i = 0; i < methods->length(); i++) {
      Method* method = methods->at(i);
      if (method == NULL) continue;  // maybe null if error processing
      // Only want to delete methods that are not executing for RedefineClasses.
      // The previous version will point to them so they're not totally dangling
      assert (!method->on_stack(), "shouldn't be called with methods on stack");
      MetadataFactory::free_metadata(loader_data, method);
    }
    MetadataFactory::free_array<Method*>(loader_data, methods);
  }
}

void InstanceKlass::deallocate_interfaces(ClassLoaderData* loader_data,
                                          const Klass* super_klass,
                                          Array<InstanceKlass*>* local_interfaces,
                                          Array<InstanceKlass*>* transitive_interfaces) {
  // Only deallocate transitive interfaces if not empty, same as super class
  // or same as local interfaces.  See code in parseClassFile.
  Array<InstanceKlass*>* ti = transitive_interfaces;
  if (ti != Universe::the_empty_instance_klass_array() && ti != local_interfaces) {
    // check that the interfaces don't come from super class
    Array<InstanceKlass*>* sti = (super_klass == NULL) ? NULL :
                    InstanceKlass::cast(super_klass)->transitive_interfaces();
    if (ti != sti && ti != NULL && !ti->is_shared()) {
      MetadataFactory::free_array<InstanceKlass*>(loader_data, ti);
    }
  }

  // local interfaces can be empty
  if (local_interfaces != Universe::the_empty_instance_klass_array() &&
      local_interfaces != NULL && !local_interfaces->is_shared()) {
    MetadataFactory::free_array<InstanceKlass*>(loader_data, local_interfaces);
  }
}

// This function deallocates the metadata and C heap pointers that the
// InstanceKlass points to.
void InstanceKlass::deallocate_contents(ClassLoaderData* loader_data) {

  // Orphan the mirror first, CMS thinks it's still live.
  if (java_mirror() != NULL) {
    java_lang_Class::set_klass(java_mirror(), NULL);
  }

  // Also remove mirror from handles
  loader_data->remove_handle(_java_mirror);

  // Need to take this class off the class loader data list.
  loader_data->remove_class(this);

  // The array_klass for this class is created later, after error handling.
  // For class redefinition, we keep the original class so this scratch class
  // doesn't have an array class.  Either way, assert that there is nothing
  // to deallocate.
  assert(array_klasses() == NULL, "array classes shouldn't be created for this class yet");

  // Release C heap allocated data that this might point to, which includes
  // reference counting symbol names.
  release_C_heap_structures();

  deallocate_methods(loader_data, methods());
  set_methods(NULL);

  if (method_ordering() != NULL &&
      method_ordering() != Universe::the_empty_int_array() &&
      !method_ordering()->is_shared()) {
    MetadataFactory::free_array<int>(loader_data, method_ordering());
  }
  set_method_ordering(NULL);

  // default methods can be empty
  if (default_methods() != NULL &&
      default_methods() != Universe::the_empty_method_array() &&
      !default_methods()->is_shared()) {
    MetadataFactory::free_array<Method*>(loader_data, default_methods());
  }
  // Do NOT deallocate the default methods, they are owned by superinterfaces.
  set_default_methods(NULL);

  // default methods vtable indices can be empty
  if (default_vtable_indices() != NULL &&
      !default_vtable_indices()->is_shared()) {
    MetadataFactory::free_array<int>(loader_data, default_vtable_indices());
  }
  set_default_vtable_indices(NULL);


  // This array is in Klass, but remove it with the InstanceKlass since
  // this place would be the only caller and it can share memory with transitive
  // interfaces.
  if (secondary_supers() != NULL &&
      secondary_supers() != Universe::the_empty_klass_array() &&
      // see comments in compute_secondary_supers about the following cast
      (address)(secondary_supers()) != (address)(transitive_interfaces()) &&
      !secondary_supers()->is_shared()) {
    MetadataFactory::free_array<Klass*>(loader_data, secondary_supers());
  }
  set_secondary_supers(NULL);

  deallocate_interfaces(loader_data, super(), local_interfaces(), transitive_interfaces());
  set_transitive_interfaces(NULL);
  set_local_interfaces(NULL);

  if (fields() != NULL && !fields()->is_shared()) {
    MetadataFactory::free_array<jushort>(loader_data, fields());
  }
  set_fields(NULL, 0);

  // If a method from a redefined class is using this constant pool, don't
  // delete it, yet.  The new class's previous version will point to this.
  if (constants() != NULL) {
    assert (!constants()->on_stack(), "shouldn't be called if anything is onstack");
    if (!constants()->is_shared()) {
      MetadataFactory::free_metadata(loader_data, constants());
    }
    // Delete any cached resolution errors for the constant pool
    SystemDictionary::delete_resolution_error(constants());

    set_constants(NULL);
  }

  if (inner_classes() != NULL &&
      inner_classes() != Universe::the_empty_short_array() &&
      !inner_classes()->is_shared()) {
    MetadataFactory::free_array<jushort>(loader_data, inner_classes());
  }
  set_inner_classes(NULL);

  if (nest_members() != NULL &&
      nest_members() != Universe::the_empty_short_array() &&
      !nest_members()->is_shared()) {
    MetadataFactory::free_array<jushort>(loader_data, nest_members());
  }
  set_nest_members(NULL);

  // We should deallocate the Annotations instance if it's not in shared spaces.
  if (annotations() != NULL && !annotations()->is_shared()) {
    MetadataFactory::free_metadata(loader_data, annotations());
  }
  set_annotations(NULL);

  if (Arguments::is_dumping_archive()) {
    SystemDictionaryShared::remove_dumptime_info(this);
  }
}

bool InstanceKlass::should_be_initialized() const {
  return !is_initialized();
}

klassItable InstanceKlass::itable() const {
  return klassItable(const_cast<InstanceKlass*>(this));
}

void InstanceKlass::eager_initialize(Thread *thread) {
  if (!EagerInitialization) return;

  if (this->is_not_initialized()) {
    // abort if the the class has a class initializer
    if (this->class_initializer() != NULL) return;

    // abort if it is java.lang.Object (initialization is handled in genesis)
    Klass* super_klass = super();
    if (super_klass == NULL) return;

    // abort if the super class should be initialized
    if (!InstanceKlass::cast(super_klass)->is_initialized()) return;

    // call body to expose the this pointer
    eager_initialize_impl();
  }
}

// JVMTI spec thinks there are signers and protection domain in the
// instanceKlass.  These accessors pretend these fields are there.
// The hprof specification also thinks these fields are in InstanceKlass.
oop InstanceKlass::protection_domain() const {
  // return the protection_domain from the mirror
  return java_lang_Class::protection_domain(java_mirror());
}

// To remove these from requires an incompatible change and CCC request.
objArrayOop InstanceKlass::signers() const {
  // return the signers from the mirror
  return java_lang_Class::signers(java_mirror());
}

oop InstanceKlass::init_lock() const {
  // return the init lock from the mirror
  oop lock = java_lang_Class::init_lock(java_mirror());
  // Prevent reordering with any access of initialization state
  OrderAccess::loadload();
  assert((oop)lock != NULL || !is_not_initialized(), // initialized or in_error state
         "only fully initialized state can have a null lock");
  return lock;
}

// Set the initialization lock to null so the object can be GC'ed.  Any racing
// threads to get this lock will see a null lock and will not lock.
// That's okay because they all check for initialized state after getting
// the lock and return.
void InstanceKlass::fence_and_clear_init_lock() {
  // make sure previous stores are all done, notably the init_state.
  OrderAccess::storestore();
  java_lang_Class::set_init_lock(java_mirror(), NULL);
  assert(!is_not_initialized(), "class must be initialized now");
}

void InstanceKlass::eager_initialize_impl() {
  EXCEPTION_MARK;
  HandleMark hm(THREAD);
  Handle h_init_lock(THREAD, init_lock());
  ObjectLocker ol(h_init_lock, THREAD, h_init_lock() != NULL);

  // abort if someone beat us to the initialization
  if (!is_not_initialized()) return;  // note: not equivalent to is_initialized()

  ClassState old_state = init_state();
  link_class_impl(THREAD);
  if (HAS_PENDING_EXCEPTION) {
    CLEAR_PENDING_EXCEPTION;
    // Abort if linking the class throws an exception.

    // Use a test to avoid redundantly resetting the state if there's
    // no change.  Set_init_state() asserts that state changes make
    // progress, whereas here we might just be spinning in place.
    if (old_state != _init_state)
      set_init_state(old_state);
  } else {
    // linking successfull, mark class as initialized
    set_init_state(fully_initialized);
    fence_and_clear_init_lock();
    // trace
    if (log_is_enabled(Info, class, init)) {
      ResourceMark rm(THREAD);
      log_info(class, init)("[Initialized %s without side effects]", external_name());
    }
  }
}


// See "The Virtual Machine Specification" section 2.16.5 for a detailed explanation of the class initialization
// process. The step comments refers to the procedure described in that section.
// Note: implementation moved to static method to expose the this pointer.
void InstanceKlass::initialize(TRAPS) {
  if (this->should_be_initialized()) {
    initialize_impl(CHECK);
    // Note: at this point the class may be initialized
    //       OR it may be in the state of being initialized
    //       in case of recursive initialization!
  } else {
    assert(is_initialized(), "sanity check");
  }
}


bool InstanceKlass::verify_code(TRAPS) {
  // 1) Verify the bytecodes
  return Verifier::verify(this, should_verify_class(), THREAD);
}

void InstanceKlass::link_class(TRAPS) {
  assert(is_loaded(), "must be loaded");
  if (!is_linked()) {
    link_class_impl(CHECK);
  }
}

// Called to verify that a class can link during initialization, without
// throwing a VerifyError.
bool InstanceKlass::link_class_or_fail(TRAPS) {
  assert(is_loaded(), "must be loaded");
  if (!is_linked()) {
    link_class_impl(CHECK_false);
  }
  return is_linked();
}

bool InstanceKlass::link_class_impl(TRAPS) {
  if (DumpSharedSpaces && is_in_error_state()) {
    // This is for CDS dumping phase only -- we use the in_error_state to indicate that
    // the class has failed verification. Throwing the NoClassDefFoundError here is just
    // a convenient way to stop repeat attempts to verify the same (bad) class.
    //
    // Note that the NoClassDefFoundError is not part of the JLS, and should not be thrown
    // if we are executing Java code. This is not a problem for CDS dumping phase since
    // it doesn't execute any Java code.
    ResourceMark rm(THREAD);
    Exceptions::fthrow(THREAD_AND_LOCATION,
                       vmSymbols::java_lang_NoClassDefFoundError(),
                       "Class %s, or one of its supertypes, failed class initialization",
                       external_name());
    return false;
  }
  // return if already verified
  if (is_linked()) {
    return true;
  }

  // Timing
  // timer handles recursion
  assert(THREAD->is_Java_thread(), "non-JavaThread in link_class_impl");
  JavaThread* jt = (JavaThread*)THREAD;

  // link super class before linking this class
  Klass* super_klass = super();
  if (super_klass != NULL) {
    if (super_klass->is_interface()) {  // check if super class is an interface
      ResourceMark rm(THREAD);
      Exceptions::fthrow(
        THREAD_AND_LOCATION,
        vmSymbols::java_lang_IncompatibleClassChangeError(),
        "class %s has interface %s as super class",
        external_name(),
        super_klass->external_name()
      );
      return false;
    }

    InstanceKlass* ik_super = InstanceKlass::cast(super_klass);
    ik_super->link_class_impl(CHECK_false);
  }

  // link all interfaces implemented by this class before linking this class
  Array<InstanceKlass*>* interfaces = local_interfaces();
  int num_interfaces = interfaces->length();
  for (int index = 0; index < num_interfaces; index++) {
    InstanceKlass* interk = interfaces->at(index);
    interk->link_class_impl(CHECK_false);
  }


  // If a class declares a method that uses a value class as an argument
  // type or return value type, this value class must be loaded during the
  // linking of this class because size and properties of the value class
  // must be known in order to be able to perform value type optimizations.
  // The implementation below is an approximation of this rule, the code
  // iterates over all methods of the current class (including overridden
  // methods), not only the methods declared by this class. This
  // approximation makes the code simpler, and doesn't change the semantic
  // because classes declaring methods overridden by the current class are
  // linked (and have performed their own pre-loading) before the linking
  // of the current class.
  // This is also the moment to detect potential mismatch between the
  // ValueTypes attribute and the kind of the class effectively loaded.


  // Note:
  // Value class types used for flattenable fields are loaded during
  // the loading phase (see ClassFileParser::post_process_parsed_stream()).
  // Value class types used as element types for array creation
  // are not pre-loaded. Their loading is triggered by either anewarray
  // or multianewarray bytecodes.

  // Could it be possible to do the following processing only if the
  // class uses value types?
  {
    ResourceMark rm(THREAD);
    for (int i = 0; i < methods()->length(); i++) {
      Method* m = methods()->at(i);
      for (SignatureStream ss(m->signature()); !ss.is_done(); ss.next()) {
        Symbol* sig = ss.as_symbol();
        if (ss.is_object()) {
          Symbol* symb = sig;
          if (ss.is_array()) {
            int i=0;
            while (sig->char_at(i) == '[') i++;
            if (i == sig->utf8_length() - 1 ) continue; // primitive array
            symb = SymbolTable::new_symbol(sig->as_C_string() + i + 1,
                                           sig->utf8_length() - 3);
          }
          if (ss.type() == T_VALUETYPE) {
            oop loader = class_loader();
            oop protection_domain = this->protection_domain();
            Klass* klass = SystemDictionary::resolve_or_fail(symb,
                                                             Handle(THREAD, loader), Handle(THREAD, protection_domain), true,
                                                             CHECK_false);
            if (symb != sig) {
              symb->decrement_refcount();
            }
            if (klass == NULL) {
              THROW_(vmSymbols::java_lang_LinkageError(), false);
            }
            if (!klass->is_value()) {
              THROW_(vmSymbols::java_lang_IncompatibleClassChangeError(), false);
            }
          }
        }
      }
    }
  }

  // in case the class is linked in the process of linking its superclasses
  if (is_linked()) {
    return true;
  }

  // trace only the link time for this klass that includes
  // the verification time
  PerfClassTraceTime vmtimer(ClassLoader::perf_class_link_time(),
                             ClassLoader::perf_class_link_selftime(),
                             ClassLoader::perf_classes_linked(),
                             jt->get_thread_stat()->perf_recursion_counts_addr(),
                             jt->get_thread_stat()->perf_timers_addr(),
                             PerfClassTraceTime::CLASS_LINK);

  // verification & rewriting
  {
    HandleMark hm(THREAD);
    Handle h_init_lock(THREAD, init_lock());
    ObjectLocker ol(h_init_lock, THREAD, h_init_lock() != NULL);
    // rewritten will have been set if loader constraint error found
    // on an earlier link attempt
    // don't verify or rewrite if already rewritten
    //

    if (!is_linked()) {
      if (!is_rewritten()) {
        {
          bool verify_ok = verify_code(THREAD);
          if (!verify_ok) {
            return false;
          }
        }

        // Just in case a side-effect of verify linked this class already
        // (which can sometimes happen since the verifier loads classes
        // using custom class loaders, which are free to initialize things)
        if (is_linked()) {
          return true;
        }

        // also sets rewritten
        rewrite_class(CHECK_false);
      } else if (is_shared()) {
        SystemDictionaryShared::check_verification_constraints(this, CHECK_false);
      }

      // relocate jsrs and link methods after they are all rewritten
      link_methods(CHECK_false);

      // Initialize the vtable and interface table after
      // methods have been rewritten since rewrite may
      // fabricate new Method*s.
      // also does loader constraint checking
      //
      // initialize_vtable and initialize_itable need to be rerun for
      // a shared class if the class is not loaded by the NULL classloader.
      ClassLoaderData * loader_data = class_loader_data();
      if (!(is_shared() &&
            loader_data->is_the_null_class_loader_data())) {
        vtable().initialize_vtable(true, CHECK_false);
        itable().initialize_itable(true, CHECK_false);
      }
#ifdef ASSERT
      else {
        vtable().verify(tty, true);
        // In case itable verification is ever added.
        // itable().verify(tty, true);
      }
#endif

      set_init_state(linked);
      if (JvmtiExport::should_post_class_prepare()) {
        Thread *thread = THREAD;
        assert(thread->is_Java_thread(), "thread->is_Java_thread()");
        JvmtiExport::post_class_prepare((JavaThread *) thread, this);
      }
    }
  }
  return true;
}

// Rewrite the byte codes of all of the methods of a class.
// The rewriter must be called exactly once. Rewriting must happen after
// verification but before the first method of the class is executed.
void InstanceKlass::rewrite_class(TRAPS) {
  assert(is_loaded(), "must be loaded");
  if (is_rewritten()) {
    assert(is_shared(), "rewriting an unshared class?");
    return;
  }
  Rewriter::rewrite(this, CHECK);
  set_rewritten();
}

// Now relocate and link method entry points after class is rewritten.
// This is outside is_rewritten flag. In case of an exception, it can be
// executed more than once.
void InstanceKlass::link_methods(TRAPS) {
  int len = methods()->length();
  for (int i = len-1; i >= 0; i--) {
    methodHandle m(THREAD, methods()->at(i));

    // Set up method entry points for compiler and interpreter    .
    m->link_method(m, CHECK);
  }
}

// Eagerly initialize superinterfaces that declare default methods (concrete instance: any access)
void InstanceKlass::initialize_super_interfaces(TRAPS) {
  assert (has_nonstatic_concrete_methods(), "caller should have checked this");
  for (int i = 0; i < local_interfaces()->length(); ++i) {
    InstanceKlass* ik = local_interfaces()->at(i);

    // Initialization is depth first search ie. we start with top of the inheritance tree
    // has_nonstatic_concrete_methods drives searching superinterfaces since it
    // means has_nonstatic_concrete_methods in its superinterface hierarchy
    if (ik->has_nonstatic_concrete_methods()) {
      ik->initialize_super_interfaces(CHECK);
    }

    // Only initialize() interfaces that "declare" concrete methods.
    if (ik->should_be_initialized() && ik->declares_nonstatic_concrete_methods()) {
      ik->initialize(CHECK);
    }
  }
}

void InstanceKlass::initialize_impl(TRAPS) {
  HandleMark hm(THREAD);

  // Make sure klass is linked (verified) before initialization
  // A class could already be verified, since it has been reflected upon.
  link_class(CHECK);

  DTRACE_CLASSINIT_PROBE(required, -1);

  bool wait = false;

  assert(THREAD->is_Java_thread(), "non-JavaThread in initialize_impl");
  JavaThread* jt = (JavaThread*)THREAD;

  // refer to the JVM book page 47 for description of steps
  // Step 1
  {
    Handle h_init_lock(THREAD, init_lock());
    ObjectLocker ol(h_init_lock, THREAD, h_init_lock() != NULL);

    // Step 2
    // If we were to use wait() instead of waitInterruptibly() then
    // we might end up throwing IE from link/symbol resolution sites
    // that aren't expected to throw.  This would wreak havoc.  See 6320309.
    while (is_being_initialized() && !is_reentrant_initialization(jt)) {
      wait = true;
      jt->set_class_to_be_initialized(this);
      ol.wait_uninterruptibly(jt);
      jt->set_class_to_be_initialized(NULL);
    }

    // Step 3
    if (is_being_initialized() && is_reentrant_initialization(jt)) {
      DTRACE_CLASSINIT_PROBE_WAIT(recursive, -1, wait);
      return;
    }

    // Step 4
    if (is_initialized()) {
      DTRACE_CLASSINIT_PROBE_WAIT(concurrent, -1, wait);
      return;
    }

    // Step 5
    if (is_in_error_state()) {
      DTRACE_CLASSINIT_PROBE_WAIT(erroneous, -1, wait);
      ResourceMark rm(THREAD);
      const char* desc = "Could not initialize class ";
      const char* className = external_name();
      size_t msglen = strlen(desc) + strlen(className) + 1;
      char* message = NEW_RESOURCE_ARRAY(char, msglen);
      if (NULL == message) {
        // Out of memory: can't create detailed error message
          THROW_MSG(vmSymbols::java_lang_NoClassDefFoundError(), className);
      } else {
        jio_snprintf(message, msglen, "%s%s", desc, className);
          THROW_MSG(vmSymbols::java_lang_NoClassDefFoundError(), message);
      }
    }

    // Step 6
    set_init_state(being_initialized);
    set_init_thread(jt);
  }

  // Step 7
  // Next, if C is a class rather than an interface, initialize it's super class and super
  // interfaces.
  if (!is_interface()) {
    Klass* super_klass = super();
    if (super_klass != NULL && super_klass->should_be_initialized()) {
      super_klass->initialize(THREAD);
    }
    // If C implements any interface that declares a non-static, concrete method,
    // the initialization of C triggers initialization of its super interfaces.
    // Only need to recurse if has_nonstatic_concrete_methods which includes declaring and
    // having a superinterface that declares, non-static, concrete methods
    if (!HAS_PENDING_EXCEPTION && has_nonstatic_concrete_methods()) {
      initialize_super_interfaces(THREAD);
    }

    // If any exceptions, complete abruptly, throwing the same exception as above.
    if (HAS_PENDING_EXCEPTION) {
      Handle e(THREAD, PENDING_EXCEPTION);
      CLEAR_PENDING_EXCEPTION;
      {
        EXCEPTION_MARK;
        // Locks object, set state, and notify all waiting threads
        set_initialization_state_and_notify(initialization_error, THREAD);
        CLEAR_PENDING_EXCEPTION;
      }
      DTRACE_CLASSINIT_PROBE_WAIT(super__failed, -1, wait);
      THROW_OOP(e());
    }
  }

  // Step 8
  // Initialize classes of flattenable fields
  {
    for (AllFieldStream fs(this); !fs.done(); fs.next()) {
      if (fs.is_flattenable()) {
        Klass* klass = this->get_value_field_klass_or_null(fs.index());
        if (klass == NULL) {
          assert(fs.access_flags().is_static() && fs.access_flags().is_flattenable(),
              "Otherwise should have been pre-loaded");
          klass = SystemDictionary::resolve_or_fail(field_signature(fs.index())->fundamental_name(THREAD),
              Handle(THREAD, class_loader()),
              Handle(THREAD, protection_domain()),
              true, CHECK);
          if (klass == NULL) {
            THROW(vmSymbols::java_lang_NoClassDefFoundError());
          }
          if (!klass->is_value()) {
            THROW(vmSymbols::java_lang_IncompatibleClassChangeError());
          }
          this->set_value_field_klass(fs.index(), klass);
        }
        InstanceKlass::cast(klass)->initialize(CHECK);
        if (fs.access_flags().is_static()) {
          if (java_mirror()->obj_field(fs.offset()) == NULL) {
            java_mirror()->obj_field_put(fs.offset(), ValueKlass::cast(klass)->default_value());
          }
        }
      }
    }
  }


  // Look for aot compiled methods for this klass, including class initializer.
  AOTLoader::load_for_klass(this, THREAD);

  // Step 9
  {
    DTRACE_CLASSINIT_PROBE_WAIT(clinit, -1, wait);
    // Timer includes any side effects of class initialization (resolution,
    // etc), but not recursive entry into call_class_initializer().
    PerfClassTraceTime timer(ClassLoader::perf_class_init_time(),
                             ClassLoader::perf_class_init_selftime(),
                             ClassLoader::perf_classes_inited(),
                             jt->get_thread_stat()->perf_recursion_counts_addr(),
                             jt->get_thread_stat()->perf_timers_addr(),
                             PerfClassTraceTime::CLASS_CLINIT);
    call_class_initializer(THREAD);
  }

  // Step 10
  if (!HAS_PENDING_EXCEPTION) {
    set_initialization_state_and_notify(fully_initialized, CHECK);
    {
      debug_only(vtable().verify(tty, true);)
    }
  }
  else {
    // Step 11 and 12
    Handle e(THREAD, PENDING_EXCEPTION);
    CLEAR_PENDING_EXCEPTION;
    // JVMTI has already reported the pending exception
    // JVMTI internal flag reset is needed in order to report ExceptionInInitializerError
    JvmtiExport::clear_detected_exception(jt);
    {
      EXCEPTION_MARK;
      set_initialization_state_and_notify(initialization_error, THREAD);
      CLEAR_PENDING_EXCEPTION;   // ignore any exception thrown, class initialization error is thrown below
      // JVMTI has already reported the pending exception
      // JVMTI internal flag reset is needed in order to report ExceptionInInitializerError
      JvmtiExport::clear_detected_exception(jt);
    }
    DTRACE_CLASSINIT_PROBE_WAIT(error, -1, wait);
    if (e->is_a(SystemDictionary::Error_klass())) {
      THROW_OOP(e());
    } else {
      JavaCallArguments args(e);
      THROW_ARG(vmSymbols::java_lang_ExceptionInInitializerError(),
                vmSymbols::throwable_void_signature(),
                &args);
    }
  }
  DTRACE_CLASSINIT_PROBE_WAIT(end, -1, wait);
}


void InstanceKlass::set_initialization_state_and_notify(ClassState state, TRAPS) {
  Handle h_init_lock(THREAD, init_lock());
  if (h_init_lock() != NULL) {
    ObjectLocker ol(h_init_lock, THREAD);
    set_init_thread(NULL); // reset _init_thread before changing _init_state
    set_init_state(state);
    fence_and_clear_init_lock();
    ol.notify_all(CHECK);
  } else {
    assert(h_init_lock() != NULL, "The initialization state should never be set twice");
    set_init_thread(NULL); // reset _init_thread before changing _init_state
    set_init_state(state);
  }
}

Klass* InstanceKlass::implementor() const {
  Klass* volatile* k = adr_implementor();
  if (k == NULL) {
    return NULL;
  } else {
    // This load races with inserts, and therefore needs acquire.
    Klass* kls = OrderAccess::load_acquire(k);
    if (kls != NULL && !kls->is_loader_alive()) {
      return NULL;  // don't return unloaded class
    } else {
      return kls;
    }
  }
}


void InstanceKlass::set_implementor(Klass* k) {
  assert_locked_or_safepoint(Compile_lock);
  assert(is_interface(), "not interface");
  Klass* volatile* addr = adr_implementor();
  assert(addr != NULL, "null addr");
  if (addr != NULL) {
    OrderAccess::release_store(addr, k);
  }
}

int  InstanceKlass::nof_implementors() const {
  Klass* k = implementor();
  if (k == NULL) {
    return 0;
  } else if (k != this) {
    return 1;
  } else {
    return 2;
  }
}

// The embedded _implementor field can only record one implementor.
// When there are more than one implementors, the _implementor field
// is set to the interface Klass* itself. Following are the possible
// values for the _implementor field:
//   NULL                  - no implementor
//   implementor Klass*    - one implementor
//   self                  - more than one implementor
//
// The _implementor field only exists for interfaces.
void InstanceKlass::add_implementor(Klass* k) {
  assert_lock_strong(Compile_lock);
  assert(is_interface(), "not interface");
  // Filter out my subinterfaces.
  // (Note: Interfaces are never on the subklass list.)
  if (InstanceKlass::cast(k)->is_interface()) return;

  // Filter out subclasses whose supers already implement me.
  // (Note: CHA must walk subclasses of direct implementors
  // in order to locate indirect implementors.)
  Klass* sk = k->super();
  if (sk != NULL && InstanceKlass::cast(sk)->implements_interface(this))
    // We only need to check one immediate superclass, since the
    // implements_interface query looks at transitive_interfaces.
    // Any supers of the super have the same (or fewer) transitive_interfaces.
    return;

  Klass* ik = implementor();
  if (ik == NULL) {
    set_implementor(k);
  } else if (ik != this) {
    // There is already an implementor. Use itself as an indicator of
    // more than one implementors.
    set_implementor(this);
  }

  // The implementor also implements the transitive_interfaces
  for (int index = 0; index < local_interfaces()->length(); index++) {
    InstanceKlass::cast(local_interfaces()->at(index))->add_implementor(k);
  }
}

void InstanceKlass::init_implementor() {
  if (is_interface()) {
    set_implementor(NULL);
  }
}


void InstanceKlass::process_interfaces(Thread *thread) {
  // link this class into the implementors list of every interface it implements
  for (int i = local_interfaces()->length() - 1; i >= 0; i--) {
    assert(local_interfaces()->at(i)->is_klass(), "must be a klass");
    InstanceKlass* interf = InstanceKlass::cast(local_interfaces()->at(i));
    assert(interf->is_interface(), "expected interface");
    interf->add_implementor(this);
  }
}

bool InstanceKlass::can_be_primary_super_slow() const {
  if (is_interface())
    return false;
  else
    return Klass::can_be_primary_super_slow();
}

GrowableArray<Klass*>* InstanceKlass::compute_secondary_supers(int num_extra_slots,
                                                               Array<InstanceKlass*>* transitive_interfaces) {
  // The secondaries are the implemented interfaces.
  Array<InstanceKlass*>* interfaces = transitive_interfaces;
  int num_secondaries = num_extra_slots + interfaces->length();
  if (num_secondaries == 0) {
    // Must share this for correct bootstrapping!
    set_secondary_supers(Universe::the_empty_klass_array());
    return NULL;
  } else if (num_extra_slots == 0) {
    // The secondary super list is exactly the same as the transitive interfaces, so
    // let's use it instead of making a copy.
    // Redefine classes has to be careful not to delete this!
    // We need the cast because Array<Klass*> is NOT a supertype of Array<InstanceKlass*>,
    // (but it's safe to do here because we won't write into _secondary_supers from this point on).
    set_secondary_supers((Array<Klass*>*)(address)interfaces);
    return NULL;
  } else {
    // Copy transitive interfaces to a temporary growable array to be constructed
    // into the secondary super list with extra slots.
    GrowableArray<Klass*>* secondaries = new GrowableArray<Klass*>(interfaces->length());
    for (int i = 0; i < interfaces->length(); i++) {
      secondaries->push(interfaces->at(i));
    }
    return secondaries;
  }
}

bool InstanceKlass::implements_interface(Klass* k) const {
  if (this == k) return true;
  assert(k->is_interface(), "should be an interface class");
  for (int i = 0; i < transitive_interfaces()->length(); i++) {
    if (transitive_interfaces()->at(i) == k) {
      return true;
    }
  }
  return false;
}

bool InstanceKlass::is_same_or_direct_interface(Klass *k) const {
  // Verify direct super interface
  if (this == k) return true;
  assert(k->is_interface(), "should be an interface class");
  for (int i = 0; i < local_interfaces()->length(); i++) {
    if (local_interfaces()->at(i) == k) {
      return true;
    }
  }
  return false;
}

objArrayOop InstanceKlass::allocate_objArray(int n, int length, TRAPS) {
  check_array_allocation_length(length, arrayOopDesc::max_array_length(T_OBJECT), CHECK_NULL);
  int size = objArrayOopDesc::object_size(length);
  Klass* ak = array_klass(n, CHECK_NULL);
  objArrayOop o = (objArrayOop)Universe::heap()->array_allocate(ak, size, length,
                                                                /* do_zero */ true, CHECK_NULL);
  return o;
}

instanceOop InstanceKlass::register_finalizer(instanceOop i, TRAPS) {
  if (TraceFinalizerRegistration) {
    tty->print("Registered ");
    i->print_value_on(tty);
    tty->print_cr(" (" INTPTR_FORMAT ") as finalizable", p2i(i));
  }
  instanceHandle h_i(THREAD, i);
  // Pass the handle as argument, JavaCalls::call expects oop as jobjects
  JavaValue result(T_VOID);
  JavaCallArguments args(h_i);
  methodHandle mh (THREAD, Universe::finalizer_register_method());
  JavaCalls::call(&result, mh, &args, CHECK_NULL);
  return h_i();
}

instanceOop InstanceKlass::allocate_instance(TRAPS) {
  bool has_finalizer_flag = has_finalizer(); // Query before possible GC
  int size = size_helper();  // Query before forming handle.

  instanceOop i;

  i = (instanceOop)Universe::heap()->obj_allocate(this, size, CHECK_NULL);
  if (has_finalizer_flag && !RegisterFinalizersAtInit) {
    i = register_finalizer(i, CHECK_NULL);
  }
  return i;
}

instanceHandle InstanceKlass::allocate_instance_handle(TRAPS) {
  return instanceHandle(THREAD, allocate_instance(THREAD));
}

void InstanceKlass::check_valid_for_instantiation(bool throwError, TRAPS) {
  if (is_interface() || is_abstract()) {
    ResourceMark rm(THREAD);
    THROW_MSG(throwError ? vmSymbols::java_lang_InstantiationError()
              : vmSymbols::java_lang_InstantiationException(), external_name());
  }
  if (this == SystemDictionary::Class_klass()) {
    ResourceMark rm(THREAD);
    THROW_MSG(throwError ? vmSymbols::java_lang_IllegalAccessError()
              : vmSymbols::java_lang_IllegalAccessException(), external_name());
  }
}

Klass* InstanceKlass::array_klass_impl(ArrayStorageProperties storage_props, bool or_null, int n, TRAPS) {
  assert(storage_props.is_empty(), "Unexpected");
  // Need load-acquire for lock-free read
  if (array_klasses_acquire() == NULL) {
    if (or_null) return NULL;

    ResourceMark rm;
    {
      // Atomic creation of array_klasses
      MutexLocker ma(MultiArray_lock, THREAD);

      // Check if update has already taken place
      if (array_klasses() == NULL) {
        Klass*    k = ObjArrayKlass::allocate_objArray_klass(storage_props, 1, this, CHECK_NULL);
        // use 'release' to pair with lock-free load
        release_set_array_klasses(k);
      }
    }
  }
  // _this will always be set at this point
  ObjArrayKlass* oak = (ObjArrayKlass*)array_klasses();
  if (or_null) {
    return oak->array_klass_or_null(storage_props, n);
  }
  return oak->array_klass(storage_props, n, THREAD);
}

Klass* InstanceKlass::array_klass_impl(ArrayStorageProperties storage_props, bool or_null, TRAPS) {
  return array_klass_impl(storage_props, or_null, 1, THREAD);
}

static int call_class_initializer_counter = 0;   // for debugging

Method* InstanceKlass::class_initializer() const {
  Method* clinit = find_method(
      vmSymbols::class_initializer_name(), vmSymbols::void_method_signature());
  if (clinit != NULL && clinit->is_class_initializer()) {
    return clinit;
  }
  return NULL;
}

void InstanceKlass::call_class_initializer(TRAPS) {
  if (ReplayCompiles &&
      (ReplaySuppressInitializers == 1 ||
       (ReplaySuppressInitializers >= 2 && class_loader() != NULL))) {
    // Hide the existence of the initializer for the purpose of replaying the compile
    return;
  }

  methodHandle h_method(THREAD, class_initializer());
  assert(!is_initialized(), "we cannot initialize twice");
  LogTarget(Info, class, init) lt;
  if (lt.is_enabled()) {
    ResourceMark rm;
    LogStream ls(lt);
    ls.print("%d Initializing ", call_class_initializer_counter++);
    name()->print_value_on(&ls);
    ls.print_cr("%s (" INTPTR_FORMAT ")", h_method() == NULL ? "(no method)" : "", p2i(this));
  }
  if (h_method() != NULL) {
    JavaCallArguments args; // No arguments
    JavaValue result(T_VOID);
    JavaCalls::call(&result, h_method, &args, CHECK); // Static call (no args)
  }
}


void InstanceKlass::mask_for(const methodHandle& method, int bci,
  InterpreterOopMap* entry_for) {
  // Lazily create the _oop_map_cache at first request
  // Lock-free access requires load_acquire.
  OopMapCache* oop_map_cache = OrderAccess::load_acquire(&_oop_map_cache);
  if (oop_map_cache == NULL) {
    MutexLocker x(OopMapCacheAlloc_lock,  Mutex::_no_safepoint_check_flag);
    // Check if _oop_map_cache was allocated while we were waiting for this lock
    if ((oop_map_cache = _oop_map_cache) == NULL) {
      oop_map_cache = new OopMapCache();
      // Ensure _oop_map_cache is stable, since it is examined without a lock
      OrderAccess::release_store(&_oop_map_cache, oop_map_cache);
    }
  }
  // _oop_map_cache is constant after init; lookup below does its own locking.
  oop_map_cache->lookup(method, bci, entry_for);
}


bool InstanceKlass::find_local_field(Symbol* name, Symbol* sig, fieldDescriptor* fd) const {
  for (JavaFieldStream fs(this); !fs.done(); fs.next()) {
    Symbol* f_name = fs.name();
    Symbol* f_sig  = fs.signature();
    if (f_name == name && f_sig == sig) {
      fd->reinitialize(const_cast<InstanceKlass*>(this), fs.index());
      return true;
    }
  }
  return false;
}


Klass* InstanceKlass::find_interface_field(Symbol* name, Symbol* sig, fieldDescriptor* fd) const {
  const int n = local_interfaces()->length();
  for (int i = 0; i < n; i++) {
    Klass* intf1 = local_interfaces()->at(i);
    assert(intf1->is_interface(), "just checking type");
    // search for field in current interface
    if (InstanceKlass::cast(intf1)->find_local_field(name, sig, fd)) {
      assert(fd->is_static(), "interface field must be static");
      return intf1;
    }
    // search for field in direct superinterfaces
    Klass* intf2 = InstanceKlass::cast(intf1)->find_interface_field(name, sig, fd);
    if (intf2 != NULL) return intf2;
  }
  // otherwise field lookup fails
  return NULL;
}


Klass* InstanceKlass::find_field(Symbol* name, Symbol* sig, fieldDescriptor* fd) const {
  // search order according to newest JVM spec (5.4.3.2, p.167).
  // 1) search for field in current klass
  if (find_local_field(name, sig, fd)) {
    return const_cast<InstanceKlass*>(this);
  }
  // 2) search for field recursively in direct superinterfaces
  { Klass* intf = find_interface_field(name, sig, fd);
    if (intf != NULL) return intf;
  }
  // 3) apply field lookup recursively if superclass exists
  { Klass* supr = super();
    if (supr != NULL) return InstanceKlass::cast(supr)->find_field(name, sig, fd);
  }
  // 4) otherwise field lookup fails
  return NULL;
}


Klass* InstanceKlass::find_field(Symbol* name, Symbol* sig, bool is_static, fieldDescriptor* fd) const {
  // search order according to newest JVM spec (5.4.3.2, p.167).
  // 1) search for field in current klass
  if (find_local_field(name, sig, fd)) {
    if (fd->is_static() == is_static) return const_cast<InstanceKlass*>(this);
  }
  // 2) search for field recursively in direct superinterfaces
  if (is_static) {
    Klass* intf = find_interface_field(name, sig, fd);
    if (intf != NULL) return intf;
  }
  // 3) apply field lookup recursively if superclass exists
  { Klass* supr = super();
    if (supr != NULL) return InstanceKlass::cast(supr)->find_field(name, sig, is_static, fd);
  }
  // 4) otherwise field lookup fails
  return NULL;
}


bool InstanceKlass::find_local_field_from_offset(int offset, bool is_static, fieldDescriptor* fd) const {
  for (JavaFieldStream fs(this); !fs.done(); fs.next()) {
    if (fs.offset() == offset) {
      fd->reinitialize(const_cast<InstanceKlass*>(this), fs.index());
      if (fd->is_static() == is_static) return true;
    }
  }
  return false;
}


bool InstanceKlass::find_field_from_offset(int offset, bool is_static, fieldDescriptor* fd) const {
  Klass* klass = const_cast<InstanceKlass*>(this);
  while (klass != NULL) {
    if (InstanceKlass::cast(klass)->find_local_field_from_offset(offset, is_static, fd)) {
      return true;
    }
    klass = klass->super();
  }
  return false;
}


void InstanceKlass::methods_do(void f(Method* method)) {
  // Methods aren't stable until they are loaded.  This can be read outside
  // a lock through the ClassLoaderData for profiling
  if (!is_loaded()) {
    return;
  }

  int len = methods()->length();
  for (int index = 0; index < len; index++) {
    Method* m = methods()->at(index);
    assert(m->is_method(), "must be method");
    f(m);
  }
}


void InstanceKlass::do_local_static_fields(FieldClosure* cl) {
  for (JavaFieldStream fs(this); !fs.done(); fs.next()) {
    if (fs.access_flags().is_static()) {
      fieldDescriptor& fd = fs.field_descriptor();
      cl->do_field(&fd);
    }
  }
}


void InstanceKlass::do_local_static_fields(void f(fieldDescriptor*, Handle, TRAPS), Handle mirror, TRAPS) {
  for (JavaFieldStream fs(this); !fs.done(); fs.next()) {
    if (fs.access_flags().is_static()) {
      fieldDescriptor& fd = fs.field_descriptor();
      f(&fd, mirror, CHECK);
    }
  }
}


static int compare_fields_by_offset(int* a, int* b) {
  return a[0] - b[0];
}

void InstanceKlass::do_nonstatic_fields(FieldClosure* cl) {
  InstanceKlass* super = superklass();
  if (super != NULL) {
    super->do_nonstatic_fields(cl);
  }
  fieldDescriptor fd;
  int length = java_fields_count();
  // In DebugInfo nonstatic fields are sorted by offset.
  int* fields_sorted = NEW_C_HEAP_ARRAY(int, 2*(length+1), mtClass);
  int j = 0;
  for (int i = 0; i < length; i += 1) {
    fd.reinitialize(this, i);
    if (!fd.is_static()) {
      fields_sorted[j + 0] = fd.offset();
      fields_sorted[j + 1] = i;
      j += 2;
    }
  }
  if (j > 0) {
    length = j;
    // _sort_Fn is defined in growableArray.hpp.
    qsort(fields_sorted, length/2, 2*sizeof(int), (_sort_Fn)compare_fields_by_offset);
    for (int i = 0; i < length; i += 2) {
      fd.reinitialize(this, fields_sorted[i + 1]);
      assert(!fd.is_static() && fd.offset() == fields_sorted[i], "only nonstatic fields");
      cl->do_field(&fd);
    }
  }
  FREE_C_HEAP_ARRAY(int, fields_sorted);
}


void InstanceKlass::array_klasses_do(void f(Klass* k)) {
  if (array_klasses() != NULL)
    ArrayKlass::cast(array_klasses())->array_klasses_do(f);
}

#ifdef ASSERT
static int linear_search(const Array<Method*>* methods,
                         const Symbol* name,
                         const Symbol* signature) {
  const int len = methods->length();
  for (int index = 0; index < len; index++) {
    const Method* const m = methods->at(index);
    assert(m->is_method(), "must be method");
    if (m->signature() == signature && m->name() == name) {
       return index;
    }
  }
  return -1;
}
#endif

static int binary_search(const Array<Method*>* methods, const Symbol* name) {
  int len = methods->length();
  // methods are sorted, so do binary search
  int l = 0;
  int h = len - 1;
  while (l <= h) {
    int mid = (l + h) >> 1;
    Method* m = methods->at(mid);
    assert(m->is_method(), "must be method");
    int res = m->name()->fast_compare(name);
    if (res == 0) {
      return mid;
    } else if (res < 0) {
      l = mid + 1;
    } else {
      h = mid - 1;
    }
  }
  return -1;
}

// find_method looks up the name/signature in the local methods array
Method* InstanceKlass::find_method(const Symbol* name,
                                   const Symbol* signature) const {
  return find_method_impl(name, signature, find_overpass, find_static, find_private);
}

Method* InstanceKlass::find_method_impl(const Symbol* name,
                                        const Symbol* signature,
                                        OverpassLookupMode overpass_mode,
                                        StaticLookupMode static_mode,
                                        PrivateLookupMode private_mode) const {
  return InstanceKlass::find_method_impl(methods(),
                                         name,
                                         signature,
                                         overpass_mode,
                                         static_mode,
                                         private_mode);
}

// find_instance_method looks up the name/signature in the local methods array
// and skips over static methods
Method* InstanceKlass::find_instance_method(const Array<Method*>* methods,
                                            const Symbol* name,
                                            const Symbol* signature,
                                            PrivateLookupMode private_mode) {
  Method* const meth = InstanceKlass::find_method_impl(methods,
                                                 name,
                                                 signature,
                                                 find_overpass,
                                                 skip_static,
                                                 private_mode);
  assert(((meth == NULL) || !meth->is_static()),
    "find_instance_method should have skipped statics");
  return meth;
}

// find_instance_method looks up the name/signature in the local methods array
// and skips over static methods
Method* InstanceKlass::find_instance_method(const Symbol* name,
                                            const Symbol* signature,
                                            PrivateLookupMode private_mode) const {
  return InstanceKlass::find_instance_method(methods(), name, signature, private_mode);
}

// Find looks up the name/signature in the local methods array
// and filters on the overpass, static and private flags
// This returns the first one found
// note that the local methods array can have up to one overpass, one static
// and one instance (private or not) with the same name/signature
Method* InstanceKlass::find_local_method(const Symbol* name,
                                         const Symbol* signature,
                                         OverpassLookupMode overpass_mode,
                                         StaticLookupMode static_mode,
                                         PrivateLookupMode private_mode) const {
  return InstanceKlass::find_method_impl(methods(),
                                         name,
                                         signature,
                                         overpass_mode,
                                         static_mode,
                                         private_mode);
}

// Find looks up the name/signature in the local methods array
// and filters on the overpass, static and private flags
// This returns the first one found
// note that the local methods array can have up to one overpass, one static
// and one instance (private or not) with the same name/signature
Method* InstanceKlass::find_local_method(const Array<Method*>* methods,
                                         const Symbol* name,
                                         const Symbol* signature,
                                         OverpassLookupMode overpass_mode,
                                         StaticLookupMode static_mode,
                                         PrivateLookupMode private_mode) {
  return InstanceKlass::find_method_impl(methods,
                                         name,
                                         signature,
                                         overpass_mode,
                                         static_mode,
                                         private_mode);
}

Method* InstanceKlass::find_method(const Array<Method*>* methods,
                                   const Symbol* name,
                                   const Symbol* signature) {
  return InstanceKlass::find_method_impl(methods,
                                         name,
                                         signature,
                                         find_overpass,
                                         find_static,
                                         find_private);
}

Method* InstanceKlass::find_method_impl(const Array<Method*>* methods,
                                        const Symbol* name,
                                        const Symbol* signature,
                                        OverpassLookupMode overpass_mode,
                                        StaticLookupMode static_mode,
                                        PrivateLookupMode private_mode) {
  int hit = find_method_index(methods, name, signature, overpass_mode, static_mode, private_mode);
  return hit >= 0 ? methods->at(hit): NULL;
}

// true if method matches signature and conforms to skipping_X conditions.
static bool method_matches(const Method* m,
                           const Symbol* signature,
                           bool skipping_overpass,
                           bool skipping_static,
                           bool skipping_private) {
  return ((m->signature() == signature) &&
    (!skipping_overpass || !m->is_overpass()) &&
    (!skipping_static || !m->is_static()) &&
    (!skipping_private || !m->is_private()));
}

// Used directly for default_methods to find the index into the
// default_vtable_indices, and indirectly by find_method
// find_method_index looks in the local methods array to return the index
// of the matching name/signature. If, overpass methods are being ignored,
// the search continues to find a potential non-overpass match.  This capability
// is important during method resolution to prefer a static method, for example,
// over an overpass method.
// There is the possibility in any _method's array to have the same name/signature
// for a static method, an overpass method and a local instance method
// To correctly catch a given method, the search criteria may need
// to explicitly skip the other two. For local instance methods, it
// is often necessary to skip private methods
int InstanceKlass::find_method_index(const Array<Method*>* methods,
                                     const Symbol* name,
                                     const Symbol* signature,
                                     OverpassLookupMode overpass_mode,
                                     StaticLookupMode static_mode,
                                     PrivateLookupMode private_mode) {
  const bool skipping_overpass = (overpass_mode == skip_overpass);
  const bool skipping_static = (static_mode == skip_static);
  const bool skipping_private = (private_mode == skip_private);
  const int hit = binary_search(methods, name);
  if (hit != -1) {
    const Method* const m = methods->at(hit);

    // Do linear search to find matching signature.  First, quick check
    // for common case, ignoring overpasses if requested.
    if (method_matches(m, signature, skipping_overpass, skipping_static, skipping_private)) {
      return hit;
    }

    // search downwards through overloaded methods
    int i;
    for (i = hit - 1; i >= 0; --i) {
        const Method* const m = methods->at(i);
        assert(m->is_method(), "must be method");
        if (m->name() != name) {
          break;
        }
        if (method_matches(m, signature, skipping_overpass, skipping_static, skipping_private)) {
          return i;
        }
    }
    // search upwards
    for (i = hit + 1; i < methods->length(); ++i) {
        const Method* const m = methods->at(i);
        assert(m->is_method(), "must be method");
        if (m->name() != name) {
          break;
        }
        if (method_matches(m, signature, skipping_overpass, skipping_static, skipping_private)) {
          return i;
        }
    }
    // not found
#ifdef ASSERT
    const int index = (skipping_overpass || skipping_static || skipping_private) ? -1 :
      linear_search(methods, name, signature);
    assert(-1 == index, "binary search should have found entry %d", index);
#endif
  }
  return -1;
}

int InstanceKlass::find_method_by_name(const Symbol* name, int* end) const {
  return find_method_by_name(methods(), name, end);
}

int InstanceKlass::find_method_by_name(const Array<Method*>* methods,
                                       const Symbol* name,
                                       int* end_ptr) {
  assert(end_ptr != NULL, "just checking");
  int start = binary_search(methods, name);
  int end = start + 1;
  if (start != -1) {
    while (start - 1 >= 0 && (methods->at(start - 1))->name() == name) --start;
    while (end < methods->length() && (methods->at(end))->name() == name) ++end;
    *end_ptr = end;
    return start;
  }
  return -1;
}

// uncached_lookup_method searches both the local class methods array and all
// superclasses methods arrays, skipping any overpass methods in superclasses,
// and possibly skipping private methods.
Method* InstanceKlass::uncached_lookup_method(const Symbol* name,
                                              const Symbol* signature,
                                              OverpassLookupMode overpass_mode,
                                              PrivateLookupMode private_mode) const {
  OverpassLookupMode overpass_local_mode = overpass_mode;
  const Klass* klass = this;
  while (klass != NULL) {
    Method* const method = InstanceKlass::cast(klass)->find_method_impl(name,
                                                                        signature,
                                                                        overpass_local_mode,
                                                                        find_static,
                                                                        private_mode);
    if (method != NULL) {
      return method;
    }
    if (name == vmSymbols::object_initializer_name()) {
      break;  // <init> is never inherited, not even as a static factory
    }
    klass = klass->super();
    overpass_local_mode = skip_overpass;   // Always ignore overpass methods in superclasses
  }
  return NULL;
}

#ifdef ASSERT
// search through class hierarchy and return true if this class or
// one of the superclasses was redefined
bool InstanceKlass::has_redefined_this_or_super() const {
  const Klass* klass = this;
  while (klass != NULL) {
    if (InstanceKlass::cast(klass)->has_been_redefined()) {
      return true;
    }
    klass = klass->super();
  }
  return false;
}
#endif

// lookup a method in the default methods list then in all transitive interfaces
// Do NOT return private or static methods
Method* InstanceKlass::lookup_method_in_ordered_interfaces(Symbol* name,
                                                         Symbol* signature) const {
  Method* m = NULL;
  if (default_methods() != NULL) {
    m = find_method(default_methods(), name, signature);
  }
  // Look up interfaces
  if (m == NULL) {
    m = lookup_method_in_all_interfaces(name, signature, find_defaults);
  }
  return m;
}

// lookup a method in all the interfaces that this class implements
// Do NOT return private or static methods, new in JDK8 which are not externally visible
// They should only be found in the initial InterfaceMethodRef
Method* InstanceKlass::lookup_method_in_all_interfaces(Symbol* name,
                                                       Symbol* signature,
                                                       DefaultsLookupMode defaults_mode) const {
  Array<InstanceKlass*>* all_ifs = transitive_interfaces();
  int num_ifs = all_ifs->length();
  InstanceKlass *ik = NULL;
  for (int i = 0; i < num_ifs; i++) {
    ik = all_ifs->at(i);
    Method* m = ik->lookup_method(name, signature);
    if (m != NULL && m->is_public() && !m->is_static() &&
        ((defaults_mode != skip_defaults) || !m->is_default_method())) {
      return m;
    }
  }
  return NULL;
}

/* jni_id_for_impl for jfieldIds only */
JNIid* InstanceKlass::jni_id_for_impl(int offset) {
  MutexLocker ml(JfieldIdCreation_lock);
  // Retry lookup after we got the lock
  JNIid* probe = jni_ids() == NULL ? NULL : jni_ids()->find(offset);
  if (probe == NULL) {
    // Slow case, allocate new static field identifier
    probe = new JNIid(this, offset, jni_ids());
    set_jni_ids(probe);
  }
  return probe;
}


/* jni_id_for for jfieldIds only */
JNIid* InstanceKlass::jni_id_for(int offset) {
  JNIid* probe = jni_ids() == NULL ? NULL : jni_ids()->find(offset);
  if (probe == NULL) {
    probe = jni_id_for_impl(offset);
  }
  return probe;
}

u2 InstanceKlass::enclosing_method_data(int offset) const {
  const Array<jushort>* const inner_class_list = inner_classes();
  if (inner_class_list == NULL) {
    return 0;
  }
  const int length = inner_class_list->length();
  if (length % inner_class_next_offset == 0) {
    return 0;
  }
  const int index = length - enclosing_method_attribute_size;
  assert(offset < enclosing_method_attribute_size, "invalid offset");
  return inner_class_list->at(index + offset);
}

void InstanceKlass::set_enclosing_method_indices(u2 class_index,
                                                 u2 method_index) {
  Array<jushort>* inner_class_list = inner_classes();
  assert (inner_class_list != NULL, "_inner_classes list is not set up");
  int length = inner_class_list->length();
  if (length % inner_class_next_offset == enclosing_method_attribute_size) {
    int index = length - enclosing_method_attribute_size;
    inner_class_list->at_put(
      index + enclosing_method_class_index_offset, class_index);
    inner_class_list->at_put(
      index + enclosing_method_method_index_offset, method_index);
  }
}

// Lookup or create a jmethodID.
// This code is called by the VMThread and JavaThreads so the
// locking has to be done very carefully to avoid deadlocks
// and/or other cache consistency problems.
//
jmethodID InstanceKlass::get_jmethod_id(const methodHandle& method_h) {
  size_t idnum = (size_t)method_h->method_idnum();
  jmethodID* jmeths = methods_jmethod_ids_acquire();
  size_t length = 0;
  jmethodID id = NULL;

  // We use a double-check locking idiom here because this cache is
  // performance sensitive. In the normal system, this cache only
  // transitions from NULL to non-NULL which is safe because we use
  // release_set_methods_jmethod_ids() to advertise the new cache.
  // A partially constructed cache should never be seen by a racing
  // thread. We also use release_store() to save a new jmethodID
  // in the cache so a partially constructed jmethodID should never be
  // seen either. Cache reads of existing jmethodIDs proceed without a
  // lock, but cache writes of a new jmethodID requires uniqueness and
  // creation of the cache itself requires no leaks so a lock is
  // generally acquired in those two cases.
  //
  // If the RedefineClasses() API has been used, then this cache can
  // grow and we'll have transitions from non-NULL to bigger non-NULL.
  // Cache creation requires no leaks and we require safety between all
  // cache accesses and freeing of the old cache so a lock is generally
  // acquired when the RedefineClasses() API has been used.

  if (jmeths != NULL) {
    // the cache already exists
    if (!idnum_can_increment()) {
      // the cache can't grow so we can just get the current values
      get_jmethod_id_length_value(jmeths, idnum, &length, &id);
    } else {
      // cache can grow so we have to be more careful
      if (Threads::number_of_threads() == 0 ||
          SafepointSynchronize::is_at_safepoint()) {
        // we're single threaded or at a safepoint - no locking needed
        get_jmethod_id_length_value(jmeths, idnum, &length, &id);
      } else {
        MutexLocker ml(JmethodIdCreation_lock);
        get_jmethod_id_length_value(jmeths, idnum, &length, &id);
      }
    }
  }
  // implied else:
  // we need to allocate a cache so default length and id values are good

  if (jmeths == NULL ||   // no cache yet
      length <= idnum ||  // cache is too short
      id == NULL) {       // cache doesn't contain entry

    // This function can be called by the VMThread so we have to do all
    // things that might block on a safepoint before grabbing the lock.
    // Otherwise, we can deadlock with the VMThread or have a cache
    // consistency issue. These vars keep track of what we might have
    // to free after the lock is dropped.
    jmethodID  to_dealloc_id     = NULL;
    jmethodID* to_dealloc_jmeths = NULL;

    // may not allocate new_jmeths or use it if we allocate it
    jmethodID* new_jmeths = NULL;
    if (length <= idnum) {
      // allocate a new cache that might be used
      size_t size = MAX2(idnum+1, (size_t)idnum_allocated_count());
      new_jmeths = NEW_C_HEAP_ARRAY(jmethodID, size+1, mtClass);
      memset(new_jmeths, 0, (size+1)*sizeof(jmethodID));
      // cache size is stored in element[0], other elements offset by one
      new_jmeths[0] = (jmethodID)size;
    }

    // allocate a new jmethodID that might be used
    jmethodID new_id = NULL;
    if (method_h->is_old() && !method_h->is_obsolete()) {
      // The method passed in is old (but not obsolete), we need to use the current version
      Method* current_method = method_with_idnum((int)idnum);
      assert(current_method != NULL, "old and but not obsolete, so should exist");
      new_id = Method::make_jmethod_id(class_loader_data(), current_method);
    } else {
      // It is the current version of the method or an obsolete method,
      // use the version passed in
      new_id = Method::make_jmethod_id(class_loader_data(), method_h());
    }

    if (Threads::number_of_threads() == 0 ||
        SafepointSynchronize::is_at_safepoint()) {
      // we're single threaded or at a safepoint - no locking needed
      id = get_jmethod_id_fetch_or_update(idnum, new_id, new_jmeths,
                                          &to_dealloc_id, &to_dealloc_jmeths);
    } else {
      MutexLocker ml(JmethodIdCreation_lock);
      id = get_jmethod_id_fetch_or_update(idnum, new_id, new_jmeths,
                                          &to_dealloc_id, &to_dealloc_jmeths);
    }

    // The lock has been dropped so we can free resources.
    // Free up either the old cache or the new cache if we allocated one.
    if (to_dealloc_jmeths != NULL) {
      FreeHeap(to_dealloc_jmeths);
    }
    // free up the new ID since it wasn't needed
    if (to_dealloc_id != NULL) {
      Method::destroy_jmethod_id(class_loader_data(), to_dealloc_id);
    }
  }
  return id;
}

// Figure out how many jmethodIDs haven't been allocated, and make
// sure space for them is pre-allocated.  This makes getting all
// method ids much, much faster with classes with more than 8
// methods, and has a *substantial* effect on performance with jvmti
// code that loads all jmethodIDs for all classes.
void InstanceKlass::ensure_space_for_methodids(int start_offset) {
  int new_jmeths = 0;
  int length = methods()->length();
  for (int index = start_offset; index < length; index++) {
    Method* m = methods()->at(index);
    jmethodID id = m->find_jmethod_id_or_null();
    if (id == NULL) {
      new_jmeths++;
    }
  }
  if (new_jmeths != 0) {
    Method::ensure_jmethod_ids(class_loader_data(), new_jmeths);
  }
}

// Common code to fetch the jmethodID from the cache or update the
// cache with the new jmethodID. This function should never do anything
// that causes the caller to go to a safepoint or we can deadlock with
// the VMThread or have cache consistency issues.
//
jmethodID InstanceKlass::get_jmethod_id_fetch_or_update(
            size_t idnum, jmethodID new_id,
            jmethodID* new_jmeths, jmethodID* to_dealloc_id_p,
            jmethodID** to_dealloc_jmeths_p) {
  assert(new_id != NULL, "sanity check");
  assert(to_dealloc_id_p != NULL, "sanity check");
  assert(to_dealloc_jmeths_p != NULL, "sanity check");
  assert(Threads::number_of_threads() == 0 ||
         SafepointSynchronize::is_at_safepoint() ||
         JmethodIdCreation_lock->owned_by_self(), "sanity check");

  // reacquire the cache - we are locked, single threaded or at a safepoint
  jmethodID* jmeths = methods_jmethod_ids_acquire();
  jmethodID  id     = NULL;
  size_t     length = 0;

  if (jmeths == NULL ||                         // no cache yet
      (length = (size_t)jmeths[0]) <= idnum) {  // cache is too short
    if (jmeths != NULL) {
      // copy any existing entries from the old cache
      for (size_t index = 0; index < length; index++) {
        new_jmeths[index+1] = jmeths[index+1];
      }
      *to_dealloc_jmeths_p = jmeths;  // save old cache for later delete
    }
    release_set_methods_jmethod_ids(jmeths = new_jmeths);
  } else {
    // fetch jmethodID (if any) from the existing cache
    id = jmeths[idnum+1];
    *to_dealloc_jmeths_p = new_jmeths;  // save new cache for later delete
  }
  if (id == NULL) {
    // No matching jmethodID in the existing cache or we have a new
    // cache or we just grew the cache. This cache write is done here
    // by the first thread to win the foot race because a jmethodID
    // needs to be unique once it is generally available.
    id = new_id;

    // The jmethodID cache can be read while unlocked so we have to
    // make sure the new jmethodID is complete before installing it
    // in the cache.
    OrderAccess::release_store(&jmeths[idnum+1], id);
  } else {
    *to_dealloc_id_p = new_id; // save new id for later delete
  }
  return id;
}


// Common code to get the jmethodID cache length and the jmethodID
// value at index idnum if there is one.
//
void InstanceKlass::get_jmethod_id_length_value(jmethodID* cache,
       size_t idnum, size_t *length_p, jmethodID* id_p) {
  assert(cache != NULL, "sanity check");
  assert(length_p != NULL, "sanity check");
  assert(id_p != NULL, "sanity check");

  // cache size is stored in element[0], other elements offset by one
  *length_p = (size_t)cache[0];
  if (*length_p <= idnum) {  // cache is too short
    *id_p = NULL;
  } else {
    *id_p = cache[idnum+1];  // fetch jmethodID (if any)
  }
}


// Lookup a jmethodID, NULL if not found.  Do no blocking, no allocations, no handles
jmethodID InstanceKlass::jmethod_id_or_null(Method* method) {
  size_t idnum = (size_t)method->method_idnum();
  jmethodID* jmeths = methods_jmethod_ids_acquire();
  size_t length;                                // length assigned as debugging crumb
  jmethodID id = NULL;
  if (jmeths != NULL &&                         // If there is a cache
      (length = (size_t)jmeths[0]) > idnum) {   // and if it is long enough,
    id = jmeths[idnum+1];                       // Look up the id (may be NULL)
  }
  return id;
}

inline DependencyContext InstanceKlass::dependencies() {
  DependencyContext dep_context(&_dep_context, &_dep_context_last_cleaned);
  return dep_context;
}

int InstanceKlass::mark_dependent_nmethods(KlassDepChange& changes) {
  return dependencies().mark_dependent_nmethods(changes);
}

void InstanceKlass::add_dependent_nmethod(nmethod* nm) {
  dependencies().add_dependent_nmethod(nm);
}

void InstanceKlass::remove_dependent_nmethod(nmethod* nm) {
  dependencies().remove_dependent_nmethod(nm);
}

void InstanceKlass::clean_dependency_context() {
  dependencies().clean_unloading_dependents();
}

#ifndef PRODUCT
void InstanceKlass::print_dependent_nmethods(bool verbose) {
  dependencies().print_dependent_nmethods(verbose);
}

bool InstanceKlass::is_dependent_nmethod(nmethod* nm) {
  return dependencies().is_dependent_nmethod(nm);
}
#endif //PRODUCT

void InstanceKlass::clean_weak_instanceklass_links() {
  clean_implementors_list();
  clean_method_data();
}

void InstanceKlass::clean_implementors_list() {
  assert(is_loader_alive(), "this klass should be live");
  if (is_interface()) {
    assert (ClassUnloading, "only called for ClassUnloading");
    for (;;) {
      // Use load_acquire due to competing with inserts
      Klass* impl = OrderAccess::load_acquire(adr_implementor());
      if (impl != NULL && !impl->is_loader_alive()) {
        // NULL this field, might be an unloaded klass or NULL
        Klass* volatile* klass = adr_implementor();
        if (Atomic::cmpxchg((Klass*)NULL, klass, impl) == impl) {
          // Successfully unlinking implementor.
          if (log_is_enabled(Trace, class, unload)) {
            ResourceMark rm;
            log_trace(class, unload)("unlinking class (implementor): %s", impl->external_name());
          }
          return;
        }
      } else {
        return;
      }
    }
  }
}

void InstanceKlass::clean_method_data() {
  for (int m = 0; m < methods()->length(); m++) {
    MethodData* mdo = methods()->at(m)->method_data();
    if (mdo != NULL) {
      MutexLocker ml(SafepointSynchronize::is_at_safepoint() ? NULL : mdo->extra_data_lock());
      mdo->clean_method_data(/*always_clean*/false);
    }
  }
}

bool InstanceKlass::supers_have_passed_fingerprint_checks() {
  if (java_super() != NULL && !java_super()->has_passed_fingerprint_check()) {
    ResourceMark rm;
    log_trace(class, fingerprint)("%s : super %s not fingerprinted", external_name(), java_super()->external_name());
    return false;
  }

  Array<InstanceKlass*>* local_interfaces = this->local_interfaces();
  if (local_interfaces != NULL) {
    int length = local_interfaces->length();
    for (int i = 0; i < length; i++) {
      InstanceKlass* intf = local_interfaces->at(i);
      if (!intf->has_passed_fingerprint_check()) {
        ResourceMark rm;
        log_trace(class, fingerprint)("%s : interface %s not fingerprinted", external_name(), intf->external_name());
        return false;
      }
    }
  }

  return true;
}

bool InstanceKlass::should_store_fingerprint(bool is_unsafe_anonymous) {
#if INCLUDE_AOT
  // We store the fingerprint into the InstanceKlass only in the following 2 cases:
  if (CalculateClassFingerprint) {
    // (1) We are running AOT to generate a shared library.
    return true;
  }
  if (Arguments::is_dumping_archive()) {
    // (2) We are running -Xshare:dump or -XX:ArchiveClassesAtExit to create a shared archive
    return true;
  }
  if (UseAOT && is_unsafe_anonymous) {
    // (3) We are using AOT code from a shared library and see an unsafe anonymous class
    return true;
  }
#endif

  // In all other cases we might set the _misc_has_passed_fingerprint_check bit,
  // but do not store the 64-bit fingerprint to save space.
  return false;
}

bool InstanceKlass::has_stored_fingerprint() const {
#if INCLUDE_AOT
  return should_store_fingerprint() || is_shared();
#else
  return false;
#endif
}

uint64_t InstanceKlass::get_stored_fingerprint() const {
  address adr = adr_fingerprint();
  if (adr != NULL) {
    return (uint64_t)Bytes::get_native_u8(adr); // adr may not be 64-bit aligned
  }
  return 0;
}

void InstanceKlass::store_fingerprint(uint64_t fingerprint) {
  address adr = adr_fingerprint();
  if (adr != NULL) {
    Bytes::put_native_u8(adr, (u8)fingerprint); // adr may not be 64-bit aligned

    ResourceMark rm;
    log_trace(class, fingerprint)("stored as " PTR64_FORMAT " for class %s", fingerprint, external_name());
  }
}

void InstanceKlass::metaspace_pointers_do(MetaspaceClosure* it) {
  Klass::metaspace_pointers_do(it);

  if (log_is_enabled(Trace, cds)) {
    ResourceMark rm;
    log_trace(cds)("Iter(InstanceKlass): %p (%s)", this, external_name());
  }

  it->push(&_annotations);
  it->push((Klass**)&_array_klasses);
  it->push(&_constants);
  it->push(&_inner_classes);
  it->push(&_array_name);
#if INCLUDE_JVMTI
  it->push(&_previous_versions);
#endif
  it->push(&_methods);
  it->push(&_default_methods);
  it->push(&_local_interfaces);
  it->push(&_transitive_interfaces);
  it->push(&_method_ordering);
  it->push(&_default_vtable_indices);
  it->push(&_fields);

  if (itable_length() > 0) {
    itableOffsetEntry* ioe = (itableOffsetEntry*)start_of_itable();
    int method_table_offset_in_words = ioe->offset()/wordSize;
    int nof_interfaces = (method_table_offset_in_words - itable_offset_in_words())
                         / itableOffsetEntry::size();

    for (int i = 0; i < nof_interfaces; i ++, ioe ++) {
      if (ioe->interface_klass() != NULL) {
        it->push(ioe->interface_klass_addr());
        itableMethodEntry* ime = ioe->first_method_entry(this);
        int n = klassItable::method_count_for_interface(ioe->interface_klass());
        for (int index = 0; index < n; index ++) {
          it->push(ime[index].method_addr());
        }
      }
    }
  }

  it->push(&_nest_members);
}

void InstanceKlass::remove_unshareable_info() {
  Klass::remove_unshareable_info();

  if (is_in_error_state()) {
    // Classes are attempted to link during dumping and may fail,
    // but these classes are still in the dictionary and class list in CLD.
    // Check in_error state first because in_error is > linked state, so
    // is_linked() is true.
    // If there's a linking error, there is nothing else to remove.
    return;
  }

  // Reset to the 'allocated' state to prevent any premature accessing to
  // a shared class at runtime while the class is still being loaded and
  // restored. A class' init_state is set to 'loaded' at runtime when it's
  // being added to class hierarchy (see SystemDictionary:::add_to_hierarchy()).
  _init_state = allocated;

  { // Otherwise this needs to take out the Compile_lock.
    assert(SafepointSynchronize::is_at_safepoint(), "only called at safepoint");
    init_implementor();
  }

  constants()->remove_unshareable_info();

  for (int i = 0; i < methods()->length(); i++) {
    Method* m = methods()->at(i);
    m->remove_unshareable_info();
  }

  // do array classes also.
  if (array_klasses() != NULL) {
    array_klasses()->remove_unshareable_info();
  }

  // These are not allocated from metaspace. They are safe to set to NULL.
  _source_debug_extension = NULL;
  _dep_context = NULL;
  _osr_nmethods_head = NULL;
#if INCLUDE_JVMTI
  _breakpoints = NULL;
  _previous_versions = NULL;
  _cached_class_file = NULL;
#endif

  _init_thread = NULL;
  _methods_jmethod_ids = NULL;
  _jni_ids = NULL;
  _oop_map_cache = NULL;
  // clear _nest_host to ensure re-load at runtime
  _nest_host = NULL;
}

void InstanceKlass::remove_java_mirror() {
  Klass::remove_java_mirror();

  // do array classes also.
  if (array_klasses() != NULL) {
    array_klasses()->remove_java_mirror();
  }
}

void InstanceKlass::restore_unshareable_info(ClassLoaderData* loader_data, Handle protection_domain, TRAPS) {
  // SystemDictionary::add_to_hierarchy() sets the init_state to loaded
  // before the InstanceKlass is added to the SystemDictionary. Make
  // sure the current state is <loaded.
  assert(!is_loaded(), "invalid init state");
  set_package(loader_data, CHECK);
  Klass::restore_unshareable_info(loader_data, protection_domain, CHECK);

  Array<Method*>* methods = this->methods();
  int num_methods = methods->length();
  for (int index = 0; index < num_methods; ++index) {
    methods->at(index)->restore_unshareable_info(CHECK);
  }
  if (JvmtiExport::has_redefined_a_class()) {
    // Reinitialize vtable because RedefineClasses may have changed some
    // entries in this vtable for super classes so the CDS vtable might
    // point to old or obsolete entries.  RedefineClasses doesn't fix up
    // vtables in the shared system dictionary, only the main one.
    // It also redefines the itable too so fix that too.
    vtable().initialize_vtable(false, CHECK);
    itable().initialize_itable(false, CHECK);
  }

  // restore constant pool resolved references
  constants()->restore_unshareable_info(CHECK);

  if (array_klasses() != NULL) {
    // Array classes have null protection domain.
    // --> see ArrayKlass::complete_create_array_klass()
    array_klasses()->restore_unshareable_info(ClassLoaderData::the_null_class_loader_data(), Handle(), CHECK);
  }

  // Initialize current biased locking state.
  if (UseBiasedLocking && BiasedLocking::enabled()) {
    set_prototype_header(markWord::biased_locking_prototype());
  }
}

// returns true IFF is_in_error_state() has been changed as a result of this call.
bool InstanceKlass::check_sharing_error_state() {
  assert(DumpSharedSpaces, "should only be called during dumping");
  bool old_state = is_in_error_state();

  if (!is_in_error_state()) {
    bool bad = false;
    for (InstanceKlass* sup = java_super(); sup; sup = sup->java_super()) {
      if (sup->is_in_error_state()) {
        bad = true;
        break;
      }
    }
    if (!bad) {
      Array<InstanceKlass*>* interfaces = transitive_interfaces();
      for (int i = 0; i < interfaces->length(); i++) {
        InstanceKlass* iface = interfaces->at(i);
        if (iface->is_in_error_state()) {
          bad = true;
          break;
        }
      }
    }

    if (bad) {
      set_in_error_state();
    }
  }

  return (old_state != is_in_error_state());
}

void InstanceKlass::set_class_loader_type(s2 loader_type) {
  switch (loader_type) {
  case ClassLoader::BOOT_LOADER:
    _misc_flags |= _misc_is_shared_boot_class;
    break;
  case ClassLoader::PLATFORM_LOADER:
    _misc_flags |= _misc_is_shared_platform_class;
    break;
  case ClassLoader::APP_LOADER:
    _misc_flags |= _misc_is_shared_app_class;
    break;
  default:
    ShouldNotReachHere();
    break;
  }
}

#if INCLUDE_JVMTI
static void clear_all_breakpoints(Method* m) {
  m->clear_all_breakpoints();
}
#endif

void InstanceKlass::unload_class(InstanceKlass* ik) {
  // Release dependencies.
  ik->dependencies().remove_all_dependents();

  // notify the debugger
  if (JvmtiExport::should_post_class_unload()) {
    JvmtiExport::post_class_unload(ik);
  }

  // notify ClassLoadingService of class unload
  ClassLoadingService::notify_class_unloaded(ik);

  if (Arguments::is_dumping_archive()) {
    SystemDictionaryShared::remove_dumptime_info(ik);
  }

  if (log_is_enabled(Info, class, unload)) {
    ResourceMark rm;
    log_info(class, unload)("unloading class %s " INTPTR_FORMAT, ik->external_name(), p2i(ik));
  }

  Events::log_class_unloading(Thread::current(), ik);

#if INCLUDE_JFR
  assert(ik != NULL, "invariant");
  EventClassUnload event;
  event.set_unloadedClass(ik);
  event.set_definingClassLoader(ik->class_loader_data());
  event.commit();
#endif
}

static void method_release_C_heap_structures(Method* m) {
  m->release_C_heap_structures();
}

void InstanceKlass::release_C_heap_structures(InstanceKlass* ik) {
  // Clean up C heap
  ik->release_C_heap_structures();
  ik->constants()->release_C_heap_structures();

  // Deallocate and call destructors for MDO mutexes
  ik->methods_do(method_release_C_heap_structures);

}

void InstanceKlass::release_C_heap_structures() {
  // Can't release the constant pool here because the constant pool can be
  // deallocated separately from the InstanceKlass for default methods and
  // redefine classes.

  // Deallocate oop map cache
  if (_oop_map_cache != NULL) {
    delete _oop_map_cache;
    _oop_map_cache = NULL;
  }

  // Deallocate JNI identifiers for jfieldIDs
  JNIid::deallocate(jni_ids());
  set_jni_ids(NULL);

  jmethodID* jmeths = methods_jmethod_ids_acquire();
  if (jmeths != (jmethodID*)NULL) {
    release_set_methods_jmethod_ids(NULL);
    FreeHeap(jmeths);
  }

  assert(_dep_context == NULL,
         "dependencies should already be cleaned");

#if INCLUDE_JVMTI
  // Deallocate breakpoint records
  if (breakpoints() != 0x0) {
    methods_do(clear_all_breakpoints);
    assert(breakpoints() == 0x0, "should have cleared breakpoints");
  }

  // deallocate the cached class file
  if (_cached_class_file != NULL) {
    os::free(_cached_class_file);
    _cached_class_file = NULL;
  }
#endif

  // Decrement symbol reference counts associated with the unloaded class.
  if (_name != NULL) _name->decrement_refcount();
  // unreference array name derived from this class name (arrays of an unloaded
  // class can't be referenced anymore).
  if (_array_name != NULL)  _array_name->decrement_refcount();
  if (_value_types != NULL) {
    for (int i = 0; i < _value_types->length(); i++) {
      Symbol* s = _value_types->at(i)._class_name;
      if (s != NULL) {
        s->decrement_refcount();
      }
    }
  }
  FREE_C_HEAP_ARRAY(char, _source_debug_extension);
}

void InstanceKlass::set_source_debug_extension(const char* array, int length) {
  if (array == NULL) {
    _source_debug_extension = NULL;
  } else {
    // Adding one to the attribute length in order to store a null terminator
    // character could cause an overflow because the attribute length is
    // already coded with an u4 in the classfile, but in practice, it's
    // unlikely to happen.
    assert((length+1) > length, "Overflow checking");
    char* sde = NEW_C_HEAP_ARRAY(char, (length + 1), mtClass);
    for (int i = 0; i < length; i++) {
      sde[i] = array[i];
    }
    sde[length] = '\0';
    _source_debug_extension = sde;
  }
}

const char* InstanceKlass::signature_name() const {
  return signature_name_of(is_value() ? JVM_SIGNATURE_VALUETYPE : JVM_SIGNATURE_CLASS);
}

const char* InstanceKlass::signature_name_of(char c) const {
  int hash_len = 0;
  char hash_buf[40];

  // If this is an unsafe anonymous class, append a hash to make the name unique
  if (is_unsafe_anonymous()) {
    intptr_t hash = (java_mirror() != NULL) ? java_mirror()->identity_hash() : 0;
    jio_snprintf(hash_buf, sizeof(hash_buf), "/" UINTX_FORMAT, (uintx)hash);
    hash_len = (int)strlen(hash_buf);
  }

  // Get the internal name as a c string
  const char* src = (const char*) (name()->as_C_string());
  const int src_length = (int)strlen(src);

  char* dest = NEW_RESOURCE_ARRAY(char, src_length + hash_len + 3);

  // Add L or Q as type indicator
  int dest_index = 0;
  dest[dest_index++] = c;

  // Add the actual class name
  for (int src_index = 0; src_index < src_length; ) {
    dest[dest_index++] = src[src_index++];
  }

  // If we have a hash, append it
  for (int hash_index = 0; hash_index < hash_len; ) {
    dest[dest_index++] = hash_buf[hash_index++];
  }

  // Add the semicolon and the NULL
  dest[dest_index++] = JVM_SIGNATURE_ENDCLASS;
  dest[dest_index] = '\0';
  return dest;
}

// Used to obtain the package name from a fully qualified class name.
Symbol* InstanceKlass::package_from_name(const Symbol* name, TRAPS) {
  if (name == NULL) {
    return NULL;
  } else {
    if (name->utf8_length() <= 0) {
      return NULL;
    }
    ResourceMark rm;
    const char* package_name = ClassLoader::package_from_name((const char*) name->as_C_string());
    if (package_name == NULL) {
      return NULL;
    }
    Symbol* pkg_name = SymbolTable::new_symbol(package_name);
    return pkg_name;
  }
}

ModuleEntry* InstanceKlass::module() const {
  // For an unsafe anonymous class return the host class' module
  if (is_unsafe_anonymous()) {
    assert(unsafe_anonymous_host() != NULL, "unsafe anonymous class must have a host class");
    return unsafe_anonymous_host()->module();
  }

  // Class is in a named package
  if (!in_unnamed_package()) {
    return _package_entry->module();
  }

  // Class is in an unnamed package, return its loader's unnamed module
  return class_loader_data()->unnamed_module();
}

void InstanceKlass::set_package(ClassLoaderData* loader_data, TRAPS) {

  // ensure java/ packages only loaded by boot or platform builtin loaders
  check_prohibited_package(name(), loader_data, CHECK);

  TempNewSymbol pkg_name = package_from_name(name(), CHECK);

  if (pkg_name != NULL && loader_data != NULL) {

    // Find in class loader's package entry table.
    _package_entry = loader_data->packages()->lookup_only(pkg_name);

    // If the package name is not found in the loader's package
    // entry table, it is an indication that the package has not
    // been defined. Consider it defined within the unnamed module.
    if (_package_entry == NULL) {
      ResourceMark rm;

      if (!ModuleEntryTable::javabase_defined()) {
        // Before java.base is defined during bootstrapping, define all packages in
        // the java.base module.  If a non-java.base package is erroneously placed
        // in the java.base module it will be caught later when java.base
        // is defined by ModuleEntryTable::verify_javabase_packages check.
        assert(ModuleEntryTable::javabase_moduleEntry() != NULL, JAVA_BASE_NAME " module is NULL");
        _package_entry = loader_data->packages()->lookup(pkg_name, ModuleEntryTable::javabase_moduleEntry());
      } else {
        assert(loader_data->unnamed_module() != NULL, "unnamed module is NULL");
        _package_entry = loader_data->packages()->lookup(pkg_name,
                                                         loader_data->unnamed_module());
      }

      // A package should have been successfully created
      assert(_package_entry != NULL, "Package entry for class %s not found, loader %s",
             name()->as_C_string(), loader_data->loader_name_and_id());
    }

    if (log_is_enabled(Debug, module)) {
      ResourceMark rm;
      ModuleEntry* m = _package_entry->module();
      log_trace(module)("Setting package: class: %s, package: %s, loader: %s, module: %s",
                        external_name(),
                        pkg_name->as_C_string(),
                        loader_data->loader_name_and_id(),
                        (m->is_named() ? m->name()->as_C_string() : UNNAMED_MODULE));
    }
  } else {
    ResourceMark rm;
    log_trace(module)("Setting package: class: %s, package: unnamed, loader: %s, module: %s",
                      external_name(),
                      (loader_data != NULL) ? loader_data->loader_name_and_id() : "NULL",
                      UNNAMED_MODULE);
  }
}


// different versions of is_same_class_package

bool InstanceKlass::is_same_class_package(const Klass* class2) const {
  oop classloader1 = this->class_loader();
  PackageEntry* classpkg1 = this->package();
  if (class2->is_objArray_klass()) {
    class2 = ObjArrayKlass::cast(class2)->bottom_klass();
  }

  oop classloader2;
  PackageEntry* classpkg2;
  if (class2->is_instance_klass()) {
    classloader2 = class2->class_loader();
    classpkg2 = class2->package();
  } else {
    assert(class2->is_typeArray_klass(), "should be type array");
    classloader2 = NULL;
    classpkg2 = NULL;
  }

  // Same package is determined by comparing class loader
  // and package entries. Both must be the same. This rule
  // applies even to classes that are defined in the unnamed
  // package, they still must have the same class loader.
  if ((classloader1 == classloader2) && (classpkg1 == classpkg2)) {
    return true;
  }

  return false;
}

// return true if this class and other_class are in the same package. Classloader
// and classname information is enough to determine a class's package
bool InstanceKlass::is_same_class_package(oop other_class_loader,
                                          const Symbol* other_class_name) const {
  if (class_loader() != other_class_loader) {
    return false;
  }
  if (name()->fast_compare(other_class_name) == 0) {
     return true;
  }

  {
    ResourceMark rm;

    bool bad_class_name = false;
    const char* other_pkg =
      ClassLoader::package_from_name((const char*) other_class_name->as_C_string(), &bad_class_name);
    if (bad_class_name) {
      return false;
    }
    // Check that package_from_name() returns NULL, not "", if there is no package.
    assert(other_pkg == NULL || strlen(other_pkg) > 0, "package name is empty string");

    const Symbol* const this_package_name =
      this->package() != NULL ? this->package()->name() : NULL;

    if (this_package_name == NULL || other_pkg == NULL) {
      // One of the two doesn't have a package.  Only return true if the other
      // one also doesn't have a package.
      return (const char*)this_package_name == other_pkg;
    }

    // Check if package is identical
    return this_package_name->equals(other_pkg);
  }
}

// Returns true iff super_method can be overridden by a method in targetclassname
// See JLS 3rd edition 8.4.6.1
// Assumes name-signature match
// "this" is InstanceKlass of super_method which must exist
// note that the InstanceKlass of the method in the targetclassname has not always been created yet
bool InstanceKlass::is_override(const methodHandle& super_method, Handle targetclassloader, Symbol* targetclassname, TRAPS) {
   // Private methods can not be overridden
   if (super_method->is_private()) {
     return false;
   }
   // If super method is accessible, then override
   if ((super_method->is_protected()) ||
       (super_method->is_public())) {
     return true;
   }
   // Package-private methods are not inherited outside of package
   assert(super_method->is_package_private(), "must be package private");
   return(is_same_class_package(targetclassloader(), targetclassname));
}

// Only boot and platform class loaders can define classes in "java/" packages.
void InstanceKlass::check_prohibited_package(Symbol* class_name,
                                             ClassLoaderData* loader_data,
                                             TRAPS) {
  if (!loader_data->is_boot_class_loader_data() &&
      !loader_data->is_platform_class_loader_data() &&
      class_name != NULL) {
    ResourceMark rm(THREAD);
    char* name = class_name->as_C_string();
    if (strncmp(name, JAVAPKG, JAVAPKG_LEN) == 0 && name[JAVAPKG_LEN] == '/') {
      TempNewSymbol pkg_name = InstanceKlass::package_from_name(class_name, CHECK);
      assert(pkg_name != NULL, "Error in parsing package name starting with 'java/'");
      name = pkg_name->as_C_string();
      const char* class_loader_name = loader_data->loader_name_and_id();
      StringUtils::replace_no_expand(name, "/", ".");
      const char* msg_text1 = "Class loader (instance of): ";
      const char* msg_text2 = " tried to load prohibited package name: ";
      size_t len = strlen(msg_text1) + strlen(class_loader_name) + strlen(msg_text2) + strlen(name) + 1;
      char* message = NEW_RESOURCE_ARRAY_IN_THREAD(THREAD, char, len);
      jio_snprintf(message, len, "%s%s%s%s", msg_text1, class_loader_name, msg_text2, name);
      THROW_MSG(vmSymbols::java_lang_SecurityException(), message);
    }
  }
  return;
}

bool InstanceKlass::find_inner_classes_attr(int* ooff, int* noff, TRAPS) const {
  constantPoolHandle i_cp(THREAD, constants());
  for (InnerClassesIterator iter(this); !iter.done(); iter.next()) {
    int ioff = iter.inner_class_info_index();
    if (ioff != 0) {
      // Check to see if the name matches the class we're looking for
      // before attempting to find the class.
      if (i_cp->klass_name_at_matches(this, ioff)) {
        Klass* inner_klass = i_cp->klass_at(ioff, CHECK_false);
        if (this == inner_klass) {
          *ooff = iter.outer_class_info_index();
          *noff = iter.inner_name_index();
          return true;
        }
      }
    }
  }
  return false;
}

InstanceKlass* InstanceKlass::compute_enclosing_class(bool* inner_is_member, TRAPS) const {
  InstanceKlass* outer_klass = NULL;
  *inner_is_member = false;
  int ooff = 0, noff = 0;
  bool has_inner_classes_attr = find_inner_classes_attr(&ooff, &noff, THREAD);
  if (has_inner_classes_attr) {
    constantPoolHandle i_cp(THREAD, constants());
    if (ooff != 0) {
      Klass* ok = i_cp->klass_at(ooff, CHECK_NULL);
      outer_klass = InstanceKlass::cast(ok);
      *inner_is_member = true;
    }
    if (NULL == outer_klass) {
      // It may be unsafe anonymous; try for that.
      int encl_method_class_idx = enclosing_method_class_index();
      if (encl_method_class_idx != 0) {
        Klass* ok = i_cp->klass_at(encl_method_class_idx, CHECK_NULL);
        outer_klass = InstanceKlass::cast(ok);
        *inner_is_member = false;
      }
    }
  }

  // If no inner class attribute found for this class.
  if (NULL == outer_klass) return NULL;

  // Throws an exception if outer klass has not declared k as an inner klass
  // We need evidence that each klass knows about the other, or else
  // the system could allow a spoof of an inner class to gain access rights.
  Reflection::check_for_inner_class(outer_klass, this, *inner_is_member, CHECK_NULL);
  return outer_klass;
}

jint InstanceKlass::compute_modifier_flags(TRAPS) const {
  jint access = access_flags().as_int();

  // But check if it happens to be member class.
  InnerClassesIterator iter(this);
  for (; !iter.done(); iter.next()) {
    int ioff = iter.inner_class_info_index();
    // Inner class attribute can be zero, skip it.
    // Strange but true:  JVM spec. allows null inner class refs.
    if (ioff == 0) continue;

    // only look at classes that are already loaded
    // since we are looking for the flags for our self.
    Symbol* inner_name = constants()->klass_name_at(ioff);
    if (name() == inner_name) {
      // This is really a member class.
      access = iter.inner_access_flags();
      break;
    }
  }
  // Remember to strip ACC_SUPER bit
  return (access & (~JVM_ACC_SUPER)) & JVM_ACC_WRITTEN_FLAGS;
}

jint InstanceKlass::jvmti_class_status() const {
  jint result = 0;

  if (is_linked()) {
    result |= JVMTI_CLASS_STATUS_VERIFIED | JVMTI_CLASS_STATUS_PREPARED;
  }

  if (is_initialized()) {
    assert(is_linked(), "Class status is not consistent");
    result |= JVMTI_CLASS_STATUS_INITIALIZED;
  }
  if (is_in_error_state()) {
    result |= JVMTI_CLASS_STATUS_ERROR;
  }
  return result;
}

Method* InstanceKlass::method_at_itable(Klass* holder, int index, TRAPS) {
  itableOffsetEntry* ioe = (itableOffsetEntry*)start_of_itable();
  int method_table_offset_in_words = ioe->offset()/wordSize;
  int nof_interfaces = (method_table_offset_in_words - itable_offset_in_words())
                       / itableOffsetEntry::size();

  for (int cnt = 0 ; ; cnt ++, ioe ++) {
    // If the interface isn't implemented by the receiver class,
    // the VM should throw IncompatibleClassChangeError.
    if (cnt >= nof_interfaces) {
      ResourceMark rm(THREAD);
      stringStream ss;
      bool same_module = (module() == holder->module());
      ss.print("Receiver class %s does not implement "
               "the interface %s defining the method to be called "
               "(%s%s%s)",
               external_name(), holder->external_name(),
               (same_module) ? joint_in_module_of_loader(holder) : class_in_module_of_loader(),
               (same_module) ? "" : "; ",
               (same_module) ? "" : holder->class_in_module_of_loader());
      THROW_MSG_NULL(vmSymbols::java_lang_IncompatibleClassChangeError(), ss.as_string());
    }

    Klass* ik = ioe->interface_klass();
    if (ik == holder) break;
  }

  itableMethodEntry* ime = ioe->first_method_entry(this);
  Method* m = ime[index].method();
  if (m == NULL) {
    THROW_NULL(vmSymbols::java_lang_AbstractMethodError());
  }
  return m;
}


#if INCLUDE_JVMTI
// update default_methods for redefineclasses for methods that are
// not yet in the vtable due to concurrent subclass define and superinterface
// redefinition
// Note: those in the vtable, should have been updated via adjust_method_entries
void InstanceKlass::adjust_default_methods(bool* trace_name_printed) {
  // search the default_methods for uses of either obsolete or EMCP methods
  if (default_methods() != NULL) {
    for (int index = 0; index < default_methods()->length(); index ++) {
      Method* old_method = default_methods()->at(index);
      if (old_method == NULL || !old_method->is_old()) {
        continue; // skip uninteresting entries
      }
      assert(!old_method->is_deleted(), "default methods may not be deleted");
      Method* new_method = old_method->get_new_method();
      default_methods()->at_put(index, new_method);

      if (log_is_enabled(Info, redefine, class, update)) {
        ResourceMark rm;
        if (!(*trace_name_printed)) {
          log_info(redefine, class, update)
            ("adjust: klassname=%s default methods from name=%s",
             external_name(), old_method->method_holder()->external_name());
          *trace_name_printed = true;
        }
        log_debug(redefine, class, update, vtables)
          ("default method update: %s(%s) ",
           new_method->name()->as_C_string(), new_method->signature()->as_C_string());
      }
    }
  }
}
#endif // INCLUDE_JVMTI

// On-stack replacement stuff
void InstanceKlass::add_osr_nmethod(nmethod* n) {
  assert_lock_strong(CompiledMethod_lock);
#ifndef PRODUCT
  if (TieredCompilation) {
      nmethod * prev = lookup_osr_nmethod(n->method(), n->osr_entry_bci(), n->comp_level(), true);
      assert(prev == NULL || !prev->is_in_use(),
      "redundunt OSR recompilation detected. memory leak in CodeCache!");
  }
#endif
  // only one compilation can be active
  {
    assert(n->is_osr_method(), "wrong kind of nmethod");
    n->set_osr_link(osr_nmethods_head());
    set_osr_nmethods_head(n);
    // Raise the highest osr level if necessary
    if (TieredCompilation) {
      Method* m = n->method();
      m->set_highest_osr_comp_level(MAX2(m->highest_osr_comp_level(), n->comp_level()));
    }
  }

  // Get rid of the osr methods for the same bci that have lower levels.
  if (TieredCompilation) {
    for (int l = CompLevel_limited_profile; l < n->comp_level(); l++) {
      nmethod *inv = lookup_osr_nmethod(n->method(), n->osr_entry_bci(), l, true);
      if (inv != NULL && inv->is_in_use()) {
        inv->make_not_entrant();
      }
    }
  }
}

// Remove osr nmethod from the list. Return true if found and removed.
bool InstanceKlass::remove_osr_nmethod(nmethod* n) {
  // This is a short non-blocking critical region, so the no safepoint check is ok.
  MutexLocker ml(CompiledMethod_lock->owned_by_self() ? NULL : CompiledMethod_lock
                 , Mutex::_no_safepoint_check_flag);
  assert(n->is_osr_method(), "wrong kind of nmethod");
  nmethod* last = NULL;
  nmethod* cur  = osr_nmethods_head();
  int max_level = CompLevel_none;  // Find the max comp level excluding n
  Method* m = n->method();
  // Search for match
  bool found = false;
  while(cur != NULL && cur != n) {
    if (TieredCompilation && m == cur->method()) {
      // Find max level before n
      max_level = MAX2(max_level, cur->comp_level());
    }
    last = cur;
    cur = cur->osr_link();
  }
  nmethod* next = NULL;
  if (cur == n) {
    found = true;
    next = cur->osr_link();
    if (last == NULL) {
      // Remove first element
      set_osr_nmethods_head(next);
    } else {
      last->set_osr_link(next);
    }
  }
  n->set_osr_link(NULL);
  if (TieredCompilation) {
    cur = next;
    while (cur != NULL) {
      // Find max level after n
      if (m == cur->method()) {
        max_level = MAX2(max_level, cur->comp_level());
      }
      cur = cur->osr_link();
    }
    m->set_highest_osr_comp_level(max_level);
  }
  return found;
}

int InstanceKlass::mark_osr_nmethods(const Method* m) {
  MutexLocker ml(CompiledMethod_lock->owned_by_self() ? NULL : CompiledMethod_lock,
                 Mutex::_no_safepoint_check_flag);
  nmethod* osr = osr_nmethods_head();
  int found = 0;
  while (osr != NULL) {
    assert(osr->is_osr_method(), "wrong kind of nmethod found in chain");
    if (osr->method() == m) {
      osr->mark_for_deoptimization();
      found++;
    }
    osr = osr->osr_link();
  }
  return found;
}

nmethod* InstanceKlass::lookup_osr_nmethod(const Method* m, int bci, int comp_level, bool match_level) const {
  MutexLocker ml(CompiledMethod_lock->owned_by_self() ? NULL : CompiledMethod_lock,
                 Mutex::_no_safepoint_check_flag);
  nmethod* osr = osr_nmethods_head();
  nmethod* best = NULL;
  while (osr != NULL) {
    assert(osr->is_osr_method(), "wrong kind of nmethod found in chain");
    // There can be a time when a c1 osr method exists but we are waiting
    // for a c2 version. When c2 completes its osr nmethod we will trash
    // the c1 version and only be able to find the c2 version. However
    // while we overflow in the c1 code at back branches we don't want to
    // try and switch to the same code as we are already running

    if (osr->method() == m &&
        (bci == InvocationEntryBci || osr->osr_entry_bci() == bci)) {
      if (match_level) {
        if (osr->comp_level() == comp_level) {
          // Found a match - return it.
          return osr;
        }
      } else {
        if (best == NULL || (osr->comp_level() > best->comp_level())) {
          if (osr->comp_level() == CompLevel_highest_tier) {
            // Found the best possible - return it.
            return osr;
          }
          best = osr;
        }
      }
    }
    osr = osr->osr_link();
  }

  assert(match_level == false || best == NULL, "shouldn't pick up anything if match_level is set");
  if (best != NULL && best->comp_level() >= comp_level) {
    return best;
  }
  return NULL;
}

// -----------------------------------------------------------------------------------------------------
// Printing

#ifndef PRODUCT

#define BULLET  " - "

static const char* state_names[] = {
  "allocated", "loaded", "linked", "being_initialized", "fully_initialized", "initialization_error"
};

static void print_vtable(address self, intptr_t* start, int len, outputStream* st) {
  ResourceMark rm;
  int* forward_refs = NEW_RESOURCE_ARRAY(int, len);
  for (int i = 0; i < len; i++)  forward_refs[i] = 0;
  for (int i = 0; i < len; i++) {
    intptr_t e = start[i];
    st->print("%d : " INTPTR_FORMAT, i, e);
    if (forward_refs[i] != 0) {
      int from = forward_refs[i];
      int off = (int) start[from];
      st->print(" (offset %d <= [%d])", off, from);
    }
    if (MetaspaceObj::is_valid((Metadata*)e)) {
      st->print(" ");
      ((Metadata*)e)->print_value_on(st);
    } else if (self != NULL && e > 0 && e < 0x10000) {
      address location = self + e;
      int index = (int)((intptr_t*)location - start);
      st->print(" (offset %d => [%d])", (int)e, index);
      if (index >= 0 && index < len)
        forward_refs[index] = i;
    }
    st->cr();
  }
}

static void print_vtable(vtableEntry* start, int len, outputStream* st) {
  return print_vtable(NULL, reinterpret_cast<intptr_t*>(start), len, st);
}

template<typename T>
 static void print_array_on(outputStream* st, Array<T>* array) {
   if (array == NULL) { st->print_cr("NULL"); return; }
   array->print_value_on(st); st->cr();
   if (Verbose || WizardMode) {
     for (int i = 0; i < array->length(); i++) {
       st->print("%d : ", i); array->at(i)->print_value_on(st); st->cr();
     }
   }
 }

static void print_array_on(outputStream* st, Array<int>* array) {
  if (array == NULL) { st->print_cr("NULL"); return; }
  array->print_value_on(st); st->cr();
  if (Verbose || WizardMode) {
    for (int i = 0; i < array->length(); i++) {
      st->print("%d : %d", i, array->at(i)); st->cr();
    }
  }
}

void InstanceKlass::print_on(outputStream* st) const {
  assert(is_klass(), "must be klass");
  Klass::print_on(st);

  st->print(BULLET"instance size:     %d", size_helper());                        st->cr();
  st->print(BULLET"klass size:        %d", size());                               st->cr();
  st->print(BULLET"access:            "); access_flags().print_on(st);            st->cr();
  st->print(BULLET"misc flags:        0x%x", _misc_flags);                        st->cr();
  st->print(BULLET"state:             "); st->print_cr("%s", state_names[_init_state]);
  st->print(BULLET"name:              "); name()->print_value_on(st);             st->cr();
  st->print(BULLET"super:             "); Metadata::print_value_on_maybe_null(st, super()); st->cr();
  st->print(BULLET"sub:               ");
  Klass* sub = subklass();
  int n;
  for (n = 0; sub != NULL; n++, sub = sub->next_sibling()) {
    if (n < MaxSubklassPrintSize) {
      sub->print_value_on(st);
      st->print("   ");
    }
  }
  if (n >= MaxSubklassPrintSize) st->print("(" INTX_FORMAT " more klasses...)", n - MaxSubklassPrintSize);
  st->cr();

  if (is_interface()) {
    st->print_cr(BULLET"nof implementors:  %d", nof_implementors());
    if (nof_implementors() == 1) {
      st->print_cr(BULLET"implementor:    ");
      st->print("   ");
      implementor()->print_value_on(st);
      st->cr();
    }
  }

  st->print(BULLET"arrays:            "); Metadata::print_value_on_maybe_null(st, array_klasses()); st->cr();
  st->print(BULLET"methods:           "); print_array_on(st, methods());
  st->print(BULLET"method ordering:   "); print_array_on(st, method_ordering());
  st->print(BULLET"default_methods:   "); print_array_on(st, default_methods());
  if (default_vtable_indices() != NULL) {
    st->print(BULLET"default vtable indices:   "); print_array_on(st, default_vtable_indices());
  }
  st->print(BULLET"local interfaces:  "); print_array_on(st, local_interfaces());
  st->print(BULLET"trans. interfaces: "); print_array_on(st, transitive_interfaces());
  st->print(BULLET"constants:         "); constants()->print_value_on(st);         st->cr();
  if (class_loader_data() != NULL) {
    st->print(BULLET"class loader data:  ");
    class_loader_data()->print_value_on(st);
    st->cr();
  }
  st->print(BULLET"unsafe anonymous host class:        "); Metadata::print_value_on_maybe_null(st, unsafe_anonymous_host()); st->cr();
  if (source_file_name() != NULL) {
    st->print(BULLET"source file:       ");
    source_file_name()->print_value_on(st);
    st->cr();
  }
  if (source_debug_extension() != NULL) {
    st->print(BULLET"source debug extension:       ");
    st->print("%s", source_debug_extension());
    st->cr();
  }
  st->print(BULLET"class annotations:       "); class_annotations()->print_value_on(st); st->cr();
  st->print(BULLET"class type annotations:  "); class_type_annotations()->print_value_on(st); st->cr();
  st->print(BULLET"field annotations:       "); fields_annotations()->print_value_on(st); st->cr();
  st->print(BULLET"field type annotations:  "); fields_type_annotations()->print_value_on(st); st->cr();
  {
    bool have_pv = false;
    // previous versions are linked together through the InstanceKlass
    for (InstanceKlass* pv_node = previous_versions();
         pv_node != NULL;
         pv_node = pv_node->previous_versions()) {
      if (!have_pv)
        st->print(BULLET"previous version:  ");
      have_pv = true;
      pv_node->constants()->print_value_on(st);
    }
    if (have_pv) st->cr();
  }

  if (generic_signature() != NULL) {
    st->print(BULLET"generic signature: ");
    generic_signature()->print_value_on(st);
    st->cr();
  }
  st->print(BULLET"inner classes:     "); inner_classes()->print_value_on(st);     st->cr();
  st->print(BULLET"nest members:     "); nest_members()->print_value_on(st);     st->cr();
  if (java_mirror() != NULL) {
    st->print(BULLET"java mirror:       ");
    java_mirror()->print_value_on(st);
    st->cr();
  } else {
    st->print_cr(BULLET"java mirror:       NULL");
  }
  st->print(BULLET"vtable length      %d  (start addr: " INTPTR_FORMAT ")", vtable_length(), p2i(start_of_vtable())); st->cr();
  if (vtable_length() > 0 && (Verbose || WizardMode))  print_vtable(start_of_vtable(), vtable_length(), st);
  st->print(BULLET"itable length      %d (start addr: " INTPTR_FORMAT ")", itable_length(), p2i(start_of_itable())); st->cr();
  if (itable_length() > 0 && (Verbose || WizardMode))  print_vtable(NULL, start_of_itable(), itable_length(), st);
  st->print_cr(BULLET"---- static fields (%d words):", static_field_size());
  FieldPrinter print_static_field(st);
  ((InstanceKlass*)this)->do_local_static_fields(&print_static_field);
  st->print_cr(BULLET"---- non-static fields (%d words):", nonstatic_field_size());
  FieldPrinter print_nonstatic_field(st);
  InstanceKlass* ik = const_cast<InstanceKlass*>(this);
  ik->do_nonstatic_fields(&print_nonstatic_field);

  st->print(BULLET"non-static oop maps: ");
  OopMapBlock* map     = start_of_nonstatic_oop_maps();
  OopMapBlock* end_map = map + nonstatic_oop_map_count();
  while (map < end_map) {
    st->print("%d-%d ", map->offset(), map->offset() + heapOopSize*(map->count() - 1));
    map++;
  }
  st->cr();
}

#endif //PRODUCT

void InstanceKlass::print_value_on(outputStream* st) const {
  assert(is_klass(), "must be klass");
  if (Verbose || WizardMode)  access_flags().print_on(st);
  name()->print_value_on(st);
}

#ifndef PRODUCT

void FieldPrinter::do_field(fieldDescriptor* fd) {
  _st->print(BULLET);
   if (_obj == NULL) {
     fd->print_on(_st);
     _st->cr();
   } else {
     fd->print_on_for(_st, _obj);
     _st->cr();
   }
}


void InstanceKlass::oop_print_on(oop obj, outputStream* st) {
  Klass::oop_print_on(obj, st);

  if (this == SystemDictionary::String_klass()) {
    typeArrayOop value  = java_lang_String::value(obj);
    juint        length = java_lang_String::length(obj);
    if (value != NULL &&
        value->is_typeArray() &&
        length <= (juint) value->length()) {
      st->print(BULLET"string: ");
      java_lang_String::print(obj, st);
      st->cr();
      if (!WizardMode)  return;  // that is enough
    }
  }

  st->print_cr(BULLET"---- fields (total size %d words):", oop_size(obj));
  FieldPrinter print_field(st, obj);
  do_nonstatic_fields(&print_field);

  if (this == SystemDictionary::Class_klass()) {
    st->print(BULLET"signature: ");
    java_lang_Class::print_signature(obj, st);
    st->cr();
    Klass* mirrored_klass = java_lang_Class::as_Klass(obj);
    st->print(BULLET"fake entry for mirror: ");
    Metadata::print_value_on_maybe_null(st, mirrored_klass);
    st->cr();
    Klass* array_klass = java_lang_Class::array_klass_acquire(obj);
    st->print(BULLET"fake entry for array: ");
    Metadata::print_value_on_maybe_null(st, array_klass);
    st->cr();
    st->print_cr(BULLET"fake entry for oop_size: %d", java_lang_Class::oop_size(obj));
    st->print_cr(BULLET"fake entry for static_oop_field_count: %d", java_lang_Class::static_oop_field_count(obj));
    Klass* real_klass = java_lang_Class::as_Klass(obj);
    if (real_klass != NULL && real_klass->is_instance_klass()) {
      InstanceKlass::cast(real_klass)->do_local_static_fields(&print_field);
    }
  } else if (this == SystemDictionary::MethodType_klass()) {
    st->print(BULLET"signature: ");
    java_lang_invoke_MethodType::print_signature(obj, st);
    st->cr();
  }
}

bool InstanceKlass::verify_itable_index(int i) {
  int method_count = klassItable::method_count_for_interface(this);
  assert(i >= 0 && i < method_count, "index out of bounds");
  return true;
}

#endif //PRODUCT

void InstanceKlass::oop_print_value_on(oop obj, outputStream* st) {
  st->print("a ");
  name()->print_value_on(st);
  obj->print_address_on(st);
  if (this == SystemDictionary::String_klass()
      && java_lang_String::value(obj) != NULL) {
    ResourceMark rm;
    int len = java_lang_String::length(obj);
    int plen = (len < 24 ? len : 12);
    char* str = java_lang_String::as_utf8_string(obj, 0, plen);
    st->print(" = \"%s\"", str);
    if (len > plen)
      st->print("...[%d]", len);
  } else if (this == SystemDictionary::Class_klass()) {
    Klass* k = java_lang_Class::as_Klass(obj);
    st->print(" = ");
    if (k != NULL) {
      k->print_value_on(st);
    } else {
      const char* tname = type2name(java_lang_Class::primitive_type(obj));
      st->print("%s", tname ? tname : "type?");
    }
  } else if (this == SystemDictionary::MethodType_klass()) {
    st->print(" = ");
    java_lang_invoke_MethodType::print_signature(obj, st);
  } else if (java_lang_boxing_object::is_instance(obj)) {
    st->print(" = ");
    java_lang_boxing_object::print(obj, st);
  } else if (this == SystemDictionary::LambdaForm_klass()) {
    oop vmentry = java_lang_invoke_LambdaForm::vmentry(obj);
    if (vmentry != NULL) {
      st->print(" => ");
      vmentry->print_value_on(st);
    }
  } else if (this == SystemDictionary::MemberName_klass()) {
    Metadata* vmtarget = java_lang_invoke_MemberName::vmtarget(obj);
    if (vmtarget != NULL) {
      st->print(" = ");
      vmtarget->print_value_on(st);
    } else {
      java_lang_invoke_MemberName::clazz(obj)->print_value_on(st);
      st->print(".");
      java_lang_invoke_MemberName::name(obj)->print_value_on(st);
    }
  }
}

const char* InstanceKlass::internal_name() const {
  return external_name();
}

void InstanceKlass::print_class_load_logging(ClassLoaderData* loader_data,
                                             const char* module_name,
                                             const ClassFileStream* cfs) const {
  if (!log_is_enabled(Info, class, load)) {
    return;
  }

  ResourceMark rm;
  LogMessage(class, load) msg;
  stringStream info_stream;

  // Name and class hierarchy info
  info_stream.print("%s", external_name());

  // Source
  if (cfs != NULL) {
    if (cfs->source() != NULL) {
      if (module_name != NULL) {
        // When the boot loader created the stream, it didn't know the module name
        // yet. Let's format it now.
        if (cfs->from_boot_loader_modules_image()) {
          info_stream.print(" source: jrt:/%s", module_name);
        } else {
          info_stream.print(" source: %s", cfs->source());
        }
      } else {
        info_stream.print(" source: %s", cfs->source());
      }
    } else if (loader_data == ClassLoaderData::the_null_class_loader_data()) {
      Thread* THREAD = Thread::current();
      Klass* caller =
            THREAD->is_Java_thread()
                ? ((JavaThread*)THREAD)->security_get_caller_class(1)
                : NULL;
      // caller can be NULL, for example, during a JVMTI VM_Init hook
      if (caller != NULL) {
        info_stream.print(" source: instance of %s", caller->external_name());
      } else {
        // source is unknown
      }
    } else {
      oop class_loader = loader_data->class_loader();
      info_stream.print(" source: %s", class_loader->klass()->external_name());
    }
  } else {
    assert(this->is_shared(), "must be");
    if (MetaspaceShared::is_shared_dynamic((void*)this)) {
      info_stream.print(" source: shared objects file (top)");
    } else {
      info_stream.print(" source: shared objects file");
    }
  }

  msg.info("%s", info_stream.as_string());

  if (log_is_enabled(Debug, class, load)) {
    stringStream debug_stream;

    // Class hierarchy info
    debug_stream.print(" klass: " INTPTR_FORMAT " super: " INTPTR_FORMAT,
                       p2i(this),  p2i(superklass()));

    // Interfaces
    if (local_interfaces() != NULL && local_interfaces()->length() > 0) {
      debug_stream.print(" interfaces:");
      int length = local_interfaces()->length();
      for (int i = 0; i < length; i++) {
        debug_stream.print(" " INTPTR_FORMAT,
                           p2i(InstanceKlass::cast(local_interfaces()->at(i))));
      }
    }

    // Class loader
    debug_stream.print(" loader: [");
    loader_data->print_value_on(&debug_stream);
    debug_stream.print("]");

    // Classfile checksum
    if (cfs) {
      debug_stream.print(" bytes: %d checksum: %08x",
                         cfs->length(),
                         ClassLoader::crc32(0, (const char*)cfs->buffer(),
                         cfs->length()));
    }

    msg.debug("%s", debug_stream.as_string());
  }
}

#if INCLUDE_SERVICES
// Size Statistics
void InstanceKlass::collect_statistics(KlassSizeStats *sz) const {
  Klass::collect_statistics(sz);

  sz->_inst_size  = wordSize * size_helper();
  sz->_vtab_bytes = wordSize * vtable_length();
  sz->_itab_bytes = wordSize * itable_length();
  sz->_nonstatic_oopmap_bytes = wordSize * nonstatic_oop_map_size();

  int n = 0;
  n += (sz->_methods_array_bytes         = sz->count_array(methods()));
  n += (sz->_method_ordering_bytes       = sz->count_array(method_ordering()));
  n += (sz->_local_interfaces_bytes      = sz->count_array(local_interfaces()));
  n += (sz->_transitive_interfaces_bytes = sz->count_array(transitive_interfaces()));
  n += (sz->_fields_bytes                = sz->count_array(fields()));
  n += (sz->_inner_classes_bytes         = sz->count_array(inner_classes()));
  n += (sz->_nest_members_bytes          = sz->count_array(nest_members()));
  sz->_ro_bytes += n;

  const ConstantPool* cp = constants();
  if (cp) {
    cp->collect_statistics(sz);
  }

  const Annotations* anno = annotations();
  if (anno) {
    anno->collect_statistics(sz);
  }

  const Array<Method*>* methods_array = methods();
  if (methods()) {
    for (int i = 0; i < methods_array->length(); i++) {
      Method* method = methods_array->at(i);
      if (method) {
        sz->_method_count ++;
        method->collect_statistics(sz);
      }
    }
  }
}
#endif // INCLUDE_SERVICES

// Verification

class VerifyFieldClosure: public BasicOopIterateClosure {
 protected:
  template <class T> void do_oop_work(T* p) {
    oop obj = RawAccess<>::oop_load(p);
    if (!oopDesc::is_oop_or_null(obj)) {
      tty->print_cr("Failed: " PTR_FORMAT " -> " PTR_FORMAT, p2i(p), p2i(obj));
      Universe::print_on(tty);
      guarantee(false, "boom");
    }
  }
 public:
  virtual void do_oop(oop* p)       { VerifyFieldClosure::do_oop_work(p); }
  virtual void do_oop(narrowOop* p) { VerifyFieldClosure::do_oop_work(p); }
};

void InstanceKlass::verify_on(outputStream* st) {
#ifndef PRODUCT
  // Avoid redundant verifies, this really should be in product.
  if (_verify_count == Universe::verify_count()) return;
  _verify_count = Universe::verify_count();
#endif

  // Verify Klass
  Klass::verify_on(st);

  // Verify that klass is present in ClassLoaderData
  guarantee(class_loader_data()->contains_klass(this),
            "this class isn't found in class loader data");

  // Verify vtables
  if (is_linked()) {
    // $$$ This used to be done only for m/s collections.  Doing it
    // always seemed a valid generalization.  (DLD -- 6/00)
    vtable().verify(st);
  }

  // Verify first subklass
  if (subklass() != NULL) {
    guarantee(subklass()->is_klass(), "should be klass");
  }

  // Verify siblings
  Klass* super = this->super();
  Klass* sib = next_sibling();
  if (sib != NULL) {
    if (sib == this) {
      fatal("subclass points to itself " PTR_FORMAT, p2i(sib));
    }

    guarantee(sib->is_klass(), "should be klass");
    guarantee(sib->super() == super, "siblings should have same superklass");
  }

  // Verify local interfaces
  if (local_interfaces()) {
    Array<InstanceKlass*>* local_interfaces = this->local_interfaces();
    for (int j = 0; j < local_interfaces->length(); j++) {
      InstanceKlass* e = local_interfaces->at(j);
      guarantee(e->is_klass() && e->is_interface(), "invalid local interface");
    }
  }

  // Verify transitive interfaces
  if (transitive_interfaces() != NULL) {
    Array<InstanceKlass*>* transitive_interfaces = this->transitive_interfaces();
    for (int j = 0; j < transitive_interfaces->length(); j++) {
      InstanceKlass* e = transitive_interfaces->at(j);
      guarantee(e->is_klass() && e->is_interface(), "invalid transitive interface");
    }
  }

  // Verify methods
  if (methods() != NULL) {
    Array<Method*>* methods = this->methods();
    for (int j = 0; j < methods->length(); j++) {
      guarantee(methods->at(j)->is_method(), "non-method in methods array");
    }
    for (int j = 0; j < methods->length() - 1; j++) {
      Method* m1 = methods->at(j);
      Method* m2 = methods->at(j + 1);
      guarantee(m1->name()->fast_compare(m2->name()) <= 0, "methods not sorted correctly");
    }
  }

  // Verify method ordering
  if (method_ordering() != NULL) {
    Array<int>* method_ordering = this->method_ordering();
    int length = method_ordering->length();
    if (JvmtiExport::can_maintain_original_method_order() ||
        ((UseSharedSpaces || DumpSharedSpaces) && length != 0)) {
      guarantee(length == methods()->length(), "invalid method ordering length");
      jlong sum = 0;
      for (int j = 0; j < length; j++) {
        int original_index = method_ordering->at(j);
        guarantee(original_index >= 0, "invalid method ordering index");
        guarantee(original_index < length, "invalid method ordering index");
        sum += original_index;
      }
      // Verify sum of indices 0,1,...,length-1
      guarantee(sum == ((jlong)length*(length-1))/2, "invalid method ordering sum");
    } else {
      guarantee(length == 0, "invalid method ordering length");
    }
  }

  // Verify default methods
  if (default_methods() != NULL) {
    Array<Method*>* methods = this->default_methods();
    for (int j = 0; j < methods->length(); j++) {
      guarantee(methods->at(j)->is_method(), "non-method in methods array");
    }
    for (int j = 0; j < methods->length() - 1; j++) {
      Method* m1 = methods->at(j);
      Method* m2 = methods->at(j + 1);
      guarantee(m1->name()->fast_compare(m2->name()) <= 0, "methods not sorted correctly");
    }
  }

  // Verify JNI static field identifiers
  if (jni_ids() != NULL) {
    jni_ids()->verify(this);
  }

  // Verify other fields
  if (array_klasses() != NULL) {
    guarantee(array_klasses()->is_klass(), "should be klass");
  }
  if (constants() != NULL) {
    guarantee(constants()->is_constantPool(), "should be constant pool");
  }
  const Klass* anonymous_host = unsafe_anonymous_host();
  if (anonymous_host != NULL) {
    guarantee(anonymous_host->is_klass(), "should be klass");
  }
}

void InstanceKlass::oop_verify_on(oop obj, outputStream* st) {
  Klass::oop_verify_on(obj, st);
  VerifyFieldClosure blk;
  obj->oop_iterate(&blk);
}


// JNIid class for jfieldIDs only
// Note to reviewers:
// These JNI functions are just moved over to column 1 and not changed
// in the compressed oops workspace.
JNIid::JNIid(Klass* holder, int offset, JNIid* next) {
  _holder = holder;
  _offset = offset;
  _next = next;
  debug_only(_is_static_field_id = false;)
}


JNIid* JNIid::find(int offset) {
  JNIid* current = this;
  while (current != NULL) {
    if (current->offset() == offset) return current;
    current = current->next();
  }
  return NULL;
}

void JNIid::deallocate(JNIid* current) {
  while (current != NULL) {
    JNIid* next = current->next();
    delete current;
    current = next;
  }
}


void JNIid::verify(Klass* holder) {
  int first_field_offset  = InstanceMirrorKlass::offset_of_static_fields();
  int end_field_offset;
  end_field_offset = first_field_offset + (InstanceKlass::cast(holder)->static_field_size() * wordSize);

  JNIid* current = this;
  while (current != NULL) {
    guarantee(current->holder() == holder, "Invalid klass in JNIid");
#ifdef ASSERT
    int o = current->offset();
    if (current->is_static_field_id()) {
      guarantee(o >= first_field_offset  && o < end_field_offset,  "Invalid static field offset in JNIid");
    }
#endif
    current = current->next();
  }
}

void InstanceKlass::set_init_state(ClassState state) {
#ifdef ASSERT
  bool good_state = is_shared() ? (_init_state <= state)
                                               : (_init_state < state);
  assert(good_state || state == allocated, "illegal state transition");
#endif
  assert(_init_thread == NULL, "should be cleared before state change");
  _init_state = (u1)state;
}

#if INCLUDE_JVMTI

// RedefineClasses() support for previous versions

// Globally, there is at least one previous version of a class to walk
// during class unloading, which is saved because old methods in the class
// are still running.   Otherwise the previous version list is cleaned up.
bool InstanceKlass::_has_previous_versions = false;

// Returns true if there are previous versions of a class for class
// unloading only. Also resets the flag to false. purge_previous_version
// will set the flag to true if there are any left, i.e., if there's any
// work to do for next time. This is to avoid the expensive code cache
// walk in CLDG::clean_deallocate_lists().
bool InstanceKlass::has_previous_versions_and_reset() {
  bool ret = _has_previous_versions;
  log_trace(redefine, class, iklass, purge)("Class unloading: has_previous_versions = %s",
     ret ? "true" : "false");
  _has_previous_versions = false;
  return ret;
}

// Purge previous versions before adding new previous versions of the class and
// during class unloading.
void InstanceKlass::purge_previous_version_list() {
  assert(SafepointSynchronize::is_at_safepoint(), "only called at safepoint");
  assert(has_been_redefined(), "Should only be called for main class");

  // Quick exit.
  if (previous_versions() == NULL) {
    return;
  }

  // This klass has previous versions so see what we can cleanup
  // while it is safe to do so.

  int deleted_count = 0;    // leave debugging breadcrumbs
  int live_count = 0;
  ClassLoaderData* loader_data = class_loader_data();
  assert(loader_data != NULL, "should never be null");

  ResourceMark rm;
  log_trace(redefine, class, iklass, purge)("%s: previous versions", external_name());

  // previous versions are linked together through the InstanceKlass
  InstanceKlass* pv_node = previous_versions();
  InstanceKlass* last = this;
  int version = 0;

  // check the previous versions list
  for (; pv_node != NULL; ) {

    ConstantPool* pvcp = pv_node->constants();
    assert(pvcp != NULL, "cp ref was unexpectedly cleared");

    if (!pvcp->on_stack()) {
      // If the constant pool isn't on stack, none of the methods
      // are executing.  Unlink this previous_version.
      // The previous version InstanceKlass is on the ClassLoaderData deallocate list
      // so will be deallocated during the next phase of class unloading.
      log_trace(redefine, class, iklass, purge)
        ("previous version " INTPTR_FORMAT " is dead.", p2i(pv_node));
      // For debugging purposes.
      pv_node->set_is_scratch_class();
      // Unlink from previous version list.
      assert(pv_node->class_loader_data() == loader_data, "wrong loader_data");
      InstanceKlass* next = pv_node->previous_versions();
      pv_node->link_previous_versions(NULL);   // point next to NULL
      last->link_previous_versions(next);
      // Add to the deallocate list after unlinking
      loader_data->add_to_deallocate_list(pv_node);
      pv_node = next;
      deleted_count++;
      version++;
      continue;
    } else {
      log_trace(redefine, class, iklass, purge)("previous version " INTPTR_FORMAT " is alive", p2i(pv_node));
      assert(pvcp->pool_holder() != NULL, "Constant pool with no holder");
      guarantee (!loader_data->is_unloading(), "unloaded classes can't be on the stack");
      live_count++;
      // found a previous version for next time we do class unloading
      _has_previous_versions = true;
    }

    // At least one method is live in this previous version.
    // Reset dead EMCP methods not to get breakpoints.
    // All methods are deallocated when all of the methods for this class are no
    // longer running.
    Array<Method*>* method_refs = pv_node->methods();
    if (method_refs != NULL) {
      log_trace(redefine, class, iklass, purge)("previous methods length=%d", method_refs->length());
      for (int j = 0; j < method_refs->length(); j++) {
        Method* method = method_refs->at(j);

        if (!method->on_stack()) {
          // no breakpoints for non-running methods
          if (method->is_running_emcp()) {
            method->set_running_emcp(false);
          }
        } else {
          assert (method->is_obsolete() || method->is_running_emcp(),
                  "emcp method cannot run after emcp bit is cleared");
          log_trace(redefine, class, iklass, purge)
            ("purge: %s(%s): prev method @%d in version @%d is alive",
             method->name()->as_C_string(), method->signature()->as_C_string(), j, version);
        }
      }
    }
    // next previous version
    last = pv_node;
    pv_node = pv_node->previous_versions();
    version++;
  }
  log_trace(redefine, class, iklass, purge)
    ("previous version stats: live=%d, deleted=%d", live_count, deleted_count);
}

void InstanceKlass::mark_newly_obsolete_methods(Array<Method*>* old_methods,
                                                int emcp_method_count) {
  int obsolete_method_count = old_methods->length() - emcp_method_count;

  if (emcp_method_count != 0 && obsolete_method_count != 0 &&
      _previous_versions != NULL) {
    // We have a mix of obsolete and EMCP methods so we have to
    // clear out any matching EMCP method entries the hard way.
    int local_count = 0;
    for (int i = 0; i < old_methods->length(); i++) {
      Method* old_method = old_methods->at(i);
      if (old_method->is_obsolete()) {
        // only obsolete methods are interesting
        Symbol* m_name = old_method->name();
        Symbol* m_signature = old_method->signature();

        // previous versions are linked together through the InstanceKlass
        int j = 0;
        for (InstanceKlass* prev_version = _previous_versions;
             prev_version != NULL;
             prev_version = prev_version->previous_versions(), j++) {

          Array<Method*>* method_refs = prev_version->methods();
          for (int k = 0; k < method_refs->length(); k++) {
            Method* method = method_refs->at(k);

            if (!method->is_obsolete() &&
                method->name() == m_name &&
                method->signature() == m_signature) {
              // The current RedefineClasses() call has made all EMCP
              // versions of this method obsolete so mark it as obsolete
              log_trace(redefine, class, iklass, add)
                ("%s(%s): flush obsolete method @%d in version @%d",
                 m_name->as_C_string(), m_signature->as_C_string(), k, j);

              method->set_is_obsolete();
              break;
            }
          }

          // The previous loop may not find a matching EMCP method, but
          // that doesn't mean that we can optimize and not go any
          // further back in the PreviousVersion generations. The EMCP
          // method for this generation could have already been made obsolete,
          // but there still may be an older EMCP method that has not
          // been made obsolete.
        }

        if (++local_count >= obsolete_method_count) {
          // no more obsolete methods so bail out now
          break;
        }
      }
    }
  }
}

// Save the scratch_class as the previous version if any of the methods are running.
// The previous_versions are used to set breakpoints in EMCP methods and they are
// also used to clean MethodData links to redefined methods that are no longer running.
void InstanceKlass::add_previous_version(InstanceKlass* scratch_class,
                                         int emcp_method_count) {
  assert(Thread::current()->is_VM_thread(),
         "only VMThread can add previous versions");

  ResourceMark rm;
  log_trace(redefine, class, iklass, add)
    ("adding previous version ref for %s, EMCP_cnt=%d", scratch_class->external_name(), emcp_method_count);

  // Clean out old previous versions for this class
  purge_previous_version_list();

  // Mark newly obsolete methods in remaining previous versions.  An EMCP method from
  // a previous redefinition may be made obsolete by this redefinition.
  Array<Method*>* old_methods = scratch_class->methods();
  mark_newly_obsolete_methods(old_methods, emcp_method_count);

  // If the constant pool for this previous version of the class
  // is not marked as being on the stack, then none of the methods
  // in this previous version of the class are on the stack so
  // we don't need to add this as a previous version.
  ConstantPool* cp_ref = scratch_class->constants();
  if (!cp_ref->on_stack()) {
    log_trace(redefine, class, iklass, add)("scratch class not added; no methods are running");
    // For debugging purposes.
    scratch_class->set_is_scratch_class();
    scratch_class->class_loader_data()->add_to_deallocate_list(scratch_class);
    return;
  }

  if (emcp_method_count != 0) {
    // At least one method is still running, check for EMCP methods
    for (int i = 0; i < old_methods->length(); i++) {
      Method* old_method = old_methods->at(i);
      if (!old_method->is_obsolete() && old_method->on_stack()) {
        // if EMCP method (not obsolete) is on the stack, mark as EMCP so that
        // we can add breakpoints for it.

        // We set the method->on_stack bit during safepoints for class redefinition
        // and use this bit to set the is_running_emcp bit.
        // After the safepoint, the on_stack bit is cleared and the running emcp
        // method may exit.   If so, we would set a breakpoint in a method that
        // is never reached, but this won't be noticeable to the programmer.
        old_method->set_running_emcp(true);
        log_trace(redefine, class, iklass, add)
          ("EMCP method %s is on_stack " INTPTR_FORMAT, old_method->name_and_sig_as_C_string(), p2i(old_method));
      } else if (!old_method->is_obsolete()) {
        log_trace(redefine, class, iklass, add)
          ("EMCP method %s is NOT on_stack " INTPTR_FORMAT, old_method->name_and_sig_as_C_string(), p2i(old_method));
      }
    }
  }

  // Add previous version if any methods are still running.
  // Set has_previous_version flag for processing during class unloading.
  _has_previous_versions = true;
  log_trace(redefine, class, iklass, add) ("scratch class added; one of its methods is on_stack.");
  assert(scratch_class->previous_versions() == NULL, "shouldn't have a previous version");
  scratch_class->link_previous_versions(previous_versions());
  link_previous_versions(scratch_class);
} // end add_previous_version()

#endif // INCLUDE_JVMTI

Method* InstanceKlass::method_with_idnum(int idnum) {
  Method* m = NULL;
  if (idnum < methods()->length()) {
    m = methods()->at(idnum);
  }
  if (m == NULL || m->method_idnum() != idnum) {
    for (int index = 0; index < methods()->length(); ++index) {
      m = methods()->at(index);
      if (m->method_idnum() == idnum) {
        return m;
      }
    }
    // None found, return null for the caller to handle.
    return NULL;
  }
  return m;
}


Method* InstanceKlass::method_with_orig_idnum(int idnum) {
  if (idnum >= methods()->length()) {
    return NULL;
  }
  Method* m = methods()->at(idnum);
  if (m != NULL && m->orig_method_idnum() == idnum) {
    return m;
  }
  // Obsolete method idnum does not match the original idnum
  for (int index = 0; index < methods()->length(); ++index) {
    m = methods()->at(index);
    if (m->orig_method_idnum() == idnum) {
      return m;
    }
  }
  // None found, return null for the caller to handle.
  return NULL;
}


Method* InstanceKlass::method_with_orig_idnum(int idnum, int version) {
  InstanceKlass* holder = get_klass_version(version);
  if (holder == NULL) {
    return NULL; // The version of klass is gone, no method is found
  }
  Method* method = holder->method_with_orig_idnum(idnum);
  return method;
}

#if INCLUDE_JVMTI
JvmtiCachedClassFileData* InstanceKlass::get_cached_class_file() {
  return _cached_class_file;
}

jint InstanceKlass::get_cached_class_file_len() {
  return VM_RedefineClasses::get_cached_class_file_len(_cached_class_file);
}

unsigned char * InstanceKlass::get_cached_class_file_bytes() {
  return VM_RedefineClasses::get_cached_class_file_bytes(_cached_class_file);
}
#endif

#define THROW_DVT_ERROR(s) \
  Exceptions::fthrow(THREAD_AND_LOCATION, vmSymbols::java_lang_IncompatibleClassChangeError(), \
      "ValueCapableClass class '%s' %s", external_name(),(s)); \
      return<|MERGE_RESOLUTION|>--- conflicted
+++ resolved
@@ -496,19 +496,14 @@
     assert(size_helper() == parser.layout_size(), "incorrect size_helper?");
 
   if (Arguments::is_dumping_archive()) {
-<<<<<<< HEAD
       SystemDictionaryShared::init_dumptime_info(this);
     }
-=======
-    SystemDictionaryShared::init_dumptime_info(this);
-  }
 
   // Set biased locking bit for all instances of this class; it will be
   // cleared if revocation occurs too often for this type
   if (UseBiasedLocking && BiasedLocking::enabled()) {
     set_prototype_header(markWord::biased_locking_prototype());
   }
->>>>>>> 8addc141
 }
 
 void InstanceKlass::deallocate_methods(ClassLoaderData* loader_data,
