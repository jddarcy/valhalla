/*
 * Copyright (c) 2022, Oracle and/or its affiliates. All rights reserved.
 * DO NOT ALTER OR REMOVE COPYRIGHT NOTICES OR THIS FILE HEADER.
 *
 * This code is free software; you can redistribute it and/or modify it
 * under the terms of the GNU General Public License version 2 only, as
 * published by the Free Software Foundation.
 *
 * This code is distributed in the hope that it will be useful, but WITHOUT
 * ANY WARRANTY; without even the implied warranty of MERCHANTABILITY or
 * FITNESS FOR A PARTICULAR PURPOSE.  See the GNU General Public License
 * version 2 for more details (a copy is included in the LICENSE file that
 * accompanied this code).
 *
 * You should have received a copy of the GNU General Public License version
 * 2 along with this work; if not, write to the Free Software Foundation,
 * Inc., 51 Franklin St, Fifth Floor, Boston, MA 02110-1301 USA.
 *
 * Please contact Oracle, 500 Oracle Parkway, Redwood Shores, CA 94065 USA
 * or visit www.oracle.com if you need additional information or have any
 * questions.
 *
 */

#ifndef SHARE_OOPS_INSTANCEKLASSFLAGS_HPP
#define SHARE_OOPS_INSTANCEKLASSFLAGS_HPP

class ClassLoaderData;

// The InstanceKlassFlags class contains the parse-time and writeable flags associated with
// an InstanceKlass, and their associated accessors.
// _flags are parse-time and constant in the InstanceKlass after that.  _status are set at runtime and
// require atomic access.
// These flags are JVM internal and not part of the AccessFlags classfile specification.

class InstanceKlassFlags {
  friend class VMStructs;
  friend class JVMCIVMStructs;

#define IK_FLAGS_DO(flag)  \
    flag(rewritten                          , 1 << 0) /* methods rewritten. */ \
    flag(has_nonstatic_fields               , 1 << 1) /* for sizing with UseCompressedOops */ \
    flag(should_verify_class                , 1 << 2) /* allow caching of preverification */ \
<<<<<<< HEAD
    flag(unused                             , 1 << 3) /* not currently used */ \
    flag(is_contended                       , 1 << 4) /* marked with contended annotation */ \
    flag(has_nonstatic_concrete_methods     , 1 << 5) /* class/superclass/implemented interfaces has non-static, concrete methods */ \
    flag(declares_nonstatic_concrete_methods, 1 << 6) /* directly declares non-static, concrete methods */ \
    flag(has_been_redefined                 , 1 << 7) /* class has been redefined */ \
    flag(shared_loading_failed              , 1 << 8) /* class has been loaded from shared archive */ \
    flag(is_scratch_class                   , 1 << 9) /* class is the redefined scratch class */ \
    flag(is_shared_boot_class               , 1 << 10) /* defining class loader is boot class loader */ \
    flag(is_shared_platform_class           , 1 << 11) /* defining class loader is platform class loader */ \
    flag(is_shared_app_class                , 1 << 12) /* defining class loader is app class loader */ \
    flag(has_contended_annotations          , 1 << 13) /* has @Contended annotation */ \
    flag(has_localvariable_table            , 1 << 14) /* has localvariable information */ \
    flag(has_inline_type_fields             , 1 << 15) /* has inline fields and related embedded section is not empty */ \
    flag(is_empty_inline_type               , 1 << 16) /* empty inline type (*) */ \
    flag(is_naturally_atomic                , 1 << 17) /* loaded/stored in one instruction */ \
    flag(is_declared_atomic                 , 1 << 18) /* Listed -XX:ForceNonTearable=clist option */ \
    flag(carries_value_modifier             , 1 << 19) /* the class or one of its super types has the ACC_VALUE modifier */ \
    flag(carries_identity_modifier          , 1 << 20) /* the class or one of its super types has the ACC_IDENTITY modifier */

  /* (*) An inline type is considered empty if it contains no non-static fields or
     if it contains only empty inline fields. Note that JITs have a slightly different
     definition: empty inline fields must be flattened otherwise the container won't
     be considered empty */
=======
    flag(is_contended                       , 1 << 3) /* marked with contended annotation */ \
    flag(has_nonstatic_concrete_methods     , 1 << 4) /* class/superclass/implemented interfaces has non-static, concrete methods */ \
    flag(declares_nonstatic_concrete_methods, 1 << 5) /* directly declares non-static, concrete methods */ \
    flag(shared_loading_failed              , 1 << 6) /* class has been loaded from shared archive */ \
    flag(is_shared_boot_class               , 1 << 7) /* defining class loader is boot class loader */ \
    flag(is_shared_platform_class           , 1 << 8) /* defining class loader is platform class loader */ \
    flag(is_shared_app_class                , 1 << 9) /* defining class loader is app class loader */ \
    flag(has_contended_annotations          , 1 << 10) /* has @Contended annotation */ \
    flag(has_localvariable_table            , 1 << 11) /* has localvariable information */ \
    flag(has_miranda_methods                , 1 << 12) /* True if this class has miranda methods in it's vtable */ \
    flag(has_vanilla_constructor            , 1 << 13) /* True if klass has a vanilla default constructor */ \
    flag(has_final_method                   , 1 << 14) /* True if klass has final method */ \
    /* end of list */
>>>>>>> 750bece0

#define IK_FLAGS_ENUM_NAME(name, value)    _misc_##name = value,
  enum {
    IK_FLAGS_DO(IK_FLAGS_ENUM_NAME)
  };
#undef IK_FLAGS_ENUM_NAME

#define IK_STATUS_DO(status)  \
    status(is_being_redefined                , 1 << 0) /* True if the klass is being redefined */ \
    status(has_resolved_methods              , 1 << 1) /* True if the klass has resolved MethodHandle methods */ \
    status(has_been_redefined                , 1 << 2) /* class has been redefined */ \
    status(is_scratch_class                  , 1 << 3) /* class is the redefined scratch class */ \
    status(is_marked_dependent               , 1 << 4) /* class is the redefined scratch class */

#define IK_STATUS_ENUM_NAME(name, value)    _misc_##name = value,
  enum {
    IK_STATUS_DO(IK_STATUS_ENUM_NAME)
  };
#undef IK_STATUS_ENUM_NAME

  u2 shared_loader_type_bits() const {
    return _misc_is_shared_boot_class|_misc_is_shared_platform_class|_misc_is_shared_app_class;
  }

  // These flags are write-once before the class is published and then read-only so don't require atomic updates.
  u4 _flags;

  // These flags are written during execution so require atomic stores
  u1 _status;

 public:

  InstanceKlassFlags() : _flags(0), _status(0) {}

  // Create getters and setters for the flag values.
#define IK_FLAGS_GET(name, ignore)          \
  bool name() const { return (_flags & _misc_##name) != 0; }
  IK_FLAGS_DO(IK_FLAGS_GET)
#undef IK_FLAGS_GET

#define IK_FLAGS_SET(name, ignore)   \
  void set_##name(bool b) {         \
    assert_is_safe(name());         \
    if (b) _flags |= _misc_##name; \
  }
  IK_FLAGS_DO(IK_FLAGS_SET)
#undef IK_FLAGS_SET

  bool is_shared_unregistered_class() const {
    return (_flags & shared_loader_type_bits()) == 0;
  }

  void set_shared_class_loader_type(s2 loader_type);

  void assign_class_loader_type(const ClassLoaderData* cld);

  u4 flags() const { return _flags; }

  static u4 is_empty_inline_type_value() {
    return _misc_is_empty_inline_type;
  }

  void assert_is_safe(bool set) NOT_DEBUG_RETURN;

  // Create getters and setters for the status values.
#define IK_STATUS_GET(name, ignore)          \
  bool name() const { return (_status & _misc_##name) != 0; }
  IK_STATUS_DO(IK_STATUS_GET)
#undef IK_STATUS_GET

#define IK_STATUS_SET(name, ignore)   \
  void set_##name(bool b) {         \
    if (b) { \
      atomic_set_bits(_misc_##name); \
    } else { \
      atomic_clear_bits(_misc_##name); \
    } \
  }
  IK_STATUS_DO(IK_STATUS_SET)
#undef IK_STATUS_SET

  void atomic_set_bits(u1 bits);
  void atomic_clear_bits(u1 bits);
};

#endif // SHARE_OOPS_INSTANCEKLASSFLAGS_HPP<|MERGE_RESOLUTION|>--- conflicted
+++ resolved
@@ -41,31 +41,6 @@
     flag(rewritten                          , 1 << 0) /* methods rewritten. */ \
     flag(has_nonstatic_fields               , 1 << 1) /* for sizing with UseCompressedOops */ \
     flag(should_verify_class                , 1 << 2) /* allow caching of preverification */ \
-<<<<<<< HEAD
-    flag(unused                             , 1 << 3) /* not currently used */ \
-    flag(is_contended                       , 1 << 4) /* marked with contended annotation */ \
-    flag(has_nonstatic_concrete_methods     , 1 << 5) /* class/superclass/implemented interfaces has non-static, concrete methods */ \
-    flag(declares_nonstatic_concrete_methods, 1 << 6) /* directly declares non-static, concrete methods */ \
-    flag(has_been_redefined                 , 1 << 7) /* class has been redefined */ \
-    flag(shared_loading_failed              , 1 << 8) /* class has been loaded from shared archive */ \
-    flag(is_scratch_class                   , 1 << 9) /* class is the redefined scratch class */ \
-    flag(is_shared_boot_class               , 1 << 10) /* defining class loader is boot class loader */ \
-    flag(is_shared_platform_class           , 1 << 11) /* defining class loader is platform class loader */ \
-    flag(is_shared_app_class                , 1 << 12) /* defining class loader is app class loader */ \
-    flag(has_contended_annotations          , 1 << 13) /* has @Contended annotation */ \
-    flag(has_localvariable_table            , 1 << 14) /* has localvariable information */ \
-    flag(has_inline_type_fields             , 1 << 15) /* has inline fields and related embedded section is not empty */ \
-    flag(is_empty_inline_type               , 1 << 16) /* empty inline type (*) */ \
-    flag(is_naturally_atomic                , 1 << 17) /* loaded/stored in one instruction */ \
-    flag(is_declared_atomic                 , 1 << 18) /* Listed -XX:ForceNonTearable=clist option */ \
-    flag(carries_value_modifier             , 1 << 19) /* the class or one of its super types has the ACC_VALUE modifier */ \
-    flag(carries_identity_modifier          , 1 << 20) /* the class or one of its super types has the ACC_IDENTITY modifier */
-
-  /* (*) An inline type is considered empty if it contains no non-static fields or
-     if it contains only empty inline fields. Note that JITs have a slightly different
-     definition: empty inline fields must be flattened otherwise the container won't
-     be considered empty */
-=======
     flag(is_contended                       , 1 << 3) /* marked with contended annotation */ \
     flag(has_nonstatic_concrete_methods     , 1 << 4) /* class/superclass/implemented interfaces has non-static, concrete methods */ \
     flag(declares_nonstatic_concrete_methods, 1 << 5) /* directly declares non-static, concrete methods */ \
@@ -78,8 +53,18 @@
     flag(has_miranda_methods                , 1 << 12) /* True if this class has miranda methods in it's vtable */ \
     flag(has_vanilla_constructor            , 1 << 13) /* True if klass has a vanilla default constructor */ \
     flag(has_final_method                   , 1 << 14) /* True if klass has final method */ \
+    flag(has_inline_type_fields             , 1 << 15) /* has inline fields and related embedded section is not empty */ \
+    flag(is_empty_inline_type               , 1 << 16) /* empty inline type (*) */ \
+    flag(is_naturally_atomic                , 1 << 17) /* loaded/stored in one instruction */ \
+    flag(is_declared_atomic                 , 1 << 18) /* Listed -XX:ForceNonTearable=clist option */ \
+    flag(carries_value_modifier             , 1 << 19) /* the class or one of its super types has the ACC_VALUE modifier */ \
+    flag(carries_identity_modifier          , 1 << 20) /* the class or one of its super types has the ACC_IDENTITY modifier */
     /* end of list */
->>>>>>> 750bece0
+
+  /* (*) An inline type is considered empty if it contains no non-static fields or
+     if it contains only empty inline fields. Note that JITs have a slightly different
+     definition: empty inline fields must be flattened otherwise the container won't
+     be considered empty */
 
 #define IK_FLAGS_ENUM_NAME(name, value)    _misc_##name = value,
   enum {
