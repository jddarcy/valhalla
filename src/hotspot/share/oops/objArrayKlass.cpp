--- conflicted
+++ resolved
@@ -69,57 +69,17 @@
     Klass* element_super = element_klass->super();
     if (element_super != nullptr) {
       // The element type has a direct super.  E.g., String[] has direct super of Object[].
-<<<<<<< HEAD
-      if (null_free) {
-        super_klass = element_klass->array_klass_or_null();
-      } else {
-        super_klass = element_super->array_klass_or_null();
-      }
-      bool supers_exist = super_klass != nullptr;
-=======
->>>>>>> 6f2676dc
       // Also, see if the element has secondary supertypes.
       // We need an array type for each before creating this array type.
-      super_klass = element_super->array_klass(CHECK_NULL);
+      if (null_free) {
+        super_klass = element_klass->array_klass(CHECK_NULL);
+      } else {
+        super_klass = element_super->array_klass(CHECK_NULL);
+      }
       const Array<Klass*>* element_supers = element_klass->secondary_supers();
       for (int i = element_supers->length() - 1; i >= 0; i--) {
         Klass* elem_super = element_supers->at(i);
-<<<<<<< HEAD
-        if (elem_super->array_klass_or_null() == nullptr) {
-          supers_exist = false;
-          break;
-        }
-      }
-      if (null_free) {
-        if (element_klass->array_klass_or_null() == nullptr) {
-          supers_exist = false;
-        }
-      }
-      if (!supers_exist) {
-        // Oops.  Not allocated yet.  Back out, allocate it, and retry.
-        Klass* ek = nullptr;
-        {
-          MutexUnlocker mu(MultiArray_lock);
-          if (null_free) {
-            element_klass->array_klass(CHECK_NULL);
-          } else {
-            element_super->array_klass(CHECK_NULL);
-          }
-          for( int i = element_supers->length()-1; i >= 0; i-- ) {
-            Klass* elem_super = element_supers->at(i);
-            elem_super->array_klass(CHECK_NULL);
-          }
-          // Now retry from the beginning
-          if (null_free) {
-            ek = InlineKlass::cast(element_klass)->value_array_klass(CHECK_NULL);
-          } else {
-            ek = element_klass->array_klass(n, CHECK_NULL);
-          }
-        }  // re-lock
-        return ObjArrayKlass::cast(ek);
-=======
         elem_super->array_klass(CHECK_NULL);
->>>>>>> 6f2676dc
       }
       // Fall through because inheritance is acyclic and we hold the global recursive lock to allocate all the arrays.
     } else {
@@ -166,7 +126,10 @@
   set_bottom_klass(bk);
   set_class_loader_data(bk->class_loader_data());
 
-<<<<<<< HEAD
+  if (element_klass->is_array_klass()) {
+    set_lower_dimension(ArrayKlass::cast(element_klass));
+  }
+
   int lh = array_layout_helper(T_OBJECT);
   if (null_free) {
     assert(n == 1, "Bytecode does not support null-free multi-dim");
@@ -179,13 +142,6 @@
 #endif
   }
   set_layout_helper(lh);
-=======
-  if (element_klass->is_array_klass()) {
-    set_lower_dimension(ArrayKlass::cast(element_klass));
-  }
-
-  set_layout_helper(array_layout_helper(T_OBJECT));
->>>>>>> 6f2676dc
   assert(is_array_klass(), "sanity");
   assert(is_objArray_klass(), "sanity");
 }
