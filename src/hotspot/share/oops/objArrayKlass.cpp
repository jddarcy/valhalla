/*
 * Copyright (c) 1997, 2021, Oracle and/or its affiliates. All rights reserved.
 * DO NOT ALTER OR REMOVE COPYRIGHT NOTICES OR THIS FILE HEADER.
 *
 * This code is free software; you can redistribute it and/or modify it
 * under the terms of the GNU General Public License version 2 only, as
 * published by the Free Software Foundation.
 *
 * This code is distributed in the hope that it will be useful, but WITHOUT
 * ANY WARRANTY; without even the implied warranty of MERCHANTABILITY or
 * FITNESS FOR A PARTICULAR PURPOSE.  See the GNU General Public License
 * version 2 for more details (a copy is included in the LICENSE file that
 * accompanied this code).
 *
 * You should have received a copy of the GNU General Public License version
 * 2 along with this work; if not, write to the Free Software Foundation,
 * Inc., 51 Franklin St, Fifth Floor, Boston, MA 02110-1301 USA.
 *
 * Please contact Oracle, 500 Oracle Parkway, Redwood Shores, CA 94065 USA
 * or visit www.oracle.com if you need additional information or have any
 * questions.
 *
 */

#include "precompiled.hpp"
#include "classfile/moduleEntry.hpp"
#include "classfile/packageEntry.hpp"
#include "classfile/symbolTable.hpp"
#include "classfile/vmClasses.hpp"
#include "classfile/vmSymbols.hpp"
#include "gc/shared/collectedHeap.inline.hpp"
#include "memory/iterator.inline.hpp"
#include "memory/metadataFactory.hpp"
#include "memory/metaspaceClosure.hpp"
#include "memory/oopFactory.hpp"
#include "memory/resourceArea.hpp"
#include "memory/universe.hpp"
#include "oops/arrayKlass.inline.hpp"
#include "oops/instanceKlass.hpp"
#include "oops/klass.inline.hpp"
#include "oops/objArrayKlass.inline.hpp"
#include "oops/objArrayOop.inline.hpp"
#include "oops/oop.inline.hpp"
#include "oops/symbol.hpp"
#include "runtime/handles.inline.hpp"
#include "runtime/mutexLocker.hpp"
#include "utilities/macros.hpp"

ObjArrayKlass* ObjArrayKlass::allocate(ClassLoaderData* loader_data, int n, Klass* k, Symbol* name, TRAPS) {
  assert(ObjArrayKlass::header_size() <= InstanceKlass::header_size(),
      "array klasses must be same size as InstanceKlass");

  int size = ArrayKlass::static_size(ObjArrayKlass::header_size());

  return new (loader_data, size, THREAD) ObjArrayKlass(n, k, name);
}

ObjArrayKlass* ObjArrayKlass::allocate_objArray_klass(ClassLoaderData* loader_data,
                                                      int n, Klass* element_klass, TRAPS) {

  // Eagerly allocate the direct array supertype.
  Klass* super_klass = NULL;
  if (!Universe::is_bootstrapping() || vmClasses::Object_klass_loaded()) {
    Klass* element_super = element_klass->super();
    if (element_super != NULL) {
      // The element type has a direct super.  E.g., String[] has direct super of Object[].
      super_klass = element_super->array_klass_or_null();
      bool supers_exist = super_klass != NULL;
      // Also, see if the element has secondary supertypes.
      // We need an array type for each.
      const Array<Klass*>* element_supers = element_klass->secondary_supers();
      for( int i = element_supers->length()-1; i >= 0; i-- ) {
        Klass* elem_super = element_supers->at(i);
        if (elem_super->array_klass_or_null() == NULL) {
          supers_exist = false;
          break;
        }
      }
      if (!supers_exist) {
        // Oops.  Not allocated yet.  Back out, allocate it, and retry.
        Klass* ek = NULL;
        {
          MutexUnlocker mu(MultiArray_lock);
          super_klass = element_super->array_klass(CHECK_NULL);
          for( int i = element_supers->length()-1; i >= 0; i-- ) {
            Klass* elem_super = element_supers->at(i);
            elem_super->array_klass(CHECK_NULL);
          }
          // Now retry from the beginning
          ek = element_klass->array_klass(n, CHECK_NULL);
        }  // re-lock
        return ObjArrayKlass::cast(ek);
      }
    } else {
      // The element type is already Object.  Object[] has direct super of Object.
      super_klass = vmClasses::Object_klass();
    }
  }

  // Create type name for klass.
  Symbol* name = ArrayKlass::create_element_klass_array_name(element_klass, CHECK_NULL);

  // Initialize instance variables
  ObjArrayKlass* oak = ObjArrayKlass::allocate(loader_data, n, element_klass, name, CHECK_NULL);

  ModuleEntry* module = oak->module();
  assert(module != NULL, "No module entry for array");

  // Call complete_create_array_klass after all instance variables has been initialized.
  ArrayKlass::complete_create_array_klass(oak, super_klass, module, CHECK_NULL);

  // Add all classes to our internal class loader list here,
  // including classes in the bootstrap (NULL) class loader.
  // Do this step after creating the mirror so that if the
  // mirror creation fails, loaded_classes_do() doesn't find
  // an array class without a mirror.
  loader_data->add_class(oak);

  return oak;
}

ObjArrayKlass::ObjArrayKlass(int n, Klass* element_klass, Symbol* name) : ArrayKlass(name, ID) {
  set_dimension(n);
  set_element_klass(element_klass);

  Klass* bk;
  if (element_klass->is_objArray_klass()) {
    bk = ObjArrayKlass::cast(element_klass)->bottom_klass();
  } else if (element_klass->is_flatArray_klass()) {
    bk = FlatArrayKlass::cast(element_klass)->element_klass();
  } else {
    bk = element_klass;
  }
  assert(bk != NULL && (bk->is_instance_klass() || bk->is_typeArray_klass()), "invalid bottom klass");
  set_bottom_klass(bk);
  set_class_loader_data(bk->class_loader_data());

  jint lh = array_layout_helper(T_OBJECT);
  if (element_klass->is_inline_klass()) {
    lh = layout_helper_set_null_free(lh);
    set_prototype_header(markWord::nullfree_array_prototype());
    assert(prototype_header().is_nullfree_array(), "sanity");
  }
  set_layout_helper(lh);
  assert(is_array_klass(), "sanity");
  assert(is_objArray_klass(), "sanity");
}

int ObjArrayKlass::oop_size(oop obj) const {
  assert(obj->is_objArray(), "must be object array");
  return objArrayOop(obj)->object_size();
}

objArrayOop ObjArrayKlass::allocate(int length, TRAPS) {
  check_array_allocation_length(length, arrayOopDesc::max_array_length(T_OBJECT), CHECK_NULL);
  int size = objArrayOopDesc::object_size(length);
  bool populate_null_free = is_null_free_array_klass();
  objArrayOop array =  (objArrayOop)Universe::heap()->array_allocate(this, size, length,
                                                       /* do_zero */ true, THREAD);
  if (populate_null_free) {
    assert(dimension() == 1, "Can only populate the final dimension");
    assert(element_klass()->is_inline_klass(), "Unexpected");
    assert(!element_klass()->is_array_klass(), "ArrayKlass unexpected here");
    assert(!InlineKlass::cast(element_klass())->flatten_array(), "Expected flatArrayOop allocation");
    element_klass()->initialize(CHECK_NULL);
    // Populate default values...
    objArrayHandle array_h(THREAD, array);
    instanceOop value = (instanceOop) InlineKlass::cast(element_klass())->default_value();
    for (int i = 0; i < length; i++) {
      array_h->obj_at_put(i, value);
    }
  }
  return array;
}

oop ObjArrayKlass::multi_allocate(int rank, jint* sizes, TRAPS) {
  int length = *sizes;
  if (rank == 1) { // last dim may be flatArray, check if we have any special storage requirements
    if (element_klass()->is_inline_klass()) {
      return oopFactory::new_flatArray(element_klass(), length, CHECK_NULL);
    } else {
      return oopFactory::new_objArray(element_klass(), length, CHECK_NULL);
    }
  }
  guarantee(rank > 1, "Rank below 1");
  // Call to lower_dimension uses this pointer, so most be called before a
  // possible GC
  Klass* ld_klass = lower_dimension();
  // If length < 0 allocate will throw an exception.
  objArrayOop array = allocate(length, CHECK_NULL);
  objArrayHandle h_array (THREAD, array);
  if (length != 0) {
    for (int index = 0; index < length; index++) {
      ArrayKlass* ak = ArrayKlass::cast(ld_klass);
      oop sub_array = ak->multi_allocate(rank-1, &sizes[1], CHECK_NULL);
      h_array->obj_at_put(index, sub_array);
    }
  } else {
    // Since this array dimension has zero length, nothing will be
    // allocated, however the lower dimension values must be checked
    // for illegal values.
    for (int i = 0; i < rank - 1; ++i) {
      sizes += 1;
      if (*sizes < 0) {
        THROW_MSG_0(vmSymbols::java_lang_NegativeArraySizeException(), err_msg("%d", *sizes));
      }
    }
  }
  return h_array();
}

// Either oop or narrowOop depending on UseCompressedOops.
void ObjArrayKlass::do_copy(arrayOop s, size_t src_offset,
                            arrayOop d, size_t dst_offset, int length, TRAPS) {
  if (s == d) {
    // since source and destination are equal we do not need conversion checks.
    assert(length > 0, "sanity check");
    ArrayAccess<>::oop_arraycopy(s, src_offset, d, dst_offset, length);
  } else {
    // We have to make sure all elements conform to the destination array
    Klass* bound = ObjArrayKlass::cast(d->klass())->element_klass();
    Klass* stype = ObjArrayKlass::cast(s->klass())->element_klass();
    // Perform null check if dst is null-free but src has no such guarantee
    bool null_check = ((!s->klass()->is_null_free_array_klass()) &&
        d->klass()->is_null_free_array_klass());
    if (stype == bound || stype->is_subtype_of(bound)) {
      if (null_check) {
        ArrayAccess<ARRAYCOPY_DISJOINT | ARRAYCOPY_NOTNULL>::oop_arraycopy(s, src_offset, d, dst_offset, length);
      } else {
        ArrayAccess<ARRAYCOPY_DISJOINT>::oop_arraycopy(s, src_offset, d, dst_offset, length);
      }
    } else {
      if (null_check) {
        ArrayAccess<ARRAYCOPY_DISJOINT | ARRAYCOPY_CHECKCAST | ARRAYCOPY_NOTNULL>::oop_arraycopy(s, src_offset, d, dst_offset, length);
      } else {
        ArrayAccess<ARRAYCOPY_DISJOINT | ARRAYCOPY_CHECKCAST>::oop_arraycopy(s, src_offset, d, dst_offset, length);
      }
    }
  }
}

void ObjArrayKlass::copy_array(arrayOop s, int src_pos, arrayOop d,
                               int dst_pos, int length, TRAPS) {
  assert(s->is_objArray(), "must be obj array");

  if (EnableValhalla) {
    if (d->is_flatArray()) {
      FlatArrayKlass::cast(d->klass())->copy_array(s, src_pos, d, dst_pos, length, THREAD);
      return;
    }
  }

  if (!d->is_objArray()) {
    ResourceMark rm(THREAD);
    stringStream ss;
    if (d->is_typeArray()) {
      ss.print("arraycopy: type mismatch: can not copy object array[] into %s[]",
               type2name_tab[ArrayKlass::cast(d->klass())->element_type()]);
    } else {
      ss.print("arraycopy: destination type %s is not an array", d->klass()->external_name());
    }
    THROW_MSG(vmSymbols::java_lang_ArrayStoreException(), ss.as_string());
  }

  // Check is all offsets and lengths are non negative
  if (src_pos < 0 || dst_pos < 0 || length < 0) {
    // Pass specific exception reason.
    ResourceMark rm(THREAD);
    stringStream ss;
    if (src_pos < 0) {
      ss.print("arraycopy: source index %d out of bounds for object array[%d]",
               src_pos, s->length());
    } else if (dst_pos < 0) {
      ss.print("arraycopy: destination index %d out of bounds for object array[%d]",
               dst_pos, d->length());
    } else {
      ss.print("arraycopy: length %d is negative", length);
    }
    THROW_MSG(vmSymbols::java_lang_ArrayIndexOutOfBoundsException(), ss.as_string());
  }
  // Check if the ranges are valid
  if ((((unsigned int) length + (unsigned int) src_pos) > (unsigned int) s->length()) ||
      (((unsigned int) length + (unsigned int) dst_pos) > (unsigned int) d->length())) {
    // Pass specific exception reason.
    ResourceMark rm(THREAD);
    stringStream ss;
    if (((unsigned int) length + (unsigned int) src_pos) > (unsigned int) s->length()) {
      ss.print("arraycopy: last source index %u out of bounds for object array[%d]",
               (unsigned int) length + (unsigned int) src_pos, s->length());
    } else {
      ss.print("arraycopy: last destination index %u out of bounds for object array[%d]",
               (unsigned int) length + (unsigned int) dst_pos, d->length());
    }
    THROW_MSG(vmSymbols::java_lang_ArrayIndexOutOfBoundsException(), ss.as_string());
  }

  // Special case. Boundary cases must be checked first
  // This allows the following call: copy_array(s, s.length(), d.length(), 0).
  // This is correct, since the position is supposed to be an 'in between point', i.e., s.length(),
  // points to the right of the last element.
  if (length==0) {
    return;
  }
  if (UseCompressedOops) {
    size_t src_offset = (size_t) objArrayOopDesc::obj_at_offset<narrowOop>(src_pos);
    size_t dst_offset = (size_t) objArrayOopDesc::obj_at_offset<narrowOop>(dst_pos);
    assert(arrayOopDesc::obj_offset_to_raw<narrowOop>(s, src_offset, NULL) ==
           objArrayOop(s)->obj_at_addr<narrowOop>(src_pos), "sanity");
    assert(arrayOopDesc::obj_offset_to_raw<narrowOop>(d, dst_offset, NULL) ==
           objArrayOop(d)->obj_at_addr<narrowOop>(dst_pos), "sanity");
    do_copy(s, src_offset, d, dst_offset, length, CHECK);
  } else {
    size_t src_offset = (size_t) objArrayOopDesc::obj_at_offset<oop>(src_pos);
    size_t dst_offset = (size_t) objArrayOopDesc::obj_at_offset<oop>(dst_pos);
    assert(arrayOopDesc::obj_offset_to_raw<oop>(s, src_offset, NULL) ==
           objArrayOop(s)->obj_at_addr<oop>(src_pos), "sanity");
    assert(arrayOopDesc::obj_offset_to_raw<oop>(d, dst_offset, NULL) ==
           objArrayOop(d)->obj_at_addr<oop>(dst_pos), "sanity");
    do_copy(s, src_offset, d, dst_offset, length, CHECK);
  }
}


Klass* ObjArrayKlass::array_klass_impl(bool or_null, int n, TRAPS) {
  assert(dimension() <= n, "check order of chain");
  int dim = dimension();
  if (dim == n) return this;

  // lock-free read needs acquire semantics
  if (higher_dimension_acquire() == NULL) {
    if (or_null) return NULL;

    ResourceMark rm;
    JavaThread *jt = THREAD->as_Java_thread();
    {
      // Ensure atomic creation of higher dimensions
      MutexLocker mu(THREAD, MultiArray_lock);

      // Check if another thread beat us
      if (higher_dimension() == NULL) {

        // Create multi-dim klass object and link them together
        Klass* k = ObjArrayKlass::allocate_objArray_klass(class_loader_data(), dim + 1, this, CHECK_NULL);
        ObjArrayKlass* ak = ObjArrayKlass::cast(k);
        ak->set_lower_dimension(this);
        // use 'release' to pair with lock-free load
        release_set_higher_dimension(ak);
        assert(ak->is_objArray_klass(), "incorrect initialization of ObjArrayKlass");
      }
    }
  }

  ObjArrayKlass *ak = ObjArrayKlass::cast(higher_dimension());
  if (or_null) {
    return ak->array_klass_or_null(n);
  }
  THREAD->check_possible_safepoint();
  return ak->array_klass(n, THREAD);
}

Klass* ObjArrayKlass::array_klass_impl(bool or_null, TRAPS) {
  return array_klass_impl(or_null, dimension() +  1, THREAD);
}

bool ObjArrayKlass::can_be_primary_super_slow() const {
  if (!bottom_klass()->can_be_primary_super())
    // array of interfaces
    return false;
  else
    return Klass::can_be_primary_super_slow();
}

GrowableArray<Klass*>* ObjArrayKlass::compute_secondary_supers(int num_extra_slots,
                                                               Array<InstanceKlass*>* transitive_interfaces) {
  assert(transitive_interfaces == NULL, "sanity");
  // interfaces = { cloneable_klass, serializable_klass, elemSuper[], ... };
  const Array<Klass*>* elem_supers = element_klass()->secondary_supers();
  int num_elem_supers = elem_supers == NULL ? 0 : elem_supers->length();
  int num_secondaries = num_extra_slots + 2 + num_elem_supers;
  if (num_secondaries == 2) {
    // Must share this for correct bootstrapping!
    set_secondary_supers(Universe::the_array_interfaces_array());
    return NULL;
  } else {
<<<<<<< HEAD
    GrowableArray<Klass*>* secondaries = new GrowableArray<Klass*>(num_elem_supers+3);
    secondaries->push(SystemDictionary::Cloneable_klass());
    secondaries->push(SystemDictionary::Serializable_klass());
    secondaries->push(SystemDictionary::IdentityObject_klass());
=======
    GrowableArray<Klass*>* secondaries = new GrowableArray<Klass*>(num_elem_supers+2);
    secondaries->push(vmClasses::Cloneable_klass());
    secondaries->push(vmClasses::Serializable_klass());
>>>>>>> f025bc1d
    for (int i = 0; i < num_elem_supers; i++) {
      Klass* elem_super = elem_supers->at(i);
      Klass* array_super = elem_super->array_klass_or_null();
      assert(array_super != NULL, "must already have been created");
      secondaries->push(array_super);
    }
    return secondaries;
  }
}

void ObjArrayKlass::initialize(TRAPS) {
  bottom_klass()->initialize(THREAD);  // dispatches to either InstanceKlass or TypeArrayKlass
}

void ObjArrayKlass::metaspace_pointers_do(MetaspaceClosure* it) {
  ArrayKlass::metaspace_pointers_do(it);
  it->push(&_element_klass);
  it->push(&_bottom_klass);
}

// JVM support

jint ObjArrayKlass::compute_modifier_flags(TRAPS) const {
  // The modifier for an objectArray is the same as its element
  if (element_klass() == NULL) {
    assert(Universe::is_bootstrapping(), "partial objArray only at startup");
    return JVM_ACC_ABSTRACT | JVM_ACC_FINAL | JVM_ACC_PUBLIC;
  }
  // Return the flags of the bottom element type.
  jint element_flags = bottom_klass()->compute_modifier_flags(CHECK_0);

  return (element_flags & (JVM_ACC_PUBLIC | JVM_ACC_PRIVATE | JVM_ACC_PROTECTED))
                        | (JVM_ACC_ABSTRACT | JVM_ACC_FINAL);
}

ModuleEntry* ObjArrayKlass::module() const {
  assert(bottom_klass() != NULL, "ObjArrayKlass returned unexpected NULL bottom_klass");
  // The array is defined in the module of its bottom class
  return bottom_klass()->module();
}

PackageEntry* ObjArrayKlass::package() const {
  assert(bottom_klass() != NULL, "ObjArrayKlass returned unexpected NULL bottom_klass");
  return bottom_klass()->package();
}

// Printing

void ObjArrayKlass::print_on(outputStream* st) const {
#ifndef PRODUCT
  Klass::print_on(st);
  st->print(" - element klass: ");
  element_klass()->print_value_on(st);
  st->cr();
#endif //PRODUCT
}

void ObjArrayKlass::print_value_on(outputStream* st) const {
  assert(is_klass(), "must be klass");

  element_klass()->print_value_on(st);
  st->print("[]");
}

#ifndef PRODUCT

void ObjArrayKlass::oop_print_on(oop obj, outputStream* st) {
  ArrayKlass::oop_print_on(obj, st);
  assert(obj->is_objArray(), "must be objArray");
  objArrayOop oa = objArrayOop(obj);
  int print_len = MIN2((intx) oa->length(), MaxElementPrintSize);
  for(int index = 0; index < print_len; index++) {
    st->print(" - %3d : ", index);
    if (oa->obj_at(index) != NULL) {
      oa->obj_at(index)->print_value_on(st);
      st->cr();
    } else {
      st->print_cr("NULL");
    }
  }
  int remaining = oa->length() - print_len;
  if (remaining > 0) {
    st->print_cr(" - <%d more elements, increase MaxElementPrintSize to print>", remaining);
  }
}

#endif //PRODUCT

void ObjArrayKlass::oop_print_value_on(oop obj, outputStream* st) {
  assert(obj->is_objArray(), "must be objArray");
  st->print("a ");
  element_klass()->print_value_on(st);
  int len = objArrayOop(obj)->length();
  st->print("[%d] ", len);
  if (obj != NULL) {
    obj->print_address_on(st);
  } else {
    st->print_cr("NULL");
  }
}

const char* ObjArrayKlass::internal_name() const {
  return external_name();
}


// Verification

void ObjArrayKlass::verify_on(outputStream* st) {
  ArrayKlass::verify_on(st);
  guarantee(element_klass()->is_klass(), "should be klass");
  guarantee(bottom_klass()->is_klass(), "should be klass");
  Klass* bk = bottom_klass();
  guarantee(bk->is_instance_klass() || bk->is_typeArray_klass() || bk->is_flatArray_klass(),
            "invalid bottom klass");
}

void ObjArrayKlass::oop_verify_on(oop obj, outputStream* st) {
  ArrayKlass::oop_verify_on(obj, st);
  guarantee(obj->is_objArray(), "must be objArray");
  guarantee(obj->is_nullfreeArray() || (!is_null_free_array_klass()), "null-free klass but not object");
  objArrayOop oa = objArrayOop(obj);
  for(int index = 0; index < oa->length(); index++) {
    guarantee(oopDesc::is_oop_or_null(oa->obj_at(index)), "should be oop");
  }
}<|MERGE_RESOLUTION|>--- conflicted
+++ resolved
@@ -382,16 +382,10 @@
     set_secondary_supers(Universe::the_array_interfaces_array());
     return NULL;
   } else {
-<<<<<<< HEAD
     GrowableArray<Klass*>* secondaries = new GrowableArray<Klass*>(num_elem_supers+3);
-    secondaries->push(SystemDictionary::Cloneable_klass());
-    secondaries->push(SystemDictionary::Serializable_klass());
-    secondaries->push(SystemDictionary::IdentityObject_klass());
-=======
-    GrowableArray<Klass*>* secondaries = new GrowableArray<Klass*>(num_elem_supers+2);
     secondaries->push(vmClasses::Cloneable_klass());
     secondaries->push(vmClasses::Serializable_klass());
->>>>>>> f025bc1d
+    secondaries->push(vmClasses::IdentityObject_klass());
     for (int i = 0; i < num_elem_supers; i++) {
       Klass* elem_super = elem_supers->at(i);
       Klass* array_super = elem_super->array_klass_or_null();
