/*
 * Copyright (c) 1997, 2021, Oracle and/or its affiliates. All rights reserved.
 * DO NOT ALTER OR REMOVE COPYRIGHT NOTICES OR THIS FILE HEADER.
 *
 * This code is free software; you can redistribute it and/or modify it
 * under the terms of the GNU General Public License version 2 only, as
 * published by the Free Software Foundation.
 *
 * This code is distributed in the hope that it will be useful, but WITHOUT
 * ANY WARRANTY; without even the implied warranty of MERCHANTABILITY or
 * FITNESS FOR A PARTICULAR PURPOSE.  See the GNU General Public License
 * version 2 for more details (a copy is included in the LICENSE file that
 * accompanied this code).
 *
 * You should have received a copy of the GNU General Public License version
 * 2 along with this work; if not, write to the Free Software Foundation,
 * Inc., 51 Franklin St, Fifth Floor, Boston, MA 02110-1301 USA.
 *
 * Please contact Oracle, 500 Oracle Parkway, Redwood Shores, CA 94065 USA
 * or visit www.oracle.com if you need additional information or have any
 * questions.
 *
 */

#include "precompiled.hpp"
#include "classfile/moduleEntry.hpp"
#include "classfile/packageEntry.hpp"
#include "classfile/symbolTable.hpp"
#include "classfile/vmClasses.hpp"
#include "classfile/vmSymbols.hpp"
#include "gc/shared/collectedHeap.inline.hpp"
#include "memory/iterator.inline.hpp"
#include "memory/metadataFactory.hpp"
#include "memory/metaspaceClosure.hpp"
#include "memory/oopFactory.hpp"
#include "memory/resourceArea.hpp"
#include "memory/universe.hpp"
#include "oops/arrayKlass.inline.hpp"
#include "oops/instanceKlass.hpp"
#include "oops/klass.inline.hpp"
#include "oops/objArrayKlass.inline.hpp"
#include "oops/objArrayOop.inline.hpp"
#include "oops/oop.inline.hpp"
#include "oops/symbol.hpp"
#include "runtime/handles.inline.hpp"
#include "runtime/mutexLocker.hpp"
#include "utilities/macros.hpp"

ObjArrayKlass* ObjArrayKlass::allocate(ClassLoaderData* loader_data, int n, Klass* k, Symbol* name, TRAPS) {
  assert(ObjArrayKlass::header_size() <= InstanceKlass::header_size(),
      "array klasses must be same size as InstanceKlass");

  int size = ArrayKlass::static_size(ObjArrayKlass::header_size());

  return new (loader_data, size, THREAD) ObjArrayKlass(n, k, name);
}

ObjArrayKlass* ObjArrayKlass::allocate_objArray_klass(ClassLoaderData* loader_data,
                                                      int n, Klass* element_klass, TRAPS) {

  // Eagerly allocate the direct array supertype.
  Klass* super_klass = NULL;
  if (!Universe::is_bootstrapping() || vmClasses::Object_klass_loaded()) {
    Klass* element_super = element_klass->super();
    if (element_super != NULL) {
      // The element type has a direct super.  E.g., String[] has direct super of Object[].
      super_klass = element_super->array_klass_or_null();
      bool supers_exist = super_klass != NULL;
      // Also, see if the element has secondary supertypes.
      // We need an array type for each.
      const Array<Klass*>* element_supers = element_klass->secondary_supers();
      for( int i = element_supers->length()-1; i >= 0; i-- ) {
        Klass* elem_super = element_supers->at(i);
        if (elem_super->array_klass_or_null() == NULL) {
          supers_exist = false;
          break;
        }
      }
      if (!supers_exist) {
        // Oops.  Not allocated yet.  Back out, allocate it, and retry.
        Klass* ek = NULL;
        {
          MutexUnlocker mu(MultiArray_lock);
          super_klass = element_super->array_klass(CHECK_NULL);
          for( int i = element_supers->length()-1; i >= 0; i-- ) {
            Klass* elem_super = element_supers->at(i);
            elem_super->array_klass(CHECK_NULL);
          }
          // Now retry from the beginning
          ek = element_klass->array_klass(n, CHECK_NULL);
        }  // re-lock
        return ObjArrayKlass::cast(ek);
      }
    } else {
      // The element type is already Object.  Object[] has direct super of Object.
      super_klass = vmClasses::Object_klass();
    }
  }

  // Create type name for klass.
  Symbol* name = ArrayKlass::create_element_klass_array_name(element_klass, CHECK_NULL);

  // Initialize instance variables
  ObjArrayKlass* oak = ObjArrayKlass::allocate(loader_data, n, element_klass, name, CHECK_NULL);

  ModuleEntry* module = oak->module();
  assert(module != NULL, "No module entry for array");

  // Call complete_create_array_klass after all instance variables has been initialized.
  ArrayKlass::complete_create_array_klass(oak, super_klass, module, CHECK_NULL);

  // Add all classes to our internal class loader list here,
  // including classes in the bootstrap (NULL) class loader.
  // Do this step after creating the mirror so that if the
  // mirror creation fails, loaded_classes_do() doesn't find
  // an array class without a mirror.
  loader_data->add_class(oak);

  return oak;
}

ObjArrayKlass::ObjArrayKlass(int n, Klass* element_klass, Symbol* name) : ArrayKlass(name, ID) {
  set_dimension(n);
  set_element_klass(element_klass);

  Klass* bk;
  if (element_klass->is_objArray_klass()) {
    bk = ObjArrayKlass::cast(element_klass)->bottom_klass();
  } else if (element_klass->is_flatArray_klass()) {
    bk = FlatArrayKlass::cast(element_klass)->element_klass();
  } else {
    bk = element_klass;
  }
  assert(bk != NULL && (bk->is_instance_klass() || bk->is_typeArray_klass()), "invalid bottom klass");
  set_bottom_klass(bk);
  set_class_loader_data(bk->class_loader_data());

  jint lh = array_layout_helper(T_OBJECT);
  if (element_klass->is_inline_klass()) {
    lh = layout_helper_set_null_free(lh);
    set_prototype_header(markWord::nullfree_array_prototype());
    assert(prototype_header().is_nullfree_array(), "sanity");
  }
  set_layout_helper(lh);
  assert(is_array_klass(), "sanity");
  assert(is_objArray_klass(), "sanity");
}

int ObjArrayKlass::oop_size(oop obj) const {
  assert(obj->is_objArray(), "must be object array");
  return objArrayOop(obj)->object_size();
}

objArrayOop ObjArrayKlass::allocate(int length, TRAPS) {
  check_array_allocation_length(length, arrayOopDesc::max_array_length(T_OBJECT), CHECK_NULL);
  int size = objArrayOopDesc::object_size(length);
  bool populate_null_free = is_null_free_array_klass();
  objArrayOop array =  (objArrayOop)Universe::heap()->array_allocate(this, size, length,
                                                       /* do_zero */ true, THREAD);
  if (populate_null_free) {
    assert(dimension() == 1, "Can only populate the final dimension");
    assert(element_klass()->is_inline_klass(), "Unexpected");
    assert(!element_klass()->is_array_klass(), "ArrayKlass unexpected here");
    assert(!InlineKlass::cast(element_klass())->flatten_array(), "Expected flatArrayOop allocation");
    element_klass()->initialize(CHECK_NULL);
    // Populate default values...
    objArrayHandle array_h(THREAD, array);
    instanceOop value = (instanceOop) InlineKlass::cast(element_klass())->default_value();
    for (int i = 0; i < length; i++) {
      array_h->obj_at_put(i, value);
    }
  }
  return array;
}

oop ObjArrayKlass::multi_allocate(int rank, jint* sizes, TRAPS) {
  int length = *sizes;
  if (rank == 1) { // last dim may be flatArray, check if we have any special storage requirements
    if (element_klass()->is_inline_klass()) {
      return oopFactory::new_flatArray(element_klass(), length, CHECK_NULL);
    } else {
      return oopFactory::new_objArray(element_klass(), length, CHECK_NULL);
    }
  }
  guarantee(rank > 1, "Rank below 1");
  // Call to lower_dimension uses this pointer, so most be called before a
  // possible GC
  Klass* ld_klass = lower_dimension();
  // If length < 0 allocate will throw an exception.
  objArrayOop array = allocate(length, CHECK_NULL);
  objArrayHandle h_array (THREAD, array);
  if (length != 0) {
    for (int index = 0; index < length; index++) {
      ArrayKlass* ak = ArrayKlass::cast(ld_klass);
      oop sub_array = ak->multi_allocate(rank-1, &sizes[1], CHECK_NULL);
      h_array->obj_at_put(index, sub_array);
    }
  } else {
    // Since this array dimension has zero length, nothing will be
    // allocated, however the lower dimension values must be checked
    // for illegal values.
    for (int i = 0; i < rank - 1; ++i) {
      sizes += 1;
      if (*sizes < 0) {
        THROW_MSG_0(vmSymbols::java_lang_NegativeArraySizeException(), err_msg("%d", *sizes));
      }
    }
  }
  return h_array();
}

// Either oop or narrowOop depending on UseCompressedOops.
void ObjArrayKlass::do_copy(arrayOop s, size_t src_offset,
                            arrayOop d, size_t dst_offset, int length, TRAPS) {
  if (s == d) {
    // since source and destination are equal we do not need conversion checks.
    assert(length > 0, "sanity check");
    ArrayAccess<>::oop_arraycopy(s, src_offset, d, dst_offset, length);
  } else {
    // We have to make sure all elements conform to the destination array
    Klass* bound = ObjArrayKlass::cast(d->klass())->element_klass();
    Klass* stype = ObjArrayKlass::cast(s->klass())->element_klass();
    // Perform null check if dst is null-free but src has no such guarantee
    bool null_check = ((!s->klass()->is_null_free_array_klass()) &&
        d->klass()->is_null_free_array_klass());
    if (stype == bound || stype->is_subtype_of(bound)) {
      if (null_check) {
        ArrayAccess<ARRAYCOPY_DISJOINT | ARRAYCOPY_NOTNULL>::oop_arraycopy(s, src_offset, d, dst_offset, length);
      } else {
        ArrayAccess<ARRAYCOPY_DISJOINT>::oop_arraycopy(s, src_offset, d, dst_offset, length);
      }
    } else {
      if (null_check) {
        ArrayAccess<ARRAYCOPY_DISJOINT | ARRAYCOPY_CHECKCAST | ARRAYCOPY_NOTNULL>::oop_arraycopy(s, src_offset, d, dst_offset, length);
      } else {
        ArrayAccess<ARRAYCOPY_DISJOINT | ARRAYCOPY_CHECKCAST>::oop_arraycopy(s, src_offset, d, dst_offset, length);
      }
    }
  }
}

void ObjArrayKlass::copy_array(arrayOop s, int src_pos, arrayOop d,
                               int dst_pos, int length, TRAPS) {
  assert(s->is_objArray(), "must be obj array");

  if (EnableValhalla) {
    if (d->is_flatArray()) {
      FlatArrayKlass::cast(d->klass())->copy_array(s, src_pos, d, dst_pos, length, THREAD);
      return;
    }
  }

  if (!d->is_objArray()) {
    ResourceMark rm(THREAD);
    stringStream ss;
    if (d->is_typeArray()) {
      ss.print("arraycopy: type mismatch: can not copy object array[] into %s[]",
               type2name_tab[ArrayKlass::cast(d->klass())->element_type()]);
    } else {
      ss.print("arraycopy: destination type %s is not an array", d->klass()->external_name());
    }
    THROW_MSG(vmSymbols::java_lang_ArrayStoreException(), ss.as_string());
  }

  // Check is all offsets and lengths are non negative
  if (src_pos < 0 || dst_pos < 0 || length < 0) {
    // Pass specific exception reason.
    ResourceMark rm(THREAD);
    stringStream ss;
    if (src_pos < 0) {
      ss.print("arraycopy: source index %d out of bounds for object array[%d]",
               src_pos, s->length());
    } else if (dst_pos < 0) {
      ss.print("arraycopy: destination index %d out of bounds for object array[%d]",
               dst_pos, d->length());
    } else {
      ss.print("arraycopy: length %d is negative", length);
    }
    THROW_MSG(vmSymbols::java_lang_ArrayIndexOutOfBoundsException(), ss.as_string());
  }
  // Check if the ranges are valid
  if ((((unsigned int) length + (unsigned int) src_pos) > (unsigned int) s->length()) ||
      (((unsigned int) length + (unsigned int) dst_pos) > (unsigned int) d->length())) {
    // Pass specific exception reason.
    ResourceMark rm(THREAD);
    stringStream ss;
    if (((unsigned int) length + (unsigned int) src_pos) > (unsigned int) s->length()) {
      ss.print("arraycopy: last source index %u out of bounds for object array[%d]",
               (unsigned int) length + (unsigned int) src_pos, s->length());
    } else {
      ss.print("arraycopy: last destination index %u out of bounds for object array[%d]",
               (unsigned int) length + (unsigned int) dst_pos, d->length());
    }
    THROW_MSG(vmSymbols::java_lang_ArrayIndexOutOfBoundsException(), ss.as_string());
  }

  // Special case. Boundary cases must be checked first
  // This allows the following call: copy_array(s, s.length(), d.length(), 0).
  // This is correct, since the position is supposed to be an 'in between point', i.e., s.length(),
  // points to the right of the last element.
  if (length==0) {
    return;
  }
  if (UseCompressedOops) {
    size_t src_offset = (size_t) objArrayOopDesc::obj_at_offset<narrowOop>(src_pos);
    size_t dst_offset = (size_t) objArrayOopDesc::obj_at_offset<narrowOop>(dst_pos);
    assert(arrayOopDesc::obj_offset_to_raw<narrowOop>(s, src_offset, NULL) ==
           objArrayOop(s)->obj_at_addr<narrowOop>(src_pos), "sanity");
    assert(arrayOopDesc::obj_offset_to_raw<narrowOop>(d, dst_offset, NULL) ==
           objArrayOop(d)->obj_at_addr<narrowOop>(dst_pos), "sanity");
    do_copy(s, src_offset, d, dst_offset, length, CHECK);
  } else {
    size_t src_offset = (size_t) objArrayOopDesc::obj_at_offset<oop>(src_pos);
    size_t dst_offset = (size_t) objArrayOopDesc::obj_at_offset<oop>(dst_pos);
    assert(arrayOopDesc::obj_offset_to_raw<oop>(s, src_offset, NULL) ==
           objArrayOop(s)->obj_at_addr<oop>(src_pos), "sanity");
    assert(arrayOopDesc::obj_offset_to_raw<oop>(d, dst_offset, NULL) ==
           objArrayOop(d)->obj_at_addr<oop>(dst_pos), "sanity");
    do_copy(s, src_offset, d, dst_offset, length, CHECK);
  }
}


<<<<<<< HEAD
Klass* ObjArrayKlass::array_klass_impl(bool or_null, int n, TRAPS) {
=======
Klass* ObjArrayKlass::array_klass(int n, TRAPS) {

>>>>>>> 138d573c
  assert(dimension() <= n, "check order of chain");
  int dim = dimension();
  if (dim == n) return this;

  // lock-free read needs acquire semantics
  if (higher_dimension_acquire() == NULL) {

    ResourceMark rm(THREAD);
    {
      // Ensure atomic creation of higher dimensions
      MutexLocker mu(THREAD, MultiArray_lock);

      // Check if another thread beat us
      if (higher_dimension() == NULL) {

        // Create multi-dim klass object and link them together
        Klass* k = ObjArrayKlass::allocate_objArray_klass(class_loader_data(), dim + 1, this, CHECK_NULL);
        ObjArrayKlass* ak = ObjArrayKlass::cast(k);
        ak->set_lower_dimension(this);
        // use 'release' to pair with lock-free load
        release_set_higher_dimension(ak);
        assert(ak->is_objArray_klass(), "incorrect initialization of ObjArrayKlass");
      }
    }
  }

  ObjArrayKlass *ak = ObjArrayKlass::cast(higher_dimension());
  THREAD->as_Java_thread()->check_possible_safepoint();
  return ak->array_klass(n, THREAD);
}

Klass* ObjArrayKlass::array_klass_or_null(int n) {

  assert(dimension() <= n, "check order of chain");
  int dim = dimension();
  if (dim == n) return this;

  // lock-free read needs acquire semantics
  if (higher_dimension_acquire() == NULL) {
    return NULL;
  }

  ObjArrayKlass *ak = ObjArrayKlass::cast(higher_dimension());
  return ak->array_klass_or_null(n);
}

Klass* ObjArrayKlass::array_klass(TRAPS) {
  return array_klass(dimension() +  1, THREAD);
}

Klass* ObjArrayKlass::array_klass_or_null() {
  return array_klass_or_null(dimension() +  1);
}

bool ObjArrayKlass::can_be_primary_super_slow() const {
  if (!bottom_klass()->can_be_primary_super())
    // array of interfaces
    return false;
  else
    return Klass::can_be_primary_super_slow();
}

GrowableArray<Klass*>* ObjArrayKlass::compute_secondary_supers(int num_extra_slots,
                                                               Array<InstanceKlass*>* transitive_interfaces) {
  assert(transitive_interfaces == NULL, "sanity");
  // interfaces = { cloneable_klass, serializable_klass, elemSuper[], ... };
  const Array<Klass*>* elem_supers = element_klass()->secondary_supers();
  int num_elem_supers = elem_supers == NULL ? 0 : elem_supers->length();
  int num_secondaries = num_extra_slots + 2 + num_elem_supers;
  if (num_secondaries == 2) {
    // Must share this for correct bootstrapping!
    set_secondary_supers(Universe::the_array_interfaces_array());
    return NULL;
  } else {
    GrowableArray<Klass*>* secondaries = new GrowableArray<Klass*>(num_elem_supers+3);
    secondaries->push(vmClasses::Cloneable_klass());
    secondaries->push(vmClasses::Serializable_klass());
    secondaries->push(vmClasses::IdentityObject_klass());
    for (int i = 0; i < num_elem_supers; i++) {
      Klass* elem_super = elem_supers->at(i);
      Klass* array_super = elem_super->array_klass_or_null();
      assert(array_super != NULL, "must already have been created");
      secondaries->push(array_super);
    }
    return secondaries;
  }
}

void ObjArrayKlass::initialize(TRAPS) {
  bottom_klass()->initialize(THREAD);  // dispatches to either InstanceKlass or TypeArrayKlass
}

void ObjArrayKlass::metaspace_pointers_do(MetaspaceClosure* it) {
  ArrayKlass::metaspace_pointers_do(it);
  it->push(&_element_klass);
  it->push(&_bottom_klass);
}

jint ObjArrayKlass::compute_modifier_flags() const {
  // The modifier for an objectArray is the same as its element
  if (element_klass() == NULL) {
    assert(Universe::is_bootstrapping(), "partial objArray only at startup");
    return JVM_ACC_ABSTRACT | JVM_ACC_FINAL | JVM_ACC_PUBLIC;
  }
  // Return the flags of the bottom element type.
  jint element_flags = bottom_klass()->compute_modifier_flags();

  return (element_flags & (JVM_ACC_PUBLIC | JVM_ACC_PRIVATE | JVM_ACC_PROTECTED))
                        | (JVM_ACC_ABSTRACT | JVM_ACC_FINAL);
}

ModuleEntry* ObjArrayKlass::module() const {
  assert(bottom_klass() != NULL, "ObjArrayKlass returned unexpected NULL bottom_klass");
  // The array is defined in the module of its bottom class
  return bottom_klass()->module();
}

PackageEntry* ObjArrayKlass::package() const {
  assert(bottom_klass() != NULL, "ObjArrayKlass returned unexpected NULL bottom_klass");
  return bottom_klass()->package();
}

// Printing

void ObjArrayKlass::print_on(outputStream* st) const {
#ifndef PRODUCT
  Klass::print_on(st);
  st->print(" - element klass: ");
  element_klass()->print_value_on(st);
  st->cr();
#endif //PRODUCT
}

void ObjArrayKlass::print_value_on(outputStream* st) const {
  assert(is_klass(), "must be klass");

  element_klass()->print_value_on(st);
  st->print("[]");
}

#ifndef PRODUCT

void ObjArrayKlass::oop_print_on(oop obj, outputStream* st) {
  ArrayKlass::oop_print_on(obj, st);
  assert(obj->is_objArray(), "must be objArray");
  objArrayOop oa = objArrayOop(obj);
  int print_len = MIN2((intx) oa->length(), MaxElementPrintSize);
  for(int index = 0; index < print_len; index++) {
    st->print(" - %3d : ", index);
    if (oa->obj_at(index) != NULL) {
      oa->obj_at(index)->print_value_on(st);
      st->cr();
    } else {
      st->print_cr("NULL");
    }
  }
  int remaining = oa->length() - print_len;
  if (remaining > 0) {
    st->print_cr(" - <%d more elements, increase MaxElementPrintSize to print>", remaining);
  }
}

#endif //PRODUCT

void ObjArrayKlass::oop_print_value_on(oop obj, outputStream* st) {
  assert(obj->is_objArray(), "must be objArray");
  st->print("a ");
  element_klass()->print_value_on(st);
  int len = objArrayOop(obj)->length();
  st->print("[%d] ", len);
  if (obj != NULL) {
    obj->print_address_on(st);
  } else {
    st->print_cr("NULL");
  }
}

const char* ObjArrayKlass::internal_name() const {
  return external_name();
}


// Verification

void ObjArrayKlass::verify_on(outputStream* st) {
  ArrayKlass::verify_on(st);
  guarantee(element_klass()->is_klass(), "should be klass");
  guarantee(bottom_klass()->is_klass(), "should be klass");
  Klass* bk = bottom_klass();
  guarantee(bk->is_instance_klass() || bk->is_typeArray_klass() || bk->is_flatArray_klass(),
            "invalid bottom klass");
}

void ObjArrayKlass::oop_verify_on(oop obj, outputStream* st) {
  ArrayKlass::oop_verify_on(obj, st);
  guarantee(obj->is_objArray(), "must be objArray");
  guarantee(obj->is_nullfreeArray() || (!is_null_free_array_klass()), "null-free klass but not object");
  objArrayOop oa = objArrayOop(obj);
  for(int index = 0; index < oa->length(); index++) {
    guarantee(oopDesc::is_oop_or_null(oa->obj_at(index)), "should be oop");
  }
}<|MERGE_RESOLUTION|>--- conflicted
+++ resolved
@@ -321,12 +321,7 @@
 }
 
 
-<<<<<<< HEAD
-Klass* ObjArrayKlass::array_klass_impl(bool or_null, int n, TRAPS) {
-=======
 Klass* ObjArrayKlass::array_klass(int n, TRAPS) {
-
->>>>>>> 138d573c
   assert(dimension() <= n, "check order of chain");
   int dim = dimension();
   if (dim == n) return this;
