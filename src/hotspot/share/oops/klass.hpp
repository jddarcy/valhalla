--- conflicted
+++ resolved
@@ -37,33 +37,20 @@
 #include "jfr/support/jfrTraceIdExtension.hpp"
 #endif
 
-<<<<<<< HEAD
-// Klass IDs for all subclasses of Klass
-enum KlassID {
-  InstanceKlassID,
-  InstanceRefKlassID,
-  InstanceMirrorKlassID,
-  InstanceClassLoaderKlassID,
-  TypeArrayKlassID,
-  FlatArrayKlassID,
-  ObjArrayKlassID
-};
-
-const uint KLASS_ID_COUNT = 7;
-=======
 // Klass Kinds for all subclasses of Klass
 enum KlassKind {
   InstanceKlassKind,
+  InlineKlassKind,
   InstanceRefKlassKind,
   InstanceMirrorKlassKind,
   InstanceClassLoaderKlassKind,
   InstanceStackChunkKlassKind,
   TypeArrayKlassKind,
+  FlatArrayKlassKind,
   ObjArrayKlassKind
 };
 
 const uint KLASS_KIND_COUNT = ObjArrayKlassKind + 1;
->>>>>>> c1040897
 
 //
 // A Klass provides:
@@ -657,37 +644,19 @@
   }
  public:
   #endif
-<<<<<<< HEAD
-  inline  bool is_instance_klass()            const { return assert_same_query(
-                                                      layout_helper_is_instance(layout_helper()),
-                                                      is_instance_klass_slow()); }
-  inline  bool is_array_klass()               const { return assert_same_query(
-                                                    layout_helper_is_array(layout_helper()),
-                                                    is_array_klass_slow()); }
-  inline  bool is_objArray_klass()            const { return assert_same_query(
-                                                    layout_helper_is_objArray(layout_helper()),
-                                                    is_objArray_klass_slow()); }
-  inline  bool is_typeArray_klass()           const { return assert_same_query(
-                                                    layout_helper_is_typeArray(layout_helper()),
-                                                    is_typeArray_klass_slow()); }
-  inline  bool is_inline_klass()              const { return is_inline_klass_slow(); } //temporary hack
-  inline  bool is_flatArray_klass()           const { return assert_same_query(
-                                                    layout_helper_is_flatArray(layout_helper()),
-                                                    is_flatArray_klass_slow()); }
-
-=======
 
   bool is_instance_klass()              const { return assert_same_query(_kind <= InstanceStackChunkKlassKind, is_instance_klass_slow()); }
+  bool is_inline_klass()                const { return is_inline_klass_slow(); } //temporary hack
   // Other is anything that is not one of the more specialized kinds of InstanceKlass.
-  bool is_other_instance_klass()        const { return _kind == InstanceKlassKind; }
+  bool is_other_instance_klass()        const { return _kind <= InlineKlassKind; }
   bool is_reference_instance_klass()    const { return _kind == InstanceRefKlassKind; }
   bool is_mirror_instance_klass()       const { return _kind == InstanceMirrorKlassKind; }
   bool is_class_loader_instance_klass() const { return _kind == InstanceClassLoaderKlassKind; }
   bool is_array_klass()                 const { return assert_same_query( _kind >= TypeArrayKlassKind, is_array_klass_slow()); }
   bool is_stack_chunk_instance_klass()  const { return _kind == InstanceStackChunkKlassKind; }
+  bool is_flatArray_klass()             const { return assert_same_query( _kind == FlatArrayKlassKind, is_flatArray_klass_slow()); }
   bool is_objArray_klass()              const { return assert_same_query( _kind == ObjArrayKlassKind,  is_objArray_klass_slow()); }
   bool is_typeArray_klass()             const { return assert_same_query( _kind == TypeArrayKlassKind, is_typeArray_klass_slow()); }
->>>>>>> c1040897
   #undef assert_same_query
 
   inline bool is_null_free_array_klass()      const { return layout_helper_is_null_free(layout_helper()); }
