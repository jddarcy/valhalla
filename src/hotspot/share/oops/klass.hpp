--- conflicted
+++ resolved
@@ -160,6 +160,7 @@
 
   JFR_ONLY(DEFINE_TRACE_ID_FIELD;)
 
+  markWord _prototype_header;  // inline type and inline array mark patterns
 private:
   // This is an index into FileMapHeader::_shared_path_table[], to
   // associate this class with the JAR file where it's loaded from during
@@ -669,36 +670,17 @@
   bool is_cloneable() const;
   void set_is_cloneable();
 
-<<<<<<< HEAD
-  // Biased locking support
-  // Note: the prototype header is always set up to be at least the
-  // prototype markWord. If biased locking is enabled it may further be
-  // biasable and have an epoch.
-  markWord prototype_header() const     { return _prototype_header; }
+  // inline types and inline type array patterns
+  markWord prototype_header() const {
+    return _prototype_header;
+  }
   static inline markWord default_prototype_header(Klass* k) {
     return (k == NULL) ? markWord::prototype() : k->prototype_header();
   }
 
-  // NOTE: once instances of this klass are floating around in the
-  // system, this header must only be updated at a safepoint.
-  // NOTE 2: currently we only ever set the prototype header to the
-  // biasable prototype for instanceKlasses. There is no technical
-  // reason why it could not be done for arrayKlasses aside from
-  // wanting to reduce the initial scope of this optimization. There
-  // are potential problems in setting the bias pattern for
-  // JVM-internal oops.
   inline void set_prototype_header(markWord header);
   static ByteSize prototype_header_offset() { return in_ByteSize(offset_of(Klass, _prototype_header)); }
 
-  int  biased_lock_revocation_count() const { return (int) _biased_lock_revocation_count; }
-  // Atomically increments biased_lock_revocation_count and returns updated value
-  int atomic_incr_biased_lock_revocation_count();
-  void set_biased_lock_revocation_count(int val) { _biased_lock_revocation_count = (jint) val; }
-  jlong last_biased_lock_bulk_revocation_time() { return _last_biased_lock_bulk_revocation_time; }
-  void  set_last_biased_lock_bulk_revocation_time(jlong cur_time) { _last_biased_lock_bulk_revocation_time = cur_time; }
-
-=======
->>>>>>> 024c4027
   JFR_ONLY(DEFINE_TRACE_ID_METHODS;)
 
   virtual void metaspace_pointers_do(MetaspaceClosure* iter);
