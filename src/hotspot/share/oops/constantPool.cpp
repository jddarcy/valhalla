--- conflicted
+++ resolved
@@ -264,12 +264,8 @@
   Atomic::release_store(adr, k);
 
   // The interpreter assumes when the tag is stored, the klass is resolved
-<<<<<<< HEAD
-  // and the Klass* non-NULL, so we need hardware store ordering here.
+  // and the Klass* non-null, so we need hardware store ordering here.
   assert(!k->name()->is_Q_signature(), "Q-type without JVM_CONSTANT_QDescBit");
-=======
-  // and the Klass* non-null, so we need hardware store ordering here.
->>>>>>> 861e3020
   release_tag_at_put(class_index, JVM_CONSTANT_Class);
 }
 
@@ -446,14 +442,9 @@
 
   // This referenced class cannot be archived. Revert the tag to UnresolvedClass,
   // so that the proper class loading and initialization can happen at runtime.
-<<<<<<< HEAD
-  resolved_klasses()->at_put(resolved_klass_index, NULL);
+  resolved_klasses()->at_put(resolved_klass_index, nullptr);
   jbyte qdesc_bit = tag_at(cp_index).is_Qdescriptor_klass() ? (jbyte) JVM_CONSTANT_QDescBit : 0;
   tag_at_put(cp_index, JVM_CONSTANT_UnresolvedClass | qdesc_bit);
-=======
-  resolved_klasses()->at_put(resolved_klass_index, nullptr);
-  tag_at_put(cp_index, JVM_CONSTANT_UnresolvedClass);
->>>>>>> 861e3020
   return false;
 }
 #endif // INCLUDE_CDS
@@ -572,14 +563,14 @@
   }
 
   if (!HAS_PENDING_EXCEPTION) {
-    Klass* bottom_klass = NULL;
+    Klass* bottom_klass = nullptr;
     if (k->is_objArray_klass()) {
       bottom_klass = ObjArrayKlass::cast(k)->bottom_klass();
-      assert(bottom_klass != NULL, "Should be set");
+      assert(bottom_klass != nullptr, "Should be set");
       assert(bottom_klass->is_instance_klass() || bottom_klass->is_typeArray_klass(), "Sanity check");
     } else if (k->is_flatArray_klass()) {
       bottom_klass = FlatArrayKlass::cast(k)->element_klass();
-      assert(bottom_klass != NULL, "Should be set");
+      assert(bottom_klass != nullptr, "Should be set");
     }
   }
 
