/*
 * Copyright (c) 1997, 2020, Oracle and/or its affiliates. All rights reserved.
 * DO NOT ALTER OR REMOVE COPYRIGHT NOTICES OR THIS FILE HEADER.
 *
 * This code is free software; you can redistribute it and/or modify it
 * under the terms of the GNU General Public License version 2 only, as
 * published by the Free Software Foundation.
 *
 * This code is distributed in the hope that it will be useful, but WITHOUT
 * ANY WARRANTY; without even the implied warranty of MERCHANTABILITY or
 * FITNESS FOR A PARTICULAR PURPOSE.  See the GNU General Public License
 * version 2 for more details (a copy is included in the LICENSE file that
 * accompanied this code).
 *
 * You should have received a copy of the GNU General Public License version
 * 2 along with this work; if not, write to the Free Software Foundation,
 * Inc., 51 Franklin St, Fifth Floor, Boston, MA 02110-1301 USA.
 *
 * Please contact Oracle, 500 Oracle Parkway, Redwood Shores, CA 94065 USA
 * or visit www.oracle.com if you need additional information or have any
 * questions.
 *
 */

#ifndef SHARE_OOPS_SYMBOL_HPP
#define SHARE_OOPS_SYMBOL_HPP

#include "memory/allocation.hpp"
#include "utilities/exceptions.hpp"
#include "utilities/macros.hpp"

// A Symbol is a canonicalized string.
// All Symbols reside in global SymbolTable and are reference counted.

// Reference counting
//
// All Symbols are allocated and added to the SymbolTable.
// When a class is unloaded, the reference counts of the Symbol pointers in
// the ConstantPool and in InstanceKlass (see release_C_heap_structures) are
// decremented.  When the reference count for a Symbol goes to 0, the garbage
// collector can free the Symbol and remove it from the SymbolTable.
//
// 0) Symbols need to be reference counted when a pointer to the Symbol is
// saved in persistent storage.  This does not include the pointer
// in the SymbolTable bucket (the _literal field in HashtableEntry)
// that points to the Symbol.  All other stores of a Symbol*
// to a field of a persistent variable (e.g., the _name filed in
// fieldDescriptor or _ptr in a CPSlot) is reference counted.
//
// 1) The lookup of a "name" in the SymbolTable either creates a Symbol F for
// "name" and returns a pointer to F or finds a pre-existing Symbol F for
// "name" and returns a pointer to it. In both cases the reference count for F
// is incremented under the assumption that a pointer to F will be created from
// the return value. Thus the increment of the reference count is on the lookup
// and not on the assignment to the new Symbol*.  That is
//    Symbol* G = lookup()
//                ^ increment on lookup()
// and not
//    Symbol* G = lookup()
//              ^ increment on assignmnet
// The reference count must be decremented manually when the copy of the
// pointer G is destroyed.
//
// 2) For a local Symbol* A that is a copy of an existing Symbol* B, the
// reference counting is elided when the scope of B is greater than the scope
// of A.  For example, in the code fragment
// below "klass" is passed as a parameter to the method.  Symbol* "kn"
// is a copy of the name in "klass".
//
//   Symbol*  kn = klass->name();
//   unsigned int d_hash = dictionary()->compute_hash(kn, class_loader);
//
// The scope of "klass" is greater than the scope of "kn" so the reference
// counting for "kn" is elided.
//
// Symbol* copied from ConstantPool entries are good candidates for reference
// counting elision.  The ConstantPool entries for a class C exist until C is
// unloaded.  If a Symbol* is copied out of the ConstantPool into Symbol* X,
// the Symbol* in the ConstantPool will in general out live X so the reference
// counting on X can be elided.
//
// For cases where the scope of A is not greater than the scope of B,
// the reference counting is explicitly done.  See ciSymbol,
// ResolutionErrorEntry and ClassVerifier for examples.
//
// 3) When a Symbol K is created for temporary use, generally for substrings of
// an existing symbol or to create a new symbol, assign it to a
// TempNewSymbol. The SymbolTable methods new_symbol(), lookup()
// and probe() all potentially return a pointer to a new Symbol.
// The allocation (or lookup) of K increments the reference count for K
// and the destructor decrements the reference count.
//
// This cannot be inherited from ResourceObj because it cannot have a vtable.
// Since sometimes this is allocated from Metadata, pick a base allocation
// type without virtual functions.
class ClassLoaderData;

// Set _refcount to PERM_REFCOUNT to prevent the Symbol from being freed.
#ifndef PERM_REFCOUNT
#define PERM_REFCOUNT 0xffff
#endif

class Symbol : public MetaspaceObj {
  friend class VMStructs;
  friend class SymbolTable;

 private:

  // This is an int because it needs atomic operation on the refcount.  Mask hash
  // in high half word. length is the number of UTF8 characters in the symbol
  volatile uint32_t _hash_and_refcount;
  u2 _length;
  u1 _body[2];

  enum {
    max_symbol_length = 0xffff
  };

  static int byte_size(int length) {
    // minimum number of natural words needed to hold these bits (no non-heap version)
    return (int)(sizeof(Symbol) + (length > 2 ? length - 2 : 0));
  }
  static int size(int length) {
    // minimum number of natural words needed to hold these bits (no non-heap version)
    return (int)heap_word_size(byte_size(length));
  }

  void byte_at_put(int index, u1 value) {
    assert(index >=0 && index < length(), "symbol index overflow");
    _body[index] = value;
  }

  Symbol(const u1* name, int length, int refcount);
  void* operator new(size_t size, int len) throw();
  void* operator new(size_t size, int len, Arena* arena) throw();

  void  operator delete(void* p);

  static short extract_hash(uint32_t value)   { return (short)(value >> 16); }
  static int extract_refcount(uint32_t value) { return value & 0xffff; }
  static uint32_t pack_hash_and_refcount(short hash, int refcount);

  int length() const   { return _length; }

 public:
  // Low-level access (used with care, since not GC-safe)
  const u1* base() const { return &_body[0]; }

  int size()                { return size(utf8_length()); }
  int byte_size()           { return byte_size(utf8_length()); }

  // Symbols should be stored in the read-only region of CDS archive.
  static bool is_read_only_by_default() { return true; }

  // Returns the largest size symbol we can safely hold.
  static int max_length() { return max_symbol_length; }
  unsigned identity_hash() const {
    unsigned addr_bits = (unsigned)((uintptr_t)this >> (LogMinObjAlignmentInBytes + 3));
    return ((unsigned)extract_hash(_hash_and_refcount) & 0xffff) |
           ((addr_bits ^ (length() << 8) ^ (( _body[0] << 8) | _body[1])) << 16);
  }

  // Reference counting.  See comments above this class for when to use.
  int refcount() const { return extract_refcount(_hash_and_refcount); }
  bool try_increment_refcount();
  void increment_refcount();
  void decrement_refcount();
  bool is_permanent() const {
    return (refcount() == PERM_REFCOUNT);
  }
  void set_permanent();
  void make_permanent();

  // Function char_at() returns the Symbol's selected u1 byte as a char type.
  //
  // Note that all multi-byte chars have the sign bit set on all their bytes.
  // No single byte chars have their sign bit set.
  char char_at(int index) const {
    assert(index >=0 && index < length(), "symbol index overflow");
    return (char)base()[index];
  }

  const u1* bytes() const { return base(); }

  int utf8_length() const { return length(); }

  // Compares the symbol with a string.
  bool equals(const char* str, int len) const {
    int l = utf8_length();
    if (l != len) return false;
    return contains_utf8_at(0, str, len);
  }
  bool equals(const char* str) const { return equals(str, (int) strlen(str)); }

  // Tests if the symbol starts with the given prefix.
  bool starts_with(const char* prefix, int len) const {
    return contains_utf8_at(0, prefix, len);
  }
  bool starts_with(const char* prefix) const {
    return starts_with(prefix, (int) strlen(prefix));
  }
  bool starts_with(char prefix_char) const {
    return contains_byte_at(0, prefix_char);
  }
  // Tests if the symbol ends with the given suffix.
  bool ends_with(const char* suffix, int len) const {
    return contains_utf8_at(utf8_length() - len, suffix, len);
  }
  bool ends_with(const char* suffix) const {
    return ends_with(suffix, (int) strlen(suffix));
  }
<<<<<<< HEAD
  bool ends_with(char suffix_char) const {
    return contains_byte_at(utf8_length()-1, suffix_char);
=======
  bool ends_with(int suffix_char) const {
    return contains_byte_at(utf8_length() - 1, suffix_char);
>>>>>>> 67ba91ba
  }

  // Tests if the symbol contains the given utf8 substring
  // at the given byte position.
  bool contains_utf8_at(int position, const char* substring, int len) const {
    assert(len >= 0 && substring != NULL, "substring must be valid");
    if (position < 0)  return false;  // can happen with ends_with
    if (position + len > utf8_length()) return false;
    return (memcmp((char*)base() + position, substring, len) == 0);
  }

  // Tests if the symbol contains the given byte at the given position.
  bool contains_byte_at(int position, char code_byte) const {
    if (position < 0)  return false;  // can happen with ends_with
    if (position >= utf8_length()) return false;
    return code_byte == char_at(position);
  }

  // True if this is a descriptor for a method with void return.
  // (Assumes it is a valid descriptor.)
  bool is_void_method_signature() const {
    return starts_with('(') && ends_with('V');
  }

  bool is_Q_signature() const;
  bool is_Q_array_signature() const;
  bool is_Q_method_signature() const;
  bool is_Q_singledim_array_signature() const;
  Symbol* fundamental_name(TRAPS);
  bool is_same_fundamental_type(Symbol*) const;

  // Tests if the symbol starts with the given prefix.
  int index_of_at(int i, const char* str, int len) const;

  // Three-way compare for sorting; returns -1/0/1 if receiver is </==/> than arg
  // note that the ordering is not alfabetical
  inline int fast_compare(const Symbol* other) const;

  // Returns receiver converted to null-terminated UTF-8 string; string is
  // allocated in resource area, or in the char buffer provided by caller.
  char* as_C_string() const;
  char* as_C_string(char* buf, int size) const;

  // Returns an escaped form of a Java string.
  char* as_quoted_ascii() const;

  // Returns a null terminated utf8 string in a resource array
  char* as_utf8() const { return as_C_string(); }

  jchar* as_unicode(int& length) const;

  // Treating this symbol as a class name, returns the Java name for the class.
  // String is allocated in resource area if buffer is not provided.
  // See Klass::external_name()
  const char* as_klass_external_name() const;
  const char* as_klass_external_name(char* buf, int size) const;

  // Treating the symbol as a signature, print the return
  // type to the outputStream. Prints external names as 'double' or
  // 'java.lang.Object[][]'.
  void print_as_signature_external_return_type(outputStream *os);
  // Treating the symbol as a signature, print the parameter types
  // seperated by ', ' to the outputStream.  Prints external names as
  //  'double' or 'java.lang.Object[][]'.
  void print_as_signature_external_parameters(outputStream *os);

  void metaspace_pointers_do(MetaspaceClosure* it);
  MetaspaceObj::Type type() const { return SymbolType; }

  // Printing
  void print_symbol_on(outputStream* st = NULL) const;
  void print_utf8_on(outputStream* st) const;
  void print_on(outputStream* st) const;         // First level print
  void print_value_on(outputStream* st) const;   // Second level print.
  void print_Qvalue_on(outputStream* st) const;  // Second level print for Q-types.

  // printing on default output stream
  void print() const;
  void print_value() const;

  static bool is_valid(Symbol* s);

#ifndef PRODUCT
  // Empty constructor to create a dummy symbol object on stack
  // only for getting its vtable pointer.
  Symbol() { }

  static size_t _total_count;
#endif
};

// Note: this comparison is used for vtable sorting only; it doesn't matter
// what order it defines, as long as it is a total, time-invariant order
// Since Symbol*s are in C_HEAP, their relative order in memory never changes,
// so use address comparison for speed
int Symbol::fast_compare(const Symbol* other) const {
 return (((uintptr_t)this < (uintptr_t)other) ? -1
   : ((uintptr_t)this == (uintptr_t) other) ? 0 : 1);
}
#endif // SHARE_OOPS_SYMBOL_HPP<|MERGE_RESOLUTION|>--- conflicted
+++ resolved
@@ -209,13 +209,8 @@
   bool ends_with(const char* suffix) const {
     return ends_with(suffix, (int) strlen(suffix));
   }
-<<<<<<< HEAD
-  bool ends_with(char suffix_char) const {
-    return contains_byte_at(utf8_length()-1, suffix_char);
-=======
   bool ends_with(int suffix_char) const {
     return contains_byte_at(utf8_length() - 1, suffix_char);
->>>>>>> 67ba91ba
   }
 
   // Tests if the symbol contains the given utf8 substring
