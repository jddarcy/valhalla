/*
 * Copyright (c) 1997, 2023, Oracle and/or its affiliates. All rights reserved.
 * DO NOT ALTER OR REMOVE COPYRIGHT NOTICES OR THIS FILE HEADER.
 *
 * This code is free software; you can redistribute it and/or modify it
 * under the terms of the GNU General Public License version 2 only, as
 * published by the Free Software Foundation.
 *
 * This code is distributed in the hope that it will be useful, but WITHOUT
 * ANY WARRANTY; without even the implied warranty of MERCHANTABILITY or
 * FITNESS FOR A PARTICULAR PURPOSE.  See the GNU General Public License
 * version 2 for more details (a copy is included in the LICENSE file that
 * accompanied this code).
 *
 * You should have received a copy of the GNU General Public License version
 * 2 along with this work; if not, write to the Free Software Foundation,
 * Inc., 51 Franklin St, Fifth Floor, Boston, MA 02110-1301 USA.
 *
 * Please contact Oracle, 500 Oracle Parkway, Redwood Shores, CA 94065 USA
 * or visit www.oracle.com if you need additional information or have any
 * questions.
 *
 */

#include "precompiled.hpp"
#include "classfile/moduleEntry.hpp"
#include "classfile/packageEntry.hpp"
#include "classfile/symbolTable.hpp"
#include "classfile/vmSymbols.hpp"
#include "gc/shared/collectedHeap.hpp"
#include "gc/shared/collectedHeap.inline.hpp"
#include "memory/metadataFactory.hpp"
#include "memory/resourceArea.hpp"
#include "memory/universe.hpp"
#include "oops/arrayKlass.hpp"
#include "oops/instanceKlass.hpp"
#include "oops/klass.inline.hpp"
#include "oops/objArrayKlass.hpp"
#include "oops/oop.inline.hpp"
#include "oops/typeArrayKlass.inline.hpp"
#include "oops/typeArrayOop.inline.hpp"
#include "runtime/handles.inline.hpp"
#include "utilities/macros.hpp"

TypeArrayKlass* TypeArrayKlass::create_klass(BasicType type,
                                      const char* name_str, TRAPS) {
  Symbol* sym = nullptr;
  if (name_str != nullptr) {
    sym = SymbolTable::new_permanent_symbol(name_str);
  }

  ClassLoaderData* null_loader_data = ClassLoaderData::the_null_class_loader_data();

  TypeArrayKlass* ak = TypeArrayKlass::allocate(null_loader_data, type, sym, CHECK_NULL);

  // Call complete_create_array_klass after all instance variables have been initialized.
  complete_create_array_klass(ak, ak->super(), ModuleEntryTable::javabase_moduleEntry(), CHECK_NULL);

  // Add all classes to our internal class loader list here,
  // including classes in the bootstrap (null) class loader.
  // Do this step after creating the mirror so that if the
  // mirror creation fails, loaded_classes_do() doesn't find
  // an array class without a mirror.
  null_loader_data->add_class(ak);
  JFR_ONLY(ASSIGN_PRIMITIVE_CLASS_ID(ak);)
  return ak;
}

TypeArrayKlass* TypeArrayKlass::allocate(ClassLoaderData* loader_data, BasicType type, Symbol* name, TRAPS) {
  assert(TypeArrayKlass::header_size() <= InstanceKlass::header_size(),
      "array klasses must be same size as InstanceKlass");

  int size = ArrayKlass::static_size(TypeArrayKlass::header_size());

  return new (loader_data, size, THREAD) TypeArrayKlass(type, name);
}

TypeArrayKlass::TypeArrayKlass(BasicType type, Symbol* name) : ArrayKlass(name, Kind) {
  set_layout_helper(array_layout_helper(type));
  assert(is_array_klass(), "sanity");
  assert(is_typeArray_klass(), "sanity");

  set_max_length(arrayOopDesc::max_array_length(type));
  assert(size() >= TypeArrayKlass::header_size(), "bad size");

  set_class_loader_data(ClassLoaderData::the_null_class_loader_data());
}

typeArrayOop TypeArrayKlass::allocate_common(int length, bool do_zero, TRAPS) {
  assert(log2_element_size() >= 0, "bad scale");
  check_array_allocation_length(length, max_length(), CHECK_NULL);
  size_t size = typeArrayOopDesc::object_size(layout_helper(), length);
  return (typeArrayOop)Universe::heap()->array_allocate(this, size, length,
                                                        do_zero, CHECK_NULL);
}

oop TypeArrayKlass::multi_allocate(int rank, jint* last_size, TRAPS) {
  assert(rank == 1, "just checking");
  int length = *last_size;
  return allocate(length, THREAD);
}


void TypeArrayKlass::copy_array(arrayOop s, int src_pos, arrayOop d, int dst_pos, int length, TRAPS) {
  assert(s->is_typeArray(), "must be type array");

  // Check destination type.
  if (!d->is_typeArray()) {
    ResourceMark rm(THREAD);
    stringStream ss;
    if (d->is_objArray()) {
      ss.print("arraycopy: type mismatch: can not copy %s[] into object array[]",
               type2name_tab[ArrayKlass::cast(s->klass())->element_type()]);
    } else {
      ss.print("arraycopy: destination type %s is not an array", d->klass()->external_name());
    }
    THROW_MSG(vmSymbols::java_lang_ArrayStoreException(), ss.as_string());
  }
  if (element_type() != TypeArrayKlass::cast(d->klass())->element_type()) {
    ResourceMark rm(THREAD);
    stringStream ss;
    ss.print("arraycopy: type mismatch: can not copy %s[] into %s[]",
             type2name_tab[ArrayKlass::cast(s->klass())->element_type()],
             type2name_tab[ArrayKlass::cast(d->klass())->element_type()]);
    THROW_MSG(vmSymbols::java_lang_ArrayStoreException(), ss.as_string());
  }

  // Check if all offsets and lengths are non negative.
  if (src_pos < 0 || dst_pos < 0 || length < 0) {
    // Pass specific exception reason.
    ResourceMark rm(THREAD);
    stringStream ss;
    if (src_pos < 0) {
      ss.print("arraycopy: source index %d out of bounds for %s[%d]",
               src_pos, type2name_tab[ArrayKlass::cast(s->klass())->element_type()], s->length());
    } else if (dst_pos < 0) {
      ss.print("arraycopy: destination index %d out of bounds for %s[%d]",
               dst_pos, type2name_tab[ArrayKlass::cast(d->klass())->element_type()], d->length());
    } else {
      ss.print("arraycopy: length %d is negative", length);
    }
    THROW_MSG(vmSymbols::java_lang_ArrayIndexOutOfBoundsException(), ss.as_string());
  }
  // Check if the ranges are valid
  if ((((unsigned int) length + (unsigned int) src_pos) > (unsigned int) s->length()) ||
      (((unsigned int) length + (unsigned int) dst_pos) > (unsigned int) d->length())) {
    // Pass specific exception reason.
    ResourceMark rm(THREAD);
    stringStream ss;
    if (((unsigned int) length + (unsigned int) src_pos) > (unsigned int) s->length()) {
      ss.print("arraycopy: last source index %u out of bounds for %s[%d]",
               (unsigned int) length + (unsigned int) src_pos,
               type2name_tab[ArrayKlass::cast(s->klass())->element_type()], s->length());
    } else {
      ss.print("arraycopy: last destination index %u out of bounds for %s[%d]",
               (unsigned int) length + (unsigned int) dst_pos,
               type2name_tab[ArrayKlass::cast(d->klass())->element_type()], d->length());
    }
    THROW_MSG(vmSymbols::java_lang_ArrayIndexOutOfBoundsException(), ss.as_string());
  }
  // Check zero copy
  if (length == 0)
    return;

  // This is an attempt to make the copy_array fast.
  int l2es = log2_element_size();
  size_t src_offset = arrayOopDesc::base_offset_in_bytes(element_type()) + ((size_t)src_pos << l2es);
  size_t dst_offset = arrayOopDesc::base_offset_in_bytes(element_type()) + ((size_t)dst_pos << l2es);
  ArrayAccess<ARRAYCOPY_ATOMIC>::arraycopy<void>(s, src_offset, d, dst_offset, (size_t)length << l2es);
}

<<<<<<< HEAD
// create a klass of array holding typeArrays
ArrayKlass* TypeArrayKlass::array_klass(int n, TRAPS) {
  int dim = dimension();
  assert(dim <= n, "check order of chain");
    if (dim == n)
      return this;

  // lock-free read needs acquire semantics
  if (higher_dimension_acquire() == nullptr) {

    ResourceMark rm;
    JavaThread *jt = THREAD;
    {
      // Atomic create higher dimension and link into list
      MutexLocker mu(THREAD, MultiArray_lock);

      if (higher_dimension() == nullptr) {
        Klass* oak = ObjArrayKlass::allocate_objArray_klass(
              class_loader_data(), dim + 1, this, false, false, CHECK_NULL);
        ObjArrayKlass* h_ak = ObjArrayKlass::cast(oak);
        h_ak->set_lower_dimension(this);
        // use 'release' to pair with lock-free load
        release_set_higher_dimension(h_ak);
        assert(h_ak->is_objArray_klass(), "incorrect initialization of ObjArrayKlass");
      }
    }
  }

  ObjArrayKlass* h_ak = higher_dimension();
  THREAD->check_possible_safepoint();
  return h_ak->array_klass(n, THREAD);
}

// return existing klass of array holding typeArrays
ArrayKlass* TypeArrayKlass::array_klass_or_null(int n) {
  int dim = dimension();
  assert(dim <= n, "check order of chain");
    if (dim == n)
      return this;

  // lock-free read needs acquire semantics
  if (higher_dimension_acquire() == nullptr) {
    return nullptr;
  }

  ObjArrayKlass* h_ak = higher_dimension();
  return h_ak->array_klass_or_null(n);
}

ArrayKlass* TypeArrayKlass::array_klass(TRAPS) {
  return array_klass(dimension() +  1, THREAD);
}

ArrayKlass* TypeArrayKlass::array_klass_or_null() {
  return array_klass_or_null(dimension() +  1);
}

=======
>>>>>>> 16fa7709
size_t TypeArrayKlass::oop_size(oop obj) const {
  assert(obj->is_typeArray(),"must be a type array");
  typeArrayOop t = typeArrayOop(obj);
  return t->object_size(this);
}

void TypeArrayKlass::initialize(TRAPS) {
  // Nothing to do. Having this function is handy since objArrayKlasses can be
  // initialized by calling initialize on their bottom_klass, see ObjArrayKlass::initialize
}

const char* TypeArrayKlass::external_name(BasicType type) {
  switch (type) {
    case T_BOOLEAN: return "[Z";
    case T_CHAR:    return "[C";
    case T_FLOAT:   return "[F";
    case T_DOUBLE:  return "[D";
    case T_BYTE:    return "[B";
    case T_SHORT:   return "[S";
    case T_INT:     return "[I";
    case T_LONG:    return "[J";
    default: ShouldNotReachHere();
  }
  return nullptr;
}


// Printing

void TypeArrayKlass::print_on(outputStream* st) const {
#ifndef PRODUCT
  assert(is_klass(), "must be klass");
  print_value_on(st);
  Klass::print_on(st);
#endif //PRODUCT
}

void TypeArrayKlass::print_value_on(outputStream* st) const {
  assert(is_klass(), "must be klass");
  st->print("{type array ");
  BasicType bt = element_type();
  if (bt == T_BOOLEAN) {
    st->print("bool");
  } else {
    st->print("%s", type2name_tab[bt]);
  }
  st->print("}");
}

static void print_boolean_array(typeArrayOop ta, int print_len, outputStream* st) {
  for (int index = 0; index < print_len; index++) {
    st->print_cr(" - %3d: %s", index, (ta->bool_at(index) == 0) ? "false" : "true");
  }
}


static void print_char_array(typeArrayOop ta, int print_len, outputStream* st) {
  for (int index = 0; index < print_len; index++) {
    jchar c = ta->char_at(index);
    st->print_cr(" - %3d: %x %c", index, c, isprint(c) ? c : ' ');
  }
}


static void print_float_array(typeArrayOop ta, int print_len, outputStream* st) {
  for (int index = 0; index < print_len; index++) {
    st->print_cr(" - %3d: %g", index, ta->float_at(index));
  }
}


static void print_double_array(typeArrayOop ta, int print_len, outputStream* st) {
  for (int index = 0; index < print_len; index++) {
    st->print_cr(" - %3d: %g", index, ta->double_at(index));
  }
}


static void print_byte_array(typeArrayOop ta, int print_len, outputStream* st) {
  for (int index = 0; index < print_len; index++) {
    jbyte c = ta->byte_at(index);
    st->print_cr(" - %3d: %x %c", index, c, isprint(c) ? c : ' ');
  }
}


static void print_short_array(typeArrayOop ta, int print_len, outputStream* st) {
  for (int index = 0; index < print_len; index++) {
    int v = ta->ushort_at(index);
    st->print_cr(" - %3d: 0x%x\t %d", index, v, v);
  }
}


static void print_int_array(typeArrayOop ta, int print_len, outputStream* st) {
  for (int index = 0; index < print_len; index++) {
    jint v = ta->int_at(index);
    st->print_cr(" - %3d: 0x%x %d", index, v, v);
  }
}


static void print_long_array(typeArrayOop ta, int print_len, outputStream* st) {
  for (int index = 0; index < print_len; index++) {
    jlong v = ta->long_at(index);
    st->print_cr(" - %3d: 0x%x 0x%x", index, high(v), low(v));
  }
}


void TypeArrayKlass::oop_print_on(oop obj, outputStream* st) {
  ArrayKlass::oop_print_on(obj, st);
  oop_print_elements_on(typeArrayOop(obj), st);
}

void TypeArrayKlass::oop_print_elements_on(typeArrayOop ta, outputStream* st) {
<<<<<<< HEAD
  int print_len = MIN2((intx) ta->length(), MaxElementPrintSize);
=======
  int print_len = MIN2(ta->length(), MaxElementPrintSize);
>>>>>>> 16fa7709
  switch (element_type()) {
    case T_BOOLEAN: print_boolean_array(ta, print_len, st); break;
    case T_CHAR:    print_char_array(ta, print_len, st);    break;
    case T_FLOAT:   print_float_array(ta, print_len, st);   break;
    case T_DOUBLE:  print_double_array(ta, print_len, st);  break;
    case T_BYTE:    print_byte_array(ta, print_len, st);    break;
    case T_SHORT:   print_short_array(ta, print_len, st);   break;
    case T_INT:     print_int_array(ta, print_len, st);     break;
    case T_LONG:    print_long_array(ta, print_len, st);    break;
    default: ShouldNotReachHere();
  }
  int remaining = ta->length() - print_len;
  if (remaining > 0) {
    st->print_cr(" - <%d more elements, increase MaxElementPrintSize to print>", remaining);
  }
}

const char* TypeArrayKlass::internal_name() const {
  return Klass::external_name();
}

// A TypeArrayKlass is an array of a primitive type, its defining module is java.base
ModuleEntry* TypeArrayKlass::module() const {
  return ModuleEntryTable::javabase_moduleEntry();
}

PackageEntry* TypeArrayKlass::package() const {
  return nullptr;
}<|MERGE_RESOLUTION|>--- conflicted
+++ resolved
@@ -169,66 +169,6 @@
   ArrayAccess<ARRAYCOPY_ATOMIC>::arraycopy<void>(s, src_offset, d, dst_offset, (size_t)length << l2es);
 }
 
-<<<<<<< HEAD
-// create a klass of array holding typeArrays
-ArrayKlass* TypeArrayKlass::array_klass(int n, TRAPS) {
-  int dim = dimension();
-  assert(dim <= n, "check order of chain");
-    if (dim == n)
-      return this;
-
-  // lock-free read needs acquire semantics
-  if (higher_dimension_acquire() == nullptr) {
-
-    ResourceMark rm;
-    JavaThread *jt = THREAD;
-    {
-      // Atomic create higher dimension and link into list
-      MutexLocker mu(THREAD, MultiArray_lock);
-
-      if (higher_dimension() == nullptr) {
-        Klass* oak = ObjArrayKlass::allocate_objArray_klass(
-              class_loader_data(), dim + 1, this, false, false, CHECK_NULL);
-        ObjArrayKlass* h_ak = ObjArrayKlass::cast(oak);
-        h_ak->set_lower_dimension(this);
-        // use 'release' to pair with lock-free load
-        release_set_higher_dimension(h_ak);
-        assert(h_ak->is_objArray_klass(), "incorrect initialization of ObjArrayKlass");
-      }
-    }
-  }
-
-  ObjArrayKlass* h_ak = higher_dimension();
-  THREAD->check_possible_safepoint();
-  return h_ak->array_klass(n, THREAD);
-}
-
-// return existing klass of array holding typeArrays
-ArrayKlass* TypeArrayKlass::array_klass_or_null(int n) {
-  int dim = dimension();
-  assert(dim <= n, "check order of chain");
-    if (dim == n)
-      return this;
-
-  // lock-free read needs acquire semantics
-  if (higher_dimension_acquire() == nullptr) {
-    return nullptr;
-  }
-
-  ObjArrayKlass* h_ak = higher_dimension();
-  return h_ak->array_klass_or_null(n);
-}
-
-ArrayKlass* TypeArrayKlass::array_klass(TRAPS) {
-  return array_klass(dimension() +  1, THREAD);
-}
-
-ArrayKlass* TypeArrayKlass::array_klass_or_null() {
-  return array_klass_or_null(dimension() +  1);
-}
-
-=======
->>>>>>> 16fa7709
 size_t TypeArrayKlass::oop_size(oop obj) const {
   assert(obj->is_typeArray(),"must be a type array");
   typeArrayOop t = typeArrayOop(obj);
@@ -345,11 +285,7 @@
 }
 
 void TypeArrayKlass::oop_print_elements_on(typeArrayOop ta, outputStream* st) {
-<<<<<<< HEAD
-  int print_len = MIN2((intx) ta->length(), MaxElementPrintSize);
-=======
   int print_len = MIN2(ta->length(), MaxElementPrintSize);
->>>>>>> 16fa7709
   switch (element_type()) {
     case T_BOOLEAN: print_boolean_array(ta, print_len, st); break;
     case T_CHAR:    print_char_array(ta, print_len, st);    break;
