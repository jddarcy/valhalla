--- conflicted
+++ resolved
@@ -30,9 +30,7 @@
 #include "utilities/unsigned5.hpp"
 #include "utilities/vmEnums.hpp"
 
-<<<<<<< HEAD
 class MultiFieldInfo;
-=======
 static constexpr u4 flag_mask(int pos) {
   return (u4)1 << pos;
 }
@@ -48,7 +46,6 @@
   // auto get = [&](ARR a, OFF i){ return a[i]; };
   // auto set = [&](ARR a, OFF i, uint8_t x){ a[i] = x; };
 };
->>>>>>> 94636f4c
 
 // This class represents the field information contained in the fields
 // array of an InstanceKlass.  Currently it's laid on top an array of
@@ -61,53 +58,12 @@
   friend class FieldStreamBase;
   friend class JavaFieldStream;
   friend class ClassFileParser;
-<<<<<<< HEAD
-  friend class FieldLayout;
-
- public:
-  // fields
-  // Field info extracted from the class file and stored
-  // as an array of 6 shorts.
-
-#define FIELDINFO_TAG_SIZE             5
-#define FIELDINFO_TAG_OFFSET           1 << 0
-#define FIELDINFO_TAG_CONTENDED        1 << 1
-#define FIELDINFO_TAG_INLINED          1 << 2
-#define FIELDINFO_TAG_MULTIFIELD       1 << 3
-#define FIELDINFO_TAG_MULTIFIELD_BASE  1 << 4
-
-  // Packed field has the tag, and can be either of:
-  //    hi bits <--------------------------- lo bits
-  //   |---------high---------|---------low---------|
-  //    ..........................................CO
-  //    .......................................BMI00  - non-contended field
-  //    [--contention_group--].................B0I10  - contended field with contention group
-  //    [------------------offset-------------]BMI01  - real field offset
-
-  // Bit O indicates if the packed field contains an offset (O=1) or not (O=0)
-  // Bit C indicates if the field is contended (C=1) or not (C=0)
-  //       (if it is contended, the high packed field contains the contention group)
-  // Bit I indicates if the field has been inlined  (I=1) or not (I=0)
-  // Bit M indicates the field is an injected multifield
-  // Bit B indicates the field is a multifield base field
-
-  enum FieldOffset {
-    access_flags_offset      = 0,
-    name_index_offset        = 1,
-    signature_index_offset   = 2,
-    initval_index_offset     = 3,
-    low_packed_offset        = 4,
-    high_packed_offset       = 5,
-    field_slots              = 6
-  };
-=======
   friend class FieldInfoStream;
   friend class FieldStreamBase;
   friend class FieldInfoReader;
   friend class VMStructs;
 
  public:
->>>>>>> 94636f4c
 
   class FieldFlags {
     friend class VMStructs;
@@ -117,12 +73,14 @@
     // flags should come earlier than less frequent ones, because
     // earlier ones compress better.
     enum FieldFlagBitPosition {
-      _ff_inlined,      // or "flattened"
-      _ff_initialized,  // has ConstantValue initializer attribute
-      _ff_injected,     // internal field injected by the JVM
-      _ff_generic,      // has a generic signature
-      _ff_stable,       // trust as stable b/c declared as @Stable
-      _ff_contended,    // is contended, may have contention-group
+      _ff_inlined,           // or "flattened"
+      _ff_initialized,       // has ConstantValue initializer attribute
+      _ff_injected,          // internal field injected by the JVM
+      _ff_generic,           // has a generic signature
+      _ff_stable,            // trust as stable b/c declared as @Stable
+      _ff_contended,         // is contended, may have contention-group
+      _ff_multifield,        // carry a multifield annotation.
+      _ff_multifield_base,   // is a base field of multifield bundle.
     };
 
     // Some but not all of the flag bits signal the presence of an
@@ -135,12 +93,6 @@
     // boilerplate:
     u4 _flags;
 
-<<<<<<< HEAD
-  u2 name_index() const                          { assert(!is_multifield(), "wrong call"); return _shorts[name_index_offset]; }
-  u2 signature_index() const                     { return _shorts[signature_index_offset];   }
-  u2 initval_index() const                       { return _shorts[initval_index_offset];     }
-  u2 secondary_index() const                     { assert( is_multifield(), "wrong call"); return _shorts[name_index_offset]; }
-=======
     bool test_flag(FieldFlagBitPosition pos) const {
       return (_flags & flag_mask(pos)) != 0;
     }
@@ -164,13 +116,17 @@
     bool is_generic() const         { return test_flag(_ff_generic); }
     bool is_stable() const          { return test_flag(_ff_stable); }
     bool is_contended() const       { return test_flag(_ff_contended); }
-
-    void update_initialized(bool z) { update_flag(_ff_initialized, z); }
-    void update_inlined(bool z)     { update_flag(_ff_inlined, z); }
-    void update_injected(bool z)    { update_flag(_ff_injected, z); }
-    void update_generic(bool z)     { update_flag(_ff_generic, z); }
-    void update_stable(bool z)      { update_flag(_ff_stable, z); }
-    void update_contended(bool z)   { update_flag(_ff_contended, z); }
+    bool is_multifield() const      { return test_flag(_ff_multifield); }
+    bool is_multifield_base() const { return test_flag(_ff_multifield_base); }
+
+    void update_initialized(bool z)      { update_flag(_ff_initialized, z); }
+    void update_inlined(bool z)          { update_flag(_ff_inlined, z); }
+    void update_injected(bool z)         { update_flag(_ff_injected, z); }
+    void update_generic(bool z)          { update_flag(_ff_generic, z); }
+    void update_stable(bool z)           { update_flag(_ff_stable, z); }
+    void update_contended(bool z)        { update_flag(_ff_contended, z); }
+    void update_multifield(bool z)       { update_flag(_ff_multifield, z); }
+    void update_multifield_base(bool z)  { update_flag(_ff_multifield_base, z); }
   };
 
  private:
@@ -189,7 +145,6 @@
   u2 _initializer_index;        // index from ConstantValue attr (or 0)
   u2 _generic_signature_index;  // index from GenericSignature attr (or 0)
   u2 _contention_group;         // index from @Contended group item (or 0)
->>>>>>> 94636f4c
 
  public:
 
@@ -218,7 +173,7 @@
 
   u4 index() const                           { return _index; }
   void set_index(u4 index)                   { _index = index; }
-  u2 name_index() const                      { return _name_index; }
+  u2 name_index() const                      { assert(!_field_flags.is_multifield(), "wrong call"); return _name_index; }
   void set_name_index(u2 index)              { _name_index = index; }
   u2 signature_index() const                 { return _signature_index; }
   void set_signature_index(u2 index)         { _signature_index = index; }
@@ -232,17 +187,18 @@
   u2 generic_signature_index() const         { return _generic_signature_index; }
   void set_generic_signature_index(u2 index) { _generic_signature_index = index; }
   u2 contention_group() const                { return _contention_group; }
+  u2 secondary_index() const                 { assert(_field_flags.is_multifield(), "wrong call"); return _name_index; }
 
   bool is_contended() const {
     return _field_flags.is_contended();
   }
 
   bool is_multifield() const {
-    return (_shorts[low_packed_offset] & FIELDINFO_TAG_MULTIFIELD) != 0;
+    return _field_flags.is_multifield();
   }
 
   bool is_multifield_base() const {
-    return (_shorts[low_packed_offset] & FIELDINFO_TAG_MULTIFIELD_BASE) != 0;
+    return _field_flags.is_multifield_base();
   }
 
   u2 contended_group() const {
@@ -250,81 +206,33 @@
     return _contention_group;
   }
 
-<<<<<<< HEAD
-  Symbol* get_multifield_name(Array<MultiFieldInfo>* multifield_info) const;
-
-  Symbol* name(Array<MultiFieldInfo>* multifield_info, ConstantPool* cp) const {
-    if (is_multifield()) {
-      return get_multifield_name(multifield_info);
-    }
-    int index = name_index();
-    if (is_internal()) {
-      return lookup_symbol(index);
-    }
-    return cp->symbol_at(index);
-=======
   void set_contended_group(u2 group) {
     _field_flags.update_contended(true);
     _contention_group = group;
->>>>>>> 94636f4c
   }
 
   bool is_offset_set() const {
     return _offset != 0;
   }
 
-<<<<<<< HEAD
-  void set_access_flags(u2 val)                  { _shorts[access_flags_offset] = val;             }
-  void set_offset(u4 val)                        {
-    val = val << FIELDINFO_TAG_SIZE; // make room for tag
-    bool inlined = is_inlined();
-    bool multifield = is_multifield();
-    bool multifield_base = is_multifield_base();
-    _shorts[low_packed_offset] = extract_low_short_from_int(val) | FIELDINFO_TAG_OFFSET;
-    if (inlined) set_inlined(true);
-    if (multifield) set_multifield(true);
-    if (multifield_base) set_multifield_base(true);
-    _shorts[high_packed_offset] = extract_high_short_from_int(val);
-    assert(is_inlined() || !inlined, "just checking");
-  }
-=======
-  inline Symbol* name(ConstantPool* cp) const;
->>>>>>> 94636f4c
+  inline Symbol* name(Array<MultiFieldInfo>* multifield_info, ConstantPool* cp) const;
 
   inline Symbol* signature(ConstantPool* cp) const;
 
   inline Symbol* lookup_symbol(int symbol_index) const;
+
+  Symbol* get_multifield_name(Array<MultiFieldInfo>* multifield_info) const;
+
+  inline u2 multifield_base(Array<MultiFieldInfo>* multifield_info) const;
+
+  inline jbyte multifield_index(Array<MultiFieldInfo>* multifield_info) const;
 
   void print(outputStream* os, ConstantPool* cp);
   void static print_from_growable_array(outputStream* os, GrowableArray<FieldInfo>* array, ConstantPool* cp);
 };
 
-<<<<<<< HEAD
-  void set_multifield(bool b) {
-    if (b) {
-      _shorts[low_packed_offset] |= FIELDINFO_TAG_MULTIFIELD;
-    } else {
-      _shorts[low_packed_offset] &= ~FIELDINFO_TAG_MULTIFIELD;
-    }
-  }
-
-  void set_multifield_base(bool b) {
-    if (b) {
-      _shorts[low_packed_offset] |= FIELDINFO_TAG_MULTIFIELD_BASE;
-    } else {
-      _shorts[low_packed_offset] &= ~FIELDINFO_TAG_MULTIFIELD_BASE;
-    }
-  }
-
-  u2 multifield_base(Array<MultiFieldInfo>* multifield_info) const;
-  jbyte multifield_index(Array<MultiFieldInfo>* multifield_info) const;
-
-  bool is_internal() const {
-    return (access_flags() & JVM_ACC_FIELD_INTERNAL) != 0;
-  }
-=======
+
 class FieldInfoStream;
->>>>>>> 94636f4c
 
 // Gadget for sizing and/or writing a stream of field records.
 template<typename CON>
