--- conflicted
+++ resolved
@@ -96,11 +96,7 @@
 
 Klass* oopDesc::klass() const {
   if (UseCompressedClassPointers) {
-<<<<<<< HEAD
-    return Klass::decode_klass_not_null(compressed_klass_masked(_metadata._compressed_klass));
-=======
-    return CompressedKlassPointers::decode_not_null(_metadata._compressed_klass);
->>>>>>> e3020339
+    return CompressedKlassPointers::decode_not_null(compressed_klass_masked(_metadata._compressed_klass));
   } else {
     return klass_masked(_metadata._wide_storage_props);
   }
@@ -108,11 +104,7 @@
 
 Klass* oopDesc::klass_or_null() const volatile {
   if (UseCompressedClassPointers) {
-<<<<<<< HEAD
-    return Klass::decode_klass(compressed_klass_masked(_metadata._compressed_klass));
-=======
-    return CompressedKlassPointers::decode(_metadata._compressed_klass);
->>>>>>> e3020339
+    return CompressedKlassPointers::decode(compressed_klass_masked(_metadata._compressed_klass));
   } else {
     return klass_masked(_metadata._wide_storage_props);
   }
@@ -123,11 +115,7 @@
     // Workaround for non-const load_acquire parameter.
     const volatile narrowKlass* addr = &_metadata._compressed_klass;
     volatile narrowKlass* xaddr = const_cast<volatile narrowKlass*>(addr);
-<<<<<<< HEAD
-    return Klass::decode_klass(compressed_klass_masked(OrderAccess::load_acquire(xaddr)));
-=======
-    return CompressedKlassPointers::decode(OrderAccess::load_acquire(xaddr));
->>>>>>> e3020339
+    return CompressedKlassPointers::decode(compressed_klass_masked(OrderAccess::load_acquire(xaddr)));
   } else {
     return klass_masked(OrderAccess::load_acquire(&_metadata._wide_storage_props));
   }
@@ -192,7 +180,7 @@
 void oopDesc::set_metadata(ArrayStorageProperties storage_props, Klass* klass) {
   CHECK_SET_KLASS(klass);
   if (UseCompressedClassPointers) {
-    *compressed_klass_addr() = (Klass::encode_klass_not_null(klass) | storage_props.encode<narrowKlass>(narrow_storage_props_shift));
+    *compressed_klass_addr() = (CompressedKlassPointers::encode_not_null(klass) | storage_props.encode<narrowKlass>(narrow_storage_props_shift));
   } else {
     *wide_metadata_addr((HeapWord*)this) = (reinterpret_cast<uintptr_t>(klass) | storage_props.encode<uintptr_t>(wide_storage_props_shift));
   }
@@ -202,7 +190,7 @@
   CHECK_SET_KLASS(klass);
   if (UseCompressedClassPointers) {
     OrderAccess::release_store(oopDesc::compressed_klass_addr(mem),
-                               Klass::encode_klass_not_null(klass) | storage_props.encode<narrowKlass>(narrow_storage_props_shift));
+                               CompressedKlassPointers::encode_not_null(klass) | storage_props.encode<narrowKlass>(narrow_storage_props_shift));
   } else {
     OrderAccess::release_store(oopDesc::wide_metadata_addr(mem),
                                (reinterpret_cast<uintptr_t>(klass) | storage_props.encode<uintptr_t>(wide_storage_props_shift)));
