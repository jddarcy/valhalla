--- conflicted
+++ resolved
@@ -57,11 +57,7 @@
 // * atomic_xchg_at: Atomically swap a new value at an internal pointer address if previous value matched the compared value.
 // * arraycopy: Copy data from one heap array to another heap array. The ArrayAccess class has convenience functions for this.
 // * clone: Clone the contents of an object to a newly allocated object.
-<<<<<<< HEAD
 // * value_copy: Copy the contents of a value type from one heap address to another
-// * resolve: Resolve a stable to-space invariant oop that is guaranteed not to relocate its payload until a subsequent thread transition.
-=======
->>>>>>> 2ef68711
 //
 // == IMPLEMENTATION ==
 // Each access goes through the following steps in a template pipeline.
