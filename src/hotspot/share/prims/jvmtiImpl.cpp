--- conflicted
+++ resolved
@@ -701,13 +701,8 @@
       // since the handle will be long gone by the time the deopt
       // happens. The oop stored in the deferred local will be
       // gc'd on its own.
-<<<<<<< HEAD
       if (_type == T_OBJECT || _type == T_VALUETYPE) {
-        _value.l = (jobject) (JNIHandles::resolve_external_guard(_value.l));
-=======
-      if (_type == T_OBJECT) {
         _value.l = cast_from_oop<jobject>(JNIHandles::resolve_external_guard(_value.l));
->>>>>>> aa4ef80f
       }
       // Re-read the vframe so we can see that it is deoptimized
       // [ Only need because of assert in update_local() ]
