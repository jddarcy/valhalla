--- conflicted
+++ resolved
@@ -1897,33 +1897,6 @@
 }
 JVM_END
 
-<<<<<<< HEAD
-JVM_ENTRY(jobjectArray, JVM_GetLocalValueTypes(JNIEnv* env, jclass cls))
-{
-  JVMWrapper("JVM_GetLocalValueTypes");
-  Klass* k = java_lang_Class::as_Klass(JNIHandles::resolve_non_null(cls));
-  assert(k->is_instance_klass(), "must be");
-  InstanceKlass* ik = InstanceKlass::cast(k);
-  if (ik->has_value_types_attribute()) {
-    Array<ValueTypes>* value_types = ik->value_types();
-    int length = value_types->length();
-
-    objArrayOop r = oopFactory::new_objArray(SystemDictionary::String_klass(), length, CHECK_NULL);
-    objArrayHandle result(THREAD, r);
-    for (int i=0; i < length; i++) {
-      Symbol* vt = ik->get_declared_value_type_name(i);
-      Handle s = java_lang_String::create_from_symbol(vt, CHECK_0);
-      result->obj_at_put(i, s());
-    }
-    return (jobjectArray)JNIHandles::make_local(THREAD, result());
-  } else {
-    return NULL;
-  }
-}
-JVM_END
-
-
-=======
 JVM_ENTRY(jboolean, JVM_AreNestMates(JNIEnv *env, jclass current, jclass member))
 {
   JVMWrapper("JVM_AreNestMates");
@@ -2016,7 +1989,32 @@
   }
 }
 JVM_END
->>>>>>> 6ccb6093
+
+JVM_ENTRY(jobjectArray, JVM_GetLocalValueTypes(JNIEnv* env, jclass cls))
+{
+  JVMWrapper("JVM_GetLocalValueTypes");
+  Klass* k = java_lang_Class::as_Klass(JNIHandles::resolve_non_null(cls));
+  assert(k->is_instance_klass(), "must be");
+  InstanceKlass* ik = InstanceKlass::cast(k);
+  if (ik->has_value_types_attribute()) {
+    Array<ValueTypes>* value_types = ik->value_types();
+    int length = value_types->length();
+
+    objArrayOop r = oopFactory::new_objArray(SystemDictionary::String_klass(), length, CHECK_NULL);
+    objArrayHandle result(THREAD, r);
+    for (int i=0; i < length; i++) {
+      Symbol* vt = ik->get_declared_value_type_name(i);
+      Handle s = java_lang_String::create_from_symbol(vt, CHECK_0);
+      result->obj_at_put(i, s());
+    }
+    return (jobjectArray)JNIHandles::make_local(THREAD, result());
+  } else {
+    return NULL;
+  }
+}
+JVM_END
+
+
 
 // Constant pool access //////////////////////////////////////////////////////////
 
