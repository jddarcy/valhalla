--- conflicted
+++ resolved
@@ -928,12 +928,7 @@
   // JVMSpec|           u2 interfaces[interfaces_count];
   Array<InstanceKlass*>* interfaces =  ik()->local_interfaces();
   int num_interfaces = interfaces->length();
-<<<<<<< HEAD
-  write_u2(num_interfaces);
-
-=======
   write_u2(checked_cast<u2>(num_interfaces));
->>>>>>> 66d27365
   for (int index = 0; index < num_interfaces; index++) {
     HandleMark hm(thread());
     InstanceKlass* iik = interfaces->at(index);
