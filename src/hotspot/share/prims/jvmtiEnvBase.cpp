--- conflicted
+++ resolved
@@ -963,22 +963,13 @@
   uint32_t debug_bits = 0;
   // first derive the object's owner and entry_count (if any)
   {
-<<<<<<< HEAD
     // Inline types instances don't support synchronization operations
     // they are marked as always locked and no attempt to remove a
     // potential bias (which cannot exist) should be made
     if (!hobj()->mark().is_always_locked()) {
       // Revoke any biases before querying the mark word
-      if (at_safepoint) {
-        BiasedLocking::revoke_at_safepoint(hobj);
-      } else {
-        BiasedLocking::revoke(hobj, calling_thread);
-      }
-    }
-=======
-    // Revoke any biases before querying the mark word
-    BiasedLocking::revoke_at_safepoint(hobj);
->>>>>>> 1550fd88
+      BiasedLocking::revoke_at_safepoint(hobj);
+    }
 
     address owner = NULL;
     {
