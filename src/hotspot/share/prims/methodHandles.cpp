--- conflicted
+++ resolved
@@ -128,22 +128,14 @@
   IS_TYPE               = java_lang_invoke_MemberName::MN_IS_TYPE,
   CALLER_SENSITIVE      = java_lang_invoke_MemberName::MN_CALLER_SENSITIVE,
   TRUSTED_FINAL        = java_lang_invoke_MemberName::MN_TRUSTED_FINAL,
-<<<<<<< HEAD
   REFERENCE_KIND_SHIFT  = java_lang_invoke_MemberName::MN_REFERENCE_KIND_SHIFT,
   REFERENCE_KIND_MASK   = java_lang_invoke_MemberName::MN_REFERENCE_KIND_MASK,
   SEARCH_SUPERCLASSES   = java_lang_invoke_MemberName::MN_SEARCH_SUPERCLASSES,
   SEARCH_INTERFACES     = java_lang_invoke_MemberName::MN_SEARCH_INTERFACES,
+  LM_UNCONDITIONAL      = java_lang_invoke_MemberName::MN_UNCONDITIONAL_MODE,
+  LM_MODULE             = java_lang_invoke_MemberName::MN_MODULE_MODE,
+  LM_TRUSTED            = java_lang_invoke_MemberName::MN_TRUSTED_MODE,
   ALL_KINDS      = IS_METHOD | IS_OBJECT_CONSTRUCTOR | IS_FIELD | IS_TYPE
-=======
-  REFERENCE_KIND_SHIFT = java_lang_invoke_MemberName::MN_REFERENCE_KIND_SHIFT,
-  REFERENCE_KIND_MASK  = java_lang_invoke_MemberName::MN_REFERENCE_KIND_MASK,
-  SEARCH_SUPERCLASSES  = java_lang_invoke_MemberName::MN_SEARCH_SUPERCLASSES,
-  SEARCH_INTERFACES    = java_lang_invoke_MemberName::MN_SEARCH_INTERFACES,
-  LM_UNCONDITIONAL     = java_lang_invoke_MemberName::MN_UNCONDITIONAL_MODE,
-  LM_MODULE            = java_lang_invoke_MemberName::MN_MODULE_MODE,
-  LM_TRUSTED           = java_lang_invoke_MemberName::MN_TRUSTED_MODE,
-  ALL_KINDS      = IS_METHOD | IS_CONSTRUCTOR | IS_FIELD | IS_TYPE
->>>>>>> 43339420
 };
 
 int MethodHandles::ref_kind_to_flags(int ref_kind) {
