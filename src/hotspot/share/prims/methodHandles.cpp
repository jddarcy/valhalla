--- conflicted
+++ resolved
@@ -137,13 +137,9 @@
   IS_TYPE               = java_lang_invoke_MemberName::MN_IS_TYPE,
   CALLER_SENSITIVE      = java_lang_invoke_MemberName::MN_CALLER_SENSITIVE,
   TRUSTED_FINAL         = java_lang_invoke_MemberName::MN_TRUSTED_FINAL,
-<<<<<<< HEAD
-  FLATTENED             = java_lang_invoke_MemberName::MN_FLAT_FIELD,
-=======
   HIDDEN_MEMBER        = java_lang_invoke_MemberName::MN_HIDDEN_MEMBER,
   FLAT_FIELD            = java_lang_invoke_MemberName::MN_FLAT_FIELD,
   NULL_RESTRICTED       = java_lang_invoke_MemberName::MN_NULL_RESTRICTED_FIELD,
->>>>>>> 16fa7709
   REFERENCE_KIND_SHIFT  = java_lang_invoke_MemberName::MN_REFERENCE_KIND_SHIFT,
   REFERENCE_KIND_MASK   = java_lang_invoke_MemberName::MN_REFERENCE_KIND_MASK,
   LM_UNCONDITIONAL      = java_lang_invoke_MemberName::MN_UNCONDITIONAL_MODE,
@@ -361,12 +357,8 @@
   int flags = (jushort)( fd.access_flags().as_short() & JVM_RECOGNIZED_FIELD_MODIFIERS );
   flags |= IS_FIELD | ((fd.is_static() ? JVM_REF_getStatic : JVM_REF_getField) << REFERENCE_KIND_SHIFT);
   if (fd.is_trusted_final()) flags |= TRUSTED_FINAL;
-<<<<<<< HEAD
-  if (fd.is_flat()) flags |= FLATTENED;;
-=======
   if (fd.is_flat()) flags |= FLAT_FIELD;
   if (fd.is_null_free_inline_type()) flags |= NULL_RESTRICTED;
->>>>>>> 16fa7709
   if (is_setter)  flags += ((JVM_REF_putField - JVM_REF_getField) << REFERENCE_KIND_SHIFT);
   int vmindex        = fd.offset();  // determines the field uniquely when combined with static bit
 
@@ -1018,10 +1010,7 @@
     template(java_lang_invoke_MemberName,MN_IS_TYPE) \
     template(java_lang_invoke_MemberName,MN_CALLER_SENSITIVE) \
     template(java_lang_invoke_MemberName,MN_TRUSTED_FINAL) \
-<<<<<<< HEAD
-=======
     template(java_lang_invoke_MemberName,MN_HIDDEN_MEMBER) \
->>>>>>> 16fa7709
     template(java_lang_invoke_MemberName,MN_FLAT_FIELD) \
     template(java_lang_invoke_MemberName,MN_REFERENCE_KIND_SHIFT) \
     template(java_lang_invoke_MemberName,MN_REFERENCE_KIND_MASK) \
