/*
 * Copyright (c) 2012, 2024, Oracle and/or its affiliates. All rights reserved.
 * DO NOT ALTER OR REMOVE COPYRIGHT NOTICES OR THIS FILE HEADER.
 *
 * This code is free software; you can redistribute it and/or modify it
 * under the terms of the GNU General Public License version 2 only, as
 * published by the Free Software Foundation.
 *
 * This code is distributed in the hope that it will be useful, but WITHOUT
 * ANY WARRANTY; without even the implied warranty of MERCHANTABILITY or
 * FITNESS FOR A PARTICULAR PURPOSE.  See the GNU General Public License
 * version 2 for more details (a copy is included in the LICENSE file that
 * accompanied this code).
 *
 * You should have received a copy of the GNU General Public License version
 * 2 along with this work; if not, write to the Free Software Foundation,
 * Inc., 51 Franklin St, Fifth Floor, Boston, MA 02110-1301 USA.
 *
 * Please contact Oracle, 500 Oracle Parkway, Redwood Shores, CA 94065 USA
 * or visit www.oracle.com if you need additional information or have any
 * questions.
 *
 */

#include "precompiled.hpp"
#include "cds.h"
#include "cds/archiveHeapLoader.hpp"
#include "cds/cdsConstants.hpp"
#include "cds/filemap.hpp"
#include "cds/heapShared.hpp"
#include "cds/metaspaceShared.hpp"
#include "classfile/classLoaderDataGraph.hpp"
#include "classfile/classLoaderStats.hpp"
#include "classfile/classPrinter.hpp"
#include "classfile/javaClasses.inline.hpp"
#include "classfile/modules.hpp"
#include "classfile/protectionDomainCache.hpp"
#include "classfile/stringTable.hpp"
#include "classfile/symbolTable.hpp"
#include "classfile/systemDictionary.hpp"
#include "classfile/vmSymbols.hpp"
#include "code/codeCache.hpp"
#include "compiler/compilationPolicy.hpp"
#include "compiler/compilerOracle.hpp"
#include "compiler/directivesParser.hpp"
#include "compiler/methodMatcher.hpp"
#include "gc/shared/concurrentGCBreakpoints.hpp"
#include "gc/shared/gcConfig.hpp"
#include "gc/shared/gcLocker.inline.hpp"
#include "gc/shared/genArguments.hpp"
#include "jvmtifiles/jvmtiEnv.hpp"
#include "logging/log.hpp"
#include "memory/iterator.hpp"
#include "memory/metadataFactory.hpp"
#include "memory/iterator.inline.hpp"
#include "memory/metaspace/testHelpers.hpp"
#include "memory/metaspaceUtils.hpp"
#include "memory/oopFactory.hpp"
#include "memory/resourceArea.hpp"
#include "memory/universe.hpp"
#include "nmt/mallocSiteTable.hpp"
#include "nmt/memTracker.hpp"
#include "oops/array.hpp"
#include "oops/compressedOops.hpp"
#include "oops/compressedOops.inline.hpp"
#include "oops/constantPool.inline.hpp"
#include "oops/klass.inline.hpp"
#include "oops/method.inline.hpp"
#include "oops/methodData.inline.hpp"
#include "oops/objArrayKlass.hpp"
#include "oops/objArrayOop.inline.hpp"
#include "oops/oop.inline.hpp"
#include "oops/objArrayOop.inline.hpp"
#include "oops/typeArrayOop.inline.hpp"
#include "prims/jvmtiEnvBase.hpp"
#include "prims/resolvedMethodTable.hpp"
#include "prims/wbtestmethods/parserTests.hpp"
#include "prims/whitebox.inline.hpp"
#include "runtime/arguments.hpp"
#include "runtime/atomic.hpp"
#include "runtime/deoptimization.hpp"
#include "runtime/fieldDescriptor.inline.hpp"
#include "runtime/flags/jvmFlag.hpp"
#include "runtime/flags/jvmFlagAccess.hpp"
#include "runtime/frame.inline.hpp"
#include "runtime/handles.inline.hpp"
#include "runtime/handshake.hpp"
#include "runtime/interfaceSupport.inline.hpp"
#include "runtime/javaCalls.hpp"
#include "runtime/javaThread.inline.hpp"
#include "runtime/jniHandles.inline.hpp"
#include "runtime/lockStack.hpp"
#include "runtime/os.hpp"
#include "runtime/stackFrameStream.inline.hpp"
#include "runtime/synchronizer.hpp"
#include "runtime/threadSMR.hpp"
#include "runtime/vframe.hpp"
#include "runtime/vm_version.hpp"
#include "services/memoryService.hpp"
#include "utilities/align.hpp"
#include "utilities/checkedCast.hpp"
#include "utilities/debug.hpp"
#include "utilities/elfFile.hpp"
#include "utilities/exceptions.hpp"
#include "utilities/macros.hpp"
#include "utilities/nativeCallStack.hpp"
#include "utilities/ostream.hpp"
#if INCLUDE_G1GC
#include "gc/g1/g1Arguments.hpp"
#include "gc/g1/g1CollectedHeap.inline.hpp"
#include "gc/g1/g1ConcurrentMark.hpp"
#include "gc/g1/g1ConcurrentMarkThread.inline.hpp"
#include "gc/g1/g1HeapRegionManager.hpp"
#include "gc/g1/g1HeapRegionRemSet.inline.hpp"
#endif // INCLUDE_G1GC
#if INCLUDE_PARALLELGC
#include "gc/parallel/parallelScavengeHeap.inline.hpp"
#endif // INCLUDE_PARALLELGC
#if INCLUDE_SERIALGC
#include "gc/serial/serialHeap.hpp"
#endif // INCLUDE_SERIALGC
#if INCLUDE_ZGC
#include "gc/z/zAddress.inline.hpp"
#endif // INCLUDE_ZGC
#if INCLUDE_JVMCI
#include "jvmci/jvmciEnv.hpp"
#include "jvmci/jvmciRuntime.hpp"
#endif
#ifdef LINUX
#include "cgroupSubsystem_linux.hpp"
#include "osContainer_linux.hpp"
#include "os_linux.hpp"
#endif

#define CHECK_JNI_EXCEPTION_(env, value)                               \
  do {                                                                 \
    JavaThread* THREAD = JavaThread::thread_from_jni_environment(env); \
    THREAD->clear_pending_jni_exception_check();                       \
    if (HAS_PENDING_EXCEPTION) {                                       \
      return(value);                                                   \
    }                                                                  \
  } while (0)

#define CHECK_JNI_EXCEPTION(env)                                       \
  do {                                                                 \
    JavaThread* THREAD = JavaThread::thread_from_jni_environment(env); \
    THREAD->clear_pending_jni_exception_check();                       \
    if (HAS_PENDING_EXCEPTION) {                                       \
      return;                                                          \
    }                                                                  \
  } while (0)

bool WhiteBox::_used = false;
volatile bool WhiteBox::compilation_locked = false;

class VM_WhiteBoxOperation : public VM_Operation {
 public:
  VM_WhiteBoxOperation()                         { }
  VMOp_Type type()                  const        { return VMOp_WhiteBoxOperation; }
  bool allow_nested_vm_operations() const        { return true; }
};


WB_ENTRY(jlong, WB_GetObjectAddress(JNIEnv* env, jobject o, jobject obj))
  return (jlong)(void*)JNIHandles::resolve(obj);
WB_END

WB_ENTRY(jint, WB_GetHeapOopSize(JNIEnv* env, jobject o))
  return heapOopSize;
WB_END

WB_ENTRY(jint, WB_GetVMPageSize(JNIEnv* env, jobject o))
  return (jint)os::vm_page_size();
WB_END

WB_ENTRY(jlong, WB_GetVMAllocationGranularity(JNIEnv* env, jobject o))
  return os::vm_allocation_granularity();
WB_END

WB_ENTRY(jlong, WB_GetVMLargePageSize(JNIEnv* env, jobject o))
  return os::large_page_size();
WB_END

class WBIsKlassAliveClosure : public LockedClassesDo {
    Symbol* _name;
    int _count;
public:
    WBIsKlassAliveClosure(Symbol* name) : _name(name), _count(0) {}

    void do_klass(Klass* k) {
      Symbol* ksym = k->name();
      if (ksym->fast_compare(_name) == 0) {
        _count++;
      } else if (k->is_instance_klass()) {
        // Need special handling for hidden classes because the JVM
        // appends "+<hex-address>" to hidden class names.
        InstanceKlass *ik = InstanceKlass::cast(k);
        if (ik->is_hidden()) {
          ResourceMark rm;
          char* k_name = ksym->as_C_string();
          // Find the first '+' char and truncate the string at that point.
          // NOTE: This will not work correctly if the original hidden class
          // name contains a '+'.
          char* plus_char = strchr(k_name, '+');
          if (plus_char != nullptr) {
            *plus_char = 0;
            char* c_name = _name->as_C_string();
            if (strcmp(c_name, k_name) == 0) {
              _count++;
            }
          }
        }
      }
    }

    int count() const {
        return _count;
    }
};

WB_ENTRY(jint, WB_CountAliveClasses(JNIEnv* env, jobject target, jstring name))
  oop h_name = JNIHandles::resolve(name);
  if (h_name == nullptr) {
    return 0;
  }
  Symbol* sym = java_lang_String::as_symbol(h_name);
  TempNewSymbol tsym(sym); // Make sure to decrement reference count on sym on return

  WBIsKlassAliveClosure closure(sym);
  ClassLoaderDataGraph::classes_do(&closure);

  // Return the count of alive classes with this name.
  return closure.count();
WB_END

WB_ENTRY(jint, WB_GetSymbolRefcount(JNIEnv* env, jobject unused, jstring name))
  oop h_name = JNIHandles::resolve(name);
  if (h_name == nullptr) {
    return 0;
  }
  Symbol* sym = java_lang_String::as_symbol(h_name);
  TempNewSymbol tsym(sym); // Make sure to decrement reference count on sym on return
  return (jint)sym->refcount();
WB_END


WB_ENTRY(void, WB_AddToBootstrapClassLoaderSearch(JNIEnv* env, jobject o, jstring segment)) {
#if INCLUDE_JVMTI
  ResourceMark rm;
  const char* seg = java_lang_String::as_utf8_string(JNIHandles::resolve_non_null(segment));
  JvmtiEnv* jvmti_env = JvmtiEnv::create_a_jvmti(JVMTI_VERSION);
  jvmtiError err = jvmti_env->AddToBootstrapClassLoaderSearch(seg);
  assert(err == JVMTI_ERROR_NONE, "must not fail");
#endif
}
WB_END

WB_ENTRY(void, WB_AddToSystemClassLoaderSearch(JNIEnv* env, jobject o, jstring segment)) {
#if INCLUDE_JVMTI
  ResourceMark rm;
  const char* seg = java_lang_String::as_utf8_string(JNIHandles::resolve_non_null(segment));
  JvmtiEnv* jvmti_env = JvmtiEnv::create_a_jvmti(JVMTI_VERSION);
  jvmtiError err = jvmti_env->AddToSystemClassLoaderSearch(seg);
  assert(err == JVMTI_ERROR_NONE, "must not fail");
#endif
}
WB_END


WB_ENTRY(jlong, WB_GetCompressedOopsMaxHeapSize(JNIEnv* env, jobject o)) {
  return (jlong)Arguments::max_heap_for_compressed_oops();
}
WB_END

WB_ENTRY(void, WB_PrintHeapSizes(JNIEnv* env, jobject o)) {
  tty->print_cr("Minimum heap " SIZE_FORMAT " Initial heap " SIZE_FORMAT " "
                "Maximum heap " SIZE_FORMAT " Space alignment " SIZE_FORMAT " Heap alignment " SIZE_FORMAT,
                MinHeapSize,
                InitialHeapSize,
                MaxHeapSize,
                SpaceAlignment,
                HeapAlignment);
}
WB_END

WB_ENTRY(void, WB_ReadFromNoaccessArea(JNIEnv* env, jobject o))
  size_t granularity = os::vm_allocation_granularity();
  ReservedHeapSpace rhs(100 * granularity, granularity, os::vm_page_size());
  VirtualSpace vs;
  vs.initialize(rhs, 50 * granularity);

  // Check if constraints are complied
  if (!( UseCompressedOops && rhs.base() != nullptr &&
         CompressedOops::base() != nullptr &&
         CompressedOops::use_implicit_null_checks() )) {
    tty->print_cr("WB_ReadFromNoaccessArea method is useless:\n "
                  "\tUseCompressedOops is %d\n"
                  "\trhs.base() is " PTR_FORMAT "\n"
                  "\tCompressedOops::base() is " PTR_FORMAT "\n"
                  "\tCompressedOops::use_implicit_null_checks() is %d",
                  UseCompressedOops,
                  p2i(rhs.base()),
                  p2i(CompressedOops::base()),
                  CompressedOops::use_implicit_null_checks());
    return;
  }
  tty->print_cr("Reading from no access area... ");
  tty->print_cr("*(vs.low_boundary() - rhs.noaccess_prefix() / 2 ) = %c",
                *(vs.low_boundary() - rhs.noaccess_prefix() / 2 ));
WB_END

static jint wb_stress_virtual_space_resize(size_t reserved_space_size,
                                           size_t magnitude, size_t iterations) {
  size_t granularity = os::vm_allocation_granularity();
  ReservedHeapSpace rhs(reserved_space_size * granularity, granularity, os::vm_page_size());
  VirtualSpace vs;
  if (!vs.initialize(rhs, 0)) {
    tty->print_cr("Failed to initialize VirtualSpace. Can't proceed.");
    return 3;
  }

  int seed = os::random();
  tty->print_cr("Random seed is %d", seed);

  for (size_t i = 0; i < iterations; i++) {

    // Whether we will shrink or grow
    bool shrink = os::random() % 2L == 0;

    // Get random delta to resize virtual space
    size_t delta = (size_t)os::random() % magnitude;

    // If we are about to shrink virtual space below zero, then expand instead
    if (shrink && vs.committed_size() < delta) {
      shrink = false;
    }

    // Resizing by delta
    if (shrink) {
      vs.shrink_by(delta);
    } else {
      // If expanding fails expand_by will silently return false
      vs.expand_by(delta, true);
    }
  }
  return 0;
}

WB_ENTRY(jint, WB_StressVirtualSpaceResize(JNIEnv* env, jobject o,
        jlong reserved_space_size, jlong magnitude, jlong iterations))
  tty->print_cr("reservedSpaceSize=" JLONG_FORMAT ", magnitude=" JLONG_FORMAT ", "
                "iterations=" JLONG_FORMAT "\n", reserved_space_size, magnitude,
                iterations);
  if (reserved_space_size < 0 || magnitude < 0 || iterations < 0) {
    tty->print_cr("One of variables printed above is negative. Can't proceed.\n");
    return 1;
  }

  // sizeof(size_t) depends on whether OS is 32bit or 64bit. sizeof(jlong) is
  // always 8 byte. That's why we should avoid overflow in case of 32bit platform.
  if (sizeof(size_t) < sizeof(jlong)) {
    jlong size_t_max_value = (jlong)SIZE_MAX;
    if (reserved_space_size > size_t_max_value || magnitude > size_t_max_value
        || iterations > size_t_max_value) {
      tty->print_cr("One of variables printed above overflows size_t. Can't proceed.\n");
      return 2;
    }
  }

  return wb_stress_virtual_space_resize((size_t) reserved_space_size,
                                        (size_t) magnitude, (size_t) iterations);
WB_END

WB_ENTRY(jboolean, WB_IsGCSupported(JNIEnv* env, jobject o, jint name))
  return GCConfig::is_gc_supported((CollectedHeap::Name)name);
WB_END

WB_ENTRY(jboolean, WB_HasLibgraal(JNIEnv* env, jobject o))
#if INCLUDE_JVMCI
  return JVMCI::shared_library_exists();
#endif
  return false;
WB_END

WB_ENTRY(jboolean, WB_IsGCSupportedByJVMCICompiler(JNIEnv* env, jobject o, jint name))
#if INCLUDE_JVMCI
  if (EnableJVMCI) {
    // Enter the JVMCI env that will be used by the CompileBroker.
    JVMCIEnv jvmciEnv(thread, __FILE__, __LINE__);
    return jvmciEnv.init_error() == JNI_OK && jvmciEnv.runtime()->is_gc_supported(&jvmciEnv, (CollectedHeap::Name)name);
  }
#endif
  return false;
WB_END

WB_ENTRY(jboolean, WB_IsGCSelected(JNIEnv* env, jobject o, jint name))
  return GCConfig::is_gc_selected((CollectedHeap::Name)name);
WB_END

WB_ENTRY(jboolean, WB_IsGCSelectedErgonomically(JNIEnv* env, jobject o))
  return GCConfig::is_gc_selected_ergonomically();
WB_END

WB_ENTRY(jboolean, WB_isObjectInOldGen(JNIEnv* env, jobject o, jobject obj))
  oop p = JNIHandles::resolve(obj);
#if INCLUDE_G1GC
  if (UseG1GC) {
    G1CollectedHeap* g1h = G1CollectedHeap::heap();
    const HeapRegion* hr = g1h->heap_region_containing(p);
    return hr->is_old_or_humongous();
  }
#endif
#if INCLUDE_PARALLELGC
  if (UseParallelGC) {
    ParallelScavengeHeap* psh = ParallelScavengeHeap::heap();
    return !psh->is_in_young(p);
  }
#endif
#if INCLUDE_ZGC
  if (UseZGC) {
    if (ZGenerational) {
      return ZHeap::heap()->is_old(to_zaddress(p));
    } else {
      return Universe::heap()->is_in(p);
    }
  }
#endif
#if INCLUDE_SHENANDOAHGC
  if (UseShenandoahGC) {
    return Universe::heap()->is_in(p);
  }
#endif
#if INCLUDE_SERIALGC
  if (UseSerialGC) {
    return !SerialHeap::heap()->is_in_young(p);
  }
#endif
  ShouldNotReachHere();
  return false;
WB_END

WB_ENTRY(jlong, WB_GetObjectSize(JNIEnv* env, jobject o, jobject obj))
  oop p = JNIHandles::resolve(obj);
  return p->size() * HeapWordSize;
WB_END

WB_ENTRY(jlong, WB_GetHeapSpaceAlignment(JNIEnv* env, jobject o))
  return (jlong)SpaceAlignment;
WB_END

WB_ENTRY(jlong, WB_GetHeapAlignment(JNIEnv* env, jobject o))
  return (jlong)HeapAlignment;
WB_END

WB_ENTRY(jboolean, WB_SupportsConcurrentGCBreakpoints(JNIEnv* env, jobject o))
  return Universe::heap()->supports_concurrent_gc_breakpoints();
WB_END

WB_ENTRY(void, WB_ConcurrentGCAcquireControl(JNIEnv* env, jobject o))
  ConcurrentGCBreakpoints::acquire_control();
WB_END

WB_ENTRY(void, WB_ConcurrentGCReleaseControl(JNIEnv* env, jobject o))
  ConcurrentGCBreakpoints::release_control();
WB_END

WB_ENTRY(void, WB_ConcurrentGCRunToIdle(JNIEnv* env, jobject o))
  ConcurrentGCBreakpoints::run_to_idle();
WB_END

WB_ENTRY(jboolean, WB_ConcurrentGCRunTo(JNIEnv* env, jobject o, jobject at))
  Handle h_name(THREAD, JNIHandles::resolve(at));
  ResourceMark rm;
  const char* c_name = java_lang_String::as_utf8_string(h_name());
  return ConcurrentGCBreakpoints::run_to(c_name);
WB_END

#if INCLUDE_G1GC

WB_ENTRY(jboolean, WB_G1IsHumongous(JNIEnv* env, jobject o, jobject obj))
  if (UseG1GC) {
    G1CollectedHeap* g1h = G1CollectedHeap::heap();
    oop result = JNIHandles::resolve(obj);
    const HeapRegion* hr = g1h->heap_region_containing(result);
    return hr->is_humongous();
  }
  THROW_MSG_0(vmSymbols::java_lang_UnsupportedOperationException(), "WB_G1IsHumongous: G1 GC is not enabled");
WB_END

WB_ENTRY(jboolean, WB_G1BelongsToHumongousRegion(JNIEnv* env, jobject o, jlong addr))
  if (UseG1GC) {
    G1CollectedHeap* g1h = G1CollectedHeap::heap();
    const HeapRegion* hr = g1h->heap_region_containing((void*) addr);
    return hr->is_humongous();
  }
  THROW_MSG_0(vmSymbols::java_lang_UnsupportedOperationException(), "WB_G1BelongsToHumongousRegion: G1 GC is not enabled");
WB_END

WB_ENTRY(jboolean, WB_G1BelongsToFreeRegion(JNIEnv* env, jobject o, jlong addr))
  if (UseG1GC) {
    G1CollectedHeap* g1h = G1CollectedHeap::heap();
    const HeapRegion* hr = g1h->heap_region_containing((void*) addr);
    return hr->is_free();
  }
  THROW_MSG_0(vmSymbols::java_lang_UnsupportedOperationException(), "WB_G1BelongsToFreeRegion: G1 GC is not enabled");
WB_END

WB_ENTRY(jlong, WB_G1NumMaxRegions(JNIEnv* env, jobject o))
  if (UseG1GC) {
    G1CollectedHeap* g1h = G1CollectedHeap::heap();
    size_t nr = g1h->max_regions();
    return (jlong)nr;
  }
  THROW_MSG_0(vmSymbols::java_lang_UnsupportedOperationException(), "WB_G1NumMaxRegions: G1 GC is not enabled");
WB_END

WB_ENTRY(jlong, WB_G1NumFreeRegions(JNIEnv* env, jobject o))
  if (UseG1GC) {
    G1CollectedHeap* g1h = G1CollectedHeap::heap();
    size_t nr = g1h->num_free_regions();
    return (jlong)nr;
  }
  THROW_MSG_0(vmSymbols::java_lang_UnsupportedOperationException(), "WB_G1NumFreeRegions: G1 GC is not enabled");
WB_END

WB_ENTRY(jboolean, WB_G1InConcurrentMark(JNIEnv* env, jobject o))
  if (UseG1GC) {
    G1CollectedHeap* g1h = G1CollectedHeap::heap();
    return g1h->concurrent_mark()->cm_thread()->in_progress();
  }
  THROW_MSG_0(vmSymbols::java_lang_UnsupportedOperationException(), "WB_G1InConcurrentMark: G1 GC is not enabled");
WB_END

WB_ENTRY(jint, WB_G1CompletedConcurrentMarkCycles(JNIEnv* env, jobject o))
  if (UseG1GC) {
    G1CollectedHeap* g1h = G1CollectedHeap::heap();
    G1ConcurrentMark* cm = g1h->concurrent_mark();
    return cm->completed_mark_cycles();
  }
  THROW_MSG_0(vmSymbols::java_lang_UnsupportedOperationException(), "WB_G1CompletedConcurrentMarkCycles: G1 GC is not enabled");
WB_END

WB_ENTRY(jint, WB_G1RegionSize(JNIEnv* env, jobject o))
  if (UseG1GC) {
    return (jint)HeapRegion::GrainBytes;
  }
  THROW_MSG_0(vmSymbols::java_lang_UnsupportedOperationException(), "WB_G1RegionSize: G1 GC is not enabled");
WB_END

WB_ENTRY(jboolean, WB_G1HasRegionsToUncommit(JNIEnv* env, jobject o))
  if (UseG1GC) {
    return G1CollectedHeap::heap()->has_uncommittable_regions();
  }
  THROW_MSG_0(vmSymbols::java_lang_UnsupportedOperationException(), "WB_G1HasRegionsToUncommit: G1 GC is not enabled");
WB_END

#endif // INCLUDE_G1GC

#if INCLUDE_PARALLELGC

WB_ENTRY(jlong, WB_PSVirtualSpaceAlignment(JNIEnv* env, jobject o))
  if (UseParallelGC) {
    return GenAlignment;
  }
  THROW_MSG_0(vmSymbols::java_lang_UnsupportedOperationException(), "WB_PSVirtualSpaceAlignment: Parallel GC is not enabled");
WB_END

WB_ENTRY(jlong, WB_PSHeapGenerationAlignment(JNIEnv* env, jobject o))
  if (UseParallelGC) {
    return GenAlignment;
  }
  THROW_MSG_0(vmSymbols::java_lang_UnsupportedOperationException(), "WB_PSHeapGenerationAlignment: Parallel GC is not enabled");
WB_END

#endif // INCLUDE_PARALLELGC

#if INCLUDE_G1GC

WB_ENTRY(jobject, WB_G1AuxiliaryMemoryUsage(JNIEnv* env))
  if (UseG1GC) {
    ResourceMark rm(THREAD);
    G1CollectedHeap* g1h = G1CollectedHeap::heap();
    MemoryUsage usage = g1h->get_auxiliary_data_memory_usage();
    Handle h = MemoryService::create_MemoryUsage_obj(usage, CHECK_NULL);
    return JNIHandles::make_local(THREAD, h());
  }
  THROW_MSG_0(vmSymbols::java_lang_UnsupportedOperationException(), "WB_G1AuxiliaryMemoryUsage: G1 GC is not enabled");
WB_END

WB_ENTRY(jint, WB_G1ActiveMemoryNodeCount(JNIEnv* env, jobject o))
  if (UseG1GC) {
    G1NUMA* numa = G1NUMA::numa();
    return (jint)numa->num_active_nodes();
  }
  THROW_MSG_0(vmSymbols::java_lang_UnsupportedOperationException(), "WB_G1ActiveMemoryNodeCount: G1 GC is not enabled");
WB_END

WB_ENTRY(jintArray, WB_G1MemoryNodeIds(JNIEnv* env, jobject o))
  if (UseG1GC) {
    G1NUMA* numa = G1NUMA::numa();
    int num_node_ids = checked_cast<int>(numa->num_active_nodes());
    const uint* node_ids = numa->node_ids();

    typeArrayOop result = oopFactory::new_intArray(num_node_ids, CHECK_NULL);
    for (int i = 0; i < num_node_ids; i++) {
      result->int_at_put(i, checked_cast<jint>(node_ids[i]));
    }
    return (jintArray) JNIHandles::make_local(THREAD, result);
  }
  THROW_MSG_NULL(vmSymbols::java_lang_UnsupportedOperationException(), "WB_G1MemoryNodeIds: G1 GC is not enabled");
WB_END

class OldRegionsLivenessClosure: public HeapRegionClosure {

 private:
  const int _liveness;
  size_t _total_count;
  size_t _total_memory;
  size_t _total_memory_to_free;

 public:
  OldRegionsLivenessClosure(int liveness) :
    _liveness(liveness),
    _total_count(0),
    _total_memory(0),
    _total_memory_to_free(0) { }

    size_t total_count() { return _total_count; }
    size_t total_memory() { return _total_memory; }
    size_t total_memory_to_free() { return _total_memory_to_free; }

  bool do_heap_region(HeapRegion* r) {
    if (r->is_old()) {
      size_t live = r->live_bytes();
      size_t size = r->used();
      size_t reg_size = HeapRegion::GrainBytes;
      if (size > 0 && ((int)(live * 100 / size) < _liveness)) {
        _total_memory += size;
        ++_total_count;
        if (size == reg_size) {
          // We don't include non-full regions since they are unlikely included in mixed gc
          // for testing purposes it's enough to have lowest estimation of total memory that is expected to be freed
          _total_memory_to_free += size - live;
        }
      }
    }
    return false;
  }
};


WB_ENTRY(jlongArray, WB_G1GetMixedGCInfo(JNIEnv* env, jobject o, jint liveness))
  if (!UseG1GC) {
    THROW_MSG_NULL(vmSymbols::java_lang_UnsupportedOperationException(), "WB_G1GetMixedGCInfo: G1 GC is not enabled");
  }
  if (liveness < 0) {
    THROW_MSG_NULL(vmSymbols::java_lang_IllegalArgumentException(), "liveness value should be non-negative");
  }

  G1CollectedHeap* g1h = G1CollectedHeap::heap();
  OldRegionsLivenessClosure rli(liveness);
  g1h->heap_region_iterate(&rli);

  typeArrayOop result = oopFactory::new_longArray(3, CHECK_NULL);
  result->long_at_put(0, rli.total_count());
  result->long_at_put(1, rli.total_memory());
  result->long_at_put(2, rli.total_memory_to_free());
  return (jlongArray) JNIHandles::make_local(THREAD, result);
WB_END

#endif // INCLUDE_G1GC

// Alloc memory using the test memory type so that we can use that to see if
// NMT picks it up correctly
WB_ENTRY(jlong, WB_NMTMalloc(JNIEnv* env, jobject o, jlong size))
  jlong addr = 0;
  addr = (jlong)(uintptr_t)os::malloc(size, mtTest);
  return addr;
WB_END

// Alloc memory with pseudo call stack. The test can create pseudo malloc
// allocation site to stress the malloc tracking.
WB_ENTRY(jlong, WB_NMTMallocWithPseudoStack(JNIEnv* env, jobject o, jlong size, jint pseudo_stack))
  address pc = (address)(size_t)pseudo_stack;
  NativeCallStack stack(&pc, 1);
  return (jlong)(uintptr_t)os::malloc(size, mtTest, stack);
WB_END

// Alloc memory with pseudo call stack and specific memory type.
WB_ENTRY(jlong, WB_NMTMallocWithPseudoStackAndType(JNIEnv* env, jobject o, jlong size, jint pseudo_stack, jint type))
  address pc = (address)(size_t)pseudo_stack;
  NativeCallStack stack(&pc, 1);
  return (jlong)(uintptr_t)os::malloc(size, (MEMFLAGS)type, stack);
WB_END

// Free the memory allocated by NMTAllocTest
WB_ENTRY(void, WB_NMTFree(JNIEnv* env, jobject o, jlong mem))
  os::free((void*)(uintptr_t)mem);
WB_END

WB_ENTRY(jlong, WB_NMTReserveMemory(JNIEnv* env, jobject o, jlong size))
  jlong addr = 0;

  addr = (jlong)(uintptr_t)os::reserve_memory(size);
  MemTracker::record_virtual_memory_type((address)addr, mtTest);

  return addr;
WB_END

WB_ENTRY(jlong, WB_NMTAttemptReserveMemoryAt(JNIEnv* env, jobject o, jlong addr, jlong size))
  addr = (jlong)(uintptr_t)os::attempt_reserve_memory_at((char*)(uintptr_t)addr, (size_t)size);
  MemTracker::record_virtual_memory_type((address)addr, mtTest);

  return addr;
WB_END

WB_ENTRY(void, WB_NMTCommitMemory(JNIEnv* env, jobject o, jlong addr, jlong size))
  os::commit_memory((char *)(uintptr_t)addr, size, !ExecMem);
  MemTracker::record_virtual_memory_type((address)(uintptr_t)addr, mtTest);
WB_END

WB_ENTRY(void, WB_NMTUncommitMemory(JNIEnv* env, jobject o, jlong addr, jlong size))
  os::uncommit_memory((char *)(uintptr_t)addr, size);
WB_END

WB_ENTRY(void, WB_NMTReleaseMemory(JNIEnv* env, jobject o, jlong addr, jlong size))
  os::release_memory((char *)(uintptr_t)addr, size);
WB_END

WB_ENTRY(jint, WB_NMTGetHashSize(JNIEnv* env, jobject o))
  int hash_size = MallocSiteTable::hash_buckets();
  assert(hash_size > 0, "NMT hash_size should be > 0");
  return (jint)hash_size;
WB_END

WB_ENTRY(jlong, WB_NMTNewArena(JNIEnv* env, jobject o, jlong init_size))
  Arena* arena =  new (mtTest) Arena(mtTest, Arena::Tag::tag_other, size_t(init_size));
  return (jlong)arena;
WB_END

WB_ENTRY(void, WB_NMTFreeArena(JNIEnv* env, jobject o, jlong arena))
  Arena* a = (Arena*)arena;
  delete a;
WB_END

WB_ENTRY(void, WB_NMTArenaMalloc(JNIEnv* env, jobject o, jlong arena, jlong size))
  Arena* a = (Arena*)arena;
  a->Amalloc(size_t(size));
WB_END

static jmethodID reflected_method_to_jmid(JavaThread* thread, JNIEnv* env, jobject method) {
  assert(method != nullptr, "method should not be null");
  ThreadToNativeFromVM ttn(thread);
  return env->FromReflectedMethod(method);
}

// Deoptimizes all compiled frames and makes nmethods not entrant if it's requested
class VM_WhiteBoxDeoptimizeFrames : public VM_WhiteBoxOperation {
 private:
  int _result;
  const bool _make_not_entrant;
 public:
  VM_WhiteBoxDeoptimizeFrames(bool make_not_entrant) :
        _result(0), _make_not_entrant(make_not_entrant) { }
  int  result() const { return _result; }

  void doit() {
    for (JavaThreadIteratorWithHandle jtiwh; JavaThread *t = jtiwh.next(); ) {
      if (t->has_last_Java_frame()) {
        for (StackFrameStream fst(t, false /* update */, true /* process_frames */); !fst.is_done(); fst.next()) {
          frame* f = fst.current();
          if (f->can_be_deoptimized() && !f->is_deoptimized_frame()) {
            Deoptimization::deoptimize(t, *f);
            if (_make_not_entrant) {
                nmethod* nm = CodeCache::find_nmethod(f->pc());
                assert(nm != nullptr, "did not find nmethod");
                nm->make_not_entrant();
            }
            ++_result;
          }
        }
      }
    }
  }
};

WB_ENTRY(jint, WB_DeoptimizeFrames(JNIEnv* env, jobject o, jboolean make_not_entrant))
  VM_WhiteBoxDeoptimizeFrames op(make_not_entrant == JNI_TRUE);
  VMThread::execute(&op);
  return op.result();
WB_END

WB_ENTRY(jboolean, WB_IsFrameDeoptimized(JNIEnv* env, jobject o, jint depth))
  bool result = false;
  if (thread->has_last_Java_frame()) {
    RegisterMap reg_map(thread,
                        RegisterMap::UpdateMap::include,
                        RegisterMap::ProcessFrames::include,
                        RegisterMap::WalkContinuation::skip);
    javaVFrame *jvf = thread->last_java_vframe(&reg_map);
    for (jint d = 0; d < depth && jvf != nullptr; d++) {
      jvf = jvf->java_sender();
    }
    result = jvf != nullptr && jvf->fr().is_deoptimized_frame();
  }
  return result;
WB_END

WB_ENTRY(void, WB_DeoptimizeAll(JNIEnv* env, jobject o))
  DeoptimizationScope deopt_scope;
  CodeCache::mark_all_nmethods_for_deoptimization(&deopt_scope);
  deopt_scope.deoptimize_marked();
WB_END

WB_ENTRY(jint, WB_DeoptimizeMethod(JNIEnv* env, jobject o, jobject method, jboolean is_osr))
  jmethodID jmid = reflected_method_to_jmid(thread, env, method);
  int result = 0;
  CHECK_JNI_EXCEPTION_(env, result);

  DeoptimizationScope deopt_scope;
  {
    MutexLocker mu(Compile_lock);
    methodHandle mh(THREAD, Method::checked_resolve_jmethod_id(jmid));
    if (is_osr) {
      result += mh->method_holder()->mark_osr_nmethods(&deopt_scope, mh());
    } else {
      MutexLocker ml(NMethodState_lock, Mutex::_no_safepoint_check_flag);
      if (mh->code() != nullptr) {
        deopt_scope.mark(mh->code());
        ++result;
      }
    }
    CodeCache::mark_for_deoptimization(&deopt_scope, mh());
  }

  deopt_scope.deoptimize_marked();

  return result;
WB_END

WB_ENTRY(jboolean, WB_IsMethodCompiled(JNIEnv* env, jobject o, jobject method, jboolean is_osr))
  jmethodID jmid = reflected_method_to_jmid(thread, env, method);
  CHECK_JNI_EXCEPTION_(env, JNI_FALSE);
  MutexLocker mu(Compile_lock);
  methodHandle mh(THREAD, Method::checked_resolve_jmethod_id(jmid));
  nmethod* code = is_osr ? mh->lookup_osr_nmethod_for(InvocationEntryBci, CompLevel_none, false) : mh->code();
  if (code == nullptr) {
    return JNI_FALSE;
  }
  return !code->is_marked_for_deoptimization();
WB_END

static bool is_excluded_for_compiler(AbstractCompiler* comp, methodHandle& mh) {
  if (comp == nullptr) {
    return true;
  }
  DirectiveSet* directive = DirectivesStack::getMatchingDirective(mh, comp);
  bool exclude = directive->ExcludeOption;
  DirectivesStack::release(directive);
  return exclude;
}

static bool can_be_compiled_at_level(methodHandle& mh, jboolean is_osr, int level) {
  if (is_osr) {
    return CompilationPolicy::can_be_osr_compiled(mh, level);
  } else {
    return CompilationPolicy::can_be_compiled(mh, level);
  }
}

WB_ENTRY(jboolean, WB_IsMethodCompilable(JNIEnv* env, jobject o, jobject method, jint comp_level, jboolean is_osr))
  if (method == nullptr || comp_level > CompilationPolicy::highest_compile_level()) {
    return false;
  }
  jmethodID jmid = reflected_method_to_jmid(thread, env, method);
  CHECK_JNI_EXCEPTION_(env, JNI_FALSE);
  MutexLocker mu(Compile_lock);
  methodHandle mh(THREAD, Method::checked_resolve_jmethod_id(jmid));

  // The ExcludeOption directive is evaluated lazily upon compilation attempt. If a method was not tried to be compiled by
  // a compiler, yet, the method object is not set to be not compilable by that compiler. Thus, evaluate the compiler directive
  // to exclude a compilation of 'method'.
  if (comp_level == CompLevel_any) {
    // Both compilers could have ExcludeOption set. Check all combinations.
    bool excluded_c1 = is_excluded_for_compiler(CompileBroker::compiler1(), mh);
    bool excluded_c2 = is_excluded_for_compiler(CompileBroker::compiler2(), mh);
    if (excluded_c1 && excluded_c2) {
      // Compilation of 'method' excluded by both compilers.
      return false;
    }

    if (excluded_c1) {
      // C1 only has ExcludeOption set: Check if compilable with C2.
      return can_be_compiled_at_level(mh, is_osr, CompLevel_full_optimization);
    } else if (excluded_c2) {
      // C2 only has ExcludeOption set: Check if compilable with C1.
      return can_be_compiled_at_level(mh, is_osr, CompLevel_simple);
    }
  } else if (comp_level > CompLevel_none && is_excluded_for_compiler(CompileBroker::compiler((int)comp_level), mh)) {
    // Compilation of 'method' excluded by compiler used for 'comp_level'.
    return false;
  }

  return can_be_compiled_at_level(mh, is_osr, (int)comp_level);
WB_END

WB_ENTRY(jboolean, WB_IsMethodQueuedForCompilation(JNIEnv* env, jobject o, jobject method))
  jmethodID jmid = reflected_method_to_jmid(thread, env, method);
  CHECK_JNI_EXCEPTION_(env, JNI_FALSE);
  MutexLocker mu(Compile_lock);
  methodHandle mh(THREAD, Method::checked_resolve_jmethod_id(jmid));
  return mh->queued_for_compilation();
WB_END

WB_ENTRY(jboolean, WB_IsIntrinsicAvailable(JNIEnv* env, jobject o, jobject method, jobject compilation_context, jint compLevel))
  if (compLevel < CompLevel_none || compLevel > CompilationPolicy::highest_compile_level()) {
    return false; // Intrinsic is not available on a non-existent compilation level.
  }
  jmethodID method_id, compilation_context_id;
  method_id = reflected_method_to_jmid(thread, env, method);
  CHECK_JNI_EXCEPTION_(env, JNI_FALSE);
  methodHandle mh(THREAD, Method::checked_resolve_jmethod_id(method_id));

  DirectiveSet* directive;
  AbstractCompiler* comp = CompileBroker::compiler((int)compLevel);
  assert(comp != nullptr, "compiler not available");
  if (compilation_context != nullptr) {
    compilation_context_id = reflected_method_to_jmid(thread, env, compilation_context);
    CHECK_JNI_EXCEPTION_(env, JNI_FALSE);
    methodHandle cch(THREAD, Method::checked_resolve_jmethod_id(compilation_context_id));
    directive = DirectivesStack::getMatchingDirective(cch, comp);
  } else {
    // Calling with null matches default directive
    directive = DirectivesStack::getDefaultDirective(comp);
  }
  bool result = comp->is_intrinsic_available(mh, directive);
  DirectivesStack::release(directive);
  return result;
WB_END

WB_ENTRY(jint, WB_GetMethodCompilationLevel(JNIEnv* env, jobject o, jobject method, jboolean is_osr))
  jmethodID jmid = reflected_method_to_jmid(thread, env, method);
  CHECK_JNI_EXCEPTION_(env, CompLevel_none);
  methodHandle mh(THREAD, Method::checked_resolve_jmethod_id(jmid));
  nmethod* code = is_osr ? mh->lookup_osr_nmethod_for(InvocationEntryBci, CompLevel_none, false) : mh->code();
  return (code != nullptr ? code->comp_level() : CompLevel_none);
WB_END

WB_ENTRY(void, WB_MakeMethodNotCompilable(JNIEnv* env, jobject o, jobject method, jint comp_level, jboolean is_osr))
  jmethodID jmid = reflected_method_to_jmid(thread, env, method);
  CHECK_JNI_EXCEPTION(env);
  methodHandle mh(THREAD, Method::checked_resolve_jmethod_id(jmid));
  if (is_osr) {
    mh->set_not_osr_compilable("WhiteBox", comp_level);
  } else {
    mh->set_not_compilable("WhiteBox", comp_level);
  }
WB_END

WB_ENTRY(jint, WB_GetMethodDecompileCount(JNIEnv* env, jobject o, jobject method))
  jmethodID jmid = reflected_method_to_jmid(thread, env, method);
  CHECK_JNI_EXCEPTION_(env, 0);
  methodHandle mh(THREAD, Method::checked_resolve_jmethod_id(jmid));
  uint cnt = 0;
  MethodData* mdo = mh->method_data();
  if (mdo != nullptr) {
    cnt = mdo->decompile_count();
  }
  return cnt;
WB_END

// Get the trap count of a method for a specific reason. If the trap count for
// that reason did overflow, this includes the overflow trap count of the method.
// If 'reason' is null, the sum of the traps for all reasons will be returned.
// This number includes the overflow trap count if the trap count for any reason
// did overflow.
WB_ENTRY(jint, WB_GetMethodTrapCount(JNIEnv* env, jobject o, jobject method, jstring reason_obj))
  jmethodID jmid = reflected_method_to_jmid(thread, env, method);
  CHECK_JNI_EXCEPTION_(env, 0);
  methodHandle mh(THREAD, Method::checked_resolve_jmethod_id(jmid));
  uint cnt = 0;
  MethodData* mdo = mh->method_data();
  if (mdo != nullptr) {
    ResourceMark rm(THREAD);
    char* reason_str = (reason_obj == nullptr) ?
      nullptr : java_lang_String::as_utf8_string(JNIHandles::resolve_non_null(reason_obj));
    bool overflow = false;
    for (uint reason = 0; reason < mdo->trap_reason_limit(); reason++) {
      if (reason_str != nullptr && !strcmp(reason_str, Deoptimization::trap_reason_name(reason))) {
        cnt = mdo->trap_count(reason);
        // Count in the overflow trap count on overflow
        if (cnt == (uint)-1) {
          cnt = mdo->trap_count_limit() + mdo->overflow_trap_count();
        }
        break;
      } else if (reason_str == nullptr) {
        uint c = mdo->trap_count(reason);
        if (c == (uint)-1) {
          c = mdo->trap_count_limit();
          if (!overflow) {
            // Count overflow trap count just once
            overflow = true;
            c += mdo->overflow_trap_count();
          }
        }
        cnt += c;
      }
    }
  }
  return cnt;
WB_END

WB_ENTRY(jint, WB_GetDeoptCount(JNIEnv* env, jobject o, jstring reason_obj, jstring action_obj))
  if (reason_obj == nullptr && action_obj == nullptr) {
    return Deoptimization::total_deoptimization_count();
  }
  ResourceMark rm(THREAD);
  const char *reason_str = (reason_obj == nullptr) ?
    nullptr : java_lang_String::as_utf8_string(JNIHandles::resolve_non_null(reason_obj));
  const char *action_str = (action_obj == nullptr) ?
    nullptr : java_lang_String::as_utf8_string(JNIHandles::resolve_non_null(action_obj));

  return Deoptimization::deoptimization_count(reason_str, action_str);
WB_END

WB_ENTRY(jint, WB_GetMethodEntryBci(JNIEnv* env, jobject o, jobject method))
  jmethodID jmid = reflected_method_to_jmid(thread, env, method);
  CHECK_JNI_EXCEPTION_(env, InvocationEntryBci);
  methodHandle mh(THREAD, Method::checked_resolve_jmethod_id(jmid));
  nmethod* code = mh->lookup_osr_nmethod_for(InvocationEntryBci, CompLevel_none, false);
  return (code != nullptr && code->is_osr_method() ? code->osr_entry_bci() : InvocationEntryBci);
WB_END

WB_ENTRY(jboolean, WB_TestSetDontInlineMethod(JNIEnv* env, jobject o, jobject method, jboolean value))
  jmethodID jmid = reflected_method_to_jmid(thread, env, method);
  CHECK_JNI_EXCEPTION_(env, JNI_FALSE);
  methodHandle mh(THREAD, Method::checked_resolve_jmethod_id(jmid));
  bool result = mh->dont_inline();
  mh->set_dont_inline(value == JNI_TRUE);
  return result;
WB_END

WB_ENTRY(jint, WB_GetCompileQueueSize(JNIEnv* env, jobject o, jint comp_level))
  if (comp_level == CompLevel_any) {
    return CompileBroker::queue_size(CompLevel_full_optimization) /* C2 */ +
        CompileBroker::queue_size(CompLevel_full_profile) /* C1 */;
  } else {
    return CompileBroker::queue_size(comp_level);
  }
WB_END

WB_ENTRY(jboolean, WB_TestSetForceInlineMethod(JNIEnv* env, jobject o, jobject method, jboolean value))
  jmethodID jmid = reflected_method_to_jmid(thread, env, method);
  CHECK_JNI_EXCEPTION_(env, JNI_FALSE);
  methodHandle mh(THREAD, Method::checked_resolve_jmethod_id(jmid));
  bool result = mh->force_inline();
  mh->set_force_inline(value == JNI_TRUE);
  return result;
WB_END

#ifdef LINUX
bool WhiteBox::validate_cgroup(const char* proc_cgroups,
                               const char* proc_self_cgroup,
                               const char* proc_self_mountinfo,
                               u1* cg_flags) {
  CgroupInfo cg_infos[CG_INFO_LENGTH];
  return CgroupSubsystemFactory::determine_type(cg_infos, proc_cgroups,
                                                    proc_self_cgroup,
                                                    proc_self_mountinfo, cg_flags);
}
#endif

bool WhiteBox::compile_method(Method* method, int comp_level, int bci, JavaThread* THREAD) {
  // Screen for unavailable/bad comp level or null method
  AbstractCompiler* comp = CompileBroker::compiler(comp_level);
  if (method == nullptr) {
    tty->print_cr("WB error: request to compile null method");
    return false;
  }
  if (comp_level > CompilationPolicy::highest_compile_level()) {
    tty->print_cr("WB error: invalid compilation level %d", comp_level);
    return false;
  }
  if (comp == nullptr) {
    tty->print_cr("WB error: no compiler for requested compilation level %d", comp_level);
    return false;
  }

  // Check if compilation is blocking
  methodHandle mh(THREAD, method);
  DirectiveSet* directive = DirectivesStack::getMatchingDirective(mh, comp);
  bool is_blocking = !directive->BackgroundCompilationOption;
  DirectivesStack::release(directive);

  // Compile method and check result
  nmethod* nm = CompileBroker::compile_method(mh, bci, comp_level, mh, mh->invocation_count(), CompileTask::Reason_Whitebox, CHECK_false);
  MutexLocker mu(THREAD, Compile_lock);
  bool is_queued = mh->queued_for_compilation();
  if ((!is_blocking && is_queued) || nm != nullptr) {
    return true;
  }
  // Check code again because compilation may be finished before Compile_lock is acquired.
  if (bci == InvocationEntryBci) {
    nmethod* code = mh->code();
    if (code != nullptr) {
      return true;
    }
  } else if (mh->lookup_osr_nmethod_for(bci, comp_level, false) != nullptr) {
    return true;
  }
  tty->print("WB error: failed to %s compile at level %d method ", is_blocking ? "blocking" : "", comp_level);
  mh->print_short_name(tty);
  tty->cr();
  if (is_blocking && is_queued) {
    tty->print_cr("WB error: blocking compilation is still in queue!");
  }
  return false;
}

WB_ENTRY(jboolean, WB_EnqueueMethodForCompilation(JNIEnv* env, jobject o, jobject method, jint comp_level, jint bci))
  jmethodID jmid = reflected_method_to_jmid(thread, env, method);
  CHECK_JNI_EXCEPTION_(env, JNI_FALSE);
  return WhiteBox::compile_method(Method::checked_resolve_jmethod_id(jmid), comp_level, bci, THREAD);
WB_END

WB_ENTRY(jboolean, WB_EnqueueInitializerForCompilation(JNIEnv* env, jobject o, jclass klass, jint comp_level))
  InstanceKlass* ik = InstanceKlass::cast(java_lang_Class::as_Klass(JNIHandles::resolve(klass)));
  Method* clinit = ik->class_initializer();
  if (clinit == nullptr || clinit->method_holder()->is_not_initialized()) {
    return false;
  }
  return WhiteBox::compile_method(clinit, comp_level, InvocationEntryBci, THREAD);
WB_END

WB_ENTRY(jboolean, WB_ShouldPrintAssembly(JNIEnv* env, jobject o, jobject method, jint comp_level))
  jmethodID jmid = reflected_method_to_jmid(thread, env, method);
  CHECK_JNI_EXCEPTION_(env, JNI_FALSE);

  methodHandle mh(THREAD, Method::checked_resolve_jmethod_id(jmid));
  DirectiveSet* directive = DirectivesStack::getMatchingDirective(mh, CompileBroker::compiler(comp_level));
  bool result = directive->PrintAssemblyOption;
  DirectivesStack::release(directive);

  return result;
WB_END

WB_ENTRY(jint, WB_MatchesInline(JNIEnv* env, jobject o, jobject method, jstring pattern))
  jmethodID jmid = reflected_method_to_jmid(thread, env, method);
  CHECK_JNI_EXCEPTION_(env, JNI_FALSE);

  methodHandle mh(THREAD, Method::checked_resolve_jmethod_id(jmid));

  ResourceMark rm(THREAD);
  const char* error_msg = nullptr;
  char* method_str = java_lang_String::as_utf8_string(JNIHandles::resolve_non_null(pattern));
  InlineMatcher* m = InlineMatcher::parse_inline_pattern(method_str, error_msg);

  if (m == nullptr) {
    assert(error_msg != nullptr, "Always have an error message");
    tty->print_cr("Got error: %s", error_msg);
    return -1; // Pattern failed
  }

  // Pattern works - now check if it matches
  int result;
  if (m->match(mh, InlineMatcher::force_inline)) {
    result = 2; // Force inline match
  } else if (m->match(mh, InlineMatcher::dont_inline)) {
    result = 1; // Dont inline match
  } else {
    result = 0; // No match
  }
  delete m;
  return result;
WB_END

WB_ENTRY(jint, WB_MatchesMethod(JNIEnv* env, jobject o, jobject method, jstring pattern))
  jmethodID jmid = reflected_method_to_jmid(thread, env, method);
  CHECK_JNI_EXCEPTION_(env, JNI_FALSE);

  methodHandle mh(THREAD, Method::checked_resolve_jmethod_id(jmid));

  ResourceMark rm;
  char* method_str = java_lang_String::as_utf8_string(JNIHandles::resolve_non_null(pattern));

  const char* error_msg = nullptr;

  BasicMatcher* m = BasicMatcher::parse_method_pattern(method_str, error_msg, false);
  if (m == nullptr) {
    assert(error_msg != nullptr, "Must have error_msg");
    tty->print_cr("Got error: %s", error_msg);
    return -1;
  }

  // Pattern works - now check if it matches
  int result = m->matches(mh);
  delete m;
  assert(result == 0 || result == 1, "Result out of range");
  return result;
WB_END

WB_ENTRY(void, WB_MarkMethodProfiled(JNIEnv* env, jobject o, jobject method))
  jmethodID jmid = reflected_method_to_jmid(thread, env, method);
  CHECK_JNI_EXCEPTION(env);
  methodHandle mh(THREAD, Method::checked_resolve_jmethod_id(jmid));

  MethodData* mdo = mh->method_data();
  if (mdo == nullptr) {
    Method::build_profiling_method_data(mh, CHECK_AND_CLEAR);
    mdo = mh->method_data();
  }
  mdo->init();
  InvocationCounter* icnt = mdo->invocation_counter();
  InvocationCounter* bcnt = mdo->backedge_counter();
  // set i-counter according to CompilationPolicy::is_method_profiled
  icnt->set(Tier4MinInvocationThreshold);
  bcnt->set(Tier4CompileThreshold);
WB_END

WB_ENTRY(void, WB_ClearMethodState(JNIEnv* env, jobject o, jobject method))
  jmethodID jmid = reflected_method_to_jmid(thread, env, method);
  CHECK_JNI_EXCEPTION(env);
  methodHandle mh(THREAD, Method::checked_resolve_jmethod_id(jmid));
  MutexLocker mu(THREAD, Compile_lock);
  MethodData* mdo = mh->method_data();
  MethodCounters* mcs = mh->method_counters();

  if (mdo != nullptr) {
    mdo->init();
    ResourceMark rm(THREAD);
    int arg_count = mdo->method()->size_of_parameters();
    for (int i = 0; i < arg_count; i++) {
      mdo->set_arg_modified(i, 0);
    }
    mdo->clean_method_data(/*always_clean*/true);
  }

  mh->clear_is_not_c1_compilable();
  mh->clear_is_not_c2_compilable();
  mh->clear_is_not_c2_osr_compilable();
  NOT_PRODUCT(mh->set_compiled_invocation_count(0));
  if (mcs != nullptr) {
    mcs->clear_counters();
  }
WB_END

template <typename T, int type_enum>
static bool GetVMFlag(JavaThread* thread, JNIEnv* env, jstring name, T* value) {
  if (name == nullptr) {
    return false;
  }
  ThreadToNativeFromVM ttnfv(thread);   // can't be in VM when we call JNI
  const char* flag_name = env->GetStringUTFChars(name, nullptr);
  CHECK_JNI_EXCEPTION_(env, false);
  const JVMFlag* flag = JVMFlag::find_declared_flag(flag_name);
  JVMFlag::Error result = JVMFlagAccess::get<T, type_enum>(flag, value);
  env->ReleaseStringUTFChars(name, flag_name);
  return (result == JVMFlag::SUCCESS);
}

template <typename T, int type_enum>
static bool SetVMFlag(JavaThread* thread, JNIEnv* env, jstring name, T* value) {
  if (name == nullptr) {
    return false;
  }
  ThreadToNativeFromVM ttnfv(thread);   // can't be in VM when we call JNI
  const char* flag_name = env->GetStringUTFChars(name, nullptr);
  CHECK_JNI_EXCEPTION_(env, false);
  JVMFlag* flag = JVMFlag::find_flag(flag_name);
  JVMFlag::Error result = JVMFlagAccess::set<T, type_enum>(flag, value, JVMFlagOrigin::INTERNAL);
  env->ReleaseStringUTFChars(name, flag_name);
  return (result == JVMFlag::SUCCESS);
}

template <typename T>
static jobject box(JavaThread* thread, JNIEnv* env, Symbol* name, Symbol* sig, T value) {
  ResourceMark rm(thread);
  jclass clazz = env->FindClass(name->as_C_string());
  CHECK_JNI_EXCEPTION_(env, nullptr);
  jmethodID methodID = env->GetStaticMethodID(clazz,
        vmSymbols::valueOf_name()->as_C_string(),
        sig->as_C_string());
  CHECK_JNI_EXCEPTION_(env, nullptr);
  jobject result = env->CallStaticObjectMethod(clazz, methodID, value);
  CHECK_JNI_EXCEPTION_(env, nullptr);
  return result;
}

static jobject booleanBox(JavaThread* thread, JNIEnv* env, jboolean value) {
  return box(thread, env, vmSymbols::java_lang_Boolean(), vmSymbols::Boolean_valueOf_signature(), value);
}
static jobject integerBox(JavaThread* thread, JNIEnv* env, jint value) {
  return box(thread, env, vmSymbols::java_lang_Integer(), vmSymbols::Integer_valueOf_signature(), value);
}
static jobject longBox(JavaThread* thread, JNIEnv* env, jlong value) {
  return box(thread, env, vmSymbols::java_lang_Long(), vmSymbols::Long_valueOf_signature(), value);
}
/* static jobject floatBox(JavaThread* thread, JNIEnv* env, jfloat value) {
  return box(thread, env, vmSymbols::java_lang_Float(), vmSymbols::Float_valueOf_signature(), value);
}*/
static jobject doubleBox(JavaThread* thread, JNIEnv* env, jdouble value) {
  return box(thread, env, vmSymbols::java_lang_Double(), vmSymbols::Double_valueOf_signature(), value);
}

static const JVMFlag* getVMFlag(JavaThread* thread, JNIEnv* env, jstring name) {
  ThreadToNativeFromVM ttnfv(thread);   // can't be in VM when we call JNI
  const char* flag_name = env->GetStringUTFChars(name, nullptr);
  CHECK_JNI_EXCEPTION_(env, nullptr);
  const JVMFlag* result = JVMFlag::find_declared_flag(flag_name);
  env->ReleaseStringUTFChars(name, flag_name);
  return result;
}

WB_ENTRY(jboolean, WB_IsConstantVMFlag(JNIEnv* env, jobject o, jstring name))
  const JVMFlag* flag = getVMFlag(thread, env, name);
  return (flag != nullptr) && flag->is_constant_in_binary();
WB_END

WB_ENTRY(jboolean, WB_IsDefaultVMFlag(JNIEnv* env, jobject o, jstring name))
  const JVMFlag* flag = getVMFlag(thread, env, name);
  return (flag != nullptr) && flag->is_default();
WB_END

WB_ENTRY(jboolean, WB_IsLockedVMFlag(JNIEnv* env, jobject o, jstring name))
  const JVMFlag* flag = getVMFlag(thread, env, name);
  return (flag != nullptr) && !(flag->is_unlocked() || flag->is_unlocker());
WB_END

WB_ENTRY(jobject, WB_GetBooleanVMFlag(JNIEnv* env, jobject o, jstring name))
  bool result;
  if (GetVMFlag <JVM_FLAG_TYPE(bool)> (thread, env, name, &result)) {
    ThreadToNativeFromVM ttnfv(thread);   // can't be in VM when we call JNI
    return booleanBox(thread, env, result);
  }
  return nullptr;
WB_END

template <typename T, int type_enum>
jobject GetVMFlag_longBox(JNIEnv* env, JavaThread* thread, jstring name) {
  T result;
  if (GetVMFlag <T, type_enum> (thread, env, name, &result)) {
    ThreadToNativeFromVM ttnfv(thread);   // can't be in VM when we call JNI
    return longBox(thread, env, result);
  }
  return nullptr;
}

WB_ENTRY(jobject, WB_GetIntVMFlag(JNIEnv* env, jobject o, jstring name))
  return GetVMFlag_longBox<JVM_FLAG_TYPE(int)>(env, thread, name);
WB_END

WB_ENTRY(jobject, WB_GetUintVMFlag(JNIEnv* env, jobject o, jstring name))
  return GetVMFlag_longBox<JVM_FLAG_TYPE(uint)>(env, thread, name);
WB_END

WB_ENTRY(jobject, WB_GetIntxVMFlag(JNIEnv* env, jobject o, jstring name))
  return GetVMFlag_longBox<JVM_FLAG_TYPE(intx)>(env, thread, name);
WB_END

WB_ENTRY(jobject, WB_GetUintxVMFlag(JNIEnv* env, jobject o, jstring name))
  return GetVMFlag_longBox<JVM_FLAG_TYPE(uintx)>(env, thread, name);
WB_END

WB_ENTRY(jobject, WB_GetUint64VMFlag(JNIEnv* env, jobject o, jstring name))
  return GetVMFlag_longBox<JVM_FLAG_TYPE(uint64_t)>(env, thread, name);
WB_END

WB_ENTRY(jobject, WB_GetSizeTVMFlag(JNIEnv* env, jobject o, jstring name))
  return GetVMFlag_longBox<JVM_FLAG_TYPE(size_t)>(env, thread, name);
WB_END

WB_ENTRY(jobject, WB_GetDoubleVMFlag(JNIEnv* env, jobject o, jstring name))
  double result;
  if (GetVMFlag <JVM_FLAG_TYPE(double)> (thread, env, name, &result)) {
    ThreadToNativeFromVM ttnfv(thread);   // can't be in VM when we call JNI
    return doubleBox(thread, env, result);
  }
  return nullptr;
WB_END

WB_ENTRY(jstring, WB_GetStringVMFlag(JNIEnv* env, jobject o, jstring name))
  ccstr ccstrResult;
  if (GetVMFlag <JVM_FLAG_TYPE(ccstr)> (thread, env, name, &ccstrResult)) {
    ThreadToNativeFromVM ttnfv(thread);   // can't be in VM when we call JNI
    jstring result = env->NewStringUTF(ccstrResult);
    CHECK_JNI_EXCEPTION_(env, nullptr);
    return result;
  }
  return nullptr;
WB_END

WB_ENTRY(void, WB_SetBooleanVMFlag(JNIEnv* env, jobject o, jstring name, jboolean value))
  bool result = value == JNI_TRUE ? true : false;
  SetVMFlag <JVM_FLAG_TYPE(bool)> (thread, env, name, &result);
WB_END

WB_ENTRY(void, WB_SetIntVMFlag(JNIEnv* env, jobject o, jstring name, jlong value))
  int result = checked_cast<int>(value);
  SetVMFlag <JVM_FLAG_TYPE(int)> (thread, env, name, &result);
WB_END

WB_ENTRY(void, WB_SetUintVMFlag(JNIEnv* env, jobject o, jstring name, jlong value))
  uint result = checked_cast<uint>(value);
  SetVMFlag <JVM_FLAG_TYPE(uint)> (thread, env, name, &result);
WB_END

WB_ENTRY(void, WB_SetIntxVMFlag(JNIEnv* env, jobject o, jstring name, jlong value))
  intx result = value;
  SetVMFlag <JVM_FLAG_TYPE(intx)> (thread, env, name, &result);
WB_END

WB_ENTRY(void, WB_SetUintxVMFlag(JNIEnv* env, jobject o, jstring name, jlong value))
  uintx result = value;
  SetVMFlag <JVM_FLAG_TYPE(uintx)> (thread, env, name, &result);
WB_END

WB_ENTRY(void, WB_SetUint64VMFlag(JNIEnv* env, jobject o, jstring name, jlong value))
  uint64_t result = value;
  SetVMFlag <JVM_FLAG_TYPE(uint64_t)> (thread, env, name, &result);
WB_END

WB_ENTRY(void, WB_SetSizeTVMFlag(JNIEnv* env, jobject o, jstring name, jlong value))
  size_t result = value;
  SetVMFlag <JVM_FLAG_TYPE(size_t)> (thread, env, name, &result);
WB_END

WB_ENTRY(void, WB_SetDoubleVMFlag(JNIEnv* env, jobject o, jstring name, jdouble value))
  double result = value;
  SetVMFlag <JVM_FLAG_TYPE(double)> (thread, env, name, &result);
WB_END

WB_ENTRY(void, WB_SetStringVMFlag(JNIEnv* env, jobject o, jstring name, jstring value))
  ThreadToNativeFromVM ttnfv(thread);   // can't be in VM when we call JNI
  const char* ccstrValue;
  if (value == nullptr) {
    ccstrValue = nullptr;
  }
  else {
    ccstrValue = env->GetStringUTFChars(value, nullptr);
    CHECK_JNI_EXCEPTION(env);
  }
  {
    ccstr param = ccstrValue;
    ThreadInVMfromNative ttvfn(thread); // back to VM
    if (SetVMFlag <JVM_FLAG_TYPE(ccstr)> (thread, env, name, &param)) {
      assert(param == nullptr, "old value is freed automatically and not returned");
    }
  }
  if (value != nullptr) {
    env->ReleaseStringUTFChars(value, ccstrValue);
  }
WB_END

WB_ENTRY(void, WB_LockCompilation(JNIEnv* env, jobject o, jlong timeout))
  WhiteBox::compilation_locked = true;
WB_END

WB_ENTRY(void, WB_UnlockCompilation(JNIEnv* env, jobject o))
  MonitorLocker mo(Compilation_lock, Mutex::_no_safepoint_check_flag);
  WhiteBox::compilation_locked = false;
  mo.notify_all();
WB_END

WB_ENTRY(jboolean, WB_IsInStringTable(JNIEnv* env, jobject o, jstring javaString))
  ResourceMark rm(THREAD);
  int len;
  jchar* name = java_lang_String::as_unicode_string(JNIHandles::resolve(javaString), len, CHECK_false);
  return (StringTable::lookup(name, len) != nullptr);
WB_END

WB_ENTRY(void, WB_FullGC(JNIEnv* env, jobject o))
  Universe::heap()->soft_ref_policy()->set_should_clear_all_soft_refs(true);
  Universe::heap()->collect(GCCause::_wb_full_gc);
#if INCLUDE_G1GC || INCLUDE_SERIALGC
  if (UseG1GC || UseSerialGC) {
    // Needs to be cleared explicitly for G1 and Serial GC.
    Universe::heap()->soft_ref_policy()->set_should_clear_all_soft_refs(false);
  }
#endif // INCLUDE_G1GC || INCLUDE_SERIALGC
WB_END

WB_ENTRY(void, WB_YoungGC(JNIEnv* env, jobject o))
  Universe::heap()->collect(GCCause::_wb_young_gc);
WB_END

WB_ENTRY(void, WB_ReadReservedMemory(JNIEnv* env, jobject o))
  // static+volatile in order to force the read to happen
  // (not be eliminated by the compiler)
  static char c;
  static volatile char* p;

  p = os::reserve_memory(os::vm_allocation_granularity());
  if (p == nullptr) {
    THROW_MSG(vmSymbols::java_lang_OutOfMemoryError(), "Failed to reserve memory");
  }

  c = *p;
WB_END

WB_ENTRY(jstring, WB_GetCPUFeatures(JNIEnv* env, jobject o))
  const char* features = VM_Version::features_string();
  ThreadToNativeFromVM ttn(thread);
  jstring features_string = env->NewStringUTF(features);

  CHECK_JNI_EXCEPTION_(env, nullptr);

  return features_string;
WB_END

CodeBlobType WhiteBox::get_blob_type(const CodeBlob* code) {
  guarantee(WhiteBoxAPI, "internal testing API :: WhiteBox has to be enabled");
  return CodeCache::get_code_heap(code)->code_blob_type();
}

CodeHeap* WhiteBox::get_code_heap(CodeBlobType blob_type) {
  guarantee(WhiteBoxAPI, "internal testing API :: WhiteBox has to be enabled");
  return CodeCache::get_code_heap(blob_type);
}

struct CodeBlobStub {
  CodeBlobStub(const CodeBlob* blob) :
      name(os::strdup(blob->name())),
      size(blob->size()),
      blob_type(static_cast<jint>(WhiteBox::get_blob_type(blob))),
      address((jlong) blob) { }
  ~CodeBlobStub() { os::free((void*) name); }
  const char* const name;
  const jint        size;
  const jint        blob_type;
  const jlong       address;
};

static jobjectArray codeBlob2objectArray(JavaThread* thread, JNIEnv* env, CodeBlobStub* cb) {
  ResourceMark rm;
  jclass clazz = env->FindClass(vmSymbols::java_lang_Object()->as_C_string());
  CHECK_JNI_EXCEPTION_(env, nullptr);
  jobjectArray result = env->NewObjectArray(4, clazz, nullptr);

  jstring name = env->NewStringUTF(cb->name);
  CHECK_JNI_EXCEPTION_(env, nullptr);
  env->SetObjectArrayElement(result, 0, name);

  jobject obj = integerBox(thread, env, cb->size);
  CHECK_JNI_EXCEPTION_(env, nullptr);
  env->SetObjectArrayElement(result, 1, obj);

  obj = integerBox(thread, env, cb->blob_type);
  CHECK_JNI_EXCEPTION_(env, nullptr);
  env->SetObjectArrayElement(result, 2, obj);

  obj = longBox(thread, env, cb->address);
  CHECK_JNI_EXCEPTION_(env, nullptr);
  env->SetObjectArrayElement(result, 3, obj);

  return result;
}

WB_ENTRY(jobjectArray, WB_GetNMethod(JNIEnv* env, jobject o, jobject method, jboolean is_osr))
  ResourceMark rm(THREAD);
  jmethodID jmid = reflected_method_to_jmid(thread, env, method);
  CHECK_JNI_EXCEPTION_(env, nullptr);
  methodHandle mh(THREAD, Method::checked_resolve_jmethod_id(jmid));
  nmethod* code = is_osr ? mh->lookup_osr_nmethod_for(InvocationEntryBci, CompLevel_none, false) : mh->code();
  jobjectArray result = nullptr;
  if (code == nullptr) {
    return result;
  }
  int comp_level = code->comp_level();
  int insts_size = code->insts_size();

  ThreadToNativeFromVM ttn(thread);
  jclass clazz = env->FindClass(vmSymbols::java_lang_Object()->as_C_string());
  CHECK_JNI_EXCEPTION_(env, nullptr);
  result = env->NewObjectArray(5, clazz, nullptr);
  if (result == nullptr) {
    return result;
  }

  CodeBlobStub stub(code);
  jobjectArray codeBlob = codeBlob2objectArray(thread, env, &stub);
  CHECK_JNI_EXCEPTION_(env, nullptr);
  env->SetObjectArrayElement(result, 0, codeBlob);

  jobject level = integerBox(thread, env, comp_level);
  CHECK_JNI_EXCEPTION_(env, nullptr);
  env->SetObjectArrayElement(result, 1, level);

  jbyteArray insts = env->NewByteArray(insts_size);
  CHECK_JNI_EXCEPTION_(env, nullptr);
  env->SetByteArrayRegion(insts, 0, insts_size, (jbyte*) code->insts_begin());
  env->SetObjectArrayElement(result, 2, insts);

  jobject id = integerBox(thread, env, code->compile_id());
  CHECK_JNI_EXCEPTION_(env, nullptr);
  env->SetObjectArrayElement(result, 3, id);

  jobject entry_point = longBox(thread, env, (jlong) code->entry_point());
  CHECK_JNI_EXCEPTION_(env, nullptr);
  env->SetObjectArrayElement(result, 4, entry_point);

  return result;
WB_END

CodeBlob* WhiteBox::allocate_code_blob(int size, CodeBlobType blob_type) {
  guarantee(WhiteBoxAPI, "internal testing API :: WhiteBox has to be enabled");
  BufferBlob* blob;
  int full_size = CodeBlob::align_code_offset(sizeof(BufferBlob));
  if (full_size < size) {
    full_size += align_up(size - full_size, oopSize);
  }
  {
    MutexLocker mu(CodeCache_lock, Mutex::_no_safepoint_check_flag);
    blob = (BufferBlob*) CodeCache::allocate(full_size, blob_type);
    if (blob != nullptr) {
      ::new (blob) BufferBlob("WB::DummyBlob", CodeBlobKind::Buffer, full_size);
    }
  }
  // Track memory usage statistic after releasing CodeCache_lock
  MemoryService::track_code_cache_memory_usage();
  return blob;
}

WB_ENTRY(jlong, WB_AllocateCodeBlob(JNIEnv* env, jobject o, jint size, jint blob_type))
  if (size < 0) {
    THROW_MSG_0(vmSymbols::java_lang_IllegalArgumentException(),
      err_msg("WB_AllocateCodeBlob: size is negative: " INT32_FORMAT, size));
  }
  return (jlong) WhiteBox::allocate_code_blob(size, static_cast<CodeBlobType>(blob_type));
WB_END

WB_ENTRY(void, WB_FreeCodeBlob(JNIEnv* env, jobject o, jlong addr))
  if (addr == 0) {
    return;
  }
  BufferBlob::free((BufferBlob*) addr);
WB_END

WB_ENTRY(jobjectArray, WB_GetCodeHeapEntries(JNIEnv* env, jobject o, jint blob_type))
  ResourceMark rm;
  GrowableArray<CodeBlobStub*> blobs;
  {
    MutexLocker mu(CodeCache_lock, Mutex::_no_safepoint_check_flag);
    CodeHeap* heap = WhiteBox::get_code_heap(static_cast<CodeBlobType>(blob_type));
    if (heap == nullptr) {
      return nullptr;
    }
    for (CodeBlob* cb = (CodeBlob*) heap->first();
         cb != nullptr; cb = (CodeBlob*) heap->next(cb)) {
      CodeBlobStub* stub = NEW_RESOURCE_OBJ(CodeBlobStub);
      new (stub) CodeBlobStub(cb);
      blobs.append(stub);
    }
  }
  ThreadToNativeFromVM ttn(thread);
  jobjectArray result = nullptr;
  jclass clazz = env->FindClass(vmSymbols::java_lang_Object()->as_C_string());
  CHECK_JNI_EXCEPTION_(env, nullptr);
  result = env->NewObjectArray(blobs.length(), clazz, nullptr);
  CHECK_JNI_EXCEPTION_(env, nullptr);
  if (result == nullptr) {
    return result;
  }
  int i = 0;
  for (GrowableArrayIterator<CodeBlobStub*> it = blobs.begin();
       it != blobs.end(); ++it) {
    jobjectArray obj = codeBlob2objectArray(thread, env, *it);
    CHECK_JNI_EXCEPTION_(env, nullptr);
    env->SetObjectArrayElement(result, i, obj);
    CHECK_JNI_EXCEPTION_(env, nullptr);
    ++i;
  }
  return result;
WB_END

WB_ENTRY(jint, WB_GetCompilationActivityMode(JNIEnv* env, jobject o))
  return CompileBroker::get_compilation_activity_mode();
WB_END

WB_ENTRY(jobjectArray, WB_GetCodeBlob(JNIEnv* env, jobject o, jlong addr))
  if (addr == 0) {
    THROW_MSG_NULL(vmSymbols::java_lang_NullPointerException(),
      "WB_GetCodeBlob: addr is null");
  }
  ThreadToNativeFromVM ttn(thread);
  CodeBlobStub stub((CodeBlob*) addr);
  return codeBlob2objectArray(thread, env, &stub);
WB_END

WB_ENTRY(jlong, WB_GetMethodData(JNIEnv* env, jobject wv, jobject method))
  jmethodID jmid = reflected_method_to_jmid(thread, env, method);
  CHECK_JNI_EXCEPTION_(env, 0);
  methodHandle mh(thread, Method::checked_resolve_jmethod_id(jmid));
  return (jlong) mh->method_data();
WB_END

WB_ENTRY(jlong, WB_GetThreadStackSize(JNIEnv* env, jobject o))
  return (jlong) thread->stack_size();
WB_END

WB_ENTRY(jlong, WB_GetThreadRemainingStackSize(JNIEnv* env, jobject o))
  return (jlong) thread->stack_overflow_state()->stack_available(
                   os::current_stack_pointer()) - (jlong)StackOverflow::stack_shadow_zone_size();
WB_END


int WhiteBox::array_bytes_to_length(size_t bytes) {
  return Array<u1>::bytes_to_length(bytes);
}

///////////////
// MetaspaceTestContext and MetaspaceTestArena
WB_ENTRY(jlong, WB_CreateMetaspaceTestContext(JNIEnv* env, jobject wb, jlong commit_limit, jlong reserve_limit))
  metaspace::MetaspaceTestContext* context =
      new metaspace::MetaspaceTestContext("whitebox-metaspace-context", (size_t) commit_limit, (size_t) reserve_limit);
  return (jlong)p2i(context);
WB_END

WB_ENTRY(void, WB_DestroyMetaspaceTestContext(JNIEnv* env, jobject wb, jlong context))
  delete (metaspace::MetaspaceTestContext*) context;
WB_END

WB_ENTRY(void, WB_PurgeMetaspaceTestContext(JNIEnv* env, jobject wb, jlong context))
  metaspace::MetaspaceTestContext* context0 = (metaspace::MetaspaceTestContext*) context;
  context0->purge_area();
WB_END

WB_ENTRY(void, WB_PrintMetaspaceTestContext(JNIEnv* env, jobject wb, jlong context))
  metaspace::MetaspaceTestContext* context0 = (metaspace::MetaspaceTestContext*) context;
  context0->print_on(tty);
WB_END

WB_ENTRY(jlong, WB_GetTotalCommittedWordsInMetaspaceTestContext(JNIEnv* env, jobject wb, jlong context))
  metaspace::MetaspaceTestContext* context0 = (metaspace::MetaspaceTestContext*) context;
  return context0->committed_words();
WB_END

WB_ENTRY(jlong, WB_GetTotalUsedWordsInMetaspaceTestContext(JNIEnv* env, jobject wb, jlong context))
  metaspace::MetaspaceTestContext* context0 = (metaspace::MetaspaceTestContext*) context;
  return context0->used_words();
WB_END

WB_ENTRY(jlong, WB_CreateArenaInTestContext(JNIEnv* env, jobject wb, jlong context, jboolean is_micro))
  const Metaspace::MetaspaceType type = is_micro ? Metaspace::ReflectionMetaspaceType : Metaspace::StandardMetaspaceType;
  metaspace::MetaspaceTestContext* context0 = (metaspace::MetaspaceTestContext*) context;
  return (jlong)p2i(context0->create_arena(type));
WB_END

WB_ENTRY(void, WB_DestroyMetaspaceTestArena(JNIEnv* env, jobject wb, jlong arena))
  delete (metaspace::MetaspaceTestArena*) arena;
WB_END

WB_ENTRY(jlong, WB_AllocateFromMetaspaceTestArena(JNIEnv* env, jobject wb, jlong arena, jlong word_size))
  metaspace::MetaspaceTestArena* arena0 = (metaspace::MetaspaceTestArena*) arena;
  MetaWord* p = arena0->allocate((size_t) word_size);
  return (jlong)p2i(p);
WB_END

WB_ENTRY(void, WB_DeallocateToMetaspaceTestArena(JNIEnv* env, jobject wb, jlong arena, jlong p, jlong word_size))
  metaspace::MetaspaceTestArena* arena0 = (metaspace::MetaspaceTestArena*) arena;
  arena0->deallocate((MetaWord*)p, (size_t) word_size);
WB_END

WB_ENTRY(jlong, WB_GetMaxMetaspaceAllocationSize(JNIEnv* env, jobject wb))
  return (jlong) Metaspace::max_allocation_word_size() * BytesPerWord;
WB_END

//////////////

WB_ENTRY(jlong, WB_AllocateMetaspace(JNIEnv* env, jobject wb, jobject class_loader, jlong size))
  if (size < 0) {
    THROW_MSG_0(vmSymbols::java_lang_IllegalArgumentException(),
        err_msg("WB_AllocateMetaspace: size is negative: " JLONG_FORMAT, size));
  }

  oop class_loader_oop = JNIHandles::resolve(class_loader);
  ClassLoaderData* cld = class_loader_oop != nullptr
      ? java_lang_ClassLoader::loader_data_acquire(class_loader_oop)
      : ClassLoaderData::the_null_class_loader_data();

  void* metadata = MetadataFactory::new_array<u1>(cld, WhiteBox::array_bytes_to_length((size_t)size), thread);

  return (jlong)(uintptr_t)metadata;
WB_END

WB_ENTRY(void, WB_DefineModule(JNIEnv* env, jobject o, jobject module, jboolean is_open,
                                jstring version, jstring location, jobjectArray packages))
  Handle h_module (THREAD, JNIHandles::resolve(module));
  Modules::define_module(h_module, is_open, version, location, packages, CHECK);
WB_END

WB_ENTRY(void, WB_AddModuleExports(JNIEnv* env, jobject o, jobject from_module, jstring package, jobject to_module))
  Handle h_from_module (THREAD, JNIHandles::resolve(from_module));
  Handle h_to_module (THREAD, JNIHandles::resolve(to_module));
  Modules::add_module_exports_qualified(h_from_module, package, h_to_module, CHECK);
WB_END

WB_ENTRY(void, WB_AddModuleExportsToAllUnnamed(JNIEnv* env, jobject o, jclass module, jstring package))
  Handle h_module (THREAD, JNIHandles::resolve(module));
  Modules::add_module_exports_to_all_unnamed(h_module, package, CHECK);
WB_END

WB_ENTRY(void, WB_AddModuleExportsToAll(JNIEnv* env, jobject o, jclass module, jstring package))
  Handle h_module (THREAD, JNIHandles::resolve(module));
  Modules::add_module_exports(h_module, package, Handle(), CHECK);
WB_END

WB_ENTRY(void, WB_AddReadsModule(JNIEnv* env, jobject o, jobject from_module, jobject source_module))
  Handle h_from_module (THREAD, JNIHandles::resolve(from_module));
  Handle h_source_module (THREAD, JNIHandles::resolve(source_module));
  Modules::add_reads_module(h_from_module, h_source_module, CHECK);
WB_END

WB_ENTRY(jlong, WB_IncMetaspaceCapacityUntilGC(JNIEnv* env, jobject wb, jlong inc))
  if (inc < 0) {
    THROW_MSG_0(vmSymbols::java_lang_IllegalArgumentException(),
        err_msg("WB_IncMetaspaceCapacityUntilGC: inc is negative: " JLONG_FORMAT, inc));
  }

  jlong max_size_t = (jlong) ((size_t) -1);
  if (inc > max_size_t) {
    THROW_MSG_0(vmSymbols::java_lang_IllegalArgumentException(),
        err_msg("WB_IncMetaspaceCapacityUntilGC: inc does not fit in size_t: " JLONG_FORMAT, inc));
  }

  size_t new_cap_until_GC = 0;
  size_t aligned_inc = align_down((size_t) inc, Metaspace::commit_alignment());
  bool success = MetaspaceGC::inc_capacity_until_GC(aligned_inc, &new_cap_until_GC);
  if (!success) {
    THROW_MSG_0(vmSymbols::java_lang_IllegalStateException(),
                "WB_IncMetaspaceCapacityUntilGC: could not increase capacity until GC "
                "due to contention with another thread");
  }
  return (jlong) new_cap_until_GC;
WB_END

WB_ENTRY(jlong, WB_MetaspaceCapacityUntilGC(JNIEnv* env, jobject wb))
  return (jlong) MetaspaceGC::capacity_until_GC();
WB_END

// The function is only valid when CDS is available.
WB_ENTRY(jlong, WB_MetaspaceSharedRegionAlignment(JNIEnv* env, jobject wb))
#if INCLUDE_CDS
  return (jlong)MetaspaceShared::core_region_alignment();
#else
  ShouldNotReachHere();
  return 0L;
#endif
WB_END

WB_ENTRY(jboolean, WB_IsMonitorInflated(JNIEnv* env, jobject wb, jobject obj))
  oop obj_oop = JNIHandles::resolve(obj);
  return (jboolean) obj_oop->mark().has_monitor();
WB_END

WB_ENTRY(jint, WB_getLockStackCapacity(JNIEnv* env))
  return (jint) LockStack::CAPACITY;
WB_END

WB_ENTRY(jboolean, WB_supportsRecursiveLightweightLocking(JNIEnv* env))
  return (jboolean) VM_Version::supports_recursive_lightweight_locking();
WB_END

WB_ENTRY(jboolean, WB_DeflateIdleMonitors(JNIEnv* env, jobject wb))
  log_info(monitorinflation)("WhiteBox initiated DeflateIdleMonitors");
  return ObjectSynchronizer::request_deflate_idle_monitors_from_wb();
WB_END

WB_ENTRY(void, WB_ForceSafepoint(JNIEnv* env, jobject wb))
  VM_ForceSafepoint force_safepoint_op;
  VMThread::execute(&force_safepoint_op);
WB_END

WB_ENTRY(void, WB_ForceClassLoaderStatsSafepoint(JNIEnv* env, jobject wb))
  nullStream dev_null;
  ClassLoaderStatsVMOperation force_op(&dev_null);
  VMThread::execute(&force_op);
WB_END

WB_ENTRY(jlong, WB_GetConstantPool(JNIEnv* env, jobject wb, jclass klass))
  InstanceKlass* ik = InstanceKlass::cast(java_lang_Class::as_Klass(JNIHandles::resolve(klass)));
  return (jlong) ik->constants();
WB_END

WB_ENTRY(jobjectArray, WB_GetResolvedReferences(JNIEnv* env, jobject wb, jclass klass))
  InstanceKlass* ik = InstanceKlass::cast(java_lang_Class::as_Klass(JNIHandles::resolve(klass)));
  objArrayOop resolved_refs= ik->constants()->resolved_references();
  return (jobjectArray)JNIHandles::make_local(THREAD, resolved_refs);
WB_END

<<<<<<< HEAD
WB_ENTRY(jint, WB_ConstantPoolEncodeIndyIndex(JNIEnv* env, jobject wb, jint index))
  return ConstantPool::encode_invokedynamic_index(index);
WB_END

WB_ENTRY(jobjectArray, WB_getObjectsViaKlassOopMaps(JNIEnv* env, jobject wb, jobject thing))
  oop aoop = JNIHandles::resolve(thing);
  if (!aoop->is_instance()) {
    return nullptr;
  }
  instanceHandle ih(THREAD, (instanceOop) aoop);
  InstanceKlass* klass = InstanceKlass::cast(ih->klass());
  if (klass->nonstatic_oop_map_count() == 0) {
    return nullptr;
  }
  const OopMapBlock* map = klass->start_of_nonstatic_oop_maps();
  const OopMapBlock* const end = map + klass->nonstatic_oop_map_count();
  int oop_count = 0;
  while (map < end) {
    oop_count += map->count();
    map++;
  }

  objArrayHandle result_array =
      oopFactory::new_objArray_handle(vmClasses::Object_klass(), oop_count, CHECK_NULL);
  map = klass->start_of_nonstatic_oop_maps();
  int index = 0;
  while (map < end) {
    int offset = map->offset();
    for (unsigned int j = 0; j < map->count(); j++) {
      result_array->obj_at_put(index++, ih->obj_field(offset));
      offset += heapOopSize;
    }
    map++;
  }
  return (jobjectArray)JNIHandles::make_local(THREAD, result_array());
WB_END

class CollectOops : public BasicOopIterateClosure {
 public:
  GrowableArray<Handle>* array;

  jobjectArray create_jni_result(JNIEnv* env, TRAPS) {
    objArrayHandle result_array =
        oopFactory::new_objArray_handle(vmClasses::Object_klass(), array->length(), CHECK_NULL);
    for (int i = 0 ; i < array->length(); i++) {
      result_array->obj_at_put(i, array->at(i)());
    }
    return (jobjectArray)JNIHandles::make_local(THREAD, result_array());
  }

  void add_oop(oop o) {
    Handle oh = Handle(Thread::current(), o);
    // Value might be oop, but JLS can't see as Object, just iterate through it...
    if (oh != nullptr && oh->is_inline_type()) {
      oh->oop_iterate(this);
    } else {
      array->append(oh);
    }
  }

  void do_oop(oop* o) { add_oop(HeapAccess<>::oop_load(o)); }
  void do_oop(narrowOop* v) { add_oop(HeapAccess<>::oop_load(v)); }
};


WB_ENTRY(jobjectArray, WB_getObjectsViaOopIterator(JNIEnv* env, jobject wb, jobject thing))
  ResourceMark rm(thread);
  Handle objh(thread, JNIHandles::resolve(thing));
  GrowableArray<Handle>* array = new GrowableArray<Handle>(128);
  CollectOops collectOops;
  collectOops.array = array;
  objh->oop_iterate(&collectOops);
  return collectOops.create_jni_result(env, THREAD);
WB_END

WB_ENTRY(jobjectArray, WB_getObjectsViaFrameOopIterator(JNIEnv* env, jobject wb, jint depth))
  ResourceMark rm(THREAD);
  GrowableArray<Handle>* array = new GrowableArray<Handle>(128);
  CollectOops collectOops;
  collectOops.array = array;
  StackFrameStream sfs(thread, false /* update */, true /* process_frames */);
  while (depth > 0) { // Skip the native WB API frame
    sfs.next();
    frame* f = sfs.current();
    f->oops_do(&collectOops, nullptr, sfs.register_map());
    depth--;
  }
  return collectOops.create_jni_result(env, THREAD);
WB_END


=======
>>>>>>> 87e864bf
WB_ENTRY(jint, WB_getFieldEntriesLength(JNIEnv* env, jobject wb, jclass klass))
  InstanceKlass* ik = InstanceKlass::cast(java_lang_Class::as_Klass(JNIHandles::resolve(klass)));
  ConstantPool* cp = ik->constants();
  if (cp->cache() == nullptr) {
    return -1;
  }
  return cp->resolved_field_entries_length();
WB_END

WB_ENTRY(jint, WB_getFieldCPIndex(JNIEnv* env, jobject wb, jclass klass, jint index))
  InstanceKlass* ik = InstanceKlass::cast(java_lang_Class::as_Klass(JNIHandles::resolve(klass)));
  ConstantPool* cp = ik->constants();
  if (cp->cache() == nullptr) {
      return -1;
  }
  return cp->resolved_field_entry_at(index)->constant_pool_index();
WB_END

WB_ENTRY(jint, WB_getMethodEntriesLength(JNIEnv* env, jobject wb, jclass klass))
  InstanceKlass* ik = InstanceKlass::cast(java_lang_Class::as_Klass(JNIHandles::resolve(klass)));
  ConstantPool* cp = ik->constants();
  if (cp->cache() == nullptr) {
    return -1;
  }
  return cp->resolved_method_entries_length();
WB_END

WB_ENTRY(jint, WB_getMethodCPIndex(JNIEnv* env, jobject wb, jclass klass, jint index))
  InstanceKlass* ik = InstanceKlass::cast(java_lang_Class::as_Klass(JNIHandles::resolve(klass)));
  ConstantPool* cp = ik->constants();
  if (cp->cache() == nullptr) {
      return -1;
  }
  return cp->resolved_method_entry_at(index)->constant_pool_index();
WB_END

WB_ENTRY(jint, WB_getIndyInfoLength(JNIEnv* env, jobject wb, jclass klass))
  InstanceKlass* ik = InstanceKlass::cast(java_lang_Class::as_Klass(JNIHandles::resolve(klass)));
  ConstantPool* cp = ik->constants();
  if (cp->cache() == nullptr) {
      return -1;
  }
  return cp->resolved_indy_entries_length();
WB_END

WB_ENTRY(jint, WB_getIndyCPIndex(JNIEnv* env, jobject wb, jclass klass, jint index))
  InstanceKlass* ik = InstanceKlass::cast(java_lang_Class::as_Klass(JNIHandles::resolve(klass)));
  ConstantPool* cp = ik->constants();
  if (cp->cache() == nullptr) {
      return -1;
  }
  return cp->resolved_indy_entry_at(index)->constant_pool_index();
WB_END

WB_ENTRY(jobject, WB_printClasses(JNIEnv* env, jobject wb, jstring class_name_pattern, jint flags))
  ThreadToNativeFromVM ttnfv(thread);
  const char* c = env->GetStringUTFChars(class_name_pattern, nullptr);
  ResourceMark rm;
  stringStream st;
  {
    ThreadInVMfromNative ttvfn(thread); // back to VM
    ClassPrinter::print_classes(c, flags, &st);
  }
  jstring result = env->NewStringUTF(st.freeze());
  CHECK_JNI_EXCEPTION_(env, nullptr);
  return result;
WB_END

WB_ENTRY(jobject, WB_printMethods(JNIEnv* env, jobject wb, jstring class_name_pattern, jstring method_pattern, jint flags))
  ThreadToNativeFromVM ttnfv(thread);
  const char* c = env->GetStringUTFChars(class_name_pattern, nullptr);
  const char* m = env->GetStringUTFChars(method_pattern, nullptr);
  ResourceMark rm;
  stringStream st;
  {
    ThreadInVMfromNative ttvfn(thread); // back to VM
    ClassPrinter::print_methods(c, m, flags, &st);
  }
  jstring result = env->NewStringUTF(st.freeze());
  CHECK_JNI_EXCEPTION_(env, nullptr);
  return result;
WB_END

WB_ENTRY(void, WB_ClearInlineCaches(JNIEnv* env, jobject wb, jboolean preserve_static_stubs))
  VM_ClearICs clear_ics(preserve_static_stubs == JNI_TRUE);
  VMThread::execute(&clear_ics);
WB_END

template <typename T>
static bool GetMethodOption(JavaThread* thread, JNIEnv* env, jobject method, jstring name, T* value) {
  assert(value != nullptr, "sanity");
  if (method == nullptr || name == nullptr) {
    return false;
  }
  jmethodID jmid = reflected_method_to_jmid(thread, env, method);
  CHECK_JNI_EXCEPTION_(env, false);
  methodHandle mh(thread, Method::checked_resolve_jmethod_id(jmid));
  // can't be in VM when we call JNI
  ThreadToNativeFromVM ttnfv(thread);
  const char* flag_name = env->GetStringUTFChars(name, nullptr);
  CHECK_JNI_EXCEPTION_(env, false);
  CompileCommandEnum option = CompilerOracle::string_to_option(flag_name);
  env->ReleaseStringUTFChars(name, flag_name);
  if (option == CompileCommandEnum::Unknown) {
    return false;
  }
  if (!CompilerOracle::option_matches_type(option, *value)) {
    return false;
  }
  return CompilerOracle::has_option_value(mh, option, *value);
}

WB_ENTRY(jobject, WB_GetMethodBooleaneOption(JNIEnv* env, jobject wb, jobject method, jstring name))
  bool result;
  if (GetMethodOption<bool> (thread, env, method, name, &result)) {
    // can't be in VM when we call JNI
    ThreadToNativeFromVM ttnfv(thread);
    return booleanBox(thread, env, result);
  }
  return nullptr;
WB_END

WB_ENTRY(jobject, WB_GetMethodIntxOption(JNIEnv* env, jobject wb, jobject method, jstring name))
  intx result;
  if (GetMethodOption <intx> (thread, env, method, name, &result)) {
    // can't be in VM when we call JNI
    ThreadToNativeFromVM ttnfv(thread);
    return longBox(thread, env, result);
  }
  return nullptr;
WB_END

WB_ENTRY(jobject, WB_GetMethodUintxOption(JNIEnv* env, jobject wb, jobject method, jstring name))
  uintx result;
  if (GetMethodOption <uintx> (thread, env, method, name, &result)) {
    // can't be in VM when we call JNI
    ThreadToNativeFromVM ttnfv(thread);
    return longBox(thread, env, result);
  }
  return nullptr;
WB_END

WB_ENTRY(jobject, WB_GetMethodDoubleOption(JNIEnv* env, jobject wb, jobject method, jstring name))
  double result;
  if (GetMethodOption <double> (thread, env, method, name, &result)) {
    // can't be in VM when we call JNI
    ThreadToNativeFromVM ttnfv(thread);
    return doubleBox(thread, env, result);
  }
  return nullptr;
WB_END

WB_ENTRY(jobject, WB_GetMethodStringOption(JNIEnv* env, jobject wb, jobject method, jstring name))
  ccstr ccstrResult;
  if (GetMethodOption <ccstr> (thread, env, method, name, &ccstrResult)) {
    // can't be in VM when we call JNI
    ThreadToNativeFromVM ttnfv(thread);
    jstring result = env->NewStringUTF(ccstrResult);
    CHECK_JNI_EXCEPTION_(env, nullptr);
    return result;
  }
  return nullptr;
WB_END

WB_ENTRY(jobject, WB_GetDefaultArchivePath(JNIEnv* env, jobject wb))
  const char* p = CDSConfig::default_archive_path();
  ThreadToNativeFromVM ttn(thread);
  jstring path_string = env->NewStringUTF(p);

  CHECK_JNI_EXCEPTION_(env, nullptr);

  return path_string;
WB_END

WB_ENTRY(jboolean, WB_IsSharingEnabled(JNIEnv* env, jobject wb))
  return UseSharedSpaces;
WB_END

WB_ENTRY(jint, WB_GetCDSGenericHeaderMinVersion(JNIEnv* env, jobject wb))
#if INCLUDE_CDS
  return (jint)CDS_GENERIC_HEADER_SUPPORTED_MIN_VERSION;
#else
  ShouldNotReachHere();
  return (jint)-1;
#endif
WB_END

WB_ENTRY(jint, WB_GetCDSCurrentVersion(JNIEnv* env, jobject wb))
#if INCLUDE_CDS
  return (jint)CURRENT_CDS_ARCHIVE_VERSION;
#else
  ShouldNotReachHere();
  return (jint)-1;
#endif
WB_END

WB_ENTRY(jboolean, WB_CDSMemoryMappingFailed(JNIEnv* env, jobject wb))
  return FileMapInfo::memory_mapping_failed();
WB_END

WB_ENTRY(jboolean, WB_IsSharedInternedString(JNIEnv* env, jobject wb, jobject str))
  ResourceMark rm(THREAD);
  oop str_oop = JNIHandles::resolve(str);
  int length;
  jchar* chars = java_lang_String::as_unicode_string(str_oop, length, CHECK_(false));
  return StringTable::lookup_shared(chars, length) == str_oop;
WB_END

WB_ENTRY(jboolean, WB_IsSharedClass(JNIEnv* env, jobject wb, jclass clazz))
  return (jboolean)MetaspaceShared::is_in_shared_metaspace(java_lang_Class::as_Klass(JNIHandles::resolve_non_null(clazz)));
WB_END

WB_ENTRY(jboolean, WB_AreSharedStringsMapped(JNIEnv* env))
  return ArchiveHeapLoader::is_mapped();
WB_END

WB_ENTRY(void, WB_LinkClass(JNIEnv* env, jobject wb, jclass clazz))
  Klass *k = java_lang_Class::as_Klass(JNIHandles::resolve_non_null(clazz));
  if (!k->is_instance_klass()) {
    return;
  }
  InstanceKlass *ik = InstanceKlass::cast(k);
  ik->link_class(THREAD); // may throw verification error
WB_END

WB_ENTRY(jboolean, WB_AreOpenArchiveHeapObjectsMapped(JNIEnv* env))
  return ArchiveHeapLoader::is_mapped();
WB_END

WB_ENTRY(jboolean, WB_IsCDSIncluded(JNIEnv* env))
#if INCLUDE_CDS
  return true;
#else
  return false;
#endif // INCLUDE_CDS
WB_END

WB_ENTRY(jboolean, WB_isC2OrJVMCIIncluded(JNIEnv* env))
#if COMPILER2_OR_JVMCI
  return true;
#else
  return false;
#endif
WB_END

WB_ENTRY(jboolean, WB_IsJVMCISupportedByGC(JNIEnv* env))
#if INCLUDE_JVMCI
  return JVMCIGlobals::gc_supports_jvmci();
#else
  return false;
#endif
WB_END

WB_ENTRY(jboolean, WB_CanWriteJavaHeapArchive(JNIEnv* env))
  return HeapShared::can_write();
WB_END


WB_ENTRY(jboolean, WB_IsJFRIncluded(JNIEnv* env))
#if INCLUDE_JFR
  return true;
#else
  return false;
#endif // INCLUDE_JFR
WB_END

WB_ENTRY(jboolean, WB_IsDTraceIncluded(JNIEnv* env))
#if defined(DTRACE_ENABLED)
  return true;
#else
  return false;
#endif // DTRACE_ENABLED
WB_END

#if INCLUDE_CDS

WB_ENTRY(jint, WB_GetCDSOffsetForName(JNIEnv* env, jobject o, jstring name))
  ResourceMark rm;
  char* c_name = java_lang_String::as_utf8_string(JNIHandles::resolve_non_null(name));
  jint result = (jint)CDSConstants::get_cds_offset(c_name);
  return result;
WB_END

WB_ENTRY(jint, WB_GetCDSConstantForName(JNIEnv* env, jobject o, jstring name))
  ResourceMark rm;
  char* c_name = java_lang_String::as_utf8_string(JNIHandles::resolve_non_null(name));
  jint result = (jint)CDSConstants::get_cds_constant(c_name);
  return result;
WB_END

#endif // INCLUDE_CDS

WB_ENTRY(jboolean, WB_HandshakeReadMonitors(JNIEnv* env, jobject wb, jobject thread_handle))
  class ReadMonitorsClosure : public HandshakeClosure {
    jboolean _executed;

    void do_thread(Thread* th) {
      JavaThread* jt = JavaThread::cast(th);
      ResourceMark rm;

      GrowableArray<MonitorInfo*>* info = new GrowableArray<MonitorInfo*>();

      if (!jt->has_last_Java_frame()) {
        return;
      }
      RegisterMap rmap(jt,
                       RegisterMap::UpdateMap::include,
                       RegisterMap::ProcessFrames::include,
                       RegisterMap::WalkContinuation::skip);
      for (javaVFrame* vf = jt->last_java_vframe(&rmap); vf != nullptr; vf = vf->java_sender()) {
        GrowableArray<MonitorInfo*> *monitors = vf->monitors();
        if (monitors != nullptr) {
          int len = monitors->length();
          // Walk monitors youngest to oldest
          for (int i = len - 1; i >= 0; i--) {
            MonitorInfo* mon_info = monitors->at(i);
            if (mon_info->eliminated()) continue;
            oop owner = mon_info->owner();
            if (owner != nullptr) {
              info->append(mon_info);
            }
          }
        }
      }
      _executed = true;
    }

   public:
    ReadMonitorsClosure() : HandshakeClosure("WB_HandshakeReadMonitors"), _executed(false) {}
    jboolean executed() const { return _executed; }
  };

  ReadMonitorsClosure rmc;
  if (thread_handle != nullptr) {
    ThreadsListHandle tlh;
    JavaThread* target = nullptr;
    bool is_alive = tlh.cv_internal_thread_to_JavaThread(thread_handle, &target, nullptr);
    if (is_alive) {
      Handshake::execute(&rmc, &tlh, target);
    }
  }
  return rmc.executed();
WB_END

WB_ENTRY(jint, WB_HandshakeWalkStack(JNIEnv* env, jobject wb, jobject thread_handle, jboolean all_threads))
  class TraceSelfClosure : public HandshakeClosure {
    jint _num_threads_completed;

    void do_thread(Thread* th) {
      JavaThread* jt = JavaThread::cast(th);
      ResourceMark rm;

      jt->print_on(tty);
      jt->print_stack_on(tty);
      tty->cr();
      Atomic::inc(&_num_threads_completed);
    }

  public:
    TraceSelfClosure(Thread* thread) : HandshakeClosure("WB_TraceSelf"), _num_threads_completed(0) {}

    jint num_threads_completed() const { return _num_threads_completed; }
  };
  TraceSelfClosure tsc(Thread::current());

  if (all_threads) {
    Handshake::execute(&tsc);
  } else if (thread_handle != nullptr) {
    ThreadsListHandle tlh;
    JavaThread* target = nullptr;
    bool is_alive = tlh.cv_internal_thread_to_JavaThread(thread_handle, &target, nullptr);
    if (is_alive) {
      Handshake::execute(&tsc, &tlh, target);
    }
  }
  return tsc.num_threads_completed();
WB_END

WB_ENTRY(void, WB_AsyncHandshakeWalkStack(JNIEnv* env, jobject wb, jobject thread_handle))
  class TraceSelfClosure : public AsyncHandshakeClosure {
    JavaThread* _self;
    void do_thread(Thread* th) {
      assert(th->is_Java_thread(), "sanity");
      // AsynchHandshake handshakes are only executed by target.
      assert(_self == th, "Must be");
      assert(Thread::current() == th, "Must be");
      JavaThread* jt = JavaThread::cast(th);
      ResourceMark rm;
      jt->print_on(tty);
      jt->print_stack_on(tty);
      tty->cr();
    }

  public:
    TraceSelfClosure(JavaThread* self_target) : AsyncHandshakeClosure("WB_TraceSelf"), _self(self_target) {}
  };
  if (thread_handle != nullptr) {
    ThreadsListHandle tlh;
    JavaThread* target = nullptr;
    bool is_alive = tlh.cv_internal_thread_to_JavaThread(thread_handle, &target, nullptr);
    if (is_alive) {
      TraceSelfClosure* tsc = new TraceSelfClosure(target);
      Handshake::execute(tsc, target);
    }
  }
WB_END

static volatile int _emulated_lock = 0;

WB_ENTRY(void, WB_LockAndBlock(JNIEnv* env, jobject wb, jboolean suspender))
  JavaThread* self = JavaThread::current();

  {
    // Before trying to acquire the lock transition into a safepoint safe state.
    // Otherwise if either suspender or suspendee blocks for a safepoint
    // in ~ThreadBlockInVM the other one could loop forever trying to acquire
    // the lock without allowing the safepoint to progress.
    ThreadBlockInVM tbivm(self);

    // We will deadlock here if we are 'suspender' and 'suspendee'
    // suspended in ~ThreadBlockInVM. This verifies we only suspend
    // at the right place.
    while (Atomic::cmpxchg(&_emulated_lock, 0, 1) != 0) {}
    assert(_emulated_lock == 1, "Must be locked");

    // Sleep much longer in suspendee to force situation where
    // 'suspender' is waiting above to acquire lock.
    os::naked_short_sleep(suspender ? 1 : 10);
  }
  Atomic::store(&_emulated_lock, 0);
WB_END

// Some convenience methods to deal with objects from java
int WhiteBox::offset_for_field(const char* field_name, oop object,
    Symbol* signature_symbol) {
  assert(field_name != nullptr && strlen(field_name) > 0, "Field name not valid");

  //Get the class of our object
  Klass* arg_klass = object->klass();
  //Turn it into an instance-klass
  InstanceKlass* ik = InstanceKlass::cast(arg_klass);

  //Create symbols to look for in the class
  TempNewSymbol name_symbol = SymbolTable::new_symbol(field_name);

  //To be filled in with an offset of the field we're looking for
  fieldDescriptor fd;

  Klass* res = ik->find_field(name_symbol, signature_symbol, &fd);
  if (res == nullptr) {
    tty->print_cr("Invalid layout of %s at %s", ik->external_name(),
        name_symbol->as_C_string());
    vm_exit_during_initialization("Invalid layout of preloaded class: use -Xlog:class+load=info to see the origin of the problem class");
  }

  //fetch the field at the offset we've found
  int dest_offset = fd.offset();

  return dest_offset;
}


const char* WhiteBox::lookup_jstring(const char* field_name, oop object) {
  int offset = offset_for_field(field_name, object,
      vmSymbols::string_signature());
  oop string = object->obj_field(offset);
  if (string == nullptr) {
    return nullptr;
  }
  const char* ret = java_lang_String::as_utf8_string(string);
  return ret;
}

bool WhiteBox::lookup_bool(const char* field_name, oop object) {
  int offset =
      offset_for_field(field_name, object, vmSymbols::bool_signature());
  bool ret = (object->bool_field(offset) == JNI_TRUE);
  return ret;
}

void WhiteBox::register_methods(JNIEnv* env, jclass wbclass, JavaThread* thread, JNINativeMethod* method_array, int method_count) {
  ResourceMark rm;
  Klass* klass = java_lang_Class::as_Klass(JNIHandles::resolve_non_null(wbclass));
  const char* klass_name = klass->external_name();

  ThreadToNativeFromVM ttnfv(thread); // can't be in VM when we call JNI

  //  one by one registration natives for exception catching
  jclass no_such_method_error_klass = env->FindClass(vmSymbols::java_lang_NoSuchMethodError()->as_C_string());
  CHECK_JNI_EXCEPTION(env);
  for (int i = 0, n = method_count; i < n; ++i) {
    // Skip dummy entries
    if (method_array[i].fnPtr == nullptr) continue;
    if (env->RegisterNatives(wbclass, &method_array[i], 1) != 0) {
      jthrowable throwable_obj = env->ExceptionOccurred();
      if (throwable_obj != nullptr) {
        env->ExceptionClear();
        if (env->IsInstanceOf(throwable_obj, no_such_method_error_klass)) {
          // NoSuchMethodError is thrown when a method can't be found or a method is not native.
          // Ignoring the exception since it is not preventing use of other WhiteBox methods.
          tty->print_cr("Warning: 'NoSuchMethodError' on register of %s::%s%s",
              klass_name, method_array[i].name, method_array[i].signature);
        }
      } else {
        // Registration failed unexpectedly.
        tty->print_cr("Warning: unexpected error on register of %s::%s%s. All methods will be unregistered",
            klass_name, method_array[i].name, method_array[i].signature);
        env->UnregisterNatives(wbclass);
        break;
      }
    }
  }
}

WB_ENTRY(jint, WB_AddCompilerDirective(JNIEnv* env, jobject o, jstring compDirect))
  // can't be in VM when we call JNI
  ThreadToNativeFromVM ttnfv(thread);
  const char* dir = env->GetStringUTFChars(compDirect, nullptr);
  CHECK_JNI_EXCEPTION_(env, 0);
  int ret;
  {
    ThreadInVMfromNative ttvfn(thread); // back to VM
    ret = DirectivesParser::parse_string(dir, tty);
  }
  env->ReleaseStringUTFChars(compDirect, dir);
  // -1 for error parsing directive. Return 0 as number of directives added.
  if (ret == -1) {
    ret = 0;
  }
  return (jint) ret;
WB_END

WB_ENTRY(void, WB_RemoveCompilerDirective(JNIEnv* env, jobject o, jint count))
  DirectivesStack::pop(count);
WB_END

// Checks that the library libfile has the noexecstack bit set.
WB_ENTRY(jboolean, WB_CheckLibSpecifiesNoexecstack(JNIEnv* env, jobject o, jstring libfile))
  jboolean ret = false;
#ifdef LINUX
  // Can't be in VM when we call JNI.
  ThreadToNativeFromVM ttnfv(thread);
  const char* lf = env->GetStringUTFChars(libfile, nullptr);
  CHECK_JNI_EXCEPTION_(env, 0);
  ret = (jboolean) ElfFile::specifies_noexecstack(lf);
  env->ReleaseStringUTFChars(libfile, lf);
#endif
  return ret;
WB_END

WB_ENTRY(jboolean, WB_IsContainerized(JNIEnv* env, jobject o))
  LINUX_ONLY(return OSContainer::is_containerized();)
  return false;
WB_END

// Physical memory of the host machine (including containers)
WB_ENTRY(jlong, WB_HostPhysicalMemory(JNIEnv* env, jobject o))
  LINUX_ONLY(return os::Linux::physical_memory();)
  return os::physical_memory();
WB_END

// Physical swap of the host machine (including containers), Linux only.
WB_ENTRY(jlong, WB_HostPhysicalSwap(JNIEnv* env, jobject o))
  LINUX_ONLY(return (jlong)os::Linux::host_swap();)
  return -1; // Not used/implemented on other platforms
WB_END

WB_ENTRY(jint, WB_ValidateCgroup(JNIEnv* env,
                                    jobject o,
                                    jstring proc_cgroups,
                                    jstring proc_self_cgroup,
                                    jstring proc_self_mountinfo))
  jint ret = 0;
#ifdef LINUX
  ThreadToNativeFromVM ttnfv(thread);
  const char* p_cgroups = env->GetStringUTFChars(proc_cgroups, nullptr);
  CHECK_JNI_EXCEPTION_(env, 0);
  const char* p_s_cgroup = env->GetStringUTFChars(proc_self_cgroup, nullptr);
  CHECK_JNI_EXCEPTION_(env, 0);
  const char* p_s_mountinfo = env->GetStringUTFChars(proc_self_mountinfo, nullptr);
  CHECK_JNI_EXCEPTION_(env, 0);
  u1 cg_type_flags = 0;
  // This sets cg_type_flags
  WhiteBox::validate_cgroup(p_cgroups, p_s_cgroup, p_s_mountinfo, &cg_type_flags);
  ret = (jint)cg_type_flags;
  env->ReleaseStringUTFChars(proc_cgroups, p_cgroups);
  env->ReleaseStringUTFChars(proc_self_cgroup, p_s_cgroup);
  env->ReleaseStringUTFChars(proc_self_mountinfo, p_s_mountinfo);
#endif
  return ret;
WB_END

WB_ENTRY(void, WB_PrintOsInfo(JNIEnv* env, jobject o))
  os::print_os_info(tty);
WB_END

// Elf decoder
WB_ENTRY(void, WB_DisableElfSectionCache(JNIEnv* env))
#if !defined(_WINDOWS) && !defined(__APPLE__) && !defined(_AIX)
  ElfFile::_do_not_cache_elf_section = true;
#endif
WB_END

WB_ENTRY(jlong, WB_ResolvedMethodItemsCount(JNIEnv* env, jobject o))
  return (jlong) ResolvedMethodTable::items_count();
WB_END

WB_ENTRY(jint, WB_ProtectionDomainRemovedCount(JNIEnv* env, jobject o))
  return (jint) ProtectionDomainCacheTable::removed_entries_count();
WB_END

WB_ENTRY(jint, WB_GetKlassMetadataSize(JNIEnv* env, jobject wb, jclass mirror))
  Klass* k = java_lang_Class::as_Klass(JNIHandles::resolve(mirror));
  // Return size in bytes.
  return k->size() * wordSize;
WB_END

// See test/hotspot/jtreg/runtime/Thread/ThreadObjAccessAtExit.java.
// It explains how the thread's priority field is used for test state coordination.
//
WB_ENTRY(void, WB_CheckThreadObjOfTerminatingThread(JNIEnv* env, jobject wb, jobject target_handle))
  oop target_oop = JNIHandles::resolve_non_null(target_handle);
  jlong tid = java_lang_Thread::thread_id(target_oop);
  JavaThread* target = java_lang_Thread::thread(target_oop);

  // Grab a ThreadsListHandle to protect the target thread whilst terminating
  ThreadsListHandle tlh;

  // Look up the target thread by tid to ensure it is present
  JavaThread* t = tlh.list()->find_JavaThread_from_java_tid(tid);
  if (t == nullptr) {
    THROW_MSG(vmSymbols::java_lang_RuntimeException(), "Target thread not found in ThreadsList!");
  }

  tty->print_cr("WB_CheckThreadObjOfTerminatingThread: target thread is protected");
  // Allow target to terminate by boosting priority
  java_lang_Thread::set_priority(t->threadObj(), ThreadPriority(NormPriority + 1));

  // Now wait for the target to terminate
  while (!target->is_terminated()) {
    ThreadBlockInVM tbivm(thread);  // just in case target is involved in a safepoint
    os::naked_short_sleep(0);
  }

  tty->print_cr("WB_CheckThreadObjOfTerminatingThread: target thread is terminated");

  // Now release the GC inducing thread - we have to re-resolve the external oop that
  // was passed in as GC may have occurred and we don't know if we can trust t->threadObj() now.
  oop original = JNIHandles::resolve_non_null(target_handle);
  java_lang_Thread::set_priority(original, ThreadPriority(NormPriority + 2));

  tty->print_cr("WB_CheckThreadObjOfTerminatingThread: GC has been initiated - checking threadObj:");

  // The Java code should be creating garbage and triggering GC, which would potentially move
  // the threadObj oop. If the exiting thread is properly protected then its threadObj should
  // remain valid and equal to our initial target_handle. Loop a few times to give GC a chance to
  // kick in.
  for (int i = 0; i < 5; i++) {
    oop original = JNIHandles::resolve_non_null(target_handle);
    oop current = t->threadObj();
    if (original != current) {
      tty->print_cr("WB_CheckThreadObjOfTerminatingThread: failed comparison on iteration %d", i);
      THROW_MSG(vmSymbols::java_lang_RuntimeException(), "Target thread oop has changed!");
    } else {
      tty->print_cr("WB_CheckThreadObjOfTerminatingThread: successful comparison on iteration %d", i);
      ThreadBlockInVM tbivm(thread);
      os::naked_short_sleep(50);
    }
  }
WB_END

WB_ENTRY(void, WB_VerifyFrames(JNIEnv* env, jobject wb, jboolean log, jboolean update_map))
  ResourceMark rm; // for verify
  stringStream st;
  for (StackFrameStream fst(JavaThread::current(), update_map, true); !fst.is_done(); fst.next()) {
    frame* current_frame = fst.current();
    if (log) {
      current_frame->print_value_on(&st, nullptr);
    }
    current_frame->verify(fst.register_map());
  }
  if (log) {
    tty->print_cr("[WhiteBox::VerifyFrames] Walking Frames");
    tty->print_raw(st.freeze());
    tty->print_cr("[WhiteBox::VerifyFrames] Done");
  }
WB_END

WB_ENTRY(jboolean, WB_IsJVMTIIncluded(JNIEnv* env, jobject wb))
#if INCLUDE_JVMTI
  return JNI_TRUE;
#else
  return JNI_FALSE;
#endif
WB_END

WB_ENTRY(void, WB_WaitUnsafe(JNIEnv* env, jobject wb, jint time))
    os::naked_short_sleep(time);
WB_END

WB_ENTRY(jstring, WB_GetLibcName(JNIEnv* env, jobject o))
  ThreadToNativeFromVM ttn(thread);
  jstring info_string = env->NewStringUTF(XSTR(LIBC));
  CHECK_JNI_EXCEPTION_(env, nullptr);
  return info_string;
WB_END

WB_ENTRY(void, WB_LockCritical(JNIEnv* env, jobject wb))
  GCLocker::lock_critical(thread);
WB_END

WB_ENTRY(void, WB_UnlockCritical(JNIEnv* env, jobject wb))
  GCLocker::unlock_critical(thread);
WB_END

WB_ENTRY(void, WB_PinObject(JNIEnv* env, jobject wb, jobject o))
#if INCLUDE_G1GC
  if (!UseG1GC) {
    ShouldNotReachHere();
    return;
  }
  oop obj = JNIHandles::resolve(o);
  G1CollectedHeap::heap()->pin_object(thread, obj);
#else
  ShouldNotReachHere();
#endif // INCLUDE_G1GC
WB_END

WB_ENTRY(void, WB_UnpinObject(JNIEnv* env, jobject wb, jobject o))
#if INCLUDE_G1GC
  if (!UseG1GC) {
    ShouldNotReachHere();
    return;
  }
  oop obj = JNIHandles::resolve(o);
  G1CollectedHeap::heap()->unpin_object(thread, obj);
#else
  ShouldNotReachHere();
#endif // INCLUDE_G1GC
WB_END

WB_ENTRY(jboolean, WB_SetVirtualThreadsNotifyJvmtiMode(JNIEnv* env, jobject wb, jboolean enable))
  if (!Continuations::enabled()) {
    tty->print_cr("WB error: must be Continuations::enabled()!");
    return JNI_FALSE;
  }
  jboolean result = false;
#if INCLUDE_JVMTI
  if (enable) {
    result = JvmtiEnvBase::enable_virtual_threads_notify_jvmti();
  } else {
    result = JvmtiEnvBase::disable_virtual_threads_notify_jvmti();
  }
#endif
  return result;
WB_END

WB_ENTRY(void, WB_PreTouchMemory(JNIEnv* env, jobject wb, jlong addr, jlong size))
  void* const from = (void*)addr;
  void* const to = (void*)(addr + size);
  if (from > to) {
    os::pretouch_memory(from, to, os::vm_page_size());
  }
WB_END

WB_ENTRY(void, WB_CleanMetaspaces(JNIEnv* env, jobject target))
  ClassLoaderDataGraph::safepoint_and_clean_metaspaces();
WB_END

#define CC (char*)

static JNINativeMethod methods[] = {
  {CC"getObjectAddress0",                CC"(Ljava/lang/Object;)J", (void*)&WB_GetObjectAddress  },
  {CC"getObjectSize0",                   CC"(Ljava/lang/Object;)J", (void*)&WB_GetObjectSize     },
  {CC"isObjectInOldGen0",                CC"(Ljava/lang/Object;)Z", (void*)&WB_isObjectInOldGen  },
  {CC"getHeapOopSize",                   CC"()I",                   (void*)&WB_GetHeapOopSize    },
  {CC"getVMPageSize",                    CC"()I",                   (void*)&WB_GetVMPageSize     },
  {CC"getVMAllocationGranularity",       CC"()J",                   (void*)&WB_GetVMAllocationGranularity },
  {CC"getVMLargePageSize",               CC"()J",                   (void*)&WB_GetVMLargePageSize},
  {CC"getHeapSpaceAlignment",            CC"()J",                   (void*)&WB_GetHeapSpaceAlignment},
  {CC"getHeapAlignment",                 CC"()J",                   (void*)&WB_GetHeapAlignment},
  {CC"countAliveClasses0",               CC"(Ljava/lang/String;)I", (void*)&WB_CountAliveClasses },
  {CC"getSymbolRefcount",                CC"(Ljava/lang/String;)I", (void*)&WB_GetSymbolRefcount },
  {CC"parseCommandLine0",
      CC"(Ljava/lang/String;C[Ljdk/test/whitebox/parser/DiagnosticCommand;)[Ljava/lang/Object;",
      (void*) &WB_ParseCommandLine
  },
  {CC"addToBootstrapClassLoaderSearch0", CC"(Ljava/lang/String;)V",
                                                      (void*)&WB_AddToBootstrapClassLoaderSearch},
  {CC"addToSystemClassLoaderSearch0",    CC"(Ljava/lang/String;)V",
                                                      (void*)&WB_AddToSystemClassLoaderSearch},
  {CC"getCompressedOopsMaxHeapSize", CC"()J",
      (void*)&WB_GetCompressedOopsMaxHeapSize},
  {CC"printHeapSizes",     CC"()V",                   (void*)&WB_PrintHeapSizes    },
  {CC"readFromNoaccessArea",CC"()V",                  (void*)&WB_ReadFromNoaccessArea},
  {CC"stressVirtualSpaceResize",CC"(JJJ)I",           (void*)&WB_StressVirtualSpaceResize},
#if INCLUDE_CDS
  {CC"getCDSOffsetForName0", CC"(Ljava/lang/String;)I",  (void*)&WB_GetCDSOffsetForName},
  {CC"getCDSConstantForName0", CC"(Ljava/lang/String;)I",  (void*)&WB_GetCDSConstantForName},
#endif
#if INCLUDE_G1GC
  {CC"g1InConcurrentMark", CC"()Z",                   (void*)&WB_G1InConcurrentMark},
  {CC"g1CompletedConcurrentMarkCycles", CC"()I",      (void*)&WB_G1CompletedConcurrentMarkCycles},
  {CC"g1IsHumongous0",      CC"(Ljava/lang/Object;)Z", (void*)&WB_G1IsHumongous     },
  {CC"g1BelongsToHumongousRegion0", CC"(J)Z",         (void*)&WB_G1BelongsToHumongousRegion},
  {CC"g1BelongsToFreeRegion0", CC"(J)Z",              (void*)&WB_G1BelongsToFreeRegion},
  {CC"g1NumMaxRegions",    CC"()J",                   (void*)&WB_G1NumMaxRegions  },
  {CC"g1NumFreeRegions",   CC"()J",                   (void*)&WB_G1NumFreeRegions  },
  {CC"g1RegionSize",       CC"()I",                   (void*)&WB_G1RegionSize      },
  {CC"g1HasRegionsToUncommit",  CC"()Z",              (void*)&WB_G1HasRegionsToUncommit},
  {CC"g1AuxiliaryMemoryUsage", CC"()Ljava/lang/management/MemoryUsage;",
                                                      (void*)&WB_G1AuxiliaryMemoryUsage  },
  {CC"g1ActiveMemoryNodeCount", CC"()I",              (void*)&WB_G1ActiveMemoryNodeCount },
  {CC"g1MemoryNodeIds",    CC"()[I",                  (void*)&WB_G1MemoryNodeIds },
  {CC"g1GetMixedGCInfo",   CC"(I)[J",                 (void*)&WB_G1GetMixedGCInfo },
#endif // INCLUDE_G1GC
#if INCLUDE_PARALLELGC
  {CC"psVirtualSpaceAlignment",CC"()J",               (void*)&WB_PSVirtualSpaceAlignment},
  {CC"psHeapGenerationAlignment",CC"()J",             (void*)&WB_PSHeapGenerationAlignment},
#endif
  {CC"NMTMalloc",           CC"(J)J",                 (void*)&WB_NMTMalloc          },
  {CC"NMTMallocWithPseudoStack", CC"(JI)J",           (void*)&WB_NMTMallocWithPseudoStack},
  {CC"NMTMallocWithPseudoStackAndType", CC"(JII)J",   (void*)&WB_NMTMallocWithPseudoStackAndType},
  {CC"NMTFree",             CC"(J)V",                 (void*)&WB_NMTFree            },
  {CC"NMTReserveMemory",    CC"(J)J",                 (void*)&WB_NMTReserveMemory   },
  {CC"NMTAttemptReserveMemoryAt",    CC"(JJ)J",       (void*)&WB_NMTAttemptReserveMemoryAt },
  {CC"NMTCommitMemory",     CC"(JJ)V",                (void*)&WB_NMTCommitMemory    },
  {CC"NMTUncommitMemory",   CC"(JJ)V",                (void*)&WB_NMTUncommitMemory  },
  {CC"NMTReleaseMemory",    CC"(JJ)V",                (void*)&WB_NMTReleaseMemory   },
  {CC"NMTGetHashSize",      CC"()I",                  (void*)&WB_NMTGetHashSize     },
  {CC"NMTNewArena",         CC"(J)J",                 (void*)&WB_NMTNewArena        },
  {CC"NMTFreeArena",        CC"(J)V",                 (void*)&WB_NMTFreeArena       },
  {CC"NMTArenaMalloc",      CC"(JJ)V",                (void*)&WB_NMTArenaMalloc     },
  {CC"deoptimizeFrames",   CC"(Z)I",                  (void*)&WB_DeoptimizeFrames  },
  {CC"isFrameDeoptimized", CC"(I)Z",                  (void*)&WB_IsFrameDeoptimized},
  {CC"deoptimizeAll",      CC"()V",                   (void*)&WB_DeoptimizeAll     },
  {CC"deoptimizeMethod0",   CC"(Ljava/lang/reflect/Executable;Z)I",
                                                      (void*)&WB_DeoptimizeMethod  },
  {CC"isMethodCompiled0",   CC"(Ljava/lang/reflect/Executable;Z)Z",
                                                      (void*)&WB_IsMethodCompiled  },
  {CC"isMethodCompilable0", CC"(Ljava/lang/reflect/Executable;IZ)Z",
                                                      (void*)&WB_IsMethodCompilable},
  {CC"isMethodQueuedForCompilation0",
      CC"(Ljava/lang/reflect/Executable;)Z",          (void*)&WB_IsMethodQueuedForCompilation},
  {CC"isIntrinsicAvailable0",
      CC"(Ljava/lang/reflect/Executable;Ljava/lang/reflect/Executable;I)Z",
                                                      (void*)&WB_IsIntrinsicAvailable},
  {CC"makeMethodNotCompilable0",
      CC"(Ljava/lang/reflect/Executable;IZ)V",        (void*)&WB_MakeMethodNotCompilable},
  {CC"testSetDontInlineMethod0",
      CC"(Ljava/lang/reflect/Executable;Z)Z",         (void*)&WB_TestSetDontInlineMethod},
  {CC"getMethodCompilationLevel0",
      CC"(Ljava/lang/reflect/Executable;Z)I",         (void*)&WB_GetMethodCompilationLevel},
  {CC"getMethodDecompileCount0",
      CC"(Ljava/lang/reflect/Executable;)I",          (void*)&WB_GetMethodDecompileCount},
  {CC"getMethodTrapCount0",
      CC"(Ljava/lang/reflect/Executable;Ljava/lang/String;)I",
                                                      (void*)&WB_GetMethodTrapCount},
  {CC"getDeoptCount0",
      CC"(Ljava/lang/String;Ljava/lang/String;)I",    (void*)&WB_GetDeoptCount},
  {CC"getMethodEntryBci0",
      CC"(Ljava/lang/reflect/Executable;)I",          (void*)&WB_GetMethodEntryBci},
  {CC"getCompileQueueSize",
      CC"(I)I",                                       (void*)&WB_GetCompileQueueSize},
  {CC"testSetForceInlineMethod0",
      CC"(Ljava/lang/reflect/Executable;Z)Z",         (void*)&WB_TestSetForceInlineMethod},
  {CC"enqueueMethodForCompilation0",
      CC"(Ljava/lang/reflect/Executable;II)Z",        (void*)&WB_EnqueueMethodForCompilation},
  {CC"enqueueInitializerForCompilation0",
      CC"(Ljava/lang/Class;I)Z",                      (void*)&WB_EnqueueInitializerForCompilation},
  {CC"markMethodProfiled",
      CC"(Ljava/lang/reflect/Executable;)V",          (void*)&WB_MarkMethodProfiled},
  {CC"clearMethodState0",
      CC"(Ljava/lang/reflect/Executable;)V",          (void*)&WB_ClearMethodState},
  {CC"lockCompilation",    CC"()V",                   (void*)&WB_LockCompilation},
  {CC"unlockCompilation",  CC"()V",                   (void*)&WB_UnlockCompilation},
  {CC"matchesMethod",
      CC"(Ljava/lang/reflect/Executable;Ljava/lang/String;)I",
                                                      (void*)&WB_MatchesMethod},
  {CC"matchesInline",
      CC"(Ljava/lang/reflect/Executable;Ljava/lang/String;)I",
                                                      (void*)&WB_MatchesInline},
  {CC"shouldPrintAssembly",
        CC"(Ljava/lang/reflect/Executable;I)Z",
                                                        (void*)&WB_ShouldPrintAssembly},

  {CC"isConstantVMFlag",   CC"(Ljava/lang/String;)Z", (void*)&WB_IsConstantVMFlag},
  {CC"isDefaultVMFlag",    CC"(Ljava/lang/String;)Z", (void*)&WB_IsDefaultVMFlag},
  {CC"isLockedVMFlag",     CC"(Ljava/lang/String;)Z", (void*)&WB_IsLockedVMFlag},
  {CC"setBooleanVMFlag",   CC"(Ljava/lang/String;Z)V",(void*)&WB_SetBooleanVMFlag},
  {CC"setIntVMFlag",       CC"(Ljava/lang/String;J)V",(void*)&WB_SetIntVMFlag},
  {CC"setUintVMFlag",      CC"(Ljava/lang/String;J)V",(void*)&WB_SetUintVMFlag},
  {CC"setIntxVMFlag",      CC"(Ljava/lang/String;J)V",(void*)&WB_SetIntxVMFlag},
  {CC"setUintxVMFlag",     CC"(Ljava/lang/String;J)V",(void*)&WB_SetUintxVMFlag},
  {CC"setUint64VMFlag",    CC"(Ljava/lang/String;J)V",(void*)&WB_SetUint64VMFlag},
  {CC"setSizeTVMFlag",     CC"(Ljava/lang/String;J)V",(void*)&WB_SetSizeTVMFlag},
  {CC"setDoubleVMFlag",    CC"(Ljava/lang/String;D)V",(void*)&WB_SetDoubleVMFlag},
  {CC"setStringVMFlag",    CC"(Ljava/lang/String;Ljava/lang/String;)V",
                                                      (void*)&WB_SetStringVMFlag},
  {CC"getBooleanVMFlag",   CC"(Ljava/lang/String;)Ljava/lang/Boolean;",
                                                      (void*)&WB_GetBooleanVMFlag},
  {CC"getIntVMFlag",       CC"(Ljava/lang/String;)Ljava/lang/Long;",
                                                      (void*)&WB_GetIntVMFlag},
  {CC"getUintVMFlag",      CC"(Ljava/lang/String;)Ljava/lang/Long;",
                                                      (void*)&WB_GetUintVMFlag},
  {CC"getIntxVMFlag",      CC"(Ljava/lang/String;)Ljava/lang/Long;",
                                                      (void*)&WB_GetIntxVMFlag},
  {CC"getUintxVMFlag",     CC"(Ljava/lang/String;)Ljava/lang/Long;",
                                                      (void*)&WB_GetUintxVMFlag},
  {CC"getUint64VMFlag",    CC"(Ljava/lang/String;)Ljava/lang/Long;",
                                                      (void*)&WB_GetUint64VMFlag},
  {CC"getSizeTVMFlag",     CC"(Ljava/lang/String;)Ljava/lang/Long;",
                                                      (void*)&WB_GetSizeTVMFlag},
  {CC"getDoubleVMFlag",    CC"(Ljava/lang/String;)Ljava/lang/Double;",
                                                      (void*)&WB_GetDoubleVMFlag},
  {CC"getStringVMFlag",    CC"(Ljava/lang/String;)Ljava/lang/String;",
                                                      (void*)&WB_GetStringVMFlag},
  {CC"isInStringTable",    CC"(Ljava/lang/String;)Z", (void*)&WB_IsInStringTable  },
  {CC"fullGC",   CC"()V",                             (void*)&WB_FullGC },
  {CC"youngGC",  CC"()V",                             (void*)&WB_YoungGC },
  {CC"readReservedMemory", CC"()V",                   (void*)&WB_ReadReservedMemory },
  {CC"allocateMetaspace",
     CC"(Ljava/lang/ClassLoader;J)J",                 (void*)&WB_AllocateMetaspace },
  {CC"incMetaspaceCapacityUntilGC", CC"(J)J",         (void*)&WB_IncMetaspaceCapacityUntilGC },
  {CC"metaspaceCapacityUntilGC", CC"()J",             (void*)&WB_MetaspaceCapacityUntilGC },
  {CC"metaspaceSharedRegionAlignment", CC"()J",       (void*)&WB_MetaspaceSharedRegionAlignment },
  {CC"getCPUFeatures",     CC"()Ljava/lang/String;",  (void*)&WB_GetCPUFeatures     },
  {CC"getNMethod0",         CC"(Ljava/lang/reflect/Executable;Z)[Ljava/lang/Object;",
                                                      (void*)&WB_GetNMethod         },
  {CC"allocateCodeBlob",   CC"(II)J",                 (void*)&WB_AllocateCodeBlob   },
  {CC"freeCodeBlob",       CC"(J)V",                  (void*)&WB_FreeCodeBlob       },
  {CC"getCodeHeapEntries", CC"(I)[Ljava/lang/Object;",(void*)&WB_GetCodeHeapEntries },
  {CC"getCompilationActivityMode",
                           CC"()I",                   (void*)&WB_GetCompilationActivityMode},
  {CC"getMethodData0",     CC"(Ljava/lang/reflect/Executable;)J",
                                                      (void*)&WB_GetMethodData      },
  {CC"getCodeBlob",        CC"(J)[Ljava/lang/Object;",(void*)&WB_GetCodeBlob        },
  {CC"getThreadStackSize", CC"()J",                   (void*)&WB_GetThreadStackSize },
  {CC"getThreadRemainingStackSize", CC"()J",          (void*)&WB_GetThreadRemainingStackSize },
  {CC"DefineModule",       CC"(Ljava/lang/Object;ZLjava/lang/String;Ljava/lang/String;[Ljava/lang/Object;)V",
                                                      (void*)&WB_DefineModule },
  {CC"AddModuleExports",   CC"(Ljava/lang/Object;Ljava/lang/String;Ljava/lang/Object;)V",
                                                      (void*)&WB_AddModuleExports },
  {CC"AddReadsModule",     CC"(Ljava/lang/Object;Ljava/lang/Object;)V",
                                                      (void*)&WB_AddReadsModule },
  {CC"AddModuleExportsToAllUnnamed", CC"(Ljava/lang/Object;Ljava/lang/String;)V",
                                                      (void*)&WB_AddModuleExportsToAllUnnamed },
  {CC"AddModuleExportsToAll", CC"(Ljava/lang/Object;Ljava/lang/String;)V",
                                                      (void*)&WB_AddModuleExportsToAll },
  {CC"deflateIdleMonitors", CC"()Z",                  (void*)&WB_DeflateIdleMonitors },
  {CC"isMonitorInflated0", CC"(Ljava/lang/Object;)Z", (void*)&WB_IsMonitorInflated  },
  {CC"getLockStackCapacity", CC"()I",                 (void*)&WB_getLockStackCapacity },
  {CC"supportsRecursiveLightweightLocking", CC"()Z",  (void*)&WB_supportsRecursiveLightweightLocking },
  {CC"forceSafepoint",     CC"()V",                   (void*)&WB_ForceSafepoint     },
  {CC"forceClassLoaderStatsSafepoint", CC"()V",       (void*)&WB_ForceClassLoaderStatsSafepoint },
  {CC"getConstantPool0",   CC"(Ljava/lang/Class;)J",  (void*)&WB_GetConstantPool    },
  {CC"getResolvedReferences0", CC"(Ljava/lang/Class;)[Ljava/lang/Object;", (void*)&WB_GetResolvedReferences},
<<<<<<< HEAD
  {CC"encodeConstantPoolIndyIndex0",
      CC"(I)I",                      (void*)&WB_ConstantPoolEncodeIndyIndex},
  {CC"getObjectsViaKlassOopMaps0",
      CC"(Ljava/lang/Object;)[Ljava/lang/Object;",    (void*)&WB_getObjectsViaKlassOopMaps},
  {CC"getObjectsViaOopIterator0",
          CC"(Ljava/lang/Object;)[Ljava/lang/Object;",(void*)&WB_getObjectsViaOopIterator},
  {CC"getObjectsViaFrameOopIterator",
      CC"(I)[Ljava/lang/Object;",                     (void*)&WB_getObjectsViaFrameOopIterator},
=======
>>>>>>> 87e864bf
  {CC"getFieldEntriesLength0", CC"(Ljava/lang/Class;)I",  (void*)&WB_getFieldEntriesLength},
  {CC"getFieldCPIndex0",    CC"(Ljava/lang/Class;I)I", (void*)&WB_getFieldCPIndex},
  {CC"getMethodEntriesLength0", CC"(Ljava/lang/Class;)I",  (void*)&WB_getMethodEntriesLength},
  {CC"getMethodCPIndex0",    CC"(Ljava/lang/Class;I)I", (void*)&WB_getMethodCPIndex},
  {CC"getIndyInfoLength0", CC"(Ljava/lang/Class;)I",  (void*)&WB_getIndyInfoLength},
  {CC"getIndyCPIndex0",    CC"(Ljava/lang/Class;I)I", (void*)&WB_getIndyCPIndex},
  {CC"printClasses0",      CC"(Ljava/lang/String;I)Ljava/lang/String;", (void*)&WB_printClasses},
  {CC"printMethods0",      CC"(Ljava/lang/String;Ljava/lang/String;I)Ljava/lang/String;", (void*)&WB_printMethods},
  {CC"getMethodBooleanOption",
      CC"(Ljava/lang/reflect/Executable;Ljava/lang/String;)Ljava/lang/Boolean;",
                                                      (void*)&WB_GetMethodBooleaneOption},
  {CC"getMethodIntxOption",
      CC"(Ljava/lang/reflect/Executable;Ljava/lang/String;)Ljava/lang/Long;",
                                                      (void*)&WB_GetMethodIntxOption},
  {CC"getMethodUintxOption",
      CC"(Ljava/lang/reflect/Executable;Ljava/lang/String;)Ljava/lang/Long;",
                                                      (void*)&WB_GetMethodUintxOption},
  {CC"getMethodDoubleOption",
      CC"(Ljava/lang/reflect/Executable;Ljava/lang/String;)Ljava/lang/Double;",
                                                      (void*)&WB_GetMethodDoubleOption},
  {CC"getMethodStringOption",
      CC"(Ljava/lang/reflect/Executable;Ljava/lang/String;)Ljava/lang/String;",
                                                      (void*)&WB_GetMethodStringOption},
  {CC"getDefaultArchivePath",             CC"()Ljava/lang/String;",
                                                      (void*)&WB_GetDefaultArchivePath},
  {CC"getCDSGenericHeaderMinVersion",     CC"()I",    (void*)&WB_GetCDSGenericHeaderMinVersion},
  {CC"getCurrentCDSVersion",              CC"()I",    (void*)&WB_GetCDSCurrentVersion},
  {CC"isSharingEnabled",   CC"()Z",                   (void*)&WB_IsSharingEnabled},
  {CC"isSharedInternedString", CC"(Ljava/lang/String;)Z", (void*)&WB_IsSharedInternedString },
  {CC"isSharedClass",      CC"(Ljava/lang/Class;)Z",  (void*)&WB_IsSharedClass },
  {CC"areSharedStringsMapped",            CC"()Z",    (void*)&WB_AreSharedStringsMapped },
  {CC"linkClass",          CC"(Ljava/lang/Class;)V",  (void*)&WB_LinkClass},
  {CC"areOpenArchiveHeapObjectsMapped",   CC"()Z",    (void*)&WB_AreOpenArchiveHeapObjectsMapped},
  {CC"isCDSIncluded",                     CC"()Z",    (void*)&WB_IsCDSIncluded },
  {CC"isJFRIncluded",                     CC"()Z",    (void*)&WB_IsJFRIncluded },
  {CC"isDTraceIncluded",                  CC"()Z",    (void*)&WB_IsDTraceIncluded },
  {CC"hasLibgraal",                       CC"()Z",    (void*)&WB_HasLibgraal },
  {CC"isC2OrJVMCIIncluded",               CC"()Z",    (void*)&WB_isC2OrJVMCIIncluded },
  {CC"isJVMCISupportedByGC",              CC"()Z",    (void*)&WB_IsJVMCISupportedByGC},
  {CC"canWriteJavaHeapArchive",           CC"()Z",    (void*)&WB_CanWriteJavaHeapArchive },
  {CC"cdsMemoryMappingFailed",            CC"()Z",    (void*)&WB_CDSMemoryMappingFailed },

  {CC"clearInlineCaches0",  CC"(Z)V",                 (void*)&WB_ClearInlineCaches },
  {CC"handshakeReadMonitors", CC"(Ljava/lang/Thread;)Z", (void*)&WB_HandshakeReadMonitors },
  {CC"handshakeWalkStack", CC"(Ljava/lang/Thread;Z)I", (void*)&WB_HandshakeWalkStack },
  {CC"asyncHandshakeWalkStack", CC"(Ljava/lang/Thread;)V", (void*)&WB_AsyncHandshakeWalkStack },
  {CC"lockAndBlock", CC"(Z)V",                        (void*)&WB_LockAndBlock},
  {CC"checkThreadObjOfTerminatingThread", CC"(Ljava/lang/Thread;)V", (void*)&WB_CheckThreadObjOfTerminatingThread },
  {CC"verifyFrames",                CC"(ZZ)V",            (void*)&WB_VerifyFrames },
  {CC"addCompilerDirective",    CC"(Ljava/lang/String;)I",
                                                      (void*)&WB_AddCompilerDirective },
  {CC"removeCompilerDirective",   CC"(I)V",           (void*)&WB_RemoveCompilerDirective },
  {CC"isGCSupported",             CC"(I)Z",           (void*)&WB_IsGCSupported},
  {CC"isGCSupportedByJVMCICompiler", CC"(I)Z",        (void*)&WB_IsGCSupportedByJVMCICompiler},
  {CC"isGCSelected",              CC"(I)Z",           (void*)&WB_IsGCSelected},
  {CC"isGCSelectedErgonomically", CC"()Z",            (void*)&WB_IsGCSelectedErgonomically},
  {CC"supportsConcurrentGCBreakpoints", CC"()Z",      (void*)&WB_SupportsConcurrentGCBreakpoints},
  {CC"concurrentGCAcquireControl0", CC"()V",          (void*)&WB_ConcurrentGCAcquireControl},
  {CC"concurrentGCReleaseControl0", CC"()V",          (void*)&WB_ConcurrentGCReleaseControl},
  {CC"concurrentGCRunToIdle0",    CC"()V",            (void*)&WB_ConcurrentGCRunToIdle},
  {CC"concurrentGCRunTo0",        CC"(Ljava/lang/String;)Z",
                                                      (void*)&WB_ConcurrentGCRunTo},
  {CC"checkLibSpecifiesNoexecstack", CC"(Ljava/lang/String;)Z",
                                                      (void*)&WB_CheckLibSpecifiesNoexecstack},
  {CC"isContainerized",           CC"()Z",            (void*)&WB_IsContainerized },
  {CC"validateCgroup",
      CC"(Ljava/lang/String;Ljava/lang/String;Ljava/lang/String;)I",
                                                      (void*)&WB_ValidateCgroup },
  {CC"hostPhysicalMemory",        CC"()J",            (void*)&WB_HostPhysicalMemory },
  {CC"hostPhysicalSwap",          CC"()J",            (void*)&WB_HostPhysicalSwap },
  {CC"printOsInfo",               CC"()V",            (void*)&WB_PrintOsInfo },
  {CC"disableElfSectionCache",    CC"()V",            (void*)&WB_DisableElfSectionCache },
  {CC"resolvedMethodItemsCount",  CC"()J",            (void*)&WB_ResolvedMethodItemsCount },
  {CC"protectionDomainRemovedCount",   CC"()I",       (void*)&WB_ProtectionDomainRemovedCount },
  {CC"getKlassMetadataSize", CC"(Ljava/lang/Class;)I",(void*)&WB_GetKlassMetadataSize},

  {CC"createMetaspaceTestContext", CC"(JJ)J",         (void*)&WB_CreateMetaspaceTestContext},
  {CC"destroyMetaspaceTestContext", CC"(J)V",         (void*)&WB_DestroyMetaspaceTestContext},
  {CC"purgeMetaspaceTestContext", CC"(J)V",           (void*)&WB_PurgeMetaspaceTestContext},
  {CC"printMetaspaceTestContext", CC"(J)V",           (void*)&WB_PrintMetaspaceTestContext},
  {CC"getTotalCommittedWordsInMetaspaceTestContext", CC"(J)J",(void*)&WB_GetTotalCommittedWordsInMetaspaceTestContext},
  {CC"getTotalUsedWordsInMetaspaceTestContext", CC"(J)J", (void*)&WB_GetTotalUsedWordsInMetaspaceTestContext},
  {CC"createArenaInTestContext", CC"(JZ)J",           (void*)&WB_CreateArenaInTestContext},
  {CC"destroyMetaspaceTestArena", CC"(J)V",           (void*)&WB_DestroyMetaspaceTestArena},
  {CC"allocateFromMetaspaceTestArena", CC"(JJ)J",     (void*)&WB_AllocateFromMetaspaceTestArena},
  {CC"deallocateToMetaspaceTestArena", CC"(JJJ)V",    (void*)&WB_DeallocateToMetaspaceTestArena},
  {CC"maxMetaspaceAllocationSize", CC"()J",           (void*)&WB_GetMaxMetaspaceAllocationSize},

  {CC"isJVMTIIncluded", CC"()Z",                      (void*)&WB_IsJVMTIIncluded},
  {CC"waitUnsafe", CC"(I)V",                          (void*)&WB_WaitUnsafe},
  {CC"getLibcName",     CC"()Ljava/lang/String;",     (void*)&WB_GetLibcName},

  {CC"lockCritical",    CC"()V",                      (void*)&WB_LockCritical},
  {CC"unlockCritical",  CC"()V",                      (void*)&WB_UnlockCritical},
  {CC"pinObject",       CC"(Ljava/lang/Object;)V",    (void*)&WB_PinObject},
  {CC"unpinObject",     CC"(Ljava/lang/Object;)V",    (void*)&WB_UnpinObject},
  {CC"setVirtualThreadsNotifyJvmtiMode", CC"(Z)Z",    (void*)&WB_SetVirtualThreadsNotifyJvmtiMode},
  {CC"preTouchMemory",  CC"(JJ)V",                    (void*)&WB_PreTouchMemory},
  {CC"cleanMetaspaces", CC"()V",                      (void*)&WB_CleanMetaspaces},
};


#undef CC

JVM_ENTRY(void, JVM_RegisterWhiteBoxMethods(JNIEnv* env, jclass wbclass))
  {
    if (WhiteBoxAPI) {
      // Make sure that wbclass is loaded by the null classloader
      InstanceKlass* ik = InstanceKlass::cast(java_lang_Class::as_Klass(JNIHandles::resolve(wbclass)));
      Handle loader(THREAD, ik->class_loader());
      if (loader.is_null()) {
        WhiteBox::register_methods(env, wbclass, thread, methods, sizeof(methods) / sizeof(methods[0]));
        WhiteBox::set_used();
      }
    }
  }
JVM_END<|MERGE_RESOLUTION|>--- conflicted
+++ resolved
@@ -1887,11 +1887,6 @@
   return (jobjectArray)JNIHandles::make_local(THREAD, resolved_refs);
 WB_END
 
-<<<<<<< HEAD
-WB_ENTRY(jint, WB_ConstantPoolEncodeIndyIndex(JNIEnv* env, jobject wb, jint index))
-  return ConstantPool::encode_invokedynamic_index(index);
-WB_END
-
 WB_ENTRY(jobjectArray, WB_getObjectsViaKlassOopMaps(JNIEnv* env, jobject wb, jobject thing))
   oop aoop = JNIHandles::resolve(thing);
   if (!aoop->is_instance()) {
@@ -1951,7 +1946,6 @@
   void do_oop(oop* o) { add_oop(HeapAccess<>::oop_load(o)); }
   void do_oop(narrowOop* v) { add_oop(HeapAccess<>::oop_load(v)); }
 };
-
 
 WB_ENTRY(jobjectArray, WB_getObjectsViaOopIterator(JNIEnv* env, jobject wb, jobject thing))
   ResourceMark rm(thread);
@@ -1978,9 +1972,6 @@
   return collectOops.create_jni_result(env, THREAD);
 WB_END
 
-
-=======
->>>>>>> 87e864bf
 WB_ENTRY(jint, WB_getFieldEntriesLength(JNIEnv* env, jobject wb, jclass klass))
   InstanceKlass* ik = InstanceKlass::cast(java_lang_Class::as_Klass(JNIHandles::resolve(klass)));
   ConstantPool* cp = ik->constants();
@@ -2938,17 +2929,12 @@
   {CC"forceClassLoaderStatsSafepoint", CC"()V",       (void*)&WB_ForceClassLoaderStatsSafepoint },
   {CC"getConstantPool0",   CC"(Ljava/lang/Class;)J",  (void*)&WB_GetConstantPool    },
   {CC"getResolvedReferences0", CC"(Ljava/lang/Class;)[Ljava/lang/Object;", (void*)&WB_GetResolvedReferences},
-<<<<<<< HEAD
-  {CC"encodeConstantPoolIndyIndex0",
-      CC"(I)I",                      (void*)&WB_ConstantPoolEncodeIndyIndex},
   {CC"getObjectsViaKlassOopMaps0",
       CC"(Ljava/lang/Object;)[Ljava/lang/Object;",    (void*)&WB_getObjectsViaKlassOopMaps},
   {CC"getObjectsViaOopIterator0",
           CC"(Ljava/lang/Object;)[Ljava/lang/Object;",(void*)&WB_getObjectsViaOopIterator},
   {CC"getObjectsViaFrameOopIterator",
       CC"(I)[Ljava/lang/Object;",                     (void*)&WB_getObjectsViaFrameOopIterator},
-=======
->>>>>>> 87e864bf
   {CC"getFieldEntriesLength0", CC"(Ljava/lang/Class;)I",  (void*)&WB_getFieldEntriesLength},
   {CC"getFieldCPIndex0",    CC"(Ljava/lang/Class;I)I", (void*)&WB_getFieldCPIndex},
   {CC"getMethodEntriesLength0", CC"(Ljava/lang/Class;)I",  (void*)&WB_getMethodEntriesLength},
