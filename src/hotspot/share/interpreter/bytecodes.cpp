/*
 * Copyright (c) 1997, 2023, Oracle and/or its affiliates. All rights reserved.
 * DO NOT ALTER OR REMOVE COPYRIGHT NOTICES OR THIS FILE HEADER.
 *
 * This code is free software; you can redistribute it and/or modify it
 * under the terms of the GNU General Public License version 2 only, as
 * published by the Free Software Foundation.
 *
 * This code is distributed in the hope that it will be useful, but WITHOUT
 * ANY WARRANTY; without even the implied warranty of MERCHANTABILITY or
 * FITNESS FOR A PARTICULAR PURPOSE.  See the GNU General Public License
 * version 2 for more details (a copy is included in the LICENSE file that
 * accompanied this code).
 *
 * You should have received a copy of the GNU General Public License version
 * 2 along with this work; if not, write to the Free Software Foundation,
 * Inc., 51 Franklin St, Fifth Floor, Boston, MA 02110-1301 USA.
 *
 * Please contact Oracle, 500 Oracle Parkway, Redwood Shores, CA 94065 USA
 * or visit www.oracle.com if you need additional information or have any
 * questions.
 *
 */

#include "precompiled.hpp"
#include "interpreter/bytecodes.hpp"
#include "memory/resourceArea.hpp"
#include "oops/method.hpp"
#include "utilities/align.hpp"
#include "utilities/bytes.hpp"

#define JVM_BYTECODES_DO(def)                                                                                                     \
  def(_fast_agetfield            , "fast_agetfield"            , "bJJ"  , nullptr    , T_OBJECT ,  0, true , _getfield          ) \
  def(_fast_bgetfield            , "fast_bgetfield"            , "bJJ"  , nullptr    , T_INT    ,  0, true , _getfield          ) \
  def(_fast_cgetfield            , "fast_cgetfield"            , "bJJ"  , nullptr    , T_CHAR   ,  0, true , _getfield          ) \
  def(_fast_dgetfield            , "fast_dgetfield"            , "bJJ"  , nullptr    , T_DOUBLE ,  0, true , _getfield          ) \
  def(_fast_fgetfield            , "fast_fgetfield"            , "bJJ"  , nullptr    , T_FLOAT  ,  0, true , _getfield          ) \
  def(_fast_igetfield            , "fast_igetfield"            , "bJJ"  , nullptr    , T_INT    ,  0, true , _getfield          ) \
  def(_fast_lgetfield            , "fast_lgetfield"            , "bJJ"  , nullptr    , T_LONG   ,  0, true , _getfield          ) \
  def(_fast_sgetfield            , "fast_sgetfield"            , "bJJ"  , nullptr    , T_SHORT  ,  0, true , _getfield          ) \
                                                                                                                                  \
  def(_fast_aputfield            , "fast_aputfield"            , "bJJ"  , nullptr    , T_OBJECT ,  0, true , _putfield          ) \
  def(_fast_bputfield            , "fast_bputfield"            , "bJJ"  , nullptr    , T_INT    ,  0, true , _putfield          ) \
  def(_fast_zputfield            , "fast_zputfield"            , "bJJ"  , nullptr    , T_INT    ,  0, true , _putfield          ) \
  def(_fast_cputfield            , "fast_cputfield"            , "bJJ"  , nullptr    , T_CHAR   ,  0, true , _putfield          ) \
  def(_fast_dputfield            , "fast_dputfield"            , "bJJ"  , nullptr    , T_DOUBLE ,  0, true , _putfield          ) \
  def(_fast_fputfield            , "fast_fputfield"            , "bJJ"  , nullptr    , T_FLOAT  ,  0, true , _putfield          ) \
  def(_fast_iputfield            , "fast_iputfield"            , "bJJ"  , nullptr    , T_INT    ,  0, true , _putfield          ) \
  def(_fast_lputfield            , "fast_lputfield"            , "bJJ"  , nullptr    , T_LONG   ,  0, true , _putfield          ) \
  def(_fast_sputfield            , "fast_sputfield"            , "bJJ"  , nullptr    , T_SHORT  ,  0, true , _putfield          ) \
                                                                                                                                  \
  def(_fast_aload_0              , "fast_aload_0"              , "b"    , nullptr    , T_OBJECT ,  1, true , _aload_0           ) \
  def(_fast_iaccess_0            , "fast_iaccess_0"            , "b_JJ" , nullptr    , T_INT    ,  1, true , _aload_0           ) \
  def(_fast_aaccess_0            , "fast_aaccess_0"            , "b_JJ" , nullptr    , T_OBJECT ,  1, true , _aload_0           ) \
  def(_fast_faccess_0            , "fast_faccess_0"            , "b_JJ" , nullptr    , T_OBJECT ,  1, true , _aload_0           ) \
                                                                                                                                  \
  def(_fast_iload                , "fast_iload"                , "bi"   , nullptr    , T_INT    ,  1, false, _iload             ) \
  def(_fast_iload2               , "fast_iload2"               , "bi_i" , nullptr    , T_INT    ,  2, false, _iload             ) \
  def(_fast_icaload              , "fast_icaload"              , "bi_"  , nullptr    , T_INT    ,  0, false, _iload             ) \
                                                                                                                                  \
  def(_fast_invokevfinal         , "fast_invokevfinal"         , "bJJ"  , nullptr    , T_ILLEGAL, -1, true , _invokevirtual     ) \
  def(_fast_linearswitch         , "fast_linearswitch"         , ""     , nullptr    , T_VOID   , -1, false, _lookupswitch      ) \
  def(_fast_binaryswitch         , "fast_binaryswitch"         , ""     , nullptr    , T_VOID   , -1, false, _lookupswitch      ) \
                                                                                                                                  \
  def(_fast_aldc                 , "fast_aldc"                 , "bj"   , nullptr    , T_OBJECT ,  1, true ,  _ldc              ) \
  def(_fast_aldc_w               , "fast_aldc_w"               , "bJJ"  , nullptr    , T_OBJECT ,  1, true ,  _ldc_w            ) \
                                                                                                                                  \
  def(_return_register_finalizer , "return_register_finalizer" , "b"     , nullptr    , T_VOID  ,  0, true , _return            ) \
                                                                                                                                  \
  def(_invokehandle              , "invokehandle"              , "bJJ"  , nullptr    , T_ILLEGAL, -1, true , _invokevirtual     ) \
                                                                                                                                  \
  def(_nofast_getfield           , "nofast_getfield"           , "bJJ"  , nullptr    , T_ILLEGAL,  0, true ,  _getfield         ) \
  def(_nofast_putfield           , "nofast_putfield"           , "bJJ"  , nullptr    , T_ILLEGAL, -2, true , _putfield          ) \
  def(_nofast_aload_0            , "nofast_aload_0"            , "b"    , nullptr    , T_OBJECT ,  1, true , _aload_0           ) \
  def(_nofast_iload              , "nofast_iload"              , "bi"   , nullptr    , T_INT    ,  1, false, _iload             ) \
                                                                                                                                  \
  def(_shouldnotreachhere        , "_shouldnotreachhere"       , "b"    , nullptr    , T_VOID   ,  0, false, _shouldnotreachhere)

#define BYTECODES_DO(def)                                                                                  \
  def(_nop             , "nop"             , "b"    , nullptr    , T_VOID   ,  0, false, _nop            ) \
  def(_aconst_null     , "aconst_null"     , "b"    , nullptr    , T_OBJECT ,  1, false, _aconst_null    ) \
  def(_iconst_m1       , "iconst_m1"       , "b"    , nullptr    , T_INT    ,  1, false, _iconst_m1      ) \
  def(_iconst_0        , "iconst_0"        , "b"    , nullptr    , T_INT    ,  1, false, _iconst_0       ) \
  def(_iconst_1        , "iconst_1"        , "b"    , nullptr    , T_INT    ,  1, false, _iconst_1       ) \
  def(_iconst_2        , "iconst_2"        , "b"    , nullptr    , T_INT    ,  1, false, _iconst_2       ) \
  def(_iconst_3        , "iconst_3"        , "b"    , nullptr    , T_INT    ,  1, false, _iconst_3       ) \
  def(_iconst_4        , "iconst_4"        , "b"    , nullptr    , T_INT    ,  1, false, _iconst_4       ) \
  def(_iconst_5        , "iconst_5"        , "b"    , nullptr    , T_INT    ,  1, false, _iconst_5       ) \
  def(_lconst_0        , "lconst_0"        , "b"    , nullptr    , T_LONG   ,  2, false, _lconst_0       ) \
  def(_lconst_1        , "lconst_1"        , "b"    , nullptr    , T_LONG   ,  2, false, _lconst_1       ) \
  def(_fconst_0        , "fconst_0"        , "b"    , nullptr    , T_FLOAT  ,  1, false, _fconst_0       ) \
  def(_fconst_1        , "fconst_1"        , "b"    , nullptr    , T_FLOAT  ,  1, false, _fconst_1       ) \
  def(_fconst_2        , "fconst_2"        , "b"    , nullptr    , T_FLOAT  ,  1, false, _fconst_2       ) \
  def(_dconst_0        , "dconst_0"        , "b"    , nullptr    , T_DOUBLE ,  2, false, _dconst_0       ) \
  def(_dconst_1        , "dconst_1"        , "b"    , nullptr    , T_DOUBLE ,  2, false, _dconst_1       ) \
  def(_bipush          , "bipush"          , "bc"   , nullptr    , T_INT    ,  1, false, _bipush         ) \
  def(_sipush          , "sipush"          , "bcc"  , nullptr    , T_INT    ,  1, false, _sipush         ) \
  def(_ldc             , "ldc"             , "bk"   , nullptr    , T_ILLEGAL,  1, true , _ldc            ) \
  def(_ldc_w           , "ldc_w"           , "bkk"  , nullptr    , T_ILLEGAL,  1, true , _ldc_w          ) \
  def(_ldc2_w          , "ldc2_w"          , "bkk"  , nullptr    , T_ILLEGAL,  2, true , _ldc2_w         ) \
  def(_iload           , "iload"           , "bi"   , "wbii"     , T_INT    ,  1, false, _iload          ) \
  def(_lload           , "lload"           , "bi"   , "wbii"     , T_LONG   ,  2, false, _lload          ) \
  def(_fload           , "fload"           , "bi"   , "wbii"     , T_FLOAT  ,  1, false, _fload          ) \
  def(_dload           , "dload"           , "bi"   , "wbii"     , T_DOUBLE ,  2, false, _dload          ) \
  def(_aload           , "aload"           , "bi"   , "wbii"     , T_OBJECT ,  1, false, _aload          ) \
  def(_iload_0         , "iload_0"         , "b"    , nullptr    , T_INT    ,  1, false, _iload_0        ) \
  def(_iload_1         , "iload_1"         , "b"    , nullptr    , T_INT    ,  1, false, _iload_1        ) \
  def(_iload_2         , "iload_2"         , "b"    , nullptr    , T_INT    ,  1, false, _iload_2        ) \
  def(_iload_3         , "iload_3"         , "b"    , nullptr    , T_INT    ,  1, false, _iload_3        ) \
  def(_lload_0         , "lload_0"         , "b"    , nullptr    , T_LONG   ,  2, false, _lload_0        ) \
  def(_lload_1         , "lload_1"         , "b"    , nullptr    , T_LONG   ,  2, false, _lload_1        ) \
  def(_lload_2         , "lload_2"         , "b"    , nullptr    , T_LONG   ,  2, false, _lload_2        ) \
  def(_lload_3         , "lload_3"         , "b"    , nullptr    , T_LONG   ,  2, false, _lload_3        ) \
  def(_fload_0         , "fload_0"         , "b"    , nullptr    , T_FLOAT  ,  1, false, _fload_0        ) \
  def(_fload_1         , "fload_1"         , "b"    , nullptr    , T_FLOAT  ,  1, false, _fload_1        ) \
  def(_fload_2         , "fload_2"         , "b"    , nullptr    , T_FLOAT  ,  1, false, _fload_2        ) \
  def(_fload_3         , "fload_3"         , "b"    , nullptr    , T_FLOAT  ,  1, false, _fload_3        ) \
  def(_dload_0         , "dload_0"         , "b"    , nullptr    , T_DOUBLE ,  2, false, _dload_0        ) \
  def(_dload_1         , "dload_1"         , "b"    , nullptr    , T_DOUBLE ,  2, false, _dload_1        ) \
  def(_dload_2         , "dload_2"         , "b"    , nullptr    , T_DOUBLE ,  2, false, _dload_2        ) \
  def(_dload_3         , "dload_3"         , "b"    , nullptr    , T_DOUBLE ,  2, false, _dload_3        ) \
  def(_aload_0         , "aload_0"         , "b"    , nullptr    , T_OBJECT ,  1, true , _aload_0        ) \
  def(_aload_1         , "aload_1"         , "b"    , nullptr    , T_OBJECT ,  1, false, _aload_1        ) \
  def(_aload_2         , "aload_2"         , "b"    , nullptr    , T_OBJECT ,  1, false, _aload_2        ) \
  def(_aload_3         , "aload_3"         , "b"    , nullptr    , T_OBJECT ,  1, false, _aload_3        ) \
  def(_iaload          , "iaload"          , "b"    , nullptr    , T_INT    , -1, true , _iaload         ) \
  def(_laload          , "laload"          , "b"    , nullptr    , T_LONG   ,  0, true , _laload         ) \
  def(_faload          , "faload"          , "b"    , nullptr    , T_FLOAT  , -1, true , _faload         ) \
  def(_daload          , "daload"          , "b"    , nullptr    , T_DOUBLE ,  0, true , _daload         ) \
  def(_aaload          , "aaload"          , "b"    , nullptr    , T_OBJECT , -1, true , _aaload         ) \
  def(_baload          , "baload"          , "b"    , nullptr    , T_INT    , -1, true , _baload         ) \
  def(_caload          , "caload"          , "b"    , nullptr    , T_INT    , -1, true , _caload         ) \
  def(_saload          , "saload"          , "b"    , nullptr    , T_INT    , -1, true , _saload         ) \
  def(_istore          , "istore"          , "bi"   , "wbii"     , T_VOID   , -1, false, _istore         ) \
  def(_lstore          , "lstore"          , "bi"   , "wbii"     , T_VOID   , -2, false, _lstore         ) \
  def(_fstore          , "fstore"          , "bi"   , "wbii"     , T_VOID   , -1, false, _fstore         ) \
  def(_dstore          , "dstore"          , "bi"   , "wbii"     , T_VOID   , -2, false, _dstore         ) \
  def(_astore          , "astore"          , "bi"   , "wbii"     , T_VOID   , -1, false, _astore         ) \
  def(_istore_0        , "istore_0"        , "b"    , nullptr    , T_VOID   , -1, false, _istore_0       ) \
  def(_istore_1        , "istore_1"        , "b"    , nullptr    , T_VOID   , -1, false, _istore_1       ) \
  def(_istore_2        , "istore_2"        , "b"    , nullptr    , T_VOID   , -1, false, _istore_2       ) \
  def(_istore_3        , "istore_3"        , "b"    , nullptr    , T_VOID   , -1, false, _istore_3       ) \
  def(_lstore_0        , "lstore_0"        , "b"    , nullptr    , T_VOID   , -2, false, _lstore_0       ) \
  def(_lstore_1        , "lstore_1"        , "b"    , nullptr    , T_VOID   , -2, false, _lstore_1       ) \
  def(_lstore_2        , "lstore_2"        , "b"    , nullptr    , T_VOID   , -2, false, _lstore_2       ) \
  def(_lstore_3        , "lstore_3"        , "b"    , nullptr    , T_VOID   , -2, false, _lstore_3       ) \
  def(_fstore_0        , "fstore_0"        , "b"    , nullptr    , T_VOID   , -1, false, _fstore_0       ) \
  def(_fstore_1        , "fstore_1"        , "b"    , nullptr    , T_VOID   , -1, false, _fstore_1       ) \
  def(_fstore_2        , "fstore_2"        , "b"    , nullptr    , T_VOID   , -1, false, _fstore_2       ) \
  def(_fstore_3        , "fstore_3"        , "b"    , nullptr    , T_VOID   , -1, false, _fstore_3       ) \
  def(_dstore_0        , "dstore_0"        , "b"    , nullptr    , T_VOID   , -2, false, _dstore_0       ) \
  def(_dstore_1        , "dstore_1"        , "b"    , nullptr    , T_VOID   , -2, false, _dstore_1       ) \
  def(_dstore_2        , "dstore_2"        , "b"    , nullptr    , T_VOID   , -2, false, _dstore_2       ) \
  def(_dstore_3        , "dstore_3"        , "b"    , nullptr    , T_VOID   , -2, false, _dstore_3       ) \
  def(_astore_0        , "astore_0"        , "b"    , nullptr    , T_VOID   , -1, false, _astore_0       ) \
  def(_astore_1        , "astore_1"        , "b"    , nullptr    , T_VOID   , -1, false, _astore_1       ) \
  def(_astore_2        , "astore_2"        , "b"    , nullptr    , T_VOID   , -1, false, _astore_2       ) \
  def(_astore_3        , "astore_3"        , "b"    , nullptr    , T_VOID   , -1, false, _astore_3       ) \
  def(_iastore         , "iastore"         , "b"    , nullptr    , T_VOID   , -3, true , _iastore        ) \
  def(_lastore         , "lastore"         , "b"    , nullptr    , T_VOID   , -4, true , _lastore        ) \
  def(_fastore         , "fastore"         , "b"    , nullptr    , T_VOID   , -3, true , _fastore        ) \
  def(_dastore         , "dastore"         , "b"    , nullptr    , T_VOID   , -4, true , _dastore        ) \
  def(_aastore         , "aastore"         , "b"    , nullptr    , T_VOID   , -3, true , _aastore        ) \
  def(_bastore         , "bastore"         , "b"    , nullptr    , T_VOID   , -3, true , _bastore        ) \
  def(_castore         , "castore"         , "b"    , nullptr    , T_VOID   , -3, true , _castore        ) \
  def(_sastore         , "sastore"         , "b"    , nullptr    , T_VOID   , -3, true , _sastore        ) \
  def(_pop             , "pop"             , "b"    , nullptr    , T_VOID   , -1, false, _pop            ) \
  def(_pop2            , "pop2"            , "b"    , nullptr    , T_VOID   , -2, false, _pop2           ) \
  def(_dup             , "dup"             , "b"    , nullptr    , T_VOID   ,  1, false, _dup            ) \
  def(_dup_x1          , "dup_x1"          , "b"    , nullptr    , T_VOID   ,  1, false, _dup_x1         ) \
  def(_dup_x2          , "dup_x2"          , "b"    , nullptr    , T_VOID   ,  1, false, _dup_x2         ) \
  def(_dup2            , "dup2"            , "b"    , nullptr    , T_VOID   ,  2, false, _dup2           ) \
  def(_dup2_x1         , "dup2_x1"         , "b"    , nullptr    , T_VOID   ,  2, false, _dup2_x1        ) \
  def(_dup2_x2         , "dup2_x2"         , "b"    , nullptr    , T_VOID   ,  2, false, _dup2_x2        ) \
  def(_swap            , "swap"            , "b"    , nullptr    , T_VOID   ,  0, false, _swap           ) \
  def(_iadd            , "iadd"            , "b"    , nullptr    , T_INT    , -1, false, _iadd           ) \
  def(_ladd            , "ladd"            , "b"    , nullptr    , T_LONG   , -2, false, _ladd           ) \
  def(_fadd            , "fadd"            , "b"    , nullptr    , T_FLOAT  , -1, false, _fadd           ) \
  def(_dadd            , "dadd"            , "b"    , nullptr    , T_DOUBLE , -2, false, _dadd           ) \
  def(_isub            , "isub"            , "b"    , nullptr    , T_INT    , -1, false, _isub           ) \
  def(_lsub            , "lsub"            , "b"    , nullptr    , T_LONG   , -2, false, _lsub           ) \
  def(_fsub            , "fsub"            , "b"    , nullptr    , T_FLOAT  , -1, false, _fsub           ) \
  def(_dsub            , "dsub"            , "b"    , nullptr    , T_DOUBLE , -2, false, _dsub           ) \
  def(_imul            , "imul"            , "b"    , nullptr    , T_INT    , -1, false, _imul           ) \
  def(_lmul            , "lmul"            , "b"    , nullptr    , T_LONG   , -2, false, _lmul           ) \
  def(_fmul            , "fmul"            , "b"    , nullptr    , T_FLOAT  , -1, false, _fmul           ) \
  def(_dmul            , "dmul"            , "b"    , nullptr    , T_DOUBLE , -2, false, _dmul           ) \
  def(_idiv            , "idiv"            , "b"    , nullptr    , T_INT    , -1, true , _idiv           ) \
  def(_ldiv            , "ldiv"            , "b"    , nullptr    , T_LONG   , -2, true , _ldiv           ) \
  def(_fdiv            , "fdiv"            , "b"    , nullptr    , T_FLOAT  , -1, false, _fdiv           ) \
  def(_ddiv            , "ddiv"            , "b"    , nullptr    , T_DOUBLE , -2, false, _ddiv           ) \
  def(_irem            , "irem"            , "b"    , nullptr    , T_INT    , -1, true , _irem           ) \
  def(_lrem            , "lrem"            , "b"    , nullptr    , T_LONG   , -2, true , _lrem           ) \
  def(_frem            , "frem"            , "b"    , nullptr    , T_FLOAT  , -1, false, _frem           ) \
  def(_drem            , "drem"            , "b"    , nullptr    , T_DOUBLE , -2, false, _drem           ) \
  def(_ineg            , "ineg"            , "b"    , nullptr    , T_INT    ,  0, false, _ineg           ) \
  def(_lneg            , "lneg"            , "b"    , nullptr    , T_LONG   ,  0, false, _lneg           ) \
  def(_fneg            , "fneg"            , "b"    , nullptr    , T_FLOAT  ,  0, false, _fneg           ) \
  def(_dneg            , "dneg"            , "b"    , nullptr    , T_DOUBLE ,  0, false, _dneg           ) \
  def(_ishl            , "ishl"            , "b"    , nullptr    , T_INT    , -1, false, _ishl           ) \
  def(_lshl            , "lshl"            , "b"    , nullptr    , T_LONG   , -1, false, _lshl           ) \
  def(_ishr            , "ishr"            , "b"    , nullptr    , T_INT    , -1, false, _ishr           ) \
  def(_lshr            , "lshr"            , "b"    , nullptr    , T_LONG   , -1, false, _lshr           ) \
  def(_iushr           , "iushr"           , "b"    , nullptr    , T_INT    , -1, false, _iushr          ) \
  def(_lushr           , "lushr"           , "b"    , nullptr    , T_LONG   , -1, false, _lushr          ) \
  def(_iand            , "iand"            , "b"    , nullptr    , T_INT    , -1, false, _iand           ) \
  def(_land            , "land"            , "b"    , nullptr    , T_LONG   , -2, false, _land           ) \
  def(_ior             , "ior"             , "b"    , nullptr    , T_INT    , -1, false, _ior            ) \
  def(_lor             , "lor"             , "b"    , nullptr    , T_LONG   , -2, false, _lor            ) \
  def(_ixor            , "ixor"            , "b"    , nullptr    , T_INT    , -1, false, _ixor           ) \
  def(_lxor            , "lxor"            , "b"    , nullptr    , T_LONG   , -2, false, _lxor           ) \
  def(_iinc            , "iinc"            , "bic"  , "wbiicc",    T_VOID   ,  0, false, _iinc           ) \
  def(_i2l             , "i2l"             , "b"    , nullptr    , T_LONG   ,  1, false, _i2l            ) \
  def(_i2f             , "i2f"             , "b"    , nullptr    , T_FLOAT  ,  0, false, _i2f            ) \
  def(_i2d             , "i2d"             , "b"    , nullptr    , T_DOUBLE ,  1, false, _i2d            ) \
  def(_l2i             , "l2i"             , "b"    , nullptr    , T_INT    , -1, false, _l2i            ) \
  def(_l2f             , "l2f"             , "b"    , nullptr    , T_FLOAT  , -1, false, _l2f            ) \
  def(_l2d             , "l2d"             , "b"    , nullptr    , T_DOUBLE ,  0, false, _l2d            ) \
  def(_f2i             , "f2i"             , "b"    , nullptr    , T_INT    ,  0, false, _f2i            ) \
  def(_f2l             , "f2l"             , "b"    , nullptr    , T_LONG   ,  1, false, _f2l            ) \
  def(_f2d             , "f2d"             , "b"    , nullptr    , T_DOUBLE ,  1, false, _f2d            ) \
  def(_d2i             , "d2i"             , "b"    , nullptr    , T_INT    , -1, false, _d2i            ) \
  def(_d2l             , "d2l"             , "b"    , nullptr    , T_LONG   ,  0, false, _d2l            ) \
  def(_d2f             , "d2f"             , "b"    , nullptr    , T_FLOAT  , -1, false, _d2f            ) \
  def(_i2b             , "i2b"             , "b"    , nullptr    , T_BYTE   ,  0, false, _i2b            ) \
  def(_i2c             , "i2c"             , "b"    , nullptr    , T_CHAR   ,  0, false, _i2c            ) \
  def(_i2s             , "i2s"             , "b"    , nullptr    , T_SHORT  ,  0, false, _i2s            ) \
  def(_lcmp            , "lcmp"            , "b"    , nullptr    , T_VOID   , -3, false, _lcmp           ) \
  def(_fcmpl           , "fcmpl"           , "b"    , nullptr    , T_VOID   , -1, false, _fcmpl          ) \
  def(_fcmpg           , "fcmpg"           , "b"    , nullptr    , T_VOID   , -1, false, _fcmpg          ) \
  def(_dcmpl           , "dcmpl"           , "b"    , nullptr    , T_VOID   , -3, false, _dcmpl          ) \
  def(_dcmpg           , "dcmpg"           , "b"    , nullptr    , T_VOID   , -3, false, _dcmpg          ) \
  def(_ifeq            , "ifeq"            , "boo"  , nullptr    , T_VOID   , -1, false, _ifeq           ) \
  def(_ifne            , "ifne"            , "boo"  , nullptr    , T_VOID   , -1, false, _ifne           ) \
  def(_iflt            , "iflt"            , "boo"  , nullptr    , T_VOID   , -1, false, _iflt           ) \
  def(_ifge            , "ifge"            , "boo"  , nullptr    , T_VOID   , -1, false, _ifge           ) \
  def(_ifgt            , "ifgt"            , "boo"  , nullptr    , T_VOID   , -1, false, _ifgt           ) \
  def(_ifle            , "ifle"            , "boo"  , nullptr    , T_VOID   , -1, false, _ifle           ) \
  def(_if_icmpeq       , "if_icmpeq"       , "boo"  , nullptr    , T_VOID   , -2, false, _if_icmpeq      ) \
  def(_if_icmpne       , "if_icmpne"       , "boo"  , nullptr    , T_VOID   , -2, false, _if_icmpne      ) \
  def(_if_icmplt       , "if_icmplt"       , "boo"  , nullptr    , T_VOID   , -2, false, _if_icmplt      ) \
  def(_if_icmpge       , "if_icmpge"       , "boo"  , nullptr    , T_VOID   , -2, false, _if_icmpge      ) \
  def(_if_icmpgt       , "if_icmpgt"       , "boo"  , nullptr    , T_VOID   , -2, false, _if_icmpgt      ) \
  def(_if_icmple       , "if_icmple"       , "boo"  , nullptr    , T_VOID   , -2, false, _if_icmple      ) \
  def(_if_acmpeq       , "if_acmpeq"       , "boo"  , nullptr    , T_VOID   , -2, false, _if_acmpeq      ) \
  def(_if_acmpne       , "if_acmpne"       , "boo"  , nullptr    , T_VOID   , -2, false, _if_acmpne      ) \
  def(_goto            , "goto"            , "boo"  , nullptr    , T_VOID   ,  0, false, _goto           ) \
  def(_jsr             , "jsr"             , "boo"  , nullptr    , T_INT    ,  0, false, _jsr            ) \
  def(_ret             , "ret"             , "bi"   , "wbii"     , T_VOID   ,  0, false, _ret            ) \
  def(_tableswitch     , "tableswitch"     , ""     , nullptr    , T_VOID   , -1, false, _tableswitch    ) \
  def(_lookupswitch    , "lookupswitch"    , ""     , nullptr    , T_VOID   , -1, false, _lookupswitch   ) \
  def(_ireturn         , "ireturn"         , "b"    , nullptr    , T_INT    , -1, true , _ireturn        ) \
  def(_lreturn         , "lreturn"         , "b"    , nullptr    , T_LONG   , -2, true , _lreturn        ) \
  def(_freturn         , "freturn"         , "b"    , nullptr    , T_FLOAT  , -1, true , _freturn        ) \
  def(_dreturn         , "dreturn"         , "b"    , nullptr    , T_DOUBLE , -2, true , _dreturn        ) \
  def(_areturn         , "areturn"         , "b"    , nullptr    , T_OBJECT , -1, true , _areturn        ) \
  def(_return          , "return"          , "b"    , nullptr    , T_VOID   ,  0, true , _return         ) \
  def(_getstatic       , "getstatic"       , "bJJ"  , nullptr    , T_ILLEGAL,  1, true , _getstatic      ) \
  def(_putstatic       , "putstatic"       , "bJJ"  , nullptr    , T_ILLEGAL, -1, true , _putstatic      ) \
  def(_getfield        , "getfield"        , "bJJ"  , nullptr    , T_ILLEGAL,  0, true , _getfield       ) \
  def(_putfield        , "putfield"        , "bJJ"  , nullptr    , T_ILLEGAL, -2, true , _putfield       ) \
  def(_invokevirtual   , "invokevirtual"   , "bJJ"  , nullptr    , T_ILLEGAL, -1, true , _invokevirtual  ) \
  def(_invokespecial   , "invokespecial"   , "bJJ"  , nullptr    , T_ILLEGAL, -1, true , _invokespecial  ) \
  def(_invokestatic    , "invokestatic"    , "bJJ"  , nullptr    , T_ILLEGAL,  0, true , _invokestatic   ) \
  def(_invokeinterface , "invokeinterface" , "bJJ__", nullptr    , T_ILLEGAL, -1, true , _invokeinterface) \
  def(_invokedynamic   , "invokedynamic"   , "bJJJJ", nullptr    , T_ILLEGAL,  0, true , _invokedynamic  ) \
  def(_new             , "new"             , "bkk"  , nullptr    , T_OBJECT ,  1, true , _new            ) \
  def(_newarray        , "newarray"        , "bc"   , nullptr    , T_OBJECT ,  0, true , _newarray       ) \
  def(_anewarray       , "anewarray"       , "bkk"  , nullptr    , T_OBJECT ,  0, true , _anewarray      ) \
  def(_arraylength     , "arraylength"     , "b"    , nullptr    , T_INT    ,  0, true , _arraylength    ) \
  def(_athrow          , "athrow"          , "b"    , nullptr    , T_VOID   , -1, true , _athrow         ) \
  def(_checkcast       , "checkcast"       , "bkk"  , nullptr    , T_OBJECT ,  0, true , _checkcast      ) \
  def(_instanceof      , "instanceof"      , "bkk"  , nullptr    , T_INT    ,  0, true , _instanceof     ) \
  def(_monitorenter    , "monitorenter"    , "b"    , nullptr    , T_VOID   , -1, true , _monitorenter   ) \
  def(_monitorexit     , "monitorexit"     , "b"    , nullptr    , T_VOID   , -1, true , _monitorexit    ) \
  def(_wide            , "wide"            , ""     , nullptr    , T_VOID   ,  0, false, _wide           ) \
  def(_multianewarray  , "multianewarray"  , "bkkc" , nullptr    , T_OBJECT ,  1, true , _multianewarray ) \
  def(_ifnull          , "ifnull"          , "boo"  , nullptr    , T_VOID   , -1, false, _ifnull         ) \
  def(_ifnonnull       , "ifnonnull"       , "boo"  , nullptr    , T_VOID   , -1, false, _ifnonnull      ) \
  def(_goto_w          , "goto_w"          , "boooo", nullptr    , T_VOID   ,  0, false, _goto_w         ) \
  def(_jsr_w           , "jsr_w"           , "boooo", nullptr    , T_INT    ,  0, false, _jsr_w          ) \
  def(_breakpoint      , "breakpoint"      , ""     , nullptr    , T_VOID   ,  0, true , _breakpoint     ) \
  JVM_BYTECODES_DO(def)

bool Bytecodes::_is_initialized = false;

const char* const Bytecodes::_name[Bytecodes::number_of_codes] = {
#define BYTECODE_NAME(code, name, format, wide_format, result_type, depth, can_trap, java_code) name,
  BYTECODES_DO(BYTECODE_NAME)
#undef BYTECODE_NAME
};

const BasicType Bytecodes::_result_type[Bytecodes::number_of_codes] = {
#define BYTECODE_RESULT_TYPE(code, name, format, wide_format, result_type, depth, can_trap, java_code) result_type,
  BYTECODES_DO(BYTECODE_RESULT_TYPE)
#undef BYTECODE_RESULT_TYPE
};

const s_char Bytecodes::_depth[Bytecodes::number_of_codes] = {
#define BYTECODE_DEPTH(code, name, format, wide_format, result_type, depth, can_trap, java_code) depth,
  BYTECODES_DO(BYTECODE_DEPTH)
#undef BYTECODE_DEPTH
};

// Helper for determining the size (a.k.a. length) of a string literal.
struct StringLiteralSize {
  template <size_t N>
  static constexpr size_t invoke(const char (&)[N]) {
    static_assert(N > 0, "N must be greater than 0");
    // The size is N - 1, as C strings have an implicit NUL at the end. So "foo" will result in N
    // being 4, but we actually want 3.
    return N - 1;
  }

  static constexpr size_t invoke(std::nullptr_t) {
    return 0;
  }
};

#define STRING_SIZE(string) StringLiteralSize::invoke(string)

const u_char Bytecodes::_lengths[Bytecodes::number_of_codes] = {
#define BYTECODE_LENGTHS(code, name, format, wide_format, result_type, depth, can_trap, java_code) static_cast<u_char>((STRING_SIZE(wide_format) << 4) | (STRING_SIZE(format) & 0xf)),
  BYTECODES_DO(BYTECODE_LENGTHS)
#undef BYTECODE_LENGTHS
};

const Bytecodes::Code Bytecodes::_java_code[Bytecodes::number_of_codes] = {
#define BYTECODE_JAVA_CODE(code, name, format, wide_format, result_type, depth, can_trap, java_code) Bytecodes::java_code,
  BYTECODES_DO(BYTECODE_JAVA_CODE)
#undef BYTECODE_JAVA_CODE
};

jchar Bytecodes::_flags[(1<<BitsPerByte)*2];

#ifdef ASSERT
bool Bytecodes::check_method(const Method* method, address bcp) {
  return method->contains(bcp);
}
#endif

bool Bytecodes::check_must_rewrite(Bytecodes::Code code) {
  assert(can_rewrite(code), "post-check only");

  // Some codes are conditionally rewriting.  Look closely at them.
  switch (code) {
  case Bytecodes::_aload_0:
    // Even if RewriteFrequentPairs is turned on,
    // the _aload_0 code might delay its rewrite until
    // a following _getfield rewrites itself.
    return false;

  case Bytecodes::_lookupswitch:
    return false;  // the rewrite is not done by the interpreter

  case Bytecodes::_new:
    // (Could actually look at the class here, but the profit would be small.)
    return false;  // the rewrite is not always done

  default:
    // No other special cases.
    return true;
  }
}

Bytecodes::Code Bytecodes::code_at(Method* method, int bci) {
  return code_at(method, method->bcp_from(bci));
}

Bytecodes::Code Bytecodes::non_breakpoint_code_at(const Method* method, address bcp) {
  assert(method != nullptr, "must have the method for breakpoint conversion");
  assert(method->contains(bcp), "must be valid bcp in method");
  return method->orig_bytecode_at(method->bci_from(bcp));
}

int Bytecodes::special_length_at(Bytecodes::Code code, address bcp, address end) {
  switch (code) {
  case _wide:
    if (end != nullptr && bcp + 1 >= end) {
      return -1; // don't read past end of code buffer
    }
    return wide_length_for(cast(*(bcp + 1)));
  case _tableswitch:
    { address aligned_bcp = align_up(bcp + 1, jintSize);
      if (end != nullptr && aligned_bcp + 3*jintSize >= end) {
        return -1; // don't read past end of code buffer
      }
      jlong lo = (jint)Bytes::get_Java_u4(aligned_bcp + 1*jintSize);
      jlong hi = (jint)Bytes::get_Java_u4(aligned_bcp + 2*jintSize);
      jlong len = (aligned_bcp - bcp) + (3 + hi - lo + 1)*jintSize;
      // only return len if it can be represented as a positive int;
      // return -1 otherwise
      return (len > 0 && len == (int)len) ? len : -1;
    }

  case _lookupswitch:      // fall through
  case _fast_binaryswitch: // fall through
  case _fast_linearswitch:
    { address aligned_bcp = align_up(bcp + 1, jintSize);
      if (end != nullptr && aligned_bcp + 2*jintSize >= end) {
        return -1; // don't read past end of code buffer
      }
      jlong npairs = (jint)Bytes::get_Java_u4(aligned_bcp + jintSize);
      jlong len = (aligned_bcp - bcp) + (2 + 2*npairs)*jintSize;
      // only return len if it can be represented as a positive int;
      // return -1 otherwise
      return (len > 0 && len == (int)len) ? len : -1;
    }
  default:
    // Note: Length functions must return <=0 for invalid bytecodes.
    return 0;
  }
}

// At a breakpoint instruction, this returns the breakpoint's length,
// otherwise, it's the same as special_length_at().  This is used by
// the RawByteCodeStream, which wants to see the actual bytecode
// values (including breakpoint).  RawByteCodeStream is used by the
// verifier when reading in bytecode to verify.  Other mechanisms that
// run at runtime (such as generateOopMaps) need to iterate over the code
// and don't expect to see breakpoints: they want to see the instruction
// which was replaced so that they can get the correct length and find
// the next bytecode.
//
// 'end' indicates the end of the code buffer, which we should not try to read
// past.
int Bytecodes::raw_special_length_at(address bcp, address end) {
  Code code = code_or_bp_at(bcp);
  if (code == _breakpoint) {
    return 1;
  } else {
    return special_length_at(code, bcp, end);
  }
}

void Bytecodes::def_flags(Code code, const char* format, const char* wide_format, bool can_trap, Code java_code) {
  assert(wide_format == nullptr || format != nullptr, "short form must exist if there's a wide form");
#ifdef ASSERT
  int len  = (format      != nullptr ? (int) strlen(format)      : 0);
  int wlen = (wide_format != nullptr ? (int) strlen(wide_format) : 0);
#endif
  int bc_flags = 0;
  if (can_trap)           bc_flags |= _bc_can_trap;
  if (java_code != code)  bc_flags |= _bc_can_rewrite;
  _flags[(u1)code+0*(1<<BitsPerByte)] = compute_flags(format,      bc_flags);
  _flags[(u1)code+1*(1<<BitsPerByte)] = compute_flags(wide_format, bc_flags);
  assert(is_defined(code)      == (format != nullptr),      "");
  assert(wide_is_defined(code) == (wide_format != nullptr), "");
  assert(length_for(code)      == len,  "");
  assert(wide_length_for(code) == wlen, "");
}


// Format strings interpretation:
//
// b: bytecode
// c: signed constant, Java byte-ordering
// i: unsigned local index, Java byte-ordering (I = native byte ordering)
// j: unsigned CP cache index, Java byte-ordering (J = native byte ordering)
// k: unsigned CP index, Java byte-ordering
// o: branch offset, Java byte-ordering
// _: unused/ignored
// w: wide bytecode
//
// Note: The format strings are used for 2 purposes:
//       1. to specify the length of the bytecode
//          (= number of characters in format string)
//       2. to derive bytecode format flags (_fmt_has_k, etc.)
//
// Note: For bytecodes with variable length, the format string is the empty string.

int Bytecodes::compute_flags(const char* format, int more_flags) {
  if (format == nullptr)  return 0;  // not even more_flags
  int flags = more_flags;
  const char* fp = format;
  switch (*fp) {
  case '\0':
    flags |= _fmt_not_simple; // but variable
    break;
  case 'b':
    flags |= _fmt_not_variable;  // but simple
    ++fp;  // skip 'b'
    break;
  case 'w':
    flags |= _fmt_not_variable | _fmt_not_simple;
    ++fp;  // skip 'w'
    guarantee(*fp == 'b', "wide format must start with 'wb'");
    ++fp;  // skip 'b'
    break;
  }

  int has_nbo = 0, has_jbo = 0, has_size = 0;
  for (;;) {
    int this_flag = 0;
    char fc = *fp++;
    switch (fc) {
    case '\0':  // end of string
      assert(flags == (jchar)flags, "change _format_flags");
      return flags;

    case '_': continue;         // ignore these

    case 'j': this_flag = _fmt_has_j; has_jbo = 1; break;
    case 'k': this_flag = _fmt_has_k; has_jbo = 1; break;
    case 'i': this_flag = _fmt_has_i; has_jbo = 1; break;
    case 'c': this_flag = _fmt_has_c; has_jbo = 1; break;
    case 'o': this_flag = _fmt_has_o; has_jbo = 1; break;

    // uppercase versions mark native byte order (from Rewriter)
    // actually, only the 'J' case happens currently
    case 'J': this_flag = _fmt_has_j; has_nbo = 1; break;
    case 'K': this_flag = _fmt_has_k; has_nbo = 1; break;
    case 'I': this_flag = _fmt_has_i; has_nbo = 1; break;
    case 'C': this_flag = _fmt_has_c; has_nbo = 1; break;
    case 'O': this_flag = _fmt_has_o; has_nbo = 1; break;
    default:  guarantee(false, "bad char in format");
    }

    flags |= this_flag;

    guarantee(!(has_jbo && has_nbo), "mixed byte orders in format");
    if (has_nbo)
      flags |= _fmt_has_nbo;

    int this_size = 1;
    if (*fp == fc) {
      // advance beyond run of the same characters
      this_size = 2;
      while (*++fp == fc)  this_size++;
      switch (this_size) {
      case 2: flags |= _fmt_has_u2; break;
      case 4: flags |= _fmt_has_u4; break;
      default: guarantee(false, "bad rep count in format");
      }
    }
    guarantee(has_size == 0 ||                     // no field yet
              this_size == has_size ||             // same size
              this_size < has_size && *fp == '\0', // last field can be short
              "mixed field sizes in format");
    has_size = this_size;
  }
}

void Bytecodes::initialize() {
  if (_is_initialized) return;

  // initialize bytecode tables - didn't use static array initializers
  // (such as {}) so we can do additional consistency checks and init-
  // code is independent of actual bytecode numbering.
  //
  // Note 1: The result type is T_ILLEGAL for bytecodes where the top of stack
  //         type after execution is not only determined by the bytecode itself.

<<<<<<< HEAD
  //  Java bytecodes
  //  bytecode               bytecode name           format   wide f.   result tp  stk traps
  def(_nop                 , "nop"                 , "b"    , nullptr    , T_VOID   ,  0, false);
  def(_aconst_null         , "aconst_null"         , "b"    , nullptr    , T_OBJECT ,  1, false);
  def(_iconst_m1           , "iconst_m1"           , "b"    , nullptr    , T_INT    ,  1, false);
  def(_iconst_0            , "iconst_0"            , "b"    , nullptr    , T_INT    ,  1, false);
  def(_iconst_1            , "iconst_1"            , "b"    , nullptr    , T_INT    ,  1, false);
  def(_iconst_2            , "iconst_2"            , "b"    , nullptr    , T_INT    ,  1, false);
  def(_iconst_3            , "iconst_3"            , "b"    , nullptr    , T_INT    ,  1, false);
  def(_iconst_4            , "iconst_4"            , "b"    , nullptr    , T_INT    ,  1, false);
  def(_iconst_5            , "iconst_5"            , "b"    , nullptr    , T_INT    ,  1, false);
  def(_lconst_0            , "lconst_0"            , "b"    , nullptr    , T_LONG   ,  2, false);
  def(_lconst_1            , "lconst_1"            , "b"    , nullptr    , T_LONG   ,  2, false);
  def(_fconst_0            , "fconst_0"            , "b"    , nullptr    , T_FLOAT  ,  1, false);
  def(_fconst_1            , "fconst_1"            , "b"    , nullptr    , T_FLOAT  ,  1, false);
  def(_fconst_2            , "fconst_2"            , "b"    , nullptr    , T_FLOAT  ,  1, false);
  def(_dconst_0            , "dconst_0"            , "b"    , nullptr    , T_DOUBLE ,  2, false);
  def(_dconst_1            , "dconst_1"            , "b"    , nullptr    , T_DOUBLE ,  2, false);
  def(_bipush              , "bipush"              , "bc"   , nullptr    , T_INT    ,  1, false);
  def(_sipush              , "sipush"              , "bcc"  , nullptr    , T_INT    ,  1, false);
  def(_ldc                 , "ldc"                 , "bk"   , nullptr    , T_ILLEGAL,  1, true );
  def(_ldc_w               , "ldc_w"               , "bkk"  , nullptr    , T_ILLEGAL,  1, true );
  def(_ldc2_w              , "ldc2_w"              , "bkk"  , nullptr    , T_ILLEGAL,  2, true );
  def(_iload               , "iload"               , "bi"   , "wbii"     , T_INT    ,  1, false);
  def(_lload               , "lload"               , "bi"   , "wbii"     , T_LONG   ,  2, false);
  def(_fload               , "fload"               , "bi"   , "wbii"     , T_FLOAT  ,  1, false);
  def(_dload               , "dload"               , "bi"   , "wbii"     , T_DOUBLE ,  2, false);
  def(_aload               , "aload"               , "bi"   , "wbii"     , T_OBJECT ,  1, false);
  def(_iload_0             , "iload_0"             , "b"    , nullptr    , T_INT    ,  1, false);
  def(_iload_1             , "iload_1"             , "b"    , nullptr    , T_INT    ,  1, false);
  def(_iload_2             , "iload_2"             , "b"    , nullptr    , T_INT    ,  1, false);
  def(_iload_3             , "iload_3"             , "b"    , nullptr    , T_INT    ,  1, false);
  def(_lload_0             , "lload_0"             , "b"    , nullptr    , T_LONG   ,  2, false);
  def(_lload_1             , "lload_1"             , "b"    , nullptr    , T_LONG   ,  2, false);
  def(_lload_2             , "lload_2"             , "b"    , nullptr    , T_LONG   ,  2, false);
  def(_lload_3             , "lload_3"             , "b"    , nullptr    , T_LONG   ,  2, false);
  def(_fload_0             , "fload_0"             , "b"    , nullptr    , T_FLOAT  ,  1, false);
  def(_fload_1             , "fload_1"             , "b"    , nullptr    , T_FLOAT  ,  1, false);
  def(_fload_2             , "fload_2"             , "b"    , nullptr    , T_FLOAT  ,  1, false);
  def(_fload_3             , "fload_3"             , "b"    , nullptr    , T_FLOAT  ,  1, false);
  def(_dload_0             , "dload_0"             , "b"    , nullptr    , T_DOUBLE ,  2, false);
  def(_dload_1             , "dload_1"             , "b"    , nullptr    , T_DOUBLE ,  2, false);
  def(_dload_2             , "dload_2"             , "b"    , nullptr    , T_DOUBLE ,  2, false);
  def(_dload_3             , "dload_3"             , "b"    , nullptr    , T_DOUBLE ,  2, false);
  def(_aload_0             , "aload_0"             , "b"    , nullptr    , T_OBJECT ,  1, true ); // rewriting in interpreter
  def(_aload_1             , "aload_1"             , "b"    , nullptr    , T_OBJECT ,  1, false);
  def(_aload_2             , "aload_2"             , "b"    , nullptr    , T_OBJECT ,  1, false);
  def(_aload_3             , "aload_3"             , "b"    , nullptr    , T_OBJECT ,  1, false);
  def(_iaload              , "iaload"              , "b"    , nullptr    , T_INT    , -1, true );
  def(_laload              , "laload"              , "b"    , nullptr    , T_LONG   ,  0, true );
  def(_faload              , "faload"              , "b"    , nullptr    , T_FLOAT  , -1, true );
  def(_daload              , "daload"              , "b"    , nullptr    , T_DOUBLE ,  0, true );
  def(_aaload              , "aaload"              , "b"    , nullptr    , T_OBJECT , -1, true );
  def(_baload              , "baload"              , "b"    , nullptr    , T_INT    , -1, true );
  def(_caload              , "caload"              , "b"    , nullptr    , T_INT    , -1, true );
  def(_saload              , "saload"              , "b"    , nullptr    , T_INT    , -1, true );
  def(_istore              , "istore"              , "bi"   , "wbii"     , T_VOID   , -1, false);
  def(_lstore              , "lstore"              , "bi"   , "wbii"     , T_VOID   , -2, false);
  def(_fstore              , "fstore"              , "bi"   , "wbii"     , T_VOID   , -1, false);
  def(_dstore              , "dstore"              , "bi"   , "wbii"     , T_VOID   , -2, false);
  def(_astore              , "astore"              , "bi"   , "wbii"     , T_VOID   , -1, false);
  def(_istore_0            , "istore_0"            , "b"    , nullptr    , T_VOID   , -1, false);
  def(_istore_1            , "istore_1"            , "b"    , nullptr    , T_VOID   , -1, false);
  def(_istore_2            , "istore_2"            , "b"    , nullptr    , T_VOID   , -1, false);
  def(_istore_3            , "istore_3"            , "b"    , nullptr    , T_VOID   , -1, false);
  def(_lstore_0            , "lstore_0"            , "b"    , nullptr    , T_VOID   , -2, false);
  def(_lstore_1            , "lstore_1"            , "b"    , nullptr    , T_VOID   , -2, false);
  def(_lstore_2            , "lstore_2"            , "b"    , nullptr    , T_VOID   , -2, false);
  def(_lstore_3            , "lstore_3"            , "b"    , nullptr    , T_VOID   , -2, false);
  def(_fstore_0            , "fstore_0"            , "b"    , nullptr    , T_VOID   , -1, false);
  def(_fstore_1            , "fstore_1"            , "b"    , nullptr    , T_VOID   , -1, false);
  def(_fstore_2            , "fstore_2"            , "b"    , nullptr    , T_VOID   , -1, false);
  def(_fstore_3            , "fstore_3"            , "b"    , nullptr    , T_VOID   , -1, false);
  def(_dstore_0            , "dstore_0"            , "b"    , nullptr    , T_VOID   , -2, false);
  def(_dstore_1            , "dstore_1"            , "b"    , nullptr    , T_VOID   , -2, false);
  def(_dstore_2            , "dstore_2"            , "b"    , nullptr    , T_VOID   , -2, false);
  def(_dstore_3            , "dstore_3"            , "b"    , nullptr    , T_VOID   , -2, false);
  def(_astore_0            , "astore_0"            , "b"    , nullptr    , T_VOID   , -1, false);
  def(_astore_1            , "astore_1"            , "b"    , nullptr    , T_VOID   , -1, false);
  def(_astore_2            , "astore_2"            , "b"    , nullptr    , T_VOID   , -1, false);
  def(_astore_3            , "astore_3"            , "b"    , nullptr    , T_VOID   , -1, false);
  def(_iastore             , "iastore"             , "b"    , nullptr    , T_VOID   , -3, true );
  def(_lastore             , "lastore"             , "b"    , nullptr    , T_VOID   , -4, true );
  def(_fastore             , "fastore"             , "b"    , nullptr    , T_VOID   , -3, true );
  def(_dastore             , "dastore"             , "b"    , nullptr    , T_VOID   , -4, true );
  def(_aastore             , "aastore"             , "b"    , nullptr    , T_VOID   , -3, true );
  def(_bastore             , "bastore"             , "b"    , nullptr    , T_VOID   , -3, true );
  def(_castore             , "castore"             , "b"    , nullptr    , T_VOID   , -3, true );
  def(_sastore             , "sastore"             , "b"    , nullptr    , T_VOID   , -3, true );
  def(_pop                 , "pop"                 , "b"    , nullptr    , T_VOID   , -1, false);
  def(_pop2                , "pop2"                , "b"    , nullptr    , T_VOID   , -2, false);
  def(_dup                 , "dup"                 , "b"    , nullptr    , T_VOID   ,  1, false);
  def(_dup_x1              , "dup_x1"              , "b"    , nullptr    , T_VOID   ,  1, false);
  def(_dup_x2              , "dup_x2"              , "b"    , nullptr    , T_VOID   ,  1, false);
  def(_dup2                , "dup2"                , "b"    , nullptr    , T_VOID   ,  2, false);
  def(_dup2_x1             , "dup2_x1"             , "b"    , nullptr    , T_VOID   ,  2, false);
  def(_dup2_x2             , "dup2_x2"             , "b"    , nullptr    , T_VOID   ,  2, false);
  def(_swap                , "swap"                , "b"    , nullptr    , T_VOID   ,  0, false);
  def(_iadd                , "iadd"                , "b"    , nullptr    , T_INT    , -1, false);
  def(_ladd                , "ladd"                , "b"    , nullptr    , T_LONG   , -2, false);
  def(_fadd                , "fadd"                , "b"    , nullptr    , T_FLOAT  , -1, false);
  def(_dadd                , "dadd"                , "b"    , nullptr    , T_DOUBLE , -2, false);
  def(_isub                , "isub"                , "b"    , nullptr    , T_INT    , -1, false);
  def(_lsub                , "lsub"                , "b"    , nullptr    , T_LONG   , -2, false);
  def(_fsub                , "fsub"                , "b"    , nullptr    , T_FLOAT  , -1, false);
  def(_dsub                , "dsub"                , "b"    , nullptr    , T_DOUBLE , -2, false);
  def(_imul                , "imul"                , "b"    , nullptr    , T_INT    , -1, false);
  def(_lmul                , "lmul"                , "b"    , nullptr    , T_LONG   , -2, false);
  def(_fmul                , "fmul"                , "b"    , nullptr    , T_FLOAT  , -1, false);
  def(_dmul                , "dmul"                , "b"    , nullptr    , T_DOUBLE , -2, false);
  def(_idiv                , "idiv"                , "b"    , nullptr    , T_INT    , -1, true );
  def(_ldiv                , "ldiv"                , "b"    , nullptr    , T_LONG   , -2, true );
  def(_fdiv                , "fdiv"                , "b"    , nullptr    , T_FLOAT  , -1, false);
  def(_ddiv                , "ddiv"                , "b"    , nullptr    , T_DOUBLE , -2, false);
  def(_irem                , "irem"                , "b"    , nullptr    , T_INT    , -1, true );
  def(_lrem                , "lrem"                , "b"    , nullptr    , T_LONG   , -2, true );
  def(_frem                , "frem"                , "b"    , nullptr    , T_FLOAT  , -1, false);
  def(_drem                , "drem"                , "b"    , nullptr    , T_DOUBLE , -2, false);
  def(_ineg                , "ineg"                , "b"    , nullptr    , T_INT    ,  0, false);
  def(_lneg                , "lneg"                , "b"    , nullptr    , T_LONG   ,  0, false);
  def(_fneg                , "fneg"                , "b"    , nullptr    , T_FLOAT  ,  0, false);
  def(_dneg                , "dneg"                , "b"    , nullptr    , T_DOUBLE ,  0, false);
  def(_ishl                , "ishl"                , "b"    , nullptr    , T_INT    , -1, false);
  def(_lshl                , "lshl"                , "b"    , nullptr    , T_LONG   , -1, false);
  def(_ishr                , "ishr"                , "b"    , nullptr    , T_INT    , -1, false);
  def(_lshr                , "lshr"                , "b"    , nullptr    , T_LONG   , -1, false);
  def(_iushr               , "iushr"               , "b"    , nullptr    , T_INT    , -1, false);
  def(_lushr               , "lushr"               , "b"    , nullptr    , T_LONG   , -1, false);
  def(_iand                , "iand"                , "b"    , nullptr    , T_INT    , -1, false);
  def(_land                , "land"                , "b"    , nullptr    , T_LONG   , -2, false);
  def(_ior                 , "ior"                 , "b"    , nullptr    , T_INT    , -1, false);
  def(_lor                 , "lor"                 , "b"    , nullptr    , T_LONG   , -2, false);
  def(_ixor                , "ixor"                , "b"    , nullptr    , T_INT    , -1, false);
  def(_lxor                , "lxor"                , "b"    , nullptr    , T_LONG   , -2, false);
  def(_iinc                , "iinc"                , "bic"  , "wbiicc",    T_VOID   ,  0, false);
  def(_i2l                 , "i2l"                 , "b"    , nullptr    , T_LONG   ,  1, false);
  def(_i2f                 , "i2f"                 , "b"    , nullptr    , T_FLOAT  ,  0, false);
  def(_i2d                 , "i2d"                 , "b"    , nullptr    , T_DOUBLE ,  1, false);
  def(_l2i                 , "l2i"                 , "b"    , nullptr    , T_INT    , -1, false);
  def(_l2f                 , "l2f"                 , "b"    , nullptr    , T_FLOAT  , -1, false);
  def(_l2d                 , "l2d"                 , "b"    , nullptr    , T_DOUBLE ,  0, false);
  def(_f2i                 , "f2i"                 , "b"    , nullptr    , T_INT    ,  0, false);
  def(_f2l                 , "f2l"                 , "b"    , nullptr    , T_LONG   ,  1, false);
  def(_f2d                 , "f2d"                 , "b"    , nullptr    , T_DOUBLE ,  1, false);
  def(_d2i                 , "d2i"                 , "b"    , nullptr    , T_INT    , -1, false);
  def(_d2l                 , "d2l"                 , "b"    , nullptr    , T_LONG   ,  0, false);
  def(_d2f                 , "d2f"                 , "b"    , nullptr    , T_FLOAT  , -1, false);
  def(_i2b                 , "i2b"                 , "b"    , nullptr    , T_BYTE   ,  0, false);
  def(_i2c                 , "i2c"                 , "b"    , nullptr    , T_CHAR   ,  0, false);
  def(_i2s                 , "i2s"                 , "b"    , nullptr    , T_SHORT  ,  0, false);
  def(_lcmp                , "lcmp"                , "b"    , nullptr    , T_VOID   , -3, false);
  def(_fcmpl               , "fcmpl"               , "b"    , nullptr    , T_VOID   , -1, false);
  def(_fcmpg               , "fcmpg"               , "b"    , nullptr    , T_VOID   , -1, false);
  def(_dcmpl               , "dcmpl"               , "b"    , nullptr    , T_VOID   , -3, false);
  def(_dcmpg               , "dcmpg"               , "b"    , nullptr    , T_VOID   , -3, false);
  def(_ifeq                , "ifeq"                , "boo"  , nullptr    , T_VOID   , -1, false);
  def(_ifne                , "ifne"                , "boo"  , nullptr    , T_VOID   , -1, false);
  def(_iflt                , "iflt"                , "boo"  , nullptr    , T_VOID   , -1, false);
  def(_ifge                , "ifge"                , "boo"  , nullptr    , T_VOID   , -1, false);
  def(_ifgt                , "ifgt"                , "boo"  , nullptr    , T_VOID   , -1, false);
  def(_ifle                , "ifle"                , "boo"  , nullptr    , T_VOID   , -1, false);
  def(_if_icmpeq           , "if_icmpeq"           , "boo"  , nullptr    , T_VOID   , -2, false);
  def(_if_icmpne           , "if_icmpne"           , "boo"  , nullptr    , T_VOID   , -2, false);
  def(_if_icmplt           , "if_icmplt"           , "boo"  , nullptr    , T_VOID   , -2, false);
  def(_if_icmpge           , "if_icmpge"           , "boo"  , nullptr    , T_VOID   , -2, false);
  def(_if_icmpgt           , "if_icmpgt"           , "boo"  , nullptr    , T_VOID   , -2, false);
  def(_if_icmple           , "if_icmple"           , "boo"  , nullptr    , T_VOID   , -2, false);
  def(_if_acmpeq           , "if_acmpeq"           , "boo"  , nullptr    , T_VOID   , -2, false);
  def(_if_acmpne           , "if_acmpne"           , "boo"  , nullptr    , T_VOID   , -2, false);
  def(_goto                , "goto"                , "boo"  , nullptr    , T_VOID   ,  0, false);
  def(_jsr                 , "jsr"                 , "boo"  , nullptr    , T_INT    ,  0, false);
  def(_ret                 , "ret"                 , "bi"   , "wbii"     , T_VOID   ,  0, false);
  def(_tableswitch         , "tableswitch"         , ""     , nullptr    , T_VOID   , -1, false); // may have backward branches
  def(_lookupswitch        , "lookupswitch"        , ""     , nullptr    , T_VOID   , -1, false); // rewriting in interpreter
  def(_ireturn             , "ireturn"             , "b"    , nullptr    , T_INT    , -1, true);
  def(_lreturn             , "lreturn"             , "b"    , nullptr    , T_LONG   , -2, true);
  def(_freturn             , "freturn"             , "b"    , nullptr    , T_FLOAT  , -1, true);
  def(_dreturn             , "dreturn"             , "b"    , nullptr    , T_DOUBLE , -2, true);
  def(_areturn             , "areturn"             , "b"    , nullptr    , T_OBJECT , -1, true);
  def(_return              , "return"              , "b"    , nullptr    , T_VOID   ,  0, true);
  def(_getstatic           , "getstatic"           , "bJJ"  , nullptr    , T_ILLEGAL,  1, true );
  def(_putstatic           , "putstatic"           , "bJJ"  , nullptr    , T_ILLEGAL, -1, true );
  def(_getfield            , "getfield"            , "bJJ"  , nullptr    , T_ILLEGAL,  0, true );
  def(_putfield            , "putfield"            , "bJJ"  , nullptr    , T_ILLEGAL, -2, true );
  def(_invokevirtual       , "invokevirtual"       , "bJJ"  , nullptr    , T_ILLEGAL, -1, true);
  def(_invokespecial       , "invokespecial"       , "bJJ"  , nullptr    , T_ILLEGAL, -1, true);
  def(_invokestatic        , "invokestatic"        , "bJJ"  , nullptr    , T_ILLEGAL,  0, true);
  def(_invokeinterface     , "invokeinterface"     , "bJJ__", nullptr    , T_ILLEGAL, -1, true);
  def(_invokedynamic       , "invokedynamic"       , "bJJJJ", nullptr    , T_ILLEGAL,  0, true );
  def(_new                 , "new"                 , "bkk"  , nullptr    , T_OBJECT ,  1, true );
  def(_newarray            , "newarray"            , "bc"   , nullptr    , T_OBJECT ,  0, true );
  def(_anewarray           , "anewarray"           , "bkk"  , nullptr    , T_OBJECT ,  0, true );
  def(_arraylength         , "arraylength"         , "b"    , nullptr    , T_INT    ,  0, true );
  def(_athrow              , "athrow"              , "b"    , nullptr    , T_VOID   , -1, true );
  def(_checkcast           , "checkcast"           , "bkk"  , nullptr    , T_OBJECT ,  0, true );
  def(_instanceof          , "instanceof"          , "bkk"  , nullptr    , T_INT    ,  0, true );
  def(_monitorenter        , "monitorenter"        , "b"    , nullptr    , T_VOID   , -1, true );
  def(_monitorexit         , "monitorexit"         , "b"    , nullptr    , T_VOID   , -1, true );
  def(_wide                , "wide"                , ""     , nullptr    , T_VOID   ,  0, false);
  def(_multianewarray      , "multianewarray"      , "bkkc" , nullptr    , T_OBJECT ,  1, true );
  def(_ifnull              , "ifnull"              , "boo"  , nullptr    , T_VOID   , -1, false);
  def(_ifnonnull           , "ifnonnull"           , "boo"  , nullptr    , T_VOID   , -1, false);
  def(_goto_w              , "goto_w"              , "boooo", nullptr    , T_VOID   ,  0, false);
  def(_jsr_w               , "jsr_w"               , "boooo", nullptr    , T_INT    ,  0, false);
  def(_breakpoint          , "breakpoint"          , ""     , nullptr    , T_VOID   ,  0, true);
  def(_aconst_init         , "aconst_ init"        , "bkk"  , nullptr    , T_OBJECT ,  1, true);
  def(_withfield           , "withfield"           , "bJJ"  , nullptr    , T_OBJECT , -1, true);

  //  JVM bytecodes
  //  bytecode               bytecode name           format   wide f.   result tp  stk traps  std code

  def(_fast_agetfield      , "fast_agetfield"      , "bJJ"  , nullptr    , T_OBJECT ,  0, true , _getfield       );
  def(_fast_qgetfield      , "fast_qgetfield"      , "bJJ"  , nullptr    , T_OBJECT ,  0, true , _getfield       );
  def(_fast_bgetfield      , "fast_bgetfield"      , "bJJ"  , nullptr    , T_INT    ,  0, true , _getfield       );
  def(_fast_cgetfield      , "fast_cgetfield"      , "bJJ"  , nullptr    , T_CHAR   ,  0, true , _getfield       );
  def(_fast_dgetfield      , "fast_dgetfield"      , "bJJ"  , nullptr    , T_DOUBLE ,  0, true , _getfield       );
  def(_fast_fgetfield      , "fast_fgetfield"      , "bJJ"  , nullptr    , T_FLOAT  ,  0, true , _getfield       );
  def(_fast_igetfield      , "fast_igetfield"      , "bJJ"  , nullptr    , T_INT    ,  0, true , _getfield       );
  def(_fast_lgetfield      , "fast_lgetfield"      , "bJJ"  , nullptr    , T_LONG   ,  0, true , _getfield       );
  def(_fast_sgetfield      , "fast_sgetfield"      , "bJJ"  , nullptr    , T_SHORT  ,  0, true , _getfield       );

  def(_fast_aputfield      , "fast_aputfield"      , "bJJ"  , nullptr    , T_OBJECT ,  0, true , _putfield       );
  def(_fast_qputfield      , "fast_qputfield"      , "bJJ"  , nullptr    , T_OBJECT ,  0, true , _putfield       );
  def(_fast_bputfield      , "fast_bputfield"      , "bJJ"  , nullptr    , T_INT    ,  0, true , _putfield       );
  def(_fast_zputfield      , "fast_zputfield"      , "bJJ"  , nullptr    , T_INT    ,  0, true , _putfield       );
  def(_fast_cputfield      , "fast_cputfield"      , "bJJ"  , nullptr    , T_CHAR   ,  0, true , _putfield       );
  def(_fast_dputfield      , "fast_dputfield"      , "bJJ"  , nullptr    , T_DOUBLE ,  0, true , _putfield       );
  def(_fast_fputfield      , "fast_fputfield"      , "bJJ"  , nullptr    , T_FLOAT  ,  0, true , _putfield       );
  def(_fast_iputfield      , "fast_iputfield"      , "bJJ"  , nullptr    , T_INT    ,  0, true , _putfield       );
  def(_fast_lputfield      , "fast_lputfield"      , "bJJ"  , nullptr    , T_LONG   ,  0, true , _putfield       );
  def(_fast_sputfield      , "fast_sputfield"      , "bJJ"  , nullptr    , T_SHORT  ,  0, true , _putfield       );

  def(_fast_aload_0        , "fast_aload_0"        , "b"    , nullptr    , T_OBJECT ,  1, true , _aload_0        );
  def(_fast_iaccess_0      , "fast_iaccess_0"      , "b_JJ" , nullptr    , T_INT    ,  1, true , _aload_0        );
  def(_fast_aaccess_0      , "fast_aaccess_0"      , "b_JJ" , nullptr    , T_OBJECT ,  1, true , _aload_0        );
  def(_fast_faccess_0      , "fast_faccess_0"      , "b_JJ" , nullptr    , T_OBJECT ,  1, true , _aload_0        );

  def(_fast_iload          , "fast_iload"          , "bi"   , nullptr    , T_INT    ,  1, false, _iload);
  def(_fast_iload2         , "fast_iload2"         , "bi_i" , nullptr    , T_INT    ,  2, false, _iload);
  def(_fast_icaload        , "fast_icaload"        , "bi_"  , nullptr    , T_INT    ,  0, false, _iload);

  // Faster method invocation.
  def(_fast_invokevfinal   , "fast_invokevfinal"   , "bJJ"  , nullptr    , T_ILLEGAL, -1, true, _invokevirtual   );

  def(_fast_linearswitch   , "fast_linearswitch"   , ""     , nullptr    , T_VOID   , -1, false, _lookupswitch   );
  def(_fast_binaryswitch   , "fast_binaryswitch"   , ""     , nullptr    , T_VOID   , -1, false, _lookupswitch   );

  def(_return_register_finalizer , "return_register_finalizer" , "b"     , nullptr    , T_VOID   ,  0, true, _return);

  def(_invokehandle        , "invokehandle"        , "bJJ"  , nullptr    , T_ILLEGAL, -1, true, _invokevirtual   );

  def(_fast_aldc           , "fast_aldc"           , "bj"   , nullptr    , T_OBJECT,   1, true,  _ldc   );
  def(_fast_aldc_w         , "fast_aldc_w"         , "bJJ"  , nullptr    , T_OBJECT,   1, true,  _ldc_w );

  def(_nofast_getfield     , "nofast_getfield"     , "bJJ"  , nullptr    , T_ILLEGAL,  0, true,  _getfield       );
  def(_nofast_putfield     , "nofast_putfield"     , "bJJ"  , nullptr    , T_ILLEGAL, -2, true , _putfield       );

  def(_nofast_aload_0      , "nofast_aload_0"      , "b"    , nullptr    , T_OBJECT,   1, true , _aload_0        );
  def(_nofast_iload        , "nofast_iload"        , "bi"   , nullptr    , T_INT,      1, false, _iload          );

  def(_shouldnotreachhere  , "_shouldnotreachhere" , "b"    , nullptr    , T_VOID   ,  0, false);
=======
#define BYTECODE(code, name, format, wide_format, result_type, depth, can_trap, java_code)  \
  assert(strcmp(_name[code], name) == 0, "bytecode name mismatch");                         \
  assert(_result_type[code] == result_type, "bytecode result_type mismatch");               \
  assert(_depth[code] == depth, "bytecode depth mismatch");                                 \
  assert(_lengths[code] == ((STRING_SIZE(wide_format) << 4) | (STRING_SIZE(format) & 0xF)), \
         "bytecode lengths mismatch");                                                      \
  assert(_java_code[code] == java_code, "bytecode java_code mismatch");                     \
  def_flags(code, format, wide_format, can_trap, java_code);
  BYTECODES_DO(BYTECODE)
#undef BYTECODE
>>>>>>> 750bece0

  // compare can_trap information for each bytecode with the
  // can_trap information for the corresponding base bytecode
  // (if a rewritten bytecode can trap, so must the base bytecode)
  #ifdef ASSERT
    { for (int i = 0; i < number_of_codes; i++) {
        if (is_defined(i)) {
          Code code = cast(i);
          Code java = java_code(code);
          if (can_trap(code) && !can_trap(java))
            fatal("%s can trap => %s can trap, too", name(code), name(java));
        }
      }
    }
  #endif

  // initialization successful
  _is_initialized = true;
}


void bytecodes_init() {
  Bytecodes::initialize();
}

// Restore optimization
#ifdef _M_AMD64
#pragma optimize ("", on)
#endif<|MERGE_RESOLUTION|>--- conflicted
+++ resolved
@@ -31,6 +31,7 @@
 
 #define JVM_BYTECODES_DO(def)                                                                                                     \
   def(_fast_agetfield            , "fast_agetfield"            , "bJJ"  , nullptr    , T_OBJECT ,  0, true , _getfield          ) \
+  def(_fast_qgetfield            , "fast_qgetfield"            , "bJJ"  , nullptr    , T_OBJECT ,  0, true , _getfield          ) \
   def(_fast_bgetfield            , "fast_bgetfield"            , "bJJ"  , nullptr    , T_INT    ,  0, true , _getfield          ) \
   def(_fast_cgetfield            , "fast_cgetfield"            , "bJJ"  , nullptr    , T_CHAR   ,  0, true , _getfield          ) \
   def(_fast_dgetfield            , "fast_dgetfield"            , "bJJ"  , nullptr    , T_DOUBLE ,  0, true , _getfield          ) \
@@ -40,6 +41,7 @@
   def(_fast_sgetfield            , "fast_sgetfield"            , "bJJ"  , nullptr    , T_SHORT  ,  0, true , _getfield          ) \
                                                                                                                                   \
   def(_fast_aputfield            , "fast_aputfield"            , "bJJ"  , nullptr    , T_OBJECT ,  0, true , _putfield          ) \
+  def(_fast_qputfield            , "fast_qputfield"            , "bJJ"  , nullptr    , T_OBJECT ,  0, true , _putfield          ) \
   def(_fast_bputfield            , "fast_bputfield"            , "bJJ"  , nullptr    , T_INT    ,  0, true , _putfield          ) \
   def(_fast_zputfield            , "fast_zputfield"            , "bJJ"  , nullptr    , T_INT    ,  0, true , _putfield          ) \
   def(_fast_cputfield            , "fast_cputfield"            , "bJJ"  , nullptr    , T_CHAR   ,  0, true , _putfield          ) \
@@ -280,6 +282,8 @@
   def(_goto_w          , "goto_w"          , "boooo", nullptr    , T_VOID   ,  0, false, _goto_w         ) \
   def(_jsr_w           , "jsr_w"           , "boooo", nullptr    , T_INT    ,  0, false, _jsr_w          ) \
   def(_breakpoint      , "breakpoint"      , ""     , nullptr    , T_VOID   ,  0, true , _breakpoint     ) \
+  def(_aconst_init     , "aconst_init"     , "bkk"  , nullptr    , T_OBJECT ,  1, true , _aconst_init    ) \
+  def(_withfield       , "withfield"       , "bJJ"  , nullptr    , T_OBJECT , -1, true , _withfield      ) \
   JVM_BYTECODES_DO(def)
 
 bool Bytecodes::_is_initialized = false;
@@ -551,269 +555,6 @@
   // Note 1: The result type is T_ILLEGAL for bytecodes where the top of stack
   //         type after execution is not only determined by the bytecode itself.
 
-<<<<<<< HEAD
-  //  Java bytecodes
-  //  bytecode               bytecode name           format   wide f.   result tp  stk traps
-  def(_nop                 , "nop"                 , "b"    , nullptr    , T_VOID   ,  0, false);
-  def(_aconst_null         , "aconst_null"         , "b"    , nullptr    , T_OBJECT ,  1, false);
-  def(_iconst_m1           , "iconst_m1"           , "b"    , nullptr    , T_INT    ,  1, false);
-  def(_iconst_0            , "iconst_0"            , "b"    , nullptr    , T_INT    ,  1, false);
-  def(_iconst_1            , "iconst_1"            , "b"    , nullptr    , T_INT    ,  1, false);
-  def(_iconst_2            , "iconst_2"            , "b"    , nullptr    , T_INT    ,  1, false);
-  def(_iconst_3            , "iconst_3"            , "b"    , nullptr    , T_INT    ,  1, false);
-  def(_iconst_4            , "iconst_4"            , "b"    , nullptr    , T_INT    ,  1, false);
-  def(_iconst_5            , "iconst_5"            , "b"    , nullptr    , T_INT    ,  1, false);
-  def(_lconst_0            , "lconst_0"            , "b"    , nullptr    , T_LONG   ,  2, false);
-  def(_lconst_1            , "lconst_1"            , "b"    , nullptr    , T_LONG   ,  2, false);
-  def(_fconst_0            , "fconst_0"            , "b"    , nullptr    , T_FLOAT  ,  1, false);
-  def(_fconst_1            , "fconst_1"            , "b"    , nullptr    , T_FLOAT  ,  1, false);
-  def(_fconst_2            , "fconst_2"            , "b"    , nullptr    , T_FLOAT  ,  1, false);
-  def(_dconst_0            , "dconst_0"            , "b"    , nullptr    , T_DOUBLE ,  2, false);
-  def(_dconst_1            , "dconst_1"            , "b"    , nullptr    , T_DOUBLE ,  2, false);
-  def(_bipush              , "bipush"              , "bc"   , nullptr    , T_INT    ,  1, false);
-  def(_sipush              , "sipush"              , "bcc"  , nullptr    , T_INT    ,  1, false);
-  def(_ldc                 , "ldc"                 , "bk"   , nullptr    , T_ILLEGAL,  1, true );
-  def(_ldc_w               , "ldc_w"               , "bkk"  , nullptr    , T_ILLEGAL,  1, true );
-  def(_ldc2_w              , "ldc2_w"              , "bkk"  , nullptr    , T_ILLEGAL,  2, true );
-  def(_iload               , "iload"               , "bi"   , "wbii"     , T_INT    ,  1, false);
-  def(_lload               , "lload"               , "bi"   , "wbii"     , T_LONG   ,  2, false);
-  def(_fload               , "fload"               , "bi"   , "wbii"     , T_FLOAT  ,  1, false);
-  def(_dload               , "dload"               , "bi"   , "wbii"     , T_DOUBLE ,  2, false);
-  def(_aload               , "aload"               , "bi"   , "wbii"     , T_OBJECT ,  1, false);
-  def(_iload_0             , "iload_0"             , "b"    , nullptr    , T_INT    ,  1, false);
-  def(_iload_1             , "iload_1"             , "b"    , nullptr    , T_INT    ,  1, false);
-  def(_iload_2             , "iload_2"             , "b"    , nullptr    , T_INT    ,  1, false);
-  def(_iload_3             , "iload_3"             , "b"    , nullptr    , T_INT    ,  1, false);
-  def(_lload_0             , "lload_0"             , "b"    , nullptr    , T_LONG   ,  2, false);
-  def(_lload_1             , "lload_1"             , "b"    , nullptr    , T_LONG   ,  2, false);
-  def(_lload_2             , "lload_2"             , "b"    , nullptr    , T_LONG   ,  2, false);
-  def(_lload_3             , "lload_3"             , "b"    , nullptr    , T_LONG   ,  2, false);
-  def(_fload_0             , "fload_0"             , "b"    , nullptr    , T_FLOAT  ,  1, false);
-  def(_fload_1             , "fload_1"             , "b"    , nullptr    , T_FLOAT  ,  1, false);
-  def(_fload_2             , "fload_2"             , "b"    , nullptr    , T_FLOAT  ,  1, false);
-  def(_fload_3             , "fload_3"             , "b"    , nullptr    , T_FLOAT  ,  1, false);
-  def(_dload_0             , "dload_0"             , "b"    , nullptr    , T_DOUBLE ,  2, false);
-  def(_dload_1             , "dload_1"             , "b"    , nullptr    , T_DOUBLE ,  2, false);
-  def(_dload_2             , "dload_2"             , "b"    , nullptr    , T_DOUBLE ,  2, false);
-  def(_dload_3             , "dload_3"             , "b"    , nullptr    , T_DOUBLE ,  2, false);
-  def(_aload_0             , "aload_0"             , "b"    , nullptr    , T_OBJECT ,  1, true ); // rewriting in interpreter
-  def(_aload_1             , "aload_1"             , "b"    , nullptr    , T_OBJECT ,  1, false);
-  def(_aload_2             , "aload_2"             , "b"    , nullptr    , T_OBJECT ,  1, false);
-  def(_aload_3             , "aload_3"             , "b"    , nullptr    , T_OBJECT ,  1, false);
-  def(_iaload              , "iaload"              , "b"    , nullptr    , T_INT    , -1, true );
-  def(_laload              , "laload"              , "b"    , nullptr    , T_LONG   ,  0, true );
-  def(_faload              , "faload"              , "b"    , nullptr    , T_FLOAT  , -1, true );
-  def(_daload              , "daload"              , "b"    , nullptr    , T_DOUBLE ,  0, true );
-  def(_aaload              , "aaload"              , "b"    , nullptr    , T_OBJECT , -1, true );
-  def(_baload              , "baload"              , "b"    , nullptr    , T_INT    , -1, true );
-  def(_caload              , "caload"              , "b"    , nullptr    , T_INT    , -1, true );
-  def(_saload              , "saload"              , "b"    , nullptr    , T_INT    , -1, true );
-  def(_istore              , "istore"              , "bi"   , "wbii"     , T_VOID   , -1, false);
-  def(_lstore              , "lstore"              , "bi"   , "wbii"     , T_VOID   , -2, false);
-  def(_fstore              , "fstore"              , "bi"   , "wbii"     , T_VOID   , -1, false);
-  def(_dstore              , "dstore"              , "bi"   , "wbii"     , T_VOID   , -2, false);
-  def(_astore              , "astore"              , "bi"   , "wbii"     , T_VOID   , -1, false);
-  def(_istore_0            , "istore_0"            , "b"    , nullptr    , T_VOID   , -1, false);
-  def(_istore_1            , "istore_1"            , "b"    , nullptr    , T_VOID   , -1, false);
-  def(_istore_2            , "istore_2"            , "b"    , nullptr    , T_VOID   , -1, false);
-  def(_istore_3            , "istore_3"            , "b"    , nullptr    , T_VOID   , -1, false);
-  def(_lstore_0            , "lstore_0"            , "b"    , nullptr    , T_VOID   , -2, false);
-  def(_lstore_1            , "lstore_1"            , "b"    , nullptr    , T_VOID   , -2, false);
-  def(_lstore_2            , "lstore_2"            , "b"    , nullptr    , T_VOID   , -2, false);
-  def(_lstore_3            , "lstore_3"            , "b"    , nullptr    , T_VOID   , -2, false);
-  def(_fstore_0            , "fstore_0"            , "b"    , nullptr    , T_VOID   , -1, false);
-  def(_fstore_1            , "fstore_1"            , "b"    , nullptr    , T_VOID   , -1, false);
-  def(_fstore_2            , "fstore_2"            , "b"    , nullptr    , T_VOID   , -1, false);
-  def(_fstore_3            , "fstore_3"            , "b"    , nullptr    , T_VOID   , -1, false);
-  def(_dstore_0            , "dstore_0"            , "b"    , nullptr    , T_VOID   , -2, false);
-  def(_dstore_1            , "dstore_1"            , "b"    , nullptr    , T_VOID   , -2, false);
-  def(_dstore_2            , "dstore_2"            , "b"    , nullptr    , T_VOID   , -2, false);
-  def(_dstore_3            , "dstore_3"            , "b"    , nullptr    , T_VOID   , -2, false);
-  def(_astore_0            , "astore_0"            , "b"    , nullptr    , T_VOID   , -1, false);
-  def(_astore_1            , "astore_1"            , "b"    , nullptr    , T_VOID   , -1, false);
-  def(_astore_2            , "astore_2"            , "b"    , nullptr    , T_VOID   , -1, false);
-  def(_astore_3            , "astore_3"            , "b"    , nullptr    , T_VOID   , -1, false);
-  def(_iastore             , "iastore"             , "b"    , nullptr    , T_VOID   , -3, true );
-  def(_lastore             , "lastore"             , "b"    , nullptr    , T_VOID   , -4, true );
-  def(_fastore             , "fastore"             , "b"    , nullptr    , T_VOID   , -3, true );
-  def(_dastore             , "dastore"             , "b"    , nullptr    , T_VOID   , -4, true );
-  def(_aastore             , "aastore"             , "b"    , nullptr    , T_VOID   , -3, true );
-  def(_bastore             , "bastore"             , "b"    , nullptr    , T_VOID   , -3, true );
-  def(_castore             , "castore"             , "b"    , nullptr    , T_VOID   , -3, true );
-  def(_sastore             , "sastore"             , "b"    , nullptr    , T_VOID   , -3, true );
-  def(_pop                 , "pop"                 , "b"    , nullptr    , T_VOID   , -1, false);
-  def(_pop2                , "pop2"                , "b"    , nullptr    , T_VOID   , -2, false);
-  def(_dup                 , "dup"                 , "b"    , nullptr    , T_VOID   ,  1, false);
-  def(_dup_x1              , "dup_x1"              , "b"    , nullptr    , T_VOID   ,  1, false);
-  def(_dup_x2              , "dup_x2"              , "b"    , nullptr    , T_VOID   ,  1, false);
-  def(_dup2                , "dup2"                , "b"    , nullptr    , T_VOID   ,  2, false);
-  def(_dup2_x1             , "dup2_x1"             , "b"    , nullptr    , T_VOID   ,  2, false);
-  def(_dup2_x2             , "dup2_x2"             , "b"    , nullptr    , T_VOID   ,  2, false);
-  def(_swap                , "swap"                , "b"    , nullptr    , T_VOID   ,  0, false);
-  def(_iadd                , "iadd"                , "b"    , nullptr    , T_INT    , -1, false);
-  def(_ladd                , "ladd"                , "b"    , nullptr    , T_LONG   , -2, false);
-  def(_fadd                , "fadd"                , "b"    , nullptr    , T_FLOAT  , -1, false);
-  def(_dadd                , "dadd"                , "b"    , nullptr    , T_DOUBLE , -2, false);
-  def(_isub                , "isub"                , "b"    , nullptr    , T_INT    , -1, false);
-  def(_lsub                , "lsub"                , "b"    , nullptr    , T_LONG   , -2, false);
-  def(_fsub                , "fsub"                , "b"    , nullptr    , T_FLOAT  , -1, false);
-  def(_dsub                , "dsub"                , "b"    , nullptr    , T_DOUBLE , -2, false);
-  def(_imul                , "imul"                , "b"    , nullptr    , T_INT    , -1, false);
-  def(_lmul                , "lmul"                , "b"    , nullptr    , T_LONG   , -2, false);
-  def(_fmul                , "fmul"                , "b"    , nullptr    , T_FLOAT  , -1, false);
-  def(_dmul                , "dmul"                , "b"    , nullptr    , T_DOUBLE , -2, false);
-  def(_idiv                , "idiv"                , "b"    , nullptr    , T_INT    , -1, true );
-  def(_ldiv                , "ldiv"                , "b"    , nullptr    , T_LONG   , -2, true );
-  def(_fdiv                , "fdiv"                , "b"    , nullptr    , T_FLOAT  , -1, false);
-  def(_ddiv                , "ddiv"                , "b"    , nullptr    , T_DOUBLE , -2, false);
-  def(_irem                , "irem"                , "b"    , nullptr    , T_INT    , -1, true );
-  def(_lrem                , "lrem"                , "b"    , nullptr    , T_LONG   , -2, true );
-  def(_frem                , "frem"                , "b"    , nullptr    , T_FLOAT  , -1, false);
-  def(_drem                , "drem"                , "b"    , nullptr    , T_DOUBLE , -2, false);
-  def(_ineg                , "ineg"                , "b"    , nullptr    , T_INT    ,  0, false);
-  def(_lneg                , "lneg"                , "b"    , nullptr    , T_LONG   ,  0, false);
-  def(_fneg                , "fneg"                , "b"    , nullptr    , T_FLOAT  ,  0, false);
-  def(_dneg                , "dneg"                , "b"    , nullptr    , T_DOUBLE ,  0, false);
-  def(_ishl                , "ishl"                , "b"    , nullptr    , T_INT    , -1, false);
-  def(_lshl                , "lshl"                , "b"    , nullptr    , T_LONG   , -1, false);
-  def(_ishr                , "ishr"                , "b"    , nullptr    , T_INT    , -1, false);
-  def(_lshr                , "lshr"                , "b"    , nullptr    , T_LONG   , -1, false);
-  def(_iushr               , "iushr"               , "b"    , nullptr    , T_INT    , -1, false);
-  def(_lushr               , "lushr"               , "b"    , nullptr    , T_LONG   , -1, false);
-  def(_iand                , "iand"                , "b"    , nullptr    , T_INT    , -1, false);
-  def(_land                , "land"                , "b"    , nullptr    , T_LONG   , -2, false);
-  def(_ior                 , "ior"                 , "b"    , nullptr    , T_INT    , -1, false);
-  def(_lor                 , "lor"                 , "b"    , nullptr    , T_LONG   , -2, false);
-  def(_ixor                , "ixor"                , "b"    , nullptr    , T_INT    , -1, false);
-  def(_lxor                , "lxor"                , "b"    , nullptr    , T_LONG   , -2, false);
-  def(_iinc                , "iinc"                , "bic"  , "wbiicc",    T_VOID   ,  0, false);
-  def(_i2l                 , "i2l"                 , "b"    , nullptr    , T_LONG   ,  1, false);
-  def(_i2f                 , "i2f"                 , "b"    , nullptr    , T_FLOAT  ,  0, false);
-  def(_i2d                 , "i2d"                 , "b"    , nullptr    , T_DOUBLE ,  1, false);
-  def(_l2i                 , "l2i"                 , "b"    , nullptr    , T_INT    , -1, false);
-  def(_l2f                 , "l2f"                 , "b"    , nullptr    , T_FLOAT  , -1, false);
-  def(_l2d                 , "l2d"                 , "b"    , nullptr    , T_DOUBLE ,  0, false);
-  def(_f2i                 , "f2i"                 , "b"    , nullptr    , T_INT    ,  0, false);
-  def(_f2l                 , "f2l"                 , "b"    , nullptr    , T_LONG   ,  1, false);
-  def(_f2d                 , "f2d"                 , "b"    , nullptr    , T_DOUBLE ,  1, false);
-  def(_d2i                 , "d2i"                 , "b"    , nullptr    , T_INT    , -1, false);
-  def(_d2l                 , "d2l"                 , "b"    , nullptr    , T_LONG   ,  0, false);
-  def(_d2f                 , "d2f"                 , "b"    , nullptr    , T_FLOAT  , -1, false);
-  def(_i2b                 , "i2b"                 , "b"    , nullptr    , T_BYTE   ,  0, false);
-  def(_i2c                 , "i2c"                 , "b"    , nullptr    , T_CHAR   ,  0, false);
-  def(_i2s                 , "i2s"                 , "b"    , nullptr    , T_SHORT  ,  0, false);
-  def(_lcmp                , "lcmp"                , "b"    , nullptr    , T_VOID   , -3, false);
-  def(_fcmpl               , "fcmpl"               , "b"    , nullptr    , T_VOID   , -1, false);
-  def(_fcmpg               , "fcmpg"               , "b"    , nullptr    , T_VOID   , -1, false);
-  def(_dcmpl               , "dcmpl"               , "b"    , nullptr    , T_VOID   , -3, false);
-  def(_dcmpg               , "dcmpg"               , "b"    , nullptr    , T_VOID   , -3, false);
-  def(_ifeq                , "ifeq"                , "boo"  , nullptr    , T_VOID   , -1, false);
-  def(_ifne                , "ifne"                , "boo"  , nullptr    , T_VOID   , -1, false);
-  def(_iflt                , "iflt"                , "boo"  , nullptr    , T_VOID   , -1, false);
-  def(_ifge                , "ifge"                , "boo"  , nullptr    , T_VOID   , -1, false);
-  def(_ifgt                , "ifgt"                , "boo"  , nullptr    , T_VOID   , -1, false);
-  def(_ifle                , "ifle"                , "boo"  , nullptr    , T_VOID   , -1, false);
-  def(_if_icmpeq           , "if_icmpeq"           , "boo"  , nullptr    , T_VOID   , -2, false);
-  def(_if_icmpne           , "if_icmpne"           , "boo"  , nullptr    , T_VOID   , -2, false);
-  def(_if_icmplt           , "if_icmplt"           , "boo"  , nullptr    , T_VOID   , -2, false);
-  def(_if_icmpge           , "if_icmpge"           , "boo"  , nullptr    , T_VOID   , -2, false);
-  def(_if_icmpgt           , "if_icmpgt"           , "boo"  , nullptr    , T_VOID   , -2, false);
-  def(_if_icmple           , "if_icmple"           , "boo"  , nullptr    , T_VOID   , -2, false);
-  def(_if_acmpeq           , "if_acmpeq"           , "boo"  , nullptr    , T_VOID   , -2, false);
-  def(_if_acmpne           , "if_acmpne"           , "boo"  , nullptr    , T_VOID   , -2, false);
-  def(_goto                , "goto"                , "boo"  , nullptr    , T_VOID   ,  0, false);
-  def(_jsr                 , "jsr"                 , "boo"  , nullptr    , T_INT    ,  0, false);
-  def(_ret                 , "ret"                 , "bi"   , "wbii"     , T_VOID   ,  0, false);
-  def(_tableswitch         , "tableswitch"         , ""     , nullptr    , T_VOID   , -1, false); // may have backward branches
-  def(_lookupswitch        , "lookupswitch"        , ""     , nullptr    , T_VOID   , -1, false); // rewriting in interpreter
-  def(_ireturn             , "ireturn"             , "b"    , nullptr    , T_INT    , -1, true);
-  def(_lreturn             , "lreturn"             , "b"    , nullptr    , T_LONG   , -2, true);
-  def(_freturn             , "freturn"             , "b"    , nullptr    , T_FLOAT  , -1, true);
-  def(_dreturn             , "dreturn"             , "b"    , nullptr    , T_DOUBLE , -2, true);
-  def(_areturn             , "areturn"             , "b"    , nullptr    , T_OBJECT , -1, true);
-  def(_return              , "return"              , "b"    , nullptr    , T_VOID   ,  0, true);
-  def(_getstatic           , "getstatic"           , "bJJ"  , nullptr    , T_ILLEGAL,  1, true );
-  def(_putstatic           , "putstatic"           , "bJJ"  , nullptr    , T_ILLEGAL, -1, true );
-  def(_getfield            , "getfield"            , "bJJ"  , nullptr    , T_ILLEGAL,  0, true );
-  def(_putfield            , "putfield"            , "bJJ"  , nullptr    , T_ILLEGAL, -2, true );
-  def(_invokevirtual       , "invokevirtual"       , "bJJ"  , nullptr    , T_ILLEGAL, -1, true);
-  def(_invokespecial       , "invokespecial"       , "bJJ"  , nullptr    , T_ILLEGAL, -1, true);
-  def(_invokestatic        , "invokestatic"        , "bJJ"  , nullptr    , T_ILLEGAL,  0, true);
-  def(_invokeinterface     , "invokeinterface"     , "bJJ__", nullptr    , T_ILLEGAL, -1, true);
-  def(_invokedynamic       , "invokedynamic"       , "bJJJJ", nullptr    , T_ILLEGAL,  0, true );
-  def(_new                 , "new"                 , "bkk"  , nullptr    , T_OBJECT ,  1, true );
-  def(_newarray            , "newarray"            , "bc"   , nullptr    , T_OBJECT ,  0, true );
-  def(_anewarray           , "anewarray"           , "bkk"  , nullptr    , T_OBJECT ,  0, true );
-  def(_arraylength         , "arraylength"         , "b"    , nullptr    , T_INT    ,  0, true );
-  def(_athrow              , "athrow"              , "b"    , nullptr    , T_VOID   , -1, true );
-  def(_checkcast           , "checkcast"           , "bkk"  , nullptr    , T_OBJECT ,  0, true );
-  def(_instanceof          , "instanceof"          , "bkk"  , nullptr    , T_INT    ,  0, true );
-  def(_monitorenter        , "monitorenter"        , "b"    , nullptr    , T_VOID   , -1, true );
-  def(_monitorexit         , "monitorexit"         , "b"    , nullptr    , T_VOID   , -1, true );
-  def(_wide                , "wide"                , ""     , nullptr    , T_VOID   ,  0, false);
-  def(_multianewarray      , "multianewarray"      , "bkkc" , nullptr    , T_OBJECT ,  1, true );
-  def(_ifnull              , "ifnull"              , "boo"  , nullptr    , T_VOID   , -1, false);
-  def(_ifnonnull           , "ifnonnull"           , "boo"  , nullptr    , T_VOID   , -1, false);
-  def(_goto_w              , "goto_w"              , "boooo", nullptr    , T_VOID   ,  0, false);
-  def(_jsr_w               , "jsr_w"               , "boooo", nullptr    , T_INT    ,  0, false);
-  def(_breakpoint          , "breakpoint"          , ""     , nullptr    , T_VOID   ,  0, true);
-  def(_aconst_init         , "aconst_ init"        , "bkk"  , nullptr    , T_OBJECT ,  1, true);
-  def(_withfield           , "withfield"           , "bJJ"  , nullptr    , T_OBJECT , -1, true);
-
-  //  JVM bytecodes
-  //  bytecode               bytecode name           format   wide f.   result tp  stk traps  std code
-
-  def(_fast_agetfield      , "fast_agetfield"      , "bJJ"  , nullptr    , T_OBJECT ,  0, true , _getfield       );
-  def(_fast_qgetfield      , "fast_qgetfield"      , "bJJ"  , nullptr    , T_OBJECT ,  0, true , _getfield       );
-  def(_fast_bgetfield      , "fast_bgetfield"      , "bJJ"  , nullptr    , T_INT    ,  0, true , _getfield       );
-  def(_fast_cgetfield      , "fast_cgetfield"      , "bJJ"  , nullptr    , T_CHAR   ,  0, true , _getfield       );
-  def(_fast_dgetfield      , "fast_dgetfield"      , "bJJ"  , nullptr    , T_DOUBLE ,  0, true , _getfield       );
-  def(_fast_fgetfield      , "fast_fgetfield"      , "bJJ"  , nullptr    , T_FLOAT  ,  0, true , _getfield       );
-  def(_fast_igetfield      , "fast_igetfield"      , "bJJ"  , nullptr    , T_INT    ,  0, true , _getfield       );
-  def(_fast_lgetfield      , "fast_lgetfield"      , "bJJ"  , nullptr    , T_LONG   ,  0, true , _getfield       );
-  def(_fast_sgetfield      , "fast_sgetfield"      , "bJJ"  , nullptr    , T_SHORT  ,  0, true , _getfield       );
-
-  def(_fast_aputfield      , "fast_aputfield"      , "bJJ"  , nullptr    , T_OBJECT ,  0, true , _putfield       );
-  def(_fast_qputfield      , "fast_qputfield"      , "bJJ"  , nullptr    , T_OBJECT ,  0, true , _putfield       );
-  def(_fast_bputfield      , "fast_bputfield"      , "bJJ"  , nullptr    , T_INT    ,  0, true , _putfield       );
-  def(_fast_zputfield      , "fast_zputfield"      , "bJJ"  , nullptr    , T_INT    ,  0, true , _putfield       );
-  def(_fast_cputfield      , "fast_cputfield"      , "bJJ"  , nullptr    , T_CHAR   ,  0, true , _putfield       );
-  def(_fast_dputfield      , "fast_dputfield"      , "bJJ"  , nullptr    , T_DOUBLE ,  0, true , _putfield       );
-  def(_fast_fputfield      , "fast_fputfield"      , "bJJ"  , nullptr    , T_FLOAT  ,  0, true , _putfield       );
-  def(_fast_iputfield      , "fast_iputfield"      , "bJJ"  , nullptr    , T_INT    ,  0, true , _putfield       );
-  def(_fast_lputfield      , "fast_lputfield"      , "bJJ"  , nullptr    , T_LONG   ,  0, true , _putfield       );
-  def(_fast_sputfield      , "fast_sputfield"      , "bJJ"  , nullptr    , T_SHORT  ,  0, true , _putfield       );
-
-  def(_fast_aload_0        , "fast_aload_0"        , "b"    , nullptr    , T_OBJECT ,  1, true , _aload_0        );
-  def(_fast_iaccess_0      , "fast_iaccess_0"      , "b_JJ" , nullptr    , T_INT    ,  1, true , _aload_0        );
-  def(_fast_aaccess_0      , "fast_aaccess_0"      , "b_JJ" , nullptr    , T_OBJECT ,  1, true , _aload_0        );
-  def(_fast_faccess_0      , "fast_faccess_0"      , "b_JJ" , nullptr    , T_OBJECT ,  1, true , _aload_0        );
-
-  def(_fast_iload          , "fast_iload"          , "bi"   , nullptr    , T_INT    ,  1, false, _iload);
-  def(_fast_iload2         , "fast_iload2"         , "bi_i" , nullptr    , T_INT    ,  2, false, _iload);
-  def(_fast_icaload        , "fast_icaload"        , "bi_"  , nullptr    , T_INT    ,  0, false, _iload);
-
-  // Faster method invocation.
-  def(_fast_invokevfinal   , "fast_invokevfinal"   , "bJJ"  , nullptr    , T_ILLEGAL, -1, true, _invokevirtual   );
-
-  def(_fast_linearswitch   , "fast_linearswitch"   , ""     , nullptr    , T_VOID   , -1, false, _lookupswitch   );
-  def(_fast_binaryswitch   , "fast_binaryswitch"   , ""     , nullptr    , T_VOID   , -1, false, _lookupswitch   );
-
-  def(_return_register_finalizer , "return_register_finalizer" , "b"     , nullptr    , T_VOID   ,  0, true, _return);
-
-  def(_invokehandle        , "invokehandle"        , "bJJ"  , nullptr    , T_ILLEGAL, -1, true, _invokevirtual   );
-
-  def(_fast_aldc           , "fast_aldc"           , "bj"   , nullptr    , T_OBJECT,   1, true,  _ldc   );
-  def(_fast_aldc_w         , "fast_aldc_w"         , "bJJ"  , nullptr    , T_OBJECT,   1, true,  _ldc_w );
-
-  def(_nofast_getfield     , "nofast_getfield"     , "bJJ"  , nullptr    , T_ILLEGAL,  0, true,  _getfield       );
-  def(_nofast_putfield     , "nofast_putfield"     , "bJJ"  , nullptr    , T_ILLEGAL, -2, true , _putfield       );
-
-  def(_nofast_aload_0      , "nofast_aload_0"      , "b"    , nullptr    , T_OBJECT,   1, true , _aload_0        );
-  def(_nofast_iload        , "nofast_iload"        , "bi"   , nullptr    , T_INT,      1, false, _iload          );
-
-  def(_shouldnotreachhere  , "_shouldnotreachhere" , "b"    , nullptr    , T_VOID   ,  0, false);
-=======
 #define BYTECODE(code, name, format, wide_format, result_type, depth, can_trap, java_code)  \
   assert(strcmp(_name[code], name) == 0, "bytecode name mismatch");                         \
   assert(_result_type[code] == result_type, "bytecode result_type mismatch");               \
@@ -824,7 +565,6 @@
   def_flags(code, format, wide_format, can_trap, java_code);
   BYTECODES_DO(BYTECODE)
 #undef BYTECODE
->>>>>>> 750bece0
 
   // compare can_trap information for each bytecode with the
   // can_trap information for the corresponding base bytecode
