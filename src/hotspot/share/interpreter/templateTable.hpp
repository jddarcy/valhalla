/*
 * Copyright (c) 1997, 2016, Oracle and/or its affiliates. All rights reserved.
 * DO NOT ALTER OR REMOVE COPYRIGHT NOTICES OR THIS FILE HEADER.
 *
 * This code is free software; you can redistribute it and/or modify it
 * under the terms of the GNU General Public License version 2 only, as
 * published by the Free Software Foundation.
 *
 * This code is distributed in the hope that it will be useful, but WITHOUT
 * ANY WARRANTY; without even the implied warranty of MERCHANTABILITY or
 * FITNESS FOR A PARTICULAR PURPOSE.  See the GNU General Public License
 * version 2 for more details (a copy is included in the LICENSE file that
 * accompanied this code).
 *
 * You should have received a copy of the GNU General Public License version
 * 2 along with this work; if not, write to the Free Software Foundation,
 * Inc., 51 Franklin St, Fifth Floor, Boston, MA 02110-1301 USA.
 *
 * Please contact Oracle, 500 Oracle Parkway, Redwood Shores, CA 94065 USA
 * or visit www.oracle.com if you need additional information or have any
 * questions.
 *
 */

#ifndef SHARE_VM_INTERPRETER_TEMPLATETABLE_HPP
#define SHARE_VM_INTERPRETER_TEMPLATETABLE_HPP

#include "interpreter/bytecodes.hpp"
#include "memory/allocation.hpp"
#include "runtime/frame.hpp"
#include "utilities/macros.hpp"

#ifndef CC_INTERP
// All the necessary definitions used for (bytecode) template generation. Instead of
// spreading the implementation functionality for each bytecode in the interpreter
// and the snippet generator, a template is assigned to each bytecode which can be
// used to generate the bytecode's implementation if needed.

class InterpreterMacroAssembler;

// A Template describes the properties of a code template for a given bytecode
// and provides a generator to generate the code template.

class Template VALUE_OBJ_CLASS_SPEC {
 private:
  enum Flags {
    uses_bcp_bit,                                // set if template needs the bcp pointing to bytecode
    does_dispatch_bit,                           // set if template dispatches on its own
    calls_vm_bit,                                // set if template calls the vm
    wide_bit                                     // set if template belongs to a wide instruction
  };

  typedef void (*generator)(int arg);

  int       _flags;                              // describes interpreter template properties (bcp unknown)
  TosState  _tos_in;                             // tos cache state before template execution
  TosState  _tos_out;                            // tos cache state after  template execution
  generator _gen;                                // template code generator
  int       _arg;                                // argument for template code generator

  void      initialize(int flags, TosState tos_in, TosState tos_out, generator gen, int arg);

  friend class TemplateTable;

 public:
  Bytecodes::Code bytecode() const;
  bool      is_valid() const                     { return _gen != NULL; }
  bool      uses_bcp() const                     { return (_flags & (1 << uses_bcp_bit     )) != 0; }
  bool      does_dispatch() const                { return (_flags & (1 << does_dispatch_bit)) != 0; }
  bool      calls_vm() const                     { return (_flags & (1 << calls_vm_bit     )) != 0; }
  bool      is_wide() const                      { return (_flags & (1 << wide_bit         )) != 0; }
  TosState  tos_in() const                       { return _tos_in; }
  TosState  tos_out() const                      { return _tos_out; }
  void      generate(InterpreterMacroAssembler* masm);
};


// The TemplateTable defines all Templates and provides accessor functions
// to get the template for a given bytecode.

class TemplateTable: AllStatic {
 public:
  enum Operation { add, sub, mul, div, rem, _and, _or, _xor, shl, shr, ushr };
  enum Condition { equal, not_equal, less, less_equal, greater, greater_equal };
  enum CacheByte { f1_byte = 1, f2_byte = 2 };  // byte_no codes
  enum RewriteControl { may_rewrite, may_not_rewrite };  // control for fast code under CDS

 private:
  static bool            _is_initialized;        // true if TemplateTable has been initialized
  static Template        _template_table     [Bytecodes::number_of_codes];
  static Template        _template_table_wide[Bytecodes::number_of_codes];

  static Template*       _desc;                  // the current template to be generated
  static Bytecodes::Code bytecode()              { return _desc->bytecode(); }

  static BarrierSet*     _bs;                    // Cache the barrier set.
 public:
  //%note templates_1
  static InterpreterMacroAssembler* _masm;       // the assembler used when generating templates

 private:

  // special registers
  static inline Address at_bcp(int offset);

  // helpers
  static void unimplemented_bc();
  static void patch_bytecode(Bytecodes::Code bc, Register bc_reg,
                             Register temp_reg, bool load_bc_into_bc_reg = true, int byte_no = -1);

  // C calls
  static void call_VM(Register oop_result, address entry_point);
  static void call_VM(Register oop_result, address entry_point, Register arg_1);
  static void call_VM(Register oop_result, address entry_point, Register arg_1, Register arg_2);
  static void call_VM(Register oop_result, address entry_point, Register arg_1, Register arg_2, Register arg_3);

  // these overloadings are not presently used on SPARC:
  static void call_VM(Register oop_result, Register last_java_sp, address entry_point);
  static void call_VM(Register oop_result, Register last_java_sp, address entry_point, Register arg_1);
  static void call_VM(Register oop_result, Register last_java_sp, address entry_point, Register arg_1, Register arg_2);
  static void call_VM(Register oop_result, Register last_java_sp, address entry_point, Register arg_1, Register arg_2, Register arg_3);

  // bytecodes
  static void nop();

  static void aconst_null();
  static void iconst(int value);
  static void lconst(int value);
  static void fconst(int value);
  static void dconst(int value);

  static void bipush();
  static void sipush();
  static void ldc(bool wide);
  static void ldc2_w();
  static void fast_aldc(bool wide);

  static void locals_index(Register reg, int offset = 1);
  static void iload();
  static void fast_iload();
  static void fast_iload2();
  static void fast_icaload();
  static void lload();
  static void fload();
  static void dload();
  static void aload();
  static void vload();

  static void locals_index_wide(Register reg);
  static void wide_iload();
  static void wide_lload();
  static void wide_fload();
  static void wide_dload();
  static void wide_aload();
  static void wide_vload();

  static void iaload();
  static void laload();
  static void faload();
  static void daload();
  static void aaload();
  static void vaload();
  static void baload();
  static void caload();
  static void saload();

  static void iload(int n);
  static void lload(int n);
  static void fload(int n);
  static void dload(int n);
  static void aload(int n);
  static void aload_0();
  static void nofast_aload_0();
  static void nofast_iload();
  static void iload_internal(RewriteControl rc = may_rewrite);
  static void aload_0_internal(RewriteControl rc = may_rewrite);

  static void istore();
  static void lstore();
  static void fstore();
  static void dstore();
  static void astore();
  static void vstore();

  static void wide_istore();
  static void wide_lstore();
  static void wide_fstore();
  static void wide_dstore();
  static void wide_astore();
  static void wide_vstore();

  static void iastore();
  static void lastore();
  static void fastore();
  static void dastore();
  static void aastore();
  static void vastore();
  static void bastore();
  static void castore();
  static void sastore();

  static void istore(int n);
  static void lstore(int n);
  static void fstore(int n);
  static void dstore(int n);
  static void astore(int n);

  static void pop();
  static void pop2();
  static void dup();
  static void dup_x1();
  static void dup_x2();
  static void dup2();
  static void dup2_x1();
  static void dup2_x2();
  static void swap();

  static void iop2(Operation op);
  static void lop2(Operation op);
  static void fop2(Operation op);
  static void dop2(Operation op);

  static void idiv();
  static void irem();

  static void lmul();
  static void ldiv();
  static void lrem();
  static void lshl();
  static void lshr();
  static void lushr();

  static void ineg();
  static void lneg();
  static void fneg();
  static void dneg();

  static void iinc();
  static void wide_iinc();
  static void convert();
  static void lcmp();

  static void float_cmp (bool is_float, int unordered_result);
  static void float_cmp (int unordered_result);
  static void double_cmp(int unordered_result);

  static void count_calls(Register method, Register temp);
  static void branch(bool is_jsr, bool is_wide);
  static void if_0cmp   (Condition cc);
  static void if_icmp   (Condition cc);
  static void if_nullcmp(Condition cc);
  static void if_acmp   (Condition cc);

  static void _goto();
  static void jsr();
  static void ret();
  static void wide_ret();

  static void goto_w();
  static void jsr_w();

  static void tableswitch();
  static void lookupswitch();
  static void fast_linearswitch();
  static void fast_binaryswitch();

  static void _return(TosState state);

  static void resolve_cache_and_index(int byte_no,       // one of 1,2,11
                                      Register cache,    // output for CP cache
                                      Register index,    // output for CP index
                                      size_t index_size); // one of 1,2,4
  static void load_invoke_cp_cache_entry(int byte_no,
                                         Register method,
                                         Register itable_index,
                                         Register flags,
                                         bool is_invokevirtual,
                                         bool is_virtual_final,
                                         bool is_invokedynamic);
  static void load_field_cp_cache_entry(Register obj,
                                        Register cache,
                                        Register index,
                                        Register offset,
                                        Register flags,
                                        bool is_static);
  static void invokevirtual(int byte_no);
  static void invokespecial(int byte_no);
  static void invokestatic(int byte_no);
  static void invokeinterface(int byte_no);
  static void invokedynamic(int byte_no);
  static void invokehandle(int byte_no);
  static void fast_invokevfinal(int byte_no);

  static void getfield_or_static(int byte_no, bool is_static, RewriteControl rc = may_rewrite);
  static void putfield_or_static(int byte_no, bool is_static, RewriteControl rc = may_rewrite);

  static void getfield(int byte_no);
  static void putfield(int byte_no);
  static void nofast_getfield(int byte_no);
  static void nofast_putfield(int byte_no);
  static void getstatic(int byte_no);
  static void putstatic(int byte_no);
  static void pop_and_check_object(Register obj);
<<<<<<< HEAD
  static void vwithfield();
=======
  static void condy_helper(Label& Done);  // shared by ldc instances
>>>>>>> 7d7c653a

  static void _new();
  static void vdefault();
  static void newarray();
  static void anewarray();
  static void arraylength();
  static void checkcast();
  static void instanceof();

  static void _vbox();
  static void _vunbox();

  static void athrow();

  static void monitorenter();
  static void monitorexit();

  static void wide();
  static void multianewarray();

  static void fast_xaccess(TosState state);
  static void fast_accessfield(TosState state);
  static void fast_storefield(TosState state);

  static void _breakpoint();

  static void shouldnotreachhere();

  // jvmti support
  static void jvmti_post_field_access(Register cache, Register index, bool is_static, bool has_tos);
  static void jvmti_post_field_mod(Register cache, Register index, bool is_static);
  static void jvmti_post_fast_field_mod();

  // debugging of TemplateGenerator
  static void transition(TosState tos_in, TosState tos_out);// checks if in/out states expected by template generator correspond to table entries

  // initialization helpers
  static void def(Bytecodes::Code code, int flags, TosState in, TosState out, void (*gen)(            ), char filler );
  static void def(Bytecodes::Code code, int flags, TosState in, TosState out, void (*gen)(int arg     ), int arg     );
 static void def(Bytecodes::Code code, int flags, TosState in, TosState out, void (*gen)(bool arg    ), bool arg    );
  static void def(Bytecodes::Code code, int flags, TosState in, TosState out, void (*gen)(TosState tos), TosState tos);
  static void def(Bytecodes::Code code, int flags, TosState in, TosState out, void (*gen)(Operation op), Operation op);
  static void def(Bytecodes::Code code, int flags, TosState in, TosState out, void (*gen)(Condition cc), Condition cc);

  friend class Template;

  // InterpreterMacroAssembler::is_a(), etc., need TemplateTable::call_VM().
  friend class InterpreterMacroAssembler;

 public:
  // Initialization
  static void initialize();
  static void pd_initialize();

  // Templates
  static Template* template_for     (Bytecodes::Code code)  { Bytecodes::check     (code); return &_template_table     [code]; }
  static Template* template_for_wide(Bytecodes::Code code)  { Bytecodes::wide_check(code); return &_template_table_wide[code]; }

  // Platform specifics
#include CPU_HEADER(templateTable)

};
#endif /* !CC_INTERP */

#endif // SHARE_VM_INTERPRETER_TEMPLATETABLE_HPP<|MERGE_RESOLUTION|>--- conflicted
+++ resolved
@@ -301,11 +301,8 @@
   static void getstatic(int byte_no);
   static void putstatic(int byte_no);
   static void pop_and_check_object(Register obj);
-<<<<<<< HEAD
+  static void condy_helper(Label& Done);  // shared by ldc instances
   static void vwithfield();
-=======
-  static void condy_helper(Label& Done);  // shared by ldc instances
->>>>>>> 7d7c653a
 
   static void _new();
   static void vdefault();
