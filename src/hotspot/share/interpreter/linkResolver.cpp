--- conflicted
+++ resolved
@@ -334,7 +334,7 @@
 
   InstanceKlass* ik = InstanceKlass::cast(klass);
 
-   // JDK 8, JVMS 5.4.3.4: Interface method resolution should
+  // JDK 8, JVMS 5.4.3.4: Interface method resolution should
   // ignore static and non-public methods of java.lang.Object,
   // like clone, finalize, registerNatives.
   if (in_imethod_resolve &&
@@ -1220,18 +1220,11 @@
 
   if (link_info.check_access() &&
       // check if the method is not <init>
-<<<<<<< HEAD
-      resolved_method->name() != vmSymbols::object_initializer_name()
-      ) {
-    // check if this is an old-style super call and do a new lookup if so
-    // a) check if ACC_SUPER flag is set for the current class
-=======
       resolved_method->name() != vmSymbols::object_initializer_name()) {
 
      // check if this is an old-style super call and do a new lookup if so
-        // a) check if ACC_SUPER flag is set for the current class
+     // a) check if ACC_SUPER flag is set for the current class
     Klass* current_klass = link_info.current_klass();
->>>>>>> 3ae10b23
     if ((current_klass->is_super() || !AllowNonVirtualCalls) &&
         // b) check if the class of the resolved_klass is a superclass
         // (not supertype in order to exclude interface classes) of the current class.
