--- conflicted
+++ resolved
@@ -1374,20 +1374,12 @@
     // a default or miranda method; therefore, it must have a valid vtable index.
     assert(!resolved_method->has_itable_index(), "");
     vtable_index = resolved_method->vtable_index();
-<<<<<<< HEAD
     // We could get a negative vtable_index of nonvirtual_vtable_index for private
     // methods, or for final methods. Private methods never appear in the vtable
     // and never override other methods. As an optimization, final methods are
     // never put in the vtable, unless they override an existing method.
     // So if we do get nonvirtual_vtable_index, it means the selected method is the
     // resolved method, and it can never be changed by an override.
-=======
-    // We could get a negative vtable_index for final methods,
-    // because as an optimization they are never put in the vtable,
-    // unless they override an existing method.
-    // If we do get a negative, it means the resolved method is the the selected
-    // method, and it can never be changed by an override.
->>>>>>> d05ed512
     if (vtable_index == Method::nonvirtual_vtable_index) {
       assert(resolved_method->can_be_statically_bound(), "cannot override this method");
       selected_method = resolved_method;
@@ -1458,8 +1450,7 @@
     THROW_MSG(vmSymbols::java_lang_IncompatibleClassChangeError(), buf);
   }
 
-<<<<<<< HEAD
-  methodHandle sel_method = resolved_method;
+  methodHandle selected_method = resolved_method;
 
   // resolve the method in the receiver class, unless it is private
   if (!resolved_method()->is_private()) {
@@ -1467,73 +1458,35 @@
     // This search must match the linktime preparation search for itable initialization
     // to correctly enforce loader constraints for interface method inheritance.
     // Private methods are skipped as the resolved method was not private.
-    sel_method = lookup_instance_method_in_klasses(recv_klass,
-                                                   resolved_method->name(),
-                                                   resolved_method->signature(),
-                                                   Klass::skip_private, CHECK);
-
-    if (sel_method.is_null() && !check_null_and_abstract) {
+    selected_method = lookup_instance_method_in_klasses(recv_klass,
+                                                        resolved_method->name(),
+                                                        resolved_method->signature(),
+                                                        Klass::skip_private, CHECK);
+
+    if (selected_method.is_null() && !check_null_and_abstract) {
       // In theory this is a harmless placeholder value, but
       // in practice leaving in null affects the nsk default method tests.
       // This needs further study.
-      sel_method = resolved_method;
+      selected_method = resolved_method;
     }
     // check if method exists
-    if (sel_method.is_null()) {
-      ResourceMark rm(THREAD);
-      THROW_MSG(vmSymbols::java_lang_AbstractMethodError(),
-                Method::name_and_sig_as_C_string(recv_klass,
-                                                 resolved_method->name(),
-                                                 resolved_method->signature()));
+    if (selected_method.is_null()) {
+      // Pass arguments for generating a verbose error message.
+      throw_abstract_method_error(resolved_method, recv_klass, CHECK);
     }
     // check access
-    // Throw Illegal Access Error if sel_method is not public.
-    if (!sel_method->is_public()) {
+    // Throw Illegal Access Error if selected_method is not public.
+    if (!selected_method->is_public()) {
       ResourceMark rm(THREAD);
       THROW_MSG(vmSymbols::java_lang_IllegalAccessError(),
                 Method::name_and_sig_as_C_string(recv_klass,
-                                                 sel_method->name(),
-                                                 sel_method->signature()));
+                                                 selected_method->name(),
+                                                 selected_method->signature()));
     }
     // check if abstract
-    if (check_null_and_abstract && sel_method->is_abstract()) {
-      ResourceMark rm(THREAD);
-      THROW_MSG(vmSymbols::java_lang_AbstractMethodError(),
-                Method::name_and_sig_as_C_string(recv_klass,
-                                                 sel_method->name(),
-                                                 sel_method->signature()));
-    }
-=======
-  // do lookup based on receiver klass
-  // This search must match the linktime preparation search for itable initialization
-  // to correctly enforce loader constraints for interface method inheritance
-  methodHandle selected_method = lookup_instance_method_in_klasses(recv_klass,
-                                                  resolved_method->name(),
-                                                  resolved_method->signature(), CHECK);
-  if (selected_method.is_null() && !check_null_and_abstract) {
-    // In theory this is a harmless placeholder value, but
-    // in practice leaving in null affects the nsk default method tests.
-    // This needs further study.
-    selected_method = resolved_method;
-  }
-  // check if method exists
-  if (selected_method.is_null()) {
-    // Pass arguments for generating a verbose error message.
-    throw_abstract_method_error(resolved_method, recv_klass, CHECK);
-  }
-  // check access
-  // Throw Illegal Access Error if selected_method is not public.
-  if (!selected_method->is_public()) {
-    ResourceMark rm(THREAD);
-    THROW_MSG(vmSymbols::java_lang_IllegalAccessError(),
-              Method::name_and_sig_as_C_string(recv_klass,
-                                               selected_method->name(),
-                                               selected_method->signature()));
-  }
-  // check if abstract
-  if (check_null_and_abstract && selected_method->is_abstract()) {
-    throw_abstract_method_error(resolved_method, selected_method, recv_klass, CHECK);
->>>>>>> d05ed512
+    if (check_null_and_abstract && selected_method->is_abstract()) {
+      throw_abstract_method_error(resolved_method, selected_method, recv_klass, CHECK);
+    }
   }
 
   if (log_develop_is_enabled(Trace, itables)) {
@@ -1543,14 +1496,13 @@
   // setup result
   if (resolved_method->has_vtable_index()) {
     int vtable_index = resolved_method->vtable_index();
-<<<<<<< HEAD
     log_develop_trace(itables)("  -- vtable index: %d", vtable_index);
-    assert(vtable_index == sel_method->vtable_index(), "sanity check");
-    result.set_virtual(resolved_klass, recv_klass, resolved_method, sel_method, vtable_index, CHECK);
+    assert(vtable_index == selected_method->vtable_index(), "sanity check");
+    result.set_virtual(resolved_klass, recv_klass, resolved_method, selected_method, vtable_index, CHECK);
   } else if (resolved_method->has_itable_index()) {
     int itable_index = resolved_method()->itable_index();
     log_develop_trace(itables)("  -- itable index: %d", itable_index);
-    result.set_interface(resolved_klass, recv_klass, resolved_method, sel_method, itable_index, CHECK);
+    result.set_interface(resolved_klass, recv_klass, resolved_method, selected_method, itable_index, CHECK);
   } else {
     int index = resolved_method->vtable_index();
     log_develop_trace(itables)("  -- non itable/vtable index: %d", index);
@@ -1559,13 +1511,6 @@
     assert(resolved_method()->can_be_statically_bound(), "Should only have non-virtual invokeinterface for statically bound methods!");
     // This sets up the nonvirtual form of "virtual" call (as needed for final and private methods)
     result.set_virtual(resolved_klass, resolved_klass, resolved_method, resolved_method, index, CHECK);
-=======
-    assert(vtable_index == selected_method->vtable_index(), "sanity check");
-    result.set_virtual(resolved_klass, recv_klass, resolved_method, selected_method, vtable_index, CHECK);
-  } else {
-    int itable_index = resolved_method()->itable_index();
-    result.set_interface(resolved_klass, recv_klass, resolved_method, selected_method, itable_index, CHECK);
->>>>>>> d05ed512
   }
 }
 
