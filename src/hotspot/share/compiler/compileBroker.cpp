/*
 * Copyright (c) 1999, 2021, Oracle and/or its affiliates. All rights reserved.
 * DO NOT ALTER OR REMOVE COPYRIGHT NOTICES OR THIS FILE HEADER.
 *
 * This code is free software; you can redistribute it and/or modify it
 * under the terms of the GNU General Public License version 2 only, as
 * published by the Free Software Foundation.
 *
 * This code is distributed in the hope that it will be useful, but WITHOUT
 * ANY WARRANTY; without even the implied warranty of MERCHANTABILITY or
 * FITNESS FOR A PARTICULAR PURPOSE.  See the GNU General Public License
 * version 2 for more details (a copy is included in the LICENSE file that
 * accompanied this code).
 *
 * You should have received a copy of the GNU General Public License version
 * 2 along with this work; if not, write to the Free Software Foundation,
 * Inc., 51 Franklin St, Fifth Floor, Boston, MA 02110-1301 USA.
 *
 * Please contact Oracle, 500 Oracle Parkway, Redwood Shores, CA 94065 USA
 * or visit www.oracle.com if you need additional information or have any
 * questions.
 *
 */

#include "precompiled.hpp"
#include "jvm.h"
#include "classfile/javaClasses.hpp"
#include "classfile/symbolTable.hpp"
#include "classfile/vmClasses.hpp"
#include "classfile/vmSymbols.hpp"
#include "code/codeCache.hpp"
#include "code/codeHeapState.hpp"
#include "code/dependencyContext.hpp"
#include "compiler/compilationPolicy.hpp"
#include "compiler/compileBroker.hpp"
#include "compiler/compileLog.hpp"
#include "compiler/compilerEvent.hpp"
#include "compiler/compilerOracle.hpp"
#include "compiler/directivesParser.hpp"
#include "interpreter/linkResolver.hpp"
#include "jfr/jfrEvents.hpp"
#include "logging/log.hpp"
#include "logging/logStream.hpp"
#include "memory/allocation.inline.hpp"
#include "memory/resourceArea.hpp"
#include "memory/universe.hpp"
#include "oops/methodData.hpp"
#include "oops/method.inline.hpp"
#include "oops/oop.inline.hpp"
#include "prims/jvmtiExport.hpp"
#include "prims/nativeLookup.hpp"
#include "prims/whitebox.hpp"
#include "runtime/arguments.hpp"
#include "runtime/atomic.hpp"
#include "runtime/escapeBarrier.hpp"
#include "runtime/globals_extension.hpp"
#include "runtime/handles.inline.hpp"
#include "runtime/init.hpp"
#include "runtime/interfaceSupport.inline.hpp"
#include "runtime/javaCalls.hpp"
#include "runtime/jniHandles.inline.hpp"
#include "runtime/os.hpp"
#include "runtime/perfData.hpp"
#include "runtime/safepointVerifiers.hpp"
#include "runtime/sharedRuntime.hpp"
#include "runtime/sweeper.hpp"
#include "runtime/timerTrace.hpp"
#include "runtime/vframe.inline.hpp"
#include "utilities/debug.hpp"
#include "utilities/dtrace.hpp"
#include "utilities/events.hpp"
#include "utilities/formatBuffer.hpp"
#include "utilities/macros.hpp"
#ifdef COMPILER1
#include "c1/c1_Compiler.hpp"
#endif
#if INCLUDE_JVMCI
#include "jvmci/jvmciEnv.hpp"
#include "jvmci/jvmciRuntime.hpp"
#endif
#ifdef COMPILER2
#include "opto/c2compiler.hpp"
#endif

#ifdef DTRACE_ENABLED

// Only bother with this argument setup if dtrace is available

#define DTRACE_METHOD_COMPILE_BEGIN_PROBE(method, comp_name)             \
  {                                                                      \
    Symbol* klass_name = (method)->klass_name();                         \
    Symbol* name = (method)->name();                                     \
    Symbol* signature = (method)->signature();                           \
    HOTSPOT_METHOD_COMPILE_BEGIN(                                        \
      (char *) comp_name, strlen(comp_name),                             \
      (char *) klass_name->bytes(), klass_name->utf8_length(),           \
      (char *) name->bytes(), name->utf8_length(),                       \
      (char *) signature->bytes(), signature->utf8_length());            \
  }

#define DTRACE_METHOD_COMPILE_END_PROBE(method, comp_name, success)      \
  {                                                                      \
    Symbol* klass_name = (method)->klass_name();                         \
    Symbol* name = (method)->name();                                     \
    Symbol* signature = (method)->signature();                           \
    HOTSPOT_METHOD_COMPILE_END(                                          \
      (char *) comp_name, strlen(comp_name),                             \
      (char *) klass_name->bytes(), klass_name->utf8_length(),           \
      (char *) name->bytes(), name->utf8_length(),                       \
      (char *) signature->bytes(), signature->utf8_length(), (success)); \
  }

#else //  ndef DTRACE_ENABLED

#define DTRACE_METHOD_COMPILE_BEGIN_PROBE(method, comp_name)
#define DTRACE_METHOD_COMPILE_END_PROBE(method, comp_name, success)

#endif // ndef DTRACE_ENABLED

bool CompileBroker::_initialized = false;
volatile bool CompileBroker::_should_block = false;
volatile int  CompileBroker::_print_compilation_warning = 0;
volatile jint CompileBroker::_should_compile_new_jobs = run_compilation;

// The installed compiler(s)
AbstractCompiler* CompileBroker::_compilers[2];

// The maximum numbers of compiler threads to be determined during startup.
int CompileBroker::_c1_count = 0;
int CompileBroker::_c2_count = 0;

// An array of compiler names as Java String objects
jobject* CompileBroker::_compiler1_objects = NULL;
jobject* CompileBroker::_compiler2_objects = NULL;

CompileLog** CompileBroker::_compiler1_logs = NULL;
CompileLog** CompileBroker::_compiler2_logs = NULL;

// These counters are used to assign an unique ID to each compilation.
volatile jint CompileBroker::_compilation_id     = 0;
volatile jint CompileBroker::_osr_compilation_id = 0;

// Performance counters
PerfCounter* CompileBroker::_perf_total_compilation = NULL;
PerfCounter* CompileBroker::_perf_osr_compilation = NULL;
PerfCounter* CompileBroker::_perf_standard_compilation = NULL;

PerfCounter* CompileBroker::_perf_total_bailout_count = NULL;
PerfCounter* CompileBroker::_perf_total_invalidated_count = NULL;
PerfCounter* CompileBroker::_perf_total_compile_count = NULL;
PerfCounter* CompileBroker::_perf_total_osr_compile_count = NULL;
PerfCounter* CompileBroker::_perf_total_standard_compile_count = NULL;

PerfCounter* CompileBroker::_perf_sum_osr_bytes_compiled = NULL;
PerfCounter* CompileBroker::_perf_sum_standard_bytes_compiled = NULL;
PerfCounter* CompileBroker::_perf_sum_nmethod_size = NULL;
PerfCounter* CompileBroker::_perf_sum_nmethod_code_size = NULL;

PerfStringVariable* CompileBroker::_perf_last_method = NULL;
PerfStringVariable* CompileBroker::_perf_last_failed_method = NULL;
PerfStringVariable* CompileBroker::_perf_last_invalidated_method = NULL;
PerfVariable*       CompileBroker::_perf_last_compile_type = NULL;
PerfVariable*       CompileBroker::_perf_last_compile_size = NULL;
PerfVariable*       CompileBroker::_perf_last_failed_type = NULL;
PerfVariable*       CompileBroker::_perf_last_invalidated_type = NULL;

// Timers and counters for generating statistics
elapsedTimer CompileBroker::_t_total_compilation;
elapsedTimer CompileBroker::_t_osr_compilation;
elapsedTimer CompileBroker::_t_standard_compilation;
elapsedTimer CompileBroker::_t_invalidated_compilation;
elapsedTimer CompileBroker::_t_bailedout_compilation;

int CompileBroker::_total_bailout_count            = 0;
int CompileBroker::_total_invalidated_count        = 0;
int CompileBroker::_total_compile_count            = 0;
int CompileBroker::_total_osr_compile_count        = 0;
int CompileBroker::_total_standard_compile_count   = 0;
int CompileBroker::_total_compiler_stopped_count   = 0;
int CompileBroker::_total_compiler_restarted_count = 0;

int CompileBroker::_sum_osr_bytes_compiled         = 0;
int CompileBroker::_sum_standard_bytes_compiled    = 0;
int CompileBroker::_sum_nmethod_size               = 0;
int CompileBroker::_sum_nmethod_code_size          = 0;

long CompileBroker::_peak_compilation_time         = 0;

CompilerStatistics CompileBroker::_stats_per_level[CompLevel_full_optimization];

CompileQueue* CompileBroker::_c2_compile_queue     = NULL;
CompileQueue* CompileBroker::_c1_compile_queue     = NULL;



class CompilationLog : public StringEventLog {
 public:
  CompilationLog() : StringEventLog("Compilation events", "jit") {
  }

  void log_compile(JavaThread* thread, CompileTask* task) {
    StringLogMessage lm;
    stringStream sstr(lm.buffer(), lm.size());
    // msg.time_stamp().update_to(tty->time_stamp().ticks());
    task->print(&sstr, NULL, true, false);
    log(thread, "%s", (const char*)lm);
  }

  void log_nmethod(JavaThread* thread, nmethod* nm) {
    log(thread, "nmethod %d%s " INTPTR_FORMAT " code [" INTPTR_FORMAT ", " INTPTR_FORMAT "]",
        nm->compile_id(), nm->is_osr_method() ? "%" : "",
        p2i(nm), p2i(nm->code_begin()), p2i(nm->code_end()));
  }

  void log_failure(JavaThread* thread, CompileTask* task, const char* reason, const char* retry_message) {
    StringLogMessage lm;
    lm.print("%4d   COMPILE SKIPPED: %s", task->compile_id(), reason);
    if (retry_message != NULL) {
      lm.append(" (%s)", retry_message);
    }
    lm.print("\n");
    log(thread, "%s", (const char*)lm);
  }

  void log_metaspace_failure(const char* reason) {
    ResourceMark rm;
    StringLogMessage lm;
    lm.print("%4d   COMPILE PROFILING SKIPPED: %s", -1, reason);
    lm.print("\n");
    log(JavaThread::current(), "%s", (const char*)lm);
  }
};

static CompilationLog* _compilation_log = NULL;

bool compileBroker_init() {
  if (LogEvents) {
    _compilation_log = new CompilationLog();
  }

  // init directives stack, adding default directive
  DirectivesStack::init();

  if (DirectivesParser::has_file()) {
    return DirectivesParser::parse_from_flag();
  } else if (CompilerDirectivesPrint) {
    // Print default directive even when no other was added
    DirectivesStack::print(tty);
  }

  return true;
}

CompileTaskWrapper::CompileTaskWrapper(CompileTask* task) {
  CompilerThread* thread = CompilerThread::current();
  thread->set_task(task);
  CompileLog*     log  = thread->log();
  if (log != NULL && !task->is_unloaded())  task->log_task_start(log);
}

CompileTaskWrapper::~CompileTaskWrapper() {
  CompilerThread* thread = CompilerThread::current();
  CompileTask* task = thread->task();
  CompileLog*  log  = thread->log();
  if (log != NULL && !task->is_unloaded())  task->log_task_done(log);
  thread->set_task(NULL);
  task->set_code_handle(NULL);
  thread->set_env(NULL);
  if (task->is_blocking()) {
    bool free_task = false;
    {
      MutexLocker notifier(thread, task->lock());
      task->mark_complete();
#if INCLUDE_JVMCI
      if (CompileBroker::compiler(task->comp_level())->is_jvmci()) {
        if (!task->has_waiter()) {
          // The waiting thread timed out and thus did not free the task.
          free_task = true;
        }
        task->set_blocking_jvmci_compile_state(NULL);
      }
#endif
      if (!free_task) {
        // Notify the waiting thread that the compilation has completed
        // so that it can free the task.
        task->lock()->notify_all();
      }
    }
    if (free_task) {
      // The task can only be freed once the task lock is released.
      CompileTask::free(task);
    }
  } else {
    task->mark_complete();

    // By convention, the compiling thread is responsible for
    // recycling a non-blocking CompileTask.
    CompileTask::free(task);
  }
}

/**
 * Check if a CompilerThread can be removed and update count if requested.
 */
bool CompileBroker::can_remove(CompilerThread *ct, bool do_it) {
  assert(UseDynamicNumberOfCompilerThreads, "or shouldn't be here");
  if (!ReduceNumberOfCompilerThreads) return false;

  AbstractCompiler *compiler = ct->compiler();
  int compiler_count = compiler->num_compiler_threads();
  bool c1 = compiler->is_c1();

  // Keep at least 1 compiler thread of each type.
  if (compiler_count < 2) return false;

  // Keep thread alive for at least some time.
  if (ct->idle_time_millis() < (c1 ? 500 : 100)) return false;

#if INCLUDE_JVMCI
  if (compiler->is_jvmci()) {
    // Handles for JVMCI thread objects may get released concurrently.
    if (do_it) {
      assert(CompileThread_lock->owner() == ct, "must be holding lock");
    } else {
      // Skip check if it's the last thread and let caller check again.
      return true;
    }
  }
#endif

  // We only allow the last compiler thread of each type to get removed.
  jobject last_compiler = c1 ? compiler1_object(compiler_count - 1)
                             : compiler2_object(compiler_count - 1);
  if (ct->threadObj() == JNIHandles::resolve_non_null(last_compiler)) {
    if (do_it) {
      assert_locked_or_safepoint(CompileThread_lock); // Update must be consistent.
      compiler->set_num_compiler_threads(compiler_count - 1);
#if INCLUDE_JVMCI
      if (compiler->is_jvmci()) {
        // Old j.l.Thread object can die when no longer referenced elsewhere.
        JNIHandles::destroy_global(compiler2_object(compiler_count - 1));
        _compiler2_objects[compiler_count - 1] = NULL;
      }
#endif
    }
    return true;
  }
  return false;
}

/**
 * Add a CompileTask to a CompileQueue.
 */
void CompileQueue::add(CompileTask* task) {
  assert(MethodCompileQueue_lock->owned_by_self(), "must own lock");

  task->set_next(NULL);
  task->set_prev(NULL);

  if (_last == NULL) {
    // The compile queue is empty.
    assert(_first == NULL, "queue is empty");
    _first = task;
    _last = task;
  } else {
    // Append the task to the queue.
    assert(_last->next() == NULL, "not last");
    _last->set_next(task);
    task->set_prev(_last);
    _last = task;
  }
  ++_size;

  // Mark the method as being in the compile queue.
  task->method()->set_queued_for_compilation();

  if (CIPrintCompileQueue) {
    print_tty();
  }

  if (LogCompilation && xtty != NULL) {
    task->log_task_queued();
  }

  // Notify CompilerThreads that a task is available.
  MethodCompileQueue_lock->notify_all();
}

/**
 * Empties compilation queue by putting all compilation tasks onto
 * a freelist. Furthermore, the method wakes up all threads that are
 * waiting on a compilation task to finish. This can happen if background
 * compilation is disabled.
 */
void CompileQueue::free_all() {
  MutexLocker mu(MethodCompileQueue_lock);
  CompileTask* next = _first;

  // Iterate over all tasks in the compile queue
  while (next != NULL) {
    CompileTask* current = next;
    next = current->next();
    {
      // Wake up thread that blocks on the compile task.
      MutexLocker ct_lock(current->lock());
      current->lock()->notify();
    }
    // Put the task back on the freelist.
    CompileTask::free(current);
  }
  _first = NULL;

  // Wake up all threads that block on the queue.
  MethodCompileQueue_lock->notify_all();
}

/**
 * Get the next CompileTask from a CompileQueue
 */
CompileTask* CompileQueue::get() {
  // save methods from RedefineClasses across safepoint
  // across MethodCompileQueue_lock below.
  methodHandle save_method;
  methodHandle save_hot_method;

  MonitorLocker locker(MethodCompileQueue_lock);
  // If _first is NULL we have no more compile jobs. There are two reasons for
  // having no compile jobs: First, we compiled everything we wanted. Second,
  // we ran out of code cache so compilation has been disabled. In the latter
  // case we perform code cache sweeps to free memory such that we can re-enable
  // compilation.
  while (_first == NULL) {
    // Exit loop if compilation is disabled forever
    if (CompileBroker::is_compilation_disabled_forever()) {
      return NULL;
    }

    // If there are no compilation tasks and we can compile new jobs
    // (i.e., there is enough free space in the code cache) there is
    // no need to invoke the sweeper. As a result, the hotness of methods
    // remains unchanged. This behavior is desired, since we want to keep
    // the stable state, i.e., we do not want to evict methods from the
    // code cache if it is unnecessary.
    // We need a timed wait here, since compiler threads can exit if compilation
    // is disabled forever. We use 5 seconds wait time; the exiting of compiler threads
    // is not critical and we do not want idle compiler threads to wake up too often.
    locker.wait(5*1000);

    if (UseDynamicNumberOfCompilerThreads && _first == NULL) {
      // Still nothing to compile. Give caller a chance to stop this thread.
      if (CompileBroker::can_remove(CompilerThread::current(), false)) return NULL;
    }
  }

  if (CompileBroker::is_compilation_disabled_forever()) {
    return NULL;
  }

  CompileTask* task;
  {
    NoSafepointVerifier nsv;
    task = CompilationPolicy::select_task(this);
    if (task != NULL) {
      task = task->select_for_compilation();
    }
  }

  if (task != NULL) {
    // Save method pointers across unlock safepoint.  The task is removed from
    // the compilation queue, which is walked during RedefineClasses.
    Thread* thread = Thread::current();
    save_method = methodHandle(thread, task->method());
    save_hot_method = methodHandle(thread, task->hot_method());

    remove(task);
  }
  purge_stale_tasks(); // may temporarily release MCQ lock
  return task;
}

// Clean & deallocate stale compile tasks.
// Temporarily releases MethodCompileQueue lock.
void CompileQueue::purge_stale_tasks() {
  assert(MethodCompileQueue_lock->owned_by_self(), "must own lock");
  if (_first_stale != NULL) {
    // Stale tasks are purged when MCQ lock is released,
    // but _first_stale updates are protected by MCQ lock.
    // Once task processing starts and MCQ lock is released,
    // other compiler threads can reuse _first_stale.
    CompileTask* head = _first_stale;
    _first_stale = NULL;
    {
      MutexUnlocker ul(MethodCompileQueue_lock);
      for (CompileTask* task = head; task != NULL; ) {
        CompileTask* next_task = task->next();
        CompileTaskWrapper ctw(task); // Frees the task
        task->set_failure_reason("stale task");
        task = next_task;
      }
    }
  }
}

void CompileQueue::remove(CompileTask* task) {
  assert(MethodCompileQueue_lock->owned_by_self(), "must own lock");
  if (task->prev() != NULL) {
    task->prev()->set_next(task->next());
  } else {
    // max is the first element
    assert(task == _first, "Sanity");
    _first = task->next();
  }

  if (task->next() != NULL) {
    task->next()->set_prev(task->prev());
  } else {
    // max is the last element
    assert(task == _last, "Sanity");
    _last = task->prev();
  }
  --_size;
}

void CompileQueue::remove_and_mark_stale(CompileTask* task) {
  assert(MethodCompileQueue_lock->owned_by_self(), "must own lock");
  remove(task);

  // Enqueue the task for reclamation (should be done outside MCQ lock)
  task->set_next(_first_stale);
  task->set_prev(NULL);
  _first_stale = task;
}

// methods in the compile queue need to be marked as used on the stack
// so that they don't get reclaimed by Redefine Classes
void CompileQueue::mark_on_stack() {
  CompileTask* task = _first;
  while (task != NULL) {
    task->mark_on_stack();
    task = task->next();
  }
}


CompileQueue* CompileBroker::compile_queue(int comp_level) {
  if (is_c2_compile(comp_level)) return _c2_compile_queue;
  if (is_c1_compile(comp_level)) return _c1_compile_queue;
  return NULL;
}

void CompileBroker::print_compile_queues(outputStream* st) {
  st->print_cr("Current compiles: ");

  char buf[2000];
  int buflen = sizeof(buf);
  Threads::print_threads_compiling(st, buf, buflen, /* short_form = */ true);

  st->cr();
  if (_c1_compile_queue != NULL) {
    _c1_compile_queue->print(st);
  }
  if (_c2_compile_queue != NULL) {
    _c2_compile_queue->print(st);
  }
}

void CompileQueue::print(outputStream* st) {
  assert_locked_or_safepoint(MethodCompileQueue_lock);
  st->print_cr("%s:", name());
  CompileTask* task = _first;
  if (task == NULL) {
    st->print_cr("Empty");
  } else {
    while (task != NULL) {
      task->print(st, NULL, true, true);
      task = task->next();
    }
  }
  st->cr();
}

void CompileQueue::print_tty() {
  ResourceMark rm;
  stringStream ss;
  // Dump the compile queue into a buffer before locking the tty
  print(&ss);
  {
    ttyLocker ttyl;
    tty->print("%s", ss.as_string());
  }
}

CompilerCounters::CompilerCounters() {
  _current_method[0] = '\0';
  _compile_type = CompileBroker::no_compile;
}

#if INCLUDE_JFR && COMPILER2_OR_JVMCI
// It appends new compiler phase names to growable array phase_names(a new CompilerPhaseType mapping
// in compiler/compilerEvent.cpp) and registers it with its serializer.
//
// c2 uses explicit CompilerPhaseType idToPhase mapping in opto/phasetype.hpp,
// so if c2 is used, it should be always registered first.
// This function is called during vm initialization.
void register_jfr_phasetype_serializer(CompilerType compiler_type) {
  ResourceMark rm;
  static bool first_registration = true;
  if (compiler_type == compiler_jvmci) {
    CompilerEvent::PhaseEvent::get_phase_id("NOT_A_PHASE_NAME", false, false, false);
    first_registration = false;
#ifdef COMPILER2
  } else if (compiler_type == compiler_c2) {
    assert(first_registration, "invariant"); // c2 must be registered first.
    GrowableArray<const char*>* c2_phase_names = new GrowableArray<const char*>(PHASE_NUM_TYPES);
    for (int i = 0; i < PHASE_NUM_TYPES; i++) {
      const char* phase_name = CompilerPhaseTypeHelper::to_string((CompilerPhaseType) i);
      CompilerEvent::PhaseEvent::get_phase_id(phase_name, false, false, false);
    }
    first_registration = false;
#endif // COMPILER2
  }
}
#endif // INCLUDE_JFR && COMPILER2_OR_JVMCI

// ------------------------------------------------------------------
// CompileBroker::compilation_init
//
// Initialize the Compilation object
void CompileBroker::compilation_init_phase1(Thread* THREAD) {
  // No need to initialize compilation system if we do not use it.
  if (!UseCompiler) {
    return;
  }
  // Set the interface to the current compiler(s).
  _c1_count = CompilationPolicy::c1_count();
  _c2_count = CompilationPolicy::c2_count();

#if INCLUDE_JVMCI
  if (EnableJVMCI) {
    // This is creating a JVMCICompiler singleton.
    JVMCICompiler* jvmci = new JVMCICompiler();

    if (UseJVMCICompiler) {
      _compilers[1] = jvmci;
      if (FLAG_IS_DEFAULT(JVMCIThreads)) {
        if (BootstrapJVMCI) {
          // JVMCI will bootstrap so give it more threads
          _c2_count = MIN2(32, os::active_processor_count());
        }
      } else {
        _c2_count = JVMCIThreads;
      }
      if (FLAG_IS_DEFAULT(JVMCIHostThreads)) {
      } else {
        _c1_count = JVMCIHostThreads;
      }
    }
  }
#endif // INCLUDE_JVMCI

#ifdef COMPILER1
  if (_c1_count > 0) {
    _compilers[0] = new Compiler();
  }
#endif // COMPILER1

#ifdef COMPILER2
  if (true JVMCI_ONLY( && !UseJVMCICompiler)) {
    if (_c2_count > 0) {
      _compilers[1] = new C2Compiler();
      // Register c2 first as c2 CompilerPhaseType idToPhase mapping is explicit.
      // idToPhase mapping for c2 is in opto/phasetype.hpp
      JFR_ONLY(register_jfr_phasetype_serializer(compiler_c2);)
    }
  }
#endif // COMPILER2

#if INCLUDE_JVMCI
   // Register after c2 registration.
   // JVMCI CompilerPhaseType idToPhase mapping is dynamic.
   if (EnableJVMCI) {
     JFR_ONLY(register_jfr_phasetype_serializer(compiler_jvmci);)
   }
#endif // INCLUDE_JVMCI

  // Start the compiler thread(s) and the sweeper thread
  init_compiler_sweeper_threads();
  // totalTime performance counter is always created as it is required
  // by the implementation of java.lang.management.CompilationMXBean.
  {
    // Ensure OOM leads to vm_exit_during_initialization.
    EXCEPTION_MARK;
    _perf_total_compilation =
                 PerfDataManager::create_counter(JAVA_CI, "totalTime",
                                                 PerfData::U_Ticks, CHECK);
  }

  if (UsePerfData) {

    EXCEPTION_MARK;

    // create the jvmstat performance counters
    _perf_osr_compilation =
                 PerfDataManager::create_counter(SUN_CI, "osrTime",
                                                 PerfData::U_Ticks, CHECK);

    _perf_standard_compilation =
                 PerfDataManager::create_counter(SUN_CI, "standardTime",
                                                 PerfData::U_Ticks, CHECK);

    _perf_total_bailout_count =
                 PerfDataManager::create_counter(SUN_CI, "totalBailouts",
                                                 PerfData::U_Events, CHECK);

    _perf_total_invalidated_count =
                 PerfDataManager::create_counter(SUN_CI, "totalInvalidates",
                                                 PerfData::U_Events, CHECK);

    _perf_total_compile_count =
                 PerfDataManager::create_counter(SUN_CI, "totalCompiles",
                                                 PerfData::U_Events, CHECK);
    _perf_total_osr_compile_count =
                 PerfDataManager::create_counter(SUN_CI, "osrCompiles",
                                                 PerfData::U_Events, CHECK);

    _perf_total_standard_compile_count =
                 PerfDataManager::create_counter(SUN_CI, "standardCompiles",
                                                 PerfData::U_Events, CHECK);

    _perf_sum_osr_bytes_compiled =
                 PerfDataManager::create_counter(SUN_CI, "osrBytes",
                                                 PerfData::U_Bytes, CHECK);

    _perf_sum_standard_bytes_compiled =
                 PerfDataManager::create_counter(SUN_CI, "standardBytes",
                                                 PerfData::U_Bytes, CHECK);

    _perf_sum_nmethod_size =
                 PerfDataManager::create_counter(SUN_CI, "nmethodSize",
                                                 PerfData::U_Bytes, CHECK);

    _perf_sum_nmethod_code_size =
                 PerfDataManager::create_counter(SUN_CI, "nmethodCodeSize",
                                                 PerfData::U_Bytes, CHECK);

    _perf_last_method =
                 PerfDataManager::create_string_variable(SUN_CI, "lastMethod",
                                       CompilerCounters::cmname_buffer_length,
                                       "", CHECK);

    _perf_last_failed_method =
            PerfDataManager::create_string_variable(SUN_CI, "lastFailedMethod",
                                       CompilerCounters::cmname_buffer_length,
                                       "", CHECK);

    _perf_last_invalidated_method =
        PerfDataManager::create_string_variable(SUN_CI, "lastInvalidatedMethod",
                                     CompilerCounters::cmname_buffer_length,
                                     "", CHECK);

    _perf_last_compile_type =
             PerfDataManager::create_variable(SUN_CI, "lastType",
                                              PerfData::U_None,
                                              (jlong)CompileBroker::no_compile,
                                              CHECK);

    _perf_last_compile_size =
             PerfDataManager::create_variable(SUN_CI, "lastSize",
                                              PerfData::U_Bytes,
                                              (jlong)CompileBroker::no_compile,
                                              CHECK);


    _perf_last_failed_type =
             PerfDataManager::create_variable(SUN_CI, "lastFailedType",
                                              PerfData::U_None,
                                              (jlong)CompileBroker::no_compile,
                                              CHECK);

    _perf_last_invalidated_type =
         PerfDataManager::create_variable(SUN_CI, "lastInvalidatedType",
                                          PerfData::U_None,
                                          (jlong)CompileBroker::no_compile,
                                          CHECK);
  }
}

// Completes compiler initialization. Compilation requests submitted
// prior to this will be silently ignored.
void CompileBroker::compilation_init_phase2() {
  _initialized = true;
}

Handle CompileBroker::create_thread_oop(const char* name, TRAPS) {
  Handle string = java_lang_String::create_from_str(name, CHECK_NH);
  Handle thread_group(THREAD, Universe::system_thread_group());
  return JavaCalls::construct_new_instance(
                       vmClasses::Thread_klass(),
                       vmSymbols::threadgroup_string_void_signature(),
                       thread_group,
                       string,
                       CHECK_NH);
}

#if defined(ASSERT) && COMPILER2_OR_JVMCI
// Stress testing. Dedicated threads revert optimizations based on escape analysis concurrently to
// the running java application.  Configured with vm options DeoptimizeObjectsALot*.
class DeoptimizeObjectsALotThread : public JavaThread {

  static void deopt_objs_alot_thread_entry(JavaThread* thread, TRAPS);
  void deoptimize_objects_alot_loop_single();
  void deoptimize_objects_alot_loop_all();

public:
  DeoptimizeObjectsALotThread() : JavaThread(&deopt_objs_alot_thread_entry) { }

  bool is_hidden_from_external_view() const      { return true; }
};

// Entry for DeoptimizeObjectsALotThread. The threads are started in
// CompileBroker::init_compiler_sweeper_threads() iff DeoptimizeObjectsALot is enabled
void DeoptimizeObjectsALotThread::deopt_objs_alot_thread_entry(JavaThread* thread, TRAPS) {
    DeoptimizeObjectsALotThread* dt = ((DeoptimizeObjectsALotThread*) thread);
    bool enter_single_loop;
    {
      MonitorLocker ml(dt, EscapeBarrier_lock, Mutex::_no_safepoint_check_flag);
      static int single_thread_count = 0;
      enter_single_loop = single_thread_count++ < DeoptimizeObjectsALotThreadCountSingle;
    }
    if (enter_single_loop) {
      dt->deoptimize_objects_alot_loop_single();
    } else {
      dt->deoptimize_objects_alot_loop_all();
    }
  }

// Execute EscapeBarriers in an endless loop to revert optimizations based on escape analysis. Each
// barrier targets a single thread which is selected round robin.
void DeoptimizeObjectsALotThread::deoptimize_objects_alot_loop_single() {
  HandleMark hm(this);
  while (true) {
    for (JavaThreadIteratorWithHandle jtiwh; JavaThread *deoptee_thread = jtiwh.next(); ) {
      { // Begin new scope for escape barrier
        HandleMarkCleaner hmc(this);
        ResourceMark rm(this);
        EscapeBarrier eb(true, this, deoptee_thread);
        eb.deoptimize_objects(100);
      }
      // Now sleep after the escape barriers destructor resumed deoptee_thread.
      sleep(DeoptimizeObjectsALotInterval);
    }
  }
}

// Execute EscapeBarriers in an endless loop to revert optimizations based on escape analysis. Each
// barrier targets all java threads in the vm at once.
void DeoptimizeObjectsALotThread::deoptimize_objects_alot_loop_all() {
  HandleMark hm(this);
  while (true) {
    { // Begin new scope for escape barrier
      HandleMarkCleaner hmc(this);
      ResourceMark rm(this);
      EscapeBarrier eb(true, this);
      eb.deoptimize_objects_all_threads();
    }
    // Now sleep after the escape barriers destructor resumed the java threads.
    sleep(DeoptimizeObjectsALotInterval);
  }
}
#endif // defined(ASSERT) && COMPILER2_OR_JVMCI


JavaThread* CompileBroker::make_thread(ThreadType type, jobject thread_handle, CompileQueue* queue, AbstractCompiler* comp, Thread* THREAD) {
  JavaThread* new_thread = NULL;
  {
    MutexLocker mu(THREAD, Threads_lock);
    switch (type) {
      case compiler_t:
        assert(comp != NULL, "Compiler instance missing.");
        if (!InjectCompilerCreationFailure || comp->num_compiler_threads() == 0) {
          CompilerCounters* counters = new CompilerCounters();
          new_thread = new CompilerThread(queue, counters);
        }
        break;
      case sweeper_t:
        new_thread = new CodeCacheSweeperThread();
        break;
#if defined(ASSERT) && COMPILER2_OR_JVMCI
      case deoptimizer_t:
        new_thread = new DeoptimizeObjectsALotThread();
        break;
#endif // ASSERT
      default:
        ShouldNotReachHere();
    }

    // At this point the new CompilerThread data-races with this startup
    // thread (which I believe is the primoridal thread and NOT the VM
    // thread).  This means Java bytecodes being executed at startup can
    // queue compile jobs which will run at whatever default priority the
    // newly created CompilerThread runs at.


    // At this point it may be possible that no osthread was created for the
    // JavaThread due to lack of memory. We would have to throw an exception
    // in that case. However, since this must work and we do not allow
    // exceptions anyway, check and abort if this fails. But first release the
    // lock.

    if (new_thread != NULL && new_thread->osthread() != NULL) {

      java_lang_Thread::set_thread(JNIHandles::resolve_non_null(thread_handle), new_thread);

      // Note that this only sets the JavaThread _priority field, which by
      // definition is limited to Java priorities and not OS priorities.
      // The os-priority is set in the CompilerThread startup code itself

      java_lang_Thread::set_priority(JNIHandles::resolve_non_null(thread_handle), NearMaxPriority);

      // Note that we cannot call os::set_priority because it expects Java
      // priorities and we are *explicitly* using OS priorities so that it's
      // possible to set the compiler thread priority higher than any Java
      // thread.

      int native_prio = CompilerThreadPriority;
      if (native_prio == -1) {
        if (UseCriticalCompilerThreadPriority) {
          native_prio = os::java_to_os_priority[CriticalPriority];
        } else {
          native_prio = os::java_to_os_priority[NearMaxPriority];
        }
      }
      os::set_native_priority(new_thread, native_prio);

      java_lang_Thread::set_daemon(JNIHandles::resolve_non_null(thread_handle));

      new_thread->set_threadObj(JNIHandles::resolve_non_null(thread_handle));
      if (type == compiler_t) {
        new_thread->as_CompilerThread()->set_compiler(comp);
      }
      Threads::add(new_thread);
      Thread::start(new_thread);
    }
  }

  // First release lock before aborting VM.
  if (new_thread == NULL || new_thread->osthread() == NULL) {
    if (UseDynamicNumberOfCompilerThreads && type == compiler_t && comp->num_compiler_threads() > 0) {
      if (new_thread != NULL) {
        new_thread->smr_delete();
      }
      return NULL;
    }
    vm_exit_during_initialization("java.lang.OutOfMemoryError",
                                  os::native_thread_creation_failed_msg());
  }

  // Let go of Threads_lock before yielding
  os::naked_yield(); // make sure that the compiler thread is started early (especially helpful on SOLARIS)

  return new_thread;
}


void CompileBroker::init_compiler_sweeper_threads() {
  NMethodSweeper::set_sweep_threshold_bytes(static_cast<size_t>(SweeperThreshold * ReservedCodeCacheSize / 100.0));
  log_info(codecache, sweep)("Sweeper threshold: " SIZE_FORMAT " bytes", NMethodSweeper::sweep_threshold_bytes());

  // Ensure any exceptions lead to vm_exit_during_initialization.
  EXCEPTION_MARK;
#if !defined(ZERO)
  assert(_c2_count > 0 || _c1_count > 0, "No compilers?");
#endif // !ZERO
  // Initialize the compilation queue
  if (_c2_count > 0) {
    const char* name = JVMCI_ONLY(UseJVMCICompiler ? "JVMCI compile queue" :) "C2 compile queue";
    _c2_compile_queue  = new CompileQueue(name);
    _compiler2_objects = NEW_C_HEAP_ARRAY(jobject, _c2_count, mtCompiler);
    _compiler2_logs = NEW_C_HEAP_ARRAY(CompileLog*, _c2_count, mtCompiler);
  }
  if (_c1_count > 0) {
    _c1_compile_queue  = new CompileQueue("C1 compile queue");
    _compiler1_objects = NEW_C_HEAP_ARRAY(jobject, _c1_count, mtCompiler);
    _compiler1_logs = NEW_C_HEAP_ARRAY(CompileLog*, _c1_count, mtCompiler);
  }

  char name_buffer[256];

  for (int i = 0; i < _c2_count; i++) {
    jobject thread_handle = NULL;
    // Create all j.l.Thread objects for C1 and C2 threads here, but only one
    // for JVMCI compiler which can create further ones on demand.
    JVMCI_ONLY(if (!UseJVMCICompiler || !UseDynamicNumberOfCompilerThreads || i == 0) {)
    // Create a name for our thread.
    sprintf(name_buffer, "%s CompilerThread%d", _compilers[1]->name(), i);
    Handle thread_oop = create_thread_oop(name_buffer, CHECK);
    thread_handle = JNIHandles::make_global(thread_oop);
    JVMCI_ONLY(})
    _compiler2_objects[i] = thread_handle;
    _compiler2_logs[i] = NULL;

    if (!UseDynamicNumberOfCompilerThreads || i == 0) {
      JavaThread *ct = make_thread(compiler_t, thread_handle, _c2_compile_queue, _compilers[1], THREAD);
      assert(ct != NULL, "should have been handled for initial thread");
      _compilers[1]->set_num_compiler_threads(i + 1);
      if (TraceCompilerThreads) {
        ResourceMark rm;
        MutexLocker mu(Threads_lock);
        tty->print_cr("Added initial compiler thread %s", ct->get_thread_name());
      }
    }
  }

  for (int i = 0; i < _c1_count; i++) {
    // Create a name for our thread.
    sprintf(name_buffer, "C1 CompilerThread%d", i);
    Handle thread_oop = create_thread_oop(name_buffer, CHECK);
    jobject thread_handle = JNIHandles::make_global(thread_oop);
    _compiler1_objects[i] = thread_handle;
    _compiler1_logs[i] = NULL;

    if (!UseDynamicNumberOfCompilerThreads || i == 0) {
      JavaThread *ct = make_thread(compiler_t, thread_handle, _c1_compile_queue, _compilers[0], THREAD);
      assert(ct != NULL, "should have been handled for initial thread");
      _compilers[0]->set_num_compiler_threads(i + 1);
      if (TraceCompilerThreads) {
        ResourceMark rm;
        MutexLocker mu(Threads_lock);
        tty->print_cr("Added initial compiler thread %s", ct->get_thread_name());
      }
    }
  }

  if (UsePerfData) {
    PerfDataManager::create_constant(SUN_CI, "threads", PerfData::U_Bytes, _c1_count + _c2_count, CHECK);
  }

  if (MethodFlushing) {
    // Initialize the sweeper thread
    Handle thread_oop = create_thread_oop("Sweeper thread", CHECK);
    jobject thread_handle = JNIHandles::make_local(THREAD, thread_oop());
    make_thread(sweeper_t, thread_handle, NULL, NULL, THREAD);
  }

#if defined(ASSERT) && COMPILER2_OR_JVMCI
  if (DeoptimizeObjectsALot) {
    // Initialize and start the object deoptimizer threads
    const int total_count = DeoptimizeObjectsALotThreadCountSingle + DeoptimizeObjectsALotThreadCountAll;
    for (int count = 0; count < total_count; count++) {
      Handle thread_oop = create_thread_oop("Deoptimize objects a lot single mode", CHECK);
      jobject thread_handle = JNIHandles::make_local(THREAD, thread_oop());
      make_thread(deoptimizer_t, thread_handle, NULL, NULL, THREAD);
    }
  }
#endif // defined(ASSERT) && COMPILER2_OR_JVMCI
}

void CompileBroker::possibly_add_compiler_threads(Thread* THREAD) {

  julong available_memory = os::available_memory();
  // If SegmentedCodeCache is off, both values refer to the single heap (with type CodeBlobType::All).
  size_t available_cc_np  = CodeCache::unallocated_capacity(CodeBlobType::MethodNonProfiled),
         available_cc_p   = CodeCache::unallocated_capacity(CodeBlobType::MethodProfiled);

  // Only do attempt to start additional threads if the lock is free.
  if (!CompileThread_lock->try_lock()) return;

  if (_c2_compile_queue != NULL) {
    int old_c2_count = _compilers[1]->num_compiler_threads();
    int new_c2_count = MIN4(_c2_count,
        _c2_compile_queue->size() / 2,
        (int)(available_memory / (200*M)),
        (int)(available_cc_np / (128*K)));

    for (int i = old_c2_count; i < new_c2_count; i++) {
#if INCLUDE_JVMCI
      if (UseJVMCICompiler) {
        // Native compiler threads as used in C1/C2 can reuse the j.l.Thread
        // objects as their existence is completely hidden from the rest of
        // the VM (and those compiler threads can't call Java code to do the
        // creation anyway). For JVMCI we have to create new j.l.Thread objects
        // as they are visible and we can see unexpected thread lifecycle
        // transitions if we bind them to new JavaThreads.
        if (!THREAD->can_call_java()) break;
        char name_buffer[256];
        sprintf(name_buffer, "%s CompilerThread%d", _compilers[1]->name(), i);
        Handle thread_oop;
        {
          // We have to give up the lock temporarily for the Java calls.
          MutexUnlocker mu(CompileThread_lock);
          thread_oop = create_thread_oop(name_buffer, THREAD);
        }
        if (HAS_PENDING_EXCEPTION) {
          if (TraceCompilerThreads) {
            ResourceMark rm;
            tty->print_cr("JVMCI compiler thread creation failed:");
            PENDING_EXCEPTION->print();
          }
          CLEAR_PENDING_EXCEPTION;
          break;
        }
        // Check if another thread has beaten us during the Java calls.
        if (_compilers[1]->num_compiler_threads() != i) break;
        jobject thread_handle = JNIHandles::make_global(thread_oop);
        assert(compiler2_object(i) == NULL, "Old one must be released!");
        _compiler2_objects[i] = thread_handle;
      }
#endif
      JavaThread *ct = make_thread(compiler_t, compiler2_object(i), _c2_compile_queue, _compilers[1], THREAD);
      if (ct == NULL) break;
      _compilers[1]->set_num_compiler_threads(i + 1);
      if (TraceCompilerThreads) {
        ResourceMark rm;
        MutexLocker mu(Threads_lock);
        tty->print_cr("Added compiler thread %s (available memory: %dMB, available non-profiled code cache: %dMB)",
                      ct->get_thread_name(), (int)(available_memory/M), (int)(available_cc_np/M));
      }
    }
  }

  if (_c1_compile_queue != NULL) {
    int old_c1_count = _compilers[0]->num_compiler_threads();
    int new_c1_count = MIN4(_c1_count,
        _c1_compile_queue->size() / 4,
        (int)(available_memory / (100*M)),
        (int)(available_cc_p / (128*K)));

    for (int i = old_c1_count; i < new_c1_count; i++) {
      JavaThread *ct = make_thread(compiler_t, compiler1_object(i), _c1_compile_queue, _compilers[0], THREAD);
      if (ct == NULL) break;
      _compilers[0]->set_num_compiler_threads(i + 1);
      if (TraceCompilerThreads) {
        ResourceMark rm;
        MutexLocker mu(Threads_lock);
        tty->print_cr("Added compiler thread %s (available memory: %dMB, available profiled code cache: %dMB)",
                      ct->get_thread_name(), (int)(available_memory/M), (int)(available_cc_p/M));
      }
    }
  }

  CompileThread_lock->unlock();
}


/**
 * Set the methods on the stack as on_stack so that redefine classes doesn't
 * reclaim them. This method is executed at a safepoint.
 */
void CompileBroker::mark_on_stack() {
  assert(SafepointSynchronize::is_at_safepoint(), "sanity check");
  // Since we are at a safepoint, we do not need a lock to access
  // the compile queues.
  if (_c2_compile_queue != NULL) {
    _c2_compile_queue->mark_on_stack();
  }
  if (_c1_compile_queue != NULL) {
    _c1_compile_queue->mark_on_stack();
  }
}

// ------------------------------------------------------------------
// CompileBroker::compile_method
//
// Request compilation of a method.
void CompileBroker::compile_method_base(const methodHandle& method,
                                        int osr_bci,
                                        int comp_level,
                                        const methodHandle& hot_method,
                                        int hot_count,
                                        CompileTask::CompileReason compile_reason,
                                        bool blocking,
                                        Thread* thread) {
  guarantee(!method->is_abstract(), "cannot compile abstract methods");
  assert(method->method_holder()->is_instance_klass(),
         "sanity check");
  assert(!method->method_holder()->is_not_initialized(),
         "method holder must be initialized");
  assert(!method->is_method_handle_intrinsic(), "do not enqueue these guys");

  if (CIPrintRequests) {
    tty->print("request: ");
    method->print_short_name(tty);
    if (osr_bci != InvocationEntryBci) {
      tty->print(" osr_bci: %d", osr_bci);
    }
    tty->print(" level: %d comment: %s count: %d", comp_level, CompileTask::reason_name(compile_reason), hot_count);
    if (!hot_method.is_null()) {
      tty->print(" hot: ");
      if (hot_method() != method()) {
          hot_method->print_short_name(tty);
      } else {
        tty->print("yes");
      }
    }
    tty->cr();
  }

  // A request has been made for compilation.  Before we do any
  // real work, check to see if the method has been compiled
  // in the meantime with a definitive result.
  if (compilation_is_complete(method, osr_bci, comp_level)) {
    return;
  }

#ifndef PRODUCT
  if (osr_bci != -1 && !FLAG_IS_DEFAULT(OSROnlyBCI)) {
    if ((OSROnlyBCI > 0) ? (OSROnlyBCI != osr_bci) : (-OSROnlyBCI == osr_bci)) {
      // Positive OSROnlyBCI means only compile that bci.  Negative means don't compile that BCI.
      return;
    }
  }
#endif

  // If this method is already in the compile queue, then
  // we do not block the current thread.
  if (compilation_is_in_queue(method)) {
    // We may want to decay our counter a bit here to prevent
    // multiple denied requests for compilation.  This is an
    // open compilation policy issue. Note: The other possibility,
    // in the case that this is a blocking compile request, is to have
    // all subsequent blocking requesters wait for completion of
    // ongoing compiles. Note that in this case we'll need a protocol
    // for freeing the associated compile tasks. [Or we could have
    // a single static monitor on which all these waiters sleep.]
    return;
  }

  // Tiered policy requires MethodCounters to exist before adding a method to
  // the queue. Create if we don't have them yet.
  method->get_method_counters(thread);

  // Outputs from the following MutexLocker block:
  CompileTask* task     = NULL;
  CompileQueue* queue  = compile_queue(comp_level);

  // Acquire our lock.
  {
    MutexLocker locker(thread, MethodCompileQueue_lock);

    // Make sure the method has not slipped into the queues since
    // last we checked; note that those checks were "fast bail-outs".
    // Here we need to be more careful, see 14012000 below.
    if (compilation_is_in_queue(method)) {
      return;
    }

    // We need to check again to see if the compilation has
    // completed.  A previous compilation may have registered
    // some result.
    if (compilation_is_complete(method, osr_bci, comp_level)) {
      return;
    }

    // We now know that this compilation is not pending, complete,
    // or prohibited.  Assign a compile_id to this compilation
    // and check to see if it is in our [Start..Stop) range.
    int compile_id = assign_compile_id(method, osr_bci);
    if (compile_id == 0) {
      // The compilation falls outside the allowed range.
      return;
    }

#if INCLUDE_JVMCI
    if (UseJVMCICompiler && blocking) {
      // Don't allow blocking compiles for requests triggered by JVMCI.
      if (thread->is_Compiler_thread()) {
        blocking = false;
      }

      if (!UseJVMCINativeLibrary) {
        // Don't allow blocking compiles if inside a class initializer or while performing class loading
        vframeStream vfst(thread->as_Java_thread());
        for (; !vfst.at_end(); vfst.next()) {
<<<<<<< HEAD
        if (vfst.method()->is_class_initializer() ||
              (vfst.method()->method_holder()->is_subclass_of(SystemDictionary::ClassLoader_klass()) &&
=======
          if (vfst.method()->is_static_initializer() ||
              (vfst.method()->method_holder()->is_subclass_of(vmClasses::ClassLoader_klass()) &&
>>>>>>> f025bc1d
                  vfst.method()->name() == vmSymbols::loadClass_name())) {
            blocking = false;
            break;
          }
        }
      }

      // Don't allow blocking compilation requests to JVMCI
      // if JVMCI itself is not yet initialized
      if (!JVMCI::is_compiler_initialized() && compiler(comp_level)->is_jvmci()) {
        blocking = false;
      }

      // Don't allow blocking compilation requests if we are in JVMCIRuntime::shutdown
      // to avoid deadlock between compiler thread(s) and threads run at shutdown
      // such as the DestroyJavaVM thread.
      if (JVMCI::in_shutdown()) {
        blocking = false;
      }
    }
#endif // INCLUDE_JVMCI

    // We will enter the compilation in the queue.
    // 14012000: Note that this sets the queued_for_compile bits in
    // the target method. We can now reason that a method cannot be
    // queued for compilation more than once, as follows:
    // Before a thread queues a task for compilation, it first acquires
    // the compile queue lock, then checks if the method's queued bits
    // are set or it has already been compiled. Thus there can not be two
    // instances of a compilation task for the same method on the
    // compilation queue. Consider now the case where the compilation
    // thread has already removed a task for that method from the queue
    // and is in the midst of compiling it. In this case, the
    // queued_for_compile bits must be set in the method (and these
    // will be visible to the current thread, since the bits were set
    // under protection of the compile queue lock, which we hold now.
    // When the compilation completes, the compiler thread first sets
    // the compilation result and then clears the queued_for_compile
    // bits. Neither of these actions are protected by a barrier (or done
    // under the protection of a lock), so the only guarantee we have
    // (on machines with TSO (Total Store Order)) is that these values
    // will update in that order. As a result, the only combinations of
    // these bits that the current thread will see are, in temporal order:
    // <RESULT, QUEUE> :
    //     <0, 1> : in compile queue, but not yet compiled
    //     <1, 1> : compiled but queue bit not cleared
    //     <1, 0> : compiled and queue bit cleared
    // Because we first check the queue bits then check the result bits,
    // we are assured that we cannot introduce a duplicate task.
    // Note that if we did the tests in the reverse order (i.e. check
    // result then check queued bit), we could get the result bit before
    // the compilation completed, and the queue bit after the compilation
    // completed, and end up introducing a "duplicate" (redundant) task.
    // In that case, the compiler thread should first check if a method
    // has already been compiled before trying to compile it.
    // NOTE: in the event that there are multiple compiler threads and
    // there is de-optimization/recompilation, things will get hairy,
    // and in that case it's best to protect both the testing (here) of
    // these bits, and their updating (here and elsewhere) under a
    // common lock.
    task = create_compile_task(queue,
                               compile_id, method,
                               osr_bci, comp_level,
                               hot_method, hot_count, compile_reason,
                               blocking);
  }

  if (blocking) {
    wait_for_completion(task);
  }
}

nmethod* CompileBroker::compile_method(const methodHandle& method, int osr_bci,
                                       int comp_level,
                                       const methodHandle& hot_method, int hot_count,
                                       CompileTask::CompileReason compile_reason,
                                       TRAPS) {
  // Do nothing if compilebroker is not initalized or compiles are submitted on level none
  if (!_initialized || comp_level == CompLevel_none) {
    return NULL;
  }

  AbstractCompiler *comp = CompileBroker::compiler(comp_level);
  assert(comp != NULL, "Ensure we have a compiler");

  DirectiveSet* directive = DirectivesStack::getMatchingDirective(method, comp);
  // CompileBroker::compile_method can trap and can have pending aysnc exception.
  nmethod* nm = CompileBroker::compile_method(method, osr_bci, comp_level, hot_method, hot_count, compile_reason, directive, THREAD);
  DirectivesStack::release(directive);
  return nm;
}

nmethod* CompileBroker::compile_method(const methodHandle& method, int osr_bci,
                                         int comp_level,
                                         const methodHandle& hot_method, int hot_count,
                                         CompileTask::CompileReason compile_reason,
                                         DirectiveSet* directive,
                                         TRAPS) {

  // make sure arguments make sense
  assert(method->method_holder()->is_instance_klass(), "not an instance method");
  assert(osr_bci == InvocationEntryBci || (0 <= osr_bci && osr_bci < method->code_size()), "bci out of range");
  assert(!method->is_abstract() && (osr_bci == InvocationEntryBci || !method->is_native()), "cannot compile abstract/native methods");
  assert(!method->method_holder()->is_not_initialized(), "method holder must be initialized");
  // return quickly if possible

  // lock, make sure that the compilation
  // isn't prohibited in a straightforward way.
  AbstractCompiler* comp = CompileBroker::compiler(comp_level);
  if (comp == NULL || compilation_is_prohibited(method, osr_bci, comp_level, directive->ExcludeOption)) {
    return NULL;
  }

#if INCLUDE_JVMCI
  if (comp->is_jvmci() && !JVMCI::can_initialize_JVMCI()) {
    return NULL;
  }
#endif

  if (osr_bci == InvocationEntryBci) {
    // standard compilation
    CompiledMethod* method_code = method->code();
    if (method_code != NULL && method_code->is_nmethod()) {
      if (compilation_is_complete(method, osr_bci, comp_level)) {
        return (nmethod*) method_code;
      }
    }
    if (method->is_not_compilable(comp_level)) {
      return NULL;
    }
  } else {
    // osr compilation
    // We accept a higher level osr method
    nmethod* nm = method->lookup_osr_nmethod_for(osr_bci, comp_level, false);
    if (nm != NULL) return nm;
    if (method->is_not_osr_compilable(comp_level)) return NULL;
  }

  assert(!HAS_PENDING_EXCEPTION, "No exception should be present");
  // some prerequisites that are compiler specific
  if (comp->is_c2()) {
    method->constants()->resolve_string_constants(CHECK_AND_CLEAR_NONASYNC_NULL);
    // Resolve all classes seen in the signature of the method
    // we are compiling.
    Method::load_signature_classes(method, CHECK_AND_CLEAR_NONASYNC_NULL);
  }

  // If the method is native, do the lookup in the thread requesting
  // the compilation. Native lookups can load code, which is not
  // permitted during compilation.
  //
  // Note: A native method implies non-osr compilation which is
  //       checked with an assertion at the entry of this method.
  if (method->is_native() && !method->is_method_handle_intrinsic()) {
    bool in_base_library;
    address adr = NativeLookup::lookup(method, in_base_library, THREAD);
    if (HAS_PENDING_EXCEPTION) {
      // In case of an exception looking up the method, we just forget
      // about it. The interpreter will kick-in and throw the exception.
      method->set_not_compilable("NativeLookup::lookup failed"); // implies is_not_osr_compilable()
      CLEAR_PENDING_EXCEPTION;
      return NULL;
    }
    assert(method->has_native_function(), "must have native code by now");
  }

  // RedefineClasses() has replaced this method; just return
  if (method->is_old()) {
    return NULL;
  }

  // JVMTI -- post_compile_event requires jmethod_id() that may require
  // a lock the compiling thread can not acquire. Prefetch it here.
  if (JvmtiExport::should_post_compiled_method_load()) {
    method->jmethod_id();
  }

  // do the compilation
  if (method->is_native()) {
    if (!PreferInterpreterNativeStubs || method->is_method_handle_intrinsic()) {
#if defined(X86) && !defined(ZERO)
      // The following native methods:
      //
      // java.lang.Float.intBitsToFloat
      // java.lang.Float.floatToRawIntBits
      // java.lang.Double.longBitsToDouble
      // java.lang.Double.doubleToRawLongBits
      //
      // are called through the interpreter even if interpreter native stubs
      // are not preferred (i.e., calling through adapter handlers is preferred).
      // The reason is that on x86_32 signaling NaNs (sNaNs) are not preserved
      // if the version of the methods from the native libraries is called.
      // As the interpreter and the C2-intrinsified version of the methods preserves
      // sNaNs, that would result in an inconsistent way of handling of sNaNs.
      if ((UseSSE >= 1 &&
          (method->intrinsic_id() == vmIntrinsics::_intBitsToFloat ||
           method->intrinsic_id() == vmIntrinsics::_floatToRawIntBits)) ||
          (UseSSE >= 2 &&
           (method->intrinsic_id() == vmIntrinsics::_longBitsToDouble ||
            method->intrinsic_id() == vmIntrinsics::_doubleToRawLongBits))) {
        return NULL;
      }
#endif // X86 && !ZERO

      // To properly handle the appendix argument for out-of-line calls we are using a small trampoline that
      // pops off the appendix argument and jumps to the target (see gen_special_dispatch in SharedRuntime).
      //
      // Since normal compiled-to-compiled calls are not able to handle such a thing we MUST generate an adapter
      // in this case.  If we can't generate one and use it we can not execute the out-of-line method handle calls.
      AdapterHandlerLibrary::create_native_wrapper(method);
    } else {
      return NULL;
    }
  } else {
    // If the compiler is shut off due to code cache getting full
    // fail out now so blocking compiles dont hang the java thread
    if (!should_compile_new_jobs()) {
      return NULL;
    }
    bool is_blocking = !directive->BackgroundCompilationOption || ReplayCompiles;
    compile_method_base(method, osr_bci, comp_level, hot_method, hot_count, compile_reason, is_blocking, THREAD);
  }

  // return requested nmethod
  // We accept a higher level osr method
  if (osr_bci == InvocationEntryBci) {
    CompiledMethod* code = method->code();
    if (code == NULL) {
      return (nmethod*) code;
    } else {
      return code->as_nmethod_or_null();
    }
  }
  return method->lookup_osr_nmethod_for(osr_bci, comp_level, false);
}


// ------------------------------------------------------------------
// CompileBroker::compilation_is_complete
//
// See if compilation of this method is already complete.
bool CompileBroker::compilation_is_complete(const methodHandle& method,
                                            int                 osr_bci,
                                            int                 comp_level) {
  bool is_osr = (osr_bci != standard_entry_bci);
  if (is_osr) {
    if (method->is_not_osr_compilable(comp_level)) {
      return true;
    } else {
      nmethod* result = method->lookup_osr_nmethod_for(osr_bci, comp_level, true);
      return (result != NULL);
    }
  } else {
    if (method->is_not_compilable(comp_level)) {
      return true;
    } else {
      CompiledMethod* result = method->code();
      if (result == NULL) return false;
      return comp_level == result->comp_level();
    }
  }
}


/**
 * See if this compilation is already requested.
 *
 * Implementation note: there is only a single "is in queue" bit
 * for each method.  This means that the check below is overly
 * conservative in the sense that an osr compilation in the queue
 * will block a normal compilation from entering the queue (and vice
 * versa).  This can be remedied by a full queue search to disambiguate
 * cases.  If it is deemed profitable, this may be done.
 */
bool CompileBroker::compilation_is_in_queue(const methodHandle& method) {
  return method->queued_for_compilation();
}

// ------------------------------------------------------------------
// CompileBroker::compilation_is_prohibited
//
// See if this compilation is not allowed.
bool CompileBroker::compilation_is_prohibited(const methodHandle& method, int osr_bci, int comp_level, bool excluded) {
  bool is_native = method->is_native();
  // Some compilers may not support the compilation of natives.
  AbstractCompiler *comp = compiler(comp_level);
  if (is_native && (!CICompileNatives || comp == NULL)) {
    method->set_not_compilable_quietly("native methods not supported", comp_level);
    return true;
  }

  bool is_osr = (osr_bci != standard_entry_bci);
  // Some compilers may not support on stack replacement.
  if (is_osr && (!CICompileOSR || comp == NULL)) {
    method->set_not_osr_compilable("OSR not supported", comp_level);
    return true;
  }

  // The method may be explicitly excluded by the user.
  double scale;
  if (excluded || (CompilerOracle::has_option_value(method, CompileCommand::CompileThresholdScaling, scale) && scale == 0)) {
    bool quietly = CompilerOracle::be_quiet();
    if (PrintCompilation && !quietly) {
      // This does not happen quietly...
      ResourceMark rm;
      tty->print("### Excluding %s:%s",
                 method->is_native() ? "generation of native wrapper" : "compile",
                 (method->is_static() ? " static" : ""));
      method->print_short_name(tty);
      tty->cr();
    }
    method->set_not_compilable("excluded by CompileCommand", comp_level, !quietly);
  }

  return false;
}

/**
 * Generate serialized IDs for compilation requests. If certain debugging flags are used
 * and the ID is not within the specified range, the method is not compiled and 0 is returned.
 * The function also allows to generate separate compilation IDs for OSR compilations.
 */
int CompileBroker::assign_compile_id(const methodHandle& method, int osr_bci) {
#ifdef ASSERT
  bool is_osr = (osr_bci != standard_entry_bci);
  int id;
  if (method->is_native()) {
    assert(!is_osr, "can't be osr");
    // Adapters, native wrappers and method handle intrinsics
    // should be generated always.
    return Atomic::add(&_compilation_id, 1);
  } else if (CICountOSR && is_osr) {
    id = Atomic::add(&_osr_compilation_id, 1);
    if (CIStartOSR <= id && id < CIStopOSR) {
      return id;
    }
  } else {
    id = Atomic::add(&_compilation_id, 1);
    if (CIStart <= id && id < CIStop) {
      return id;
    }
  }

  // Method was not in the appropriate compilation range.
  method->set_not_compilable_quietly("Not in requested compile id range");
  return 0;
#else
  // CICountOSR is a develop flag and set to 'false' by default. In a product built,
  // only _compilation_id is incremented.
  return Atomic::add(&_compilation_id, 1);
#endif
}

// ------------------------------------------------------------------
// CompileBroker::assign_compile_id_unlocked
//
// Public wrapper for assign_compile_id that acquires the needed locks
uint CompileBroker::assign_compile_id_unlocked(Thread* thread, const methodHandle& method, int osr_bci) {
  MutexLocker locker(thread, MethodCompileQueue_lock);
  return assign_compile_id(method, osr_bci);
}

// ------------------------------------------------------------------
// CompileBroker::create_compile_task
//
// Create a CompileTask object representing the current request for
// compilation.  Add this task to the queue.
CompileTask* CompileBroker::create_compile_task(CompileQueue*       queue,
                                                int                 compile_id,
                                                const methodHandle& method,
                                                int                 osr_bci,
                                                int                 comp_level,
                                                const methodHandle& hot_method,
                                                int                 hot_count,
                                                CompileTask::CompileReason compile_reason,
                                                bool                blocking) {
  CompileTask* new_task = CompileTask::allocate();
  new_task->initialize(compile_id, method, osr_bci, comp_level,
                       hot_method, hot_count, compile_reason,
                       blocking);
  queue->add(new_task);
  return new_task;
}

#if INCLUDE_JVMCI
// The number of milliseconds to wait before checking if
// JVMCI compilation has made progress.
static const long JVMCI_COMPILATION_PROGRESS_WAIT_TIMESLICE = 1000;

// The number of JVMCI compilation progress checks that must fail
// before unblocking a thread waiting for a blocking compilation.
static const int JVMCI_COMPILATION_PROGRESS_WAIT_ATTEMPTS = 10;

/**
 * Waits for a JVMCI compiler to complete a given task. This thread
 * waits until either the task completes or it sees no JVMCI compilation
 * progress for N consecutive milliseconds where N is
 * JVMCI_COMPILATION_PROGRESS_WAIT_TIMESLICE *
 * JVMCI_COMPILATION_PROGRESS_WAIT_ATTEMPTS.
 *
 * @return true if this thread needs to free/recycle the task
 */
bool CompileBroker::wait_for_jvmci_completion(JVMCICompiler* jvmci, CompileTask* task, JavaThread* thread) {
  assert(UseJVMCICompiler, "sanity");
  MonitorLocker ml(thread, task->lock());
  int progress_wait_attempts = 0;
  jint thread_jvmci_compilation_ticks = 0;
  jint global_jvmci_compilation_ticks = jvmci->global_compilation_ticks();
  while (!task->is_complete() && !is_compilation_disabled_forever() &&
         ml.wait(JVMCI_COMPILATION_PROGRESS_WAIT_TIMESLICE)) {
    JVMCICompileState* jvmci_compile_state = task->blocking_jvmci_compile_state();

    bool progress;
    if (jvmci_compile_state != NULL) {
      jint ticks = jvmci_compile_state->compilation_ticks();
      progress = (ticks - thread_jvmci_compilation_ticks) != 0;
      JVMCI_event_1("waiting on compilation %d [ticks=%d]", task->compile_id(), ticks);
      thread_jvmci_compilation_ticks = ticks;
    } else {
      // Still waiting on JVMCI compiler queue. This thread may be holding a lock
      // that all JVMCI compiler threads are blocked on. We use the global JVMCI
      // compilation ticks to determine whether JVMCI compilation
      // is still making progress through the JVMCI compiler queue.
      jint ticks = jvmci->global_compilation_ticks();
      progress = (ticks - global_jvmci_compilation_ticks) != 0;
      JVMCI_event_1("waiting on compilation %d to be queued [ticks=%d]", task->compile_id(), ticks);
      global_jvmci_compilation_ticks = ticks;
    }

    if (!progress) {
      if (++progress_wait_attempts == JVMCI_COMPILATION_PROGRESS_WAIT_ATTEMPTS) {
        if (PrintCompilation) {
          task->print(tty, "wait for blocking compilation timed out");
        }
        JVMCI_event_1("waiting on compilation %d timed out", task->compile_id());
        break;
      }
    } else {
      progress_wait_attempts = 0;
    }
  }
  task->clear_waiter();
  return task->is_complete();
}
#endif

/**
 *  Wait for the compilation task to complete.
 */
void CompileBroker::wait_for_completion(CompileTask* task) {
  if (CIPrintCompileQueue) {
    ttyLocker ttyl;
    tty->print_cr("BLOCKING FOR COMPILE");
  }

  assert(task->is_blocking(), "can only wait on blocking task");

  JavaThread* thread = JavaThread::current();

  methodHandle method(thread, task->method());
  bool free_task;
#if INCLUDE_JVMCI
  AbstractCompiler* comp = compiler(task->comp_level());
  if (comp->is_jvmci() && !task->should_wait_for_compilation()) {
    // It may return before compilation is completed.
    free_task = wait_for_jvmci_completion((JVMCICompiler*) comp, task, thread);
  } else
#endif
  {
    MonitorLocker ml(thread, task->lock());
    free_task = true;
    while (!task->is_complete() && !is_compilation_disabled_forever()) {
      ml.wait();
    }
  }

  if (free_task) {
    if (is_compilation_disabled_forever()) {
      CompileTask::free(task);
      return;
    }

    // It is harmless to check this status without the lock, because
    // completion is a stable property (until the task object is recycled).
    assert(task->is_complete(), "Compilation should have completed");
    assert(task->code_handle() == NULL, "must be reset");

    // By convention, the waiter is responsible for recycling a
    // blocking CompileTask. Since there is only one waiter ever
    // waiting on a CompileTask, we know that no one else will
    // be using this CompileTask; we can free it.
    CompileTask::free(task);
  }
}

/**
 * Initialize compiler thread(s) + compiler object(s). The postcondition
 * of this function is that the compiler runtimes are initialized and that
 * compiler threads can start compiling.
 */
bool CompileBroker::init_compiler_runtime() {
  CompilerThread* thread = CompilerThread::current();
  AbstractCompiler* comp = thread->compiler();
  // Final sanity check - the compiler object must exist
  guarantee(comp != NULL, "Compiler object must exist");

  {
    // Must switch to native to allocate ci_env
    ThreadToNativeFromVM ttn(thread);
    ciEnv ci_env((CompileTask*)NULL);
    // Cache Jvmti state
    ci_env.cache_jvmti_state();
    // Cache DTrace flags
    ci_env.cache_dtrace_flags();

    // Switch back to VM state to do compiler initialization
    ThreadInVMfromNative tv(thread);

    // Perform per-thread and global initializations
    comp->initialize();
  }

  if (comp->is_failed()) {
    disable_compilation_forever();
    // If compiler initialization failed, no compiler thread that is specific to a
    // particular compiler runtime will ever start to compile methods.
    shutdown_compiler_runtime(comp, thread);
    return false;
  }

  // C1 specific check
  if (comp->is_c1() && (thread->get_buffer_blob() == NULL)) {
    warning("Initialization of %s thread failed (no space to run compilers)", thread->name());
    return false;
  }

  return true;
}

/**
 * If C1 and/or C2 initialization failed, we shut down all compilation.
 * We do this to keep things simple. This can be changed if it ever turns
 * out to be a problem.
 */
void CompileBroker::shutdown_compiler_runtime(AbstractCompiler* comp, CompilerThread* thread) {
  // Free buffer blob, if allocated
  if (thread->get_buffer_blob() != NULL) {
    MutexLocker mu(CodeCache_lock, Mutex::_no_safepoint_check_flag);
    CodeCache::free(thread->get_buffer_blob());
  }

  if (comp->should_perform_shutdown()) {
    // There are two reasons for shutting down the compiler
    // 1) compiler runtime initialization failed
    // 2) The code cache is full and the following flag is set: -XX:-UseCodeCacheFlushing
    warning("%s initialization failed. Shutting down all compilers", comp->name());

    // Only one thread per compiler runtime object enters here
    // Set state to shut down
    comp->set_shut_down();

    // Delete all queued compilation tasks to make compiler threads exit faster.
    if (_c1_compile_queue != NULL) {
      _c1_compile_queue->free_all();
    }

    if (_c2_compile_queue != NULL) {
      _c2_compile_queue->free_all();
    }

    // Set flags so that we continue execution with using interpreter only.
    UseCompiler    = false;
    UseInterpreter = true;

    // We could delete compiler runtimes also. However, there are references to
    // the compiler runtime(s) (e.g.,  nmethod::is_compiled_by_c1()) which then
    // fail. This can be done later if necessary.
  }
}

/**
 * Helper function to create new or reuse old CompileLog.
 */
CompileLog* CompileBroker::get_log(CompilerThread* ct) {
  if (!LogCompilation) return NULL;

  AbstractCompiler *compiler = ct->compiler();
  bool c1 = compiler->is_c1();
  jobject* compiler_objects = c1 ? _compiler1_objects : _compiler2_objects;
  assert(compiler_objects != NULL, "must be initialized at this point");
  CompileLog** logs = c1 ? _compiler1_logs : _compiler2_logs;
  assert(logs != NULL, "must be initialized at this point");
  int count = c1 ? _c1_count : _c2_count;

  // Find Compiler number by its threadObj.
  oop compiler_obj = ct->threadObj();
  int compiler_number = 0;
  bool found = false;
  for (; compiler_number < count; compiler_number++) {
    if (JNIHandles::resolve_non_null(compiler_objects[compiler_number]) == compiler_obj) {
      found = true;
      break;
    }
  }
  assert(found, "Compiler must exist at this point");

  // Determine pointer for this thread's log.
  CompileLog** log_ptr = &logs[compiler_number];

  // Return old one if it exists.
  CompileLog* log = *log_ptr;
  if (log != NULL) {
    ct->init_log(log);
    return log;
  }

  // Create a new one and remember it.
  init_compiler_thread_log();
  log = ct->log();
  *log_ptr = log;
  return log;
}

// ------------------------------------------------------------------
// CompileBroker::compiler_thread_loop
//
// The main loop run by a CompilerThread.
void CompileBroker::compiler_thread_loop() {
  CompilerThread* thread = CompilerThread::current();
  CompileQueue* queue = thread->queue();
  // For the thread that initializes the ciObjectFactory
  // this resource mark holds all the shared objects
  ResourceMark rm;

  // First thread to get here will initialize the compiler interface

  {
    ASSERT_IN_VM;
    MutexLocker only_one (thread, CompileThread_lock);
    if (!ciObjectFactory::is_initialized()) {
      ciObjectFactory::initialize();
    }
  }

  // Open a log.
  CompileLog* log = get_log(thread);
  if (log != NULL) {
    log->begin_elem("start_compile_thread name='%s' thread='" UINTX_FORMAT "' process='%d'",
                    thread->name(),
                    os::current_thread_id(),
                    os::current_process_id());
    log->stamp();
    log->end_elem();
  }

  // If compiler thread/runtime initialization fails, exit the compiler thread
  if (!init_compiler_runtime()) {
    return;
  }

  thread->start_idle_timer();

  // Poll for new compilation tasks as long as the JVM runs. Compilation
  // should only be disabled if something went wrong while initializing the
  // compiler runtimes. This, in turn, should not happen. The only known case
  // when compiler runtime initialization fails is if there is not enough free
  // space in the code cache to generate the necessary stubs, etc.
  while (!is_compilation_disabled_forever()) {
    // We need this HandleMark to avoid leaking VM handles.
    HandleMark hm(thread);

    CompileTask* task = queue->get();
    if (task == NULL) {
      if (UseDynamicNumberOfCompilerThreads) {
        // Access compiler_count under lock to enforce consistency.
        MutexLocker only_one(CompileThread_lock);
        if (can_remove(thread, true)) {
          if (TraceCompilerThreads) {
            tty->print_cr("Removing compiler thread %s after " JLONG_FORMAT " ms idle time",
                          thread->name(), thread->idle_time_millis());
          }
          // Free buffer blob, if allocated
          if (thread->get_buffer_blob() != NULL) {
            MutexLocker mu(CodeCache_lock, Mutex::_no_safepoint_check_flag);
            CodeCache::free(thread->get_buffer_blob());
          }
          return; // Stop this thread.
        }
      }
    } else {
      // Assign the task to the current thread.  Mark this compilation
      // thread as active for the profiler.
      // CompileTaskWrapper also keeps the Method* from being deallocated if redefinition
      // occurs after fetching the compile task off the queue.
      CompileTaskWrapper ctw(task);
      nmethodLocker result_handle;  // (handle for the nmethod produced by this task)
      task->set_code_handle(&result_handle);
      methodHandle method(thread, task->method());

      // Never compile a method if breakpoints are present in it
      if (method()->number_of_breakpoints() == 0) {
        // Compile the method.
        if ((UseCompiler || AlwaysCompileLoopMethods) && CompileBroker::should_compile_new_jobs()) {
          invoke_compiler_on_method(task);
          thread->start_idle_timer();
        } else {
          // After compilation is disabled, remove remaining methods from queue
          method->clear_queued_for_compilation();
          task->set_failure_reason("compilation is disabled");
        }
      }

      if (UseDynamicNumberOfCompilerThreads) {
        possibly_add_compiler_threads(thread);
        assert(!thread->has_pending_exception(), "should have been handled");
      }
    }
  }

  // Shut down compiler runtime
  shutdown_compiler_runtime(thread->compiler(), thread);
}

// ------------------------------------------------------------------
// CompileBroker::init_compiler_thread_log
//
// Set up state required by +LogCompilation.
void CompileBroker::init_compiler_thread_log() {
    CompilerThread* thread = CompilerThread::current();
    char  file_name[4*K];
    FILE* fp = NULL;
    intx thread_id = os::current_thread_id();
    for (int try_temp_dir = 1; try_temp_dir >= 0; try_temp_dir--) {
      const char* dir = (try_temp_dir ? os::get_temp_directory() : NULL);
      if (dir == NULL) {
        jio_snprintf(file_name, sizeof(file_name), "hs_c" UINTX_FORMAT "_pid%u.log",
                     thread_id, os::current_process_id());
      } else {
        jio_snprintf(file_name, sizeof(file_name),
                     "%s%shs_c" UINTX_FORMAT "_pid%u.log", dir,
                     os::file_separator(), thread_id, os::current_process_id());
      }

      fp = fopen(file_name, "wt");
      if (fp != NULL) {
        if (LogCompilation && Verbose) {
          tty->print_cr("Opening compilation log %s", file_name);
        }
        CompileLog* log = new(ResourceObj::C_HEAP, mtCompiler) CompileLog(file_name, fp, thread_id);
        if (log == NULL) {
          fclose(fp);
          return;
        }
        thread->init_log(log);

        if (xtty != NULL) {
          ttyLocker ttyl;
          // Record any per thread log files
          xtty->elem("thread_logfile thread='" INTX_FORMAT "' filename='%s'", thread_id, file_name);
        }
        return;
      }
    }
    warning("Cannot open log file: %s", file_name);
}

void CompileBroker::log_metaspace_failure() {
  const char* message = "some methods may not be compiled because metaspace "
                        "is out of memory";
  if (_compilation_log != NULL) {
    _compilation_log->log_metaspace_failure(message);
  }
  if (PrintCompilation) {
    tty->print_cr("COMPILE PROFILING SKIPPED: %s", message);
  }
}


// ------------------------------------------------------------------
// CompileBroker::set_should_block
//
// Set _should_block.
// Call this from the VM, with Threads_lock held and a safepoint requested.
void CompileBroker::set_should_block() {
  assert(Threads_lock->owner() == Thread::current(), "must have threads lock");
  assert(SafepointSynchronize::is_at_safepoint(), "must be at a safepoint already");
#ifndef PRODUCT
  if (PrintCompilation && (Verbose || WizardMode))
    tty->print_cr("notifying compiler thread pool to block");
#endif
  _should_block = true;
}

// ------------------------------------------------------------------
// CompileBroker::maybe_block
//
// Call this from the compiler at convenient points, to poll for _should_block.
void CompileBroker::maybe_block() {
  if (_should_block) {
#ifndef PRODUCT
    if (PrintCompilation && (Verbose || WizardMode))
      tty->print_cr("compiler thread " INTPTR_FORMAT " poll detects block request", p2i(Thread::current()));
#endif
    ThreadInVMfromNative tivfn(JavaThread::current());
  }
}

// wrapper for CodeCache::print_summary()
static void codecache_print(bool detailed)
{
  ResourceMark rm;
  stringStream s;
  // Dump code cache  into a buffer before locking the tty,
  {
    MutexLocker mu(CodeCache_lock, Mutex::_no_safepoint_check_flag);
    CodeCache::print_summary(&s, detailed);
  }
  ttyLocker ttyl;
  tty->print("%s", s.as_string());
}

// wrapper for CodeCache::print_summary() using outputStream
static void codecache_print(outputStream* out, bool detailed) {
  ResourceMark rm;
  stringStream s;

  // Dump code cache into a buffer
  {
    MutexLocker mu(CodeCache_lock, Mutex::_no_safepoint_check_flag);
    CodeCache::print_summary(&s, detailed);
  }

  char* remaining_log = s.as_string();
  while (*remaining_log != '\0') {
    char* eol = strchr(remaining_log, '\n');
    if (eol == NULL) {
      out->print_cr("%s", remaining_log);
      remaining_log = remaining_log + strlen(remaining_log);
    } else {
      *eol = '\0';
      out->print_cr("%s", remaining_log);
      remaining_log = eol + 1;
    }
  }
}

void CompileBroker::post_compile(CompilerThread* thread, CompileTask* task, bool success, ciEnv* ci_env,
                                 int compilable, const char* failure_reason) {
  if (success) {
    task->mark_success();
    if (ci_env != NULL) {
      task->set_num_inlined_bytecodes(ci_env->num_inlined_bytecodes());
    }
    if (_compilation_log != NULL) {
      nmethod* code = task->code();
      if (code != NULL) {
        _compilation_log->log_nmethod(thread, code);
      }
    }
  } else if (AbortVMOnCompilationFailure) {
    if (compilable == ciEnv::MethodCompilable_not_at_tier) {
      fatal("Not compilable at tier %d: %s", task->comp_level(), failure_reason);
    }
    if (compilable == ciEnv::MethodCompilable_never) {
      fatal("Never compilable: %s", failure_reason);
    }
  }
  // simulate crash during compilation
  assert(task->compile_id() != CICrashAt, "just as planned");
}

static void post_compilation_event(EventCompilation& event, CompileTask* task) {
  assert(task != NULL, "invariant");
  CompilerEvent::CompilationEvent::post(event,
                                        task->compile_id(),
                                        task->compiler()->type(),
                                        task->method(),
                                        task->comp_level(),
                                        task->is_success(),
                                        task->osr_bci() != CompileBroker::standard_entry_bci,
                                        (task->code() == NULL) ? 0 : task->code()->total_size(),
                                        task->num_inlined_bytecodes());
}

int DirectivesStack::_depth = 0;
CompilerDirectives* DirectivesStack::_top = NULL;
CompilerDirectives* DirectivesStack::_bottom = NULL;

// ------------------------------------------------------------------
// CompileBroker::invoke_compiler_on_method
//
// Compile a method.
//
void CompileBroker::invoke_compiler_on_method(CompileTask* task) {
  task->print_ul();
  if (PrintCompilation) {
    ResourceMark rm;
    task->print_tty();
  }
  elapsedTimer time;

  CompilerThread* thread = CompilerThread::current();
  ResourceMark rm(thread);

  if (LogEvents) {
    _compilation_log->log_compile(thread, task);
  }

  // Common flags.
  uint compile_id = task->compile_id();
  int osr_bci = task->osr_bci();
  bool is_osr = (osr_bci != standard_entry_bci);
  bool should_log = (thread->log() != NULL);
  bool should_break = false;
  const int task_level = task->comp_level();
  AbstractCompiler* comp = task->compiler();

  DirectiveSet* directive;
  {
    // create the handle inside it's own block so it can't
    // accidentally be referenced once the thread transitions to
    // native.  The NoHandleMark before the transition should catch
    // any cases where this occurs in the future.
    methodHandle method(thread, task->method());
    assert(!method->is_native(), "no longer compile natives");

    // Look up matching directives
    directive = DirectivesStack::getMatchingDirective(method, comp);

    // Update compile information when using perfdata.
    if (UsePerfData) {
      update_compile_perf_data(thread, method, is_osr);
    }

    DTRACE_METHOD_COMPILE_BEGIN_PROBE(method, compiler_name(task_level));
  }

  should_break = directive->BreakAtCompileOption || task->check_break_at_flags();
  if (should_log && !directive->LogOption) {
    should_log = false;
  }

  // Allocate a new set of JNI handles.
  push_jni_handle_block();
  Method* target_handle = task->method();
  int compilable = ciEnv::MethodCompilable;
  const char* failure_reason = NULL;
  bool failure_reason_on_C_heap = false;
  const char* retry_message = NULL;

#if INCLUDE_JVMCI
  if (UseJVMCICompiler && comp != NULL && comp->is_jvmci()) {
    JVMCICompiler* jvmci = (JVMCICompiler*) comp;

    TraceTime t1("compilation", &time);
    EventCompilation event;
    JVMCICompileState compile_state(task, jvmci);
    JVMCIRuntime *runtime = NULL;

    if (JVMCI::in_shutdown()) {
      failure_reason = "in JVMCI shutdown";
      retry_message = "not retryable";
      compilable = ciEnv::MethodCompilable_never;
    } else if (compile_state.target_method_is_old()) {
      // Skip redefined methods
      failure_reason = "redefined method";
      retry_message = "not retryable";
      compilable = ciEnv::MethodCompilable_never;
    } else {
      JVMCIEnv env(thread, &compile_state, __FILE__, __LINE__);
      methodHandle method(thread, target_handle);
      runtime = env.runtime();
      runtime->compile_method(&env, jvmci, method, osr_bci);

      failure_reason = compile_state.failure_reason();
      failure_reason_on_C_heap = compile_state.failure_reason_on_C_heap();
      if (!compile_state.retryable()) {
        retry_message = "not retryable";
        compilable = ciEnv::MethodCompilable_not_at_tier;
      }
      if (task->code() == NULL) {
        assert(failure_reason != NULL, "must specify failure_reason");
      }
    }
    post_compile(thread, task, task->code() != NULL, NULL, compilable, failure_reason);
    if (event.should_commit()) {
      post_compilation_event(event, task);
    }

  } else
#endif // INCLUDE_JVMCI
  {
    NoHandleMark  nhm;
    ThreadToNativeFromVM ttn(thread);

    ciEnv ci_env(task);
    if (should_break) {
      ci_env.set_break_at_compile(true);
    }
    if (should_log) {
      ci_env.set_log(thread->log());
    }
    assert(thread->env() == &ci_env, "set by ci_env");
    // The thread-env() field is cleared in ~CompileTaskWrapper.

    // Cache Jvmti state
    bool method_is_old = ci_env.cache_jvmti_state();

    // Skip redefined methods
    if (method_is_old) {
      ci_env.record_method_not_compilable("redefined method", true);
    }

    // Cache DTrace flags
    ci_env.cache_dtrace_flags();

    ciMethod* target = ci_env.get_method_from_handle(target_handle);

    TraceTime t1("compilation", &time);
    EventCompilation event;

    if (comp == NULL) {
      ci_env.record_method_not_compilable("no compiler");
    } else if (!ci_env.failing()) {
      if (WhiteBoxAPI && WhiteBox::compilation_locked) {
        MonitorLocker locker(Compilation_lock, Mutex::_no_safepoint_check_flag);
        while (WhiteBox::compilation_locked) {
          locker.wait();
        }
      }
      comp->compile_method(&ci_env, target, osr_bci, true, directive);

      /* Repeat compilation without installing code for profiling purposes */
      int repeat_compilation_count = directive->RepeatCompilationOption;
      while (repeat_compilation_count > 0) {
        task->print_ul("NO CODE INSTALLED");
        comp->compile_method(&ci_env, target, osr_bci, false , directive);
        repeat_compilation_count--;
      }
    }

    if (!ci_env.failing() && task->code() == NULL) {
      //assert(false, "compiler should always document failure");
      // The compiler elected, without comment, not to register a result.
      // Do not attempt further compilations of this method.
      ci_env.record_method_not_compilable("compile failed");
    }

    // Copy this bit to the enclosing block:
    compilable = ci_env.compilable();

    if (ci_env.failing()) {
      failure_reason = ci_env.failure_reason();
      retry_message = ci_env.retry_message();
      ci_env.report_failure(failure_reason);
    }

    post_compile(thread, task, !ci_env.failing(), &ci_env, compilable, failure_reason);
    if (event.should_commit()) {
      post_compilation_event(event, task);
    }
  }
  // Remove the JNI handle block after the ciEnv destructor has run in
  // the previous block.
  pop_jni_handle_block();

  if (failure_reason != NULL) {
    task->set_failure_reason(failure_reason, failure_reason_on_C_heap);
    if (_compilation_log != NULL) {
      _compilation_log->log_failure(thread, task, failure_reason, retry_message);
    }
    if (PrintCompilation) {
      FormatBufferResource msg = retry_message != NULL ?
        FormatBufferResource("COMPILE SKIPPED: %s (%s)", failure_reason, retry_message) :
        FormatBufferResource("COMPILE SKIPPED: %s",      failure_reason);
      task->print(tty, msg);
    }
  }

  methodHandle method(thread, task->method());

  DTRACE_METHOD_COMPILE_END_PROBE(method, compiler_name(task_level), task->is_success());

  collect_statistics(thread, time, task);

  nmethod* nm = task->code();
  if (nm != NULL) {
    nm->maybe_print_nmethod(directive);
  }
  DirectivesStack::release(directive);

  if (PrintCompilation && PrintCompilation2) {
    tty->print("%7d ", (int) tty->time_stamp().milliseconds());  // print timestamp
    tty->print("%4d ", compile_id);    // print compilation number
    tty->print("%s ", (is_osr ? "%" : " "));
    if (task->code() != NULL) {
      tty->print("size: %d(%d) ", task->code()->total_size(), task->code()->insts_size());
    }
    tty->print_cr("time: %d inlined: %d bytes", (int)time.milliseconds(), task->num_inlined_bytecodes());
  }

  Log(compilation, codecache) log;
  if (log.is_debug()) {
    LogStream ls(log.debug());
    codecache_print(&ls, /* detailed= */ false);
  }
  if (PrintCodeCacheOnCompilation) {
    codecache_print(/* detailed= */ false);
  }
  // Disable compilation, if required.
  switch (compilable) {
  case ciEnv::MethodCompilable_never:
    if (is_osr)
      method->set_not_osr_compilable_quietly("MethodCompilable_never");
    else
      method->set_not_compilable_quietly("MethodCompilable_never");
    break;
  case ciEnv::MethodCompilable_not_at_tier:
    if (is_osr)
      method->set_not_osr_compilable_quietly("MethodCompilable_not_at_tier", task_level);
    else
      method->set_not_compilable_quietly("MethodCompilable_not_at_tier", task_level);
    break;
  }

  // Note that the queued_for_compilation bits are cleared without
  // protection of a mutex. [They were set by the requester thread,
  // when adding the task to the compile queue -- at which time the
  // compile queue lock was held. Subsequently, we acquired the compile
  // queue lock to get this task off the compile queue; thus (to belabour
  // the point somewhat) our clearing of the bits must be occurring
  // only after the setting of the bits. See also 14012000 above.
  method->clear_queued_for_compilation();
}

/**
 * The CodeCache is full. Print warning and disable compilation.
 * Schedule code cache cleaning so compilation can continue later.
 * This function needs to be called only from CodeCache::allocate(),
 * since we currently handle a full code cache uniformly.
 */
void CompileBroker::handle_full_code_cache(int code_blob_type) {
  UseInterpreter = true;
  if (UseCompiler || AlwaysCompileLoopMethods ) {
    if (xtty != NULL) {
      ResourceMark rm;
      stringStream s;
      // Dump code cache state into a buffer before locking the tty,
      // because log_state() will use locks causing lock conflicts.
      CodeCache::log_state(&s);
      // Lock to prevent tearing
      ttyLocker ttyl;
      xtty->begin_elem("code_cache_full");
      xtty->print("%s", s.as_string());
      xtty->stamp();
      xtty->end_elem();
    }

#ifndef PRODUCT
    if (ExitOnFullCodeCache) {
      codecache_print(/* detailed= */ true);
      before_exit(JavaThread::current());
      exit_globals(); // will delete tty
      vm_direct_exit(1);
    }
#endif
    if (UseCodeCacheFlushing) {
      // Since code cache is full, immediately stop new compiles
      if (CompileBroker::set_should_compile_new_jobs(CompileBroker::stop_compilation)) {
        NMethodSweeper::log_sweep("disable_compiler");
      }
    } else {
      disable_compilation_forever();
    }

    CodeCache::report_codemem_full(code_blob_type, should_print_compiler_warning());
  }
}

// ------------------------------------------------------------------
// CompileBroker::update_compile_perf_data
//
// Record this compilation for debugging purposes.
void CompileBroker::update_compile_perf_data(CompilerThread* thread, const methodHandle& method, bool is_osr) {
  ResourceMark rm;
  char* method_name = method->name()->as_C_string();
  char current_method[CompilerCounters::cmname_buffer_length];
  size_t maxLen = CompilerCounters::cmname_buffer_length;

  const char* class_name = method->method_holder()->name()->as_C_string();

  size_t s1len = strlen(class_name);
  size_t s2len = strlen(method_name);

  // check if we need to truncate the string
  if (s1len + s2len + 2 > maxLen) {

    // the strategy is to lop off the leading characters of the
    // class name and the trailing characters of the method name.

    if (s2len + 2 > maxLen) {
      // lop of the entire class name string, let snprintf handle
      // truncation of the method name.
      class_name += s1len; // null string
    }
    else {
      // lop off the extra characters from the front of the class name
      class_name += ((s1len + s2len + 2) - maxLen);
    }
  }

  jio_snprintf(current_method, maxLen, "%s %s", class_name, method_name);

  int last_compile_type = normal_compile;
  if (CICountOSR && is_osr) {
    last_compile_type = osr_compile;
  }

  CompilerCounters* counters = thread->counters();
  counters->set_current_method(current_method);
  counters->set_compile_type((jlong) last_compile_type);
}

// ------------------------------------------------------------------
// CompileBroker::push_jni_handle_block
//
// Push on a new block of JNI handles.
void CompileBroker::push_jni_handle_block() {
  JavaThread* thread = JavaThread::current();

  // Allocate a new block for JNI handles.
  // Inlined code from jni_PushLocalFrame()
  JNIHandleBlock* java_handles = thread->active_handles();
  JNIHandleBlock* compile_handles = JNIHandleBlock::allocate_block(thread);
  assert(compile_handles != NULL && java_handles != NULL, "should not be NULL");
  compile_handles->set_pop_frame_link(java_handles);  // make sure java handles get gc'd.
  thread->set_active_handles(compile_handles);
}


// ------------------------------------------------------------------
// CompileBroker::pop_jni_handle_block
//
// Pop off the current block of JNI handles.
void CompileBroker::pop_jni_handle_block() {
  JavaThread* thread = JavaThread::current();

  // Release our JNI handle block
  JNIHandleBlock* compile_handles = thread->active_handles();
  JNIHandleBlock* java_handles = compile_handles->pop_frame_link();
  thread->set_active_handles(java_handles);
  compile_handles->set_pop_frame_link(NULL);
  JNIHandleBlock::release_block(compile_handles, thread); // may block
}

// ------------------------------------------------------------------
// CompileBroker::collect_statistics
//
// Collect statistics about the compilation.

void CompileBroker::collect_statistics(CompilerThread* thread, elapsedTimer time, CompileTask* task) {
  bool success = task->is_success();
  methodHandle method (thread, task->method());
  uint compile_id = task->compile_id();
  bool is_osr = (task->osr_bci() != standard_entry_bci);
  const int comp_level = task->comp_level();
  nmethod* code = task->code();
  CompilerCounters* counters = thread->counters();

  assert(code == NULL || code->is_locked_by_vm(), "will survive the MutexLocker");
  MutexLocker locker(CompileStatistics_lock);

  // _perf variables are production performance counters which are
  // updated regardless of the setting of the CITime and CITimeEach flags
  //

  // account all time, including bailouts and failures in this counter;
  // C1 and C2 counters are counting both successful and unsuccessful compiles
  _t_total_compilation.add(time);

  if (!success) {
    _total_bailout_count++;
    if (UsePerfData) {
      _perf_last_failed_method->set_value(counters->current_method());
      _perf_last_failed_type->set_value(counters->compile_type());
      _perf_total_bailout_count->inc();
    }
    _t_bailedout_compilation.add(time);
  } else if (code == NULL) {
    if (UsePerfData) {
      _perf_last_invalidated_method->set_value(counters->current_method());
      _perf_last_invalidated_type->set_value(counters->compile_type());
      _perf_total_invalidated_count->inc();
    }
    _total_invalidated_count++;
    _t_invalidated_compilation.add(time);
  } else {
    // Compilation succeeded

    // update compilation ticks - used by the implementation of
    // java.lang.management.CompilationMXBean
    _perf_total_compilation->inc(time.ticks());
    _peak_compilation_time = time.milliseconds() > _peak_compilation_time ? time.milliseconds() : _peak_compilation_time;

    if (CITime) {
      int bytes_compiled = method->code_size() + task->num_inlined_bytecodes();
      if (is_osr) {
        _t_osr_compilation.add(time);
        _sum_osr_bytes_compiled += bytes_compiled;
      } else {
        _t_standard_compilation.add(time);
        _sum_standard_bytes_compiled += method->code_size() + task->num_inlined_bytecodes();
      }

      // Collect statistic per compilation level
      if (comp_level > CompLevel_none && comp_level <= CompLevel_full_optimization) {
        CompilerStatistics* stats = &_stats_per_level[comp_level-1];
        if (is_osr) {
          stats->_osr.update(time, bytes_compiled);
        } else {
          stats->_standard.update(time, bytes_compiled);
        }
        stats->_nmethods_size += code->total_size();
        stats->_nmethods_code_size += code->insts_size();
      } else {
        assert(false, "CompilerStatistics object does not exist for compilation level %d", comp_level);
      }

      // Collect statistic per compiler
      AbstractCompiler* comp = compiler(comp_level);
      if (comp) {
        CompilerStatistics* stats = comp->stats();
        if (is_osr) {
          stats->_osr.update(time, bytes_compiled);
        } else {
          stats->_standard.update(time, bytes_compiled);
        }
        stats->_nmethods_size += code->total_size();
        stats->_nmethods_code_size += code->insts_size();
      } else { // if (!comp)
        assert(false, "Compiler object must exist");
      }
    }

    if (UsePerfData) {
      // save the name of the last method compiled
      _perf_last_method->set_value(counters->current_method());
      _perf_last_compile_type->set_value(counters->compile_type());
      _perf_last_compile_size->set_value(method->code_size() +
                                         task->num_inlined_bytecodes());
      if (is_osr) {
        _perf_osr_compilation->inc(time.ticks());
        _perf_sum_osr_bytes_compiled->inc(method->code_size() + task->num_inlined_bytecodes());
      } else {
        _perf_standard_compilation->inc(time.ticks());
        _perf_sum_standard_bytes_compiled->inc(method->code_size() + task->num_inlined_bytecodes());
      }
    }

    if (CITimeEach) {
      double compile_time = time.seconds();
      double bytes_per_sec = compile_time == 0.0 ? 0.0 : (double)(method->code_size() + task->num_inlined_bytecodes()) / compile_time;
      tty->print_cr("%3d   seconds: %6.3f bytes/sec : %f (bytes %d + %d inlined)",
                    compile_id, compile_time, bytes_per_sec, method->code_size(), task->num_inlined_bytecodes());
    }

    // Collect counts of successful compilations
    _sum_nmethod_size      += code->total_size();
    _sum_nmethod_code_size += code->insts_size();
    _total_compile_count++;

    if (UsePerfData) {
      _perf_sum_nmethod_size->inc(     code->total_size());
      _perf_sum_nmethod_code_size->inc(code->insts_size());
      _perf_total_compile_count->inc();
    }

    if (is_osr) {
      if (UsePerfData) _perf_total_osr_compile_count->inc();
      _total_osr_compile_count++;
    } else {
      if (UsePerfData) _perf_total_standard_compile_count->inc();
      _total_standard_compile_count++;
    }
  }
  // set the current method for the thread to null
  if (UsePerfData) counters->set_current_method("");
}

const char* CompileBroker::compiler_name(int comp_level) {
  AbstractCompiler *comp = CompileBroker::compiler(comp_level);
  if (comp == NULL) {
    return "no compiler";
  } else {
    return (comp->name());
  }
}

jlong CompileBroker::total_compilation_ticks() {
  return _perf_total_compilation != NULL ? _perf_total_compilation->get_value() : 0;
}

void CompileBroker::print_times(const char* name, CompilerStatistics* stats) {
  tty->print_cr("  %s {speed: %6.3f bytes/s; standard: %6.3f s, %d bytes, %d methods; osr: %6.3f s, %d bytes, %d methods; nmethods_size: %d bytes; nmethods_code_size: %d bytes}",
                name, stats->bytes_per_second(),
                stats->_standard._time.seconds(), stats->_standard._bytes, stats->_standard._count,
                stats->_osr._time.seconds(), stats->_osr._bytes, stats->_osr._count,
                stats->_nmethods_size, stats->_nmethods_code_size);
}

void CompileBroker::print_times(bool per_compiler, bool aggregate) {
  if (per_compiler) {
    if (aggregate) {
      tty->cr();
      tty->print_cr("Individual compiler times (for compiled methods only)");
      tty->print_cr("------------------------------------------------");
      tty->cr();
    }
    for (unsigned int i = 0; i < sizeof(_compilers) / sizeof(AbstractCompiler*); i++) {
      AbstractCompiler* comp = _compilers[i];
      if (comp != NULL) {
        print_times(comp->name(), comp->stats());
      }
    }
    if (aggregate) {
      tty->cr();
      tty->print_cr("Individual compilation Tier times (for compiled methods only)");
      tty->print_cr("------------------------------------------------");
      tty->cr();
    }
    char tier_name[256];
    for (int tier = CompLevel_simple; tier <= CompilationPolicy::highest_compile_level(); tier++) {
      CompilerStatistics* stats = &_stats_per_level[tier-1];
      sprintf(tier_name, "Tier%d", tier);
      print_times(tier_name, stats);
    }
  }

  if (!aggregate) {
    return;
  }

  elapsedTimer standard_compilation = CompileBroker::_t_standard_compilation;
  elapsedTimer osr_compilation = CompileBroker::_t_osr_compilation;
  elapsedTimer total_compilation = CompileBroker::_t_total_compilation;

  int standard_bytes_compiled = CompileBroker::_sum_standard_bytes_compiled;
  int osr_bytes_compiled = CompileBroker::_sum_osr_bytes_compiled;

  int standard_compile_count = CompileBroker::_total_standard_compile_count;
  int osr_compile_count = CompileBroker::_total_osr_compile_count;
  int total_compile_count = CompileBroker::_total_compile_count;
  int total_bailout_count = CompileBroker::_total_bailout_count;
  int total_invalidated_count = CompileBroker::_total_invalidated_count;

  int nmethods_size = CompileBroker::_sum_nmethod_code_size;
  int nmethods_code_size = CompileBroker::_sum_nmethod_size;

  tty->cr();
  tty->print_cr("Accumulated compiler times");
  tty->print_cr("----------------------------------------------------------");
               //0000000000111111111122222222223333333333444444444455555555556666666666
               //0123456789012345678901234567890123456789012345678901234567890123456789
  tty->print_cr("  Total compilation time   : %7.3f s", total_compilation.seconds());
  tty->print_cr("    Standard compilation   : %7.3f s, Average : %2.3f s",
                standard_compilation.seconds(),
                standard_compile_count == 0 ? 0.0 : standard_compilation.seconds() / standard_compile_count);
  tty->print_cr("    Bailed out compilation : %7.3f s, Average : %2.3f s",
                CompileBroker::_t_bailedout_compilation.seconds(),
                total_bailout_count == 0 ? 0.0 : CompileBroker::_t_bailedout_compilation.seconds() / total_bailout_count);
  tty->print_cr("    On stack replacement   : %7.3f s, Average : %2.3f s",
                osr_compilation.seconds(),
                osr_compile_count == 0 ? 0.0 : osr_compilation.seconds() / osr_compile_count);
  tty->print_cr("    Invalidated            : %7.3f s, Average : %2.3f s",
                CompileBroker::_t_invalidated_compilation.seconds(),
                total_invalidated_count == 0 ? 0.0 : CompileBroker::_t_invalidated_compilation.seconds() / total_invalidated_count);

  AbstractCompiler *comp = compiler(CompLevel_simple);
  if (comp != NULL) {
    tty->cr();
    comp->print_timers();
  }
  comp = compiler(CompLevel_full_optimization);
  if (comp != NULL) {
    tty->cr();
    comp->print_timers();
  }
#if INCLUDE_JVMCI
  if (EnableJVMCI) {
    tty->cr();
    JVMCICompiler::print_hosted_timers();
  }
#endif

  tty->cr();
  tty->print_cr("  Total compiled methods    : %8d methods", total_compile_count);
  tty->print_cr("    Standard compilation    : %8d methods", standard_compile_count);
  tty->print_cr("    On stack replacement    : %8d methods", osr_compile_count);
  int tcb = osr_bytes_compiled + standard_bytes_compiled;
  tty->print_cr("  Total compiled bytecodes  : %8d bytes", tcb);
  tty->print_cr("    Standard compilation    : %8d bytes", standard_bytes_compiled);
  tty->print_cr("    On stack replacement    : %8d bytes", osr_bytes_compiled);
  double tcs = total_compilation.seconds();
  int bps = tcs == 0.0 ? 0 : (int)(tcb / tcs);
  tty->print_cr("  Average compilation speed : %8d bytes/s", bps);
  tty->cr();
  tty->print_cr("  nmethod code size         : %8d bytes", nmethods_code_size);
  tty->print_cr("  nmethod total size        : %8d bytes", nmethods_size);
}

// Print general/accumulated JIT information.
void CompileBroker::print_info(outputStream *out) {
  if (out == NULL) out = tty;
  out->cr();
  out->print_cr("======================");
  out->print_cr("   General JIT info   ");
  out->print_cr("======================");
  out->cr();
  out->print_cr("            JIT is : %7s",     should_compile_new_jobs() ? "on" : "off");
  out->print_cr("  Compiler threads : %7d",     (int)CICompilerCount);
  out->cr();
  out->print_cr("CodeCache overview");
  out->print_cr("--------------------------------------------------------");
  out->cr();
  out->print_cr("         Reserved size : " SIZE_FORMAT_W(7) " KB", CodeCache::max_capacity() / K);
  out->print_cr("        Committed size : " SIZE_FORMAT_W(7) " KB", CodeCache::capacity() / K);
  out->print_cr("  Unallocated capacity : " SIZE_FORMAT_W(7) " KB", CodeCache::unallocated_capacity() / K);
  out->cr();

  out->cr();
  out->print_cr("CodeCache cleaning overview");
  out->print_cr("--------------------------------------------------------");
  out->cr();
  NMethodSweeper::print(out);
  out->print_cr("--------------------------------------------------------");
  out->cr();
}

// Note: tty_lock must not be held upon entry to this function.
//       Print functions called from herein do "micro-locking" on tty_lock.
//       That's a tradeoff which keeps together important blocks of output.
//       At the same time, continuous tty_lock hold time is kept in check,
//       preventing concurrently printing threads from stalling a long time.
void CompileBroker::print_heapinfo(outputStream* out, const char* function, size_t granularity) {
  TimeStamp ts_total;
  TimeStamp ts_global;
  TimeStamp ts;

  bool allFun = !strcmp(function, "all");
  bool aggregate = !strcmp(function, "aggregate") || !strcmp(function, "analyze") || allFun;
  bool usedSpace = !strcmp(function, "UsedSpace") || allFun;
  bool freeSpace = !strcmp(function, "FreeSpace") || allFun;
  bool methodCount = !strcmp(function, "MethodCount") || allFun;
  bool methodSpace = !strcmp(function, "MethodSpace") || allFun;
  bool methodAge = !strcmp(function, "MethodAge") || allFun;
  bool methodNames = !strcmp(function, "MethodNames") || allFun;
  bool discard = !strcmp(function, "discard") || allFun;

  if (out == NULL) {
    out = tty;
  }

  if (!(aggregate || usedSpace || freeSpace || methodCount || methodSpace || methodAge || methodNames || discard)) {
    out->print_cr("\n__ CodeHeapStateAnalytics: Function %s is not supported", function);
    out->cr();
    return;
  }

  ts_total.update(); // record starting point

  if (aggregate) {
    print_info(out);
  }

  // We hold the CodeHeapStateAnalytics_lock all the time, from here until we leave this function.
  // That prevents other threads from destroying (making inconsistent) our view on the CodeHeap.
  // When we request individual parts of the analysis via the jcmd interface, it is possible
  // that in between another thread (another jcmd user or the vm running into CodeCache OOM)
  // updated the aggregated data. We will then see a modified, but again consistent, view
  // on the CodeHeap. That's a tolerable tradeoff we have to accept because we can't hold
  // a lock across user interaction.

  // We should definitely acquire this lock before acquiring Compile_lock and CodeCache_lock.
  // CodeHeapStateAnalytics_lock may be held by a concurrent thread for a long time,
  // leading to an unnecessarily long hold time of the other locks we acquired before.
  ts.update(); // record starting point
  MutexLocker mu0(CodeHeapStateAnalytics_lock, Mutex::_safepoint_check_flag);
  out->print_cr("\n__ CodeHeapStateAnalytics lock wait took %10.3f seconds _________\n", ts.seconds());

  // Holding the CodeCache_lock protects from concurrent alterations of the CodeCache.
  // Unfortunately, such protection is not sufficient:
  // When a new nmethod is created via ciEnv::register_method(), the
  // Compile_lock is taken first. After some initializations,
  // nmethod::new_nmethod() takes over, grabbing the CodeCache_lock
  // immediately (after finalizing the oop references). To lock out concurrent
  // modifiers, we have to grab both locks as well in the described sequence.
  //
  // If we serve an "allFun" call, it is beneficial to hold CodeCache_lock and Compile_lock
  // for the entire duration of aggregation and printing. That makes sure we see
  // a consistent picture and do not run into issues caused by concurrent alterations.
  bool should_take_Compile_lock   = !SafepointSynchronize::is_at_safepoint() &&
                                    !Compile_lock->owned_by_self();
  bool should_take_CodeCache_lock = !SafepointSynchronize::is_at_safepoint() &&
                                    !CodeCache_lock->owned_by_self();
  Mutex*   global_lock_1   = allFun ? (should_take_Compile_lock   ? Compile_lock   : NULL) : NULL;
  Monitor* global_lock_2   = allFun ? (should_take_CodeCache_lock ? CodeCache_lock : NULL) : NULL;
  Mutex*   function_lock_1 = allFun ? NULL : (should_take_Compile_lock   ? Compile_lock    : NULL);
  Monitor* function_lock_2 = allFun ? NULL : (should_take_CodeCache_lock ? CodeCache_lock  : NULL);
  ts_global.update(); // record starting point
  MutexLocker mu1(global_lock_1, Mutex::_safepoint_check_flag);
  MutexLocker mu2(global_lock_2, Mutex::_no_safepoint_check_flag);
  if ((global_lock_1 != NULL) || (global_lock_2 != NULL)) {
    out->print_cr("\n__ Compile & CodeCache (global) lock wait took %10.3f seconds _________\n", ts_global.seconds());
    ts_global.update(); // record starting point
  }

  if (aggregate) {
    ts.update(); // record starting point
    MutexLocker mu11(function_lock_1, Mutex::_safepoint_check_flag);
    MutexLocker mu22(function_lock_2, Mutex::_no_safepoint_check_flag);
    if ((function_lock_1 != NULL) || (function_lock_1 != NULL)) {
      out->print_cr("\n__ Compile & CodeCache (function) lock wait took %10.3f seconds _________\n", ts.seconds());
    }

    ts.update(); // record starting point
    CodeCache::aggregate(out, granularity);
    if ((function_lock_1 != NULL) || (function_lock_1 != NULL)) {
      out->print_cr("\n__ Compile & CodeCache (function) lock hold took %10.3f seconds _________\n", ts.seconds());
    }
  }

  if (usedSpace) CodeCache::print_usedSpace(out);
  if (freeSpace) CodeCache::print_freeSpace(out);
  if (methodCount) CodeCache::print_count(out);
  if (methodSpace) CodeCache::print_space(out);
  if (methodAge) CodeCache::print_age(out);
  if (methodNames) {
    if (allFun) {
      // print_names() can only be used safely if the locks have been continuously held
      // since aggregation begin. That is true only for function "all".
      CodeCache::print_names(out);
    } else {
      out->print_cr("\nCodeHeapStateAnalytics: Function 'MethodNames' is only available as part of function 'all'");
    }
  }
  if (discard) CodeCache::discard(out);

  if ((global_lock_1 != NULL) || (global_lock_2 != NULL)) {
    out->print_cr("\n__ Compile & CodeCache (global) lock hold took %10.3f seconds _________\n", ts_global.seconds());
  }
  out->print_cr("\n__ CodeHeapStateAnalytics total duration %10.3f seconds _________\n", ts_total.seconds());
}<|MERGE_RESOLUTION|>--- conflicted
+++ resolved
@@ -1271,13 +1271,8 @@
         // Don't allow blocking compiles if inside a class initializer or while performing class loading
         vframeStream vfst(thread->as_Java_thread());
         for (; !vfst.at_end(); vfst.next()) {
-<<<<<<< HEAD
         if (vfst.method()->is_class_initializer() ||
-              (vfst.method()->method_holder()->is_subclass_of(SystemDictionary::ClassLoader_klass()) &&
-=======
-          if (vfst.method()->is_static_initializer() ||
               (vfst.method()->method_holder()->is_subclass_of(vmClasses::ClassLoader_klass()) &&
->>>>>>> f025bc1d
                   vfst.method()->name() == vmSymbols::loadClass_name())) {
             blocking = false;
             break;
