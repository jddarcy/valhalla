--- conflicted
+++ resolved
@@ -2676,13 +2676,8 @@
   uint total_bailout_count = CompileBroker::_total_bailout_count;
   uint total_invalidated_count = CompileBroker::_total_invalidated_count;
 
-<<<<<<< HEAD
-  uint nmethods_size = CompileBroker::_sum_nmethod_code_size;
-  uint nmethods_code_size = CompileBroker::_sum_nmethod_size;
-=======
   uint nmethods_code_size = CompileBroker::_sum_nmethod_code_size;
   uint nmethods_size = CompileBroker::_sum_nmethod_size;
->>>>>>> 16fa7709
 
   tty->cr();
   tty->print_cr("Accumulated compiler times");
