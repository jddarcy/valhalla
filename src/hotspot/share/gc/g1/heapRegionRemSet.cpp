--- conflicted
+++ resolved
@@ -67,16 +67,7 @@
   G1FromCardCache::clear(_hr->hrm_index());
 }
 
-<<<<<<< HEAD
-void HeapRegionRemSet::clear(bool only_cardset) {
-  MutexLocker x(&_m, Mutex::_no_safepoint_check_flag);
-  clear_locked(only_cardset);
-}
-
-void HeapRegionRemSet::clear_locked(bool only_cardset, bool keep_tracked) {
-=======
 void HeapRegionRemSet::clear(bool only_cardset, bool keep_tracked) {
->>>>>>> 16fa7709
   if (!only_cardset) {
     _code_roots.clear();
   }
