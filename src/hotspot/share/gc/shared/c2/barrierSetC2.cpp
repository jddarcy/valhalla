/*
 * Copyright (c) 2018, 2021, Oracle and/or its affiliates. All rights reserved.
 * DO NOT ALTER OR REMOVE COPYRIGHT NOTICES OR THIS FILE HEADER.
 *
 * This code is free software; you can redistribute it and/or modify it
 * under the terms of the GNU General Public License version 2 only, as
 * published by the Free Software Foundation.
 *
 * This code is distributed in the hope that it will be useful, but WITHOUT
 * ANY WARRANTY; without even the implied warranty of MERCHANTABILITY or
 * FITNESS FOR A PARTICULAR PURPOSE.  See the GNU General Public License
 * version 2 for more details (a copy is included in the LICENSE file that
 * accompanied this code).
 *
 * You should have received a copy of the GNU General Public License version
 * 2 along with this work; if not, write to the Free Software Foundation,
 * Inc., 51 Franklin St, Fifth Floor, Boston, MA 02110-1301 USA.
 *
 * Please contact Oracle, 500 Oracle Parkway, Redwood Shores, CA 94065 USA
 * or visit www.oracle.com if you need additional information or have any
 * questions.
 *
 */

#include "precompiled.hpp"
#include "gc/shared/tlab_globals.hpp"
#include "gc/shared/c2/barrierSetC2.hpp"
#include "opto/arraycopynode.hpp"
#include "opto/convertnode.hpp"
#include "opto/graphKit.hpp"
#include "opto/idealKit.hpp"
#include "opto/macro.hpp"
#include "opto/narrowptrnode.hpp"
#include "opto/runtime.hpp"
#include "utilities/macros.hpp"

// By default this is a no-op.
void BarrierSetC2::resolve_address(C2Access& access) const { }

void* C2ParseAccess::barrier_set_state() const {
  return _kit->barrier_set_state();
}

PhaseGVN& C2ParseAccess::gvn() const { return _kit->gvn(); }

Node* C2ParseAccess::control() const {
  return _ctl == NULL ? _kit->control() : _ctl;
}

bool C2Access::needs_cpu_membar() const {
  bool mismatched   = (_decorators & C2_MISMATCHED) != 0;
  bool is_unordered = (_decorators & MO_UNORDERED) != 0;

  bool anonymous = (_decorators & C2_UNSAFE_ACCESS) != 0;
  bool in_heap   = (_decorators & IN_HEAP) != 0;
  bool in_native = (_decorators & IN_NATIVE) != 0;
  bool is_mixed  = !in_heap && !in_native;

  bool is_write  = (_decorators & C2_WRITE_ACCESS) != 0;
  bool is_read   = (_decorators & C2_READ_ACCESS) != 0;
  bool is_atomic = is_read && is_write;

  if (is_atomic) {
    // Atomics always need to be wrapped in CPU membars
    return true;
  }

  if (anonymous) {
    // We will need memory barriers unless we can determine a unique
    // alias category for this reference.  (Note:  If for some reason
    // the barriers get omitted and the unsafe reference begins to "pollute"
    // the alias analysis of the rest of the graph, either Compile::can_alias
    // or Compile::must_alias will throw a diagnostic assert.)
    if (is_mixed || !is_unordered || (mismatched && !_addr.type()->isa_aryptr())) {
      return true;
    }
  } else {
    assert(!is_mixed, "not unsafe");
  }

  return false;
}

Node* BarrierSetC2::store_at_resolved(C2Access& access, C2AccessValue& val) const {
  DecoratorSet decorators = access.decorators();

  bool mismatched = (decorators & C2_MISMATCHED) != 0;
  bool unaligned = (decorators & C2_UNALIGNED) != 0;
  bool unsafe = (decorators & C2_UNSAFE_ACCESS) != 0;
  bool requires_atomic_access = (decorators & MO_UNORDERED) == 0;

  bool in_native = (decorators & IN_NATIVE) != 0;
  assert(!in_native || (unsafe && !access.is_oop()), "not supported yet");

  MemNode::MemOrd mo = access.mem_node_mo();

  Node* store;
  if (access.is_parse_access()) {
    C2ParseAccess& parse_access = static_cast<C2ParseAccess&>(access);

    GraphKit* kit = parse_access.kit();
    if (access.type() == T_DOUBLE) {
      Node* new_val = kit->dstore_rounding(val.node());
      val.set_node(new_val);
    }

    store = kit->store_to_memory(kit->control(), access.addr().node(), val.node(), access.type(),
                                     access.addr().type(), mo, requires_atomic_access, unaligned, mismatched, unsafe);
  } else {
    assert(!requires_atomic_access, "not yet supported");
    assert(access.is_opt_access(), "either parse or opt access");
    C2OptAccess& opt_access = static_cast<C2OptAccess&>(access);
    Node* ctl = opt_access.ctl();
    MergeMemNode* mm = opt_access.mem();
    PhaseGVN& gvn = opt_access.gvn();
    const TypePtr* adr_type = access.addr().type();
    int alias = gvn.C->get_alias_index(adr_type);
    Node* mem = mm->memory_at(alias);

    StoreNode* st = StoreNode::make(gvn, ctl, mem, access.addr().node(), adr_type, val.node(), access.type(), mo);
    if (unaligned) {
      st->set_unaligned_access();
    }
    if (mismatched) {
      st->set_mismatched_access();
    }
    store = gvn.transform(st);
    if (store == st) {
      mm->set_memory_at(alias, st);
    }
  }
  access.set_raw_access(store);

  return store;
}

Node* BarrierSetC2::load_at_resolved(C2Access& access, const Type* val_type) const {
  DecoratorSet decorators = access.decorators();

  Node* adr = access.addr().node();
  const TypePtr* adr_type = access.addr().type();

  bool mismatched = (decorators & C2_MISMATCHED) != 0;
  bool requires_atomic_access = (decorators & MO_UNORDERED) == 0;
  bool unaligned = (decorators & C2_UNALIGNED) != 0;
  bool control_dependent = (decorators & C2_CONTROL_DEPENDENT_LOAD) != 0;
  bool unknown_control = (decorators & C2_UNKNOWN_CONTROL_LOAD) != 0;
  bool unsafe = (decorators & C2_UNSAFE_ACCESS) != 0;
  bool immutable = (decorators & C2_IMMUTABLE_MEMORY) != 0;

  bool in_native = (decorators & IN_NATIVE) != 0;

  MemNode::MemOrd mo = access.mem_node_mo();
  LoadNode::ControlDependency dep = unknown_control ? LoadNode::UnknownControl : LoadNode::DependsOnlyOnTest;

  Node* load;
  if (access.is_parse_access()) {
    C2ParseAccess& parse_access = static_cast<C2ParseAccess&>(access);
    GraphKit* kit = parse_access.kit();
    Node* control = control_dependent ? parse_access.control() : NULL;

    if (immutable) {
      assert(!requires_atomic_access, "can't ensure atomicity");
      Compile* C = Compile::current();
      Node* mem = kit->immutable_memory();
      load = LoadNode::make(kit->gvn(), control, mem, adr,
                            adr_type, val_type, access.type(), mo, dep, unaligned,
                            mismatched, unsafe, access.barrier_data());
      load = kit->gvn().transform(load);
    } else {
      load = kit->make_load(control, adr, val_type, access.type(), adr_type, mo,
                            dep, requires_atomic_access, unaligned, mismatched, unsafe,
                            access.barrier_data());
    }
  } else {
    assert(!requires_atomic_access, "not yet supported");
    assert(access.is_opt_access(), "either parse or opt access");
    C2OptAccess& opt_access = static_cast<C2OptAccess&>(access);
    Node* control = control_dependent ? opt_access.ctl() : NULL;
    MergeMemNode* mm = opt_access.mem();
    PhaseGVN& gvn = opt_access.gvn();
    Node* mem = mm->memory_at(gvn.C->get_alias_index(adr_type));
    load = LoadNode::make(gvn, control, mem, adr, adr_type, val_type, access.type(), mo,
                          dep, unaligned, mismatched, unsafe, access.barrier_data());
    load = gvn.transform(load);
  }
  access.set_raw_access(load);

  return load;
}

class C2AccessFence: public StackObj {
  C2Access& _access;
  Node* _leading_membar;

public:
  C2AccessFence(C2Access& access) :
    _access(access), _leading_membar(NULL) {
    GraphKit* kit = NULL;
    if (access.is_parse_access()) {
      C2ParseAccess& parse_access = static_cast<C2ParseAccess&>(access);
      kit = parse_access.kit();
    }
    DecoratorSet decorators = access.decorators();

    bool is_write = (decorators & C2_WRITE_ACCESS) != 0;
    bool is_read = (decorators & C2_READ_ACCESS) != 0;
    bool is_atomic = is_read && is_write;

    bool is_volatile = (decorators & MO_SEQ_CST) != 0;
    bool is_release = (decorators & MO_RELEASE) != 0;

    if (is_atomic) {
      assert(kit != NULL, "unsupported at optimization time");
      // Memory-model-wise, a LoadStore acts like a little synchronized
      // block, so needs barriers on each side.  These don't translate
      // into actual barriers on most machines, but we still need rest of
      // compiler to respect ordering.
      if (is_release) {
        _leading_membar = kit->insert_mem_bar(Op_MemBarRelease);
      } else if (is_volatile) {
        if (support_IRIW_for_not_multiple_copy_atomic_cpu) {
          _leading_membar = kit->insert_mem_bar(Op_MemBarVolatile);
        } else {
          _leading_membar = kit->insert_mem_bar(Op_MemBarRelease);
        }
      }
    } else if (is_write) {
      // If reference is volatile, prevent following memory ops from
      // floating down past the volatile write.  Also prevents commoning
      // another volatile read.
      if (is_volatile || is_release) {
        assert(kit != NULL, "unsupported at optimization time");
        _leading_membar = kit->insert_mem_bar(Op_MemBarRelease);
      }
    } else {
      // Memory barrier to prevent normal and 'unsafe' accesses from
      // bypassing each other.  Happens after null checks, so the
      // exception paths do not take memory state from the memory barrier,
      // so there's no problems making a strong assert about mixing users
      // of safe & unsafe memory.
      if (is_volatile && support_IRIW_for_not_multiple_copy_atomic_cpu) {
        assert(kit != NULL, "unsupported at optimization time");
        _leading_membar = kit->insert_mem_bar(Op_MemBarVolatile);
      }
    }

    if (access.needs_cpu_membar()) {
      assert(kit != NULL, "unsupported at optimization time");
      kit->insert_mem_bar(Op_MemBarCPUOrder);
    }

    if (is_atomic) {
      // 4984716: MemBars must be inserted before this
      //          memory node in order to avoid a false
      //          dependency which will confuse the scheduler.
      access.set_memory();
    }
  }

  ~C2AccessFence() {
    GraphKit* kit = NULL;
    if (_access.is_parse_access()) {
      C2ParseAccess& parse_access = static_cast<C2ParseAccess&>(_access);
      kit = parse_access.kit();
    }
    DecoratorSet decorators = _access.decorators();

    bool is_write = (decorators & C2_WRITE_ACCESS) != 0;
    bool is_read = (decorators & C2_READ_ACCESS) != 0;
    bool is_atomic = is_read && is_write;

    bool is_volatile = (decorators & MO_SEQ_CST) != 0;
    bool is_acquire = (decorators & MO_ACQUIRE) != 0;

    // If reference is volatile, prevent following volatiles ops from
    // floating up before the volatile access.
    if (_access.needs_cpu_membar()) {
      kit->insert_mem_bar(Op_MemBarCPUOrder);
    }

    if (is_atomic) {
      assert(kit != NULL, "unsupported at optimization time");
      if (is_acquire || is_volatile) {
        Node* n = _access.raw_access();
        Node* mb = kit->insert_mem_bar(Op_MemBarAcquire, n);
        if (_leading_membar != NULL) {
          MemBarNode::set_load_store_pair(_leading_membar->as_MemBar(), mb->as_MemBar());
        }
      }
    } else if (is_write) {
      // If not multiple copy atomic, we do the MemBarVolatile before the load.
      if (is_volatile && !support_IRIW_for_not_multiple_copy_atomic_cpu) {
        assert(kit != NULL, "unsupported at optimization time");
        Node* n = _access.raw_access();
        Node* mb = kit->insert_mem_bar(Op_MemBarVolatile, n); // Use fat membar
        if (_leading_membar != NULL) {
          MemBarNode::set_store_pair(_leading_membar->as_MemBar(), mb->as_MemBar());
        }
      }
    } else {
      if (is_volatile || is_acquire) {
        assert(kit != NULL, "unsupported at optimization time");
        Node* n = _access.raw_access();
        assert(_leading_membar == NULL || support_IRIW_for_not_multiple_copy_atomic_cpu, "no leading membar expected");
        Node* mb = kit->insert_mem_bar(Op_MemBarAcquire, n);
        mb->as_MemBar()->set_trailing_load();
      }
    }
  }
};

Node* BarrierSetC2::store_at(C2Access& access, C2AccessValue& val) const {
  C2AccessFence fence(access);
  resolve_address(access);
  return store_at_resolved(access, val);
}

Node* BarrierSetC2::load_at(C2Access& access, const Type* val_type) const {
  C2AccessFence fence(access);
  resolve_address(access);
  return load_at_resolved(access, val_type);
}

MemNode::MemOrd C2Access::mem_node_mo() const {
  bool is_write = (_decorators & C2_WRITE_ACCESS) != 0;
  bool is_read = (_decorators & C2_READ_ACCESS) != 0;
  if ((_decorators & MO_SEQ_CST) != 0) {
    if (is_write && is_read) {
      // For atomic operations
      return MemNode::seqcst;
    } else if (is_write) {
      return MemNode::release;
    } else {
      assert(is_read, "what else?");
      return MemNode::acquire;
    }
  } else if ((_decorators & MO_RELEASE) != 0) {
    return MemNode::release;
  } else if ((_decorators & MO_ACQUIRE) != 0) {
    return MemNode::acquire;
  } else if (is_write) {
    // Volatile fields need releasing stores.
    // Non-volatile fields also need releasing stores if they hold an
    // object reference, because the object reference might point to
    // a freshly created object.
    // Conservatively release stores of object references.
    return StoreNode::release_if_reference(_type);
  } else {
    return MemNode::unordered;
  }
}

void C2Access::fixup_decorators() {
  bool default_mo = (_decorators & MO_DECORATOR_MASK) == 0;
  bool is_unordered = (_decorators & MO_UNORDERED) != 0 || default_mo;
  bool anonymous = (_decorators & C2_UNSAFE_ACCESS) != 0;

  bool is_read = (_decorators & C2_READ_ACCESS) != 0;
  bool is_write = (_decorators & C2_WRITE_ACCESS) != 0;

  if (AlwaysAtomicAccesses && is_unordered) {
    _decorators &= ~MO_DECORATOR_MASK; // clear the MO bits
    _decorators |= MO_RELAXED; // Force the MO_RELAXED decorator with AlwaysAtomicAccess
  }

  _decorators = AccessInternal::decorator_fixup(_decorators);

  if (is_read && !is_write && anonymous) {
    // To be valid, unsafe loads may depend on other conditions than
    // the one that guards them: pin the Load node
    _decorators |= C2_CONTROL_DEPENDENT_LOAD;
    _decorators |= C2_UNKNOWN_CONTROL_LOAD;
    const TypePtr* adr_type = _addr.type();
    Node* adr = _addr.node();
    if (!needs_cpu_membar() && adr_type->isa_instptr()) {
      assert(adr_type->meet(TypePtr::NULL_PTR) != adr_type->remove_speculative(), "should be not null");
      intptr_t offset = Type::OffsetBot;
      AddPNode::Ideal_base_and_offset(adr, &gvn(), offset);
      if (offset >= 0) {
        int s = Klass::layout_helper_size_in_bytes(adr_type->isa_instptr()->klass()->layout_helper());
        if (offset < s) {
          // Guaranteed to be a valid access, no need to pin it
          _decorators ^= C2_CONTROL_DEPENDENT_LOAD;
          _decorators ^= C2_UNKNOWN_CONTROL_LOAD;
        }
      }
    }
  }
}

//--------------------------- atomic operations---------------------------------

void BarrierSetC2::pin_atomic_op(C2AtomicParseAccess& access) const {
  if (!access.needs_pinning()) {
    return;
  }
  // SCMemProjNodes represent the memory state of a LoadStore. Their
  // main role is to prevent LoadStore nodes from being optimized away
  // when their results aren't used.
  assert(access.is_parse_access(), "entry not supported at optimization time");
  C2ParseAccess& parse_access = static_cast<C2ParseAccess&>(access);
  GraphKit* kit = parse_access.kit();
  Node* load_store = access.raw_access();
  assert(load_store != NULL, "must pin atomic op");
  Node* proj = kit->gvn().transform(new SCMemProjNode(load_store));
  kit->set_memory(proj, access.alias_idx());
}

void C2AtomicParseAccess::set_memory() {
  Node *mem = _kit->memory(_alias_idx);
  _memory = mem;
}

Node* BarrierSetC2::atomic_cmpxchg_val_at_resolved(C2AtomicParseAccess& access, Node* expected_val,
                                                   Node* new_val, const Type* value_type) const {
  GraphKit* kit = access.kit();
  MemNode::MemOrd mo = access.mem_node_mo();
  Node* mem = access.memory();

  Node* adr = access.addr().node();
  const TypePtr* adr_type = access.addr().type();

  Node* load_store = NULL;

  if (access.is_oop()) {
#ifdef _LP64
    if (adr->bottom_type()->is_ptr_to_narrowoop()) {
      Node *newval_enc = kit->gvn().transform(new EncodePNode(new_val, new_val->bottom_type()->make_narrowoop()));
      Node *oldval_enc = kit->gvn().transform(new EncodePNode(expected_val, expected_val->bottom_type()->make_narrowoop()));
      load_store = new CompareAndExchangeNNode(kit->control(), mem, adr, newval_enc, oldval_enc, adr_type, value_type->make_narrowoop(), mo);
    } else
#endif
    {
      load_store = new CompareAndExchangePNode(kit->control(), mem, adr, new_val, expected_val, adr_type, value_type->is_oopptr(), mo);
    }
  } else {
    switch (access.type()) {
      case T_BYTE: {
        load_store = new CompareAndExchangeBNode(kit->control(), mem, adr, new_val, expected_val, adr_type, mo);
        break;
      }
      case T_SHORT: {
        load_store = new CompareAndExchangeSNode(kit->control(), mem, adr, new_val, expected_val, adr_type, mo);
        break;
      }
      case T_INT: {
        load_store = new CompareAndExchangeINode(kit->control(), mem, adr, new_val, expected_val, adr_type, mo);
        break;
      }
      case T_LONG: {
        load_store = new CompareAndExchangeLNode(kit->control(), mem, adr, new_val, expected_val, adr_type, mo);
        break;
      }
      default:
        ShouldNotReachHere();
    }
  }

  load_store->as_LoadStore()->set_barrier_data(access.barrier_data());
  load_store = kit->gvn().transform(load_store);

  access.set_raw_access(load_store);
  pin_atomic_op(access);

#ifdef _LP64
  if (access.is_oop() && adr->bottom_type()->is_ptr_to_narrowoop()) {
    return kit->gvn().transform(new DecodeNNode(load_store, load_store->get_ptr_type()));
  }
#endif

  return load_store;
}

Node* BarrierSetC2::atomic_cmpxchg_bool_at_resolved(C2AtomicParseAccess& access, Node* expected_val,
                                                    Node* new_val, const Type* value_type) const {
  GraphKit* kit = access.kit();
  DecoratorSet decorators = access.decorators();
  MemNode::MemOrd mo = access.mem_node_mo();
  Node* mem = access.memory();
  bool is_weak_cas = (decorators & C2_WEAK_CMPXCHG) != 0;
  Node* load_store = NULL;
  Node* adr = access.addr().node();

  if (access.is_oop()) {
#ifdef _LP64
    if (adr->bottom_type()->is_ptr_to_narrowoop()) {
      Node *newval_enc = kit->gvn().transform(new EncodePNode(new_val, new_val->bottom_type()->make_narrowoop()));
      Node *oldval_enc = kit->gvn().transform(new EncodePNode(expected_val, expected_val->bottom_type()->make_narrowoop()));
      if (is_weak_cas) {
        load_store = new WeakCompareAndSwapNNode(kit->control(), mem, adr, newval_enc, oldval_enc, mo);
      } else {
        load_store = new CompareAndSwapNNode(kit->control(), mem, adr, newval_enc, oldval_enc, mo);
      }
    } else
#endif
    {
      if (is_weak_cas) {
        load_store = new WeakCompareAndSwapPNode(kit->control(), mem, adr, new_val, expected_val, mo);
      } else {
        load_store = new CompareAndSwapPNode(kit->control(), mem, adr, new_val, expected_val, mo);
      }
    }
  } else {
    switch(access.type()) {
      case T_BYTE: {
        if (is_weak_cas) {
          load_store = new WeakCompareAndSwapBNode(kit->control(), mem, adr, new_val, expected_val, mo);
        } else {
          load_store = new CompareAndSwapBNode(kit->control(), mem, adr, new_val, expected_val, mo);
        }
        break;
      }
      case T_SHORT: {
        if (is_weak_cas) {
          load_store = new WeakCompareAndSwapSNode(kit->control(), mem, adr, new_val, expected_val, mo);
        } else {
          load_store = new CompareAndSwapSNode(kit->control(), mem, adr, new_val, expected_val, mo);
        }
        break;
      }
      case T_INT: {
        if (is_weak_cas) {
          load_store = new WeakCompareAndSwapINode(kit->control(), mem, adr, new_val, expected_val, mo);
        } else {
          load_store = new CompareAndSwapINode(kit->control(), mem, adr, new_val, expected_val, mo);
        }
        break;
      }
      case T_LONG: {
        if (is_weak_cas) {
          load_store = new WeakCompareAndSwapLNode(kit->control(), mem, adr, new_val, expected_val, mo);
        } else {
          load_store = new CompareAndSwapLNode(kit->control(), mem, adr, new_val, expected_val, mo);
        }
        break;
      }
      default:
        ShouldNotReachHere();
    }
  }

  load_store->as_LoadStore()->set_barrier_data(access.barrier_data());
  load_store = kit->gvn().transform(load_store);

  access.set_raw_access(load_store);
  pin_atomic_op(access);

  return load_store;
}

Node* BarrierSetC2::atomic_xchg_at_resolved(C2AtomicParseAccess& access, Node* new_val, const Type* value_type) const {
  GraphKit* kit = access.kit();
  Node* mem = access.memory();
  Node* adr = access.addr().node();
  const TypePtr* adr_type = access.addr().type();
  Node* load_store = NULL;

  if (access.is_oop()) {
#ifdef _LP64
    if (adr->bottom_type()->is_ptr_to_narrowoop()) {
      Node *newval_enc = kit->gvn().transform(new EncodePNode(new_val, new_val->bottom_type()->make_narrowoop()));
      load_store = kit->gvn().transform(new GetAndSetNNode(kit->control(), mem, adr, newval_enc, adr_type, value_type->make_narrowoop()));
    } else
#endif
    {
      load_store = new GetAndSetPNode(kit->control(), mem, adr, new_val, adr_type, value_type->is_oopptr());
    }
  } else  {
    switch (access.type()) {
      case T_BYTE:
        load_store = new GetAndSetBNode(kit->control(), mem, adr, new_val, adr_type);
        break;
      case T_SHORT:
        load_store = new GetAndSetSNode(kit->control(), mem, adr, new_val, adr_type);
        break;
      case T_INT:
        load_store = new GetAndSetINode(kit->control(), mem, adr, new_val, adr_type);
        break;
      case T_LONG:
        load_store = new GetAndSetLNode(kit->control(), mem, adr, new_val, adr_type);
        break;
      default:
        ShouldNotReachHere();
    }
  }

  load_store->as_LoadStore()->set_barrier_data(access.barrier_data());
  load_store = kit->gvn().transform(load_store);

  access.set_raw_access(load_store);
  pin_atomic_op(access);

#ifdef _LP64
  if (access.is_oop() && adr->bottom_type()->is_ptr_to_narrowoop()) {
    return kit->gvn().transform(new DecodeNNode(load_store, load_store->get_ptr_type()));
  }
#endif

  return load_store;
}

Node* BarrierSetC2::atomic_add_at_resolved(C2AtomicParseAccess& access, Node* new_val, const Type* value_type) const {
  Node* load_store = NULL;
  GraphKit* kit = access.kit();
  Node* adr = access.addr().node();
  const TypePtr* adr_type = access.addr().type();
  Node* mem = access.memory();

  switch(access.type()) {
    case T_BYTE:
      load_store = new GetAndAddBNode(kit->control(), mem, adr, new_val, adr_type);
      break;
    case T_SHORT:
      load_store = new GetAndAddSNode(kit->control(), mem, adr, new_val, adr_type);
      break;
    case T_INT:
      load_store = new GetAndAddINode(kit->control(), mem, adr, new_val, adr_type);
      break;
    case T_LONG:
      load_store = new GetAndAddLNode(kit->control(), mem, adr, new_val, adr_type);
      break;
    default:
      ShouldNotReachHere();
  }

  load_store->as_LoadStore()->set_barrier_data(access.barrier_data());
  load_store = kit->gvn().transform(load_store);

  access.set_raw_access(load_store);
  pin_atomic_op(access);

  return load_store;
}

Node* BarrierSetC2::atomic_cmpxchg_val_at(C2AtomicParseAccess& access, Node* expected_val,
                                          Node* new_val, const Type* value_type) const {
  C2AccessFence fence(access);
  resolve_address(access);
  return atomic_cmpxchg_val_at_resolved(access, expected_val, new_val, value_type);
}

Node* BarrierSetC2::atomic_cmpxchg_bool_at(C2AtomicParseAccess& access, Node* expected_val,
                                           Node* new_val, const Type* value_type) const {
  C2AccessFence fence(access);
  resolve_address(access);
  return atomic_cmpxchg_bool_at_resolved(access, expected_val, new_val, value_type);
}

Node* BarrierSetC2::atomic_xchg_at(C2AtomicParseAccess& access, Node* new_val, const Type* value_type) const {
  C2AccessFence fence(access);
  resolve_address(access);
  return atomic_xchg_at_resolved(access, new_val, value_type);
}

Node* BarrierSetC2::atomic_add_at(C2AtomicParseAccess& access, Node* new_val, const Type* value_type) const {
  C2AccessFence fence(access);
  resolve_address(access);
  return atomic_add_at_resolved(access, new_val, value_type);
}

int BarrierSetC2::arraycopy_payload_base_offset(bool is_array) {
  // Exclude the header but include array length to copy by 8 bytes words.
  // Can't use base_offset_in_bytes(bt) since basic type is unknown.
  int base_off = is_array ? arrayOopDesc::length_offset_in_bytes() :
                            instanceOopDesc::base_offset_in_bytes();
  // base_off:
  // 8  - 32-bit VM
  // 12 - 64-bit VM, compressed klass
  // 16 - 64-bit VM, normal klass
  if (base_off % BytesPerLong != 0) {
    assert(UseCompressedClassPointers, "");
    if (is_array) {
      // Exclude length to copy by 8 bytes words.
      base_off += sizeof(int);
    } else {
      // Include klass to copy by 8 bytes words.
      base_off = instanceOopDesc::klass_offset_in_bytes();
    }
    assert(base_off % BytesPerLong == 0, "expect 8 bytes alignment");
  }
  return base_off;
}

void BarrierSetC2::clone(GraphKit* kit, Node* src_base, Node* dst_base, Node* countx, bool is_array) const {
#ifdef ASSERT
  intptr_t src_offset;
  Node* src = AddPNode::Ideal_base_and_offset(src_base, &kit->gvn(), src_offset);
  intptr_t dst_offset;
  Node* dst = AddPNode::Ideal_base_and_offset(dst_base, &kit->gvn(), dst_offset);
  assert(src == NULL || (src_offset % BytesPerLong == 0), "expect 8 bytes alignment");
  assert(dst == NULL || (dst_offset % BytesPerLong == 0), "expect 8 bytes alignment");
#endif
  int base_off = arraycopy_payload_base_offset(is_array);
  Node* offset = kit->MakeConX(base_off);
  ArrayCopyNode* ac = ArrayCopyNode::make(kit, false, src_base, offset, dst_base, offset, countx, true, false);
  if (is_array) {
    ac->set_clone_array();
  } else {
    ac->set_clone_inst();
  }
  Node* n = kit->gvn().transform(ac);
  if (n == ac) {
    const TypePtr* raw_adr_type = TypeRawPtr::BOTTOM;
    ac->set_adr_type(TypeRawPtr::BOTTOM);
    kit->set_predefined_output_for_runtime_call(ac, ac->in(TypeFunc::Memory), raw_adr_type);
  } else {
    kit->set_all_memory(n);
  }
}

Node* BarrierSetC2::obj_allocate(PhaseMacroExpand* macro, Node* mem, Node* toobig_false, Node* size_in_bytes,
                                 Node*& i_o, Node*& needgc_ctrl,
                                 Node*& fast_oop_ctrl, Node*& fast_oop_rawmem,
                                 intx prefetch_lines) const {

  Node* eden_top_adr;
  Node* eden_end_adr;

  macro->set_eden_pointers(eden_top_adr, eden_end_adr);

  // Load Eden::end.  Loop invariant and hoisted.
  //
  // Note: We set the control input on "eden_end" and "old_eden_top" when using
  //       a TLAB to work around a bug where these values were being moved across
  //       a safepoint.  These are not oops, so they cannot be include in the oop
  //       map, but they can be changed by a GC.   The proper way to fix this would
  //       be to set the raw memory state when generating a  SafepointNode.  However
  //       this will require extensive changes to the loop optimization in order to
  //       prevent a degradation of the optimization.
  //       See comment in memnode.hpp, around line 227 in class LoadPNode.
  Node *eden_end = macro->make_load(toobig_false, mem, eden_end_adr, 0, TypeRawPtr::BOTTOM, T_ADDRESS);

  // We need a Region for the loop-back contended case.
  enum { fall_in_path = 1, contended_loopback_path = 2 };
  Node *contended_region;
  Node *contended_phi_rawmem;
  if (UseTLAB) {
    contended_region = toobig_false;
    contended_phi_rawmem = mem;
  } else {
    contended_region = new RegionNode(3);
    contended_phi_rawmem = new PhiNode(contended_region, Type::MEMORY, TypeRawPtr::BOTTOM);
    // Now handle the passing-too-big test.  We fall into the contended
    // loop-back merge point.
    contended_region    ->init_req(fall_in_path, toobig_false);
    contended_phi_rawmem->init_req(fall_in_path, mem);
    macro->transform_later(contended_region);
    macro->transform_later(contended_phi_rawmem);
  }

  // Load(-locked) the heap top.
  // See note above concerning the control input when using a TLAB
  Node *old_eden_top = UseTLAB
    ? new LoadPNode      (toobig_false, contended_phi_rawmem, eden_top_adr, TypeRawPtr::BOTTOM, TypeRawPtr::BOTTOM, MemNode::unordered)
    : new LoadPLockedNode(contended_region, contended_phi_rawmem, eden_top_adr, MemNode::acquire);

  macro->transform_later(old_eden_top);
  // Add to heap top to get a new heap top
  Node *new_eden_top = new AddPNode(macro->top(), old_eden_top, size_in_bytes);
  macro->transform_later(new_eden_top);
  // Check for needing a GC; compare against heap end
  Node *needgc_cmp = new CmpPNode(new_eden_top, eden_end);
  macro->transform_later(needgc_cmp);
  Node *needgc_bol = new BoolNode(needgc_cmp, BoolTest::ge);
  macro->transform_later(needgc_bol);
  IfNode *needgc_iff = new IfNode(contended_region, needgc_bol, PROB_UNLIKELY_MAG(4), COUNT_UNKNOWN);
  macro->transform_later(needgc_iff);

  // Plug the failing-heap-space-need-gc test into the slow-path region
  Node *needgc_true = new IfTrueNode(needgc_iff);
  macro->transform_later(needgc_true);
  needgc_ctrl = needgc_true;

  // No need for a GC.  Setup for the Store-Conditional
  Node *needgc_false = new IfFalseNode(needgc_iff);
  macro->transform_later(needgc_false);

  i_o = macro->prefetch_allocation(i_o, needgc_false, contended_phi_rawmem,
                                   old_eden_top, new_eden_top, prefetch_lines);

  Node* fast_oop = old_eden_top;

  // Store (-conditional) the modified eden top back down.
  // StorePConditional produces flags for a test PLUS a modified raw
  // memory state.
  if (UseTLAB) {
    Node* store_eden_top =
      new StorePNode(needgc_false, contended_phi_rawmem, eden_top_adr,
                     TypeRawPtr::BOTTOM, new_eden_top, MemNode::unordered);
    macro->transform_later(store_eden_top);
    fast_oop_ctrl = needgc_false; // No contention, so this is the fast path
    fast_oop_rawmem = store_eden_top;
  } else {
    Node* store_eden_top =
      new StorePConditionalNode(needgc_false, contended_phi_rawmem, eden_top_adr,
                                new_eden_top, fast_oop/*old_eden_top*/);
    macro->transform_later(store_eden_top);
    Node *contention_check = new BoolNode(store_eden_top, BoolTest::ne);
    macro->transform_later(contention_check);
    store_eden_top = new SCMemProjNode(store_eden_top);
    macro->transform_later(store_eden_top);

    // If not using TLABs, check to see if there was contention.
    IfNode *contention_iff = new IfNode (needgc_false, contention_check, PROB_MIN, COUNT_UNKNOWN);
    macro->transform_later(contention_iff);
    Node *contention_true = new IfTrueNode(contention_iff);
    macro->transform_later(contention_true);
    // If contention, loopback and try again.
    contended_region->init_req(contended_loopback_path, contention_true);
    contended_phi_rawmem->init_req(contended_loopback_path, store_eden_top);

    // Fast-path succeeded with no contention!
    Node *contention_false = new IfFalseNode(contention_iff);
    macro->transform_later(contention_false);
    fast_oop_ctrl = contention_false;

    // Bump total allocated bytes for this thread
    Node* thread = new ThreadLocalNode();
    macro->transform_later(thread);
    Node* alloc_bytes_adr = macro->basic_plus_adr(macro->top()/*not oop*/, thread,
                                                  in_bytes(JavaThread::allocated_bytes_offset()));
    Node* alloc_bytes = macro->make_load(fast_oop_ctrl, store_eden_top, alloc_bytes_adr,
                                         0, TypeLong::LONG, T_LONG);
#ifdef _LP64
    Node* alloc_size = size_in_bytes;
#else
    Node* alloc_size = new ConvI2LNode(size_in_bytes);
    macro->transform_later(alloc_size);
#endif
    Node* new_alloc_bytes = new AddLNode(alloc_bytes, alloc_size);
    macro->transform_later(new_alloc_bytes);
    fast_oop_rawmem = macro->make_store(fast_oop_ctrl, store_eden_top, alloc_bytes_adr,
                                        0, new_alloc_bytes, T_LONG);
  }
  return fast_oop;
}

#define XTOP LP64_ONLY(COMMA phase->top())

void BarrierSetC2::clone_at_expansion(PhaseMacroExpand* phase, ArrayCopyNode* ac) const {
  Node* ctrl = ac->in(TypeFunc::Control);
  Node* mem = ac->in(TypeFunc::Memory);
  Node* src = ac->in(ArrayCopyNode::Src);
  Node* src_offset = ac->in(ArrayCopyNode::SrcPos);
  Node* dest = ac->in(ArrayCopyNode::Dest);
  Node* dest_offset = ac->in(ArrayCopyNode::DestPos);
  Node* length = ac->in(ArrayCopyNode::Length);

  Node* payload_src = phase->basic_plus_adr(src, src_offset);
  Node* payload_dst = phase->basic_plus_adr(dest, dest_offset);

  const char* copyfunc_name = "arraycopy";
  address     copyfunc_addr = phase->basictype2arraycopy(T_LONG, NULL, NULL, true, copyfunc_name, true);

  const TypePtr* raw_adr_type = TypeRawPtr::BOTTOM;
  const TypeFunc* call_type = OptoRuntime::fast_arraycopy_Type();

  Node* call = phase->make_leaf_call(ctrl, mem, call_type, copyfunc_addr, copyfunc_name, raw_adr_type, payload_src, payload_dst, length XTOP);
  phase->transform_later(call);

<<<<<<< HEAD
  phase->replace_node(ac, call);
}
=======
  phase->igvn().replace_node(ac, call);
}

#undef XTOP
>>>>>>> 72b3b0af
<|MERGE_RESOLUTION|>--- conflicted
+++ resolved
@@ -859,12 +859,7 @@
   Node* call = phase->make_leaf_call(ctrl, mem, call_type, copyfunc_addr, copyfunc_name, raw_adr_type, payload_src, payload_dst, length XTOP);
   phase->transform_later(call);
 
-<<<<<<< HEAD
   phase->replace_node(ac, call);
 }
-=======
-  phase->igvn().replace_node(ac, call);
-}
-
-#undef XTOP
->>>>>>> 72b3b0af
+
+#undef XTOP