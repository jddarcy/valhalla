/*
 * Copyright (c) 2018, 2019, Oracle and/or its affiliates. All rights reserved.
 * DO NOT ALTER OR REMOVE COPYRIGHT NOTICES OR THIS FILE HEADER.
 *
 * This code is free software; you can redistribute it and/or modify it
 * under the terms of the GNU General Public License version 2 only, as
 * published by the Free Software Foundation.
 *
 * This code is distributed in the hope that it will be useful, but WITHOUT
 * ANY WARRANTY; without even the implied warranty of MERCHANTABILITY or
 * FITNESS FOR A PARTICULAR PURPOSE.  See the GNU General Public License
 * version 2 for more details (a copy is included in the LICENSE file that
 * accompanied this code).
 *
 * You should have received a copy of the GNU General Public License version
 * 2 along with this work; if not, write to the Free Software Foundation,
 * Inc., 51 Franklin St, Fifth Floor, Boston, MA 02110-1301 USA.
 *
 * Please contact Oracle, 500 Oracle Parkway, Redwood Shores, CA 94065 USA
 * or visit www.oracle.com if you need additional information or have any
 * questions.
 *
 */

#ifndef SHARE_GC_SHARED_C1_BARRIERSETC1_HPP
#define SHARE_GC_SHARED_C1_BARRIERSETC1_HPP

#include "c1/c1_Decorators.hpp"
#include "c1/c1_LIRGenerator.hpp"
#include "c1/c1_Instruction.hpp"
#include "c1/c1_LIR.hpp"
#include "memory/allocation.hpp"

class LIRGenerator;
class LIRItem;

// The LIRAddressOpr comprises either a LIRItem or a LIR_Opr to describe elements
// of an access in the C1 Access API. Both of them allow asking for the opr() which
// will correspond to either _item.result() or _opr if there is no _item.
class LIRAddressOpr: public StackObj {
  LIRItem* _item;
  LIR_Opr  _opr;
public:
  LIRAddressOpr(LIRItem& item) : _item(&item), _opr(NULL) {}
  LIRAddressOpr(LIR_Opr opr) : _item(NULL), _opr(opr) {}
  LIRAddressOpr(const LIRAddressOpr& other) : _item(other._item), _opr(other._opr) {}

  LIRItem& item() const {
    assert(_item != NULL, "sanity");
    return *_item;
  }

  LIR_Opr opr() const {
    if (_item == NULL) {
      return _opr;
    } else {
      return _item->result();
    }
  }
};

// The LIRAccess class wraps shared context parameters required for performing
// the right access in C1. This includes the address of the offset and the decorators.
class LIRAccess: public StackObj {
  LIRGenerator* _gen;
  DecoratorSet  _decorators;
  LIRAddressOpr _base;
  LIRAddressOpr _offset;
  BasicType     _type;
  LIR_Opr       _resolved_addr;
  CodeEmitInfo* _patch_emit_info;
  CodeEmitInfo* _access_emit_info;

public:
  LIRAccess(LIRGenerator* gen, DecoratorSet decorators,
            LIRAddressOpr base, LIRAddressOpr offset, BasicType type,
            CodeEmitInfo* patch_emit_info = NULL, CodeEmitInfo* access_emit_info = NULL) :
    _gen(gen),
    _decorators(AccessInternal::decorator_fixup(decorators)),
    _base(base),
    _offset(offset),
    _type(type),
    _resolved_addr(NULL),
    _patch_emit_info(patch_emit_info),
    _access_emit_info(access_emit_info) {}

  void load_base()   { _base.item().load_item(); }
  void load_offset() { _offset.item().load_nonconstant(); }

  void load_address() {
    load_base();
    load_offset();
  }

<<<<<<< HEAD
  LIRGenerator* gen() const            { return _gen; }
  CodeEmitInfo*& patch_emit_info()     { return _patch_emit_info; }
  CodeEmitInfo*& access_emit_info()    { return _access_emit_info; }
  LIRAddressOpr& base()                { return _base; }
  LIRAddressOpr& offset()              { return _offset; }
  BasicType type() const               { return _type; }
  LIR_Opr resolved_addr() const        { return _resolved_addr; }
  void set_resolved_addr(LIR_Opr addr) { _resolved_addr = addr; }
  bool is_oop() const                  { return _type == T_ARRAY || _type == T_OBJECT || _type == T_VALUETYPE; }
  DecoratorSet decorators() const      { return _decorators; }
  bool is_raw() const                  { return (_decorators & AS_RAW) != 0; }
=======
  LIRGenerator* gen() const              { return _gen; }
  CodeEmitInfo*& patch_emit_info()       { return _patch_emit_info; }
  CodeEmitInfo*& access_emit_info()      { return _access_emit_info; }
  LIRAddressOpr& base()                  { return _base; }
  LIRAddressOpr& offset()                { return _offset; }
  BasicType type() const                 { return _type; }
  LIR_Opr resolved_addr() const          { return _resolved_addr; }
  void set_resolved_addr(LIR_Opr addr)   { _resolved_addr = addr; }
  bool is_oop() const                    { return _type == T_ARRAY || _type == T_OBJECT; }
  DecoratorSet decorators() const        { return _decorators; }
  void clear_decorators(DecoratorSet ds) { _decorators &= ~ds; }
  bool is_raw() const                    { return (_decorators & AS_RAW) != 0; }
>>>>>>> 142d1463
};

// The BarrierSetC1 class is the main entry point for the GC backend of the Access API in C1.
// It is called by the LIRGenerator::access_* functions, which is the main entry poing for
// access calls in C1.

class BarrierSetC1: public CHeapObj<mtGC> {
protected:
  virtual LIR_Opr resolve_address(LIRAccess& access, bool resolve_in_register);

  virtual void generate_referent_check(LIRAccess& access, LabelObj* cont);

  // Accesses with resolved address
  virtual void store_at_resolved(LIRAccess& access, LIR_Opr value);
  virtual void load_at_resolved(LIRAccess& access, LIR_Opr result);

  virtual LIR_Opr atomic_cmpxchg_at_resolved(LIRAccess& access, LIRItem& cmp_value, LIRItem& new_value);

  virtual LIR_Opr atomic_xchg_at_resolved(LIRAccess& access, LIRItem& value);
  virtual LIR_Opr atomic_add_at_resolved(LIRAccess& access, LIRItem& value);

public:
  virtual void store_at(LIRAccess& access, LIR_Opr value);
  virtual void load_at(LIRAccess& access, LIR_Opr result);
  virtual void load(LIRAccess& access, LIR_Opr result);

  virtual LIR_Opr atomic_cmpxchg_at(LIRAccess& access, LIRItem& cmp_value, LIRItem& new_value);

  virtual LIR_Opr atomic_xchg_at(LIRAccess& access, LIRItem& value);
  virtual LIR_Opr atomic_add_at(LIRAccess& access, LIRItem& value);

  virtual LIR_Opr resolve(LIRGenerator* gen, DecoratorSet decorators, LIR_Opr obj);

  virtual void generate_c1_runtime_stubs(BufferBlob* buffer_blob) {}
};

#endif // SHARE_GC_SHARED_C1_BARRIERSETC1_HPP<|MERGE_RESOLUTION|>--- conflicted
+++ resolved
@@ -92,19 +92,6 @@
     load_offset();
   }
 
-<<<<<<< HEAD
-  LIRGenerator* gen() const            { return _gen; }
-  CodeEmitInfo*& patch_emit_info()     { return _patch_emit_info; }
-  CodeEmitInfo*& access_emit_info()    { return _access_emit_info; }
-  LIRAddressOpr& base()                { return _base; }
-  LIRAddressOpr& offset()              { return _offset; }
-  BasicType type() const               { return _type; }
-  LIR_Opr resolved_addr() const        { return _resolved_addr; }
-  void set_resolved_addr(LIR_Opr addr) { _resolved_addr = addr; }
-  bool is_oop() const                  { return _type == T_ARRAY || _type == T_OBJECT || _type == T_VALUETYPE; }
-  DecoratorSet decorators() const      { return _decorators; }
-  bool is_raw() const                  { return (_decorators & AS_RAW) != 0; }
-=======
   LIRGenerator* gen() const              { return _gen; }
   CodeEmitInfo*& patch_emit_info()       { return _patch_emit_info; }
   CodeEmitInfo*& access_emit_info()      { return _access_emit_info; }
@@ -113,11 +100,10 @@
   BasicType type() const                 { return _type; }
   LIR_Opr resolved_addr() const          { return _resolved_addr; }
   void set_resolved_addr(LIR_Opr addr)   { _resolved_addr = addr; }
-  bool is_oop() const                    { return _type == T_ARRAY || _type == T_OBJECT; }
+  bool is_oop() const                  { return _type == T_ARRAY || _type == T_OBJECT || _type == T_VALUETYPE; }
   DecoratorSet decorators() const        { return _decorators; }
   void clear_decorators(DecoratorSet ds) { _decorators &= ~ds; }
   bool is_raw() const                    { return (_decorators & AS_RAW) != 0; }
->>>>>>> 142d1463
 };
 
 // The BarrierSetC1 class is the main entry point for the GC backend of the Access API in C1.
