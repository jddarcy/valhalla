--- conflicted
+++ resolved
@@ -1097,23 +1097,6 @@
   return n->outcnt() > 0;
 }
 
-<<<<<<< HEAD
-bool ShenandoahBarrierSetC2::flatten_gc_alias_type(const TypePtr*& adr_type) const {
-  int offset = adr_type->offset();
-  if (offset == ShenandoahBrooksPointer::byte_offset()) {
-    if (adr_type->isa_aryptr()) {
-      adr_type = TypeAryPtr::make(adr_type->ptr(), adr_type->isa_aryptr()->ary(), adr_type->isa_aryptr()->klass(), false, Type::Offset(offset));
-    } else if (adr_type->isa_instptr()) {
-      adr_type = TypeInstPtr::make(adr_type->ptr(), ciEnv::current()->Object_klass(), false, NULL, Type::Offset(offset));
-    }
-    return true;
-  } else {
-    return false;
-  }
-}
-
-=======
->>>>>>> 141cc31f
 bool ShenandoahBarrierSetC2::final_graph_reshaping(Compile* compile, Node* n, uint opcode) const {
   switch (opcode) {
     case Op_CallLeaf:
