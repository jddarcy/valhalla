--- conflicted
+++ resolved
@@ -235,13 +235,8 @@
   //Whether we should reexecute this bytecode for deopt
   bool should_reexecute();
 
-<<<<<<< HEAD
   void record_debug_info(DebugInformationRecorder* recorder, int pc_offset, bool reexecute, bool is_method_handle_invoke = false, bool maybe_return_as_fields = false) {
-    if (caller() != NULL) {
-=======
-  void record_debug_info(DebugInformationRecorder* recorder, int pc_offset, bool reexecute, bool is_method_handle_invoke = false) {
     if (caller() != nullptr) {
->>>>>>> 2836c34b
       // Order is significant:  Must record caller first.
       caller()->record_debug_info(recorder, pc_offset, false/*reexecute*/);
     }
