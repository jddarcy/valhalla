--- conflicted
+++ resolved
@@ -254,11 +254,7 @@
     bool has_ea_local_in_scope = false;
     bool arg_escape = false;
     recorder->describe_scope(pc_offset, methodHandle(), scope()->method(), bci(),
-<<<<<<< HEAD
-                             reexecute, rethrow_exception, is_method_handle_invoke, is_opt_native, return_oop, return_scalarized,
-=======
-                             reexecute, rethrow_exception, is_method_handle_invoke, return_oop,
->>>>>>> c1040897
+                             reexecute, rethrow_exception, is_method_handle_invoke, return_oop, return_scalarized,
                              has_ea_local_in_scope, arg_escape, locvals, expvals, monvals);
   }
 };
