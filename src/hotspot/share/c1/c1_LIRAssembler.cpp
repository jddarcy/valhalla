--- conflicted
+++ resolved
@@ -748,28 +748,9 @@
       Unimplemented();
       break;
 
-<<<<<<< HEAD
     case lir_std_entry:
       emit_std_entries();
-=======
-    case lir_std_entry: {
-      // init offsets
-      offsets()->set_value(CodeOffsets::OSR_Entry, _masm->offset());
-      if (needs_icache(compilation()->method())) {
-        int offset = check_icache();
-        offsets()->set_value(CodeOffsets::Entry, offset);
-      }
-      _masm->align(CodeEntryAlignment);
-      offsets()->set_value(CodeOffsets::Verified_Entry, _masm->offset());
-      _masm->verified_entry(compilation()->directive()->BreakAtExecuteOption);
-      if (needs_clinit_barrier_on_entry(compilation()->method())) {
-        clinit_barrier(compilation()->method());
-      }
-      build_frame();
-      offsets()->set_value(CodeOffsets::Frame_Complete, _masm->offset());
->>>>>>> 8cb9b479
-      break;
-    }
+      break;
 
     case lir_osr_entry:
       offsets()->set_value(CodeOffsets::OSR_Entry, _masm->offset());
