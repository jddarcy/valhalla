--- conflicted
+++ resolved
@@ -1525,17 +1525,10 @@
 
   // The conditions for a memory barrier are described in Parse::do_exits().
   bool need_mem_bar = false;
-<<<<<<< HEAD
   if (method()->is_object_constructor() &&
-      (scope()->wrote_final() || (AlwaysSafeConstructors && scope()->wrote_fields())
-                              || (support_IRIW_for_not_multiple_copy_atomic_cpu && scope()->wrote_volatile())
-     )){
-=======
-  if (method()->name() == ciSymbol::object_initializer_name() &&
        (scope()->wrote_final() ||
          (AlwaysSafeConstructors && scope()->wrote_fields()) ||
          (support_IRIW_for_not_multiple_copy_atomic_cpu && scope()->wrote_volatile()))) {
->>>>>>> ea0fbbca
     need_mem_bar = true;
   }
 
@@ -2471,7 +2464,7 @@
     if (EnableValhalla) {
       ciType* obj_type = x->declared_type();
       if (obj_type == NULL || obj_type->is_valuetype() || obj_type->as_klass()->is_java_lang_Object()) {
-        // If we're (possibly) locking on a valuetype, check for markOopDesc::always_locked_pattern
+        // If we're (possibly) locking on a valuetype, check for markWord::always_locked_pattern
         // and throw IMSE. (obj_type is null for Phi nodes, so let's just be conservative).
         maybe_valuetype = true;
       }
