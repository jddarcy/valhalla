/*
 * Copyright (c) 1999, 2022, Oracle and/or its affiliates. All rights reserved.
 * DO NOT ALTER OR REMOVE COPYRIGHT NOTICES OR THIS FILE HEADER.
 *
 * This code is free software; you can redistribute it and/or modify it
 * under the terms of the GNU General Public License version 2 only, as
 * published by the Free Software Foundation.
 *
 * This code is distributed in the hope that it will be useful, but WITHOUT
 * ANY WARRANTY; without even the implied warranty of MERCHANTABILITY or
 * FITNESS FOR A PARTICULAR PURPOSE.  See the GNU General Public License
 * version 2 for more details (a copy is included in the LICENSE file that
 * accompanied this code).
 *
 * You should have received a copy of the GNU General Public License version
 * 2 along with this work; if not, write to the Free Software Foundation,
 * Inc., 51 Franklin St, Fifth Floor, Boston, MA 02110-1301 USA.
 *
 * Please contact Oracle, 500 Oracle Parkway, Redwood Shores, CA 94065 USA
 * or visit www.oracle.com if you need additional information or have any
 * questions.
 *
 */

#include "precompiled.hpp"
#include "c1/c1_CFGPrinter.hpp"
#include "c1/c1_Canonicalizer.hpp"
#include "c1/c1_Compilation.hpp"
#include "c1/c1_GraphBuilder.hpp"
#include "c1/c1_InstructionPrinter.hpp"
#include "ci/ciCallSite.hpp"
#include "ci/ciField.hpp"
#include "ci/ciFlatArrayKlass.hpp"
#include "ci/ciInlineKlass.hpp"
#include "ci/ciKlass.hpp"
#include "ci/ciMemberName.hpp"
#include "ci/ciSymbols.hpp"
#include "ci/ciUtilities.inline.hpp"
#include "classfile/javaClasses.hpp"
#include "compiler/compilationPolicy.hpp"
#include "compiler/compileBroker.hpp"
#include "compiler/compilerEvent.hpp"
#include "interpreter/bytecode.hpp"
#include "jfr/jfrEvents.hpp"
#include "memory/resourceArea.hpp"
#include "oops/oop.inline.hpp"
#include "runtime/sharedRuntime.hpp"
#include "runtime/vm_version.hpp"
#include "utilities/bitMap.inline.hpp"
#include "utilities/powerOfTwo.hpp"
#include "utilities/macros.hpp"
#if INCLUDE_JFR
#include "jfr/jfr.hpp"
#endif

class BlockListBuilder {
 private:
  Compilation* _compilation;
  IRScope*     _scope;

  BlockList    _blocks;                // internal list of all blocks
  BlockList*   _bci2block;             // mapping from bci to blocks for GraphBuilder
  GrowableArray<BlockList> _bci2block_successors; // Mapping bcis to their blocks successors while we dont have a blockend

  // fields used by mark_loops
  ResourceBitMap _active;              // for iteration of control flow graph
  ResourceBitMap _visited;             // for iteration of control flow graph
  GrowableArray<ResourceBitMap> _loop_map; // caches the information if a block is contained in a loop
  int            _next_loop_index;     // next free loop number
  int            _next_block_number;   // for reverse postorder numbering of blocks
  int            _block_id_start;

  int           bit_number(int block_id) const   { return block_id - _block_id_start; }
  // accessors
  Compilation*  compilation() const              { return _compilation; }
  IRScope*      scope() const                    { return _scope; }
  ciMethod*     method() const                   { return scope()->method(); }
  XHandlers*    xhandlers() const                { return scope()->xhandlers(); }

  // unified bailout support
  void          bailout(const char* msg) const   { compilation()->bailout(msg); }
  bool          bailed_out() const               { return compilation()->bailed_out(); }

  // helper functions
  BlockBegin* make_block_at(int bci, BlockBegin* predecessor);
  void handle_exceptions(BlockBegin* current, int cur_bci);
  void handle_jsr(BlockBegin* current, int sr_bci, int next_bci);
  void store_one(BlockBegin* current, int local);
  void store_two(BlockBegin* current, int local);
  void set_entries(int osr_bci);
  void set_leaders();

  void make_loop_header(BlockBegin* block);
  void mark_loops();
  BitMap& mark_loops(BlockBegin* b, bool in_subroutine);

  // debugging
#ifndef PRODUCT
  void print();
#endif

  int number_of_successors(BlockBegin* block);
  BlockBegin* successor_at(BlockBegin* block, int i);
  void add_successor(BlockBegin* block, BlockBegin* sux);
  bool is_successor(BlockBegin* block, BlockBegin* sux);

 public:
  // creation
  BlockListBuilder(Compilation* compilation, IRScope* scope, int osr_bci);

  // accessors for GraphBuilder
  BlockList*    bci2block() const                { return _bci2block; }
};


// Implementation of BlockListBuilder

BlockListBuilder::BlockListBuilder(Compilation* compilation, IRScope* scope, int osr_bci)
 : _compilation(compilation)
 , _scope(scope)
 , _blocks(16)
 , _bci2block(new BlockList(scope->method()->code_size(), NULL))
 , _bci2block_successors(scope->method()->code_size())
 , _active()         // size not known yet
 , _visited()        // size not known yet
 , _loop_map() // size not known yet
 , _next_loop_index(0)
 , _next_block_number(0)
 , _block_id_start(0)
{
  set_entries(osr_bci);
  set_leaders();
  CHECK_BAILOUT();

  mark_loops();
  NOT_PRODUCT(if (PrintInitialBlockList) print());

  // _bci2block still contains blocks with _end == null and > 0 sux in _bci2block_successors.

#ifndef PRODUCT
  if (PrintCFGToFile) {
    stringStream title;
    title.print("BlockListBuilder ");
    scope->method()->print_name(&title);
    CFGPrinter::print_cfg(_bci2block, title.as_string(), false, false);
  }
#endif
}


void BlockListBuilder::set_entries(int osr_bci) {
  // generate start blocks
  BlockBegin* std_entry = make_block_at(0, NULL);
  if (scope()->caller() == NULL) {
    std_entry->set(BlockBegin::std_entry_flag);
  }
  if (osr_bci != -1) {
    BlockBegin* osr_entry = make_block_at(osr_bci, NULL);
    osr_entry->set(BlockBegin::osr_entry_flag);
  }

  // generate exception entry blocks
  XHandlers* list = xhandlers();
  const int n = list->length();
  for (int i = 0; i < n; i++) {
    XHandler* h = list->handler_at(i);
    BlockBegin* entry = make_block_at(h->handler_bci(), NULL);
    entry->set(BlockBegin::exception_entry_flag);
    h->set_entry_block(entry);
  }
}


BlockBegin* BlockListBuilder::make_block_at(int cur_bci, BlockBegin* predecessor) {
  assert(method()->bci_block_start().at(cur_bci), "wrong block starts of MethodLivenessAnalyzer");

  BlockBegin* block = _bci2block->at(cur_bci);
  if (block == NULL) {
    block = new BlockBegin(cur_bci);
    block->init_stores_to_locals(method()->max_locals());
    _bci2block->at_put(cur_bci, block);
    _bci2block_successors.at_put_grow(cur_bci, BlockList());
    _blocks.append(block);

    assert(predecessor == NULL || predecessor->bci() < cur_bci, "targets for backward branches must already exist");
  }

  if (predecessor != NULL) {
    if (block->is_set(BlockBegin::exception_entry_flag)) {
      BAILOUT_("Exception handler can be reached by both normal and exceptional control flow", block);
    }

    add_successor(predecessor, block);
    block->increment_total_preds();
  }

  return block;
}


inline void BlockListBuilder::store_one(BlockBegin* current, int local) {
  current->stores_to_locals().set_bit(local);
}
inline void BlockListBuilder::store_two(BlockBegin* current, int local) {
  store_one(current, local);
  store_one(current, local + 1);
}


void BlockListBuilder::handle_exceptions(BlockBegin* current, int cur_bci) {
  // Draws edges from a block to its exception handlers
  XHandlers* list = xhandlers();
  const int n = list->length();

  for (int i = 0; i < n; i++) {
    XHandler* h = list->handler_at(i);

    if (h->covers(cur_bci)) {
      BlockBegin* entry = h->entry_block();
      assert(entry != NULL && entry == _bci2block->at(h->handler_bci()), "entry must be set");
      assert(entry->is_set(BlockBegin::exception_entry_flag), "flag must be set");

      // add each exception handler only once
      if(!is_successor(current, entry)) {
        add_successor(current, entry);
        entry->increment_total_preds();
      }

      // stop when reaching catchall
      if (h->catch_type() == 0) break;
    }
  }
}

void BlockListBuilder::handle_jsr(BlockBegin* current, int sr_bci, int next_bci) {
  if (next_bci < method()->code_size()) {
    // start a new block after jsr-bytecode and link this block into cfg
    make_block_at(next_bci, current);
  }

  // start a new block at the subroutine entry at mark it with special flag
  BlockBegin* sr_block = make_block_at(sr_bci, current);
  if (!sr_block->is_set(BlockBegin::subroutine_entry_flag)) {
    sr_block->set(BlockBegin::subroutine_entry_flag);
  }
}


void BlockListBuilder::set_leaders() {
  bool has_xhandlers = xhandlers()->has_handlers();
  BlockBegin* current = NULL;

  // The information which bci starts a new block simplifies the analysis
  // Without it, backward branches could jump to a bci where no block was created
  // during bytecode iteration. This would require the creation of a new block at the
  // branch target and a modification of the successor lists.
  const BitMap& bci_block_start = method()->bci_block_start();

  int end_bci = method()->code_size();

  ciBytecodeStream s(method());
  while (s.next() != ciBytecodeStream::EOBC()) {
    int cur_bci = s.cur_bci();

    if (bci_block_start.at(cur_bci)) {
      current = make_block_at(cur_bci, current);
    }
    assert(current != NULL, "must have current block");

    if (has_xhandlers && GraphBuilder::can_trap(method(), s.cur_bc())) {
      handle_exceptions(current, cur_bci);
    }

    switch (s.cur_bc()) {
      // track stores to local variables for selective creation of phi functions
      case Bytecodes::_iinc:     store_one(current, s.get_index()); break;
      case Bytecodes::_istore:   store_one(current, s.get_index()); break;
      case Bytecodes::_lstore:   store_two(current, s.get_index()); break;
      case Bytecodes::_fstore:   store_one(current, s.get_index()); break;
      case Bytecodes::_dstore:   store_two(current, s.get_index()); break;
      case Bytecodes::_astore:   store_one(current, s.get_index()); break;
      case Bytecodes::_istore_0: store_one(current, 0); break;
      case Bytecodes::_istore_1: store_one(current, 1); break;
      case Bytecodes::_istore_2: store_one(current, 2); break;
      case Bytecodes::_istore_3: store_one(current, 3); break;
      case Bytecodes::_lstore_0: store_two(current, 0); break;
      case Bytecodes::_lstore_1: store_two(current, 1); break;
      case Bytecodes::_lstore_2: store_two(current, 2); break;
      case Bytecodes::_lstore_3: store_two(current, 3); break;
      case Bytecodes::_fstore_0: store_one(current, 0); break;
      case Bytecodes::_fstore_1: store_one(current, 1); break;
      case Bytecodes::_fstore_2: store_one(current, 2); break;
      case Bytecodes::_fstore_3: store_one(current, 3); break;
      case Bytecodes::_dstore_0: store_two(current, 0); break;
      case Bytecodes::_dstore_1: store_two(current, 1); break;
      case Bytecodes::_dstore_2: store_two(current, 2); break;
      case Bytecodes::_dstore_3: store_two(current, 3); break;
      case Bytecodes::_astore_0: store_one(current, 0); break;
      case Bytecodes::_astore_1: store_one(current, 1); break;
      case Bytecodes::_astore_2: store_one(current, 2); break;
      case Bytecodes::_astore_3: store_one(current, 3); break;

      // track bytecodes that affect the control flow
      case Bytecodes::_athrow:  // fall through
      case Bytecodes::_ret:     // fall through
      case Bytecodes::_ireturn: // fall through
      case Bytecodes::_lreturn: // fall through
      case Bytecodes::_freturn: // fall through
      case Bytecodes::_dreturn: // fall through
      case Bytecodes::_areturn: // fall through
      case Bytecodes::_return:
        current = NULL;
        break;

      case Bytecodes::_ifeq:      // fall through
      case Bytecodes::_ifne:      // fall through
      case Bytecodes::_iflt:      // fall through
      case Bytecodes::_ifge:      // fall through
      case Bytecodes::_ifgt:      // fall through
      case Bytecodes::_ifle:      // fall through
      case Bytecodes::_if_icmpeq: // fall through
      case Bytecodes::_if_icmpne: // fall through
      case Bytecodes::_if_icmplt: // fall through
      case Bytecodes::_if_icmpge: // fall through
      case Bytecodes::_if_icmpgt: // fall through
      case Bytecodes::_if_icmple: // fall through
      case Bytecodes::_if_acmpeq: // fall through
      case Bytecodes::_if_acmpne: // fall through
      case Bytecodes::_ifnull:    // fall through
      case Bytecodes::_ifnonnull:
        if (s.next_bci() < end_bci) {
          make_block_at(s.next_bci(), current);
        }
        make_block_at(s.get_dest(), current);
        current = NULL;
        break;

      case Bytecodes::_goto:
        make_block_at(s.get_dest(), current);
        current = NULL;
        break;

      case Bytecodes::_goto_w:
        make_block_at(s.get_far_dest(), current);
        current = NULL;
        break;

      case Bytecodes::_jsr:
        handle_jsr(current, s.get_dest(), s.next_bci());
        current = NULL;
        break;

      case Bytecodes::_jsr_w:
        handle_jsr(current, s.get_far_dest(), s.next_bci());
        current = NULL;
        break;

      case Bytecodes::_tableswitch: {
        // set block for each case
        Bytecode_tableswitch sw(&s);
        int l = sw.length();
        for (int i = 0; i < l; i++) {
          make_block_at(cur_bci + sw.dest_offset_at(i), current);
        }
        make_block_at(cur_bci + sw.default_offset(), current);
        current = NULL;
        break;
      }

      case Bytecodes::_lookupswitch: {
        // set block for each case
        Bytecode_lookupswitch sw(&s);
        int l = sw.number_of_pairs();
        for (int i = 0; i < l; i++) {
          make_block_at(cur_bci + sw.pair_at(i).offset(), current);
        }
        make_block_at(cur_bci + sw.default_offset(), current);
        current = NULL;
        break;
      }

      default:
        break;
    }
  }
}


void BlockListBuilder::mark_loops() {
  ResourceMark rm;

  const int number_of_blocks = _blocks.length();
  _active.initialize(number_of_blocks);
  _visited.initialize(number_of_blocks);
  _loop_map = GrowableArray<ResourceBitMap>(number_of_blocks, number_of_blocks, ResourceBitMap());
  for (int i = 0; i < number_of_blocks; i++) {
    _loop_map.at(i).initialize(number_of_blocks);
  }
  _next_loop_index = 0;
  _next_block_number = _blocks.length();

  // The loop detection algorithm works as follows:
  // - We maintain the _loop_map, where for each block we have a bitmap indicating which loops contain this block.
  // - The CFG is recursively traversed (depth-first) and if we detect a loop, we assign the loop a unique number that is stored
  // in the bitmap associated with the loop header block. Until we return back through that loop header the bitmap contains
  // only a single bit corresponding to the loop number.
  // -  The bit is then propagated for all the blocks in the loop after we exit them (post-order). There could be multiple bits
  // of course in case of nested loops.
  // -  When we exit the loop header we remove that single bit and assign the real loop state for it.
  // -  Now, the tricky part here is how we detect irreducible loops. In the algorithm above the loop state bits
  // are propagated to the predecessors. If we encounter an irreducible loop (a loop with multiple heads) we would see
  // a node with some loop bit set that would then propagate back and be never cleared because we would
  // never go back through the original loop header. Therefore if there are any irreducible loops the bits in the states
  // for these loops are going to propagate back to the root.
  BlockBegin* start = _bci2block->at(0);
  _block_id_start = start->block_id();
  BitMap& loop_state = mark_loops(start, false);
  if (!loop_state.is_empty()) {
    compilation()->set_has_irreducible_loops(true);
  }
  assert(_next_block_number >= 0, "invalid block numbers");

  // Remove dangling Resource pointers before the ResourceMark goes out-of-scope.
  _active.resize(0);
  _visited.resize(0);
  _loop_map.clear();
}

void BlockListBuilder::make_loop_header(BlockBegin* block) {
  int block_id = block->block_id();
  int block_bit = bit_number(block_id);
  if (block->is_set(BlockBegin::exception_entry_flag)) {
    // exception edges may look like loops but don't mark them as such
    // since it screws up block ordering.
    return;
  }
  if (!block->is_set(BlockBegin::parser_loop_header_flag)) {
    block->set(BlockBegin::parser_loop_header_flag);

    assert(_loop_map.at(block_bit).is_empty(), "must not be set yet");
    assert(0 <= _next_loop_index && _next_loop_index < _loop_map.length(), "_next_loop_index is too large");
    _loop_map.at(block_bit).set_bit(_next_loop_index++);
  } else {
    // block already marked as loop header
    assert(_loop_map.at(block_bit).count_one_bits() == 1, "exactly one bit must be set");
  }
}

BitMap& BlockListBuilder::mark_loops(BlockBegin* block, bool in_subroutine) {
  int block_id = block->block_id();
  int block_bit = bit_number(block_id);
  if (_visited.at(block_bit)) {
    if (_active.at(block_bit)) {
      // reached block via backward branch
      make_loop_header(block);
    }
    // return cached loop information for this block
    return _loop_map.at(block_bit);
  }

  if (block->is_set(BlockBegin::subroutine_entry_flag)) {
    in_subroutine = true;
  }

  // set active and visited bits before successors are processed
  _visited.set_bit(block_bit);
  _active.set_bit(block_bit);

  ResourceMark rm;
  ResourceBitMap loop_state(_loop_map.length());
  for (int i = number_of_successors(block) - 1; i >= 0; i--) {
    BlockBegin* sux = successor_at(block, i);
    // recursively process all successors
    loop_state.set_union(mark_loops(sux, in_subroutine));
  }

  // clear active-bit after all successors are processed
  _active.clear_bit(block_bit);

  // reverse-post-order numbering of all blocks
  block->set_depth_first_number(_next_block_number);
  _next_block_number--;

  if (!loop_state.is_empty() || in_subroutine ) {
    // block is contained at least in one loop, so phi functions are necessary
    // phi functions are also necessary for all locals stored in a subroutine
    scope()->requires_phi_function().set_union(block->stores_to_locals());
  }

  if (block->is_set(BlockBegin::parser_loop_header_flag)) {
    BitMap& header_loop_state = _loop_map.at(block_bit);
    assert(header_loop_state.count_one_bits() == 1, "exactly one bit must be set");
    // remove the bit with the loop number for the state (header is outside of the loop)
    loop_state.set_difference(header_loop_state);
  }

  // cache and return loop information for this block
  _loop_map.at(block_bit).set_from(loop_state);
  return _loop_map.at(block_bit);
}

inline int BlockListBuilder::number_of_successors(BlockBegin* block)
{
  assert(_bci2block_successors.length() > block->bci(), "sux must exist");
  return _bci2block_successors.at(block->bci()).length();
}

inline BlockBegin* BlockListBuilder::successor_at(BlockBegin* block, int i)
{
  assert(_bci2block_successors.length() > block->bci(), "sux must exist");
  return _bci2block_successors.at(block->bci()).at(i);
}

inline void BlockListBuilder::add_successor(BlockBegin* block, BlockBegin* sux)
{
  assert(_bci2block_successors.length() > block->bci(), "sux must exist");
  _bci2block_successors.at(block->bci()).append(sux);
}

inline bool BlockListBuilder::is_successor(BlockBegin* block, BlockBegin* sux) {
  assert(_bci2block_successors.length() > block->bci(), "sux must exist");
  return _bci2block_successors.at(block->bci()).contains(sux);
}

#ifndef PRODUCT

int compare_depth_first(BlockBegin** a, BlockBegin** b) {
  return (*a)->depth_first_number() - (*b)->depth_first_number();
}

void BlockListBuilder::print() {
  tty->print("----- initial block list of BlockListBuilder for method ");
  method()->print_short_name();
  tty->cr();

  // better readability if blocks are sorted in processing order
  _blocks.sort(compare_depth_first);

  for (int i = 0; i < _blocks.length(); i++) {
    BlockBegin* cur = _blocks.at(i);
    tty->print("%4d: B%-4d bci: %-4d  preds: %-4d ", cur->depth_first_number(), cur->block_id(), cur->bci(), cur->total_preds());

    tty->print(cur->is_set(BlockBegin::std_entry_flag)               ? " std" : "    ");
    tty->print(cur->is_set(BlockBegin::osr_entry_flag)               ? " osr" : "    ");
    tty->print(cur->is_set(BlockBegin::exception_entry_flag)         ? " ex" : "   ");
    tty->print(cur->is_set(BlockBegin::subroutine_entry_flag)        ? " sr" : "   ");
    tty->print(cur->is_set(BlockBegin::parser_loop_header_flag)      ? " lh" : "   ");

    if (number_of_successors(cur) > 0) {
      tty->print("    sux: ");
      for (int j = 0; j < number_of_successors(cur); j++) {
        BlockBegin* sux = successor_at(cur, j);
        tty->print("B%d ", sux->block_id());
      }
    }
    tty->cr();
  }
}

#endif


// A simple growable array of Values indexed by ciFields
class FieldBuffer: public CompilationResourceObj {
 private:
  GrowableArray<Value> _values;

 public:
  FieldBuffer() {}

  void kill() {
    _values.trunc_to(0);
  }

  Value at(ciField* field) {
    assert(field->holder()->is_loaded(), "must be a loaded field");
    int offset = field->offset();
    if (offset < _values.length()) {
      return _values.at(offset);
    } else {
      return NULL;
    }
  }

  void at_put(ciField* field, Value value) {
    assert(field->holder()->is_loaded(), "must be a loaded field");
    int offset = field->offset();
    _values.at_put_grow(offset, value, NULL);
  }

};


// MemoryBuffer is fairly simple model of the current state of memory.
// It partitions memory into several pieces.  The first piece is
// generic memory where little is known about the owner of the memory.
// This is conceptually represented by the tuple <O, F, V> which says
// that the field F of object O has value V.  This is flattened so
// that F is represented by the offset of the field and the parallel
// arrays _objects and _values are used for O and V.  Loads of O.F can
// simply use V.  Newly allocated objects are kept in a separate list
// along with a parallel array for each object which represents the
// current value of its fields.  Stores of the default value to fields
// which have never been stored to before are eliminated since they
// are redundant.  Once newly allocated objects are stored into
// another object or they are passed out of the current compile they
// are treated like generic memory.

class MemoryBuffer: public CompilationResourceObj {
 private:
  FieldBuffer                 _values;
  GrowableArray<Value>        _objects;
  GrowableArray<Value>        _newobjects;
  GrowableArray<FieldBuffer*> _fields;

 public:
  MemoryBuffer() {}

  StoreField* store(StoreField* st) {
    if (!EliminateFieldAccess) {
      return st;
    }

    Value object = st->obj();
    Value value = st->value();
    ciField* field = st->field();
    if (field->holder()->is_loaded()) {
      int offset = field->offset();
      int index = _newobjects.find(object);
      if (index != -1) {
        // newly allocated object with no other stores performed on this field
        FieldBuffer* buf = _fields.at(index);
        if (buf->at(field) == NULL && is_default_value(value)) {
#ifndef PRODUCT
          if (PrintIRDuringConstruction && Verbose) {
            tty->print_cr("Eliminated store for object %d:", index);
            st->print_line();
          }
#endif
          return NULL;
        } else {
          buf->at_put(field, value);
        }
      } else {
        _objects.at_put_grow(offset, object, NULL);
        _values.at_put(field, value);
      }

      store_value(value);
    } else {
      // if we held onto field names we could alias based on names but
      // we don't know what's being stored to so kill it all.
      kill();
    }
    return st;
  }


  // return true if this value correspond to the default value of a field.
  bool is_default_value(Value value) {
    Constant* con = value->as_Constant();
    if (con) {
      switch (con->type()->tag()) {
        case intTag:    return con->type()->as_IntConstant()->value() == 0;
        case longTag:   return con->type()->as_LongConstant()->value() == 0;
        case floatTag:  return jint_cast(con->type()->as_FloatConstant()->value()) == 0;
        case doubleTag: return jlong_cast(con->type()->as_DoubleConstant()->value()) == jlong_cast(0);
        case objectTag: return con->type() == objectNull;
        default:  ShouldNotReachHere();
      }
    }
    return false;
  }


  // return either the actual value of a load or the load itself
  Value load(LoadField* load) {
    if (!EliminateFieldAccess) {
      return load;
    }

    if (strict_fp_requires_explicit_rounding && load->type()->is_float_kind()) {
#ifdef IA32
      if (UseSSE < 2) {
        // can't skip load since value might get rounded as a side effect
        return load;
      }
#else
      Unimplemented();
#endif // IA32
    }

    ciField* field = load->field();
    Value object   = load->obj();
    if (field->holder()->is_loaded() && !field->is_volatile()) {
      int offset = field->offset();
      Value result = NULL;
      int index = _newobjects.find(object);
      if (index != -1) {
        result = _fields.at(index)->at(field);
      } else if (_objects.at_grow(offset, NULL) == object) {
        result = _values.at(field);
      }
      if (result != NULL) {
#ifndef PRODUCT
        if (PrintIRDuringConstruction && Verbose) {
          tty->print_cr("Eliminated load: ");
          load->print_line();
        }
#endif
        assert(result->type()->tag() == load->type()->tag(), "wrong types");
        return result;
      }
    }
    return load;
  }

  // Record this newly allocated object
  void new_instance(NewInstance* object) {
    int index = _newobjects.length();
    _newobjects.append(object);
    if (_fields.at_grow(index, NULL) == NULL) {
      _fields.at_put(index, new FieldBuffer());
    } else {
      _fields.at(index)->kill();
    }
  }

  // Record this newly allocated object
  void new_instance(NewInlineTypeInstance* object) {
    int index = _newobjects.length();
    _newobjects.append(object);
    if (_fields.at_grow(index, NULL) == NULL) {
      _fields.at_put(index, new FieldBuffer());
    } else {
      _fields.at(index)->kill();
    }
  }

  void store_value(Value value) {
    int index = _newobjects.find(value);
    if (index != -1) {
      // stored a newly allocated object into another object.
      // Assume we've lost track of it as separate slice of memory.
      // We could do better by keeping track of whether individual
      // fields could alias each other.
      _newobjects.remove_at(index);
      // pull out the field info and store it at the end up the list
      // of field info list to be reused later.
      _fields.append(_fields.at(index));
      _fields.remove_at(index);
    }
  }

  void kill() {
    _newobjects.trunc_to(0);
    _objects.trunc_to(0);
    _values.kill();
  }
};


// Implementation of GraphBuilder's ScopeData

GraphBuilder::ScopeData::ScopeData(ScopeData* parent)
  : _parent(parent)
  , _bci2block(NULL)
  , _scope(NULL)
  , _has_handler(false)
  , _stream(NULL)
  , _work_list(NULL)
  , _caller_stack_size(-1)
  , _continuation(NULL)
  , _parsing_jsr(false)
  , _jsr_xhandlers(NULL)
  , _num_returns(0)
  , _cleanup_block(NULL)
  , _cleanup_return_prev(NULL)
  , _cleanup_state(NULL)
  , _ignore_return(false)
{
  if (parent != NULL) {
    _max_inline_size = (intx) ((float) NestedInliningSizeRatio * (float) parent->max_inline_size() / 100.0f);
  } else {
    _max_inline_size = C1MaxInlineSize;
  }
  if (_max_inline_size < C1MaxTrivialSize) {
    _max_inline_size = C1MaxTrivialSize;
  }
}


void GraphBuilder::kill_all() {
  if (UseLocalValueNumbering) {
    vmap()->kill_all();
  }
  _memory->kill();
}


BlockBegin* GraphBuilder::ScopeData::block_at(int bci) {
  if (parsing_jsr()) {
    // It is necessary to clone all blocks associated with a
    // subroutine, including those for exception handlers in the scope
    // of the method containing the jsr (because those exception
    // handlers may contain ret instructions in some cases).
    BlockBegin* block = bci2block()->at(bci);
    if (block != NULL && block == parent()->bci2block()->at(bci)) {
      BlockBegin* new_block = new BlockBegin(block->bci());
      if (PrintInitialBlockList) {
        tty->print_cr("CFG: cloned block %d (bci %d) as block %d for jsr",
                      block->block_id(), block->bci(), new_block->block_id());
      }
      // copy data from cloned blocked
      new_block->set_depth_first_number(block->depth_first_number());
      if (block->is_set(BlockBegin::parser_loop_header_flag)) new_block->set(BlockBegin::parser_loop_header_flag);
      // Preserve certain flags for assertion checking
      if (block->is_set(BlockBegin::subroutine_entry_flag)) new_block->set(BlockBegin::subroutine_entry_flag);
      if (block->is_set(BlockBegin::exception_entry_flag))  new_block->set(BlockBegin::exception_entry_flag);

      // copy was_visited_flag to allow early detection of bailouts
      // if a block that is used in a jsr has already been visited before,
      // it is shared between the normal control flow and a subroutine
      // BlockBegin::try_merge returns false when the flag is set, this leads
      // to a compilation bailout
      if (block->is_set(BlockBegin::was_visited_flag))  new_block->set(BlockBegin::was_visited_flag);

      bci2block()->at_put(bci, new_block);
      block = new_block;
    }
    return block;
  } else {
    return bci2block()->at(bci);
  }
}


XHandlers* GraphBuilder::ScopeData::xhandlers() const {
  if (_jsr_xhandlers == NULL) {
    assert(!parsing_jsr(), "");
    return scope()->xhandlers();
  }
  assert(parsing_jsr(), "");
  return _jsr_xhandlers;
}


void GraphBuilder::ScopeData::set_scope(IRScope* scope) {
  _scope = scope;
  bool parent_has_handler = false;
  if (parent() != NULL) {
    parent_has_handler = parent()->has_handler();
  }
  _has_handler = parent_has_handler || scope->xhandlers()->has_handlers();
}


void GraphBuilder::ScopeData::set_inline_cleanup_info(BlockBegin* block,
                                                      Instruction* return_prev,
                                                      ValueStack* return_state) {
  _cleanup_block       = block;
  _cleanup_return_prev = return_prev;
  _cleanup_state       = return_state;
}


void GraphBuilder::ScopeData::add_to_work_list(BlockBegin* block) {
  if (_work_list == NULL) {
    _work_list = new BlockList();
  }

  if (!block->is_set(BlockBegin::is_on_work_list_flag)) {
    // Do not start parsing the continuation block while in a
    // sub-scope
    if (parsing_jsr()) {
      if (block == jsr_continuation()) {
        return;
      }
    } else {
      if (block == continuation()) {
        return;
      }
    }
    block->set(BlockBegin::is_on_work_list_flag);
    _work_list->push(block);

    sort_top_into_worklist(_work_list, block);
  }
}


void GraphBuilder::sort_top_into_worklist(BlockList* worklist, BlockBegin* top) {
  assert(worklist->top() == top, "");
  // sort block descending into work list
  const int dfn = top->depth_first_number();
  assert(dfn != -1, "unknown depth first number");
  int i = worklist->length()-2;
  while (i >= 0) {
    BlockBegin* b = worklist->at(i);
    if (b->depth_first_number() < dfn) {
      worklist->at_put(i+1, b);
    } else {
      break;
    }
    i --;
  }
  if (i >= -1) worklist->at_put(i + 1, top);
}


BlockBegin* GraphBuilder::ScopeData::remove_from_work_list() {
  if (is_work_list_empty()) {
    return NULL;
  }
  return _work_list->pop();
}


bool GraphBuilder::ScopeData::is_work_list_empty() const {
  return (_work_list == NULL || _work_list->length() == 0);
}


void GraphBuilder::ScopeData::setup_jsr_xhandlers() {
  assert(parsing_jsr(), "");
  // clone all the exception handlers from the scope
  XHandlers* handlers = new XHandlers(scope()->xhandlers());
  const int n = handlers->length();
  for (int i = 0; i < n; i++) {
    // The XHandlers need to be adjusted to dispatch to the cloned
    // handler block instead of the default one but the synthetic
    // unlocker needs to be handled specially.  The synthetic unlocker
    // should be left alone since there can be only one and all code
    // should dispatch to the same one.
    XHandler* h = handlers->handler_at(i);
    assert(h->handler_bci() != SynchronizationEntryBCI, "must be real");
    h->set_entry_block(block_at(h->handler_bci()));
  }
  _jsr_xhandlers = handlers;
}


int GraphBuilder::ScopeData::num_returns() {
  if (parsing_jsr()) {
    return parent()->num_returns();
  }
  return _num_returns;
}


void GraphBuilder::ScopeData::incr_num_returns() {
  if (parsing_jsr()) {
    parent()->incr_num_returns();
  } else {
    ++_num_returns;
  }
}


// Implementation of GraphBuilder

#define INLINE_BAILOUT(msg)        { inline_bailout(msg); return false; }


void GraphBuilder::load_constant() {
  ciConstant con = stream()->get_constant();
  if (con.is_valid()) {
    ValueType* t = illegalType;
    ValueStack* patch_state = NULL;
    switch (con.basic_type()) {
      case T_BOOLEAN: t = new IntConstant   (con.as_boolean()); break;
      case T_BYTE   : t = new IntConstant   (con.as_byte   ()); break;
      case T_CHAR   : t = new IntConstant   (con.as_char   ()); break;
      case T_SHORT  : t = new IntConstant   (con.as_short  ()); break;
      case T_INT    : t = new IntConstant   (con.as_int    ()); break;
      case T_LONG   : t = new LongConstant  (con.as_long   ()); break;
      case T_FLOAT  : t = new FloatConstant (con.as_float  ()); break;
      case T_DOUBLE : t = new DoubleConstant(con.as_double ()); break;
      case T_ARRAY  : // fall-through
      case T_OBJECT : {
        ciObject* obj = con.as_object();
        if (!obj->is_loaded() || (PatchALot && !stream()->is_string_constant())) {
          // A Class, MethodType, MethodHandle, Dynamic, or String.
          patch_state = copy_state_before();
          t = new ObjectConstant(obj);
        } else {
          // Might be a Class, MethodType, MethodHandle, or Dynamic constant
          // result, which might turn out to be an array.
          if (obj->is_null_object()) {
            t = objectNull;
          } else if (obj->is_array()) {
            t = new ArrayConstant(obj->as_array());
          } else {
            t = new InstanceConstant(obj->as_instance());
          }
        }
        break;
      }
      default: ShouldNotReachHere();
    }
    Value x;
    if (patch_state != NULL) {
      // Arbitrary memory effects from running BSM or class loading (using custom loader) during linkage.
      bool kills_memory = stream()->is_dynamic_constant() ||
                          (!stream()->is_string_constant() && !method()->holder()->has_trusted_loader());
      x = new Constant(t, patch_state, kills_memory);
    } else {
      x = new Constant(t);
    }

    // Unbox the value at runtime, if needed.
    // ConstantDynamic entry can be of a primitive type, but it is cached in boxed form.
    if (patch_state != NULL) {
      int index = stream()->get_constant_pool_index();
      BasicType type = stream()->get_basic_type_for_constant_at(index);
      if (is_java_primitive(type)) {
        ciInstanceKlass* box_klass = ciEnv::current()->get_box_klass_for_primitive_type(type);
        assert(box_klass->is_loaded(), "sanity");
        int offset = java_lang_boxing_object::value_offset(type);
        ciField* value_field = box_klass->get_field_by_offset(offset, false /*is_static*/);
        x = new LoadField(append(x), offset, value_field, false /*is_static*/, patch_state, false /*needs_patching*/);
        t = as_ValueType(type);
      } else {
        assert(is_reference_type(type), "not a reference: %s", type2name(type));
      }
    }

    push(t, append(x));
  } else {
    BAILOUT("could not resolve a constant");
  }
}


void GraphBuilder::load_local(ValueType* type, int index) {
  Value x = state()->local_at(index);
  assert(x != NULL && !x->type()->is_illegal(), "access of illegal local variable");
  push(type, x);
  if (x->as_NewInlineTypeInstance() != NULL && x->as_NewInlineTypeInstance()->in_larval_state()) {
    if (x->as_NewInlineTypeInstance()->on_stack_count() == 1) {
      x->as_NewInlineTypeInstance()->set_not_larva_anymore();
    } else {
      x->as_NewInlineTypeInstance()->increment_on_stack_count();
    }
  }
}


void GraphBuilder::store_local(ValueType* type, int index) {
  Value x = pop(type);
  store_local(state(), x, index);
  if (x->as_NewInlineTypeInstance() != NULL) {
    x->as_NewInlineTypeInstance()->set_local_index(index);
  }
}


void GraphBuilder::store_local(ValueStack* state, Value x, int index) {
  if (parsing_jsr()) {
    // We need to do additional tracking of the location of the return
    // address for jsrs since we don't handle arbitrary jsr/ret
    // constructs. Here we are figuring out in which circumstances we
    // need to bail out.
    if (x->type()->is_address()) {
      scope_data()->set_jsr_return_address_local(index);

      // Also check parent jsrs (if any) at this time to see whether
      // they are using this local. We don't handle skipping over a
      // ret.
      for (ScopeData* cur_scope_data = scope_data()->parent();
           cur_scope_data != NULL && cur_scope_data->parsing_jsr() && cur_scope_data->scope() == scope();
           cur_scope_data = cur_scope_data->parent()) {
        if (cur_scope_data->jsr_return_address_local() == index) {
          BAILOUT("subroutine overwrites return address from previous subroutine");
        }
      }
    } else if (index == scope_data()->jsr_return_address_local()) {
      scope_data()->set_jsr_return_address_local(-1);
    }
  }

  state->store_local(index, round_fp(x));
  if (x->as_NewInlineTypeInstance() != NULL) {
    x->as_NewInlineTypeInstance()->set_local_index(index);
  }
}


void GraphBuilder::load_indexed(BasicType type) {
  // In case of in block code motion in range check elimination
  ValueStack* state_before = NULL;
  int array_idx = state()->stack_size() - 2;
  if (type == T_OBJECT && state()->stack_at(array_idx)->maybe_flattened_array()) {
    // Save the entire state and re-execute on deopt when accessing flattened arrays
    state_before = copy_state_before();
    state_before->set_should_reexecute(true);
  } else {
    state_before = copy_state_indexed_access();
  }
  compilation()->set_has_access_indexed(true);
  Value index = ipop();
  Value array = apop();
  Value length = NULL;
  if (CSEArrayLength ||
      (array->as_Constant() != NULL) ||
      (array->as_AccessField() && array->as_AccessField()->field()->is_constant()) ||
      (array->as_NewArray() && array->as_NewArray()->length() && array->as_NewArray()->length()->type()->is_constant()) ||
      (array->as_NewMultiArray() && array->as_NewMultiArray()->dims()->at(0)->type()->is_constant())) {
    length = append(new ArrayLength(array, state_before));
  }

  bool need_membar = false;
  LoadIndexed* load_indexed = NULL;
  Instruction* result = NULL;
  if (array->is_loaded_flattened_array()) {
    ciType* array_type = array->declared_type();
    ciInlineKlass* elem_klass = array_type->as_flat_array_klass()->element_klass()->as_inline_klass();

    bool can_delay_access = false;
    ciBytecodeStream s(method());
    s.force_bci(bci());
    s.next();
    if (s.cur_bc() == Bytecodes::_getfield) {
      bool will_link;
      ciField* next_field = s.get_field(will_link);
      bool next_needs_patching = !next_field->holder()->is_loaded() ||
                                 !next_field->will_link(method(), Bytecodes::_getfield) ||
                                 PatchALot;
      can_delay_access = C1UseDelayedFlattenedFieldReads && !next_needs_patching;
    }
    if (can_delay_access) {
      // potentially optimizable array access, storing information for delayed decision
      LoadIndexed* li = new LoadIndexed(array, index, length, type, state_before);
      DelayedLoadIndexed* dli = new DelayedLoadIndexed(li, state_before);
      li->set_delayed(dli);
      set_pending_load_indexed(dli);
      return; // Nothing else to do for now
    } else {
      if (elem_klass->is_empty()) {
        // No need to create a new instance, the default instance will be used instead
        load_indexed = new LoadIndexed(array, index, length, type, state_before);
        apush(append(load_indexed));
      } else {
        NewInlineTypeInstance* new_instance = new NewInlineTypeInstance(elem_klass, state_before);
        _memory->new_instance(new_instance);
        apush(append_split(new_instance));
        load_indexed = new LoadIndexed(array, index, length, type, state_before);
        load_indexed->set_vt(new_instance);
        // The LoadIndexed node will initialise this instance by copying from
        // the flattened field.  Ensure these stores are visible before any
        // subsequent store that publishes this reference.
        need_membar = true;
      }
    }
  } else {
    load_indexed = new LoadIndexed(array, index, length, type, state_before);
    if (profile_array_accesses() && is_reference_type(type)) {
      compilation()->set_would_profile(true);
      load_indexed->set_should_profile(true);
      load_indexed->set_profiled_method(method());
      load_indexed->set_profiled_bci(bci());
    }
  }
  result = append(load_indexed);
  if (need_membar) {
    append(new MemBar(lir_membar_storestore));
  }
  assert(!load_indexed->should_profile() || load_indexed == result, "should not be optimized out");
  if (!array->is_loaded_flattened_array()) {
    push(as_ValueType(type), result);
  }
}


void GraphBuilder::store_indexed(BasicType type) {
  // In case of in block code motion in range check elimination
  ValueStack* state_before = NULL;
  int array_idx = state()->stack_size() - 3;
  if (type == T_OBJECT && state()->stack_at(array_idx)->maybe_flattened_array()) {
    // Save the entire state and re-execute on deopt when accessing flattened arrays
    state_before = copy_state_before();
    state_before->set_should_reexecute(true);
  } else {
    state_before = copy_state_indexed_access();
  }
  compilation()->set_has_access_indexed(true);
  Value value = pop(as_ValueType(type));
  Value index = ipop();
  Value array = apop();
  Value length = NULL;
  if (CSEArrayLength ||
      (array->as_Constant() != NULL) ||
      (array->as_AccessField() && array->as_AccessField()->field()->is_constant()) ||
      (array->as_NewArray() && array->as_NewArray()->length() && array->as_NewArray()->length()->type()->is_constant()) ||
      (array->as_NewMultiArray() && array->as_NewMultiArray()->dims()->at(0)->type()->is_constant())) {
    length = append(new ArrayLength(array, state_before));
  }
  ciType* array_type = array->declared_type();
  bool check_boolean = false;
  if (array_type != NULL) {
    if (array_type->is_loaded() &&
      array_type->as_array_klass()->element_type()->basic_type() == T_BOOLEAN) {
      assert(type == T_BYTE, "boolean store uses bastore");
      Value mask = append(new Constant(new IntConstant(1)));
      value = append(new LogicOp(Bytecodes::_iand, value, mask));
    }
  } else if (type == T_BYTE) {
    check_boolean = true;
  }

  StoreIndexed* store_indexed = new StoreIndexed(array, index, length, type, value, state_before, check_boolean);
  if (profile_array_accesses() && is_reference_type(type) && !array->is_loaded_flattened_array()) {
    compilation()->set_would_profile(true);
    store_indexed->set_should_profile(true);
    store_indexed->set_profiled_method(method());
    store_indexed->set_profiled_bci(bci());
  }
  Instruction* result = append(store_indexed);
  assert(!store_indexed->should_profile() || store_indexed == result, "should not be optimized out");
  _memory->store_value(value);
}

void GraphBuilder::stack_op(Bytecodes::Code code) {
  switch (code) {
    case Bytecodes::_pop:
      { Value w = state()->raw_pop();
        update_larva_stack_count(w);
      }
      break;
    case Bytecodes::_pop2:
      { Value w1 = state()->raw_pop();
        Value w2 = state()->raw_pop();
        update_larva_stack_count(w1);
        update_larva_stack_count(w2);
      }
      break;
    case Bytecodes::_dup:
      { Value w = state()->raw_pop();
        update_larval_state(w);
        state()->raw_push(w);
        state()->raw_push(w);
      }
      break;
    case Bytecodes::_dup_x1:
      { Value w1 = state()->raw_pop();
        Value w2 = state()->raw_pop();
        update_larval_state(w1);
        state()->raw_push(w1);
        state()->raw_push(w2);
        state()->raw_push(w1);
      }
      break;
    case Bytecodes::_dup_x2:
      { Value w1 = state()->raw_pop();
        Value w2 = state()->raw_pop();
        Value w3 = state()->raw_pop();
        // special handling for the dup_x2/pop sequence (see JDK-8251046)
        if (w1 != NULL && w1->as_NewInlineTypeInstance() != NULL) {
          ciBytecodeStream s(method());
          s.force_bci(bci());
          s.next();
          if (s.cur_bc() != Bytecodes::_pop) {
            w1->as_NewInlineTypeInstance()->set_not_larva_anymore();
          }  else {
            w1->as_NewInlineTypeInstance()->increment_on_stack_count();
           }
        }
        state()->raw_push(w1);
        state()->raw_push(w3);
        state()->raw_push(w2);
        state()->raw_push(w1);
      }
      break;
    case Bytecodes::_dup2:
      { Value w1 = state()->raw_pop();
        Value w2 = state()->raw_pop();
        update_larval_state(w1);
        update_larval_state(w2);
        state()->raw_push(w2);
        state()->raw_push(w1);
        state()->raw_push(w2);
        state()->raw_push(w1);
      }
      break;
    case Bytecodes::_dup2_x1:
      { Value w1 = state()->raw_pop();
        Value w2 = state()->raw_pop();
        Value w3 = state()->raw_pop();
        update_larval_state(w1);
        update_larval_state(w2);
        state()->raw_push(w2);
        state()->raw_push(w1);
        state()->raw_push(w3);
        state()->raw_push(w2);
        state()->raw_push(w1);
      }
      break;
    case Bytecodes::_dup2_x2:
      { Value w1 = state()->raw_pop();
        Value w2 = state()->raw_pop();
        Value w3 = state()->raw_pop();
        Value w4 = state()->raw_pop();
        update_larval_state(w1);
        update_larval_state(w2);
        state()->raw_push(w2);
        state()->raw_push(w1);
        state()->raw_push(w4);
        state()->raw_push(w3);
        state()->raw_push(w2);
        state()->raw_push(w1);
      }
      break;
    case Bytecodes::_swap:
      { Value w1 = state()->raw_pop();
        Value w2 = state()->raw_pop();
        state()->raw_push(w1);
        state()->raw_push(w2);
      }
      break;
    default:
      ShouldNotReachHere();
      break;
  }
}


void GraphBuilder::arithmetic_op(ValueType* type, Bytecodes::Code code, ValueStack* state_before) {
  Value y = pop(type);
  Value x = pop(type);
  Value res = new ArithmeticOp(code, x, y, state_before);
  // Note: currently single-precision floating-point rounding on Intel is handled at the LIRGenerator level
  res = append(res);
  res = round_fp(res);
  push(type, res);
}


void GraphBuilder::negate_op(ValueType* type) {
  push(type, append(new NegateOp(pop(type))));
}


void GraphBuilder::shift_op(ValueType* type, Bytecodes::Code code) {
  Value s = ipop();
  Value x = pop(type);
  // try to simplify
  // Note: This code should go into the canonicalizer as soon as it can
  //       can handle canonicalized forms that contain more than one node.
  if (CanonicalizeNodes && code == Bytecodes::_iushr) {
    // pattern: x >>> s
    IntConstant* s1 = s->type()->as_IntConstant();
    if (s1 != NULL) {
      // pattern: x >>> s1, with s1 constant
      ShiftOp* l = x->as_ShiftOp();
      if (l != NULL && l->op() == Bytecodes::_ishl) {
        // pattern: (a << b) >>> s1
        IntConstant* s0 = l->y()->type()->as_IntConstant();
        if (s0 != NULL) {
          // pattern: (a << s0) >>> s1
          const int s0c = s0->value() & 0x1F; // only the low 5 bits are significant for shifts
          const int s1c = s1->value() & 0x1F; // only the low 5 bits are significant for shifts
          if (s0c == s1c) {
            if (s0c == 0) {
              // pattern: (a << 0) >>> 0 => simplify to: a
              ipush(l->x());
            } else {
              // pattern: (a << s0c) >>> s0c => simplify to: a & m, with m constant
              assert(0 < s0c && s0c < BitsPerInt, "adjust code below to handle corner cases");
              const int m = (1 << (BitsPerInt - s0c)) - 1;
              Value s = append(new Constant(new IntConstant(m)));
              ipush(append(new LogicOp(Bytecodes::_iand, l->x(), s)));
            }
            return;
          }
        }
      }
    }
  }
  // could not simplify
  push(type, append(new ShiftOp(code, x, s)));
}


void GraphBuilder::logic_op(ValueType* type, Bytecodes::Code code) {
  Value y = pop(type);
  Value x = pop(type);
  push(type, append(new LogicOp(code, x, y)));
}


void GraphBuilder::compare_op(ValueType* type, Bytecodes::Code code) {
  ValueStack* state_before = copy_state_before();
  Value y = pop(type);
  Value x = pop(type);
  ipush(append(new CompareOp(code, x, y, state_before)));
}


void GraphBuilder::convert(Bytecodes::Code op, BasicType from, BasicType to) {
  push(as_ValueType(to), append(new Convert(op, pop(as_ValueType(from)), as_ValueType(to))));
}


void GraphBuilder::increment() {
  int index = stream()->get_index();
  int delta = stream()->is_wide() ? (signed short)Bytes::get_Java_u2(stream()->cur_bcp() + 4) : (signed char)(stream()->cur_bcp()[2]);
  load_local(intType, index);
  ipush(append(new Constant(new IntConstant(delta))));
  arithmetic_op(intType, Bytecodes::_iadd);
  store_local(intType, index);
}


void GraphBuilder::_goto(int from_bci, int to_bci) {
  Goto *x = new Goto(block_at(to_bci), to_bci <= from_bci);
  if (is_profiling()) {
    compilation()->set_would_profile(true);
    x->set_profiled_bci(bci());
    if (profile_branches()) {
      x->set_profiled_method(method());
      x->set_should_profile(true);
    }
  }
  append(x);
}


void GraphBuilder::if_node(Value x, If::Condition cond, Value y, ValueStack* state_before) {
  BlockBegin* tsux = block_at(stream()->get_dest());
  BlockBegin* fsux = block_at(stream()->next_bci());
  bool is_bb = tsux->bci() < stream()->cur_bci() || fsux->bci() < stream()->cur_bci();

  bool subst_check = false;
  if (EnableValhalla && (stream()->cur_bc() == Bytecodes::_if_acmpeq || stream()->cur_bc() == Bytecodes::_if_acmpne)) {
    ValueType* left_vt = x->type();
    ValueType* right_vt = y->type();
    if (left_vt->is_object()) {
      assert(right_vt->is_object(), "must be");
      ciKlass* left_klass = x->as_loaded_klass_or_null();
      ciKlass* right_klass = y->as_loaded_klass_or_null();

      if (left_klass == NULL || right_klass == NULL) {
        // The klass is still unloaded, or came from a Phi node. Go slow case;
        subst_check = true;
      } else if (left_klass->can_be_inline_klass() || right_klass->can_be_inline_klass()) {
        // Either operand may be a value object, but we're not sure. Go slow case;
        subst_check = true;
      } else {
        // No need to do substitutability check
      }
    }
  }
  if ((stream()->cur_bc() == Bytecodes::_if_acmpeq || stream()->cur_bc() == Bytecodes::_if_acmpne) &&
      is_profiling() && profile_branches()) {
    compilation()->set_would_profile(true);
    append(new ProfileACmpTypes(method(), bci(), x, y));
  }

  // In case of loop invariant code motion or predicate insertion
  // before the body of a loop the state is needed
  Instruction *i = append(new If(x, cond, false, y, tsux, fsux, (is_bb || compilation()->is_optimistic() || subst_check) ? state_before : NULL, is_bb, subst_check));

  assert(i->as_Goto() == NULL ||
         (i->as_Goto()->sux_at(0) == tsux  && i->as_Goto()->is_safepoint() == tsux->bci() < stream()->cur_bci()) ||
         (i->as_Goto()->sux_at(0) == fsux  && i->as_Goto()->is_safepoint() == fsux->bci() < stream()->cur_bci()),
         "safepoint state of Goto returned by canonicalizer incorrect");

  if (is_profiling()) {
    If* if_node = i->as_If();
    if (if_node != NULL) {
      // Note that we'd collect profile data in this method if we wanted it.
      compilation()->set_would_profile(true);
      // At level 2 we need the proper bci to count backedges
      if_node->set_profiled_bci(bci());
      if (profile_branches()) {
        // Successors can be rotated by the canonicalizer, check for this case.
        if_node->set_profiled_method(method());
        if_node->set_should_profile(true);
        if (if_node->tsux() == fsux) {
          if_node->set_swapped(true);
        }
      }
      return;
    }

    // Check if this If was reduced to Goto.
    Goto *goto_node = i->as_Goto();
    if (goto_node != NULL) {
      compilation()->set_would_profile(true);
      goto_node->set_profiled_bci(bci());
      if (profile_branches()) {
        goto_node->set_profiled_method(method());
        goto_node->set_should_profile(true);
        // Find out which successor is used.
        if (goto_node->default_sux() == tsux) {
          goto_node->set_direction(Goto::taken);
        } else if (goto_node->default_sux() == fsux) {
          goto_node->set_direction(Goto::not_taken);
        } else {
          ShouldNotReachHere();
        }
      }
      return;
    }
  }
}


void GraphBuilder::if_zero(ValueType* type, If::Condition cond) {
  Value y = append(new Constant(intZero));
  ValueStack* state_before = copy_state_before();
  Value x = ipop();
  if_node(x, cond, y, state_before);
}


void GraphBuilder::if_null(ValueType* type, If::Condition cond) {
  Value y = append(new Constant(objectNull));
  ValueStack* state_before = copy_state_before();
  Value x = apop();
  if_node(x, cond, y, state_before);
}


void GraphBuilder::if_same(ValueType* type, If::Condition cond) {
  ValueStack* state_before = copy_state_before();
  Value y = pop(type);
  Value x = pop(type);
  if_node(x, cond, y, state_before);
}


void GraphBuilder::jsr(int dest) {
  // We only handle well-formed jsrs (those which are "block-structured").
  // If the bytecodes are strange (jumping out of a jsr block) then we
  // might end up trying to re-parse a block containing a jsr which
  // has already been activated. Watch for this case and bail out.
  for (ScopeData* cur_scope_data = scope_data();
       cur_scope_data != NULL && cur_scope_data->parsing_jsr() && cur_scope_data->scope() == scope();
       cur_scope_data = cur_scope_data->parent()) {
    if (cur_scope_data->jsr_entry_bci() == dest) {
      BAILOUT("too-complicated jsr/ret structure");
    }
  }

  push(addressType, append(new Constant(new AddressConstant(next_bci()))));
  if (!try_inline_jsr(dest)) {
    return; // bailed out while parsing and inlining subroutine
  }
}


void GraphBuilder::ret(int local_index) {
  if (!parsing_jsr()) BAILOUT("ret encountered while not parsing subroutine");

  if (local_index != scope_data()->jsr_return_address_local()) {
    BAILOUT("can not handle complicated jsr/ret constructs");
  }

  // Rets simply become (NON-SAFEPOINT) gotos to the jsr continuation
  append(new Goto(scope_data()->jsr_continuation(), false));
}


void GraphBuilder::table_switch() {
  Bytecode_tableswitch sw(stream());
  const int l = sw.length();
  if (CanonicalizeNodes && l == 1 && compilation()->env()->comp_level() != CompLevel_full_profile) {
    // total of 2 successors => use If instead of switch
    // Note: This code should go into the canonicalizer as soon as it can
    //       can handle canonicalized forms that contain more than one node.
    Value key = append(new Constant(new IntConstant(sw.low_key())));
    BlockBegin* tsux = block_at(bci() + sw.dest_offset_at(0));
    BlockBegin* fsux = block_at(bci() + sw.default_offset());
    bool is_bb = tsux->bci() < bci() || fsux->bci() < bci();
    // In case of loop invariant code motion or predicate insertion
    // before the body of a loop the state is needed
    ValueStack* state_before = copy_state_if_bb(is_bb);
    append(new If(ipop(), If::eql, true, key, tsux, fsux, state_before, is_bb));
  } else {
    // collect successors
    BlockList* sux = new BlockList(l + 1, NULL);
    int i;
    bool has_bb = false;
    for (i = 0; i < l; i++) {
      sux->at_put(i, block_at(bci() + sw.dest_offset_at(i)));
      if (sw.dest_offset_at(i) < 0) has_bb = true;
    }
    // add default successor
    if (sw.default_offset() < 0) has_bb = true;
    sux->at_put(i, block_at(bci() + sw.default_offset()));
    // In case of loop invariant code motion or predicate insertion
    // before the body of a loop the state is needed
    ValueStack* state_before = copy_state_if_bb(has_bb);
    Instruction* res = append(new TableSwitch(ipop(), sux, sw.low_key(), state_before, has_bb));
#ifdef ASSERT
    if (res->as_Goto()) {
      for (i = 0; i < l; i++) {
        if (sux->at(i) == res->as_Goto()->sux_at(0)) {
          assert(res->as_Goto()->is_safepoint() == sw.dest_offset_at(i) < 0, "safepoint state of Goto returned by canonicalizer incorrect");
        }
      }
    }
#endif
  }
}


void GraphBuilder::lookup_switch() {
  Bytecode_lookupswitch sw(stream());
  const int l = sw.number_of_pairs();
  if (CanonicalizeNodes && l == 1 && compilation()->env()->comp_level() != CompLevel_full_profile) {
    // total of 2 successors => use If instead of switch
    // Note: This code should go into the canonicalizer as soon as it can
    //       can handle canonicalized forms that contain more than one node.
    // simplify to If
    LookupswitchPair pair = sw.pair_at(0);
    Value key = append(new Constant(new IntConstant(pair.match())));
    BlockBegin* tsux = block_at(bci() + pair.offset());
    BlockBegin* fsux = block_at(bci() + sw.default_offset());
    bool is_bb = tsux->bci() < bci() || fsux->bci() < bci();
    // In case of loop invariant code motion or predicate insertion
    // before the body of a loop the state is needed
    ValueStack* state_before = copy_state_if_bb(is_bb);;
    append(new If(ipop(), If::eql, true, key, tsux, fsux, state_before, is_bb));
  } else {
    // collect successors & keys
    BlockList* sux = new BlockList(l + 1, NULL);
    intArray* keys = new intArray(l, l, 0);
    int i;
    bool has_bb = false;
    for (i = 0; i < l; i++) {
      LookupswitchPair pair = sw.pair_at(i);
      if (pair.offset() < 0) has_bb = true;
      sux->at_put(i, block_at(bci() + pair.offset()));
      keys->at_put(i, pair.match());
    }
    // add default successor
    if (sw.default_offset() < 0) has_bb = true;
    sux->at_put(i, block_at(bci() + sw.default_offset()));
    // In case of loop invariant code motion or predicate insertion
    // before the body of a loop the state is needed
    ValueStack* state_before = copy_state_if_bb(has_bb);
    Instruction* res = append(new LookupSwitch(ipop(), sux, keys, state_before, has_bb));
#ifdef ASSERT
    if (res->as_Goto()) {
      for (i = 0; i < l; i++) {
        if (sux->at(i) == res->as_Goto()->sux_at(0)) {
          assert(res->as_Goto()->is_safepoint() == sw.pair_at(i).offset() < 0, "safepoint state of Goto returned by canonicalizer incorrect");
        }
      }
    }
#endif
  }
}

void GraphBuilder::call_register_finalizer() {
  // If the receiver requires finalization then emit code to perform
  // the registration on return.

  // Gather some type information about the receiver
  Value receiver = state()->local_at(0);
  assert(receiver != NULL, "must have a receiver");
  ciType* declared_type = receiver->declared_type();
  ciType* exact_type = receiver->exact_type();
  if (exact_type == NULL &&
      receiver->as_Local() &&
      receiver->as_Local()->java_index() == 0) {
    ciInstanceKlass* ik = compilation()->method()->holder();
    if (ik->is_final()) {
      exact_type = ik;
    } else if (UseCHA && !(ik->has_subklass() || ik->is_interface())) {
      // test class is leaf class
      compilation()->dependency_recorder()->assert_leaf_type(ik);
      exact_type = ik;
    } else {
      declared_type = ik;
    }
  }

  // see if we know statically that registration isn't required
  bool needs_check = true;
  if (exact_type != NULL) {
    needs_check = exact_type->as_instance_klass()->has_finalizer();
  } else if (declared_type != NULL) {
    ciInstanceKlass* ik = declared_type->as_instance_klass();
    if (!Dependencies::has_finalizable_subclass(ik)) {
      compilation()->dependency_recorder()->assert_has_no_finalizable_subclasses(ik);
      needs_check = false;
    }
  }

  if (needs_check) {
    // Perform the registration of finalizable objects.
    ValueStack* state_before = copy_state_for_exception();
    load_local(objectType, 0);
    append_split(new Intrinsic(voidType, vmIntrinsics::_Object_init,
                               state()->pop_arguments(1),
                               true, state_before, true));
  }
}


void GraphBuilder::method_return(Value x, bool ignore_return) {
  if (RegisterFinalizersAtInit &&
      method()->intrinsic_id() == vmIntrinsics::_Object_init) {
    call_register_finalizer();
  }

  // The conditions for a memory barrier are described in Parse::do_exits().
  bool need_mem_bar = false;
  if ((method()->is_object_constructor() || method()->is_static_init_factory()) &&
       (scope()->wrote_final() ||
         (AlwaysSafeConstructors && scope()->wrote_fields()) ||
         (support_IRIW_for_not_multiple_copy_atomic_cpu && scope()->wrote_volatile()))) {
    need_mem_bar = true;
  }

  BasicType bt = method()->return_type()->basic_type();
  switch (bt) {
    case T_BYTE:
    {
      Value shift = append(new Constant(new IntConstant(24)));
      x = append(new ShiftOp(Bytecodes::_ishl, x, shift));
      x = append(new ShiftOp(Bytecodes::_ishr, x, shift));
      break;
    }
    case T_SHORT:
    {
      Value shift = append(new Constant(new IntConstant(16)));
      x = append(new ShiftOp(Bytecodes::_ishl, x, shift));
      x = append(new ShiftOp(Bytecodes::_ishr, x, shift));
      break;
    }
    case T_CHAR:
    {
      Value mask = append(new Constant(new IntConstant(0xFFFF)));
      x = append(new LogicOp(Bytecodes::_iand, x, mask));
      break;
    }
    case T_BOOLEAN:
    {
      Value mask = append(new Constant(new IntConstant(1)));
      x = append(new LogicOp(Bytecodes::_iand, x, mask));
      break;
    }
    default:
      break;
  }

  // Check to see whether we are inlining. If so, Return
  // instructions become Gotos to the continuation point.
  if (continuation() != NULL) {

    int invoke_bci = state()->caller_state()->bci();

    if (x != NULL  && !ignore_return) {
      ciMethod* caller = state()->scope()->caller()->method();
      Bytecodes::Code invoke_raw_bc = caller->raw_code_at_bci(invoke_bci);
      if (invoke_raw_bc == Bytecodes::_invokehandle || invoke_raw_bc == Bytecodes::_invokedynamic) {
        ciType* declared_ret_type = caller->get_declared_signature_at_bci(invoke_bci)->return_type();
        if (declared_ret_type->is_klass() && x->exact_type() == NULL &&
            x->declared_type() != declared_ret_type && declared_ret_type != compilation()->env()->Object_klass()) {
          x = append(new TypeCast(declared_ret_type->as_klass(), x, copy_state_before()));
        }
      }
    }

    assert(!method()->is_synchronized() || InlineSynchronizedMethods, "can not inline synchronized methods yet");

    if (compilation()->env()->dtrace_method_probes()) {
      // Report exit from inline methods
      Values* args = new Values(1);
      args->push(append(new Constant(new MethodConstant(method()))));
      append(new RuntimeCall(voidType, "dtrace_method_exit", CAST_FROM_FN_PTR(address, SharedRuntime::dtrace_method_exit), args));
    }

    // If the inlined method is synchronized, the monitor must be
    // released before we jump to the continuation block.
    if (method()->is_synchronized()) {
      assert(state()->locks_size() == 1, "receiver must be locked here");
      monitorexit(state()->lock_at(0), SynchronizationEntryBCI);
    }

    if (need_mem_bar) {
      append(new MemBar(lir_membar_storestore));
    }

    // State at end of inlined method is the state of the caller
    // without the method parameters on stack, including the
    // return value, if any, of the inlined method on operand stack.
    set_state(state()->caller_state()->copy_for_parsing());
    if (x != NULL) {
      if (!ignore_return) {
        state()->push(x->type(), x);
      }
      if (profile_return() && x->type()->is_object_kind()) {
        ciMethod* caller = state()->scope()->method();
        profile_return_type(x, method(), caller, invoke_bci);
      }
    }
    Goto* goto_callee = new Goto(continuation(), false);

    // See whether this is the first return; if so, store off some
    // of the state for later examination
    if (num_returns() == 0) {
      set_inline_cleanup_info();
    }

    // The current bci() is in the wrong scope, so use the bci() of
    // the continuation point.
    append_with_bci(goto_callee, scope_data()->continuation()->bci());
    incr_num_returns();
    return;
  }

  state()->truncate_stack(0);
  if (method()->is_synchronized()) {
    // perform the unlocking before exiting the method
    Value receiver;
    if (!method()->is_static()) {
      receiver = _initial_state->local_at(0);
    } else {
      receiver = append(new Constant(new ClassConstant(method()->holder())));
    }
    append_split(new MonitorExit(receiver, state()->unlock()));
  }

  if (need_mem_bar) {
      append(new MemBar(lir_membar_storestore));
  }

  assert(!ignore_return, "Ignoring return value works only for inlining");
  append(new Return(x));
}

Value GraphBuilder::make_constant(ciConstant field_value, ciField* field) {
  if (!field_value.is_valid())  return NULL;

  BasicType field_type = field_value.basic_type();
  ValueType* value = as_ValueType(field_value);

  // Attach dimension info to stable arrays.
  if (FoldStableValues &&
      field->is_stable() && field_type == T_ARRAY && !field_value.is_null_or_zero()) {
    ciArray* array = field_value.as_object()->as_array();
    jint dimension = field->type()->as_array_klass()->dimension();
    value = new StableArrayConstant(array, dimension);
  }

  switch (field_type) {
    case T_ARRAY:
    case T_OBJECT:
      if (field_value.as_object()->should_be_constant()) {
        return new Constant(value);
      }
      return NULL; // Not a constant.
    default:
      return new Constant(value);
  }
}

void GraphBuilder::copy_inline_content(ciInlineKlass* vk, Value src, int src_off, Value dest, int dest_off, ValueStack* state_before, ciField* enclosing_field) {
  for (int i = 0; i < vk->nof_nonstatic_fields(); i++) {
    ciField* inner_field = vk->nonstatic_field_at(i);
    assert(!inner_field->is_flattened(), "the iteration over nested fields is handled by the loop itself");
    int off = inner_field->offset() - vk->first_field_offset();
    LoadField* load = new LoadField(src, src_off + off, inner_field, false, state_before, false);
    Value replacement = append(load);
    StoreField* store = new StoreField(dest, dest_off + off, inner_field, replacement, false, state_before, false);
    store->set_enclosing_field(enclosing_field);
    append(store);
  }
}

void GraphBuilder::access_field(Bytecodes::Code code) {
  bool will_link;
  ciField* field = stream()->get_field(will_link);
  ciInstanceKlass* holder = field->holder();
  BasicType field_type = field->type()->basic_type();
  ValueType* type = as_ValueType(field_type);

  // call will_link again to determine if the field is valid.
  const bool needs_patching = !holder->is_loaded() ||
                              !field->will_link(method(), code) ||
                              (!field->is_flattened() && PatchALot);

  ValueStack* state_before = NULL;
  if (!holder->is_initialized() || needs_patching) {
    // save state before instruction for debug info when
    // deoptimization happens during patching
    state_before = copy_state_before();
  }

  Value obj = NULL;
  if (code == Bytecodes::_getstatic || code == Bytecodes::_putstatic) {
    if (state_before != NULL) {
      // build a patching constant
      obj = new Constant(new InstanceConstant(holder->java_mirror()), state_before);
    } else {
      obj = new Constant(new InstanceConstant(holder->java_mirror()));
    }
  }

  if (field->is_final() && code == Bytecodes::_putfield) {
    scope()->set_wrote_final();
  }

  if (code == Bytecodes::_putfield) {
    scope()->set_wrote_fields();
    if (field->is_volatile()) {
      scope()->set_wrote_volatile();
    }
  }

  int offset = !needs_patching ? field->offset() : -1;
  switch (code) {
    case Bytecodes::_getstatic: {
      // check for compile-time constants, i.e., initialized static final fields
      Value constant = NULL;
      if (field->is_static_constant() && !PatchALot) {
        ciConstant field_value = field->constant_value();
        assert(!field->is_stable() || !field_value.is_null_or_zero(),
               "stable static w/ default value shouldn't be a constant");
        constant = make_constant(field_value, field);
      } else if (field->is_null_free() && field->type()->as_instance_klass()->is_initialized() &&
                 field->type()->as_inline_klass()->is_empty()) {
        // Loading from a field of an empty inline type. Just return the default instance.
        constant = new Constant(new InstanceConstant(field->type()->as_inline_klass()->default_instance()));
      }
      if (constant != NULL) {
        push(type, append(constant));
      } else {
        if (state_before == NULL) {
          state_before = copy_state_for_exception();
        }
        LoadField* load_field = new LoadField(append(obj), offset, field, true,
                                        state_before, needs_patching);
        push(type, append(load_field));
      }
      break;
    }
    case Bytecodes::_putstatic: {
      Value val = pop(type);
      if (state_before == NULL) {
        state_before = copy_state_for_exception();
      }
      if (field_type == T_BOOLEAN) {
        Value mask = append(new Constant(new IntConstant(1)));
        val = append(new LogicOp(Bytecodes::_iand, val, mask));
      }
      if (field->is_null_free() && field->type()->is_loaded() && field->type()->as_inline_klass()->is_empty()) {
        // Storing to a field of an empty inline type. Ignore.
        break;
      }
      append(new StoreField(append(obj), offset, field, val, true, state_before, needs_patching));
      break;
    }
    case Bytecodes::_getfield: {
      // Check for compile-time constants, i.e., trusted final non-static fields.
      Value constant = NULL;
      if (state_before == NULL && field->is_flattened()) {
        // Save the entire state and re-execute on deopt when accessing flattened fields
        assert(Interpreter::bytecode_should_reexecute(code), "should reexecute");
        state_before = copy_state_before();
      }
      if (!has_pending_field_access() && !has_pending_load_indexed()) {
        obj = apop();
        ObjectType* obj_type = obj->type()->as_ObjectType();
        if (field->is_null_free() && field->type()->as_instance_klass()->is_initialized()
            && field->type()->as_inline_klass()->is_empty()) {
          // Loading from a field of an empty inline type. Just return the default instance.
          null_check(obj);
          constant = new Constant(new InstanceConstant(field->type()->as_inline_klass()->default_instance()));
        } else if (field->is_constant() && !field->is_flattened() && obj_type->is_constant() && !PatchALot) {
          ciObject* const_oop = obj_type->constant_value();
          if (!const_oop->is_null_object() && const_oop->is_loaded()) {
            ciConstant field_value = field->constant_value_of(const_oop);
            if (field_value.is_valid()) {
              if (field->is_null_free() && field_value.is_null_or_zero()) {
                // Non-flattened inline type field. Replace null by the default value.
                constant = new Constant(new InstanceConstant(field->type()->as_inline_klass()->default_instance()));
              } else {
                constant = make_constant(field_value, field);
              }
              // For CallSite objects add a dependency for invalidation of the optimization.
              if (field->is_call_site_target()) {
                ciCallSite* call_site = const_oop->as_call_site();
                if (!call_site->is_fully_initialized_constant_call_site()) {
                  ciMethodHandle* target = field_value.as_object()->as_method_handle();
                  dependency_recorder()->assert_call_site_target_value(call_site, target);
                }
              }
            }
          }
        }
      }
      if (constant != NULL) {
        push(type, append(constant));
      } else {
        if (state_before == NULL) {
          state_before = copy_state_for_exception();
        }
        if (!field->is_flattened()) {
          if (has_pending_field_access()) {
            assert(!needs_patching, "Can't patch delayed field access");
            obj = pending_field_access()->obj();
            offset += pending_field_access()->offset() - field->holder()->as_inline_klass()->first_field_offset();
            field = pending_field_access()->holder()->get_field_by_offset(offset, false);
            assert(field != NULL, "field not found");
            set_pending_field_access(NULL);
          } else if (has_pending_load_indexed()) {
            assert(!needs_patching, "Can't patch delayed field access");
            pending_load_indexed()->update(field, offset - field->holder()->as_inline_klass()->first_field_offset());
            LoadIndexed* li = pending_load_indexed()->load_instr();
            li->set_type(type);
            push(type, append(li));
            set_pending_load_indexed(NULL);
            break;
          }
          LoadField* load = new LoadField(obj, offset, field, false, state_before, needs_patching);
          Value replacement = !needs_patching ? _memory->load(load) : load;
          if (replacement != load) {
            assert(replacement->is_linked() || !replacement->can_be_linked(), "should already by linked");
            // Writing an (integer) value to a boolean, byte, char or short field includes an implicit narrowing
            // conversion. Emit an explicit conversion here to get the correct field value after the write.
            switch (field_type) {
            case T_BOOLEAN:
            case T_BYTE:
              replacement = append(new Convert(Bytecodes::_i2b, replacement, type));
              break;
            case T_CHAR:
              replacement = append(new Convert(Bytecodes::_i2c, replacement, type));
              break;
            case T_SHORT:
              replacement = append(new Convert(Bytecodes::_i2s, replacement, type));
              break;
            default:
              break;
            }
            push(type, replacement);
          } else {
            push(type, append(load));
          }
        } else {
          // Look at the next bytecode to check if we can delay the field access
          bool can_delay_access = false;
          ciBytecodeStream s(method());
          s.force_bci(bci());
          s.next();
          if (s.cur_bc() == Bytecodes::_getfield && !needs_patching) {
            ciField* next_field = s.get_field(will_link);
            bool next_needs_patching = !next_field->holder()->is_loaded() ||
                                       !next_field->will_link(method(), Bytecodes::_getfield) ||
                                       PatchALot;
            can_delay_access = C1UseDelayedFlattenedFieldReads && !next_needs_patching;
          }
          if (can_delay_access) {
            if (has_pending_load_indexed()) {
              pending_load_indexed()->update(field, offset - field->holder()->as_inline_klass()->first_field_offset());
            } else if (has_pending_field_access()) {
              pending_field_access()->inc_offset(offset - field->holder()->as_inline_klass()->first_field_offset());
            } else {
              null_check(obj);
              DelayedFieldAccess* dfa = new DelayedFieldAccess(obj, field->holder(), field->offset());
              set_pending_field_access(dfa);
            }
          } else {
            ciInlineKlass* inline_klass = field->type()->as_inline_klass();
            scope()->set_wrote_final();
            scope()->set_wrote_fields();
            bool need_membar = false;
            if (inline_klass->is_initialized() && inline_klass->is_empty()) {
              apush(append(new Constant(new InstanceConstant(inline_klass->default_instance()))));
              if (has_pending_field_access()) {
                set_pending_field_access(NULL);
              } else if (has_pending_load_indexed()) {
                set_pending_load_indexed(NULL);
              }
            } else if (has_pending_load_indexed()) {
              assert(!needs_patching, "Can't patch delayed field access");
              pending_load_indexed()->update(field, offset - field->holder()->as_inline_klass()->first_field_offset());
              NewInlineTypeInstance* vt = new NewInlineTypeInstance(inline_klass, pending_load_indexed()->state_before());
              _memory->new_instance(vt);
              pending_load_indexed()->load_instr()->set_vt(vt);
              apush(append_split(vt));
              append(pending_load_indexed()->load_instr());
              set_pending_load_indexed(NULL);
              need_membar = true;
            } else {
              NewInlineTypeInstance* new_instance = new NewInlineTypeInstance(inline_klass, state_before);
              _memory->new_instance(new_instance);
              apush(append_split(new_instance));
              assert(!needs_patching, "Can't patch flattened inline type field access");
              if (has_pending_field_access()) {
                copy_inline_content(inline_klass, pending_field_access()->obj(),
                                    pending_field_access()->offset() + field->offset() - field->holder()->as_inline_klass()->first_field_offset(),
                                    new_instance, inline_klass->first_field_offset(), state_before);
                set_pending_field_access(NULL);
              } else {
                copy_inline_content(inline_klass, obj, field->offset(), new_instance, inline_klass->first_field_offset(), state_before);
              }
              need_membar = true;
            }
            if (need_membar) {
              // If we allocated a new instance ensure the stores to copy the
              // field contents are visible before any subsequent store that
              // publishes this reference.
              append(new MemBar(lir_membar_storestore));
            }
          }
        }
      }
      break;
    }
    case Bytecodes::_putfield: {
      Value val = pop(type);
      obj = apop();
      if (state_before == NULL) {
        state_before = copy_state_for_exception();
      }
      if (field_type == T_BOOLEAN) {
        Value mask = append(new Constant(new IntConstant(1)));
        val = append(new LogicOp(Bytecodes::_iand, val, mask));
      }
      if (field->is_null_free() && field->type()->is_loaded() && field->type()->as_inline_klass()->is_empty()) {
        // Storing to a field of an empty inline type. Ignore.
        null_check(obj);
      } else if (!field->is_flattened()) {
        StoreField* store = new StoreField(obj, offset, field, val, false, state_before, needs_patching);
        if (!needs_patching) store = _memory->store(store);
        if (store != NULL) {
          append(store);
        }
      } else {
        assert(!needs_patching, "Can't patch flattened inline type field access");
        ciInlineKlass* inline_klass = field->type()->as_inline_klass();
        copy_inline_content(inline_klass, val, inline_klass->first_field_offset(), obj, offset, state_before, field);
      }
      break;
    }
    default:
      ShouldNotReachHere();
      break;
  }
}

// Baseline version of withfield, allocate every time
void GraphBuilder::withfield(int field_index) {
  // Save the entire state and re-execute on deopt
  ValueStack* state_before = copy_state_before();
  state_before->set_should_reexecute(true);

  bool will_link;
  ciField* field_modify = stream()->get_field(will_link);
  ciInstanceKlass* holder = field_modify->holder();
  BasicType field_type = field_modify->type()->basic_type();
  ValueType* type = as_ValueType(field_type);
  Value val = pop(type);
  Value obj = apop();
  null_check(obj);

  if (!holder->is_loaded() || !holder->is_inlinetype() || !will_link) {
    apush(append_split(new Deoptimize(holder, state_before)));
    return;
  }

  // call will_link again to determine if the field is valid.
  const bool needs_patching = !field_modify->will_link(method(), Bytecodes::_withfield) ||
                              (!field_modify->is_flattened() && PatchALot);
  const int offset_modify = !needs_patching ? field_modify->offset() : -1;

  scope()->set_wrote_final();
  scope()->set_wrote_fields();

  NewInlineTypeInstance* new_instance;
  if (obj->as_NewInlineTypeInstance() != NULL && obj->as_NewInlineTypeInstance()->in_larval_state()) {
    new_instance = obj->as_NewInlineTypeInstance();
    apush(append_split(new_instance));
  } else {
    new_instance = new NewInlineTypeInstance(holder->as_inline_klass(), state_before);
    _memory->new_instance(new_instance);
    apush(append_split(new_instance));

    // Initialize fields which are not modified
    for (int i = 0; i < holder->nof_nonstatic_fields(); i++) {
      ciField* field = holder->nonstatic_field_at(i);
      int offset = field->offset();
      // Don't use offset_modify here, it might be set to -1 if needs_patching
      if (offset != field_modify->offset()) {
        if (field->is_flattened()) {
          ciInlineKlass* vk = field->type()->as_inline_klass();
          if (!vk->is_empty()) {
            copy_inline_content(vk, obj, offset, new_instance, vk->first_field_offset(), state_before, field);
          }
        } else {
          LoadField* load = new LoadField(obj, offset, field, false, state_before, false);
          Value replacement = append(load);
          StoreField* store = new StoreField(new_instance, offset, field, replacement, false, state_before, false);
          append(store);
        }
      }
    }
  }

  // Field to modify
  if (field_type == T_BOOLEAN) {
    Value mask = append(new Constant(new IntConstant(1)));
    val = append(new LogicOp(Bytecodes::_iand, val, mask));
  }
  if (field_modify->is_flattened()) {
    assert(!needs_patching, "Can't patch flattened inline type field access");
    ciInlineKlass* vk = field_modify->type()->as_inline_klass();
    if (!vk->is_empty()) {
      copy_inline_content(vk, val, vk->first_field_offset(), new_instance, offset_modify, state_before, field_modify);
    }
  } else {
    StoreField* store = new StoreField(new_instance, offset_modify, field_modify, val, false, state_before, needs_patching);
    append(store);
  }
}

Dependencies* GraphBuilder::dependency_recorder() const {
  assert(DeoptC1, "need debug information");
  return compilation()->dependency_recorder();
}

// How many arguments do we want to profile?
Values* GraphBuilder::args_list_for_profiling(ciMethod* target, int& start, bool may_have_receiver) {
  int n = 0;
  bool has_receiver = may_have_receiver && Bytecodes::has_receiver(method()->java_code_at_bci(bci()));
  start = has_receiver ? 1 : 0;
  if (profile_arguments()) {
    ciProfileData* data = method()->method_data()->bci_to_data(bci());
    if (data != NULL && (data->is_CallTypeData() || data->is_VirtualCallTypeData())) {
      n = data->is_CallTypeData() ? data->as_CallTypeData()->number_of_arguments() : data->as_VirtualCallTypeData()->number_of_arguments();
    }
  }
  // If we are inlining then we need to collect arguments to profile parameters for the target
  if (profile_parameters() && target != NULL) {
    if (target->method_data() != NULL && target->method_data()->parameters_type_data() != NULL) {
      // The receiver is profiled on method entry so it's included in
      // the number of parameters but here we're only interested in
      // actual arguments.
      n = MAX2(n, target->method_data()->parameters_type_data()->number_of_parameters() - start);
    }
  }
  if (n > 0) {
    return new Values(n);
  }
  return NULL;
}

void GraphBuilder::check_args_for_profiling(Values* obj_args, int expected) {
#ifdef ASSERT
  bool ignored_will_link;
  ciSignature* declared_signature = NULL;
  ciMethod* real_target = method()->get_method_at_bci(bci(), ignored_will_link, &declared_signature);
  assert(expected == obj_args->max_length() || real_target->is_method_handle_intrinsic(), "missed on arg?");
#endif
}

// Collect arguments that we want to profile in a list
Values* GraphBuilder::collect_args_for_profiling(Values* args, ciMethod* target, bool may_have_receiver) {
  int start = 0;
  Values* obj_args = args_list_for_profiling(target, start, may_have_receiver);
  if (obj_args == NULL) {
    return NULL;
  }
  int s = obj_args->max_length();
  // if called through method handle invoke, some arguments may have been popped
  for (int i = start, j = 0; j < s && i < args->length(); i++) {
    if (args->at(i)->type()->is_object_kind()) {
      obj_args->push(args->at(i));
      j++;
    }
  }
  check_args_for_profiling(obj_args, s);
  return obj_args;
}

void GraphBuilder::invoke(Bytecodes::Code code) {
  bool will_link;
  ciSignature* declared_signature = NULL;
  ciMethod*             target = stream()->get_method(will_link, &declared_signature);
  ciKlass*              holder = stream()->get_declared_method_holder();
  const Bytecodes::Code bc_raw = stream()->cur_bc_raw();
  assert(declared_signature != NULL, "cannot be null");
  assert(will_link == target->is_loaded(), "");
  JFR_ONLY(Jfr::on_resolution(this, holder, target); CHECK_BAILOUT();)

  ciInstanceKlass* klass = target->holder();
  assert(!target->is_loaded() || klass->is_loaded(), "loaded target must imply loaded klass");

  // check if CHA possible: if so, change the code to invoke_special
  ciInstanceKlass* calling_klass = method()->holder();
  ciInstanceKlass* callee_holder = ciEnv::get_instance_klass_for_declared_method_holder(holder);
  ciInstanceKlass* actual_recv = callee_holder;

  CompileLog* log = compilation()->log();
  if (log != NULL)
      log->elem("call method='%d' instr='%s'",
                log->identify(target),
                Bytecodes::name(code));

  // Some methods are obviously bindable without any type checks so
  // convert them directly to an invokespecial or invokestatic.
  if (target->is_loaded() && !target->is_abstract() && target->can_be_statically_bound()) {
    switch (bc_raw) {
    case Bytecodes::_invokeinterface:
      // convert to invokespecial if the target is the private interface method.
      if (target->is_private()) {
        assert(holder->is_interface(), "How did we get a non-interface method here!");
        code = Bytecodes::_invokespecial;
      }
      break;
    case Bytecodes::_invokevirtual:
      code = Bytecodes::_invokespecial;
      break;
    case Bytecodes::_invokehandle:
      code = target->is_static() ? Bytecodes::_invokestatic : Bytecodes::_invokespecial;
      break;
    default:
      break;
    }
  } else {
    if (bc_raw == Bytecodes::_invokehandle) {
      assert(!will_link, "should come here only for unlinked call");
      code = Bytecodes::_invokespecial;
    }
  }

  if (code == Bytecodes::_invokespecial) {
    // Additional receiver subtype checks for interface calls via invokespecial or invokeinterface.
    ciKlass* receiver_constraint = nullptr;

    if (bc_raw == Bytecodes::_invokeinterface) {
      receiver_constraint = holder;
    } else if (bc_raw == Bytecodes::_invokespecial && !target->is_object_constructor() && calling_klass->is_interface()) {
      receiver_constraint = calling_klass;
    }

    if (receiver_constraint != nullptr) {
      int index = state()->stack_size() - (target->arg_size_no_receiver() + 1);
      Value receiver = state()->stack_at(index);
      CheckCast* c = new CheckCast(receiver_constraint, receiver, copy_state_before());
      // go to uncommon_trap when checkcast fails
      c->set_invokespecial_receiver_check();
      state()->stack_at_put(index, append_split(c));
    }
  }

  // Push appendix argument (MethodType, CallSite, etc.), if one.
  bool patch_for_appendix = false;
  int patching_appendix_arg = 0;
  if (Bytecodes::has_optional_appendix(bc_raw) && (!will_link || PatchALot)) {
    Value arg = append(new Constant(new ObjectConstant(compilation()->env()->unloaded_ciinstance()), copy_state_before()));
    apush(arg);
    patch_for_appendix = true;
    patching_appendix_arg = (will_link && stream()->has_appendix()) ? 0 : 1;
  } else if (stream()->has_appendix()) {
    ciObject* appendix = stream()->get_appendix();
    Value arg = append(new Constant(new ObjectConstant(appendix)));
    apush(arg);
  }

  ciMethod* cha_monomorphic_target = NULL;
  ciMethod* exact_target = NULL;
  Value better_receiver = NULL;
  if (UseCHA && DeoptC1 && target->is_loaded() &&
      !(// %%% FIXME: Are both of these relevant?
        target->is_method_handle_intrinsic() ||
        target->is_compiled_lambda_form()) &&
      !patch_for_appendix) {
    Value receiver = NULL;
    ciInstanceKlass* receiver_klass = NULL;
    bool type_is_exact = false;
    // try to find a precise receiver type
    if (will_link && !target->is_static()) {
      int index = state()->stack_size() - (target->arg_size_no_receiver() + 1);
      receiver = state()->stack_at(index);
      ciType* type = receiver->exact_type();
      if (type != NULL && type->is_loaded() &&
          type->is_instance_klass() && !type->as_instance_klass()->is_interface()) {
        receiver_klass = (ciInstanceKlass*) type;
        type_is_exact = true;
      }
      if (type == NULL) {
        type = receiver->declared_type();
        if (type != NULL && type->is_loaded() &&
            type->is_instance_klass() && !type->as_instance_klass()->is_interface()) {
          receiver_klass = (ciInstanceKlass*) type;
          if (receiver_klass->is_leaf_type() && !receiver_klass->is_final()) {
            // Insert a dependency on this type since
            // find_monomorphic_target may assume it's already done.
            dependency_recorder()->assert_leaf_type(receiver_klass);
            type_is_exact = true;
          }
        }
      }
    }
    if (receiver_klass != NULL && type_is_exact &&
        receiver_klass->is_loaded() && code != Bytecodes::_invokespecial) {
      // If we have the exact receiver type we can bind directly to
      // the method to call.
      exact_target = target->resolve_invoke(calling_klass, receiver_klass);
      if (exact_target != NULL) {
        target = exact_target;
        code = Bytecodes::_invokespecial;
      }
    }
    if (receiver_klass != NULL &&
        receiver_klass->is_subtype_of(actual_recv) &&
        actual_recv->is_initialized()) {
      actual_recv = receiver_klass;
    }

    if ((code == Bytecodes::_invokevirtual && callee_holder->is_initialized()) ||
        (code == Bytecodes::_invokeinterface && callee_holder->is_initialized() && !actual_recv->is_interface())) {
      // Use CHA on the receiver to select a more precise method.
      cha_monomorphic_target = target->find_monomorphic_target(calling_klass, callee_holder, actual_recv);
    } else if (code == Bytecodes::_invokeinterface && callee_holder->is_loaded() && receiver != NULL) {
      assert(callee_holder->is_interface(), "invokeinterface to non interface?");
      // If there is only one implementor of this interface then we
      // may be able bind this invoke directly to the implementing
      // klass but we need both a dependence on the single interface
      // and on the method we bind to.  Additionally since all we know
      // about the receiver type is the it's supposed to implement the
      // interface we have to insert a check that it's the class we
      // expect.  Interface types are not checked by the verifier so
      // they are roughly equivalent to Object.
      // The number of implementors for declared_interface is less or
      // equal to the number of implementors for target->holder() so
      // if number of implementors of target->holder() == 1 then
      // number of implementors for decl_interface is 0 or 1. If
      // it's 0 then no class implements decl_interface and there's
      // no point in inlining.
      ciInstanceKlass* declared_interface = callee_holder;
      ciInstanceKlass* singleton = declared_interface->unique_implementor();
      if (singleton != NULL) {
        assert(singleton != declared_interface, "not a unique implementor");
        cha_monomorphic_target = target->find_monomorphic_target(calling_klass, declared_interface, singleton);
        if (cha_monomorphic_target != NULL) {
          if (cha_monomorphic_target->holder() != compilation()->env()->Object_klass()) {
            ciInstanceKlass* holder = cha_monomorphic_target->holder();
            ciInstanceKlass* constraint = (holder->is_subtype_of(singleton) ? holder : singleton); // avoid upcasts
            actual_recv = declared_interface;

            // insert a check it's really the expected class.
            CheckCast* c = new CheckCast(constraint, receiver, copy_state_for_exception());
            c->set_incompatible_class_change_check();
            c->set_direct_compare(constraint->is_final());
            // pass the result of the checkcast so that the compiler has
            // more accurate type info in the inlinee
            better_receiver = append_split(c);

            dependency_recorder()->assert_unique_implementor(declared_interface, singleton);
          } else {
            cha_monomorphic_target = NULL; // subtype check against Object is useless
          }
        }
      }
    }
  }

  if (cha_monomorphic_target != NULL) {
    assert(!target->can_be_statically_bound() || target == cha_monomorphic_target, "");
    assert(!cha_monomorphic_target->is_abstract(), "");
    if (!cha_monomorphic_target->can_be_statically_bound(actual_recv)) {
      // If we inlined because CHA revealed only a single target method,
      // then we are dependent on that target method not getting overridden
      // by dynamic class loading.  Be sure to test the "static" receiver
      // dest_method here, as opposed to the actual receiver, which may
      // falsely lead us to believe that the receiver is final or private.
      dependency_recorder()->assert_unique_concrete_method(actual_recv, cha_monomorphic_target, callee_holder, target);
    }
    code = Bytecodes::_invokespecial;
  }

  // check if we could do inlining
  if (!PatchALot && Inline && target->is_loaded() && !patch_for_appendix &&
      callee_holder->is_loaded()) { // the effect of symbolic reference resolution

    // callee is known => check if we have static binding
    if ((code == Bytecodes::_invokestatic && klass->is_initialized()) || // invokestatic involves an initialization barrier on declaring class
        code == Bytecodes::_invokespecial ||
        (code == Bytecodes::_invokevirtual && target->is_final_method()) ||
        code == Bytecodes::_invokedynamic) {
      // static binding => check if callee is ok
      ciMethod* inline_target = (cha_monomorphic_target != NULL) ? cha_monomorphic_target : target;
      bool holder_known = (cha_monomorphic_target != NULL) || (exact_target != NULL);
      bool success = try_inline(inline_target, holder_known, false /* ignore_return */, code, better_receiver);

      CHECK_BAILOUT();
      clear_inline_bailout();

      if (success) {
        // Register dependence if JVMTI has either breakpoint
        // setting or hotswapping of methods capabilities since they may
        // cause deoptimization.
        if (compilation()->env()->jvmti_can_hotswap_or_post_breakpoint()) {
          dependency_recorder()->assert_evol_method(inline_target);
        }
        return;
      }
    } else {
      print_inlining(target, "no static binding", /*success*/ false);
    }
  } else {
    print_inlining(target, "not inlineable", /*success*/ false);
  }

  // If we attempted an inline which did not succeed because of a
  // bailout during construction of the callee graph, the entire
  // compilation has to be aborted. This is fairly rare and currently
  // seems to only occur for jasm-generated classes which contain
  // jsr/ret pairs which are not associated with finally clauses and
  // do not have exception handlers in the containing method, and are
  // therefore not caught early enough to abort the inlining without
  // corrupting the graph. (We currently bail out with a non-empty
  // stack at a ret in these situations.)
  CHECK_BAILOUT();

  // inlining not successful => standard invoke
  ValueType* result_type = as_ValueType(declared_signature->return_type());
  ValueStack* state_before = copy_state_exhandling();

  // The bytecode (code) might change in this method so we are checking this very late.
  const bool has_receiver =
    code == Bytecodes::_invokespecial   ||
    code == Bytecodes::_invokevirtual   ||
    code == Bytecodes::_invokeinterface;
  Values* args = state()->pop_arguments(target->arg_size_no_receiver() + patching_appendix_arg);
  Value recv = has_receiver ? apop() : NULL;

  // A null check is required here (when there is a receiver) for any of the following cases
  // - invokespecial, always need a null check.
  // - invokevirtual, when the target is final and loaded. Calls to final targets will become optimized
  //   and require null checking. If the target is loaded a null check is emitted here.
  //   If the target isn't loaded the null check must happen after the call resolution. We achieve that
  //   by using the target methods unverified entry point (see CompiledIC::compute_monomorphic_entry).
  //   (The JVM specification requires that LinkageError must be thrown before a NPE. An unloaded target may
  //   potentially fail, and can't have the null check before the resolution.)
  // - A call that will be profiled. (But we can't add a null check when the target is unloaded, by the same
  //   reason as above, so calls with a receiver to unloaded targets can't be profiled.)
  //
  // Normal invokevirtual will perform the null check during lookup

  bool need_null_check = (code == Bytecodes::_invokespecial) ||
      (target->is_loaded() && (target->is_final_method() || (is_profiling() && profile_calls())));

  if (need_null_check) {
    if (recv != NULL) {
      null_check(recv);
    }

    if (is_profiling()) {
      // Note that we'd collect profile data in this method if we wanted it.
      compilation()->set_would_profile(true);

      if (profile_calls()) {
        assert(cha_monomorphic_target == NULL || exact_target == NULL, "both can not be set");
        ciKlass* target_klass = NULL;
        if (cha_monomorphic_target != NULL) {
          target_klass = cha_monomorphic_target->holder();
        } else if (exact_target != NULL) {
          target_klass = exact_target->holder();
        }
        profile_call(target, recv, target_klass, collect_args_for_profiling(args, NULL, false), false);
      }
    }
  }

  Invoke* result = new Invoke(code, result_type, recv, args, target, state_before,
                              declared_signature->returns_null_free_inline_type());
  // push result
  append_split(result);

  if (result_type != voidType) {
    push(result_type, round_fp(result));
  }
  if (profile_return() && result_type->is_object_kind()) {
    profile_return_type(result, target);
  }
}


void GraphBuilder::new_instance(int klass_index) {
  ValueStack* state_before = copy_state_exhandling();
  ciKlass* klass = stream()->get_klass();
  assert(klass->is_instance_klass(), "must be an instance klass");
  NewInstance* new_instance = new NewInstance(klass->as_instance_klass(), state_before, stream()->is_unresolved_klass());
  _memory->new_instance(new_instance);
  apush(append_split(new_instance));
}

void GraphBuilder::default_value(int klass_index) {
  bool will_link;
  ciKlass* klass = stream()->get_klass(will_link);
  if (!stream()->is_unresolved_klass() && klass->is_inlinetype() &&
      klass->as_inline_klass()->is_initialized()) {
    ciInlineKlass* vk = klass->as_inline_klass();
    apush(append(new Constant(new InstanceConstant(vk->default_instance()))));
  } else {
    apush(append_split(new Deoptimize(klass, copy_state_before())));
  }
}

void GraphBuilder::new_type_array() {
  ValueStack* state_before = copy_state_exhandling();
  apush(append_split(new NewTypeArray(ipop(), (BasicType)stream()->get_index(), state_before)));
}


void GraphBuilder::new_object_array() {
<<<<<<< HEAD
  bool will_link;
  ciKlass* klass = stream()->get_klass(will_link);
  bool null_free = stream()->has_Q_signature();
=======
  ciKlass* klass = stream()->get_klass();
>>>>>>> 95c7c556
  ValueStack* state_before = !klass->is_loaded() || PatchALot ? copy_state_before() : copy_state_exhandling();
  NewArray* n = new NewObjectArray(klass, ipop(), state_before, null_free);
  apush(append_split(n));
}


bool GraphBuilder::direct_compare(ciKlass* k) {
  if (k->is_loaded() && k->is_instance_klass() && !UseSlowPath) {
    ciInstanceKlass* ik = k->as_instance_klass();
    if (ik->is_final()) {
      return true;
    } else {
      if (DeoptC1 && UseCHA && !(ik->has_subklass() || ik->is_interface())) {
        // test class is leaf class
        dependency_recorder()->assert_leaf_type(ik);
        return true;
      }
    }
  }
  return false;
}


void GraphBuilder::check_cast(int klass_index) {
<<<<<<< HEAD
  bool will_link;
  ciKlass* klass = stream()->get_klass(will_link);
  bool null_free = stream()->has_Q_signature();
=======
  ciKlass* klass = stream()->get_klass();
>>>>>>> 95c7c556
  ValueStack* state_before = !klass->is_loaded() || PatchALot ? copy_state_before() : copy_state_for_exception();
  CheckCast* c = new CheckCast(klass, apop(), state_before, null_free);
  apush(append_split(c));
  c->set_direct_compare(direct_compare(klass));

  if (is_profiling()) {
    // Note that we'd collect profile data in this method if we wanted it.
    compilation()->set_would_profile(true);

    if (profile_checkcasts()) {
      c->set_profiled_method(method());
      c->set_profiled_bci(bci());
      c->set_should_profile(true);
    }
  }
}


void GraphBuilder::instance_of(int klass_index) {
  ciKlass* klass = stream()->get_klass();
  ValueStack* state_before = !klass->is_loaded() || PatchALot ? copy_state_before() : copy_state_exhandling();
  InstanceOf* i = new InstanceOf(klass, apop(), state_before);
  ipush(append_split(i));
  i->set_direct_compare(direct_compare(klass));

  if (is_profiling()) {
    // Note that we'd collect profile data in this method if we wanted it.
    compilation()->set_would_profile(true);

    if (profile_checkcasts()) {
      i->set_profiled_method(method());
      i->set_profiled_bci(bci());
      i->set_should_profile(true);
    }
  }
}


void GraphBuilder::monitorenter(Value x, int bci) {
  bool maybe_inlinetype = false;
  if (bci == InvocationEntryBci) {
    // Called by GraphBuilder::inline_sync_entry.
#ifdef ASSERT
    ciType* obj_type = x->declared_type();
    assert(obj_type == NULL || !obj_type->is_inlinetype(), "inline types cannot have synchronized methods");
#endif
  } else {
    // We are compiling a monitorenter bytecode
    if (EnableValhalla) {
      ciType* obj_type = x->declared_type();
      if (obj_type == NULL || obj_type->as_klass()->can_be_inline_klass()) {
        // If we're (possibly) locking on an inline type, check for markWord::always_locked_pattern
        // and throw IMSE. (obj_type is null for Phi nodes, so let's just be conservative).
        maybe_inlinetype = true;
      }
    }
  }

  // save state before locking in case of deoptimization after a NullPointerException
  ValueStack* state_before = copy_state_for_exception_with_bci(bci);
  compilation()->set_has_monitors(true);
  append_with_bci(new MonitorEnter(x, state()->lock(x), state_before, maybe_inlinetype), bci);
  kill_all();
}


void GraphBuilder::monitorexit(Value x, int bci) {
  append_with_bci(new MonitorExit(x, state()->unlock()), bci);
  kill_all();
}


void GraphBuilder::new_multi_array(int dimensions) {
  ciKlass* klass = stream()->get_klass();
  ValueStack* state_before = !klass->is_loaded() || PatchALot ? copy_state_before() : copy_state_exhandling();

  Values* dims = new Values(dimensions, dimensions, NULL);
  // fill in all dimensions
  int i = dimensions;
  while (i-- > 0) dims->at_put(i, ipop());
  // create array
  NewArray* n = new NewMultiArray(klass, dims, state_before);
  apush(append_split(n));
}


void GraphBuilder::throw_op(int bci) {
  // We require that the debug info for a Throw be the "state before"
  // the Throw (i.e., exception oop is still on TOS)
  ValueStack* state_before = copy_state_before_with_bci(bci);
  Throw* t = new Throw(apop(), state_before);
  // operand stack not needed after a throw
  state()->truncate_stack(0);
  append_with_bci(t, bci);
}


Value GraphBuilder::round_fp(Value fp_value) {
  if (strict_fp_requires_explicit_rounding) {
#ifdef IA32
    // no rounding needed if SSE2 is used
    if (UseSSE < 2) {
      // Must currently insert rounding node for doubleword values that
      // are results of expressions (i.e., not loads from memory or
      // constants)
      if (fp_value->type()->tag() == doubleTag &&
          fp_value->as_Constant() == NULL &&
          fp_value->as_Local() == NULL &&       // method parameters need no rounding
          fp_value->as_RoundFP() == NULL) {
        return append(new RoundFP(fp_value));
      }
    }
#else
    Unimplemented();
#endif // IA32
  }
  return fp_value;
}


Instruction* GraphBuilder::append_with_bci(Instruction* instr, int bci) {
  Canonicalizer canon(compilation(), instr, bci);
  Instruction* i1 = canon.canonical();
  if (i1->is_linked() || !i1->can_be_linked()) {
    // Canonicalizer returned an instruction which was already
    // appended so simply return it.
    return i1;
  }

  if (UseLocalValueNumbering) {
    // Lookup the instruction in the ValueMap and add it to the map if
    // it's not found.
    Instruction* i2 = vmap()->find_insert(i1);
    if (i2 != i1) {
      // found an entry in the value map, so just return it.
      assert(i2->is_linked(), "should already be linked");
      return i2;
    }
    ValueNumberingEffects vne(vmap());
    i1->visit(&vne);
  }

  // i1 was not eliminated => append it
  assert(i1->next() == NULL, "shouldn't already be linked");
  _last = _last->set_next(i1, canon.bci());

  if (++_instruction_count >= InstructionCountCutoff && !bailed_out()) {
    // set the bailout state but complete normal processing.  We
    // might do a little more work before noticing the bailout so we
    // want processing to continue normally until it's noticed.
    bailout("Method and/or inlining is too large");
  }

#ifndef PRODUCT
  if (PrintIRDuringConstruction) {
    InstructionPrinter ip;
    ip.print_line(i1);
    if (Verbose) {
      state()->print();
    }
  }
#endif

  // save state after modification of operand stack for StateSplit instructions
  StateSplit* s = i1->as_StateSplit();
  if (s != NULL) {
    if (EliminateFieldAccess) {
      Intrinsic* intrinsic = s->as_Intrinsic();
      if (s->as_Invoke() != NULL || (intrinsic && !intrinsic->preserves_state())) {
        _memory->kill();
      }
    }
    s->set_state(state()->copy(ValueStack::StateAfter, canon.bci()));
  }

  // set up exception handlers for this instruction if necessary
  if (i1->can_trap()) {
    i1->set_exception_handlers(handle_exception(i1));
    assert(i1->exception_state() != NULL || !i1->needs_exception_state() || bailed_out(), "handle_exception must set exception state");
  }
  return i1;
}


Instruction* GraphBuilder::append(Instruction* instr) {
  assert(instr->as_StateSplit() == NULL || instr->as_BlockEnd() != NULL, "wrong append used");
  return append_with_bci(instr, bci());
}


Instruction* GraphBuilder::append_split(StateSplit* instr) {
  return append_with_bci(instr, bci());
}


void GraphBuilder::null_check(Value value) {
  if (value->as_NewArray() != NULL || value->as_NewInstance() != NULL || value->as_NewInlineTypeInstance() != NULL) {
    return;
  } else {
    Constant* con = value->as_Constant();
    if (con) {
      ObjectType* c = con->type()->as_ObjectType();
      if (c && c->is_loaded()) {
        ObjectConstant* oc = c->as_ObjectConstant();
        if (!oc || !oc->value()->is_null_object()) {
          return;
        }
      }
    }
    if (value->is_null_free()) return;
  }
  append(new NullCheck(value, copy_state_for_exception()));
}



XHandlers* GraphBuilder::handle_exception(Instruction* instruction) {
  if (!has_handler() && (!instruction->needs_exception_state() || instruction->exception_state() != NULL)) {
    assert(instruction->exception_state() == NULL
           || instruction->exception_state()->kind() == ValueStack::EmptyExceptionState
           || (instruction->exception_state()->kind() == ValueStack::ExceptionState && _compilation->env()->should_retain_local_variables()),
           "exception_state should be of exception kind");
    return new XHandlers();
  }

  XHandlers*  exception_handlers = new XHandlers();
  ScopeData*  cur_scope_data = scope_data();
  ValueStack* cur_state = instruction->state_before();
  ValueStack* prev_state = NULL;
  int scope_count = 0;

  assert(cur_state != NULL, "state_before must be set");
  do {
    int cur_bci = cur_state->bci();
    assert(cur_scope_data->scope() == cur_state->scope(), "scopes do not match");
    assert(cur_bci == SynchronizationEntryBCI || cur_bci == cur_scope_data->stream()->cur_bci()
           || has_pending_field_access() || has_pending_load_indexed(), "invalid bci");


    // join with all potential exception handlers
    XHandlers* list = cur_scope_data->xhandlers();
    const int n = list->length();
    for (int i = 0; i < n; i++) {
      XHandler* h = list->handler_at(i);
      if (h->covers(cur_bci)) {
        // h is a potential exception handler => join it
        compilation()->set_has_exception_handlers(true);

        BlockBegin* entry = h->entry_block();
        if (entry == block()) {
          // It's acceptable for an exception handler to cover itself
          // but we don't handle that in the parser currently.  It's
          // very rare so we bailout instead of trying to handle it.
          BAILOUT_("exception handler covers itself", exception_handlers);
        }
        assert(entry->bci() == h->handler_bci(), "must match");
        assert(entry->bci() == -1 || entry == cur_scope_data->block_at(entry->bci()), "blocks must correspond");

        // previously this was a BAILOUT, but this is not necessary
        // now because asynchronous exceptions are not handled this way.
        assert(entry->state() == NULL || cur_state->total_locks_size() == entry->state()->total_locks_size(), "locks do not match");

        // xhandler start with an empty expression stack
        if (cur_state->stack_size() != 0) {
          cur_state = cur_state->copy(ValueStack::ExceptionState, cur_state->bci());
        }
        if (instruction->exception_state() == NULL) {
          instruction->set_exception_state(cur_state);
        }

        // Note: Usually this join must work. However, very
        // complicated jsr-ret structures where we don't ret from
        // the subroutine can cause the objects on the monitor
        // stacks to not match because blocks can be parsed twice.
        // The only test case we've seen so far which exhibits this
        // problem is caught by the infinite recursion test in
        // GraphBuilder::jsr() if the join doesn't work.
        if (!entry->try_merge(cur_state, compilation()->has_irreducible_loops())) {
          BAILOUT_("error while joining with exception handler, prob. due to complicated jsr/rets", exception_handlers);
        }

        // add current state for correct handling of phi functions at begin of xhandler
        int phi_operand = entry->add_exception_state(cur_state);

        // add entry to the list of xhandlers of this block
        _block->add_exception_handler(entry);

        // add back-edge from xhandler entry to this block
        if (!entry->is_predecessor(_block)) {
          entry->add_predecessor(_block);
        }

        // clone XHandler because phi_operand and scope_count can not be shared
        XHandler* new_xhandler = new XHandler(h);
        new_xhandler->set_phi_operand(phi_operand);
        new_xhandler->set_scope_count(scope_count);
        exception_handlers->append(new_xhandler);

        // fill in exception handler subgraph lazily
        assert(!entry->is_set(BlockBegin::was_visited_flag), "entry must not be visited yet");
        cur_scope_data->add_to_work_list(entry);

        // stop when reaching catchall
        if (h->catch_type() == 0) {
          return exception_handlers;
        }
      }
    }

    if (exception_handlers->length() == 0) {
      // This scope and all callees do not handle exceptions, so the local
      // variables of this scope are not needed. However, the scope itself is
      // required for a correct exception stack trace -> clear out the locals.
      if (_compilation->env()->should_retain_local_variables()) {
        cur_state = cur_state->copy(ValueStack::ExceptionState, cur_state->bci());
      } else {
        cur_state = cur_state->copy(ValueStack::EmptyExceptionState, cur_state->bci());
      }
      if (prev_state != NULL) {
        prev_state->set_caller_state(cur_state);
      }
      if (instruction->exception_state() == NULL) {
        instruction->set_exception_state(cur_state);
      }
    }

    // Set up iteration for next time.
    // If parsing a jsr, do not grab exception handlers from the
    // parent scopes for this method (already got them, and they
    // needed to be cloned)

    while (cur_scope_data->parsing_jsr()) {
      cur_scope_data = cur_scope_data->parent();
    }

    assert(cur_scope_data->scope() == cur_state->scope(), "scopes do not match");
    assert(cur_state->locks_size() == 0 || cur_state->locks_size() == 1, "unlocking must be done in a catchall exception handler");

    prev_state = cur_state;
    cur_state = cur_state->caller_state();
    cur_scope_data = cur_scope_data->parent();
    scope_count++;
  } while (cur_scope_data != NULL);

  return exception_handlers;
}


// Helper class for simplifying Phis.
class PhiSimplifier : public BlockClosure {
 private:
  bool _has_substitutions;
  Value simplify(Value v);

 public:
  PhiSimplifier(BlockBegin* start) : _has_substitutions(false) {
    start->iterate_preorder(this);
    if (_has_substitutions) {
      SubstitutionResolver sr(start);
    }
  }
  void block_do(BlockBegin* b);
  bool has_substitutions() const { return _has_substitutions; }
};


Value PhiSimplifier::simplify(Value v) {
  Phi* phi = v->as_Phi();

  if (phi == NULL) {
    // no phi function
    return v;
  } else if (v->has_subst()) {
    // already substituted; subst can be phi itself -> simplify
    return simplify(v->subst());
  } else if (phi->is_set(Phi::cannot_simplify)) {
    // already tried to simplify phi before
    return phi;
  } else if (phi->is_set(Phi::visited)) {
    // break cycles in phi functions
    return phi;
  } else if (phi->type()->is_illegal()) {
    // illegal phi functions are ignored anyway
    return phi;

  } else {
    // mark phi function as processed to break cycles in phi functions
    phi->set(Phi::visited);

    // simplify x = [y, x] and x = [y, y] to y
    Value subst = NULL;
    int opd_count = phi->operand_count();
    for (int i = 0; i < opd_count; i++) {
      Value opd = phi->operand_at(i);
      assert(opd != NULL, "Operand must exist!");

      if (opd->type()->is_illegal()) {
        // if one operand is illegal, the entire phi function is illegal
        phi->make_illegal();
        phi->clear(Phi::visited);
        return phi;
      }

      Value new_opd = simplify(opd);
      assert(new_opd != NULL, "Simplified operand must exist!");

      if (new_opd != phi && new_opd != subst) {
        if (subst == NULL) {
          subst = new_opd;
        } else {
          // no simplification possible
          phi->set(Phi::cannot_simplify);
          phi->clear(Phi::visited);
          return phi;
        }
      }
    }

    // successfully simplified phi function
    assert(subst != NULL, "illegal phi function");
    _has_substitutions = true;
    phi->clear(Phi::visited);
    phi->set_subst(subst);

#ifndef PRODUCT
    if (PrintPhiFunctions) {
      tty->print_cr("simplified phi function %c%d to %c%d (Block B%d)", phi->type()->tchar(), phi->id(), subst->type()->tchar(), subst->id(), phi->block()->block_id());
    }
#endif

    return subst;
  }
}


void PhiSimplifier::block_do(BlockBegin* b) {
  for_each_phi_fun(b, phi,
    simplify(phi);
  );

#ifdef ASSERT
  for_each_phi_fun(b, phi,
                   assert(phi->operand_count() != 1 || phi->subst() != phi || phi->is_illegal(), "missed trivial simplification");
  );

  ValueStack* state = b->state()->caller_state();
  for_each_state_value(state, value,
    Phi* phi = value->as_Phi();
    assert(phi == NULL || phi->block() != b, "must not have phi function to simplify in caller state");
  );
#endif
}

// This method is called after all blocks are filled with HIR instructions
// It eliminates all Phi functions of the form x = [y, y] and x = [y, x]
void GraphBuilder::eliminate_redundant_phis(BlockBegin* start) {
  PhiSimplifier simplifier(start);
}


void GraphBuilder::connect_to_end(BlockBegin* beg) {
  // setup iteration
  kill_all();
  _block = beg;
  _state = beg->state()->copy_for_parsing();
  _last  = beg;
  iterate_bytecodes_for_block(beg->bci());
}


BlockEnd* GraphBuilder::iterate_bytecodes_for_block(int bci) {
#ifndef PRODUCT
  if (PrintIRDuringConstruction) {
    tty->cr();
    InstructionPrinter ip;
    ip.print_instr(_block); tty->cr();
    ip.print_stack(_block->state()); tty->cr();
    ip.print_inline_level(_block);
    ip.print_head();
    tty->print_cr("locals size: %d stack size: %d", state()->locals_size(), state()->stack_size());
  }
#endif
  _skip_block = false;
  assert(state() != NULL, "ValueStack missing!");
  CompileLog* log = compilation()->log();
  ciBytecodeStream s(method());
  s.reset_to_bci(bci);
  int prev_bci = bci;
  scope_data()->set_stream(&s);
  // iterate
  Bytecodes::Code code = Bytecodes::_illegal;
  bool push_exception = false;

  if (block()->is_set(BlockBegin::exception_entry_flag) && block()->next() == NULL) {
    // first thing in the exception entry block should be the exception object.
    push_exception = true;
  }

  bool ignore_return = scope_data()->ignore_return();

  while (!bailed_out() && last()->as_BlockEnd() == NULL &&
         (code = stream()->next()) != ciBytecodeStream::EOBC() &&
         (block_at(s.cur_bci()) == NULL || block_at(s.cur_bci()) == block())) {
    assert(state()->kind() == ValueStack::Parsing, "invalid state kind");

    if (log != NULL)
      log->set_context("bc code='%d' bci='%d'", (int)code, s.cur_bci());

    // Check for active jsr during OSR compilation
    if (compilation()->is_osr_compile()
        && scope()->is_top_scope()
        && parsing_jsr()
        && s.cur_bci() == compilation()->osr_bci()) {
      bailout("OSR not supported while a jsr is active");
    }

    if (push_exception) {
      apush(append(new ExceptionObject()));
      push_exception = false;
    }

    // handle bytecode
    switch (code) {
      case Bytecodes::_nop            : /* nothing to do */ break;
      case Bytecodes::_aconst_null    : apush(append(new Constant(objectNull            ))); break;
      case Bytecodes::_iconst_m1      : ipush(append(new Constant(new IntConstant   (-1)))); break;
      case Bytecodes::_iconst_0       : ipush(append(new Constant(intZero               ))); break;
      case Bytecodes::_iconst_1       : ipush(append(new Constant(intOne                ))); break;
      case Bytecodes::_iconst_2       : ipush(append(new Constant(new IntConstant   ( 2)))); break;
      case Bytecodes::_iconst_3       : ipush(append(new Constant(new IntConstant   ( 3)))); break;
      case Bytecodes::_iconst_4       : ipush(append(new Constant(new IntConstant   ( 4)))); break;
      case Bytecodes::_iconst_5       : ipush(append(new Constant(new IntConstant   ( 5)))); break;
      case Bytecodes::_lconst_0       : lpush(append(new Constant(new LongConstant  ( 0)))); break;
      case Bytecodes::_lconst_1       : lpush(append(new Constant(new LongConstant  ( 1)))); break;
      case Bytecodes::_fconst_0       : fpush(append(new Constant(new FloatConstant ( 0)))); break;
      case Bytecodes::_fconst_1       : fpush(append(new Constant(new FloatConstant ( 1)))); break;
      case Bytecodes::_fconst_2       : fpush(append(new Constant(new FloatConstant ( 2)))); break;
      case Bytecodes::_dconst_0       : dpush(append(new Constant(new DoubleConstant( 0)))); break;
      case Bytecodes::_dconst_1       : dpush(append(new Constant(new DoubleConstant( 1)))); break;
      case Bytecodes::_bipush         : ipush(append(new Constant(new IntConstant(((signed char*)s.cur_bcp())[1])))); break;
      case Bytecodes::_sipush         : ipush(append(new Constant(new IntConstant((short)Bytes::get_Java_u2(s.cur_bcp()+1))))); break;
      case Bytecodes::_ldc            : // fall through
      case Bytecodes::_ldc_w          : // fall through
      case Bytecodes::_ldc2_w         : load_constant(); break;
      case Bytecodes::_iload          : load_local(intType     , s.get_index()); break;
      case Bytecodes::_lload          : load_local(longType    , s.get_index()); break;
      case Bytecodes::_fload          : load_local(floatType   , s.get_index()); break;
      case Bytecodes::_dload          : load_local(doubleType  , s.get_index()); break;
      case Bytecodes::_aload          : load_local(instanceType, s.get_index()); break;
      case Bytecodes::_iload_0        : load_local(intType   , 0); break;
      case Bytecodes::_iload_1        : load_local(intType   , 1); break;
      case Bytecodes::_iload_2        : load_local(intType   , 2); break;
      case Bytecodes::_iload_3        : load_local(intType   , 3); break;
      case Bytecodes::_lload_0        : load_local(longType  , 0); break;
      case Bytecodes::_lload_1        : load_local(longType  , 1); break;
      case Bytecodes::_lload_2        : load_local(longType  , 2); break;
      case Bytecodes::_lload_3        : load_local(longType  , 3); break;
      case Bytecodes::_fload_0        : load_local(floatType , 0); break;
      case Bytecodes::_fload_1        : load_local(floatType , 1); break;
      case Bytecodes::_fload_2        : load_local(floatType , 2); break;
      case Bytecodes::_fload_3        : load_local(floatType , 3); break;
      case Bytecodes::_dload_0        : load_local(doubleType, 0); break;
      case Bytecodes::_dload_1        : load_local(doubleType, 1); break;
      case Bytecodes::_dload_2        : load_local(doubleType, 2); break;
      case Bytecodes::_dload_3        : load_local(doubleType, 3); break;
      case Bytecodes::_aload_0        : load_local(objectType, 0); break;
      case Bytecodes::_aload_1        : load_local(objectType, 1); break;
      case Bytecodes::_aload_2        : load_local(objectType, 2); break;
      case Bytecodes::_aload_3        : load_local(objectType, 3); break;
      case Bytecodes::_iaload         : load_indexed(T_INT   ); break;
      case Bytecodes::_laload         : load_indexed(T_LONG  ); break;
      case Bytecodes::_faload         : load_indexed(T_FLOAT ); break;
      case Bytecodes::_daload         : load_indexed(T_DOUBLE); break;
      case Bytecodes::_aaload         : load_indexed(T_OBJECT); break;
      case Bytecodes::_baload         : load_indexed(T_BYTE  ); break;
      case Bytecodes::_caload         : load_indexed(T_CHAR  ); break;
      case Bytecodes::_saload         : load_indexed(T_SHORT ); break;
      case Bytecodes::_istore         : store_local(intType   , s.get_index()); break;
      case Bytecodes::_lstore         : store_local(longType  , s.get_index()); break;
      case Bytecodes::_fstore         : store_local(floatType , s.get_index()); break;
      case Bytecodes::_dstore         : store_local(doubleType, s.get_index()); break;
      case Bytecodes::_astore         : store_local(objectType, s.get_index()); break;
      case Bytecodes::_istore_0       : store_local(intType   , 0); break;
      case Bytecodes::_istore_1       : store_local(intType   , 1); break;
      case Bytecodes::_istore_2       : store_local(intType   , 2); break;
      case Bytecodes::_istore_3       : store_local(intType   , 3); break;
      case Bytecodes::_lstore_0       : store_local(longType  , 0); break;
      case Bytecodes::_lstore_1       : store_local(longType  , 1); break;
      case Bytecodes::_lstore_2       : store_local(longType  , 2); break;
      case Bytecodes::_lstore_3       : store_local(longType  , 3); break;
      case Bytecodes::_fstore_0       : store_local(floatType , 0); break;
      case Bytecodes::_fstore_1       : store_local(floatType , 1); break;
      case Bytecodes::_fstore_2       : store_local(floatType , 2); break;
      case Bytecodes::_fstore_3       : store_local(floatType , 3); break;
      case Bytecodes::_dstore_0       : store_local(doubleType, 0); break;
      case Bytecodes::_dstore_1       : store_local(doubleType, 1); break;
      case Bytecodes::_dstore_2       : store_local(doubleType, 2); break;
      case Bytecodes::_dstore_3       : store_local(doubleType, 3); break;
      case Bytecodes::_astore_0       : store_local(objectType, 0); break;
      case Bytecodes::_astore_1       : store_local(objectType, 1); break;
      case Bytecodes::_astore_2       : store_local(objectType, 2); break;
      case Bytecodes::_astore_3       : store_local(objectType, 3); break;
      case Bytecodes::_iastore        : store_indexed(T_INT   ); break;
      case Bytecodes::_lastore        : store_indexed(T_LONG  ); break;
      case Bytecodes::_fastore        : store_indexed(T_FLOAT ); break;
      case Bytecodes::_dastore        : store_indexed(T_DOUBLE); break;
      case Bytecodes::_aastore        : store_indexed(T_OBJECT); break;
      case Bytecodes::_bastore        : store_indexed(T_BYTE  ); break;
      case Bytecodes::_castore        : store_indexed(T_CHAR  ); break;
      case Bytecodes::_sastore        : store_indexed(T_SHORT ); break;
      case Bytecodes::_pop            : // fall through
      case Bytecodes::_pop2           : // fall through
      case Bytecodes::_dup            : // fall through
      case Bytecodes::_dup_x1         : // fall through
      case Bytecodes::_dup_x2         : // fall through
      case Bytecodes::_dup2           : // fall through
      case Bytecodes::_dup2_x1        : // fall through
      case Bytecodes::_dup2_x2        : // fall through
      case Bytecodes::_swap           : stack_op(code); break;
      case Bytecodes::_iadd           : arithmetic_op(intType   , code); break;
      case Bytecodes::_ladd           : arithmetic_op(longType  , code); break;
      case Bytecodes::_fadd           : arithmetic_op(floatType , code); break;
      case Bytecodes::_dadd           : arithmetic_op(doubleType, code); break;
      case Bytecodes::_isub           : arithmetic_op(intType   , code); break;
      case Bytecodes::_lsub           : arithmetic_op(longType  , code); break;
      case Bytecodes::_fsub           : arithmetic_op(floatType , code); break;
      case Bytecodes::_dsub           : arithmetic_op(doubleType, code); break;
      case Bytecodes::_imul           : arithmetic_op(intType   , code); break;
      case Bytecodes::_lmul           : arithmetic_op(longType  , code); break;
      case Bytecodes::_fmul           : arithmetic_op(floatType , code); break;
      case Bytecodes::_dmul           : arithmetic_op(doubleType, code); break;
      case Bytecodes::_idiv           : arithmetic_op(intType   , code, copy_state_for_exception()); break;
      case Bytecodes::_ldiv           : arithmetic_op(longType  , code, copy_state_for_exception()); break;
      case Bytecodes::_fdiv           : arithmetic_op(floatType , code); break;
      case Bytecodes::_ddiv           : arithmetic_op(doubleType, code); break;
      case Bytecodes::_irem           : arithmetic_op(intType   , code, copy_state_for_exception()); break;
      case Bytecodes::_lrem           : arithmetic_op(longType  , code, copy_state_for_exception()); break;
      case Bytecodes::_frem           : arithmetic_op(floatType , code); break;
      case Bytecodes::_drem           : arithmetic_op(doubleType, code); break;
      case Bytecodes::_ineg           : negate_op(intType   ); break;
      case Bytecodes::_lneg           : negate_op(longType  ); break;
      case Bytecodes::_fneg           : negate_op(floatType ); break;
      case Bytecodes::_dneg           : negate_op(doubleType); break;
      case Bytecodes::_ishl           : shift_op(intType , code); break;
      case Bytecodes::_lshl           : shift_op(longType, code); break;
      case Bytecodes::_ishr           : shift_op(intType , code); break;
      case Bytecodes::_lshr           : shift_op(longType, code); break;
      case Bytecodes::_iushr          : shift_op(intType , code); break;
      case Bytecodes::_lushr          : shift_op(longType, code); break;
      case Bytecodes::_iand           : logic_op(intType , code); break;
      case Bytecodes::_land           : logic_op(longType, code); break;
      case Bytecodes::_ior            : logic_op(intType , code); break;
      case Bytecodes::_lor            : logic_op(longType, code); break;
      case Bytecodes::_ixor           : logic_op(intType , code); break;
      case Bytecodes::_lxor           : logic_op(longType, code); break;
      case Bytecodes::_iinc           : increment(); break;
      case Bytecodes::_i2l            : convert(code, T_INT   , T_LONG  ); break;
      case Bytecodes::_i2f            : convert(code, T_INT   , T_FLOAT ); break;
      case Bytecodes::_i2d            : convert(code, T_INT   , T_DOUBLE); break;
      case Bytecodes::_l2i            : convert(code, T_LONG  , T_INT   ); break;
      case Bytecodes::_l2f            : convert(code, T_LONG  , T_FLOAT ); break;
      case Bytecodes::_l2d            : convert(code, T_LONG  , T_DOUBLE); break;
      case Bytecodes::_f2i            : convert(code, T_FLOAT , T_INT   ); break;
      case Bytecodes::_f2l            : convert(code, T_FLOAT , T_LONG  ); break;
      case Bytecodes::_f2d            : convert(code, T_FLOAT , T_DOUBLE); break;
      case Bytecodes::_d2i            : convert(code, T_DOUBLE, T_INT   ); break;
      case Bytecodes::_d2l            : convert(code, T_DOUBLE, T_LONG  ); break;
      case Bytecodes::_d2f            : convert(code, T_DOUBLE, T_FLOAT ); break;
      case Bytecodes::_i2b            : convert(code, T_INT   , T_BYTE  ); break;
      case Bytecodes::_i2c            : convert(code, T_INT   , T_CHAR  ); break;
      case Bytecodes::_i2s            : convert(code, T_INT   , T_SHORT ); break;
      case Bytecodes::_lcmp           : compare_op(longType  , code); break;
      case Bytecodes::_fcmpl          : compare_op(floatType , code); break;
      case Bytecodes::_fcmpg          : compare_op(floatType , code); break;
      case Bytecodes::_dcmpl          : compare_op(doubleType, code); break;
      case Bytecodes::_dcmpg          : compare_op(doubleType, code); break;
      case Bytecodes::_ifeq           : if_zero(intType   , If::eql); break;
      case Bytecodes::_ifne           : if_zero(intType   , If::neq); break;
      case Bytecodes::_iflt           : if_zero(intType   , If::lss); break;
      case Bytecodes::_ifge           : if_zero(intType   , If::geq); break;
      case Bytecodes::_ifgt           : if_zero(intType   , If::gtr); break;
      case Bytecodes::_ifle           : if_zero(intType   , If::leq); break;
      case Bytecodes::_if_icmpeq      : if_same(intType   , If::eql); break;
      case Bytecodes::_if_icmpne      : if_same(intType   , If::neq); break;
      case Bytecodes::_if_icmplt      : if_same(intType   , If::lss); break;
      case Bytecodes::_if_icmpge      : if_same(intType   , If::geq); break;
      case Bytecodes::_if_icmpgt      : if_same(intType   , If::gtr); break;
      case Bytecodes::_if_icmple      : if_same(intType   , If::leq); break;
      case Bytecodes::_if_acmpeq      : if_same(objectType, If::eql); break;
      case Bytecodes::_if_acmpne      : if_same(objectType, If::neq); break;
      case Bytecodes::_goto           : _goto(s.cur_bci(), s.get_dest()); break;
      case Bytecodes::_jsr            : jsr(s.get_dest()); break;
      case Bytecodes::_ret            : ret(s.get_index()); break;
      case Bytecodes::_tableswitch    : table_switch(); break;
      case Bytecodes::_lookupswitch   : lookup_switch(); break;
      case Bytecodes::_ireturn        : method_return(ipop(), ignore_return); break;
      case Bytecodes::_lreturn        : method_return(lpop(), ignore_return); break;
      case Bytecodes::_freturn        : method_return(fpop(), ignore_return); break;
      case Bytecodes::_dreturn        : method_return(dpop(), ignore_return); break;
      case Bytecodes::_areturn        : method_return(apop(), ignore_return); break;
      case Bytecodes::_return         : method_return(NULL  , ignore_return); break;
      case Bytecodes::_getstatic      : // fall through
      case Bytecodes::_putstatic      : // fall through
      case Bytecodes::_getfield       : // fall through
      case Bytecodes::_putfield       : access_field(code); break;
      case Bytecodes::_invokevirtual  : // fall through
      case Bytecodes::_invokespecial  : // fall through
      case Bytecodes::_invokestatic   : // fall through
      case Bytecodes::_invokedynamic  : // fall through
      case Bytecodes::_invokeinterface: invoke(code); break;
      case Bytecodes::_new            : new_instance(s.get_index_u2()); break;
      case Bytecodes::_newarray       : new_type_array(); break;
      case Bytecodes::_anewarray      : new_object_array(); break;
      case Bytecodes::_arraylength    : { ValueStack* state_before = copy_state_for_exception(); ipush(append(new ArrayLength(apop(), state_before))); break; }
      case Bytecodes::_athrow         : throw_op(s.cur_bci()); break;
      case Bytecodes::_checkcast      : check_cast(s.get_index_u2()); break;
      case Bytecodes::_instanceof     : instance_of(s.get_index_u2()); break;
      case Bytecodes::_monitorenter   : monitorenter(apop(), s.cur_bci()); break;
      case Bytecodes::_monitorexit    : monitorexit (apop(), s.cur_bci()); break;
      case Bytecodes::_wide           : ShouldNotReachHere(); break;
      case Bytecodes::_multianewarray : new_multi_array(s.cur_bcp()[3]); break;
      case Bytecodes::_ifnull         : if_null(objectType, If::eql); break;
      case Bytecodes::_ifnonnull      : if_null(objectType, If::neq); break;
      case Bytecodes::_goto_w         : _goto(s.cur_bci(), s.get_far_dest()); break;
      case Bytecodes::_jsr_w          : jsr(s.get_far_dest()); break;
      case Bytecodes::_aconst_init   : default_value(s.get_index_u2()); break;
      case Bytecodes::_withfield      : withfield(s.get_index_u2()); break;
      case Bytecodes::_breakpoint     : BAILOUT_("concurrent setting of breakpoint", NULL);
      default                         : ShouldNotReachHere(); break;
    }

    if (log != NULL)
      log->clear_context(); // skip marker if nothing was printed

    // save current bci to setup Goto at the end
    prev_bci = s.cur_bci();

  }
  CHECK_BAILOUT_(NULL);
  // stop processing of this block (see try_inline_full)
  if (_skip_block) {
    _skip_block = false;
    assert(_last && _last->as_BlockEnd(), "");
    return _last->as_BlockEnd();
  }
  // if there are any, check if last instruction is a BlockEnd instruction
  BlockEnd* end = last()->as_BlockEnd();
  if (end == NULL) {
    // all blocks must end with a BlockEnd instruction => add a Goto
    end = new Goto(block_at(s.cur_bci()), false);
    append(end);
  }
  assert(end == last()->as_BlockEnd(), "inconsistency");

  assert(end->state() != NULL, "state must already be present");
  assert(end->as_Return() == NULL || end->as_Throw() == NULL || end->state()->stack_size() == 0, "stack not needed for return and throw");

  // connect to begin & set state
  // NOTE that inlining may have changed the block we are parsing
  block()->set_end(end);
  // propagate state
  for (int i = end->number_of_sux() - 1; i >= 0; i--) {
    BlockBegin* sux = end->sux_at(i);
    assert(sux->is_predecessor(block()), "predecessor missing");
    // be careful, bailout if bytecodes are strange
    if (!sux->try_merge(end->state(), compilation()->has_irreducible_loops())) BAILOUT_("block join failed", NULL);
    scope_data()->add_to_work_list(end->sux_at(i));
  }

  scope_data()->set_stream(NULL);

  // done
  return end;
}


void GraphBuilder::iterate_all_blocks(bool start_in_current_block_for_inlining) {
  do {
    if (start_in_current_block_for_inlining && !bailed_out()) {
      iterate_bytecodes_for_block(0);
      start_in_current_block_for_inlining = false;
    } else {
      BlockBegin* b;
      while ((b = scope_data()->remove_from_work_list()) != NULL) {
        if (!b->is_set(BlockBegin::was_visited_flag)) {
          if (b->is_set(BlockBegin::osr_entry_flag)) {
            // we're about to parse the osr entry block, so make sure
            // we setup the OSR edge leading into this block so that
            // Phis get setup correctly.
            setup_osr_entry_block();
            // this is no longer the osr entry block, so clear it.
            b->clear(BlockBegin::osr_entry_flag);
          }
          b->set(BlockBegin::was_visited_flag);
          connect_to_end(b);
        }
      }
    }
  } while (!bailed_out() && !scope_data()->is_work_list_empty());
}


bool GraphBuilder::_can_trap      [Bytecodes::number_of_java_codes];

void GraphBuilder::initialize() {
  // the following bytecodes are assumed to potentially
  // throw exceptions in compiled code - note that e.g.
  // monitorexit & the return bytecodes do not throw
  // exceptions since monitor pairing proved that they
  // succeed (if monitor pairing succeeded)
  Bytecodes::Code can_trap_list[] =
    { Bytecodes::_ldc
    , Bytecodes::_ldc_w
    , Bytecodes::_ldc2_w
    , Bytecodes::_iaload
    , Bytecodes::_laload
    , Bytecodes::_faload
    , Bytecodes::_daload
    , Bytecodes::_aaload
    , Bytecodes::_baload
    , Bytecodes::_caload
    , Bytecodes::_saload
    , Bytecodes::_iastore
    , Bytecodes::_lastore
    , Bytecodes::_fastore
    , Bytecodes::_dastore
    , Bytecodes::_aastore
    , Bytecodes::_bastore
    , Bytecodes::_castore
    , Bytecodes::_sastore
    , Bytecodes::_idiv
    , Bytecodes::_ldiv
    , Bytecodes::_irem
    , Bytecodes::_lrem
    , Bytecodes::_getstatic
    , Bytecodes::_putstatic
    , Bytecodes::_getfield
    , Bytecodes::_putfield
    , Bytecodes::_invokevirtual
    , Bytecodes::_invokespecial
    , Bytecodes::_invokestatic
    , Bytecodes::_invokedynamic
    , Bytecodes::_invokeinterface
    , Bytecodes::_new
    , Bytecodes::_newarray
    , Bytecodes::_anewarray
    , Bytecodes::_arraylength
    , Bytecodes::_athrow
    , Bytecodes::_checkcast
    , Bytecodes::_instanceof
    , Bytecodes::_monitorenter
    , Bytecodes::_multianewarray
    };

  // inititialize trap tables
  for (int i = 0; i < Bytecodes::number_of_java_codes; i++) {
    _can_trap[i] = false;
  }
  // set standard trap info
  for (uint j = 0; j < ARRAY_SIZE(can_trap_list); j++) {
    _can_trap[can_trap_list[j]] = true;
  }
}


BlockBegin* GraphBuilder::header_block(BlockBegin* entry, BlockBegin::Flag f, ValueStack* state) {
  assert(entry->is_set(f), "entry/flag mismatch");
  // create header block
  BlockBegin* h = new BlockBegin(entry->bci());
  h->set_depth_first_number(0);

  Value l = h;
  BlockEnd* g = new Goto(entry, false);
  l->set_next(g, entry->bci());
  h->set_end(g);
  h->set(f);
  // setup header block end state
  ValueStack* s = state->copy(ValueStack::StateAfter, entry->bci()); // can use copy since stack is empty (=> no phis)
  assert(s->stack_is_empty(), "must have empty stack at entry point");
  g->set_state(s);
  return h;
}



BlockBegin* GraphBuilder::setup_start_block(int osr_bci, BlockBegin* std_entry, BlockBegin* osr_entry, ValueStack* state) {
  BlockBegin* start = new BlockBegin(0);

  // This code eliminates the empty start block at the beginning of
  // each method.  Previously, each method started with the
  // start-block created below, and this block was followed by the
  // header block that was always empty.  This header block is only
  // necessary if std_entry is also a backward branch target because
  // then phi functions may be necessary in the header block.  It's
  // also necessary when profiling so that there's a single block that
  // can increment the counters.
  // In addition, with range check elimination, we may need a valid block
  // that dominates all the rest to insert range predicates.
  BlockBegin* new_header_block;
  if (std_entry->number_of_preds() > 0 || is_profiling() || RangeCheckElimination) {
    new_header_block = header_block(std_entry, BlockBegin::std_entry_flag, state);
  } else {
    new_header_block = std_entry;
  }

  // setup start block (root for the IR graph)
  Base* base =
    new Base(
      new_header_block,
      osr_entry
    );
  start->set_next(base, 0);
  start->set_end(base);
  // create & setup state for start block
  start->set_state(state->copy(ValueStack::StateAfter, std_entry->bci()));
  base->set_state(state->copy(ValueStack::StateAfter, std_entry->bci()));

  if (base->std_entry()->state() == NULL) {
    // setup states for header blocks
    base->std_entry()->merge(state, compilation()->has_irreducible_loops());
  }

  assert(base->std_entry()->state() != NULL, "");
  return start;
}


void GraphBuilder::setup_osr_entry_block() {
  assert(compilation()->is_osr_compile(), "only for osrs");

  int osr_bci = compilation()->osr_bci();
  ciBytecodeStream s(method());
  s.reset_to_bci(osr_bci);
  s.next();
  scope_data()->set_stream(&s);

  // create a new block to be the osr setup code
  _osr_entry = new BlockBegin(osr_bci);
  _osr_entry->set(BlockBegin::osr_entry_flag);
  _osr_entry->set_depth_first_number(0);
  BlockBegin* target = bci2block()->at(osr_bci);
  assert(target != NULL && target->is_set(BlockBegin::osr_entry_flag), "must be there");
  // the osr entry has no values for locals
  ValueStack* state = target->state()->copy();
  _osr_entry->set_state(state);

  kill_all();
  _block = _osr_entry;
  _state = _osr_entry->state()->copy();
  assert(_state->bci() == osr_bci, "mismatch");
  _last  = _osr_entry;
  Value e = append(new OsrEntry());
  e->set_needs_null_check(false);

  // OSR buffer is
  //
  // locals[nlocals-1..0]
  // monitors[number_of_locks-1..0]
  //
  // locals is a direct copy of the interpreter frame so in the osr buffer
  // so first slot in the local array is the last local from the interpreter
  // and last slot is local[0] (receiver) from the interpreter
  //
  // Similarly with locks. The first lock slot in the osr buffer is the nth lock
  // from the interpreter frame, the nth lock slot in the osr buffer is 0th lock
  // in the interpreter frame (the method lock if a sync method)

  // Initialize monitors in the compiled activation.

  int index;
  Value local;

  // find all the locals that the interpreter thinks contain live oops
  const ResourceBitMap live_oops = method()->live_local_oops_at_bci(osr_bci);

  // compute the offset into the locals so that we can treat the buffer
  // as if the locals were still in the interpreter frame
  int locals_offset = BytesPerWord * (method()->max_locals() - 1);
  for_each_local_value(state, index, local) {
    int offset = locals_offset - (index + local->type()->size() - 1) * BytesPerWord;
    Value get;
    if (local->type()->is_object_kind() && !live_oops.at(index)) {
      // The interpreter thinks this local is dead but the compiler
      // doesn't so pretend that the interpreter passed in null.
      get = append(new Constant(objectNull));
    } else {
      Value off_val = append(new Constant(new IntConstant(offset)));
      get = append(new UnsafeGet(as_BasicType(local->type()), e,
                                 off_val,
                                 false/*is_volatile*/,
                                 true/*is_raw*/));
    }
    _state->store_local(index, get);
  }

  // the storage for the OSR buffer is freed manually in the LIRGenerator.

  assert(state->caller_state() == NULL, "should be top scope");
  state->clear_locals();
  Goto* g = new Goto(target, false);
  append(g);
  _osr_entry->set_end(g);
  target->merge(_osr_entry->end()->state(), compilation()->has_irreducible_loops());

  scope_data()->set_stream(NULL);
}


ValueStack* GraphBuilder::state_at_entry() {
  ValueStack* state = new ValueStack(scope(), NULL);

  // Set up locals for receiver
  int idx = 0;
  if (!method()->is_static()) {
    // we should always see the receiver
    state->store_local(idx, new Local(method()->holder(), objectType, idx,
             /*receiver*/ true, /*null_free*/ method()->holder()->is_flat_array_klass()));
    idx = 1;
  }

  // Set up locals for incoming arguments
  ciSignature* sig = method()->signature();
  for (int i = 0; i < sig->count(); i++) {
    ciType* type = sig->type_at(i);
    BasicType basic_type = type->basic_type();
    // don't allow T_ARRAY to propagate into locals types
    if (is_reference_type(basic_type)) basic_type = T_OBJECT;
    ValueType* vt = as_ValueType(basic_type);
    state->store_local(idx, new Local(type, vt, idx, false, sig->is_null_free_at(i)));
    idx += type->size();
  }

  // lock synchronized method
  if (method()->is_synchronized()) {
    state->lock(NULL);
  }

  return state;
}


GraphBuilder::GraphBuilder(Compilation* compilation, IRScope* scope)
  : _scope_data(NULL)
  , _compilation(compilation)
  , _memory(new MemoryBuffer())
  , _inline_bailout_msg(NULL)
  , _instruction_count(0)
  , _osr_entry(NULL)
  , _pending_field_access(NULL)
  , _pending_load_indexed(NULL)
{
  int osr_bci = compilation->osr_bci();

  // determine entry points and bci2block mapping
  BlockListBuilder blm(compilation, scope, osr_bci);
  CHECK_BAILOUT();

  BlockList* bci2block = blm.bci2block();
  BlockBegin* start_block = bci2block->at(0);

  push_root_scope(scope, bci2block, start_block);

  // setup state for std entry
  _initial_state = state_at_entry();
  start_block->merge(_initial_state, compilation->has_irreducible_loops());

  // End nulls still exist here

  // complete graph
  _vmap        = new ValueMap();
  switch (scope->method()->intrinsic_id()) {
  case vmIntrinsics::_dabs          : // fall through
  case vmIntrinsics::_dsqrt         : // fall through
  case vmIntrinsics::_dsqrt_strict  : // fall through
  case vmIntrinsics::_dsin          : // fall through
  case vmIntrinsics::_dcos          : // fall through
  case vmIntrinsics::_dtan          : // fall through
  case vmIntrinsics::_dlog          : // fall through
  case vmIntrinsics::_dlog10        : // fall through
  case vmIntrinsics::_dexp          : // fall through
  case vmIntrinsics::_dpow          : // fall through
    {
      // Compiles where the root method is an intrinsic need a special
      // compilation environment because the bytecodes for the method
      // shouldn't be parsed during the compilation, only the special
      // Intrinsic node should be emitted.  If this isn't done the
      // code for the inlined version will be different than the root
      // compiled version which could lead to monotonicity problems on
      // intel.
      if (CheckIntrinsics && !scope->method()->intrinsic_candidate()) {
        BAILOUT("failed to inline intrinsic, method not annotated");
      }

      // Set up a stream so that appending instructions works properly.
      ciBytecodeStream s(scope->method());
      s.reset_to_bci(0);
      scope_data()->set_stream(&s);
      s.next();

      // setup the initial block state
      _block = start_block;
      _state = start_block->state()->copy_for_parsing();
      _last  = start_block;
      load_local(doubleType, 0);
      if (scope->method()->intrinsic_id() == vmIntrinsics::_dpow) {
        load_local(doubleType, 2);
      }

      // Emit the intrinsic node.
      bool result = try_inline_intrinsics(scope->method());
      if (!result) BAILOUT("failed to inline intrinsic");
      method_return(dpop());

      // connect the begin and end blocks and we're all done.
      BlockEnd* end = last()->as_BlockEnd();
      block()->set_end(end);
      break;
    }

  case vmIntrinsics::_Reference_get:
    {
      {
        // With java.lang.ref.reference.get() we must go through the
        // intrinsic - when G1 is enabled - even when get() is the root
        // method of the compile so that, if necessary, the value in
        // the referent field of the reference object gets recorded by
        // the pre-barrier code.
        // Specifically, if G1 is enabled, the value in the referent
        // field is recorded by the G1 SATB pre barrier. This will
        // result in the referent being marked live and the reference
        // object removed from the list of discovered references during
        // reference processing.
        if (CheckIntrinsics && !scope->method()->intrinsic_candidate()) {
          BAILOUT("failed to inline intrinsic, method not annotated");
        }

        // Also we need intrinsic to prevent commoning reads from this field
        // across safepoint since GC can change its value.

        // Set up a stream so that appending instructions works properly.
        ciBytecodeStream s(scope->method());
        s.reset_to_bci(0);
        scope_data()->set_stream(&s);
        s.next();

        // setup the initial block state
        _block = start_block;
        _state = start_block->state()->copy_for_parsing();
        _last  = start_block;
        load_local(objectType, 0);

        // Emit the intrinsic node.
        bool result = try_inline_intrinsics(scope->method());
        if (!result) BAILOUT("failed to inline intrinsic");
        method_return(apop());

        // connect the begin and end blocks and we're all done.
        BlockEnd* end = last()->as_BlockEnd();
        block()->set_end(end);
        break;
      }
      // Otherwise, fall thru
    }

  default:
    scope_data()->add_to_work_list(start_block);
    iterate_all_blocks();
    break;
  }
  CHECK_BAILOUT();

# ifdef ASSERT
  //All blocks reachable from start_block have _end != NULL
  {
    BlockList processed;
    BlockList to_go;
    to_go.append(start_block);
    while(to_go.length() > 0) {
      BlockBegin* current = to_go.pop();
      assert(current != NULL, "Should not happen.");
      assert(current->end() != NULL, "All blocks reachable from start_block should have end() != NULL.");
      processed.append(current);
      for(int i = 0; i < current->number_of_sux(); i++) {
        BlockBegin* s = current->sux_at(i);
        if (!processed.contains(s)) {
          to_go.append(s);
        }
      }
    }
  }
#endif // ASSERT

  _start = setup_start_block(osr_bci, start_block, _osr_entry, _initial_state);

  eliminate_redundant_phis(_start);

  NOT_PRODUCT(if (PrintValueNumbering && Verbose) print_stats());
  // for osr compile, bailout if some requirements are not fulfilled
  if (osr_bci != -1) {
    BlockBegin* osr_block = blm.bci2block()->at(osr_bci);
    if (!osr_block->is_set(BlockBegin::was_visited_flag)) {
      BAILOUT("osr entry must have been visited for osr compile");
    }

    // check if osr entry point has empty stack - we cannot handle non-empty stacks at osr entry points
    if (!osr_block->state()->stack_is_empty()) {
      BAILOUT("stack not empty at OSR entry point");
    }
  }
#ifndef PRODUCT
  if (PrintCompilation && Verbose) tty->print_cr("Created %d Instructions", _instruction_count);
#endif
}


ValueStack* GraphBuilder::copy_state_before() {
  return copy_state_before_with_bci(bci());
}

ValueStack* GraphBuilder::copy_state_exhandling() {
  return copy_state_exhandling_with_bci(bci());
}

ValueStack* GraphBuilder::copy_state_for_exception() {
  return copy_state_for_exception_with_bci(bci());
}

ValueStack* GraphBuilder::copy_state_before_with_bci(int bci) {
  return state()->copy(ValueStack::StateBefore, bci);
}

ValueStack* GraphBuilder::copy_state_exhandling_with_bci(int bci) {
  if (!has_handler()) return NULL;
  return state()->copy(ValueStack::StateBefore, bci);
}

ValueStack* GraphBuilder::copy_state_for_exception_with_bci(int bci) {
  ValueStack* s = copy_state_exhandling_with_bci(bci);
  if (s == NULL) {
    if (_compilation->env()->should_retain_local_variables()) {
      s = state()->copy(ValueStack::ExceptionState, bci);
    } else {
      s = state()->copy(ValueStack::EmptyExceptionState, bci);
    }
  }
  return s;
}

int GraphBuilder::recursive_inline_level(ciMethod* cur_callee) const {
  int recur_level = 0;
  for (IRScope* s = scope(); s != NULL; s = s->caller()) {
    if (s->method() == cur_callee) {
      ++recur_level;
    }
  }
  return recur_level;
}


bool GraphBuilder::try_inline(ciMethod* callee, bool holder_known, bool ignore_return, Bytecodes::Code bc, Value receiver) {
  const char* msg = NULL;

  // clear out any existing inline bailout condition
  clear_inline_bailout();

  // exclude methods we don't want to inline
  msg = should_not_inline(callee);
  if (msg != NULL) {
    print_inlining(callee, msg, /*success*/ false);
    return false;
  }

  // method handle invokes
  if (callee->is_method_handle_intrinsic()) {
    if (try_method_handle_inline(callee, ignore_return)) {
      if (callee->has_reserved_stack_access()) {
        compilation()->set_has_reserved_stack_access(true);
      }
      return true;
    }
    return false;
  }

  // handle intrinsics
  if (callee->intrinsic_id() != vmIntrinsics::_none &&
      callee->check_intrinsic_candidate()) {
    if (try_inline_intrinsics(callee, ignore_return)) {
      print_inlining(callee, "intrinsic");
      if (callee->has_reserved_stack_access()) {
        compilation()->set_has_reserved_stack_access(true);
      }
      return true;
    }
    // try normal inlining
  }

  // certain methods cannot be parsed at all
  msg = check_can_parse(callee);
  if (msg != NULL) {
    print_inlining(callee, msg, /*success*/ false);
    return false;
  }

  // If bytecode not set use the current one.
  if (bc == Bytecodes::_illegal) {
    bc = code();
  }
  if (try_inline_full(callee, holder_known, ignore_return, bc, receiver)) {
    if (callee->has_reserved_stack_access()) {
      compilation()->set_has_reserved_stack_access(true);
    }
    return true;
  }

  // Entire compilation could fail during try_inline_full call.
  // In that case printing inlining decision info is useless.
  if (!bailed_out())
    print_inlining(callee, _inline_bailout_msg, /*success*/ false);

  return false;
}


const char* GraphBuilder::check_can_parse(ciMethod* callee) const {
  // Certain methods cannot be parsed at all:
  if ( callee->is_native())            return "native method";
  if ( callee->is_abstract())          return "abstract method";
  if (!callee->can_be_parsed())        return "cannot be parsed";
  return NULL;
}

// negative filter: should callee NOT be inlined?  returns NULL, ok to inline, or rejection msg
const char* GraphBuilder::should_not_inline(ciMethod* callee) const {
  if ( compilation()->directive()->should_not_inline(callee)) return "disallowed by CompileCommand";
  if ( callee->dont_inline())          return "don't inline by annotation";
  return NULL;
}

void GraphBuilder::build_graph_for_intrinsic(ciMethod* callee, bool ignore_return) {
  vmIntrinsics::ID id = callee->intrinsic_id();
  assert(id != vmIntrinsics::_none, "must be a VM intrinsic");

  // Some intrinsics need special IR nodes.
  switch(id) {
  case vmIntrinsics::_getReference           : append_unsafe_get(callee, T_OBJECT,  false); return;
  case vmIntrinsics::_getBoolean             : append_unsafe_get(callee, T_BOOLEAN, false); return;
  case vmIntrinsics::_getByte                : append_unsafe_get(callee, T_BYTE,    false); return;
  case vmIntrinsics::_getShort               : append_unsafe_get(callee, T_SHORT,   false); return;
  case vmIntrinsics::_getChar                : append_unsafe_get(callee, T_CHAR,    false); return;
  case vmIntrinsics::_getInt                 : append_unsafe_get(callee, T_INT,     false); return;
  case vmIntrinsics::_getLong                : append_unsafe_get(callee, T_LONG,    false); return;
  case vmIntrinsics::_getFloat               : append_unsafe_get(callee, T_FLOAT,   false); return;
  case vmIntrinsics::_getDouble              : append_unsafe_get(callee, T_DOUBLE,  false); return;
  case vmIntrinsics::_putReference           : append_unsafe_put(callee, T_OBJECT,  false); return;
  case vmIntrinsics::_putBoolean             : append_unsafe_put(callee, T_BOOLEAN, false); return;
  case vmIntrinsics::_putByte                : append_unsafe_put(callee, T_BYTE,    false); return;
  case vmIntrinsics::_putShort               : append_unsafe_put(callee, T_SHORT,   false); return;
  case vmIntrinsics::_putChar                : append_unsafe_put(callee, T_CHAR,    false); return;
  case vmIntrinsics::_putInt                 : append_unsafe_put(callee, T_INT,     false); return;
  case vmIntrinsics::_putLong                : append_unsafe_put(callee, T_LONG,    false); return;
  case vmIntrinsics::_putFloat               : append_unsafe_put(callee, T_FLOAT,   false); return;
  case vmIntrinsics::_putDouble              : append_unsafe_put(callee, T_DOUBLE,  false); return;
  case vmIntrinsics::_getShortUnaligned      : append_unsafe_get(callee, T_SHORT,   false); return;
  case vmIntrinsics::_getCharUnaligned       : append_unsafe_get(callee, T_CHAR,    false); return;
  case vmIntrinsics::_getIntUnaligned        : append_unsafe_get(callee, T_INT,     false); return;
  case vmIntrinsics::_getLongUnaligned       : append_unsafe_get(callee, T_LONG,    false); return;
  case vmIntrinsics::_putShortUnaligned      : append_unsafe_put(callee, T_SHORT,   false); return;
  case vmIntrinsics::_putCharUnaligned       : append_unsafe_put(callee, T_CHAR,    false); return;
  case vmIntrinsics::_putIntUnaligned        : append_unsafe_put(callee, T_INT,     false); return;
  case vmIntrinsics::_putLongUnaligned       : append_unsafe_put(callee, T_LONG,    false); return;
  case vmIntrinsics::_getReferenceVolatile   : append_unsafe_get(callee, T_OBJECT,  true); return;
  case vmIntrinsics::_getBooleanVolatile     : append_unsafe_get(callee, T_BOOLEAN, true); return;
  case vmIntrinsics::_getByteVolatile        : append_unsafe_get(callee, T_BYTE,    true); return;
  case vmIntrinsics::_getShortVolatile       : append_unsafe_get(callee, T_SHORT,   true); return;
  case vmIntrinsics::_getCharVolatile        : append_unsafe_get(callee, T_CHAR,    true); return;
  case vmIntrinsics::_getIntVolatile         : append_unsafe_get(callee, T_INT,     true); return;
  case vmIntrinsics::_getLongVolatile        : append_unsafe_get(callee, T_LONG,    true); return;
  case vmIntrinsics::_getFloatVolatile       : append_unsafe_get(callee, T_FLOAT,   true); return;
  case vmIntrinsics::_getDoubleVolatile      : append_unsafe_get(callee, T_DOUBLE,  true); return;
  case vmIntrinsics::_putReferenceVolatile   : append_unsafe_put(callee, T_OBJECT,  true); return;
  case vmIntrinsics::_putBooleanVolatile     : append_unsafe_put(callee, T_BOOLEAN, true); return;
  case vmIntrinsics::_putByteVolatile        : append_unsafe_put(callee, T_BYTE,    true); return;
  case vmIntrinsics::_putShortVolatile       : append_unsafe_put(callee, T_SHORT,   true); return;
  case vmIntrinsics::_putCharVolatile        : append_unsafe_put(callee, T_CHAR,    true); return;
  case vmIntrinsics::_putIntVolatile         : append_unsafe_put(callee, T_INT,     true); return;
  case vmIntrinsics::_putLongVolatile        : append_unsafe_put(callee, T_LONG,    true); return;
  case vmIntrinsics::_putFloatVolatile       : append_unsafe_put(callee, T_FLOAT,   true); return;
  case vmIntrinsics::_putDoubleVolatile      : append_unsafe_put(callee, T_DOUBLE,  true); return;
  case vmIntrinsics::_compareAndSetLong:
  case vmIntrinsics::_compareAndSetInt:
  case vmIntrinsics::_compareAndSetReference : append_unsafe_CAS(callee); return;
  case vmIntrinsics::_getAndAddInt:
  case vmIntrinsics::_getAndAddLong          : append_unsafe_get_and_set(callee, true); return;
  case vmIntrinsics::_getAndSetInt           :
  case vmIntrinsics::_getAndSetLong          :
  case vmIntrinsics::_getAndSetReference     : append_unsafe_get_and_set(callee, false); return;
  case vmIntrinsics::_getCharStringU         : append_char_access(callee, false); return;
  case vmIntrinsics::_putCharStringU         : append_char_access(callee, true); return;
  default:
    break;
  }

  // create intrinsic node
  const bool has_receiver = !callee->is_static();
  ValueType* result_type = as_ValueType(callee->return_type());
  ValueStack* state_before = copy_state_for_exception();

  Values* args = state()->pop_arguments(callee->arg_size());

  if (is_profiling()) {
    // Don't profile in the special case where the root method
    // is the intrinsic
    if (callee != method()) {
      // Note that we'd collect profile data in this method if we wanted it.
      compilation()->set_would_profile(true);
      if (profile_calls()) {
        Value recv = NULL;
        if (has_receiver) {
          recv = args->at(0);
          null_check(recv);
        }
        profile_call(callee, recv, NULL, collect_args_for_profiling(args, callee, true), true);
      }
    }
  }

  Intrinsic* result = new Intrinsic(result_type, callee->intrinsic_id(),
                                    args, has_receiver, state_before,
                                    vmIntrinsics::preserves_state(id),
                                    vmIntrinsics::can_trap(id));
  // append instruction & push result
  Value value = append_split(result);
  if (result_type != voidType && !ignore_return) {
    push(result_type, value);
  }

  if (callee != method() && profile_return() && result_type->is_object_kind()) {
    profile_return_type(result, callee);
  }
}

bool GraphBuilder::try_inline_intrinsics(ciMethod* callee, bool ignore_return) {
  // For calling is_intrinsic_available we need to transition to
  // the '_thread_in_vm' state because is_intrinsic_available()
  // accesses critical VM-internal data.
  bool is_available = false;
  {
    VM_ENTRY_MARK;
    methodHandle mh(THREAD, callee->get_Method());
    is_available = _compilation->compiler()->is_intrinsic_available(mh, _compilation->directive());
  }

  if (!is_available) {
    if (!InlineNatives) {
      // Return false and also set message that the inlining of
      // intrinsics has been disabled in general.
      INLINE_BAILOUT("intrinsic method inlining disabled");
    } else {
      return false;
    }
  }
  build_graph_for_intrinsic(callee, ignore_return);
  return true;
}


bool GraphBuilder::try_inline_jsr(int jsr_dest_bci) {
  // Introduce a new callee continuation point - all Ret instructions
  // will be replaced with Gotos to this point.
  BlockBegin* cont = block_at(next_bci());
  assert(cont != NULL, "continuation must exist (BlockListBuilder starts a new block after a jsr");

  // Note: can not assign state to continuation yet, as we have to
  // pick up the state from the Ret instructions.

  // Push callee scope
  push_scope_for_jsr(cont, jsr_dest_bci);

  // Temporarily set up bytecode stream so we can append instructions
  // (only using the bci of this stream)
  scope_data()->set_stream(scope_data()->parent()->stream());

  BlockBegin* jsr_start_block = block_at(jsr_dest_bci);
  assert(jsr_start_block != NULL, "jsr start block must exist");
  assert(!jsr_start_block->is_set(BlockBegin::was_visited_flag), "should not have visited jsr yet");
  Goto* goto_sub = new Goto(jsr_start_block, false);
  // Must copy state to avoid wrong sharing when parsing bytecodes
  assert(jsr_start_block->state() == NULL, "should have fresh jsr starting block");
  jsr_start_block->set_state(copy_state_before_with_bci(jsr_dest_bci));
  append(goto_sub);
  _block->set_end(goto_sub);
  _last = _block = jsr_start_block;

  // Clear out bytecode stream
  scope_data()->set_stream(NULL);

  scope_data()->add_to_work_list(jsr_start_block);

  // Ready to resume parsing in subroutine
  iterate_all_blocks();

  // If we bailed out during parsing, return immediately (this is bad news)
  CHECK_BAILOUT_(false);

  // Detect whether the continuation can actually be reached. If not,
  // it has not had state set by the join() operations in
  // iterate_bytecodes_for_block()/ret() and we should not touch the
  // iteration state. The calling activation of
  // iterate_bytecodes_for_block will then complete normally.
  if (cont->state() != NULL) {
    if (!cont->is_set(BlockBegin::was_visited_flag)) {
      // add continuation to work list instead of parsing it immediately
      scope_data()->parent()->add_to_work_list(cont);
    }
  }

  assert(jsr_continuation() == cont, "continuation must not have changed");
  assert(!jsr_continuation()->is_set(BlockBegin::was_visited_flag) ||
         jsr_continuation()->is_set(BlockBegin::parser_loop_header_flag),
         "continuation can only be visited in case of backward branches");
  assert(_last && _last->as_BlockEnd(), "block must have end");

  // continuation is in work list, so end iteration of current block
  _skip_block = true;
  pop_scope_for_jsr();

  return true;
}


// Inline the entry of a synchronized method as a monitor enter and
// register the exception handler which releases the monitor if an
// exception is thrown within the callee. Note that the monitor enter
// cannot throw an exception itself, because the receiver is
// guaranteed to be non-null by the explicit null check at the
// beginning of inlining.
void GraphBuilder::inline_sync_entry(Value lock, BlockBegin* sync_handler) {
  assert(lock != NULL && sync_handler != NULL, "lock or handler missing");

  monitorenter(lock, SynchronizationEntryBCI);
  assert(_last->as_MonitorEnter() != NULL, "monitor enter expected");
  _last->set_needs_null_check(false);

  sync_handler->set(BlockBegin::exception_entry_flag);
  sync_handler->set(BlockBegin::is_on_work_list_flag);

  ciExceptionHandler* desc = new ciExceptionHandler(method()->holder(), 0, method()->code_size(), -1, 0);
  XHandler* h = new XHandler(desc);
  h->set_entry_block(sync_handler);
  scope_data()->xhandlers()->append(h);
  scope_data()->set_has_handler();
}


// If an exception is thrown and not handled within an inlined
// synchronized method, the monitor must be released before the
// exception is rethrown in the outer scope. Generate the appropriate
// instructions here.
void GraphBuilder::fill_sync_handler(Value lock, BlockBegin* sync_handler, bool default_handler) {
  BlockBegin* orig_block = _block;
  ValueStack* orig_state = _state;
  Instruction* orig_last = _last;
  _last = _block = sync_handler;
  _state = sync_handler->state()->copy();

  assert(sync_handler != NULL, "handler missing");
  assert(!sync_handler->is_set(BlockBegin::was_visited_flag), "is visited here");

  assert(lock != NULL || default_handler, "lock or handler missing");

  XHandler* h = scope_data()->xhandlers()->remove_last();
  assert(h->entry_block() == sync_handler, "corrupt list of handlers");

  block()->set(BlockBegin::was_visited_flag);
  Value exception = append_with_bci(new ExceptionObject(), SynchronizationEntryBCI);
  assert(exception->is_pinned(), "must be");

  int bci = SynchronizationEntryBCI;
  if (compilation()->env()->dtrace_method_probes()) {
    // Report exit from inline methods.  We don't have a stream here
    // so pass an explicit bci of SynchronizationEntryBCI.
    Values* args = new Values(1);
    args->push(append_with_bci(new Constant(new MethodConstant(method())), bci));
    append_with_bci(new RuntimeCall(voidType, "dtrace_method_exit", CAST_FROM_FN_PTR(address, SharedRuntime::dtrace_method_exit), args), bci);
  }

  if (lock) {
    assert(state()->locks_size() > 0 && state()->lock_at(state()->locks_size() - 1) == lock, "lock is missing");
    if (!lock->is_linked()) {
      lock = append_with_bci(lock, bci);
    }

    // exit the monitor in the context of the synchronized method
    monitorexit(lock, bci);

    // exit the context of the synchronized method
    if (!default_handler) {
      pop_scope();
      bci = _state->caller_state()->bci();
      _state = _state->caller_state()->copy_for_parsing();
    }
  }

  // perform the throw as if at the call site
  apush(exception);
  throw_op(bci);

  BlockEnd* end = last()->as_BlockEnd();
  block()->set_end(end);

  _block = orig_block;
  _state = orig_state;
  _last = orig_last;
}


bool GraphBuilder::try_inline_full(ciMethod* callee, bool holder_known, bool ignore_return, Bytecodes::Code bc, Value receiver) {
  assert(!callee->is_native(), "callee must not be native");
  if (CompilationPolicy::should_not_inline(compilation()->env(), callee)) {
    INLINE_BAILOUT("inlining prohibited by policy");
  }
  // first perform tests of things it's not possible to inline
  if (callee->has_exception_handlers() &&
      !InlineMethodsWithExceptionHandlers) INLINE_BAILOUT("callee has exception handlers");
  if (callee->is_synchronized() &&
      !InlineSynchronizedMethods         ) INLINE_BAILOUT("callee is synchronized");
  if (!callee->holder()->is_linked())      INLINE_BAILOUT("callee's klass not linked yet");
  if (bc == Bytecodes::_invokestatic &&
      !callee->holder()->is_initialized()) INLINE_BAILOUT("callee's klass not initialized yet");
  if (!callee->has_balanced_monitors())    INLINE_BAILOUT("callee's monitors do not match");

  // Proper inlining of methods with jsrs requires a little more work.
  if (callee->has_jsrs()                 ) INLINE_BAILOUT("jsrs not handled properly by inliner yet");

  if (is_profiling() && !callee->ensure_method_data()) {
    INLINE_BAILOUT("mdo allocation failed");
  }

  const bool is_invokedynamic = (bc == Bytecodes::_invokedynamic);
  const bool has_receiver = (bc != Bytecodes::_invokestatic && !is_invokedynamic);

  const int args_base = state()->stack_size() - callee->arg_size();
  assert(args_base >= 0, "stack underflow during inlining");

  Value recv = NULL;
  if (has_receiver) {
    assert(!callee->is_static(), "callee must not be static");
    assert(callee->arg_size() > 0, "must have at least a receiver");

    recv = state()->stack_at(args_base);
    if (recv->is_null_obj()) {
      INLINE_BAILOUT("receiver is always null");
    }
  }

  // now perform tests that are based on flag settings
  bool inlinee_by_directive = compilation()->directive()->should_inline(callee);
  if (callee->force_inline() || inlinee_by_directive) {
    if (inline_level() > MaxForceInlineLevel                      ) INLINE_BAILOUT("MaxForceInlineLevel");
    if (recursive_inline_level(callee) > C1MaxRecursiveInlineLevel) INLINE_BAILOUT("recursive inlining too deep");

    const char* msg = "";
    if (callee->force_inline())  msg = "force inline by annotation";
    if (inlinee_by_directive)    msg = "force inline by CompileCommand";
    print_inlining(callee, msg);
  } else {
    // use heuristic controls on inlining
    if (inline_level() > C1MaxInlineLevel                       ) INLINE_BAILOUT("inlining too deep");
    int callee_recursive_level = recursive_inline_level(callee);
    if (callee_recursive_level > C1MaxRecursiveInlineLevel      ) INLINE_BAILOUT("recursive inlining too deep");
    if (callee->code_size_for_inlining() > max_inline_size()    ) INLINE_BAILOUT("callee is too large");
    // Additional condition to limit stack usage for non-recursive calls.
    if ((callee_recursive_level == 0) &&
        (callee->max_stack() + callee->max_locals() - callee->size_of_parameters() > C1InlineStackLimit)) {
      INLINE_BAILOUT("callee uses too much stack");
    }

    // don't inline throwable methods unless the inlining tree is rooted in a throwable class
    if (callee->name() == ciSymbols::object_initializer_name() &&
        callee->holder()->is_subclass_of(ciEnv::current()->Throwable_klass())) {
      // Throwable constructor call
      IRScope* top = scope();
      while (top->caller() != NULL) {
        top = top->caller();
      }
      if (!top->method()->holder()->is_subclass_of(ciEnv::current()->Throwable_klass())) {
        INLINE_BAILOUT("don't inline Throwable constructors");
      }
    }

    if (compilation()->env()->num_inlined_bytecodes() > DesiredMethodLimit) {
      INLINE_BAILOUT("total inlining greater than DesiredMethodLimit");
    }
    // printing
    print_inlining(callee, "inline", /*success*/ true);
  }

  assert(bc != Bytecodes::_invokestatic || callee->holder()->is_initialized(), "required");

  // NOTE: Bailouts from this point on, which occur at the
  // GraphBuilder level, do not cause bailout just of the inlining but
  // in fact of the entire compilation.

  BlockBegin* orig_block = block();

  // Insert null check if necessary
  if (has_receiver) {
    // note: null check must happen even if first instruction of callee does
    //       an implicit null check since the callee is in a different scope
    //       and we must make sure exception handling does the right thing
    null_check(recv);
  }

  if (is_profiling()) {
    // Note that we'd collect profile data in this method if we wanted it.
    // this may be redundant here...
    compilation()->set_would_profile(true);

    if (profile_calls()) {
      int start = 0;
      Values* obj_args = args_list_for_profiling(callee, start, has_receiver);
      if (obj_args != NULL) {
        int s = obj_args->max_length();
        // if called through method handle invoke, some arguments may have been popped
        for (int i = args_base+start, j = 0; j < obj_args->max_length() && i < state()->stack_size(); ) {
          Value v = state()->stack_at_inc(i);
          if (v->type()->is_object_kind()) {
            obj_args->push(v);
            j++;
          }
        }
        check_args_for_profiling(obj_args, s);
      }
      profile_call(callee, recv, holder_known ? callee->holder() : NULL, obj_args, true);
    }
  }

  // Introduce a new callee continuation point - if the callee has
  // more than one return instruction or the return does not allow
  // fall-through of control flow, all return instructions of the
  // callee will need to be replaced by Goto's pointing to this
  // continuation point.
  BlockBegin* cont = block_at(next_bci());
  bool continuation_existed = true;
  if (cont == NULL) {
    cont = new BlockBegin(next_bci());
    // low number so that continuation gets parsed as early as possible
    cont->set_depth_first_number(0);
    if (PrintInitialBlockList) {
      tty->print_cr("CFG: created block %d (bci %d) as continuation for inline at bci %d",
                    cont->block_id(), cont->bci(), bci());
    }
    continuation_existed = false;
  }
  // Record number of predecessors of continuation block before
  // inlining, to detect if inlined method has edges to its
  // continuation after inlining.
  int continuation_preds = cont->number_of_preds();

  // Push callee scope
  push_scope(callee, cont);

  // the BlockListBuilder for the callee could have bailed out
  if (bailed_out())
      return false;

  // Temporarily set up bytecode stream so we can append instructions
  // (only using the bci of this stream)
  scope_data()->set_stream(scope_data()->parent()->stream());

  // Pass parameters into callee state: add assignments
  // note: this will also ensure that all arguments are computed before being passed
  ValueStack* callee_state = state();
  ValueStack* caller_state = state()->caller_state();
  for (int i = args_base; i < caller_state->stack_size(); ) {
    const int arg_no = i - args_base;
    Value arg = caller_state->stack_at_inc(i);
    store_local(callee_state, arg, arg_no);
  }

  // Remove args from stack.
  // Note that we preserve locals state in case we can use it later
  // (see use of pop_scope() below)
  caller_state->truncate_stack(args_base);
  assert(callee_state->stack_size() == 0, "callee stack must be empty");

  Value lock = NULL;
  BlockBegin* sync_handler = NULL;

  // Inline the locking of the receiver if the callee is synchronized
  if (callee->is_synchronized()) {
    lock = callee->is_static() ? append(new Constant(new InstanceConstant(callee->holder()->java_mirror())))
                               : state()->local_at(0);
    sync_handler = new BlockBegin(SynchronizationEntryBCI);
    inline_sync_entry(lock, sync_handler);
  }

  if (compilation()->env()->dtrace_method_probes()) {
    Values* args = new Values(1);
    args->push(append(new Constant(new MethodConstant(method()))));
    append(new RuntimeCall(voidType, "dtrace_method_entry", CAST_FROM_FN_PTR(address, SharedRuntime::dtrace_method_entry), args));
  }

  if (profile_inlined_calls()) {
    profile_invocation(callee, copy_state_before_with_bci(SynchronizationEntryBCI));
  }

  BlockBegin* callee_start_block = block_at(0);
  if (callee_start_block != NULL) {
    assert(callee_start_block->is_set(BlockBegin::parser_loop_header_flag), "must be loop header");
    Goto* goto_callee = new Goto(callee_start_block, false);
    // The state for this goto is in the scope of the callee, so use
    // the entry bci for the callee instead of the call site bci.
    append_with_bci(goto_callee, 0);
    _block->set_end(goto_callee);
    callee_start_block->merge(callee_state, compilation()->has_irreducible_loops());

    _last = _block = callee_start_block;

    scope_data()->add_to_work_list(callee_start_block);
  }

  // Clear out bytecode stream
  scope_data()->set_stream(NULL);
  scope_data()->set_ignore_return(ignore_return);

  CompileLog* log = compilation()->log();
  if (log != NULL) log->head("parse method='%d'", log->identify(callee));

  // Ready to resume parsing in callee (either in the same block we
  // were in before or in the callee's start block)
  iterate_all_blocks(callee_start_block == NULL);

  if (log != NULL) log->done("parse");

  // If we bailed out during parsing, return immediately (this is bad news)
  if (bailed_out())
      return false;

  // iterate_all_blocks theoretically traverses in random order; in
  // practice, we have only traversed the continuation if we are
  // inlining into a subroutine
  assert(continuation_existed ||
         !continuation()->is_set(BlockBegin::was_visited_flag),
         "continuation should not have been parsed yet if we created it");

  // At this point we are almost ready to return and resume parsing of
  // the caller back in the GraphBuilder. The only thing we want to do
  // first is an optimization: during parsing of the callee we
  // generated at least one Goto to the continuation block. If we
  // generated exactly one, and if the inlined method spanned exactly
  // one block (and we didn't have to Goto its entry), then we snip
  // off the Goto to the continuation, allowing control to fall
  // through back into the caller block and effectively performing
  // block merging. This allows load elimination and CSE to take place
  // across multiple callee scopes if they are relatively simple, and
  // is currently essential to making inlining profitable.
  if (num_returns() == 1
      && block() == orig_block
      && block() == inline_cleanup_block()) {
    _last  = inline_cleanup_return_prev();
    _state = inline_cleanup_state();
  } else if (continuation_preds == cont->number_of_preds()) {
    // Inlining caused that the instructions after the invoke in the
    // caller are not reachable any more. So skip filling this block
    // with instructions!
    assert(cont == continuation(), "");
    assert(_last && _last->as_BlockEnd(), "");
    _skip_block = true;
  } else {
    // Resume parsing in continuation block unless it was already parsed.
    // Note that if we don't change _last here, iteration in
    // iterate_bytecodes_for_block will stop when we return.
    if (!continuation()->is_set(BlockBegin::was_visited_flag)) {
      // add continuation to work list instead of parsing it immediately
      assert(_last && _last->as_BlockEnd(), "");
      scope_data()->parent()->add_to_work_list(continuation());
      _skip_block = true;
    }
  }

  // Fill the exception handler for synchronized methods with instructions
  if (callee->is_synchronized() && sync_handler->state() != NULL) {
    fill_sync_handler(lock, sync_handler);
  } else {
    pop_scope();
  }

  compilation()->notice_inlined_method(callee);

  return true;
}


bool GraphBuilder::try_method_handle_inline(ciMethod* callee, bool ignore_return) {
  ValueStack* state_before = copy_state_before();
  vmIntrinsics::ID iid = callee->intrinsic_id();
  switch (iid) {
  case vmIntrinsics::_invokeBasic:
    {
      // get MethodHandle receiver
      const int args_base = state()->stack_size() - callee->arg_size();
      ValueType* type = state()->stack_at(args_base)->type();
      if (type->is_constant()) {
        ciObject* mh = type->as_ObjectType()->constant_value();
        if (mh->is_method_handle()) {
          ciMethod* target = mh->as_method_handle()->get_vmtarget();

          // We don't do CHA here so only inline static and statically bindable methods.
          if (target->is_static() || target->can_be_statically_bound()) {
            if (ciMethod::is_consistent_info(callee, target)) {
              Bytecodes::Code bc = target->is_static() ? Bytecodes::_invokestatic : Bytecodes::_invokevirtual;
              ignore_return = ignore_return || (callee->return_type()->is_void() && !target->return_type()->is_void());
              if (try_inline(target, /*holder_known*/ !callee->is_static(), ignore_return, bc)) {
                return true;
              }
            } else {
              print_inlining(target, "signatures mismatch", /*success*/ false);
            }
          } else {
            assert(false, "no inlining through MH::invokeBasic"); // missing optimization opportunity due to suboptimal LF shape
            print_inlining(target, "not static or statically bindable", /*success*/ false);
          }
        } else {
          assert(mh->is_null_object(), "not a null");
          print_inlining(callee, "receiver is always null", /*success*/ false);
        }
      } else {
        print_inlining(callee, "receiver not constant", /*success*/ false);
      }
    }
    break;

  case vmIntrinsics::_linkToVirtual:
  case vmIntrinsics::_linkToStatic:
  case vmIntrinsics::_linkToSpecial:
  case vmIntrinsics::_linkToInterface:
    {
      // pop MemberName argument
      const int args_base = state()->stack_size() - callee->arg_size();
      ValueType* type = apop()->type();
      if (type->is_constant()) {
        ciMethod* target = type->as_ObjectType()->constant_value()->as_member_name()->get_vmtarget();
        ignore_return = ignore_return || (callee->return_type()->is_void() && !target->return_type()->is_void());
        // If the target is another method handle invoke, try to recursively get
        // a better target.
        if (target->is_method_handle_intrinsic()) {
          if (try_method_handle_inline(target, ignore_return)) {
            return true;
          }
        } else if (!ciMethod::is_consistent_info(callee, target)) {
          print_inlining(target, "signatures mismatch", /*success*/ false);
        } else {
          ciSignature* signature = target->signature();
          const int receiver_skip = target->is_static() ? 0 : 1;
          // Cast receiver to its type.
          if (!target->is_static()) {
            ciKlass* tk = signature->accessing_klass();
            Value obj = state()->stack_at(args_base);
            if (obj->exact_type() == NULL &&
                obj->declared_type() != tk && tk != compilation()->env()->Object_klass()) {
              TypeCast* c = new TypeCast(tk, obj, state_before);
              append(c);
              state()->stack_at_put(args_base, c);
            }
          }
          // Cast reference arguments to its type.
          for (int i = 0, j = 0; i < signature->count(); i++) {
            ciType* t = signature->type_at(i);
            if (t->is_klass()) {
              ciKlass* tk = t->as_klass();
              Value obj = state()->stack_at(args_base + receiver_skip + j);
              if (obj->exact_type() == NULL &&
                  obj->declared_type() != tk && tk != compilation()->env()->Object_klass()) {
                TypeCast* c = new TypeCast(t, obj, state_before);
                append(c);
                state()->stack_at_put(args_base + receiver_skip + j, c);
              }
            }
            j += t->size();  // long and double take two slots
          }
          // We don't do CHA here so only inline static and statically bindable methods.
          if (target->is_static() || target->can_be_statically_bound()) {
            Bytecodes::Code bc = target->is_static() ? Bytecodes::_invokestatic : Bytecodes::_invokevirtual;
            if (try_inline(target, /*holder_known*/ !callee->is_static(), ignore_return, bc)) {
              return true;
            }
          } else {
            print_inlining(target, "not static or statically bindable", /*success*/ false);
          }
        }
      } else {
        print_inlining(callee, "MemberName not constant", /*success*/ false);
      }
    }
    break;

  case vmIntrinsics::_linkToNative:
    print_inlining(callee, "native call", /*success*/ false);
    break;

  default:
    fatal("unexpected intrinsic %d: %s", vmIntrinsics::as_int(iid), vmIntrinsics::name_at(iid));
    break;
  }
  set_state(state_before->copy_for_parsing());
  return false;
}


void GraphBuilder::inline_bailout(const char* msg) {
  assert(msg != NULL, "inline bailout msg must exist");
  _inline_bailout_msg = msg;
}


void GraphBuilder::clear_inline_bailout() {
  _inline_bailout_msg = NULL;
}


void GraphBuilder::push_root_scope(IRScope* scope, BlockList* bci2block, BlockBegin* start) {
  ScopeData* data = new ScopeData(NULL);
  data->set_scope(scope);
  data->set_bci2block(bci2block);
  _scope_data = data;
  _block = start;
}


void GraphBuilder::push_scope(ciMethod* callee, BlockBegin* continuation) {
  IRScope* callee_scope = new IRScope(compilation(), scope(), bci(), callee, -1, false);
  scope()->add_callee(callee_scope);

  BlockListBuilder blb(compilation(), callee_scope, -1);
  CHECK_BAILOUT();

  if (!blb.bci2block()->at(0)->is_set(BlockBegin::parser_loop_header_flag)) {
    // this scope can be inlined directly into the caller so remove
    // the block at bci 0.
    blb.bci2block()->at_put(0, NULL);
  }

  set_state(new ValueStack(callee_scope, state()->copy(ValueStack::CallerState, bci())));

  ScopeData* data = new ScopeData(scope_data());
  data->set_scope(callee_scope);
  data->set_bci2block(blb.bci2block());
  data->set_continuation(continuation);
  _scope_data = data;
}


void GraphBuilder::push_scope_for_jsr(BlockBegin* jsr_continuation, int jsr_dest_bci) {
  ScopeData* data = new ScopeData(scope_data());
  data->set_parsing_jsr();
  data->set_jsr_entry_bci(jsr_dest_bci);
  data->set_jsr_return_address_local(-1);
  // Must clone bci2block list as we will be mutating it in order to
  // properly clone all blocks in jsr region as well as exception
  // handlers containing rets
  BlockList* new_bci2block = new BlockList(bci2block()->length());
  new_bci2block->appendAll(bci2block());
  data->set_bci2block(new_bci2block);
  data->set_scope(scope());
  data->setup_jsr_xhandlers();
  data->set_continuation(continuation());
  data->set_jsr_continuation(jsr_continuation);
  _scope_data = data;
}


void GraphBuilder::pop_scope() {
  int number_of_locks = scope()->number_of_locks();
  _scope_data = scope_data()->parent();
  // accumulate minimum number of monitor slots to be reserved
  scope()->set_min_number_of_locks(number_of_locks);
}


void GraphBuilder::pop_scope_for_jsr() {
  _scope_data = scope_data()->parent();
}

void GraphBuilder::append_unsafe_get(ciMethod* callee, BasicType t, bool is_volatile) {
  Values* args = state()->pop_arguments(callee->arg_size());
  null_check(args->at(0));
  Instruction* offset = args->at(2);
#ifndef _LP64
  offset = append(new Convert(Bytecodes::_l2i, offset, as_ValueType(T_INT)));
#endif
  Instruction* op = append(new UnsafeGet(t, args->at(1), offset, is_volatile));
  push(op->type(), op);
  compilation()->set_has_unsafe_access(true);
}


void GraphBuilder::append_unsafe_put(ciMethod* callee, BasicType t, bool is_volatile) {
  Values* args = state()->pop_arguments(callee->arg_size());
  null_check(args->at(0));
  Instruction* offset = args->at(2);
#ifndef _LP64
  offset = append(new Convert(Bytecodes::_l2i, offset, as_ValueType(T_INT)));
#endif
  Value val = args->at(3);
  if (t == T_BOOLEAN) {
    Value mask = append(new Constant(new IntConstant(1)));
    val = append(new LogicOp(Bytecodes::_iand, val, mask));
  }
  Instruction* op = append(new UnsafePut(t, args->at(1), offset, val, is_volatile));
  compilation()->set_has_unsafe_access(true);
  kill_all();
}

void GraphBuilder::append_unsafe_CAS(ciMethod* callee) {
  ValueStack* state_before = copy_state_for_exception();
  ValueType* result_type = as_ValueType(callee->return_type());
  assert(result_type->is_int(), "int result");
  Values* args = state()->pop_arguments(callee->arg_size());

  // Pop off some args to specially handle, then push back
  Value newval = args->pop();
  Value cmpval = args->pop();
  Value offset = args->pop();
  Value src = args->pop();
  Value unsafe_obj = args->pop();

  // Separately handle the unsafe arg. It is not needed for code
  // generation, but must be null checked
  null_check(unsafe_obj);

#ifndef _LP64
  offset = append(new Convert(Bytecodes::_l2i, offset, as_ValueType(T_INT)));
#endif

  args->push(src);
  args->push(offset);
  args->push(cmpval);
  args->push(newval);

  // An unsafe CAS can alias with other field accesses, but we don't
  // know which ones so mark the state as no preserved.  This will
  // cause CSE to invalidate memory across it.
  bool preserves_state = false;
  Intrinsic* result = new Intrinsic(result_type, callee->intrinsic_id(), args, false, state_before, preserves_state);
  append_split(result);
  push(result_type, result);
  compilation()->set_has_unsafe_access(true);
}

void GraphBuilder::append_char_access(ciMethod* callee, bool is_store) {
  // This intrinsic accesses byte[] array as char[] array. Computing the offsets
  // correctly requires matched array shapes.
  assert (arrayOopDesc::base_offset_in_bytes(T_CHAR) == arrayOopDesc::base_offset_in_bytes(T_BYTE),
          "sanity: byte[] and char[] bases agree");
  assert (type2aelembytes(T_CHAR) == type2aelembytes(T_BYTE)*2,
          "sanity: byte[] and char[] scales agree");

  ValueStack* state_before = copy_state_indexed_access();
  compilation()->set_has_access_indexed(true);
  Values* args = state()->pop_arguments(callee->arg_size());
  Value array = args->at(0);
  Value index = args->at(1);
  if (is_store) {
    Value value = args->at(2);
    Instruction* store = append(new StoreIndexed(array, index, NULL, T_CHAR, value, state_before, false, true));
    store->set_flag(Instruction::NeedsRangeCheckFlag, false);
    _memory->store_value(value);
  } else {
    Instruction* load = append(new LoadIndexed(array, index, NULL, T_CHAR, state_before, true));
    load->set_flag(Instruction::NeedsRangeCheckFlag, false);
    push(load->type(), load);
  }
}

void GraphBuilder::print_inlining(ciMethod* callee, const char* msg, bool success) {
  CompileLog* log = compilation()->log();
  if (log != NULL) {
    assert(msg != NULL, "inlining msg should not be null!");
    if (success) {
      log->inline_success(msg);
    } else {
      log->inline_fail(msg);
    }
  }
  EventCompilerInlining event;
  if (event.should_commit()) {
    CompilerEvent::InlineEvent::post(event, compilation()->env()->task()->compile_id(), method()->get_Method(), callee, success, msg, bci());
  }

  CompileTask::print_inlining_ul(callee, scope()->level(), bci(), msg);

  if (!compilation()->directive()->PrintInliningOption) {
    return;
  }
  CompileTask::print_inlining_tty(callee, scope()->level(), bci(), msg);
  if (success && CIPrintMethodCodes) {
    callee->print_codes();
  }
}

void GraphBuilder::append_unsafe_get_and_set(ciMethod* callee, bool is_add) {
  Values* args = state()->pop_arguments(callee->arg_size());
  BasicType t = callee->return_type()->basic_type();
  null_check(args->at(0));
  Instruction* offset = args->at(2);
#ifndef _LP64
  offset = append(new Convert(Bytecodes::_l2i, offset, as_ValueType(T_INT)));
#endif
  Instruction* op = append(new UnsafeGetAndSet(t, args->at(1), offset, args->at(3), is_add));
  compilation()->set_has_unsafe_access(true);
  kill_all();
  push(op->type(), op);
}

#ifndef PRODUCT
void GraphBuilder::print_stats() {
  vmap()->print();
}
#endif // PRODUCT

void GraphBuilder::profile_call(ciMethod* callee, Value recv, ciKlass* known_holder, Values* obj_args, bool inlined) {
  assert(known_holder == NULL || (known_holder->is_instance_klass() &&
                                  (!known_holder->is_interface() ||
                                   ((ciInstanceKlass*)known_holder)->has_nonstatic_concrete_methods())), "should be non-static concrete method");
  if (known_holder != NULL) {
    if (known_holder->exact_klass() == NULL) {
      known_holder = compilation()->cha_exact_type(known_holder);
    }
  }

  append(new ProfileCall(method(), bci(), callee, recv, known_holder, obj_args, inlined));
}

void GraphBuilder::profile_return_type(Value ret, ciMethod* callee, ciMethod* m, int invoke_bci) {
  assert((m == NULL) == (invoke_bci < 0), "invalid method and invalid bci together");
  if (m == NULL) {
    m = method();
  }
  if (invoke_bci < 0) {
    invoke_bci = bci();
  }
  ciMethodData* md = m->method_data_or_null();
  ciProfileData* data = md->bci_to_data(invoke_bci);
  if (data != NULL && (data->is_CallTypeData() || data->is_VirtualCallTypeData())) {
    bool has_return = data->is_CallTypeData() ? ((ciCallTypeData*)data)->has_return() : ((ciVirtualCallTypeData*)data)->has_return();
    if (has_return) {
      append(new ProfileReturnType(m , invoke_bci, callee, ret));
    }
  }
}

void GraphBuilder::profile_invocation(ciMethod* callee, ValueStack* state) {
  append(new ProfileInvoke(callee, state));
}<|MERGE_RESOLUTION|>--- conflicted
+++ resolved
@@ -2613,13 +2613,8 @@
 
 
 void GraphBuilder::new_object_array() {
-<<<<<<< HEAD
-  bool will_link;
-  ciKlass* klass = stream()->get_klass(will_link);
+  ciKlass* klass = stream()->get_klass();
   bool null_free = stream()->has_Q_signature();
-=======
-  ciKlass* klass = stream()->get_klass();
->>>>>>> 95c7c556
   ValueStack* state_before = !klass->is_loaded() || PatchALot ? copy_state_before() : copy_state_exhandling();
   NewArray* n = new NewObjectArray(klass, ipop(), state_before, null_free);
   apush(append_split(n));
@@ -2644,13 +2639,8 @@
 
 
 void GraphBuilder::check_cast(int klass_index) {
-<<<<<<< HEAD
-  bool will_link;
-  ciKlass* klass = stream()->get_klass(will_link);
+  ciKlass* klass = stream()->get_klass();
   bool null_free = stream()->has_Q_signature();
-=======
-  ciKlass* klass = stream()->get_klass();
->>>>>>> 95c7c556
   ValueStack* state_before = !klass->is_loaded() || PatchALot ? copy_state_before() : copy_state_for_exception();
   CheckCast* c = new CheckCast(klass, apop(), state_before, null_free);
   apush(append_split(c));
