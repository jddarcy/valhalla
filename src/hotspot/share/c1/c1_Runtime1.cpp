--- conflicted
+++ resolved
@@ -142,11 +142,7 @@
 int Runtime1::_throw_null_pointer_exception_count = 0;
 int Runtime1::_throw_class_cast_exception_count = 0;
 int Runtime1::_throw_incompatible_class_change_error_count = 0;
-<<<<<<< HEAD
 int Runtime1::_throw_illegal_monitor_state_exception_count = 0;
-int Runtime1::_throw_array_store_exception_count = 0;
-=======
->>>>>>> 7146104f
 int Runtime1::_throw_count = 0;
 
 static int _byte_arraycopy_stub_cnt = 0;
@@ -365,14 +361,7 @@
   return pd_name_for_address(entry);
 }
 
-<<<<<<< HEAD
-static void allocate_instance(JavaThread* thread, Klass* klass, TRAPS) {
-=======
-
-JRT_ENTRY(void, Runtime1::new_instance(JavaThread* current, Klass* klass))
-  NOT_PRODUCT(_new_instance_slowcase_cnt++;)
-
->>>>>>> 7146104f
+static void allocate_instance(JavaThread* current, Klass* klass, TRAPS) {
   assert(klass->is_klass(), "not a class");
   Handle holder(current, klass->klass_holder()); // keep the klass alive
   InstanceKlass* h = InstanceKlass::cast(klass);
@@ -381,25 +370,21 @@
   h->initialize(CHECK);
   // allocate instance and return via TLS
   oop obj = h->allocate_instance(CHECK);
-<<<<<<< HEAD
-  thread->set_vm_result(obj);
-}
-
-JRT_ENTRY(void, Runtime1::new_instance(JavaThread* thread, Klass* klass))
+  current->set_vm_result(obj);
+JRT_END
+
+JRT_ENTRY(void, Runtime1::new_instance(JavaThread* current, Klass* klass))
   NOT_PRODUCT(_new_instance_slowcase_cnt++;)
-  allocate_instance(thread, klass, CHECK);
-=======
-  current->set_vm_result(obj);
->>>>>>> 7146104f
+  allocate_instance(current, klass, CHECK);
 JRT_END
 
 // Same as new_instance but throws error for inline klasses
-JRT_ENTRY(void, Runtime1::new_instance_no_inline(JavaThread* thread, Klass* klass))
+JRT_ENTRY(void, Runtime1::new_instance_no_inline(JavaThread* current, Klass* klass))
   NOT_PRODUCT(_new_instance_slowcase_cnt++;)
   if (klass->is_inline_klass()) {
-    SharedRuntime::throw_and_post_jvmti_exception(thread, vmSymbols::java_lang_InstantiationError());
+    SharedRuntime::throw_and_post_jvmti_exception(current, vmSymbols::java_lang_InstantiationError());
   } else {
-    allocate_instance(thread, klass, CHECK);
+    allocate_instance(current, klass, CHECK);
   }
 JRT_END
 
@@ -428,13 +413,8 @@
   //       anymore after new_objArray() and no GC can happen before.
   //       (This may have to change if this code changes!)
   assert(array_klass->is_klass(), "not a class");
-<<<<<<< HEAD
-  Handle holder(THREAD, array_klass->klass_holder()); // keep the klass alive
+  Handle holder(current, array_klass->klass_holder()); // keep the klass alive
   Klass* elem_klass = ArrayKlass::cast(array_klass)->element_klass();
-=======
-  Handle holder(current, array_klass->klass_holder()); // keep the klass alive
-  Klass* elem_klass = ObjArrayKlass::cast(array_klass)->element_klass();
->>>>>>> 7146104f
   objArrayOop obj = oopFactory::new_objArray(elem_klass, length, CHECK);
   current->set_vm_result(obj);
   // This is pretty rare but this runtime patch is stressful to deoptimization
@@ -445,8 +425,7 @@
 JRT_END
 
 
-<<<<<<< HEAD
-JRT_ENTRY(void, Runtime1::new_flat_array(JavaThread* thread, Klass* array_klass, jint length))
+JRT_ENTRY(void, Runtime1::new_flat_array(JavaThread* current, Klass* array_klass, jint length))
   NOT_PRODUCT(_new_flat_array_slowcase_cnt++;)
 
   // Note: no handle for klass needed since they are not used
@@ -459,19 +438,16 @@
   // Logically creates elements, ensure klass init
   elem_klass->initialize(CHECK);
   arrayOop obj = oopFactory::new_flatArray(elem_klass, length, CHECK);
-  thread->set_vm_result(obj);
+  current->set_vm_result(obj);
   // This is pretty rare but this runtime patch is stressful to deoptimization
   // if we deoptimize here so force a deopt to stress the path.
   if (DeoptimizeALot) {
-    deopt_caller();
-  }
-JRT_END
-
-
-JRT_ENTRY(void, Runtime1::new_multi_array(JavaThread* thread, Klass* klass, int rank, jint* dims))
-=======
+    deopt_caller(current);
+  }
+JRT_END
+
+
 JRT_ENTRY(void, Runtime1::new_multi_array(JavaThread* current, Klass* klass, int rank, jint* dims))
->>>>>>> 7146104f
   NOT_PRODUCT(_new_multi_array_slowcase_cnt++;)
 
   assert(klass->is_klass(), "not a class");
@@ -482,10 +458,9 @@
 JRT_END
 
 
-<<<<<<< HEAD
-static void profile_flat_array(JavaThread* thread) {
-  ResourceMark rm(thread);
-  vframeStream vfst(thread, true);
+static void profile_flat_array(JavaThread* current) {
+  ResourceMark rm(current);
+  vframeStream vfst(current, true);
   assert(!vfst.at_end(), "Java frame must exist");
   // Check if array access profiling is enabled
   if (vfst.nm()->comp_level() != CompLevel_full_profile || !C1UpdateMethodData) {
@@ -502,27 +477,27 @@
   }
 }
 
-JRT_ENTRY(void, Runtime1::load_flattened_array(JavaThread* thread, flatArrayOopDesc* array, int index))
+JRT_ENTRY(void, Runtime1::load_flattened_array(JavaThread* current, flatArrayOopDesc* array, int index))
   assert(array->klass()->is_flatArray_klass(), "should not be called");
-  profile_flat_array(thread);
+  profile_flat_array(current);
 
   NOT_PRODUCT(_load_flattened_array_slowcase_cnt++;)
   assert(array->length() > 0 && index < array->length(), "already checked");
-  flatArrayHandle vah(thread, array);
+  flatArrayHandle vah(current, array);
   oop obj = flatArrayOopDesc::value_alloc_copy_from_index(vah, index, CHECK);
-  thread->set_vm_result(obj);
-JRT_END
-
-
-JRT_ENTRY(void, Runtime1::store_flattened_array(JavaThread* thread, flatArrayOopDesc* array, int index, oopDesc* value))
+  current->set_vm_result(obj);
+JRT_END
+
+
+JRT_ENTRY(void, Runtime1::store_flattened_array(JavaThread* current, flatArrayOopDesc* array, int index, oopDesc* value))
   if (array->klass()->is_flatArray_klass()) {
-    profile_flat_array(thread);
+    profile_flat_array(current);
   }
 
   NOT_PRODUCT(_store_flattened_array_slowcase_cnt++;)
   if (value == NULL) {
     assert(array->klass()->is_flatArray_klass() || array->klass()->is_null_free_array_klass(), "should not be called");
-    SharedRuntime::throw_and_post_jvmti_exception(thread, vmSymbols::java_lang_NullPointerException());
+    SharedRuntime::throw_and_post_jvmti_exception(current, vmSymbols::java_lang_NullPointerException());
   } else {
     assert(array->klass()->is_flatArray_klass(), "should not be called");
     array->value_copy_to_index(value, index);
@@ -530,7 +505,7 @@
 JRT_END
 
 
-JRT_ENTRY(int, Runtime1::substitutability_check(JavaThread* thread, oopDesc* left, oopDesc* right))
+JRT_ENTRY(int, Runtime1::substitutability_check(JavaThread* current, oopDesc* left, oopDesc* right))
   NOT_PRODUCT(_substitutability_check_slowcase_cnt++;)
   JavaCallArguments args;
   args.push_oop(Handle(THREAD, left));
@@ -547,27 +522,24 @@
 
 extern "C" void ps();
 
-void Runtime1::buffer_inline_args_impl(JavaThread* thread, Method* m, bool allocate_receiver) {
-  Thread* THREAD = thread;
-  methodHandle method(thread, m); // We are inside the verified_entry or verified_inline_ro_entry of this method.
-  oop obj = SharedRuntime::allocate_inline_types_impl(thread, method, allocate_receiver, CHECK);
-  thread->set_vm_result(obj);
-}
-
-JRT_ENTRY(void, Runtime1::buffer_inline_args(JavaThread* thread, Method* method))
+void Runtime1::buffer_inline_args_impl(JavaThread* current, Method* m, bool allocate_receiver) {
+  Thread* THREAD = current;
+  methodHandle method(current, m); // We are inside the verified_entry or verified_inline_ro_entry of this method.
+  oop obj = SharedRuntime::allocate_inline_types_impl(current, method, allocate_receiver, CHECK);
+  current->set_vm_result(obj);
+}
+
+JRT_ENTRY(void, Runtime1::buffer_inline_args(JavaThread* current, Method* method))
   NOT_PRODUCT(_buffer_inline_args_slowcase_cnt++;)
-  buffer_inline_args_impl(thread, method, true);
-JRT_END
-
-JRT_ENTRY(void, Runtime1::buffer_inline_args_no_receiver(JavaThread* thread, Method* method))
+  buffer_inline_args_impl(current, method, true);
+JRT_END
+
+JRT_ENTRY(void, Runtime1::buffer_inline_args_no_receiver(JavaThread* current, Method* method))
   NOT_PRODUCT(_buffer_inline_args_no_receiver_slowcase_cnt++;)
-  buffer_inline_args_impl(thread, method, false);
-JRT_END
-
-JRT_ENTRY(void, Runtime1::unimplemented_entry(JavaThread* thread, StubID id))
-=======
+  buffer_inline_args_impl(current, method, false);
+JRT_END
+
 JRT_ENTRY(void, Runtime1::unimplemented_entry(JavaThread* current, StubID id))
->>>>>>> 7146104f
   tty->print_cr("Runtime1::entry_for(%d) returned unimplemented entry point", id);
 JRT_END
 
@@ -854,18 +826,13 @@
 JRT_END
 
 
-<<<<<<< HEAD
-JRT_ENTRY(void, Runtime1::throw_illegal_monitor_state_exception(JavaThread* thread))
+JRT_ENTRY(void, Runtime1::throw_illegal_monitor_state_exception(JavaThread* current))
   NOT_PRODUCT(_throw_illegal_monitor_state_exception_count++;)
-  ResourceMark rm(thread);
-  SharedRuntime::throw_and_post_jvmti_exception(thread, vmSymbols::java_lang_IllegalMonitorStateException());
-JRT_END
-
-
-JRT_BLOCK_ENTRY(void, Runtime1::monitorenter(JavaThread* thread, oopDesc* obj, BasicObjectLock* lock))
-=======
+  ResourceMark rm(current);
+  SharedRuntime::throw_and_post_jvmti_exception(current, vmSymbols::java_lang_IllegalMonitorStateException());
+JRT_END
+
 JRT_BLOCK_ENTRY(void, Runtime1::monitorenter(JavaThread* current, oopDesc* obj, BasicObjectLock* lock))
->>>>>>> 7146104f
   NOT_PRODUCT(_monitorenter_slowcase_cnt++;)
   if (!UseFastLocking) {
     lock->set_obj(obj);
@@ -1650,11 +1617,7 @@
   tty->print_cr(" _throw_null_pointer_exception_count:           %d:", _throw_null_pointer_exception_count);
   tty->print_cr(" _throw_class_cast_exception_count:             %d:", _throw_class_cast_exception_count);
   tty->print_cr(" _throw_incompatible_class_change_error_count:  %d:", _throw_incompatible_class_change_error_count);
-<<<<<<< HEAD
   tty->print_cr(" _throw_illegal_monitor_state_exception_count:  %d:", _throw_illegal_monitor_state_exception_count);
-  tty->print_cr(" _throw_array_store_exception_count:            %d:", _throw_array_store_exception_count);
-=======
->>>>>>> 7146104f
   tty->print_cr(" _throw_count:                                  %d:", _throw_count);
 
   SharedRuntime::print_ic_miss_histogram();
