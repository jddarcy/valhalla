--- conflicted
+++ resolved
@@ -34,25 +34,9 @@
 #ifndef PRODUCT
 
 const char* InstructionPrinter::basic_type_name(BasicType type) {
-<<<<<<< HEAD
-  switch (type) {
-    case T_BOOLEAN: return "boolean";
-    case T_BYTE   : return "byte";
-    case T_CHAR   : return "char";
-    case T_SHORT  : return "short";
-    case T_INT    : return "int";
-    case T_LONG   : return "long";
-    case T_FLOAT  : return "float";
-    case T_DOUBLE : return "double";
-    case T_ARRAY  : return "array";
-    case T_OBJECT : return "object";
-    case T_VALUETYPE : return "value type";
-    default       : return "???";
-=======
   const char* n = type2name(type);
   if (n == NULL || type > T_VOID) {
     return "???";
->>>>>>> d8240afe
   }
   return n;
 }
