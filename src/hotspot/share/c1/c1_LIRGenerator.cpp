--- conflicted
+++ resolved
@@ -1343,7 +1343,6 @@
   // from the primitive class itself. See spec for Class.getModifiers that provides
   // the typed array klasses with similar modifiers as their component types.
 
-<<<<<<< HEAD
   // Valhalla update: the code is now a bit convuloted because arrays and primitive
   // classes don't have the same modifiers set anymore, but we cannot introduce
   // branches in LIR generation (JDK-8211231). So, the first part of the code remains
@@ -1353,15 +1352,10 @@
   // value into result.
 
 
-  Klass* univ_klass_obj = Universe::byteArrayKlassObj();
-  assert(univ_klass_obj->modifier_flags() == (JVM_ACC_ABSTRACT | JVM_ACC_FINAL | JVM_ACC_PUBLIC
-                                              | (Arguments::enable_preview() ? JVM_ACC_IDENTITY : 0)), "Sanity");
-  LIR_Opr prim_klass = LIR_OprFact::metadataConst(univ_klass_obj);
-=======
   Klass* univ_klass = Universe::byteArrayKlass();
-  assert(univ_klass->modifier_flags() == (JVM_ACC_ABSTRACT | JVM_ACC_FINAL | JVM_ACC_PUBLIC), "Sanity");
+  assert(univ_klass->modifier_flags() == (JVM_ACC_ABSTRACT | JVM_ACC_FINAL | JVM_ACC_PUBLIC
+                                          | (Arguments::enable_preview() ? JVM_ACC_IDENTITY : 0)), "Sanity");
   LIR_Opr prim_klass = LIR_OprFact::metadataConst(univ_klass);
->>>>>>> b04b3047
 
   LIR_Opr recv_klass = new_register(T_METADATA);
   __ move(new LIR_Address(receiver.result(), java_lang_Class::klass_offset(), T_ADDRESS), recv_klass, info);
