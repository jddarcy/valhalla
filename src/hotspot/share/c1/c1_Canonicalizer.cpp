--- conflicted
+++ resolved
@@ -866,14 +866,9 @@
 void Canonicalizer::do_UnsafeGetAndSet(UnsafeGetAndSet* x) {}
 void Canonicalizer::do_ProfileCall    (ProfileCall*     x) {}
 void Canonicalizer::do_ProfileReturnType(ProfileReturnType* x) {}
-<<<<<<< HEAD
-void Canonicalizer::do_ProfileInvoke(ProfileInvoke* x) {}
-void Canonicalizer::do_ProfileACmpTypes(ProfileACmpTypes* x) {}
-void Canonicalizer::do_RuntimeCall(RuntimeCall* x) {}
-=======
-void Canonicalizer::do_ProfileInvoke  (ProfileInvoke*   x) {}
-void Canonicalizer::do_RuntimeCall    (RuntimeCall*     x) {}
->>>>>>> 024c4027
+void Canonicalizer::do_ProfileInvoke    (ProfileInvoke* x) {}
+void Canonicalizer::do_ProfileACmpTypes (ProfileACmpTypes* x) {}
+void Canonicalizer::do_RuntimeCall      (RuntimeCall* x) {}
 void Canonicalizer::do_RangeCheckPredicate(RangeCheckPredicate* x) {}
 #ifdef ASSERT
 void Canonicalizer::do_Assert         (Assert*          x) {}
