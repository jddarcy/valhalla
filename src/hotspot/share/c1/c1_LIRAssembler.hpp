--- conflicted
+++ resolved
@@ -93,14 +93,11 @@
 
   void emit_stubs(CodeStubList* stub_list);
 
-<<<<<<< HEAD
   bool needs_stack_repair() const {
     return compilation()->needs_stack_repair();
   }
 
-=======
  public:
->>>>>>> 2836c34b
   // addresses
   Address as_Address(LIR_Address* addr);
   Address as_Address_lo(LIR_Address* addr);
