/*
 * Copyright (c) 2014, 2023, Oracle and/or its affiliates. All rights reserved.
 * DO NOT ALTER OR REMOVE COPYRIGHT NOTICES OR THIS FILE HEADER.
 *
 * This code is free software; you can redistribute it and/or modify it
 * under the terms of the GNU General Public License version 2 only, as
 * published by the Free Software Foundation.
 *
 * This code is distributed in the hope that it will be useful, but WITHOUT
 * ANY WARRANTY; without even the implied warranty of MERCHANTABILITY or
 * FITNESS FOR A PARTICULAR PURPOSE.  See the GNU General Public License
 * version 2 for more details (a copy is included in the LICENSE file that
 * accompanied this code).
 *
 * You should have received a copy of the GNU General Public License version
 * 2 along with this work; if not, write to the Free Software Foundation,
 * Inc., 51 Franklin St, Fifth Floor, Boston, MA 02110-1301 USA.
 *
 * Please contact Oracle, 500 Oracle Parkway, Redwood Shores, CA 94065 USA
 * or visit www.oracle.com if you need additional information or have any
 * questions.
 *
 */

#include "precompiled.hpp"
#include "opto/addnode.hpp"
#include "opto/callnode.hpp"
#include "opto/castnode.hpp"
#include "opto/connode.hpp"
#include "opto/graphKit.hpp"
#include "opto/inlinetypenode.hpp"
#include "opto/matcher.hpp"
#include "opto/phaseX.hpp"
#include "opto/rootnode.hpp"
#include "opto/subnode.hpp"
#include "opto/type.hpp"
#include "castnode.hpp"
#include "utilities/checkedCast.hpp"

//=============================================================================
// If input is already higher or equal to cast type, then this is an identity.
Node* ConstraintCastNode::Identity(PhaseGVN* phase) {
  if (_dependency == UnconditionalDependency) {
    return this;
  }
  Node* dom = dominating_cast(phase, phase);
  if (dom != nullptr) {
    return dom;
  }
  return higher_equal_types(phase, in(1)) ? in(1) : this;
}

//------------------------------Value------------------------------------------
// Take 'join' of input and cast-up type
const Type* ConstraintCastNode::Value(PhaseGVN* phase) const {
  if (in(0) && phase->type(in(0)) == Type::TOP) return Type::TOP;

  const Type* in_type = phase->type(in(1));
  const Type* ft = in_type->filter_speculative(_type);

  // Check if both _type and in_type had a speculative type, but for the just
  // computed ft the speculative type was dropped.
  if (ft->speculative() == nullptr &&
      _type->speculative() != nullptr &&
      in_type->speculative() != nullptr) {
    // Speculative type may have disagreed between cast and input, and was
    // dropped in filtering. Recompute so that ft can take speculative type
    // of in_type. If we did not do it now, a subsequent ::Value call would
    // do it, and violate idempotence of ::Value.
    ft = in_type->filter_speculative(ft);
  }

#ifdef ASSERT
  // Previous versions of this function had some special case logic,
  // which is no longer necessary.  Make sure of the required effects.
  switch (Opcode()) {
    case Op_CastII:
    {
      if (in_type == Type::TOP) {
        assert(ft == Type::TOP, "special case #1");
      }
      const Type* rt = in_type->join_speculative(_type);
      if (rt->empty()) {
        assert(ft == Type::TOP, "special case #2");
      }
      break;
    }
    case Op_CastPP:
    if (in_type == TypePtr::NULL_PTR &&
        _type->isa_ptr() && _type->is_ptr()->_ptr == TypePtr::NotNull) {
      assert(ft == Type::TOP, "special case #3");
      break;
    }
  }
#endif //ASSERT

  return ft;
}

//------------------------------Ideal------------------------------------------
// Return a node which is more "ideal" than the current node.  Strip out
// control copies
Node *ConstraintCastNode::Ideal(PhaseGVN *phase, bool can_reshape) {
  if (in(0) && remove_dead_region(phase, can_reshape)) {
    return this;
  }

  // Push cast through InlineTypeNode
  InlineTypeNode* vt = in(1)->isa_InlineType();
<<<<<<< HEAD
  if (vt != nullptr && !vt->is_VectorBox() && phase->type(vt)->filter_speculative(_type) != Type::TOP) {
=======
  if (vt != nullptr && phase->type(vt)->filter_speculative(_type) != Type::TOP) {
    // TODO 8325106 Can we avoid cloning?
>>>>>>> e01ec832
    Node* cast = clone();
    cast->set_req(1, vt->get_oop());
    vt = vt->clone()->as_InlineType();
    if (!_type->maybe_null()) {
      vt->as_InlineType()->set_is_init(*phase);
    }
    vt->set_oop(*phase, phase->transform(cast));
    return vt;
  }

  return nullptr;
}

uint ConstraintCastNode::hash() const {
  return TypeNode::hash() + (int)_dependency + (_extra_types != nullptr ? _extra_types->hash() : 0);
}

bool ConstraintCastNode::cmp(const Node &n) const {
  if (!TypeNode::cmp(n)) {
    return false;
  }
  ConstraintCastNode& cast = (ConstraintCastNode&) n;
  if (cast._dependency != _dependency) {
    return false;
  }
  if (_extra_types == nullptr || cast._extra_types == nullptr) {
    return _extra_types == cast._extra_types;
  }
  return _extra_types->eq(cast._extra_types);
}

uint ConstraintCastNode::size_of() const {
  return sizeof(*this);
}

Node* ConstraintCastNode::make_cast(int opcode, Node* c, Node* n, const Type* t, DependencyType dependency,
                                    const TypeTuple* extra_types) {
  switch(opcode) {
  case Op_CastII: {
    Node* cast = new CastIINode(n, t, dependency, false, extra_types);
    cast->set_req(0, c);
    return cast;
  }
  case Op_CastLL: {
    Node* cast = new CastLLNode(n, t, dependency, extra_types);
    cast->set_req(0, c);
    return cast;
  }
  case Op_CastPP: {
    Node* cast = new CastPPNode(n, t, dependency, extra_types);
    cast->set_req(0, c);
    return cast;
  }
  case Op_CastFF: {
    Node* cast = new CastFFNode(n, t, dependency, extra_types);
    cast->set_req(0, c);
    return cast;
  }
  case Op_CastDD: {
    Node* cast = new CastDDNode(n, t, dependency, extra_types);
    cast->set_req(0, c);
    return cast;
  }
  case Op_CastVV: {
    Node* cast = new CastVVNode(n, t, dependency, extra_types);
    cast->set_req(0, c);
    return cast;
  }
  case Op_CheckCastPP: return new CheckCastPPNode(c, n, t, dependency, extra_types);
  default:
    fatal("Bad opcode %d", opcode);
  }
  return nullptr;
}

Node* ConstraintCastNode::make(Node* c, Node *n, const Type *t, DependencyType dependency, BasicType bt) {
  switch(bt) {
  case T_INT: {
    return make_cast(Op_CastII, c, n, t, dependency, nullptr);
  }
  case T_LONG: {
    return make_cast(Op_CastLL, c, n, t, dependency, nullptr);
  }
  default:
    fatal("Bad basic type %s", type2name(bt));
  }
  return nullptr;
}

TypeNode* ConstraintCastNode::dominating_cast(PhaseGVN* gvn, PhaseTransform* pt) const {
  if (_dependency == UnconditionalDependency) {
    return nullptr;
  }
  Node* val = in(1);
  Node* ctl = in(0);
  int opc = Opcode();
  if (ctl == nullptr) {
    return nullptr;
  }
  // Range check CastIIs may all end up under a single range check and
  // in that case only the narrower CastII would be kept by the code
  // below which would be incorrect.
  if (is_CastII() && as_CastII()->has_range_check()) {
    return nullptr;
  }
  if (type()->isa_rawptr() && (gvn->type_or_null(val) == nullptr || gvn->type(val)->isa_oopptr())) {
    return nullptr;
  }
  for (DUIterator_Fast imax, i = val->fast_outs(imax); i < imax; i++) {
    Node* u = val->fast_out(i);
    if (u != this &&
        u->outcnt() > 0 &&
        u->Opcode() == opc &&
        u->in(0) != nullptr &&
        higher_equal_types(gvn, u)) {
      if (pt->is_dominator(u->in(0), ctl)) {
        return u->as_Type();
      }
      if (is_CheckCastPP() && u->in(1)->is_Proj() && u->in(1)->in(0)->is_Allocate() &&
          u->in(0)->is_Proj() && u->in(0)->in(0)->is_Initialize() &&
          u->in(1)->in(0)->as_Allocate()->initialization() == u->in(0)->in(0)) {
        // CheckCastPP following an allocation always dominates all
        // use of the allocation result
        return u->as_Type();
      }
    }
  }
  return nullptr;
}

bool ConstraintCastNode::higher_equal_types(PhaseGVN* phase, const Node* other) const {
  const Type* t = phase->type(other);
  if (!t->higher_equal_speculative(type())) {
    return false;
  }
  if (_extra_types != nullptr) {
    for (uint i = 0; i < _extra_types->cnt(); ++i) {
      if (!t->higher_equal_speculative(_extra_types->field_at(i))) {
        return false;
      }
    }
  }
  return true;
}

#ifndef PRODUCT
void ConstraintCastNode::dump_spec(outputStream *st) const {
  TypeNode::dump_spec(st);
  if (_extra_types != nullptr) {
    st->print(" extra types: ");
    _extra_types->dump_on(st);
  }
  if (_dependency != RegularDependency) {
    st->print(" %s dependency", _dependency == StrongDependency ? "strong" : "unconditional");
  }
}
#endif

const Type* CastIINode::Value(PhaseGVN* phase) const {
  const Type *res = ConstraintCastNode::Value(phase);
  if (res == Type::TOP) {
    return Type::TOP;
  }
  assert(res->isa_int(), "res must be int");

  // Similar to ConvI2LNode::Value() for the same reasons
  // see if we can remove type assertion after loop opts
  // But here we have to pay extra attention:
  // Do not narrow the type of range check dependent CastIINodes to
  // avoid corruption of the graph if a CastII is replaced by TOP but
  // the corresponding range check is not removed.
  if (!_range_check_dependency) {
    res = widen_type(phase, res, T_INT);
  }

  // Try to improve the type of the CastII if we recognize a CmpI/If pattern.
  //
  // in1  in2
  //  |    |
  //  +--- | --+
  //  |    |   |
  // CmpINode  |
  //    |      |
  // BoolNode  |
  //    |      |
  //  IfNode   |
  //    |      |
  //  IfProj   |
  //    |      |
  //   CastIINode
  //
  if (carry_dependency()) {
    if (in(0) != nullptr && in(0)->in(0) != nullptr && in(0)->in(0)->is_If()) {
      assert(in(0)->is_IfFalse() || in(0)->is_IfTrue(), "should be If proj");
      Node* proj = in(0);
      if (proj->in(0)->in(1)->is_Bool()) {
        Node* b = proj->in(0)->in(1);
        if (b->in(1)->Opcode() == Op_CmpI) {
          Node* cmp = b->in(1);
          if (cmp->in(1) == in(1) && phase->type(cmp->in(2))->isa_int()) {
            const TypeInt* in2_t = phase->type(cmp->in(2))->is_int();
            const Type* t = TypeInt::INT;
            BoolTest test = b->as_Bool()->_test;
            if (proj->is_IfFalse()) {
              test = test.negate();
            }
            BoolTest::mask m = test._test;
            jlong lo_long = min_jint;
            jlong hi_long = max_jint;
            if (m == BoolTest::le || m == BoolTest::lt) {
              hi_long = in2_t->_hi;
              if (m == BoolTest::lt) {
                hi_long -= 1;
              }
            } else if (m == BoolTest::ge || m == BoolTest::gt) {
              lo_long = in2_t->_lo;
              if (m == BoolTest::gt) {
                lo_long += 1;
              }
            } else if (m == BoolTest::eq) {
              lo_long = in2_t->_lo;
              hi_long = in2_t->_hi;
            } else if (m == BoolTest::ne) {
              // can't do any better
            } else {
              stringStream ss;
              test.dump_on(&ss);
              fatal("unexpected comparison %s", ss.freeze());
            }
            int lo_int = (int)lo_long;
            int hi_int = (int)hi_long;

            if (lo_long != (jlong)lo_int) {
              lo_int = min_jint;
            }
            if (hi_long != (jlong)hi_int) {
              hi_int = max_jint;
            }

            t = TypeInt::make(lo_int, hi_int, Type::WidenMax);

            res = res->filter_speculative(t);
            return res;
          }
        }
      }
    }
  }
  return res;
}

static Node* find_or_make_integer_cast(PhaseIterGVN* igvn, Node* parent, Node* control, const TypeInteger* type, ConstraintCastNode::DependencyType dependency, BasicType bt) {
  Node* n = ConstraintCastNode::make(control, parent, type, dependency, bt);
  Node* existing = igvn->hash_find_insert(n);
  if (existing != nullptr) {
    n->destruct(igvn);
    return existing;
  }
  return igvn->register_new_node_with_optimizer(n);
}

Node *CastIINode::Ideal(PhaseGVN *phase, bool can_reshape) {
  Node* progress = ConstraintCastNode::Ideal(phase, can_reshape);
  if (progress != nullptr) {
    return progress;
  }
  if (can_reshape && !_range_check_dependency && !phase->C->post_loop_opts_phase()) {
    // makes sure we run ::Value to potentially remove type assertion after loop opts
    phase->C->record_for_post_loop_opts_igvn(this);
  }
  if (!_range_check_dependency) {
    return optimize_integer_cast(phase, T_INT);
  }
  return nullptr;
}

Node* CastIINode::Identity(PhaseGVN* phase) {
  Node* progress = ConstraintCastNode::Identity(phase);
  if (progress != this) {
    return progress;
  }
  if (_range_check_dependency) {
    if (phase->C->post_loop_opts_phase()) {
      return this->in(1);
    } else {
      phase->C->record_for_post_loop_opts_igvn(this);
    }
  }
  return this;
}

bool CastIINode::cmp(const Node &n) const {
  return ConstraintCastNode::cmp(n) && ((CastIINode&)n)._range_check_dependency == _range_check_dependency;
}

uint CastIINode::size_of() const {
  return sizeof(*this);
}

#ifndef PRODUCT
void CastIINode::dump_spec(outputStream* st) const {
  ConstraintCastNode::dump_spec(st);
  if (_range_check_dependency) {
    st->print(" range check dependency");
  }
}
#endif

const Type* CastLLNode::Value(PhaseGVN* phase) const {
  const Type* res = ConstraintCastNode::Value(phase);
  if (res == Type::TOP) {
    return Type::TOP;
  }
  assert(res->isa_long(), "res must be long");

  return widen_type(phase, res, T_LONG);
}

Node* CastLLNode::Ideal(PhaseGVN* phase, bool can_reshape) {
  Node* progress = ConstraintCastNode::Ideal(phase, can_reshape);
  if (progress != nullptr) {
    return progress;
  }
  if (!phase->C->post_loop_opts_phase()) {
    // makes sure we run ::Value to potentially remove type assertion after loop opts
    phase->C->record_for_post_loop_opts_igvn(this);
  }
  // transform (CastLL (ConvI2L ..)) into (ConvI2L (CastII ..)) if the type of the CastLL is narrower than the type of
  // the ConvI2L.
  Node* in1 = in(1);
  if (in1 != nullptr && in1->Opcode() == Op_ConvI2L) {
    const Type* t = Value(phase);
    const Type* t_in = phase->type(in1);
    if (t != Type::TOP && t_in != Type::TOP) {
      const TypeLong* tl = t->is_long();
      const TypeLong* t_in_l = t_in->is_long();
      assert(tl->_lo >= t_in_l->_lo && tl->_hi <= t_in_l->_hi, "CastLL type should be narrower than or equal to the type of its input");
      assert((tl != t_in_l) == (tl->_lo > t_in_l->_lo || tl->_hi < t_in_l->_hi), "if type differs then this nodes's type must be narrower");
      if (tl != t_in_l) {
        const TypeInt* ti = TypeInt::make(checked_cast<jint>(tl->_lo), checked_cast<jint>(tl->_hi), tl->_widen);
        Node* castii = phase->transform(new CastIINode(in(0), in1->in(1), ti));
        Node* convi2l = in1->clone();
        convi2l->set_req(1, castii);
        return convi2l;
      }
    }
  }
  return optimize_integer_cast(phase, T_LONG);
}

//=============================================================================
//------------------------------Identity---------------------------------------
// If input is already higher or equal to cast type, then this is an identity.
Node* CheckCastPPNode::Identity(PhaseGVN* phase) {
  if (in(1)->is_InlineType() && _type->isa_instptr() && phase->type(in(1))->inline_klass()->is_subtype_of(_type->is_instptr()->instance_klass())) {
    return in(1);
  }
  return ConstraintCastNode::Identity(phase);
}

//------------------------------Value------------------------------------------
// Take 'join' of input and cast-up type, unless working with an Interface
const Type* CheckCastPPNode::Value(PhaseGVN* phase) const {
  if( in(0) && phase->type(in(0)) == Type::TOP ) return Type::TOP;

  const Type *inn = phase->type(in(1));
  if( inn == Type::TOP ) return Type::TOP;  // No information yet

  if (inn->isa_oopptr() && _type->isa_oopptr()) {
    return ConstraintCastNode::Value(phase);
  }

  const TypePtr *in_type = inn->isa_ptr();
  const TypePtr *my_type = _type->isa_ptr();
  const Type *result = _type;
  if (in_type != nullptr && my_type != nullptr) {
    // TODO 8302672
    if (!StressReflectiveCode && my_type->isa_aryptr() && in_type->isa_aryptr()) {
      // Propagate array properties (not flat/null-free)
      // Don't do this when StressReflectiveCode is enabled because it might lead to
      // a dying data path while the corresponding flat/null-free check is not folded.
      my_type = my_type->is_aryptr()->update_properties(in_type->is_aryptr());
      if (my_type == nullptr) {
        return Type::TOP; // Inconsistent properties
      }
    }
    TypePtr::PTR in_ptr = in_type->ptr();
    if (in_ptr == TypePtr::Null) {
      result = in_type;
    } else if (in_ptr != TypePtr::Constant) {
      result = my_type->cast_to_ptr_type(my_type->join_ptr(in_ptr));
    }
  }

  return result;
}

//=============================================================================
//------------------------------Value------------------------------------------
const Type* CastX2PNode::Value(PhaseGVN* phase) const {
  const Type* t = phase->type(in(1));
  if (t == Type::TOP) return Type::TOP;
  if (t->base() == Type_X && t->singleton()) {
    uintptr_t bits = (uintptr_t) t->is_intptr_t()->get_con();
    if (bits == 0)   return TypePtr::NULL_PTR;
    return TypeRawPtr::make((address) bits);
  }
  return CastX2PNode::bottom_type();
}

//------------------------------Idealize---------------------------------------
static inline bool fits_in_int(const Type* t, bool but_not_min_int = false) {
  if (t == Type::TOP)  return false;
  const TypeX* tl = t->is_intptr_t();
  jint lo = min_jint;
  jint hi = max_jint;
  if (but_not_min_int)  ++lo;  // caller wants to negate the value w/o overflow
  return (tl->_lo >= lo) && (tl->_hi <= hi);
}

static inline Node* addP_of_X2P(PhaseGVN *phase,
                                Node* base,
                                Node* dispX,
                                bool negate = false) {
  if (negate) {
    dispX = phase->transform(new SubXNode(phase->MakeConX(0), dispX));
  }
  return new AddPNode(phase->C->top(),
                      phase->transform(new CastX2PNode(base)),
                      dispX);
}

Node *CastX2PNode::Ideal(PhaseGVN *phase, bool can_reshape) {
  // convert CastX2P(AddX(x, y)) to AddP(CastX2P(x), y) if y fits in an int
  int op = in(1)->Opcode();
  Node* x;
  Node* y;
  switch (op) {
    case Op_SubX:
    x = in(1)->in(1);
    // Avoid ideal transformations ping-pong between this and AddP for raw pointers.
    if (phase->find_intptr_t_con(x, -1) == 0)
    break;
    y = in(1)->in(2);
    if (fits_in_int(phase->type(y), true)) {
      return addP_of_X2P(phase, x, y, true);
    }
    break;
    case Op_AddX:
    x = in(1)->in(1);
    y = in(1)->in(2);
    if (fits_in_int(phase->type(y))) {
      return addP_of_X2P(phase, x, y);
    }
    if (fits_in_int(phase->type(x))) {
      return addP_of_X2P(phase, y, x);
    }
    break;
  }
  return nullptr;
}

//------------------------------Identity---------------------------------------
Node* CastX2PNode::Identity(PhaseGVN* phase) {
  if (in(1)->Opcode() == Op_CastP2X)  return in(1)->in(1);
  return this;
}

//=============================================================================
//------------------------------Value------------------------------------------
const Type* CastP2XNode::Value(PhaseGVN* phase) const {
  const Type* t = phase->type(in(1));
  if (t == Type::TOP) return Type::TOP;
  if (t->base() == Type::RawPtr && t->singleton()) {
    uintptr_t bits = (uintptr_t) t->is_rawptr()->get_con();
    return TypeX::make(bits);
  }

  if (t->is_zero_type() || !t->maybe_null()) {
    for (DUIterator_Fast imax, i = fast_outs(imax); i < imax; i++) {
      Node* u = fast_out(i);
      if (u->Opcode() == Op_OrL) {
        for (DUIterator_Fast jmax, j = u->fast_outs(jmax); j < jmax; j++) {
          Node* cmp = u->fast_out(j);
          if (cmp->Opcode() == Op_CmpL) {
            // Give CmpL a chance to get optimized
            phase->record_for_igvn(cmp);
          }
        }
      }
    }
  }

  return CastP2XNode::bottom_type();
}

Node *CastP2XNode::Ideal(PhaseGVN *phase, bool can_reshape) {
  return (in(0) && remove_dead_region(phase, can_reshape)) ? this : nullptr;
}

//------------------------------Identity---------------------------------------
Node* CastP2XNode::Identity(PhaseGVN* phase) {
  if (in(1)->Opcode() == Op_CastX2P)  return in(1)->in(1);
  return this;
}

Node* ConstraintCastNode::make_cast_for_type(Node* c, Node* in, const Type* type, DependencyType dependency,
                                             const TypeTuple* types) {
  Node* cast= nullptr;
  if (type->isa_int()) {
    cast = make_cast(Op_CastII, c, in, type, dependency, types);
  } else if (type->isa_long()) {
    cast = make_cast(Op_CastLL, c, in, type, dependency, types);
  } else if (type->isa_float()) {
    cast = make_cast(Op_CastFF, c, in, type, dependency, types);
  } else if (type->isa_double()) {
    cast = make_cast(Op_CastDD, c, in, type, dependency, types);
  } else if (type->isa_vect()) {
    cast = make_cast(Op_CastVV, c, in, type, dependency, types);
  } else if (type->isa_ptr()) {
    cast = make_cast(Op_CastPP, c, in, type, dependency, types);
  }
  return cast;
}

Node* ConstraintCastNode::optimize_integer_cast(PhaseGVN* phase, BasicType bt) {
  PhaseIterGVN *igvn = phase->is_IterGVN();
  const TypeInteger* this_type = this->type()->is_integer(bt);
  Node* z = in(1);
  const TypeInteger* rx = nullptr;
  const TypeInteger* ry = nullptr;
  // Similar to ConvI2LNode::Ideal() for the same reasons
  if (Compile::push_thru_add(phase, z, this_type, rx, ry, bt, bt)) {
    if (igvn == nullptr) {
      // Postpone this optimization to iterative GVN, where we can handle deep
      // AddI chains without an exponential number of recursive Ideal() calls.
      phase->record_for_igvn(this);
      return nullptr;
    }
    int op = z->Opcode();
    Node* x = z->in(1);
    Node* y = z->in(2);

    Node* cx = find_or_make_integer_cast(igvn, x, in(0), rx, _dependency, bt);
    Node* cy = find_or_make_integer_cast(igvn, y, in(0), ry, _dependency, bt);
    if (op == Op_Add(bt)) {
      return AddNode::make(cx, cy, bt);
    } else {
      assert(op == Op_Sub(bt), "");
      return SubNode::make(cx, cy, bt);
    }
    return nullptr;
  }
  return nullptr;
}

const Type* ConstraintCastNode::widen_type(const PhaseGVN* phase, const Type* res, BasicType bt) const {
  if (!phase->C->post_loop_opts_phase()) {
    return res;
  }
  const TypeInteger* this_type = res->is_integer(bt);
  const TypeInteger* in_type = phase->type(in(1))->isa_integer(bt);
  if (in_type != nullptr &&
      (in_type->lo_as_long() != this_type->lo_as_long() ||
       in_type->hi_as_long() != this_type->hi_as_long())) {
    jlong lo1 = this_type->lo_as_long();
    jlong hi1 = this_type->hi_as_long();
    int w1 = this_type->_widen;
    if (lo1 >= 0) {
      // Keep a range assertion of >=0.
      lo1 = 0;        hi1 = max_signed_integer(bt);
    } else if (hi1 < 0) {
      // Keep a range assertion of <0.
      lo1 = min_signed_integer(bt); hi1 = -1;
    } else {
      lo1 = min_signed_integer(bt); hi1 = max_signed_integer(bt);
    }
    return TypeInteger::make(MAX2(in_type->lo_as_long(), lo1),
                             MIN2(in_type->hi_as_long(), hi1),
                             MAX2((int)in_type->_widen, w1), bt);
  }
  return res;
}<|MERGE_RESOLUTION|>--- conflicted
+++ resolved
@@ -107,12 +107,7 @@
 
   // Push cast through InlineTypeNode
   InlineTypeNode* vt = in(1)->isa_InlineType();
-<<<<<<< HEAD
   if (vt != nullptr && !vt->is_VectorBox() && phase->type(vt)->filter_speculative(_type) != Type::TOP) {
-=======
-  if (vt != nullptr && phase->type(vt)->filter_speculative(_type) != Type::TOP) {
-    // TODO 8325106 Can we avoid cloning?
->>>>>>> e01ec832
     Node* cast = clone();
     cast->set_req(1, vt->get_oop());
     vt = vt->clone()->as_InlineType();
