--- conflicted
+++ resolved
@@ -105,25 +105,13 @@
   }
 
   // Push cast through InlineTypeNode
-<<<<<<< HEAD
-  if (in(1)->is_InlineType() && !in(1)->is_VectorBox()) {
-    InlineTypeNode* vt = in(1)->as_InlineType();
-    if (phase->type(vt)->filter_speculative(_type) != Type::TOP) {
-      Node* cast = clone();
-      cast->set_req(1, vt->get_oop());
-      vt = vt->clone()->as_InlineType();
-      vt->set_oop(phase->transform(cast));
-      return vt;
-    }
-=======
   InlineTypeNode* vt = in(1)->isa_InlineType();
-  if (vt != nullptr && phase->type(vt)->filter_speculative(_type) != Type::TOP) {
+  if (vt != nullptr && !vt->is_VectorBox() && phase->type(vt)->filter_speculative(_type) != Type::TOP) {
     Node* cast = clone();
     cast->set_req(1, vt->get_oop());
     vt = vt->clone()->as_InlineType();
     vt->set_oop(phase->transform(cast));
     return vt;
->>>>>>> 94636f4c
   }
 
   return nullptr;
