/*
 * Copyright (c) 1997, 2021, Oracle and/or its affiliates. All rights reserved.
 * DO NOT ALTER OR REMOVE COPYRIGHT NOTICES OR THIS FILE HEADER.
 *
 * This code is free software; you can redistribute it and/or modify it
 * under the terms of the GNU General Public License version 2 only, as
 * published by the Free Software Foundation.
 *
 * This code is distributed in the hope that it will be useful, but WITHOUT
 * ANY WARRANTY; without even the implied warranty of MERCHANTABILITY or
 * FITNESS FOR A PARTICULAR PURPOSE.  See the GNU General Public License
 * version 2 for more details (a copy is included in the LICENSE file that
 * accompanied this code).
 *
 * You should have received a copy of the GNU General Public License version
 * 2 along with this work; if not, write to the Free Software Foundation,
 * Inc., 51 Franklin St, Fifth Floor, Boston, MA 02110-1301 USA.
 *
 * Please contact Oracle, 500 Oracle Parkway, Redwood Shores, CA 94065 USA
 * or visit www.oracle.com if you need additional information or have any
 * questions.
 *
 */

#include "precompiled.hpp"
#include "compiler/compileLog.hpp"
#include "ci/ciFlatArrayKlass.hpp"
#include "ci/bcEscapeAnalyzer.hpp"
#include "compiler/oopMap.hpp"
#include "gc/shared/barrierSet.hpp"
#include "gc/shared/c2/barrierSetC2.hpp"
#include "interpreter/interpreter.hpp"
#include "opto/callGenerator.hpp"
#include "opto/callnode.hpp"
#include "opto/castnode.hpp"
#include "opto/convertnode.hpp"
#include "opto/escape.hpp"
#include "opto/inlinetypenode.hpp"
#include "opto/locknode.hpp"
#include "opto/machnode.hpp"
#include "opto/matcher.hpp"
#include "opto/parse.hpp"
#include "opto/regalloc.hpp"
#include "opto/regmask.hpp"
#include "opto/rootnode.hpp"
#include "opto/runtime.hpp"
#include "runtime/sharedRuntime.hpp"
#include "runtime/stubRoutines.hpp"
#include "utilities/powerOfTwo.hpp"
#include "code/vmreg.hpp"

// Portions of code courtesy of Clifford Click

// Optimization - Graph Style

//=============================================================================
uint StartNode::size_of() const { return sizeof(*this); }
bool StartNode::cmp( const Node &n ) const
{ return _domain == ((StartNode&)n)._domain; }
const Type *StartNode::bottom_type() const { return _domain; }
const Type* StartNode::Value(PhaseGVN* phase) const { return _domain; }
#ifndef PRODUCT
void StartNode::dump_spec(outputStream *st) const { st->print(" #"); _domain->dump_on(st);}
void StartNode::dump_compact_spec(outputStream *st) const { /* empty */ }
#endif

//------------------------------Ideal------------------------------------------
Node *StartNode::Ideal(PhaseGVN *phase, bool can_reshape){
  return remove_dead_region(phase, can_reshape) ? this : NULL;
}

//------------------------------calling_convention-----------------------------
void StartNode::calling_convention(BasicType* sig_bt, VMRegPair *parm_regs, uint argcnt) const {
  SharedRuntime::java_calling_convention(sig_bt, parm_regs, argcnt);
}

//------------------------------Registers--------------------------------------
const RegMask &StartNode::in_RegMask(uint) const {
  return RegMask::Empty;
}

//------------------------------match------------------------------------------
// Construct projections for incoming parameters, and their RegMask info
Node *StartNode::match(const ProjNode *proj, const Matcher *match, const RegMask* mask) {
  switch (proj->_con) {
  case TypeFunc::Control:
  case TypeFunc::I_O:
  case TypeFunc::Memory:
    return new MachProjNode(this,proj->_con,RegMask::Empty,MachProjNode::unmatched_proj);
  case TypeFunc::FramePtr:
    return new MachProjNode(this,proj->_con,Matcher::c_frame_ptr_mask, Op_RegP);
  case TypeFunc::ReturnAdr:
    return new MachProjNode(this,proj->_con,match->_return_addr_mask,Op_RegP);
  case TypeFunc::Parms:
  default: {
      uint parm_num = proj->_con - TypeFunc::Parms;
      const Type *t = _domain->field_at(proj->_con);
      if (t->base() == Type::Half)  // 2nd half of Longs and Doubles
        return new ConNode(Type::TOP);
      uint ideal_reg = t->ideal_reg();
      RegMask &rm = match->_calling_convention_mask[parm_num];
      return new MachProjNode(this,proj->_con,rm,ideal_reg);
    }
  }
  return NULL;
}

//=============================================================================
const char * const ParmNode::names[TypeFunc::Parms+1] = {
  "Control", "I_O", "Memory", "FramePtr", "ReturnAdr", "Parms"
};

#ifndef PRODUCT
void ParmNode::dump_spec(outputStream *st) const {
  if( _con < TypeFunc::Parms ) {
    st->print("%s", names[_con]);
  } else {
    st->print("Parm%d: ",_con-TypeFunc::Parms);
    // Verbose and WizardMode dump bottom_type for all nodes
    if( !Verbose && !WizardMode )   bottom_type()->dump_on(st);
  }
}

void ParmNode::dump_compact_spec(outputStream *st) const {
  if (_con < TypeFunc::Parms) {
    st->print("%s", names[_con]);
  } else {
    st->print("%d:", _con-TypeFunc::Parms);
    // unconditionally dump bottom_type
    bottom_type()->dump_on(st);
  }
}

// For a ParmNode, all immediate inputs and outputs are considered relevant
// both in compact and standard representation.
void ParmNode::related(GrowableArray<Node*> *in_rel, GrowableArray<Node*> *out_rel, bool compact) const {
  this->collect_nodes(in_rel, 1, false, false);
  this->collect_nodes(out_rel, -1, false, false);
}
#endif

uint ParmNode::ideal_reg() const {
  switch( _con ) {
  case TypeFunc::Control  : // fall through
  case TypeFunc::I_O      : // fall through
  case TypeFunc::Memory   : return 0;
  case TypeFunc::FramePtr : // fall through
  case TypeFunc::ReturnAdr: return Op_RegP;
  default                 : assert( _con > TypeFunc::Parms, "" );
    // fall through
  case TypeFunc::Parms    : {
    // Type of argument being passed
    const Type *t = in(0)->as_Start()->_domain->field_at(_con);
    return t->ideal_reg();
  }
  }
  ShouldNotReachHere();
  return 0;
}

//=============================================================================
ReturnNode::ReturnNode(uint edges, Node *cntrl, Node *i_o, Node *memory, Node *frameptr, Node *retadr ) : Node(edges) {
  init_req(TypeFunc::Control,cntrl);
  init_req(TypeFunc::I_O,i_o);
  init_req(TypeFunc::Memory,memory);
  init_req(TypeFunc::FramePtr,frameptr);
  init_req(TypeFunc::ReturnAdr,retadr);
}

Node *ReturnNode::Ideal(PhaseGVN *phase, bool can_reshape){
  return remove_dead_region(phase, can_reshape) ? this : NULL;
}

const Type* ReturnNode::Value(PhaseGVN* phase) const {
  return ( phase->type(in(TypeFunc::Control)) == Type::TOP)
    ? Type::TOP
    : Type::BOTTOM;
}

// Do we Match on this edge index or not?  No edges on return nodes
uint ReturnNode::match_edge(uint idx) const {
  return 0;
}


#ifndef PRODUCT
void ReturnNode::dump_req(outputStream *st) const {
  // Dump the required inputs, enclosed in '(' and ')'
  uint i;                       // Exit value of loop
  for (i = 0; i < req(); i++) {    // For all required inputs
    if (i == TypeFunc::Parms) st->print("returns");
    if (in(i)) st->print("%c%d ", Compile::current()->node_arena()->contains(in(i)) ? ' ' : 'o', in(i)->_idx);
    else st->print("_ ");
  }
}
#endif

//=============================================================================
RethrowNode::RethrowNode(
  Node* cntrl,
  Node* i_o,
  Node* memory,
  Node* frameptr,
  Node* ret_adr,
  Node* exception
) : Node(TypeFunc::Parms + 1) {
  init_req(TypeFunc::Control  , cntrl    );
  init_req(TypeFunc::I_O      , i_o      );
  init_req(TypeFunc::Memory   , memory   );
  init_req(TypeFunc::FramePtr , frameptr );
  init_req(TypeFunc::ReturnAdr, ret_adr);
  init_req(TypeFunc::Parms    , exception);
}

Node *RethrowNode::Ideal(PhaseGVN *phase, bool can_reshape){
  return remove_dead_region(phase, can_reshape) ? this : NULL;
}

const Type* RethrowNode::Value(PhaseGVN* phase) const {
  return (phase->type(in(TypeFunc::Control)) == Type::TOP)
    ? Type::TOP
    : Type::BOTTOM;
}

uint RethrowNode::match_edge(uint idx) const {
  return 0;
}

#ifndef PRODUCT
void RethrowNode::dump_req(outputStream *st) const {
  // Dump the required inputs, enclosed in '(' and ')'
  uint i;                       // Exit value of loop
  for (i = 0; i < req(); i++) {    // For all required inputs
    if (i == TypeFunc::Parms) st->print("exception");
    if (in(i)) st->print("%c%d ", Compile::current()->node_arena()->contains(in(i)) ? ' ' : 'o', in(i)->_idx);
    else st->print("_ ");
  }
}
#endif

//=============================================================================
// Do we Match on this edge index or not?  Match only target address & method
uint TailCallNode::match_edge(uint idx) const {
  return TypeFunc::Parms <= idx  &&  idx <= TypeFunc::Parms+1;
}

//=============================================================================
// Do we Match on this edge index or not?  Match only target address & oop
uint TailJumpNode::match_edge(uint idx) const {
  return TypeFunc::Parms <= idx  &&  idx <= TypeFunc::Parms+1;
}

//=============================================================================
JVMState::JVMState(ciMethod* method, JVMState* caller) :
  _method(method) {
  assert(method != NULL, "must be valid call site");
  _bci = InvocationEntryBci;
  _reexecute = Reexecute_Undefined;
  debug_only(_bci = -99);  // random garbage value
  debug_only(_map = (SafePointNode*)-1);
  _caller = caller;
  _depth  = 1 + (caller == NULL ? 0 : caller->depth());
  _locoff = TypeFunc::Parms;
  _stkoff = _locoff + _method->max_locals();
  _monoff = _stkoff + _method->max_stack();
  _scloff = _monoff;
  _endoff = _monoff;
  _sp = 0;
}
JVMState::JVMState(int stack_size) :
  _method(NULL) {
  _bci = InvocationEntryBci;
  _reexecute = Reexecute_Undefined;
  debug_only(_map = (SafePointNode*)-1);
  _caller = NULL;
  _depth  = 1;
  _locoff = TypeFunc::Parms;
  _stkoff = _locoff;
  _monoff = _stkoff + stack_size;
  _scloff = _monoff;
  _endoff = _monoff;
  _sp = 0;
}

//--------------------------------of_depth-------------------------------------
JVMState* JVMState::of_depth(int d) const {
  const JVMState* jvmp = this;
  assert(0 < d && (uint)d <= depth(), "oob");
  for (int skip = depth() - d; skip > 0; skip--) {
    jvmp = jvmp->caller();
  }
  assert(jvmp->depth() == (uint)d, "found the right one");
  return (JVMState*)jvmp;
}

//-----------------------------same_calls_as-----------------------------------
bool JVMState::same_calls_as(const JVMState* that) const {
  if (this == that)                    return true;
  if (this->depth() != that->depth())  return false;
  const JVMState* p = this;
  const JVMState* q = that;
  for (;;) {
    if (p->_method != q->_method)    return false;
    if (p->_method == NULL)          return true;   // bci is irrelevant
    if (p->_bci    != q->_bci)       return false;
    if (p->_reexecute != q->_reexecute)  return false;
    p = p->caller();
    q = q->caller();
    if (p == q)                      return true;
    assert(p != NULL && q != NULL, "depth check ensures we don't run off end");
  }
}

//------------------------------debug_start------------------------------------
uint JVMState::debug_start()  const {
  debug_only(JVMState* jvmroot = of_depth(1));
  assert(jvmroot->locoff() <= this->locoff(), "youngest JVMState must be last");
  return of_depth(1)->locoff();
}

//-------------------------------debug_end-------------------------------------
uint JVMState::debug_end() const {
  debug_only(JVMState* jvmroot = of_depth(1));
  assert(jvmroot->endoff() <= this->endoff(), "youngest JVMState must be last");
  return endoff();
}

//------------------------------debug_depth------------------------------------
uint JVMState::debug_depth() const {
  uint total = 0;
  for (const JVMState* jvmp = this; jvmp != NULL; jvmp = jvmp->caller()) {
    total += jvmp->debug_size();
  }
  return total;
}

#ifndef PRODUCT

//------------------------------format_helper----------------------------------
// Given an allocation (a Chaitin object) and a Node decide if the Node carries
// any defined value or not.  If it does, print out the register or constant.
static void format_helper( PhaseRegAlloc *regalloc, outputStream* st, Node *n, const char *msg, uint i, GrowableArray<SafePointScalarObjectNode*> *scobjs ) {
  if (n == NULL) { st->print(" NULL"); return; }
  if (n->is_SafePointScalarObject()) {
    // Scalar replacement.
    SafePointScalarObjectNode* spobj = n->as_SafePointScalarObject();
    scobjs->append_if_missing(spobj);
    int sco_n = scobjs->find(spobj);
    assert(sco_n >= 0, "");
    st->print(" %s%d]=#ScObj" INT32_FORMAT, msg, i, sco_n);
    return;
  }
  if (regalloc->node_regs_max_index() > 0 &&
      OptoReg::is_valid(regalloc->get_reg_first(n))) { // Check for undefined
    char buf[50];
    regalloc->dump_register(n,buf);
    st->print(" %s%d]=%s",msg,i,buf);
  } else {                      // No register, but might be constant
    const Type *t = n->bottom_type();
    switch (t->base()) {
    case Type::Int:
      st->print(" %s%d]=#" INT32_FORMAT,msg,i,t->is_int()->get_con());
      break;
    case Type::AnyPtr:
      assert( t == TypePtr::NULL_PTR || n->in_dump(), "" );
      st->print(" %s%d]=#NULL",msg,i);
      break;
    case Type::AryPtr:
    case Type::InstPtr:
      st->print(" %s%d]=#Ptr" INTPTR_FORMAT,msg,i,p2i(t->isa_oopptr()->const_oop()));
      break;
    case Type::KlassPtr:
      st->print(" %s%d]=#Ptr" INTPTR_FORMAT,msg,i,p2i(t->make_ptr()->isa_klassptr()->klass()));
      break;
    case Type::MetadataPtr:
      st->print(" %s%d]=#Ptr" INTPTR_FORMAT,msg,i,p2i(t->make_ptr()->isa_metadataptr()->metadata()));
      break;
    case Type::NarrowOop:
      st->print(" %s%d]=#Ptr" INTPTR_FORMAT,msg,i,p2i(t->make_ptr()->isa_oopptr()->const_oop()));
      break;
    case Type::RawPtr:
      st->print(" %s%d]=#Raw" INTPTR_FORMAT,msg,i,p2i(t->is_rawptr()));
      break;
    case Type::DoubleCon:
      st->print(" %s%d]=#%fD",msg,i,t->is_double_constant()->_d);
      break;
    case Type::FloatCon:
      st->print(" %s%d]=#%fF",msg,i,t->is_float_constant()->_f);
      break;
    case Type::Long:
      st->print(" %s%d]=#" INT64_FORMAT,msg,i,(int64_t)(t->is_long()->get_con()));
      break;
    case Type::Half:
    case Type::Top:
      st->print(" %s%d]=_",msg,i);
      break;
    default: ShouldNotReachHere();
    }
  }
}

//---------------------print_method_with_lineno--------------------------------
void JVMState::print_method_with_lineno(outputStream* st, bool show_name) const {
  if (show_name) _method->print_short_name(st);

  int lineno = _method->line_number_from_bci(_bci);
  if (lineno != -1) {
    st->print(" @ bci:%d (line %d)", _bci, lineno);
  } else {
    st->print(" @ bci:%d", _bci);
  }
}

//------------------------------format-----------------------------------------
void JVMState::format(PhaseRegAlloc *regalloc, const Node *n, outputStream* st) const {
  st->print("        #");
  if (_method) {
    print_method_with_lineno(st, true);
  } else {
    st->print_cr(" runtime stub ");
    return;
  }
  if (n->is_MachSafePoint()) {
    GrowableArray<SafePointScalarObjectNode*> scobjs;
    MachSafePointNode *mcall = n->as_MachSafePoint();
    uint i;
    // Print locals
    for (i = 0; i < (uint)loc_size(); i++)
      format_helper(regalloc, st, mcall->local(this, i), "L[", i, &scobjs);
    // Print stack
    for (i = 0; i < (uint)stk_size(); i++) {
      if ((uint)(_stkoff + i) >= mcall->len())
        st->print(" oob ");
      else
       format_helper(regalloc, st, mcall->stack(this, i), "STK[", i, &scobjs);
    }
    for (i = 0; (int)i < nof_monitors(); i++) {
      Node *box = mcall->monitor_box(this, i);
      Node *obj = mcall->monitor_obj(this, i);
      if (regalloc->node_regs_max_index() > 0 &&
          OptoReg::is_valid(regalloc->get_reg_first(box))) {
        box = BoxLockNode::box_node(box);
        format_helper(regalloc, st, box, "MON-BOX[", i, &scobjs);
      } else {
        OptoReg::Name box_reg = BoxLockNode::reg(box);
        st->print(" MON-BOX%d=%s+%d",
                   i,
                   OptoReg::regname(OptoReg::c_frame_pointer),
                   regalloc->reg2offset(box_reg));
      }
      const char* obj_msg = "MON-OBJ[";
      if (EliminateLocks) {
        if (BoxLockNode::box_node(box)->is_eliminated())
          obj_msg = "MON-OBJ(LOCK ELIMINATED)[";
      }
      format_helper(regalloc, st, obj, obj_msg, i, &scobjs);
    }

    for (i = 0; i < (uint)scobjs.length(); i++) {
      // Scalar replaced objects.
      st->cr();
      st->print("        # ScObj" INT32_FORMAT " ", i);
      SafePointScalarObjectNode* spobj = scobjs.at(i);
      ciKlass* cik = spobj->bottom_type()->is_oopptr()->klass();
      assert(cik->is_instance_klass() ||
             cik->is_array_klass(), "Not supported allocation.");
      ciInstanceKlass *iklass = NULL;
      if (cik->is_instance_klass()) {
        cik->print_name_on(st);
        iklass = cik->as_instance_klass();
      } else if (cik->is_type_array_klass()) {
        cik->as_array_klass()->base_element_type()->print_name_on(st);
        st->print("[%d]", spobj->n_fields());
      } else if (cik->is_obj_array_klass()) {
        ciKlass* cie = cik->as_obj_array_klass()->base_element_klass();
        if (cie->is_instance_klass()) {
          cie->print_name_on(st);
        } else if (cie->is_type_array_klass()) {
          cie->as_array_klass()->base_element_type()->print_name_on(st);
        } else {
          ShouldNotReachHere();
        }
        st->print("[%d]", spobj->n_fields());
        int ndim = cik->as_array_klass()->dimension() - 1;
        while (ndim-- > 0) {
          st->print("[]");
        }
      } else if (cik->is_flat_array_klass()) {
        ciKlass* cie = cik->as_flat_array_klass()->base_element_klass();
        cie->print_name_on(st);
        st->print("[%d]", spobj->n_fields());
        int ndim = cik->as_array_klass()->dimension() - 1;
        while (ndim-- > 0) {
          st->print("[]");
        }
      }
      st->print("={");
      uint nf = spobj->n_fields();
      if (nf > 0) {
        uint first_ind = spobj->first_index(mcall->jvms());
        Node* fld_node = mcall->in(first_ind);
        ciField* cifield;
        if (iklass != NULL) {
          st->print(" [");
          cifield = iklass->nonstatic_field_at(0);
          cifield->print_name_on(st);
          format_helper(regalloc, st, fld_node, ":", 0, &scobjs);
        } else {
          format_helper(regalloc, st, fld_node, "[", 0, &scobjs);
        }
        for (uint j = 1; j < nf; j++) {
          fld_node = mcall->in(first_ind+j);
          if (iklass != NULL) {
            st->print(", [");
            cifield = iklass->nonstatic_field_at(j);
            cifield->print_name_on(st);
            format_helper(regalloc, st, fld_node, ":", j, &scobjs);
          } else {
            format_helper(regalloc, st, fld_node, ", [", j, &scobjs);
          }
        }
      }
      st->print(" }");
    }
  }
  st->cr();
  if (caller() != NULL) caller()->format(regalloc, n, st);
}


void JVMState::dump_spec(outputStream *st) const {
  if (_method != NULL) {
    bool printed = false;
    if (!Verbose) {
      // The JVMS dumps make really, really long lines.
      // Take out the most boring parts, which are the package prefixes.
      char buf[500];
      stringStream namest(buf, sizeof(buf));
      _method->print_short_name(&namest);
      if (namest.count() < sizeof(buf)) {
        const char* name = namest.base();
        if (name[0] == ' ')  ++name;
        const char* endcn = strchr(name, ':');  // end of class name
        if (endcn == NULL)  endcn = strchr(name, '(');
        if (endcn == NULL)  endcn = name + strlen(name);
        while (endcn > name && endcn[-1] != '.' && endcn[-1] != '/')
          --endcn;
        st->print(" %s", endcn);
        printed = true;
      }
    }
    print_method_with_lineno(st, !printed);
    if(_reexecute == Reexecute_True)
      st->print(" reexecute");
  } else {
    st->print(" runtime stub");
  }
  if (caller() != NULL)  caller()->dump_spec(st);
}


void JVMState::dump_on(outputStream* st) const {
  bool print_map = _map && !((uintptr_t)_map & 1) &&
                  ((caller() == NULL) || (caller()->map() != _map));
  if (print_map) {
    if (_map->len() > _map->req()) {  // _map->has_exceptions()
      Node* ex = _map->in(_map->req());  // _map->next_exception()
      // skip the first one; it's already being printed
      while (ex != NULL && ex->len() > ex->req()) {
        ex = ex->in(ex->req());  // ex->next_exception()
        ex->dump(1);
      }
    }
    _map->dump(Verbose ? 2 : 1);
  }
  if (caller() != NULL) {
    caller()->dump_on(st);
  }
  st->print("JVMS depth=%d loc=%d stk=%d arg=%d mon=%d scalar=%d end=%d mondepth=%d sp=%d bci=%d reexecute=%s method=",
             depth(), locoff(), stkoff(), argoff(), monoff(), scloff(), endoff(), monitor_depth(), sp(), bci(), should_reexecute()?"true":"false");
  if (_method == NULL) {
    st->print_cr("(none)");
  } else {
    _method->print_name(st);
    st->cr();
    if (bci() >= 0 && bci() < _method->code_size()) {
      st->print("    bc: ");
      _method->print_codes_on(bci(), bci()+1, st);
    }
  }
}

// Extra way to dump a jvms from the debugger,
// to avoid a bug with C++ member function calls.
void dump_jvms(JVMState* jvms) {
  jvms->dump();
}
#endif

//--------------------------clone_shallow--------------------------------------
JVMState* JVMState::clone_shallow(Compile* C) const {
  JVMState* n = has_method() ? new (C) JVMState(_method, _caller) : new (C) JVMState(0);
  n->set_bci(_bci);
  n->_reexecute = _reexecute;
  n->set_locoff(_locoff);
  n->set_stkoff(_stkoff);
  n->set_monoff(_monoff);
  n->set_scloff(_scloff);
  n->set_endoff(_endoff);
  n->set_sp(_sp);
  n->set_map(_map);
  return n;
}

//---------------------------clone_deep----------------------------------------
JVMState* JVMState::clone_deep(Compile* C) const {
  JVMState* n = clone_shallow(C);
  for (JVMState* p = n; p->_caller != NULL; p = p->_caller) {
    p->_caller = p->_caller->clone_shallow(C);
  }
  assert(n->depth() == depth(), "sanity");
  assert(n->debug_depth() == debug_depth(), "sanity");
  return n;
}

/**
 * Reset map for all callers
 */
void JVMState::set_map_deep(SafePointNode* map) {
  for (JVMState* p = this; p != NULL; p = p->_caller) {
    p->set_map(map);
  }
}

// unlike set_map(), this is two-way setting.
void JVMState::bind_map(SafePointNode* map) {
  set_map(map);
  _map->set_jvms(this);
}

// Adapt offsets in in-array after adding or removing an edge.
// Prerequisite is that the JVMState is used by only one node.
void JVMState::adapt_position(int delta) {
  for (JVMState* jvms = this; jvms != NULL; jvms = jvms->caller()) {
    jvms->set_locoff(jvms->locoff() + delta);
    jvms->set_stkoff(jvms->stkoff() + delta);
    jvms->set_monoff(jvms->monoff() + delta);
    jvms->set_scloff(jvms->scloff() + delta);
    jvms->set_endoff(jvms->endoff() + delta);
  }
}

// Mirror the stack size calculation in the deopt code
// How much stack space would we need at this point in the program in
// case of deoptimization?
int JVMState::interpreter_frame_size() const {
  const JVMState* jvms = this;
  int size = 0;
  int callee_parameters = 0;
  int callee_locals = 0;
  int extra_args = method()->max_stack() - stk_size();

  while (jvms != NULL) {
    int locks = jvms->nof_monitors();
    int temps = jvms->stk_size();
    bool is_top_frame = (jvms == this);
    ciMethod* method = jvms->method();

    int frame_size = BytesPerWord * Interpreter::size_activation(method->max_stack(),
                                                                 temps + callee_parameters,
                                                                 extra_args,
                                                                 locks,
                                                                 callee_parameters,
                                                                 callee_locals,
                                                                 is_top_frame);
    size += frame_size;

    callee_parameters = method->size_of_parameters();
    callee_locals = method->max_locals();
    extra_args = 0;
    jvms = jvms->caller();
  }
  return size + Deoptimization::last_frame_adjust(0, callee_locals) * BytesPerWord;
}

//=============================================================================
bool CallNode::cmp( const Node &n ) const
{ return _tf == ((CallNode&)n)._tf && _jvms == ((CallNode&)n)._jvms; }
#ifndef PRODUCT
void CallNode::dump_req(outputStream *st) const {
  // Dump the required inputs, enclosed in '(' and ')'
  uint i;                       // Exit value of loop
  for (i = 0; i < req(); i++) {    // For all required inputs
    if (i == TypeFunc::Parms) st->print("(");
    if (in(i)) st->print("%c%d ", Compile::current()->node_arena()->contains(in(i)) ? ' ' : 'o', in(i)->_idx);
    else st->print("_ ");
  }
  st->print(")");
}

void CallNode::dump_spec(outputStream *st) const {
  st->print(" ");
  if (tf() != NULL)  tf()->dump_on(st);
  if (_cnt != COUNT_UNKNOWN)  st->print(" C=%f",_cnt);
  if (jvms() != NULL)  jvms()->dump_spec(st);
}
#endif

const Type *CallNode::bottom_type() const { return tf()->range_cc(); }
const Type* CallNode::Value(PhaseGVN* phase) const {
  if (!in(0) || phase->type(in(0)) == Type::TOP) {
    return Type::TOP;
  }
  return tf()->range_cc();
}

//------------------------------calling_convention-----------------------------
void CallNode::calling_convention(BasicType* sig_bt, VMRegPair *parm_regs, uint argcnt) const {
  if (_entry_point == StubRoutines::store_inline_type_fields_to_buf()) {
    // The call to that stub is a special case: its inputs are
    // multiple values returned from a call and so it should follow
    // the return convention.
    SharedRuntime::java_return_convention(sig_bt, parm_regs, argcnt);
    return;
  }
  // Use the standard compiler calling convention
  SharedRuntime::java_calling_convention(sig_bt, parm_regs, argcnt);
}


//------------------------------match------------------------------------------
// Construct projections for control, I/O, memory-fields, ..., and
// return result(s) along with their RegMask info
Node *CallNode::match(const ProjNode *proj, const Matcher *match, const RegMask* mask) {
  uint con = proj->_con;
  const TypeTuple* range_cc = tf()->range_cc();
  if (con >= TypeFunc::Parms) {
    if (tf()->returns_inline_type_as_fields()) {
      // The call returns multiple values (inline type fields): we
      // create one projection per returned value.
      assert(con <= TypeFunc::Parms+1 || InlineTypeReturnedAsFields, "only for multi value return");
      uint ideal_reg = range_cc->field_at(con)->ideal_reg();
      return new MachProjNode(this, con, mask[con-TypeFunc::Parms], ideal_reg);
    } else {
      if (con == TypeFunc::Parms) {
        uint ideal_reg = range_cc->field_at(TypeFunc::Parms)->ideal_reg();
        OptoRegPair regs = Opcode() == Op_CallLeafVector
          ? match->vector_return_value(ideal_reg)      // Calls into assembly vector routine
          : match->c_return_value(ideal_reg);
        RegMask rm = RegMask(regs.first());

        if (Opcode() == Op_CallLeafVector) {
          // If the return is in vector, compute appropriate regmask taking into account the whole range
          if(ideal_reg >= Op_VecS && ideal_reg <= Op_VecZ) {
            if(OptoReg::is_valid(regs.second())) {
              for (OptoReg::Name r = regs.first(); r <= regs.second(); r = OptoReg::add(r, 1)) {
                rm.Insert(r);
              }
            }
          }
        }

        if (OptoReg::is_valid(regs.second())) {
          rm.Insert(regs.second());
        }
        return new MachProjNode(this,con,rm,ideal_reg);
      } else {
        assert(con == TypeFunc::Parms+1, "only one return value");
        assert(range_cc->field_at(TypeFunc::Parms+1) == Type::HALF, "");
        return new MachProjNode(this,con, RegMask::Empty, (uint)OptoReg::Bad);
      }
    }
  }

  switch (con) {
  case TypeFunc::Control:
  case TypeFunc::I_O:
  case TypeFunc::Memory:
    return new MachProjNode(this,proj->_con,RegMask::Empty,MachProjNode::unmatched_proj);

  case TypeFunc::ReturnAdr:
  case TypeFunc::FramePtr:
  default:
    ShouldNotReachHere();
  }
  return NULL;
}

// Do we Match on this edge index or not?  Match no edges
uint CallNode::match_edge(uint idx) const {
  return 0;
}

//
// Determine whether the call could modify the field of the specified
// instance at the specified offset.
//
bool CallNode::may_modify(const TypeOopPtr *t_oop, PhaseTransform *phase) {
  assert((t_oop != NULL), "sanity");
  if (is_call_to_arraycopystub() && strcmp(_name, "unsafe_arraycopy") != 0) {
    const TypeTuple* args = _tf->domain_sig();
    Node* dest = NULL;
    // Stubs that can be called once an ArrayCopyNode is expanded have
    // different signatures. Look for the second pointer argument,
    // that is the destination of the copy.
    for (uint i = TypeFunc::Parms, j = 0; i < args->cnt(); i++) {
      if (args->field_at(i)->isa_ptr()) {
        j++;
        if (j == 2) {
          dest = in(i);
          break;
        }
      }
    }
    guarantee(dest != NULL, "Call had only one ptr in, broken IR!");
    if (!dest->is_top() && may_modify_arraycopy_helper(phase->type(dest)->is_oopptr(), t_oop, phase)) {
      return true;
    }
    return false;
  }
  if (t_oop->is_known_instance()) {
    // The instance_id is set only for scalar-replaceable allocations which
    // are not passed as arguments according to Escape Analysis.
    return false;
  }
  if (t_oop->is_ptr_to_boxed_value()) {
    ciKlass* boxing_klass = t_oop->klass();
    if (is_CallStaticJava() && as_CallStaticJava()->is_boxing_method()) {
      // Skip unrelated boxing methods.
      Node* proj = proj_out_or_null(TypeFunc::Parms);
      if ((proj == NULL) || (phase->type(proj)->is_instptr()->klass() != boxing_klass)) {
        return false;
      }
    }
    if (is_CallJava() && as_CallJava()->method() != NULL) {
      ciMethod* meth = as_CallJava()->method();
      if (meth->is_getter()) {
        return false;
      }
      // May modify (by reflection) if an boxing object is passed
      // as argument or returned.
      Node* proj = returns_pointer() ? proj_out_or_null(TypeFunc::Parms) : NULL;
      if (proj != NULL) {
        const TypeInstPtr* inst_t = phase->type(proj)->isa_instptr();
        if ((inst_t != NULL) && (!inst_t->klass_is_exact() ||
                                 (inst_t->klass() == boxing_klass))) {
          return true;
        }
      }
      const TypeTuple* d = tf()->domain_cc();
      for (uint i = TypeFunc::Parms; i < d->cnt(); i++) {
        const TypeInstPtr* inst_t = d->field_at(i)->isa_instptr();
        if ((inst_t != NULL) && (!inst_t->klass_is_exact() ||
                                 (inst_t->klass() == boxing_klass))) {
          return true;
        }
      }
      return false;
    }
  }
  return true;
}

// Does this call have a direct reference to n other than debug information?
bool CallNode::has_non_debug_use(Node* n) {
  const TypeTuple* d = tf()->domain_cc();
  for (uint i = TypeFunc::Parms; i < d->cnt(); i++) {
    if (in(i) == n) {
      return true;
    }
  }
  return false;
}

bool CallNode::has_debug_use(Node* n) {
  if (jvms() != NULL) {
    for (uint i = jvms()->debug_start(); i < jvms()->debug_end(); i++) {
      if (in(i) == n) {
        return true;
      }
    }
  }
  return false;
}

// Returns the unique CheckCastPP of a call
// or 'this' if there are several CheckCastPP or unexpected uses
// or returns NULL if there is no one.
Node *CallNode::result_cast() {
  Node *cast = NULL;

  Node *p = proj_out_or_null(TypeFunc::Parms);
  if (p == NULL)
    return NULL;

  for (DUIterator_Fast imax, i = p->fast_outs(imax); i < imax; i++) {
    Node *use = p->fast_out(i);
    if (use->is_CheckCastPP()) {
      if (cast != NULL) {
        return this;  // more than 1 CheckCastPP
      }
      cast = use;
    } else if (!use->is_Initialize() &&
               !use->is_AddP() &&
               use->Opcode() != Op_MemBarStoreStore) {
      // Expected uses are restricted to a CheckCastPP, an Initialize
      // node, a MemBarStoreStore (clone) and AddP nodes. If we
      // encounter any other use (a Phi node can be seen in rare
      // cases) return this to prevent incorrect optimizations.
      return this;
    }
  }
  return cast;
}


CallProjections* CallNode::extract_projections(bool separate_io_proj, bool do_asserts) {
  uint max_res = TypeFunc::Parms-1;
  for (DUIterator_Fast imax, i = fast_outs(imax); i < imax; i++) {
    ProjNode *pn = fast_out(i)->as_Proj();
    max_res = MAX2(max_res, pn->_con);
  }

  assert(max_res < _tf->range_cc()->cnt(), "result out of bounds");

  uint projs_size = sizeof(CallProjections);
  if (max_res > TypeFunc::Parms) {
    projs_size += (max_res-TypeFunc::Parms)*sizeof(Node*);
  }
  char* projs_storage = resource_allocate_bytes(projs_size);
  CallProjections* projs = new(projs_storage)CallProjections(max_res - TypeFunc::Parms + 1);

  for (DUIterator_Fast imax, i = fast_outs(imax); i < imax; i++) {
    ProjNode *pn = fast_out(i)->as_Proj();
    if (pn->outcnt() == 0) continue;
    switch (pn->_con) {
    case TypeFunc::Control:
      {
        // For Control (fallthrough) and I_O (catch_all_index) we have CatchProj -> Catch -> Proj
        projs->fallthrough_proj = pn;
        const Node *cn = pn->unique_ctrl_out();
        if (cn != NULL && cn->is_Catch()) {
          ProjNode *cpn = NULL;
          for (DUIterator_Fast kmax, k = cn->fast_outs(kmax); k < kmax; k++) {
            cpn = cn->fast_out(k)->as_Proj();
            assert(cpn->is_CatchProj(), "must be a CatchProjNode");
            if (cpn->_con == CatchProjNode::fall_through_index)
              projs->fallthrough_catchproj = cpn;
            else {
              assert(cpn->_con == CatchProjNode::catch_all_index, "must be correct index.");
              projs->catchall_catchproj = cpn;
            }
          }
        }
        break;
      }
    case TypeFunc::I_O:
      if (pn->_is_io_use)
        projs->catchall_ioproj = pn;
      else
        projs->fallthrough_ioproj = pn;
      for (DUIterator j = pn->outs(); pn->has_out(j); j++) {
        Node* e = pn->out(j);
        if (e->Opcode() == Op_CreateEx && e->in(0)->is_CatchProj() && e->outcnt() > 0) {
          assert(projs->exobj == NULL, "only one");
          projs->exobj = e;
        }
      }
      break;
    case TypeFunc::Memory:
      if (pn->_is_io_use)
        projs->catchall_memproj = pn;
      else
        projs->fallthrough_memproj = pn;
      break;
    case TypeFunc::Parms:
      projs->resproj[0] = pn;
      break;
    default:
      assert(pn->_con <= max_res, "unexpected projection from allocation node.");
      projs->resproj[pn->_con-TypeFunc::Parms] = pn;
      break;
    }
  }

  // The resproj may not exist because the result could be ignored
  // and the exception object may not exist if an exception handler
  // swallows the exception but all the other must exist and be found.
  do_asserts = do_asserts && !Compile::current()->inlining_incrementally();
  assert(!do_asserts || projs->fallthrough_proj      != NULL, "must be found");
  assert(!do_asserts || projs->fallthrough_catchproj != NULL, "must be found");
  assert(!do_asserts || projs->fallthrough_memproj   != NULL, "must be found");
  assert(!do_asserts || projs->fallthrough_ioproj    != NULL, "must be found");
  assert(!do_asserts || projs->catchall_catchproj    != NULL, "must be found");
  if (separate_io_proj) {
    assert(!do_asserts || projs->catchall_memproj    != NULL, "must be found");
    assert(!do_asserts || projs->catchall_ioproj     != NULL, "must be found");
  }
  return projs;
}

Node* CallNode::Ideal(PhaseGVN* phase, bool can_reshape) {
#ifdef ASSERT
  // Validate attached generator
  CallGenerator* cg = generator();
  if (cg != NULL) {
    assert(is_CallStaticJava()  && cg->is_mh_late_inline() ||
           is_CallDynamicJava() && cg->is_virtual_late_inline(), "mismatch");
  }
#endif // ASSERT
  return SafePointNode::Ideal(phase, can_reshape);
}

bool CallNode::is_call_to_arraycopystub() const {
  if (_name != NULL && strstr(_name, "arraycopy") != 0) {
    return true;
  }
  return false;
}

//=============================================================================
uint CallJavaNode::size_of() const { return sizeof(*this); }
bool CallJavaNode::cmp( const Node &n ) const {
  CallJavaNode &call = (CallJavaNode&)n;
  return CallNode::cmp(call) && _method == call._method &&
         _override_symbolic_info == call._override_symbolic_info;
}

void CallJavaNode::copy_call_debug_info(PhaseIterGVN* phase, SafePointNode* sfpt) {
  // Copy debug information and adjust JVMState information
  uint old_dbg_start = sfpt->is_Call() ? sfpt->as_Call()->tf()->domain_sig()->cnt() : (uint)TypeFunc::Parms+1;
  uint new_dbg_start = tf()->domain_sig()->cnt();
  int jvms_adj  = new_dbg_start - old_dbg_start;
  assert (new_dbg_start == req(), "argument count mismatch");
  Compile* C = phase->C;

  // SafePointScalarObject node could be referenced several times in debug info.
  // Use Dict to record cloned nodes.
  Dict* sosn_map = new Dict(cmpkey,hashkey);
  for (uint i = old_dbg_start; i < sfpt->req(); i++) {
    Node* old_in = sfpt->in(i);
    // Clone old SafePointScalarObjectNodes, adjusting their field contents.
    if (old_in != NULL && old_in->is_SafePointScalarObject()) {
      SafePointScalarObjectNode* old_sosn = old_in->as_SafePointScalarObject();
      bool new_node;
      Node* new_in = old_sosn->clone(sosn_map, new_node);
      if (new_node) { // New node?
        new_in->set_req(0, C->root()); // reset control edge
        new_in = phase->transform(new_in); // Register new node.
      }
      old_in = new_in;
    }
    add_req(old_in);
  }

  // JVMS may be shared so clone it before we modify it
  set_jvms(sfpt->jvms() != NULL ? sfpt->jvms()->clone_deep(C) : NULL);
  for (JVMState *jvms = this->jvms(); jvms != NULL; jvms = jvms->caller()) {
    jvms->set_map(this);
    jvms->set_locoff(jvms->locoff()+jvms_adj);
    jvms->set_stkoff(jvms->stkoff()+jvms_adj);
    jvms->set_monoff(jvms->monoff()+jvms_adj);
    jvms->set_scloff(jvms->scloff()+jvms_adj);
    jvms->set_endoff(jvms->endoff()+jvms_adj);
  }
}

#ifdef ASSERT
bool CallJavaNode::validate_symbolic_info() const {
  if (method() == NULL) {
    return true; // call into runtime or uncommon trap
  }
  Bytecodes::Code bc = jvms()->method()->java_code_at_bci(jvms()->bci());
  if (EnableValhalla && (bc == Bytecodes::_if_acmpeq || bc == Bytecodes::_if_acmpne)) {
    return true;
  }
  ciMethod* symbolic_info = jvms()->method()->get_method_at_bci(jvms()->bci());
  ciMethod* callee = method();
  if (symbolic_info->is_method_handle_intrinsic() && !callee->is_method_handle_intrinsic()) {
    assert(override_symbolic_info(), "should be set");
  }
  assert(ciMethod::is_consistent_info(symbolic_info, callee), "inconsistent info");
  return true;
}
#endif

#ifndef PRODUCT
void CallJavaNode::dump_spec(outputStream* st) const {
  if( _method ) _method->print_short_name(st);
  CallNode::dump_spec(st);
}

void CallJavaNode::dump_compact_spec(outputStream* st) const {
  if (_method) {
    _method->print_short_name(st);
  } else {
    st->print("<?>");
  }
}
#endif

//=============================================================================
uint CallStaticJavaNode::size_of() const { return sizeof(*this); }
bool CallStaticJavaNode::cmp( const Node &n ) const {
  CallStaticJavaNode &call = (CallStaticJavaNode&)n;
  return CallJavaNode::cmp(call);
}

Node* CallStaticJavaNode::Ideal(PhaseGVN* phase, bool can_reshape) {
  if (can_reshape && uncommon_trap_request() != 0) {
    if (remove_useless_allocation(phase, in(0), in(TypeFunc::Memory), in(TypeFunc::Parms))) {
      if (!in(0)->is_Region()) {
        PhaseIterGVN* igvn = phase->is_IterGVN();
        igvn->replace_input_of(this, 0, phase->C->top());
      }
      return this;
    }
  }

  CallGenerator* cg = generator();
  if (can_reshape && cg != NULL) {
    assert(IncrementalInlineMH, "required");
    assert(cg->call_node() == this, "mismatch");
    assert(cg->is_mh_late_inline(), "not virtual");

    // Check whether this MH handle call becomes a candidate for inlining.
    ciMethod* callee = cg->method();
    vmIntrinsics::ID iid = callee->intrinsic_id();
    if (iid == vmIntrinsics::_invokeBasic) {
      if (in(TypeFunc::Parms)->Opcode() == Op_ConP) {
        phase->C->prepend_late_inline(cg);
        set_generator(NULL);
      }
    } else if (iid == vmIntrinsics::_linkToNative) {
      if (in(TypeFunc::Parms + callee->arg_size() - 1)->Opcode() == Op_ConP /* NEP */
          && in(TypeFunc::Parms + 1)->Opcode() == Op_ConL /* address */) {
        phase->C->prepend_late_inline(cg);
        set_generator(NULL);
      }
    } else {
      assert(callee->has_member_arg(), "wrong type of call?");
      if (in(TypeFunc::Parms + callee->arg_size() - 1)->Opcode() == Op_ConP) {
        phase->C->prepend_late_inline(cg);
        set_generator(NULL);
      }
    }
  }
  return CallNode::Ideal(phase, can_reshape);
}

//----------------------------uncommon_trap_request----------------------------
// If this is an uncommon trap, return the request code, else zero.
int CallStaticJavaNode::uncommon_trap_request() const {
  if (_name != NULL && !strcmp(_name, "uncommon_trap")) {
    return extract_uncommon_trap_request(this);
  }
  return 0;
}
int CallStaticJavaNode::extract_uncommon_trap_request(const Node* call) {
#ifndef PRODUCT
  if (!(call->req() > TypeFunc::Parms &&
        call->in(TypeFunc::Parms) != NULL &&
        call->in(TypeFunc::Parms)->is_Con() &&
        call->in(TypeFunc::Parms)->bottom_type()->isa_int())) {
    assert(in_dump() != 0, "OK if dumping");
    tty->print("[bad uncommon trap]");
    return 0;
  }
#endif
  return call->in(TypeFunc::Parms)->bottom_type()->is_int()->get_con();
}

bool CallStaticJavaNode::remove_useless_allocation(PhaseGVN *phase, Node* ctl, Node* mem, Node* unc_arg) {
  // Split if can cause the flattened array branch of an array load to
  // end in an uncommon trap. In that case, the allocation of the
  // loaded value and its initialization is useless. Eliminate it. use
  // the jvm state of the allocation to create a new uncommon trap
  // call at the load.
  if (ctl == NULL || ctl->is_top() || mem == NULL || mem->is_top() || !mem->is_MergeMem()) {
    return false;
  }
  PhaseIterGVN* igvn = phase->is_IterGVN();
  if (ctl->is_Region()) {
    bool res = false;
    for (uint i = 1; i < ctl->req(); i++) {
      MergeMemNode* mm = mem->clone()->as_MergeMem();
      for (MergeMemStream mms(mm); mms.next_non_empty(); ) {
        Node* m = mms.memory();
        if (m->is_Phi() && m->in(0) == ctl) {
          mms.set_memory(m->in(i));
        }
      }
      if (remove_useless_allocation(phase, ctl->in(i), mm, unc_arg)) {
        res = true;
        if (!ctl->in(i)->is_Region()) {
          igvn->replace_input_of(ctl, i, phase->C->top());
        }
      }
      igvn->remove_dead_node(mm);
    }
    return res;
  }
  // verify the control flow is ok
  Node* c = ctl;
  Node* copy = NULL;
  Node* alloc = NULL;
  for (;;) {
    if (c == NULL || c->is_top()) {
      return false;
    }
    if (c->is_Proj() || c->is_Catch() || c->is_MemBar()) {
      c = c->in(0);
    } else if (c->Opcode() == Op_CallLeaf &&
               c->as_Call()->entry_point() == CAST_FROM_FN_PTR(address, OptoRuntime::load_unknown_inline)) {
      copy = c;
      c = c->in(0);
    } else if (c->is_Allocate()) {
      Node* new_obj = c->as_Allocate()->result_cast();
      if (copy == NULL || new_obj == NULL) {
        return false;
      }
      Node* copy_dest = copy->in(TypeFunc::Parms + 2);
      if (copy_dest != new_obj) {
        return false;
      }
      alloc = c;
      break;
    } else {
      return false;
    }
  }

  JVMState* jvms = alloc->jvms();
  if (phase->C->too_many_traps(jvms->method(), jvms->bci(), Deoptimization::trap_request_reason(uncommon_trap_request()))) {
    return false;
  }

  Node* alloc_mem = alloc->in(TypeFunc::Memory);
  if (alloc_mem == NULL || alloc_mem->is_top()) {
    return false;
  }
  if (!alloc_mem->is_MergeMem()) {
    alloc_mem = MergeMemNode::make(alloc_mem);
    igvn->register_new_node_with_optimizer(alloc_mem);
  }

  // and that there's no unexpected side effect
  for (MergeMemStream mms2(mem->as_MergeMem(), alloc_mem->as_MergeMem()); mms2.next_non_empty2(); ) {
    Node* m1 = mms2.is_empty() ? mms2.base_memory() : mms2.memory();
    Node* m2 = mms2.memory2();

    for (uint i = 0; i < 100; i++) {
      if (m1 == m2) {
        break;
      } else if (m1->is_Proj()) {
        m1 = m1->in(0);
      } else if (m1->is_MemBar()) {
        m1 = m1->in(TypeFunc::Memory);
      } else if (m1->Opcode() == Op_CallLeaf &&
                 m1->as_Call()->entry_point() == CAST_FROM_FN_PTR(address, OptoRuntime::load_unknown_inline)) {
        if (m1 != copy) {
          return false;
        }
        m1 = m1->in(TypeFunc::Memory);
      } else if (m1->is_Allocate()) {
        if (m1 != alloc) {
          return false;
        }
        break;
      } else if (m1->is_MergeMem()) {
        MergeMemNode* mm = m1->as_MergeMem();
        int idx = mms2.alias_idx();
        if (idx == Compile::AliasIdxBot) {
          m1 = mm->base_memory();
        } else {
          m1 = mm->memory_at(idx);
        }
      } else {
        return false;
      }
    }
  }
  if (alloc_mem->outcnt() == 0) {
    igvn->remove_dead_node(alloc_mem);
  }

  address call_addr = SharedRuntime::uncommon_trap_blob()->entry_point();
  CallNode* unc = new CallStaticJavaNode(OptoRuntime::uncommon_trap_Type(), call_addr, "uncommon_trap", NULL);
  unc->init_req(TypeFunc::Control, alloc->in(0));
  unc->init_req(TypeFunc::I_O, alloc->in(TypeFunc::I_O));
  unc->init_req(TypeFunc::Memory, alloc->in(TypeFunc::Memory));
  unc->init_req(TypeFunc::FramePtr,  alloc->in(TypeFunc::FramePtr));
  unc->init_req(TypeFunc::ReturnAdr, alloc->in(TypeFunc::ReturnAdr));
  unc->init_req(TypeFunc::Parms+0, unc_arg);
  unc->set_cnt(PROB_UNLIKELY_MAG(4));
  unc->copy_call_debug_info(igvn, alloc->as_Allocate());

  igvn->replace_input_of(alloc, 0, phase->C->top());

  igvn->register_new_node_with_optimizer(unc);

  Node* ctrl = phase->transform(new ProjNode(unc, TypeFunc::Control));
  Node* halt = phase->transform(new HaltNode(ctrl, alloc->in(TypeFunc::FramePtr), "uncommon trap returned which should never happen"));
  phase->C->root()->add_req(halt);

  return true;
}


#ifndef PRODUCT
void CallStaticJavaNode::dump_spec(outputStream *st) const {
  st->print("# Static ");
  if (_name != NULL) {
    st->print("%s", _name);
    int trap_req = uncommon_trap_request();
    if (trap_req != 0) {
      char buf[100];
      st->print("(%s)",
                 Deoptimization::format_trap_request(buf, sizeof(buf),
                                                     trap_req));
    }
    st->print(" ");
  }
  CallJavaNode::dump_spec(st);
}

void CallStaticJavaNode::dump_compact_spec(outputStream* st) const {
  if (_method) {
    _method->print_short_name(st);
  } else if (_name) {
    st->print("%s", _name);
  } else {
    st->print("<?>");
  }
}
#endif

//=============================================================================
uint CallDynamicJavaNode::size_of() const { return sizeof(*this); }
bool CallDynamicJavaNode::cmp( const Node &n ) const {
  CallDynamicJavaNode &call = (CallDynamicJavaNode&)n;
  return CallJavaNode::cmp(call);
}

Node* CallDynamicJavaNode::Ideal(PhaseGVN* phase, bool can_reshape) {
  CallGenerator* cg = generator();
  if (can_reshape && cg != NULL) {
    assert(IncrementalInlineVirtual, "required");
    assert(cg->call_node() == this, "mismatch");
    assert(cg->is_virtual_late_inline(), "not virtual");

    // Recover symbolic info for method resolution.
    ciMethod* caller = jvms()->method();
    ciBytecodeStream iter(caller);
    iter.force_bci(jvms()->bci());

    bool             not_used1;
    ciSignature*     not_used2;
    ciMethod*        orig_callee  = iter.get_method(not_used1, &not_used2);  // callee in the bytecode
    ciKlass*         holder       = iter.get_declared_method_holder();
    if (orig_callee->is_method_handle_intrinsic()) {
      assert(_override_symbolic_info, "required");
      orig_callee = method();
      holder = method()->holder();
    }

    ciInstanceKlass* klass = ciEnv::get_instance_klass_for_declared_method_holder(holder);

    Node* receiver_node = in(TypeFunc::Parms);
    const TypeOopPtr* receiver_type = phase->type(receiver_node)->isa_oopptr();

    int  not_used3;
    bool call_does_dispatch;
    ciMethod* callee = phase->C->optimize_virtual_call(caller, klass, holder, orig_callee, receiver_type, true /*is_virtual*/,
                                                       call_does_dispatch, not_used3);  // out-parameters
    if (!call_does_dispatch) {
      // Register for late inlining.
      cg->set_callee_method(callee);
      phase->C->prepend_late_inline(cg); // MH late inlining prepends to the list, so do the same
      set_generator(NULL);
    }
  }
  return CallNode::Ideal(phase, can_reshape);
}

#ifndef PRODUCT
void CallDynamicJavaNode::dump_spec(outputStream *st) const {
  st->print("# Dynamic ");
  CallJavaNode::dump_spec(st);
}
#endif

//=============================================================================
uint CallRuntimeNode::size_of() const { return sizeof(*this); }
bool CallRuntimeNode::cmp( const Node &n ) const {
  CallRuntimeNode &call = (CallRuntimeNode&)n;
  return CallNode::cmp(call) && !strcmp(_name,call._name);
}
#ifndef PRODUCT
void CallRuntimeNode::dump_spec(outputStream *st) const {
  st->print("# ");
  st->print("%s", _name);
  CallNode::dump_spec(st);
}
#endif
uint CallLeafVectorNode::size_of() const { return sizeof(*this); }
bool CallLeafVectorNode::cmp( const Node &n ) const {
  CallLeafVectorNode &call = (CallLeafVectorNode&)n;
  return CallLeafNode::cmp(call) && _num_bits == call._num_bits;
}

//=============================================================================
uint CallNativeNode::size_of() const { return sizeof(*this); }
bool CallNativeNode::cmp( const Node &n ) const {
  CallNativeNode &call = (CallNativeNode&)n;
  return CallNode::cmp(call) && !strcmp(_name,call._name)
    && _arg_regs == call._arg_regs && _ret_regs == call._ret_regs;
}
Node* CallNativeNode::match(const ProjNode *proj, const Matcher *matcher, const RegMask* mask) {
  switch (proj->_con) {
    case TypeFunc::Control:
    case TypeFunc::I_O:
    case TypeFunc::Memory:
      return new MachProjNode(this,proj->_con,RegMask::Empty,MachProjNode::unmatched_proj);
    case TypeFunc::ReturnAdr:
    case TypeFunc::FramePtr:
      ShouldNotReachHere();
    case TypeFunc::Parms: {
      const Type* field_at_con = tf()->range_sig()->field_at(proj->_con);
      const BasicType bt = field_at_con->basic_type();
      OptoReg::Name optoreg = OptoReg::as_OptoReg(_ret_regs.at(proj->_con - TypeFunc::Parms));
      OptoRegPair regs;
      if (bt == T_DOUBLE || bt == T_LONG) {
        regs.set2(optoreg);
      } else {
        regs.set1(optoreg);
      }
      RegMask rm = RegMask(regs.first());
      if(OptoReg::is_valid(regs.second()))
        rm.Insert(regs.second());
      return new MachProjNode(this, proj->_con, rm, field_at_con->ideal_reg());
    }
    case TypeFunc::Parms + 1: {
      assert(tf()->range_sig()->field_at(proj->_con) == Type::HALF, "Expected HALF");
      assert(_ret_regs.at(proj->_con - TypeFunc::Parms) == VMRegImpl::Bad(), "Unexpected register for Type::HALF");
      // 2nd half of doubles and longs
      return new MachProjNode(this, proj->_con, RegMask::Empty, (uint) OptoReg::Bad);
    }
    default:
      ShouldNotReachHere();
  }
  return NULL;
}
#ifndef PRODUCT
void CallNativeNode::print_regs(const GrowableArray<VMReg>& regs, outputStream* st) {
  st->print("{ ");
  for (int i = 0; i < regs.length(); i++) {
    regs.at(i)->print_on(st);
    if (i < regs.length() - 1) {
      st->print(", ");
    }
  }
  st->print(" } ");
}

void CallNativeNode::dump_spec(outputStream *st) const {
  st->print("# ");
  st->print("%s ", _name);
  st->print("_arg_regs: ");
  print_regs(_arg_regs, st);
  st->print("_ret_regs: ");
  print_regs(_ret_regs, st);
  CallNode::dump_spec(st);
}
#endif

//------------------------------calling_convention-----------------------------
void CallRuntimeNode::calling_convention(BasicType* sig_bt, VMRegPair *parm_regs, uint argcnt) const {
  if (_entry_point == NULL) {
    // The call to that stub is a special case: its inputs are
    // multiple values returned from a call and so it should follow
    // the return convention.
    SharedRuntime::java_return_convention(sig_bt, parm_regs, argcnt);
    return;
  }
  SharedRuntime::c_calling_convention(sig_bt, parm_regs, /*regs2=*/nullptr, argcnt);
}

void CallLeafVectorNode::calling_convention( BasicType* sig_bt, VMRegPair *parm_regs, uint argcnt ) const {
#ifdef ASSERT
  assert(tf()->range_sig()->field_at(TypeFunc::Parms)->is_vect()->length_in_bytes() * BitsPerByte == _num_bits,
         "return vector size must match");
  const TypeTuple* d = tf()->domain_sig();
  for (uint i = TypeFunc::Parms; i < d->cnt(); i++) {
    Node* arg = in(i);
    assert(arg->bottom_type()->is_vect()->length_in_bytes() * BitsPerByte == _num_bits,
           "vector argument size must match");
  }
#endif

  SharedRuntime::vector_calling_convention(parm_regs, _num_bits, argcnt);
}

void CallNativeNode::calling_convention( BasicType* sig_bt, VMRegPair *parm_regs, uint argcnt ) const {
  assert((tf()->domain_sig()->cnt() - TypeFunc::Parms) == argcnt, "arg counts must match!");
#ifdef ASSERT
  for (uint i = 0; i < argcnt; i++) {
    assert(tf()->domain_sig()->field_at(TypeFunc::Parms + i)->basic_type() == sig_bt[i], "types must match!");
  }
#endif
  for (uint i = 0; i < argcnt; i++) {
    switch (sig_bt[i]) {
      case T_BOOLEAN:
      case T_CHAR:
      case T_BYTE:
      case T_SHORT:
      case T_INT:
      case T_FLOAT:
        parm_regs[i].set1(_arg_regs.at(i));
        break;
      case T_LONG:
      case T_DOUBLE:
        assert((i + 1) < argcnt && sig_bt[i + 1] == T_VOID, "expecting half");
        parm_regs[i].set2(_arg_regs.at(i));
        break;
      case T_VOID: // Halves of longs and doubles
        assert(i != 0 && (sig_bt[i - 1] == T_LONG || sig_bt[i - 1] == T_DOUBLE), "expecting half");
        assert(_arg_regs.at(i) == VMRegImpl::Bad(), "expecting bad reg");
        parm_regs[i].set_bad();
        break;
      default:
        ShouldNotReachHere();
        break;
    }
  }
}

//=============================================================================
//------------------------------calling_convention-----------------------------


//=============================================================================
#ifndef PRODUCT
void CallLeafNode::dump_spec(outputStream *st) const {
  st->print("# ");
  st->print("%s", _name);
  CallNode::dump_spec(st);
}
#endif

uint CallLeafNoFPNode::match_edge(uint idx) const {
  // Null entry point is a special case for which the target is in a
  // register. Need to match that edge.
  return entry_point() == NULL && idx == TypeFunc::Parms;
}

//=============================================================================

void SafePointNode::set_local(JVMState* jvms, uint idx, Node *c) {
  assert(verify_jvms(jvms), "jvms must match");
  int loc = jvms->locoff() + idx;
  if (in(loc)->is_top() && idx > 0 && !c->is_top() ) {
    // If current local idx is top then local idx - 1 could
    // be a long/double that needs to be killed since top could
    // represent the 2nd half ofthe long/double.
    uint ideal = in(loc -1)->ideal_reg();
    if (ideal == Op_RegD || ideal == Op_RegL) {
      // set other (low index) half to top
      set_req(loc - 1, in(loc));
    }
  }
  set_req(loc, c);
}

uint SafePointNode::size_of() const { return sizeof(*this); }
bool SafePointNode::cmp( const Node &n ) const {
  return (&n == this);          // Always fail except on self
}

//-------------------------set_next_exception----------------------------------
void SafePointNode::set_next_exception(SafePointNode* n) {
  assert(n == NULL || n->Opcode() == Op_SafePoint, "correct value for next_exception");
  if (len() == req()) {
    if (n != NULL)  add_prec(n);
  } else {
    set_prec(req(), n);
  }
}


//----------------------------next_exception-----------------------------------
SafePointNode* SafePointNode::next_exception() const {
  if (len() == req()) {
    return NULL;
  } else {
    Node* n = in(req());
    assert(n == NULL || n->Opcode() == Op_SafePoint, "no other uses of prec edges");
    return (SafePointNode*) n;
  }
}


//------------------------------Ideal------------------------------------------
// Skip over any collapsed Regions
Node *SafePointNode::Ideal(PhaseGVN *phase, bool can_reshape) {
  assert(_jvms == NULL || ((uintptr_t)_jvms->map() & 1) || _jvms->map() == this, "inconsistent JVMState");
  return remove_dead_region(phase, can_reshape) ? this : NULL;
}

//------------------------------Identity---------------------------------------
// Remove obviously duplicate safepoints
Node* SafePointNode::Identity(PhaseGVN* phase) {

  // If you have back to back safepoints, remove one
  if (in(TypeFunc::Control)->is_SafePoint()) {
    Node* out_c = unique_ctrl_out();
    // This can be the safepoint of an outer strip mined loop if the inner loop's backedge was removed. Replacing the
    // outer loop's safepoint could confuse removal of the outer loop.
    if (out_c != NULL && !out_c->is_OuterStripMinedLoopEnd()) {
      return in(TypeFunc::Control);
    }
  }

  // Transforming long counted loops requires a safepoint node. Do not
  // eliminate a safepoint until loop opts are over.
  if (in(0)->is_Proj() && !phase->C->major_progress()) {
    Node *n0 = in(0)->in(0);
    // Check if he is a call projection (except Leaf Call)
    if( n0->is_Catch() ) {
      n0 = n0->in(0)->in(0);
      assert( n0->is_Call(), "expect a call here" );
    }
    if( n0->is_Call() && n0->as_Call()->guaranteed_safepoint() ) {
      // Don't remove a safepoint belonging to an OuterStripMinedLoopEndNode.
      // If the loop dies, they will be removed together.
      if (has_out_with(Op_OuterStripMinedLoopEnd)) {
        return this;
      }
      // Useless Safepoint, so remove it
      return in(TypeFunc::Control);
    }
  }

  return this;
}

//------------------------------Value------------------------------------------
const Type* SafePointNode::Value(PhaseGVN* phase) const {
  if (phase->type(in(0)) == Type::TOP) {
    return Type::TOP;
  }
  if (in(0) == this) {
    return Type::TOP; // Dead infinite loop
  }
  return Type::CONTROL;
}

#ifndef PRODUCT
void SafePointNode::dump_spec(outputStream *st) const {
  st->print(" SafePoint ");
  _replaced_nodes.dump(st);
}

// The related nodes of a SafepointNode are all data inputs, excluding the
// control boundary, as well as all outputs till level 2 (to include projection
// nodes and targets). In compact mode, just include inputs till level 1 and
// outputs as before.
void SafePointNode::related(GrowableArray<Node*> *in_rel, GrowableArray<Node*> *out_rel, bool compact) const {
  if (compact) {
    this->collect_nodes(in_rel, 1, false, false);
  } else {
    this->collect_nodes_in_all_data(in_rel, false);
  }
  this->collect_nodes(out_rel, -2, false, false);
}
#endif

const RegMask &SafePointNode::in_RegMask(uint idx) const {
  if( idx < TypeFunc::Parms ) return RegMask::Empty;
  // Values outside the domain represent debug info
  return *(Compile::current()->matcher()->idealreg2debugmask[in(idx)->ideal_reg()]);
}
const RegMask &SafePointNode::out_RegMask() const {
  return RegMask::Empty;
}


void SafePointNode::grow_stack(JVMState* jvms, uint grow_by) {
  assert((int)grow_by > 0, "sanity");
  int monoff = jvms->monoff();
  int scloff = jvms->scloff();
  int endoff = jvms->endoff();
  assert(endoff == (int)req(), "no other states or debug info after me");
  Node* top = Compile::current()->top();
  for (uint i = 0; i < grow_by; i++) {
    ins_req(monoff, top);
  }
  jvms->set_monoff(monoff + grow_by);
  jvms->set_scloff(scloff + grow_by);
  jvms->set_endoff(endoff + grow_by);
}

void SafePointNode::push_monitor(const FastLockNode *lock) {
  // Add a LockNode, which points to both the original BoxLockNode (the
  // stack space for the monitor) and the Object being locked.
  const int MonitorEdges = 2;
  assert(JVMState::logMonitorEdges == exact_log2(MonitorEdges), "correct MonitorEdges");
  assert(req() == jvms()->endoff(), "correct sizing");
  int nextmon = jvms()->scloff();
  if (GenerateSynchronizationCode) {
    ins_req(nextmon,   lock->box_node());
    ins_req(nextmon+1, lock->obj_node());
  } else {
    Node* top = Compile::current()->top();
    ins_req(nextmon, top);
    ins_req(nextmon, top);
  }
  jvms()->set_scloff(nextmon + MonitorEdges);
  jvms()->set_endoff(req());
}

void SafePointNode::pop_monitor() {
  // Delete last monitor from debug info
  debug_only(int num_before_pop = jvms()->nof_monitors());
  const int MonitorEdges = 2;
  assert(JVMState::logMonitorEdges == exact_log2(MonitorEdges), "correct MonitorEdges");
  int scloff = jvms()->scloff();
  int endoff = jvms()->endoff();
  int new_scloff = scloff - MonitorEdges;
  int new_endoff = endoff - MonitorEdges;
  jvms()->set_scloff(new_scloff);
  jvms()->set_endoff(new_endoff);
  while (scloff > new_scloff)  del_req_ordered(--scloff);
  assert(jvms()->nof_monitors() == num_before_pop-1, "");
}

Node *SafePointNode::peek_monitor_box() const {
  int mon = jvms()->nof_monitors() - 1;
  assert(mon >= 0, "must have a monitor");
  return monitor_box(jvms(), mon);
}

Node *SafePointNode::peek_monitor_obj() const {
  int mon = jvms()->nof_monitors() - 1;
  assert(mon >= 0, "must have a monitor");
  return monitor_obj(jvms(), mon);
}

// Do we Match on this edge index or not?  Match no edges
uint SafePointNode::match_edge(uint idx) const {
  return (TypeFunc::Parms == idx);
}

void SafePointNode::disconnect_from_root(PhaseIterGVN *igvn) {
  assert(Opcode() == Op_SafePoint, "only value for safepoint in loops");
  int nb = igvn->C->root()->find_prec_edge(this);
  if (nb != -1) {
    igvn->C->root()->rm_prec(nb);
  }
}

//==============  SafePointScalarObjectNode  ==============

SafePointScalarObjectNode::SafePointScalarObjectNode(const TypeOopPtr* tp,
#ifdef ASSERT
                                                     Node* alloc,
#endif
                                                     uint first_index,
                                                     uint n_fields,
                                                     bool is_auto_box) :
  TypeNode(tp, 1), // 1 control input -- seems required.  Get from root.
  _first_index(first_index),
  _n_fields(n_fields),
  _is_auto_box(is_auto_box)
#ifdef ASSERT
  , _alloc(alloc)
#endif
{
#ifdef ASSERT
  if (alloc != NULL && !alloc->is_Allocate()
      && !(alloc->Opcode() == Op_VectorBox)
      && (!alloc->is_CallStaticJava() || !alloc->as_CallStaticJava()->is_boxing_method())) {
    alloc->dump();
    assert(false, "unexpected call node");
  }
#endif
  init_class_id(Class_SafePointScalarObject);
}

// Do not allow value-numbering for SafePointScalarObject node.
uint SafePointScalarObjectNode::hash() const { return NO_HASH; }
bool SafePointScalarObjectNode::cmp( const Node &n ) const {
  return (&n == this); // Always fail except on self
}

uint SafePointScalarObjectNode::ideal_reg() const {
  return 0; // No matching to machine instruction
}

const RegMask &SafePointScalarObjectNode::in_RegMask(uint idx) const {
  return *(Compile::current()->matcher()->idealreg2debugmask[in(idx)->ideal_reg()]);
}

const RegMask &SafePointScalarObjectNode::out_RegMask() const {
  return RegMask::Empty;
}

uint SafePointScalarObjectNode::match_edge(uint idx) const {
  return 0;
}

SafePointScalarObjectNode*
SafePointScalarObjectNode::clone(Dict* sosn_map, bool& new_node) const {
  void* cached = (*sosn_map)[(void*)this];
  if (cached != NULL) {
    new_node = false;
    return (SafePointScalarObjectNode*)cached;
  }
  new_node = true;
  SafePointScalarObjectNode* res = (SafePointScalarObjectNode*)Node::clone();
  sosn_map->Insert((void*)this, (void*)res);
  return res;
}


#ifndef PRODUCT
void SafePointScalarObjectNode::dump_spec(outputStream *st) const {
  st->print(" # fields@[%d..%d]", first_index(),
             first_index() + n_fields() - 1);
}

#endif

//=============================================================================
uint AllocateNode::size_of() const { return sizeof(*this); }

AllocateNode::AllocateNode(Compile* C, const TypeFunc *atype,
                           Node *ctrl, Node *mem, Node *abio,
                           Node *size, Node *klass_node,
                           Node* initial_test,
                           InlineTypeBaseNode* inline_type_node)
  : CallNode(atype, NULL, TypeRawPtr::BOTTOM)
{
  init_class_id(Class_Allocate);
  init_flags(Flag_is_macro);
  _is_scalar_replaceable = false;
  _is_non_escaping = false;
  _is_allocation_MemBar_redundant = false;
  _larval = false;
  Node *topnode = C->top();

  init_req( TypeFunc::Control  , ctrl );
  init_req( TypeFunc::I_O      , abio );
  init_req( TypeFunc::Memory   , mem );
  init_req( TypeFunc::ReturnAdr, topnode );
  init_req( TypeFunc::FramePtr , topnode );
  init_req( AllocSize          , size);
  init_req( KlassNode          , klass_node);
  init_req( InitialTest        , initial_test);
  init_req( ALength            , topnode);
  init_req( InlineTypeNode     , inline_type_node);
  // DefaultValue defaults to NULL
  // RawDefaultValue defaults to NULL
  C->add_macro_node(this);
}

void AllocateNode::compute_MemBar_redundancy(ciMethod* initializer)
{
  assert(initializer != NULL &&
         initializer->is_object_constructor_or_class_initializer(),
         "unexpected initializer method");
  BCEscapeAnalyzer* analyzer = initializer->get_bcea();
  if (analyzer == NULL) {
    return;
  }

  // Allocation node is first parameter in its initializer
  if (analyzer->is_arg_stack(0) || analyzer->is_arg_local(0)) {
    _is_allocation_MemBar_redundant = true;
  }
}

Node* AllocateNode::make_ideal_mark(PhaseGVN* phase, Node* control, Node* mem) {
  Node* mark_node = NULL;
<<<<<<< HEAD
  if (EnableValhalla) {
    Node* klass_node = in(AllocateNode::KlassNode);
    Node* proto_adr = phase->transform(new AddPNode(klass_node, klass_node, phase->MakeConX(in_bytes(Klass::prototype_header_offset()))));
    mark_node = LoadNode::make(*phase, control, mem, proto_adr, TypeRawPtr::BOTTOM, TypeX_X, TypeX_X->basic_type(), MemNode::unordered);
  } else {
    mark_node = phase->MakeConX(markWord::prototype().value());
  }
  mark_node = phase->transform(mark_node);
  // Avoid returning a constant (old node) here because this method is used by LoadNode::Ideal
  return new OrXNode(mark_node, phase->MakeConX(_larval ? markWord::larval_bit_in_place : 0));
=======
  // For now only enable fast locking for non-array types
  mark_node = phase->MakeConX(markWord::prototype().value());
  return mark_node;
>>>>>>> 024c4027
}


//=============================================================================
Node* AllocateArrayNode::Ideal(PhaseGVN *phase, bool can_reshape) {
  Node* res = SafePointNode::Ideal(phase, can_reshape);
  if (res != NULL) {
    return res;
  }
  // Don't bother trying to transform a dead node
  if (in(0) && in(0)->is_top())  return NULL;

  const Type* type = phase->type(Ideal_length());
  if (type->isa_int() && type->is_int()->_hi < 0) {
    if (can_reshape) {
      PhaseIterGVN *igvn = phase->is_IterGVN();
      // Unreachable fall through path (negative array length),
      // the allocation can only throw so disconnect it.
      Node* proj = proj_out_or_null(TypeFunc::Control);
      Node* catchproj = NULL;
      if (proj != NULL) {
        for (DUIterator_Fast imax, i = proj->fast_outs(imax); i < imax; i++) {
          Node *cn = proj->fast_out(i);
          if (cn->is_Catch()) {
            catchproj = cn->as_Multi()->proj_out_or_null(CatchProjNode::fall_through_index);
            break;
          }
        }
      }
      if (catchproj != NULL && catchproj->outcnt() > 0 &&
          (catchproj->outcnt() > 1 ||
           catchproj->unique_out()->Opcode() != Op_Halt)) {
        assert(catchproj->is_CatchProj(), "must be a CatchProjNode");
        Node* nproj = catchproj->clone();
        igvn->register_new_node_with_optimizer(nproj);

        Node *frame = new ParmNode( phase->C->start(), TypeFunc::FramePtr );
        frame = phase->transform(frame);
        // Halt & Catch Fire
        Node* halt = new HaltNode(nproj, frame, "unexpected negative array length");
        phase->C->root()->add_req(halt);
        phase->transform(halt);

        igvn->replace_node(catchproj, phase->C->top());
        return this;
      }
    } else {
      // Can't correct it during regular GVN so register for IGVN
      phase->C->record_for_igvn(this);
    }
  }
  return NULL;
}

// Retrieve the length from the AllocateArrayNode. Narrow the type with a
// CastII, if appropriate.  If we are not allowed to create new nodes, and
// a CastII is appropriate, return NULL.
Node *AllocateArrayNode::make_ideal_length(const TypeOopPtr* oop_type, PhaseTransform *phase, bool allow_new_nodes) {
  Node *length = in(AllocateNode::ALength);
  assert(length != NULL, "length is not null");

  const TypeInt* length_type = phase->find_int_type(length);
  const TypeAryPtr* ary_type = oop_type->isa_aryptr();

  if (ary_type != NULL && length_type != NULL) {
    const TypeInt* narrow_length_type = ary_type->narrow_size_type(length_type);
    if (narrow_length_type != length_type) {
      // Assert one of:
      //   - the narrow_length is 0
      //   - the narrow_length is not wider than length
      assert(narrow_length_type == TypeInt::ZERO ||
             length_type->is_con() && narrow_length_type->is_con() &&
                (narrow_length_type->_hi <= length_type->_lo) ||
             (narrow_length_type->_hi <= length_type->_hi &&
              narrow_length_type->_lo >= length_type->_lo),
             "narrow type must be narrower than length type");

      // Return NULL if new nodes are not allowed
      if (!allow_new_nodes) return NULL;
      // Create a cast which is control dependent on the initialization to
      // propagate the fact that the array length must be positive.
      InitializeNode* init = initialization();
      assert(init != NULL, "initialization not found");
      length = new CastIINode(length, narrow_length_type);
      length->set_req(TypeFunc::Control, init->proj_out_or_null(TypeFunc::Control));
    }
  }

  return length;
}

//=============================================================================
uint LockNode::size_of() const { return sizeof(*this); }

// Redundant lock elimination
//
// There are various patterns of locking where we release and
// immediately reacquire a lock in a piece of code where no operations
// occur in between that would be observable.  In those cases we can
// skip releasing and reacquiring the lock without violating any
// fairness requirements.  Doing this around a loop could cause a lock
// to be held for a very long time so we concentrate on non-looping
// control flow.  We also require that the operations are fully
// redundant meaning that we don't introduce new lock operations on
// some paths so to be able to eliminate it on others ala PRE.  This
// would probably require some more extensive graph manipulation to
// guarantee that the memory edges were all handled correctly.
//
// Assuming p is a simple predicate which can't trap in any way and s
// is a synchronized method consider this code:
//
//   s();
//   if (p)
//     s();
//   else
//     s();
//   s();
//
// 1. The unlocks of the first call to s can be eliminated if the
// locks inside the then and else branches are eliminated.
//
// 2. The unlocks of the then and else branches can be eliminated if
// the lock of the final call to s is eliminated.
//
// Either of these cases subsumes the simple case of sequential control flow
//
// Addtionally we can eliminate versions without the else case:
//
//   s();
//   if (p)
//     s();
//   s();
//
// 3. In this case we eliminate the unlock of the first s, the lock
// and unlock in the then case and the lock in the final s.
//
// Note also that in all these cases the then/else pieces don't have
// to be trivial as long as they begin and end with synchronization
// operations.
//
//   s();
//   if (p)
//     s();
//     f();
//     s();
//   s();
//
// The code will work properly for this case, leaving in the unlock
// before the call to f and the relock after it.
//
// A potentially interesting case which isn't handled here is when the
// locking is partially redundant.
//
//   s();
//   if (p)
//     s();
//
// This could be eliminated putting unlocking on the else case and
// eliminating the first unlock and the lock in the then side.
// Alternatively the unlock could be moved out of the then side so it
// was after the merge and the first unlock and second lock
// eliminated.  This might require less manipulation of the memory
// state to get correct.
//
// Additionally we might allow work between a unlock and lock before
// giving up eliminating the locks.  The current code disallows any
// conditional control flow between these operations.  A formulation
// similar to partial redundancy elimination computing the
// availability of unlocking and the anticipatability of locking at a
// program point would allow detection of fully redundant locking with
// some amount of work in between.  I'm not sure how often I really
// think that would occur though.  Most of the cases I've seen
// indicate it's likely non-trivial work would occur in between.
// There may be other more complicated constructs where we could
// eliminate locking but I haven't seen any others appear as hot or
// interesting.
//
// Locking and unlocking have a canonical form in ideal that looks
// roughly like this:
//
//              <obj>
//                | \\------+
//                |  \       \
//                | BoxLock   \
//                |  |   |     \
//                |  |    \     \
//                |  |   FastLock
//                |  |   /
//                |  |  /
//                |  |  |
//
//               Lock
//                |
//            Proj #0
//                |
//            MembarAcquire
//                |
//            Proj #0
//
//            MembarRelease
//                |
//            Proj #0
//                |
//              Unlock
//                |
//            Proj #0
//
//
// This code proceeds by processing Lock nodes during PhaseIterGVN
// and searching back through its control for the proper code
// patterns.  Once it finds a set of lock and unlock operations to
// eliminate they are marked as eliminatable which causes the
// expansion of the Lock and Unlock macro nodes to make the operation a NOP
//
//=============================================================================

//
// Utility function to skip over uninteresting control nodes.  Nodes skipped are:
//   - copy regions.  (These may not have been optimized away yet.)
//   - eliminated locking nodes
//
static Node *next_control(Node *ctrl) {
  if (ctrl == NULL)
    return NULL;
  while (1) {
    if (ctrl->is_Region()) {
      RegionNode *r = ctrl->as_Region();
      Node *n = r->is_copy();
      if (n == NULL)
        break;  // hit a region, return it
      else
        ctrl = n;
    } else if (ctrl->is_Proj()) {
      Node *in0 = ctrl->in(0);
      if (in0->is_AbstractLock() && in0->as_AbstractLock()->is_eliminated()) {
        ctrl = in0->in(0);
      } else {
        break;
      }
    } else {
      break; // found an interesting control
    }
  }
  return ctrl;
}
//
// Given a control, see if it's the control projection of an Unlock which
// operating on the same object as lock.
//
bool AbstractLockNode::find_matching_unlock(const Node* ctrl, LockNode* lock,
                                            GrowableArray<AbstractLockNode*> &lock_ops) {
  ProjNode *ctrl_proj = (ctrl->is_Proj()) ? ctrl->as_Proj() : NULL;
  if (ctrl_proj != NULL && ctrl_proj->_con == TypeFunc::Control) {
    Node *n = ctrl_proj->in(0);
    if (n != NULL && n->is_Unlock()) {
      UnlockNode *unlock = n->as_Unlock();
      BarrierSetC2* bs = BarrierSet::barrier_set()->barrier_set_c2();
      Node* lock_obj = bs->step_over_gc_barrier(lock->obj_node());
      Node* unlock_obj = bs->step_over_gc_barrier(unlock->obj_node());
      if (lock_obj->eqv_uncast(unlock_obj) &&
          BoxLockNode::same_slot(lock->box_node(), unlock->box_node()) &&
          !unlock->is_eliminated()) {
        lock_ops.append(unlock);
        return true;
      }
    }
  }
  return false;
}

//
// Find the lock matching an unlock.  Returns null if a safepoint
// or complicated control is encountered first.
LockNode *AbstractLockNode::find_matching_lock(UnlockNode* unlock) {
  LockNode *lock_result = NULL;
  // find the matching lock, or an intervening safepoint
  Node *ctrl = next_control(unlock->in(0));
  while (1) {
    assert(ctrl != NULL, "invalid control graph");
    assert(!ctrl->is_Start(), "missing lock for unlock");
    if (ctrl->is_top()) break;  // dead control path
    if (ctrl->is_Proj()) ctrl = ctrl->in(0);
    if (ctrl->is_SafePoint()) {
        break;  // found a safepoint (may be the lock we are searching for)
    } else if (ctrl->is_Region()) {
      // Check for a simple diamond pattern.  Punt on anything more complicated
      if (ctrl->req() == 3 && ctrl->in(1) != NULL && ctrl->in(2) != NULL) {
        Node *in1 = next_control(ctrl->in(1));
        Node *in2 = next_control(ctrl->in(2));
        if (((in1->is_IfTrue() && in2->is_IfFalse()) ||
             (in2->is_IfTrue() && in1->is_IfFalse())) && (in1->in(0) == in2->in(0))) {
          ctrl = next_control(in1->in(0)->in(0));
        } else {
          break;
        }
      } else {
        break;
      }
    } else {
      ctrl = next_control(ctrl->in(0));  // keep searching
    }
  }
  if (ctrl->is_Lock()) {
    LockNode *lock = ctrl->as_Lock();
    BarrierSetC2* bs = BarrierSet::barrier_set()->barrier_set_c2();
    Node* lock_obj = bs->step_over_gc_barrier(lock->obj_node());
    Node* unlock_obj = bs->step_over_gc_barrier(unlock->obj_node());
    if (lock_obj->eqv_uncast(unlock_obj) &&
        BoxLockNode::same_slot(lock->box_node(), unlock->box_node())) {
      lock_result = lock;
    }
  }
  return lock_result;
}

// This code corresponds to case 3 above.

bool AbstractLockNode::find_lock_and_unlock_through_if(Node* node, LockNode* lock,
                                                       GrowableArray<AbstractLockNode*> &lock_ops) {
  Node* if_node = node->in(0);
  bool  if_true = node->is_IfTrue();

  if (if_node->is_If() && if_node->outcnt() == 2 && (if_true || node->is_IfFalse())) {
    Node *lock_ctrl = next_control(if_node->in(0));
    if (find_matching_unlock(lock_ctrl, lock, lock_ops)) {
      Node* lock1_node = NULL;
      ProjNode* proj = if_node->as_If()->proj_out(!if_true);
      if (if_true) {
        if (proj->is_IfFalse() && proj->outcnt() == 1) {
          lock1_node = proj->unique_out();
        }
      } else {
        if (proj->is_IfTrue() && proj->outcnt() == 1) {
          lock1_node = proj->unique_out();
        }
      }
      if (lock1_node != NULL && lock1_node->is_Lock()) {
        LockNode *lock1 = lock1_node->as_Lock();
        BarrierSetC2* bs = BarrierSet::barrier_set()->barrier_set_c2();
        Node* lock_obj = bs->step_over_gc_barrier(lock->obj_node());
        Node* lock1_obj = bs->step_over_gc_barrier(lock1->obj_node());
        if (lock_obj->eqv_uncast(lock1_obj) &&
            BoxLockNode::same_slot(lock->box_node(), lock1->box_node()) &&
            !lock1->is_eliminated()) {
          lock_ops.append(lock1);
          return true;
        }
      }
    }
  }

  lock_ops.trunc_to(0);
  return false;
}

bool AbstractLockNode::find_unlocks_for_region(const RegionNode* region, LockNode* lock,
                               GrowableArray<AbstractLockNode*> &lock_ops) {
  // check each control merging at this point for a matching unlock.
  // in(0) should be self edge so skip it.
  for (int i = 1; i < (int)region->req(); i++) {
    Node *in_node = next_control(region->in(i));
    if (in_node != NULL) {
      if (find_matching_unlock(in_node, lock, lock_ops)) {
        // found a match so keep on checking.
        continue;
      } else if (find_lock_and_unlock_through_if(in_node, lock, lock_ops)) {
        continue;
      }

      // If we fall through to here then it was some kind of node we
      // don't understand or there wasn't a matching unlock, so give
      // up trying to merge locks.
      lock_ops.trunc_to(0);
      return false;
    }
  }
  return true;

}

const char* AbstractLockNode::_kind_names[] = {"Regular", "NonEscObj", "Coarsened", "Nested"};

const char * AbstractLockNode::kind_as_string() const {
  return _kind_names[_kind];
}

#ifndef PRODUCT
//
// Create a counter which counts the number of times this lock is acquired
//
void AbstractLockNode::create_lock_counter(JVMState* state) {
  _counter = OptoRuntime::new_named_counter(state, NamedCounter::LockCounter);
}

void AbstractLockNode::set_eliminated_lock_counter() {
  if (_counter) {
    // Update the counter to indicate that this lock was eliminated.
    // The counter update code will stay around even though the
    // optimizer will eliminate the lock operation itself.
    _counter->set_tag(NamedCounter::EliminatedLockCounter);
  }
}

void AbstractLockNode::dump_spec(outputStream* st) const {
  st->print("%s ", _kind_names[_kind]);
  CallNode::dump_spec(st);
}

void AbstractLockNode::dump_compact_spec(outputStream* st) const {
  st->print("%s", _kind_names[_kind]);
}

// The related set of lock nodes includes the control boundary.
void AbstractLockNode::related(GrowableArray<Node*> *in_rel, GrowableArray<Node*> *out_rel, bool compact) const {
  if (compact) {
      this->collect_nodes(in_rel, 1, false, false);
    } else {
      this->collect_nodes_in_all_data(in_rel, true);
    }
    this->collect_nodes(out_rel, -2, false, false);
}
#endif

//=============================================================================
Node *LockNode::Ideal(PhaseGVN *phase, bool can_reshape) {

  // perform any generic optimizations first (returns 'this' or NULL)
  Node *result = SafePointNode::Ideal(phase, can_reshape);
  if (result != NULL)  return result;
  // Don't bother trying to transform a dead node
  if (in(0) && in(0)->is_top())  return NULL;

  // Now see if we can optimize away this lock.  We don't actually
  // remove the locking here, we simply set the _eliminate flag which
  // prevents macro expansion from expanding the lock.  Since we don't
  // modify the graph, the value returned from this function is the
  // one computed above.
  const Type* obj_type = phase->type(obj_node());
  if (can_reshape && EliminateLocks && !is_non_esc_obj() &&
      !obj_type->isa_inlinetype() && !obj_type->is_inlinetypeptr()) {
    //
    // If we are locking an non-escaped object, the lock/unlock is unnecessary
    //
    ConnectionGraph *cgr = phase->C->congraph();
    if (cgr != NULL && cgr->not_global_escape(obj_node())) {
      assert(!is_eliminated() || is_coarsened(), "sanity");
      // The lock could be marked eliminated by lock coarsening
      // code during first IGVN before EA. Replace coarsened flag
      // to eliminate all associated locks/unlocks.
#ifdef ASSERT
      this->log_lock_optimization(phase->C,"eliminate_lock_set_non_esc1");
#endif
      this->set_non_esc_obj();
      return result;
    }

    if (!phase->C->do_locks_coarsening()) {
      return result; // Compiling without locks coarsening
    }
    //
    // Try lock coarsening
    //
    PhaseIterGVN* iter = phase->is_IterGVN();
    if (iter != NULL && !is_eliminated()) {

      GrowableArray<AbstractLockNode*>   lock_ops;

      Node *ctrl = next_control(in(0));

      // now search back for a matching Unlock
      if (find_matching_unlock(ctrl, this, lock_ops)) {
        // found an unlock directly preceding this lock.  This is the
        // case of single unlock directly control dependent on a
        // single lock which is the trivial version of case 1 or 2.
      } else if (ctrl->is_Region() ) {
        if (find_unlocks_for_region(ctrl->as_Region(), this, lock_ops)) {
        // found lock preceded by multiple unlocks along all paths
        // joining at this point which is case 3 in description above.
        }
      } else {
        // see if this lock comes from either half of an if and the
        // predecessors merges unlocks and the other half of the if
        // performs a lock.
        if (find_lock_and_unlock_through_if(ctrl, this, lock_ops)) {
          // found unlock splitting to an if with locks on both branches.
        }
      }

      if (lock_ops.length() > 0) {
        // add ourselves to the list of locks to be eliminated.
        lock_ops.append(this);

  #ifndef PRODUCT
        if (PrintEliminateLocks) {
          int locks = 0;
          int unlocks = 0;
          if (Verbose) {
            tty->print_cr("=== Locks coarsening ===");
          }
          for (int i = 0; i < lock_ops.length(); i++) {
            AbstractLockNode* lock = lock_ops.at(i);
            if (lock->Opcode() == Op_Lock)
              locks++;
            else
              unlocks++;
            if (Verbose) {
              tty->print(" %d: ", i);
              lock->dump();
            }
          }
          tty->print_cr("=== Coarsened %d unlocks and %d locks", unlocks, locks);
        }
  #endif

        // for each of the identified locks, mark them
        // as eliminatable
        for (int i = 0; i < lock_ops.length(); i++) {
          AbstractLockNode* lock = lock_ops.at(i);

          // Mark it eliminated by coarsening and update any counters
#ifdef ASSERT
          lock->log_lock_optimization(phase->C, "eliminate_lock_set_coarsened");
#endif
          lock->set_coarsened();
        }
        // Record this coarsened group.
        phase->C->add_coarsened_locks(lock_ops);
      } else if (ctrl->is_Region() &&
                 iter->_worklist.member(ctrl)) {
        // We weren't able to find any opportunities but the region this
        // lock is control dependent on hasn't been processed yet so put
        // this lock back on the worklist so we can check again once any
        // region simplification has occurred.
        iter->_worklist.push(this);
      }
    }
  }

  return result;
}

//=============================================================================
bool LockNode::is_nested_lock_region() {
  return is_nested_lock_region(NULL);
}

// p is used for access to compilation log; no logging if NULL
bool LockNode::is_nested_lock_region(Compile * c) {
  BoxLockNode* box = box_node()->as_BoxLock();
  int stk_slot = box->stack_slot();
  if (stk_slot <= 0) {
#ifdef ASSERT
    this->log_lock_optimization(c, "eliminate_lock_INLR_1");
#endif
    return false; // External lock or it is not Box (Phi node).
  }

  // Ignore complex cases: merged locks or multiple locks.
  Node* obj = obj_node();
  LockNode* unique_lock = NULL;
  Node* bad_lock = NULL;
  if (!box->is_simple_lock_region(&unique_lock, obj, &bad_lock)) {
#ifdef ASSERT
    this->log_lock_optimization(c, "eliminate_lock_INLR_2a", bad_lock);
#endif
    return false;
  }
  if (unique_lock != this) {
#ifdef ASSERT
    this->log_lock_optimization(c, "eliminate_lock_INLR_2b", (unique_lock != NULL ? unique_lock : bad_lock));
    if (PrintEliminateLocks && Verbose) {
      tty->print_cr("=============== unique_lock != this ============");
      tty->print(" this: ");
      this->dump();
      tty->print(" box: ");
      box->dump();
      tty->print(" obj: ");
      obj->dump();
      if (unique_lock != NULL) {
        tty->print(" unique_lock: ");
        unique_lock->dump();
      }
      if (bad_lock != NULL) {
        tty->print(" bad_lock: ");
        bad_lock->dump();
      }
      tty->print_cr("===============");
    }
#endif
    return false;
  }

  BarrierSetC2* bs = BarrierSet::barrier_set()->barrier_set_c2();
  obj = bs->step_over_gc_barrier(obj);
  // Look for external lock for the same object.
  SafePointNode* sfn = this->as_SafePoint();
  JVMState* youngest_jvms = sfn->jvms();
  int max_depth = youngest_jvms->depth();
  for (int depth = 1; depth <= max_depth; depth++) {
    JVMState* jvms = youngest_jvms->of_depth(depth);
    int num_mon  = jvms->nof_monitors();
    // Loop over monitors
    for (int idx = 0; idx < num_mon; idx++) {
      Node* obj_node = sfn->monitor_obj(jvms, idx);
      obj_node = bs->step_over_gc_barrier(obj_node);
      BoxLockNode* box_node = sfn->monitor_box(jvms, idx)->as_BoxLock();
      if ((box_node->stack_slot() < stk_slot) && obj_node->eqv_uncast(obj)) {
        return true;
      }
    }
  }
#ifdef ASSERT
  this->log_lock_optimization(c, "eliminate_lock_INLR_3");
#endif
  return false;
}

//=============================================================================
uint UnlockNode::size_of() const { return sizeof(*this); }

//=============================================================================
Node *UnlockNode::Ideal(PhaseGVN *phase, bool can_reshape) {

  // perform any generic optimizations first (returns 'this' or NULL)
  Node *result = SafePointNode::Ideal(phase, can_reshape);
  if (result != NULL)  return result;
  // Don't bother trying to transform a dead node
  if (in(0) && in(0)->is_top())  return NULL;

  // Now see if we can optimize away this unlock.  We don't actually
  // remove the unlocking here, we simply set the _eliminate flag which
  // prevents macro expansion from expanding the unlock.  Since we don't
  // modify the graph, the value returned from this function is the
  // one computed above.
  // Escape state is defined after Parse phase.
  const Type* obj_type = phase->type(obj_node());
  if (can_reshape && EliminateLocks && !is_non_esc_obj() &&
      !obj_type->isa_inlinetype() && !obj_type->is_inlinetypeptr()) {
    //
    // If we are unlocking an non-escaped object, the lock/unlock is unnecessary.
    //
    ConnectionGraph *cgr = phase->C->congraph();
    if (cgr != NULL && cgr->not_global_escape(obj_node())) {
      assert(!is_eliminated() || is_coarsened(), "sanity");
      // The lock could be marked eliminated by lock coarsening
      // code during first IGVN before EA. Replace coarsened flag
      // to eliminate all associated locks/unlocks.
#ifdef ASSERT
      this->log_lock_optimization(phase->C, "eliminate_lock_set_non_esc2");
#endif
      this->set_non_esc_obj();
    }
  }
  return result;
}

void AbstractLockNode::log_lock_optimization(Compile *C, const char * tag, Node* bad_lock)  const {
  if (C == NULL) {
    return;
  }
  CompileLog* log = C->log();
  if (log != NULL) {
    Node* box = box_node();
    Node* obj = obj_node();
    int box_id = box != NULL ? box->_idx : -1;
    int obj_id = obj != NULL ? obj->_idx : -1;

    log->begin_head("%s compile_id='%d' lock_id='%d' class='%s' kind='%s' box_id='%d' obj_id='%d' bad_id='%d'",
          tag, C->compile_id(), this->_idx,
          is_Unlock() ? "unlock" : is_Lock() ? "lock" : "?",
          kind_as_string(), box_id, obj_id, (bad_lock != NULL ? bad_lock->_idx : -1));
    log->stamp();
    log->end_head();
    JVMState* p = is_Unlock() ? (as_Unlock()->dbg_jvms()) : jvms();
    while (p != NULL) {
      log->elem("jvms bci='%d' method='%d'", p->bci(), log->identify(p->method()));
      p = p->caller();
    }
    log->tail(tag);
  }
}

bool CallNode::may_modify_arraycopy_helper(const TypeOopPtr* dest_t, const TypeOopPtr *t_oop, PhaseTransform *phase) {
  if (dest_t->is_known_instance() && t_oop->is_known_instance()) {
    return dest_t->instance_id() == t_oop->instance_id();
  }

  if (dest_t->isa_instptr() && !dest_t->klass()->equals(phase->C->env()->Object_klass())) {
    // clone
    if (t_oop->isa_aryptr()) {
      return false;
    }
    if (!t_oop->isa_instptr()) {
      return true;
    }
    if (dest_t->klass()->is_subtype_of(t_oop->klass()) || t_oop->klass()->is_subtype_of(dest_t->klass())) {
      return true;
    }
    // unrelated
    return false;
  }

  if (dest_t->isa_aryptr()) {
    // arraycopy or array clone
    if (t_oop->isa_instptr()) {
      return false;
    }
    if (!t_oop->isa_aryptr()) {
      return true;
    }

    const Type* elem = dest_t->is_aryptr()->elem();
    if (elem == Type::BOTTOM) {
      // An array but we don't know what elements are
      return true;
    }

    dest_t = dest_t->is_aryptr()->with_field_offset(Type::OffsetBot)->add_offset(Type::OffsetBot)->is_oopptr();
    t_oop = t_oop->is_aryptr()->with_field_offset(Type::OffsetBot);
    uint dest_alias = phase->C->get_alias_index(dest_t);
    uint t_oop_alias = phase->C->get_alias_index(t_oop);

    return dest_alias == t_oop_alias;
  }

  return true;
}<|MERGE_RESOLUTION|>--- conflicted
+++ resolved
@@ -1882,7 +1882,6 @@
 
 Node* AllocateNode::make_ideal_mark(PhaseGVN* phase, Node* control, Node* mem) {
   Node* mark_node = NULL;
-<<<<<<< HEAD
   if (EnableValhalla) {
     Node* klass_node = in(AllocateNode::KlassNode);
     Node* proto_adr = phase->transform(new AddPNode(klass_node, klass_node, phase->MakeConX(in_bytes(Klass::prototype_header_offset()))));
@@ -1893,11 +1892,6 @@
   mark_node = phase->transform(mark_node);
   // Avoid returning a constant (old node) here because this method is used by LoadNode::Ideal
   return new OrXNode(mark_node, phase->MakeConX(_larval ? markWord::larval_bit_in_place : 0));
-=======
-  // For now only enable fast locking for non-array types
-  mark_node = phase->MakeConX(markWord::prototype().value());
-  return mark_node;
->>>>>>> 024c4027
 }
 
 
