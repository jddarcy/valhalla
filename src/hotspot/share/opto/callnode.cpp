/*
 * Copyright (c) 1997, 2019, Oracle and/or its affiliates. All rights reserved.
 * DO NOT ALTER OR REMOVE COPYRIGHT NOTICES OR THIS FILE HEADER.
 *
 * This code is free software; you can redistribute it and/or modify it
 * under the terms of the GNU General Public License version 2 only, as
 * published by the Free Software Foundation.
 *
 * This code is distributed in the hope that it will be useful, but WITHOUT
 * ANY WARRANTY; without even the implied warranty of MERCHANTABILITY or
 * FITNESS FOR A PARTICULAR PURPOSE.  See the GNU General Public License
 * version 2 for more details (a copy is included in the LICENSE file that
 * accompanied this code).
 *
 * You should have received a copy of the GNU General Public License version
 * 2 along with this work; if not, write to the Free Software Foundation,
 * Inc., 51 Franklin St, Fifth Floor, Boston, MA 02110-1301 USA.
 *
 * Please contact Oracle, 500 Oracle Parkway, Redwood Shores, CA 94065 USA
 * or visit www.oracle.com if you need additional information or have any
 * questions.
 *
 */

#include "precompiled.hpp"
#include "compiler/compileLog.hpp"
#include "ci/bcEscapeAnalyzer.hpp"
#include "compiler/oopMap.hpp"
#include "gc/shared/barrierSet.hpp"
#include "gc/shared/c2/barrierSetC2.hpp"
#include "interpreter/interpreter.hpp"
#include "opto/callGenerator.hpp"
#include "opto/callnode.hpp"
#include "opto/castnode.hpp"
#include "opto/convertnode.hpp"
#include "opto/escape.hpp"
#include "opto/locknode.hpp"
#include "opto/machnode.hpp"
#include "opto/matcher.hpp"
#include "opto/parse.hpp"
#include "opto/regalloc.hpp"
#include "opto/regmask.hpp"
#include "opto/rootnode.hpp"
#include "opto/runtime.hpp"
<<<<<<< HEAD
#include "opto/valuetypenode.hpp"
#include "runtime/sharedRuntime.hpp"
=======
#include "utilities/powerOfTwo.hpp"
>>>>>>> 67ba91ba

// Portions of code courtesy of Clifford Click

// Optimization - Graph Style

//=============================================================================
uint StartNode::size_of() const { return sizeof(*this); }
bool StartNode::cmp( const Node &n ) const
{ return _domain == ((StartNode&)n)._domain; }
const Type *StartNode::bottom_type() const { return _domain; }
const Type* StartNode::Value(PhaseGVN* phase) const { return _domain; }
#ifndef PRODUCT
void StartNode::dump_spec(outputStream *st) const { st->print(" #"); _domain->dump_on(st);}
void StartNode::dump_compact_spec(outputStream *st) const { /* empty */ }
#endif

//------------------------------Ideal------------------------------------------
Node *StartNode::Ideal(PhaseGVN *phase, bool can_reshape){
  return remove_dead_region(phase, can_reshape) ? this : NULL;
}

//------------------------------calling_convention-----------------------------
void StartNode::calling_convention( BasicType* sig_bt, VMRegPair *parm_regs, uint argcnt ) const {
  Matcher::calling_convention( sig_bt, parm_regs, argcnt, false );
}

//------------------------------Registers--------------------------------------
const RegMask &StartNode::in_RegMask(uint) const {
  return RegMask::Empty;
}

//------------------------------match------------------------------------------
// Construct projections for incoming parameters, and their RegMask info
Node *StartNode::match(const ProjNode *proj, const Matcher *match, const RegMask* mask) {
  switch (proj->_con) {
  case TypeFunc::Control:
  case TypeFunc::I_O:
  case TypeFunc::Memory:
    return new MachProjNode(this,proj->_con,RegMask::Empty,MachProjNode::unmatched_proj);
  case TypeFunc::FramePtr:
    return new MachProjNode(this,proj->_con,Matcher::c_frame_ptr_mask, Op_RegP);
  case TypeFunc::ReturnAdr:
    return new MachProjNode(this,proj->_con,match->_return_addr_mask,Op_RegP);
  case TypeFunc::Parms:
  default: {
      uint parm_num = proj->_con - TypeFunc::Parms;
      const Type *t = _domain->field_at(proj->_con);
      if (t->base() == Type::Half)  // 2nd half of Longs and Doubles
        return new ConNode(Type::TOP);
      uint ideal_reg = t->ideal_reg();
      RegMask &rm = match->_calling_convention_mask[parm_num];
      return new MachProjNode(this,proj->_con,rm,ideal_reg);
    }
  }
  return NULL;
}

//=============================================================================
const char * const ParmNode::names[TypeFunc::Parms+1] = {
  "Control", "I_O", "Memory", "FramePtr", "ReturnAdr", "Parms"
};

#ifndef PRODUCT
void ParmNode::dump_spec(outputStream *st) const {
  if( _con < TypeFunc::Parms ) {
    st->print("%s", names[_con]);
  } else {
    st->print("Parm%d: ",_con-TypeFunc::Parms);
    // Verbose and WizardMode dump bottom_type for all nodes
    if( !Verbose && !WizardMode )   bottom_type()->dump_on(st);
  }
}

void ParmNode::dump_compact_spec(outputStream *st) const {
  if (_con < TypeFunc::Parms) {
    st->print("%s", names[_con]);
  } else {
    st->print("%d:", _con-TypeFunc::Parms);
    // unconditionally dump bottom_type
    bottom_type()->dump_on(st);
  }
}

// For a ParmNode, all immediate inputs and outputs are considered relevant
// both in compact and standard representation.
void ParmNode::related(GrowableArray<Node*> *in_rel, GrowableArray<Node*> *out_rel, bool compact) const {
  this->collect_nodes(in_rel, 1, false, false);
  this->collect_nodes(out_rel, -1, false, false);
}
#endif

uint ParmNode::ideal_reg() const {
  switch( _con ) {
  case TypeFunc::Control  : // fall through
  case TypeFunc::I_O      : // fall through
  case TypeFunc::Memory   : return 0;
  case TypeFunc::FramePtr : // fall through
  case TypeFunc::ReturnAdr: return Op_RegP;
  default                 : assert( _con > TypeFunc::Parms, "" );
    // fall through
  case TypeFunc::Parms    : {
    // Type of argument being passed
    const Type *t = in(0)->as_Start()->_domain->field_at(_con);
    return t->ideal_reg();
  }
  }
  ShouldNotReachHere();
  return 0;
}

//=============================================================================
ReturnNode::ReturnNode(uint edges, Node *cntrl, Node *i_o, Node *memory, Node *frameptr, Node *retadr ) : Node(edges) {
  init_req(TypeFunc::Control,cntrl);
  init_req(TypeFunc::I_O,i_o);
  init_req(TypeFunc::Memory,memory);
  init_req(TypeFunc::FramePtr,frameptr);
  init_req(TypeFunc::ReturnAdr,retadr);
}

Node *ReturnNode::Ideal(PhaseGVN *phase, bool can_reshape){
  return remove_dead_region(phase, can_reshape) ? this : NULL;
}

const Type* ReturnNode::Value(PhaseGVN* phase) const {
  return ( phase->type(in(TypeFunc::Control)) == Type::TOP)
    ? Type::TOP
    : Type::BOTTOM;
}

// Do we Match on this edge index or not?  No edges on return nodes
uint ReturnNode::match_edge(uint idx) const {
  return 0;
}


#ifndef PRODUCT
void ReturnNode::dump_req(outputStream *st) const {
  // Dump the required inputs, enclosed in '(' and ')'
  uint i;                       // Exit value of loop
  for (i = 0; i < req(); i++) {    // For all required inputs
    if (i == TypeFunc::Parms) st->print("returns");
    if (in(i)) st->print("%c%d ", Compile::current()->node_arena()->contains(in(i)) ? ' ' : 'o', in(i)->_idx);
    else st->print("_ ");
  }
}
#endif

//=============================================================================
RethrowNode::RethrowNode(
  Node* cntrl,
  Node* i_o,
  Node* memory,
  Node* frameptr,
  Node* ret_adr,
  Node* exception
) : Node(TypeFunc::Parms + 1) {
  init_req(TypeFunc::Control  , cntrl    );
  init_req(TypeFunc::I_O      , i_o      );
  init_req(TypeFunc::Memory   , memory   );
  init_req(TypeFunc::FramePtr , frameptr );
  init_req(TypeFunc::ReturnAdr, ret_adr);
  init_req(TypeFunc::Parms    , exception);
}

Node *RethrowNode::Ideal(PhaseGVN *phase, bool can_reshape){
  return remove_dead_region(phase, can_reshape) ? this : NULL;
}

const Type* RethrowNode::Value(PhaseGVN* phase) const {
  return (phase->type(in(TypeFunc::Control)) == Type::TOP)
    ? Type::TOP
    : Type::BOTTOM;
}

uint RethrowNode::match_edge(uint idx) const {
  return 0;
}

#ifndef PRODUCT
void RethrowNode::dump_req(outputStream *st) const {
  // Dump the required inputs, enclosed in '(' and ')'
  uint i;                       // Exit value of loop
  for (i = 0; i < req(); i++) {    // For all required inputs
    if (i == TypeFunc::Parms) st->print("exception");
    if (in(i)) st->print("%c%d ", Compile::current()->node_arena()->contains(in(i)) ? ' ' : 'o', in(i)->_idx);
    else st->print("_ ");
  }
}
#endif

//=============================================================================
// Do we Match on this edge index or not?  Match only target address & method
uint TailCallNode::match_edge(uint idx) const {
  return TypeFunc::Parms <= idx  &&  idx <= TypeFunc::Parms+1;
}

//=============================================================================
// Do we Match on this edge index or not?  Match only target address & oop
uint TailJumpNode::match_edge(uint idx) const {
  return TypeFunc::Parms <= idx  &&  idx <= TypeFunc::Parms+1;
}

//=============================================================================
JVMState::JVMState(ciMethod* method, JVMState* caller) :
  _method(method) {
  assert(method != NULL, "must be valid call site");
  _bci = InvocationEntryBci;
  _reexecute = Reexecute_Undefined;
  debug_only(_bci = -99);  // random garbage value
  debug_only(_map = (SafePointNode*)-1);
  _caller = caller;
  _depth  = 1 + (caller == NULL ? 0 : caller->depth());
  _locoff = TypeFunc::Parms;
  _stkoff = _locoff + _method->max_locals();
  _monoff = _stkoff + _method->max_stack();
  _scloff = _monoff;
  _endoff = _monoff;
  _sp = 0;
}
JVMState::JVMState(int stack_size) :
  _method(NULL) {
  _bci = InvocationEntryBci;
  _reexecute = Reexecute_Undefined;
  debug_only(_map = (SafePointNode*)-1);
  _caller = NULL;
  _depth  = 1;
  _locoff = TypeFunc::Parms;
  _stkoff = _locoff;
  _monoff = _stkoff + stack_size;
  _scloff = _monoff;
  _endoff = _monoff;
  _sp = 0;
}

//--------------------------------of_depth-------------------------------------
JVMState* JVMState::of_depth(int d) const {
  const JVMState* jvmp = this;
  assert(0 < d && (uint)d <= depth(), "oob");
  for (int skip = depth() - d; skip > 0; skip--) {
    jvmp = jvmp->caller();
  }
  assert(jvmp->depth() == (uint)d, "found the right one");
  return (JVMState*)jvmp;
}

//-----------------------------same_calls_as-----------------------------------
bool JVMState::same_calls_as(const JVMState* that) const {
  if (this == that)                    return true;
  if (this->depth() != that->depth())  return false;
  const JVMState* p = this;
  const JVMState* q = that;
  for (;;) {
    if (p->_method != q->_method)    return false;
    if (p->_method == NULL)          return true;   // bci is irrelevant
    if (p->_bci    != q->_bci)       return false;
    if (p->_reexecute != q->_reexecute)  return false;
    p = p->caller();
    q = q->caller();
    if (p == q)                      return true;
    assert(p != NULL && q != NULL, "depth check ensures we don't run off end");
  }
}

//------------------------------debug_start------------------------------------
uint JVMState::debug_start()  const {
  debug_only(JVMState* jvmroot = of_depth(1));
  assert(jvmroot->locoff() <= this->locoff(), "youngest JVMState must be last");
  return of_depth(1)->locoff();
}

//-------------------------------debug_end-------------------------------------
uint JVMState::debug_end() const {
  debug_only(JVMState* jvmroot = of_depth(1));
  assert(jvmroot->endoff() <= this->endoff(), "youngest JVMState must be last");
  return endoff();
}

//------------------------------debug_depth------------------------------------
uint JVMState::debug_depth() const {
  uint total = 0;
  for (const JVMState* jvmp = this; jvmp != NULL; jvmp = jvmp->caller()) {
    total += jvmp->debug_size();
  }
  return total;
}

#ifndef PRODUCT

//------------------------------format_helper----------------------------------
// Given an allocation (a Chaitin object) and a Node decide if the Node carries
// any defined value or not.  If it does, print out the register or constant.
static void format_helper( PhaseRegAlloc *regalloc, outputStream* st, Node *n, const char *msg, uint i, GrowableArray<SafePointScalarObjectNode*> *scobjs ) {
  if (n == NULL) { st->print(" NULL"); return; }
  if (n->is_SafePointScalarObject()) {
    // Scalar replacement.
    SafePointScalarObjectNode* spobj = n->as_SafePointScalarObject();
    scobjs->append_if_missing(spobj);
    int sco_n = scobjs->find(spobj);
    assert(sco_n >= 0, "");
    st->print(" %s%d]=#ScObj" INT32_FORMAT, msg, i, sco_n);
    return;
  }
  if (regalloc->node_regs_max_index() > 0 &&
      OptoReg::is_valid(regalloc->get_reg_first(n))) { // Check for undefined
    char buf[50];
    regalloc->dump_register(n,buf);
    st->print(" %s%d]=%s",msg,i,buf);
  } else {                      // No register, but might be constant
    const Type *t = n->bottom_type();
    switch (t->base()) {
    case Type::Int:
      st->print(" %s%d]=#" INT32_FORMAT,msg,i,t->is_int()->get_con());
      break;
    case Type::AnyPtr:
      assert( t == TypePtr::NULL_PTR || n->in_dump(), "" );
      st->print(" %s%d]=#NULL",msg,i);
      break;
    case Type::AryPtr:
    case Type::InstPtr:
      st->print(" %s%d]=#Ptr" INTPTR_FORMAT,msg,i,p2i(t->isa_oopptr()->const_oop()));
      break;
    case Type::KlassPtr:
      st->print(" %s%d]=#Ptr" INTPTR_FORMAT,msg,i,p2i(t->make_ptr()->isa_klassptr()->klass()));
      break;
    case Type::MetadataPtr:
      st->print(" %s%d]=#Ptr" INTPTR_FORMAT,msg,i,p2i(t->make_ptr()->isa_metadataptr()->metadata()));
      break;
    case Type::NarrowOop:
      st->print(" %s%d]=#Ptr" INTPTR_FORMAT,msg,i,p2i(t->make_ptr()->isa_oopptr()->const_oop()));
      break;
    case Type::RawPtr:
      st->print(" %s%d]=#Raw" INTPTR_FORMAT,msg,i,p2i(t->is_rawptr()));
      break;
    case Type::DoubleCon:
      st->print(" %s%d]=#%fD",msg,i,t->is_double_constant()->_d);
      break;
    case Type::FloatCon:
      st->print(" %s%d]=#%fF",msg,i,t->is_float_constant()->_f);
      break;
    case Type::Long:
      st->print(" %s%d]=#" INT64_FORMAT,msg,i,(int64_t)(t->is_long()->get_con()));
      break;
    case Type::Half:
    case Type::Top:
      st->print(" %s%d]=_",msg,i);
      break;
    default: ShouldNotReachHere();
    }
  }
}

//------------------------------format-----------------------------------------
void JVMState::format(PhaseRegAlloc *regalloc, const Node *n, outputStream* st) const {
  st->print("        #");
  if (_method) {
    _method->print_short_name(st);
    st->print(" @ bci:%d ",_bci);
  } else {
    st->print_cr(" runtime stub ");
    return;
  }
  if (n->is_MachSafePoint()) {
    GrowableArray<SafePointScalarObjectNode*> scobjs;
    MachSafePointNode *mcall = n->as_MachSafePoint();
    uint i;
    // Print locals
    for (i = 0; i < (uint)loc_size(); i++)
      format_helper(regalloc, st, mcall->local(this, i), "L[", i, &scobjs);
    // Print stack
    for (i = 0; i < (uint)stk_size(); i++) {
      if ((uint)(_stkoff + i) >= mcall->len())
        st->print(" oob ");
      else
       format_helper(regalloc, st, mcall->stack(this, i), "STK[", i, &scobjs);
    }
    for (i = 0; (int)i < nof_monitors(); i++) {
      Node *box = mcall->monitor_box(this, i);
      Node *obj = mcall->monitor_obj(this, i);
      if (regalloc->node_regs_max_index() > 0 &&
          OptoReg::is_valid(regalloc->get_reg_first(box))) {
        box = BoxLockNode::box_node(box);
        format_helper(regalloc, st, box, "MON-BOX[", i, &scobjs);
      } else {
        OptoReg::Name box_reg = BoxLockNode::reg(box);
        st->print(" MON-BOX%d=%s+%d",
                   i,
                   OptoReg::regname(OptoReg::c_frame_pointer),
                   regalloc->reg2offset(box_reg));
      }
      const char* obj_msg = "MON-OBJ[";
      if (EliminateLocks) {
        if (BoxLockNode::box_node(box)->is_eliminated())
          obj_msg = "MON-OBJ(LOCK ELIMINATED)[";
      }
      format_helper(regalloc, st, obj, obj_msg, i, &scobjs);
    }

    for (i = 0; i < (uint)scobjs.length(); i++) {
      // Scalar replaced objects.
      st->cr();
      st->print("        # ScObj" INT32_FORMAT " ", i);
      SafePointScalarObjectNode* spobj = scobjs.at(i);
      ciKlass* cik = spobj->bottom_type()->is_oopptr()->klass();
      assert(cik->is_instance_klass() ||
             cik->is_array_klass(), "Not supported allocation.");
      ciInstanceKlass *iklass = NULL;
      if (cik->is_instance_klass()) {
        cik->print_name_on(st);
        iklass = cik->as_instance_klass();
      } else if (cik->is_type_array_klass()) {
        cik->as_array_klass()->base_element_type()->print_name_on(st);
        st->print("[%d]", spobj->n_fields());
      } else if (cik->is_obj_array_klass()) {
        ciKlass* cie = cik->as_obj_array_klass()->base_element_klass();
        if (cie->is_instance_klass()) {
          cie->print_name_on(st);
        } else if (cie->is_type_array_klass()) {
          cie->as_array_klass()->base_element_type()->print_name_on(st);
        } else {
          ShouldNotReachHere();
        }
        st->print("[%d]", spobj->n_fields());
        int ndim = cik->as_array_klass()->dimension() - 1;
        while (ndim-- > 0) {
          st->print("[]");
        }
      } else if (cik->is_value_array_klass()) {
        ciKlass* cie = cik->as_value_array_klass()->base_element_klass();
        cie->print_name_on(st);
        st->print("[%d]", spobj->n_fields());
        int ndim = cik->as_array_klass()->dimension() - 1;
        while (ndim-- > 0) {
          st->print("[]");
        }
      }
      st->print("={");
      uint nf = spobj->n_fields();
      if (nf > 0) {
        uint first_ind = spobj->first_index(mcall->jvms());
        Node* fld_node = mcall->in(first_ind);
        ciField* cifield;
        if (iklass != NULL) {
          st->print(" [");
          cifield = iklass->nonstatic_field_at(0);
          cifield->print_name_on(st);
          format_helper(regalloc, st, fld_node, ":", 0, &scobjs);
        } else {
          format_helper(regalloc, st, fld_node, "[", 0, &scobjs);
        }
        for (uint j = 1; j < nf; j++) {
          fld_node = mcall->in(first_ind+j);
          if (iklass != NULL) {
            st->print(", [");
            cifield = iklass->nonstatic_field_at(j);
            cifield->print_name_on(st);
            format_helper(regalloc, st, fld_node, ":", j, &scobjs);
          } else {
            format_helper(regalloc, st, fld_node, ", [", j, &scobjs);
          }
        }
      }
      st->print(" }");
    }
  }
  st->cr();
  if (caller() != NULL) caller()->format(regalloc, n, st);
}


void JVMState::dump_spec(outputStream *st) const {
  if (_method != NULL) {
    bool printed = false;
    if (!Verbose) {
      // The JVMS dumps make really, really long lines.
      // Take out the most boring parts, which are the package prefixes.
      char buf[500];
      stringStream namest(buf, sizeof(buf));
      _method->print_short_name(&namest);
      if (namest.count() < sizeof(buf)) {
        const char* name = namest.base();
        if (name[0] == ' ')  ++name;
        const char* endcn = strchr(name, ':');  // end of class name
        if (endcn == NULL)  endcn = strchr(name, '(');
        if (endcn == NULL)  endcn = name + strlen(name);
        while (endcn > name && endcn[-1] != '.' && endcn[-1] != '/')
          --endcn;
        st->print(" %s", endcn);
        printed = true;
      }
    }
    if (!printed)
      _method->print_short_name(st);
    st->print(" @ bci:%d",_bci);
    if(_reexecute == Reexecute_True)
      st->print(" reexecute");
  } else {
    st->print(" runtime stub");
  }
  if (caller() != NULL)  caller()->dump_spec(st);
}


void JVMState::dump_on(outputStream* st) const {
  bool print_map = _map && !((uintptr_t)_map & 1) &&
                  ((caller() == NULL) || (caller()->map() != _map));
  if (print_map) {
    if (_map->len() > _map->req()) {  // _map->has_exceptions()
      Node* ex = _map->in(_map->req());  // _map->next_exception()
      // skip the first one; it's already being printed
      while (ex != NULL && ex->len() > ex->req()) {
        ex = ex->in(ex->req());  // ex->next_exception()
        ex->dump(1);
      }
    }
    _map->dump(Verbose ? 2 : 1);
  }
  if (caller() != NULL) {
    caller()->dump_on(st);
  }
  st->print("JVMS depth=%d loc=%d stk=%d arg=%d mon=%d scalar=%d end=%d mondepth=%d sp=%d bci=%d reexecute=%s method=",
             depth(), locoff(), stkoff(), argoff(), monoff(), scloff(), endoff(), monitor_depth(), sp(), bci(), should_reexecute()?"true":"false");
  if (_method == NULL) {
    st->print_cr("(none)");
  } else {
    _method->print_name(st);
    st->cr();
    if (bci() >= 0 && bci() < _method->code_size()) {
      st->print("    bc: ");
      _method->print_codes_on(bci(), bci()+1, st);
    }
  }
}

// Extra way to dump a jvms from the debugger,
// to avoid a bug with C++ member function calls.
void dump_jvms(JVMState* jvms) {
  jvms->dump();
}
#endif

//--------------------------clone_shallow--------------------------------------
JVMState* JVMState::clone_shallow(Compile* C) const {
  JVMState* n = has_method() ? new (C) JVMState(_method, _caller) : new (C) JVMState(0);
  n->set_bci(_bci);
  n->_reexecute = _reexecute;
  n->set_locoff(_locoff);
  n->set_stkoff(_stkoff);
  n->set_monoff(_monoff);
  n->set_scloff(_scloff);
  n->set_endoff(_endoff);
  n->set_sp(_sp);
  n->set_map(_map);
  return n;
}

//---------------------------clone_deep----------------------------------------
JVMState* JVMState::clone_deep(Compile* C) const {
  JVMState* n = clone_shallow(C);
  for (JVMState* p = n; p->_caller != NULL; p = p->_caller) {
    p->_caller = p->_caller->clone_shallow(C);
  }
  assert(n->depth() == depth(), "sanity");
  assert(n->debug_depth() == debug_depth(), "sanity");
  return n;
}

/**
 * Reset map for all callers
 */
void JVMState::set_map_deep(SafePointNode* map) {
  for (JVMState* p = this; p->_caller != NULL; p = p->_caller) {
    p->set_map(map);
  }
}

// Adapt offsets in in-array after adding or removing an edge.
// Prerequisite is that the JVMState is used by only one node.
void JVMState::adapt_position(int delta) {
  for (JVMState* jvms = this; jvms != NULL; jvms = jvms->caller()) {
    jvms->set_locoff(jvms->locoff() + delta);
    jvms->set_stkoff(jvms->stkoff() + delta);
    jvms->set_monoff(jvms->monoff() + delta);
    jvms->set_scloff(jvms->scloff() + delta);
    jvms->set_endoff(jvms->endoff() + delta);
  }
}

// Mirror the stack size calculation in the deopt code
// How much stack space would we need at this point in the program in
// case of deoptimization?
int JVMState::interpreter_frame_size() const {
  const JVMState* jvms = this;
  int size = 0;
  int callee_parameters = 0;
  int callee_locals = 0;
  int extra_args = method()->max_stack() - stk_size();

  while (jvms != NULL) {
    int locks = jvms->nof_monitors();
    int temps = jvms->stk_size();
    bool is_top_frame = (jvms == this);
    ciMethod* method = jvms->method();

    int frame_size = BytesPerWord * Interpreter::size_activation(method->max_stack(),
                                                                 temps + callee_parameters,
                                                                 extra_args,
                                                                 locks,
                                                                 callee_parameters,
                                                                 callee_locals,
                                                                 is_top_frame);
    size += frame_size;

    callee_parameters = method->size_of_parameters();
    callee_locals = method->max_locals();
    extra_args = 0;
    jvms = jvms->caller();
  }
  return size + Deoptimization::last_frame_adjust(0, callee_locals) * BytesPerWord;
}

//=============================================================================
bool CallNode::cmp( const Node &n ) const
{ return _tf == ((CallNode&)n)._tf && _jvms == ((CallNode&)n)._jvms; }
#ifndef PRODUCT
void CallNode::dump_req(outputStream *st) const {
  // Dump the required inputs, enclosed in '(' and ')'
  uint i;                       // Exit value of loop
  for (i = 0; i < req(); i++) {    // For all required inputs
    if (i == TypeFunc::Parms) st->print("(");
    if (in(i)) st->print("%c%d ", Compile::current()->node_arena()->contains(in(i)) ? ' ' : 'o', in(i)->_idx);
    else st->print("_ ");
  }
  st->print(")");
}

void CallNode::dump_spec(outputStream *st) const {
  st->print(" ");
  if (tf() != NULL)  tf()->dump_on(st);
  if (_cnt != COUNT_UNKNOWN)  st->print(" C=%f",_cnt);
  if (jvms() != NULL)  jvms()->dump_spec(st);
}
#endif

const Type *CallNode::bottom_type() const { return tf()->range_cc(); }
const Type* CallNode::Value(PhaseGVN* phase) const {
  if (!in(0) || phase->type(in(0)) == Type::TOP) {
    return Type::TOP;
  }
  return tf()->range_cc();
}

//------------------------------calling_convention-----------------------------
void CallNode::calling_convention(BasicType* sig_bt, VMRegPair *parm_regs, uint argcnt) const {
  if (_entry_point == StubRoutines::store_value_type_fields_to_buf()) {
    // The call to that stub is a special case: its inputs are
    // multiple values returned from a call and so it should follow
    // the return convention.
    SharedRuntime::java_return_convention(sig_bt, parm_regs, argcnt);
    return;
  }
  // Use the standard compiler calling convention
  Matcher::calling_convention( sig_bt, parm_regs, argcnt, true );
}


//------------------------------match------------------------------------------
// Construct projections for control, I/O, memory-fields, ..., and
// return result(s) along with their RegMask info
Node *CallNode::match(const ProjNode *proj, const Matcher *match, const RegMask* mask) {
  uint con = proj->_con;
  const TypeTuple *range_cc = tf()->range_cc();
  if (con >= TypeFunc::Parms) {
    if (is_CallRuntime()) {
      if (con == TypeFunc::Parms) {
        uint ideal_reg = range_cc->field_at(TypeFunc::Parms)->ideal_reg();
        OptoRegPair regs = match->c_return_value(ideal_reg,true);
        RegMask rm = RegMask(regs.first());
        if (OptoReg::is_valid(regs.second())) {
          rm.Insert(regs.second());
        }
        return new MachProjNode(this,con,rm,ideal_reg);
      } else {
        assert(con == TypeFunc::Parms+1, "only one return value");
        assert(range_cc->field_at(TypeFunc::Parms+1) == Type::HALF, "");
        return new MachProjNode(this,con, RegMask::Empty, (uint)OptoReg::Bad);
      }
    } else {
      // The Call may return multiple values (value type fields): we
      // create one projection per returned values.
      assert(con <= TypeFunc::Parms+1 || ValueTypeReturnedAsFields, "only for multi value return");
      uint ideal_reg = range_cc->field_at(con)->ideal_reg();
      return new MachProjNode(this, con, mask[con-TypeFunc::Parms], ideal_reg);
    }
  }

  switch (con) {
  case TypeFunc::Control:
  case TypeFunc::I_O:
  case TypeFunc::Memory:
    return new MachProjNode(this,proj->_con,RegMask::Empty,MachProjNode::unmatched_proj);

  case TypeFunc::ReturnAdr:
  case TypeFunc::FramePtr:
  default:
    ShouldNotReachHere();
  }
  return NULL;
}

// Do we Match on this edge index or not?  Match no edges
uint CallNode::match_edge(uint idx) const {
  return 0;
}

//
// Determine whether the call could modify the field of the specified
// instance at the specified offset.
//
bool CallNode::may_modify(const TypeOopPtr *t_oop, PhaseTransform *phase) {
  assert((t_oop != NULL), "sanity");
  if (is_call_to_arraycopystub() && strcmp(_name, "unsafe_arraycopy") != 0) {
    const TypeTuple* args = _tf->domain_sig();
    Node* dest = NULL;
    // Stubs that can be called once an ArrayCopyNode is expanded have
    // different signatures. Look for the second pointer argument,
    // that is the destination of the copy.
    for (uint i = TypeFunc::Parms, j = 0; i < args->cnt(); i++) {
      if (args->field_at(i)->isa_ptr()) {
        j++;
        if (j == 2) {
          dest = in(i);
          break;
        }
      }
    }
    guarantee(dest != NULL, "Call had only one ptr in, broken IR!");
    if (!dest->is_top() && may_modify_arraycopy_helper(phase->type(dest)->is_oopptr(), t_oop, phase)) {
      return true;
    }
    return false;
  }
  if (t_oop->is_known_instance()) {
    // The instance_id is set only for scalar-replaceable allocations which
    // are not passed as arguments according to Escape Analysis.
    return false;
  }
  if (t_oop->is_ptr_to_boxed_value()) {
    ciKlass* boxing_klass = t_oop->klass();
    if (is_CallStaticJava() && as_CallStaticJava()->is_boxing_method()) {
      // Skip unrelated boxing methods.
      Node* proj = proj_out_or_null(TypeFunc::Parms);
      if ((proj == NULL) || (phase->type(proj)->is_instptr()->klass() != boxing_klass)) {
        return false;
      }
    }
    if (is_CallJava() && as_CallJava()->method() != NULL) {
      ciMethod* meth = as_CallJava()->method();
      if (meth->is_getter()) {
        return false;
      }
      // May modify (by reflection) if an boxing object is passed
      // as argument or returned.
      Node* proj = returns_pointer() ? proj_out_or_null(TypeFunc::Parms) : NULL;
      if (proj != NULL) {
        const TypeInstPtr* inst_t = phase->type(proj)->isa_instptr();
        if ((inst_t != NULL) && (!inst_t->klass_is_exact() ||
                                 (inst_t->klass() == boxing_klass))) {
          return true;
        }
      }
      const TypeTuple* d = tf()->domain_cc();
      for (uint i = TypeFunc::Parms; i < d->cnt(); i++) {
        const TypeInstPtr* inst_t = d->field_at(i)->isa_instptr();
        if ((inst_t != NULL) && (!inst_t->klass_is_exact() ||
                                 (inst_t->klass() == boxing_klass))) {
          return true;
        }
      }
      return false;
    }
  }
  return true;
}

// Does this call have a direct reference to n other than debug information?
bool CallNode::has_non_debug_use(Node *n) {
  const TypeTuple * d = tf()->domain_cc();
  for (uint i = TypeFunc::Parms; i < d->cnt(); i++) {
    Node *arg = in(i);
    if (arg == n) {
      return true;
    }
  }
  return false;
}

bool CallNode::has_debug_use(Node *n) {
  assert(jvms() != NULL, "jvms should not be null");
  for (uint i = jvms()->debug_start(); i < jvms()->debug_end(); i++) {
    Node *arg = in(i);
    if (arg == n) {
      return true;
    }
  }
  return false;
}

// Returns the unique CheckCastPP of a call
// or 'this' if there are several CheckCastPP or unexpected uses
// or returns NULL if there is no one.
Node *CallNode::result_cast() {
  Node *cast = NULL;

  Node *p = proj_out_or_null(TypeFunc::Parms);
  if (p == NULL)
    return NULL;

  for (DUIterator_Fast imax, i = p->fast_outs(imax); i < imax; i++) {
    Node *use = p->fast_out(i);
    if (use->is_CheckCastPP()) {
      if (cast != NULL) {
        return this;  // more than 1 CheckCastPP
      }
      cast = use;
    } else if (!use->is_Initialize() &&
               !use->is_AddP() &&
               use->Opcode() != Op_MemBarStoreStore) {
      // Expected uses are restricted to a CheckCastPP, an Initialize
      // node, a MemBarStoreStore (clone) and AddP nodes. If we
      // encounter any other use (a Phi node can be seen in rare
      // cases) return this to prevent incorrect optimizations.
      return this;
    }
  }
  return cast;
}


CallProjections* CallNode::extract_projections(bool separate_io_proj, bool do_asserts) {
  uint max_res = TypeFunc::Parms-1;
  for (DUIterator_Fast imax, i = fast_outs(imax); i < imax; i++) {
    ProjNode *pn = fast_out(i)->as_Proj();
    max_res = MAX2(max_res, pn->_con);
  }

  assert(max_res < _tf->range_cc()->cnt(), "result out of bounds");

  uint projs_size = sizeof(CallProjections);
  if (max_res > TypeFunc::Parms) {
    projs_size += (max_res-TypeFunc::Parms)*sizeof(Node*);
  }
  char* projs_storage = resource_allocate_bytes(projs_size);
  CallProjections* projs = new(projs_storage)CallProjections(max_res - TypeFunc::Parms + 1);

  for (DUIterator_Fast imax, i = fast_outs(imax); i < imax; i++) {
    ProjNode *pn = fast_out(i)->as_Proj();
    if (pn->outcnt() == 0) continue;
    switch (pn->_con) {
    case TypeFunc::Control:
      {
        // For Control (fallthrough) and I_O (catch_all_index) we have CatchProj -> Catch -> Proj
        projs->fallthrough_proj = pn;
        DUIterator_Fast jmax, j = pn->fast_outs(jmax);
        const Node *cn = pn->fast_out(j);
        if (cn->is_Catch()) {
          ProjNode *cpn = NULL;
          for (DUIterator_Fast kmax, k = cn->fast_outs(kmax); k < kmax; k++) {
            cpn = cn->fast_out(k)->as_Proj();
            assert(cpn->is_CatchProj(), "must be a CatchProjNode");
            if (cpn->_con == CatchProjNode::fall_through_index)
              projs->fallthrough_catchproj = cpn;
            else {
              assert(cpn->_con == CatchProjNode::catch_all_index, "must be correct index.");
              projs->catchall_catchproj = cpn;
            }
          }
        }
        break;
      }
    case TypeFunc::I_O:
      if (pn->_is_io_use)
        projs->catchall_ioproj = pn;
      else
        projs->fallthrough_ioproj = pn;
      for (DUIterator j = pn->outs(); pn->has_out(j); j++) {
        Node* e = pn->out(j);
        if (e->Opcode() == Op_CreateEx && e->in(0)->is_CatchProj() && e->outcnt() > 0) {
          assert(projs->exobj == NULL, "only one");
          projs->exobj = e;
        }
      }
      break;
    case TypeFunc::Memory:
      if (pn->_is_io_use)
        projs->catchall_memproj = pn;
      else
        projs->fallthrough_memproj = pn;
      break;
    case TypeFunc::Parms:
      projs->resproj[0] = pn;
      break;
    default:
      assert(pn->_con <= max_res, "unexpected projection from allocation node.");
      projs->resproj[pn->_con-TypeFunc::Parms] = pn;
      break;
    }
  }

  // The resproj may not exist because the result could be ignored
  // and the exception object may not exist if an exception handler
  // swallows the exception but all the other must exist and be found.
  do_asserts = do_asserts && !Compile::current()->inlining_incrementally();
  assert(!do_asserts || projs->fallthrough_proj      != NULL, "must be found");
  assert(!do_asserts || projs->fallthrough_catchproj != NULL, "must be found");
  assert(!do_asserts || projs->fallthrough_memproj   != NULL, "must be found");
  assert(!do_asserts || projs->fallthrough_ioproj    != NULL, "must be found");
  assert(!do_asserts || projs->catchall_catchproj    != NULL, "must be found");
  if (separate_io_proj) {
    assert(!do_asserts || projs->catchall_memproj    != NULL, "must be found");
    assert(!do_asserts || projs->catchall_ioproj     != NULL, "must be found");
  }
  return projs;
}

Node *CallNode::Ideal(PhaseGVN *phase, bool can_reshape) {
  CallGenerator* cg = generator();
  if (can_reshape && cg != NULL && cg->is_mh_late_inline() && !cg->already_attempted()) {
    // Check whether this MH handle call becomes a candidate for inlining
    ciMethod* callee = cg->method();
    vmIntrinsics::ID iid = callee->intrinsic_id();
    if (iid == vmIntrinsics::_invokeBasic) {
      if (in(TypeFunc::Parms)->Opcode() == Op_ConP) {
        phase->C->prepend_late_inline(cg);
        set_generator(NULL);
      }
    } else {
      assert(callee->has_member_arg(), "wrong type of call?");
      if (in(TypeFunc::Parms + callee->arg_size() - 1)->Opcode() == Op_ConP) {
        phase->C->prepend_late_inline(cg);
        set_generator(NULL);
      }
    }
  }
  return SafePointNode::Ideal(phase, can_reshape);
}

bool CallNode::is_call_to_arraycopystub() const {
  if (_name != NULL && strstr(_name, "arraycopy") != 0) {
    return true;
  }
  return false;
}

//=============================================================================
uint CallJavaNode::size_of() const { return sizeof(*this); }
bool CallJavaNode::cmp( const Node &n ) const {
  CallJavaNode &call = (CallJavaNode&)n;
  return CallNode::cmp(call) && _method == call._method &&
         _override_symbolic_info == call._override_symbolic_info;
}

void CallJavaNode::copy_call_debug_info(PhaseIterGVN* phase, CallNode *oldcall) {
  // Copy debug information and adjust JVMState information
  uint old_dbg_start = oldcall->tf()->domain_sig()->cnt();
  uint new_dbg_start = tf()->domain_sig()->cnt();
  int jvms_adj  = new_dbg_start - old_dbg_start;
  assert (new_dbg_start == req(), "argument count mismatch");
  Compile* C = phase->C;
  
  // SafePointScalarObject node could be referenced several times in debug info.
  // Use Dict to record cloned nodes.
  Dict* sosn_map = new Dict(cmpkey,hashkey);
  for (uint i = old_dbg_start; i < oldcall->req(); i++) {
    Node* old_in = oldcall->in(i);
    // Clone old SafePointScalarObjectNodes, adjusting their field contents.
    if (old_in != NULL && old_in->is_SafePointScalarObject()) {
      SafePointScalarObjectNode* old_sosn = old_in->as_SafePointScalarObject();
      uint old_unique = C->unique();
      Node* new_in = old_sosn->clone(sosn_map);
      if (old_unique != C->unique()) { // New node?
        new_in->set_req(0, C->root()); // reset control edge
        new_in = phase->transform(new_in); // Register new node.
      }
      old_in = new_in;
    }
    add_req(old_in);
  }

  // JVMS may be shared so clone it before we modify it
  set_jvms(oldcall->jvms() != NULL ? oldcall->jvms()->clone_deep(C) : NULL);
  for (JVMState *jvms = this->jvms(); jvms != NULL; jvms = jvms->caller()) {
    jvms->set_map(this);
    jvms->set_locoff(jvms->locoff()+jvms_adj);
    jvms->set_stkoff(jvms->stkoff()+jvms_adj);
    jvms->set_monoff(jvms->monoff()+jvms_adj);
    jvms->set_scloff(jvms->scloff()+jvms_adj);
    jvms->set_endoff(jvms->endoff()+jvms_adj);
  }
}

#ifdef ASSERT
bool CallJavaNode::validate_symbolic_info() const {
  if (method() == NULL) {
    return true; // call into runtime or uncommon trap
  }
  Bytecodes::Code bc = jvms()->method()->java_code_at_bci(_bci);
  if (EnableValhalla && (bc == Bytecodes::_if_acmpeq || bc == Bytecodes::_if_acmpne)) {
    return true;
  }
  ciMethod* symbolic_info = jvms()->method()->get_method_at_bci(_bci);
  ciMethod* callee = method();
  if (symbolic_info->is_method_handle_intrinsic() && !callee->is_method_handle_intrinsic()) {
    assert(override_symbolic_info(), "should be set");
  }
  assert(ciMethod::is_consistent_info(symbolic_info, callee), "inconsistent info");
  return true;
}
#endif

#ifndef PRODUCT
void CallJavaNode::dump_spec(outputStream *st) const {
  if( _method ) _method->print_short_name(st);
  CallNode::dump_spec(st);
}

void CallJavaNode::dump_compact_spec(outputStream* st) const {
  if (_method) {
    _method->print_short_name(st);
  } else {
    st->print("<?>");
  }
}
#endif

//=============================================================================
uint CallStaticJavaNode::size_of() const { return sizeof(*this); }
bool CallStaticJavaNode::cmp( const Node &n ) const {
  CallStaticJavaNode &call = (CallStaticJavaNode&)n;
  return CallJavaNode::cmp(call);
}

//----------------------------uncommon_trap_request----------------------------
// If this is an uncommon trap, return the request code, else zero.
int CallStaticJavaNode::uncommon_trap_request() const {
  if (_name != NULL && !strcmp(_name, "uncommon_trap")) {
    return extract_uncommon_trap_request(this);
  }
  return 0;
}
int CallStaticJavaNode::extract_uncommon_trap_request(const Node* call) {
#ifndef PRODUCT
  if (!(call->req() > TypeFunc::Parms &&
        call->in(TypeFunc::Parms) != NULL &&
        call->in(TypeFunc::Parms)->is_Con() &&
        call->in(TypeFunc::Parms)->bottom_type()->isa_int())) {
    assert(in_dump() != 0, "OK if dumping");
    tty->print("[bad uncommon trap]");
    return 0;
  }
#endif
  return call->in(TypeFunc::Parms)->bottom_type()->is_int()->get_con();
}

bool CallStaticJavaNode::remove_useless_allocation(PhaseGVN *phase, Node* ctl, Node* mem, Node* unc_arg) {
  // Split if can cause the flattened array branch of an array load to
  // end in an uncommon trap. In that case, the allocation of the
  // loaded value and its initialization is useless. Eliminate it. use
  // the jvm state of the allocation to create a new uncommon trap
  // call at the load.
  if (ctl == NULL || ctl->is_top() || mem == NULL || mem->is_top() || !mem->is_MergeMem()) {
    return false;
  }
  PhaseIterGVN* igvn = phase->is_IterGVN();
  if (ctl->is_Region()) {
    bool res = false;
    for (uint i = 1; i < ctl->req(); i++) {
      MergeMemNode* mm = mem->clone()->as_MergeMem();
      for (MergeMemStream mms(mm); mms.next_non_empty(); ) {
        Node* m = mms.memory();
        if (m->is_Phi() && m->in(0) == ctl) {
          mms.set_memory(m->in(i));
        }
      }
      if (remove_useless_allocation(phase, ctl->in(i), mm, unc_arg)) {
        res = true;
        if (!ctl->in(i)->is_Region()) {
          igvn->replace_input_of(ctl, i, phase->C->top());
        }
      }
      igvn->remove_dead_node(mm);
    }
    return res;
  }
  // verify the control flow is ok
  Node* c = ctl;
  Node* copy = NULL;
  Node* alloc = NULL;
  for (;;) {
    if (c == NULL || c->is_top()) {
      return false;
    }
    if (c->is_Proj() || c->is_Catch() || c->is_MemBar()) {
      c = c->in(0);
    } else if (c->Opcode() == Op_CallLeaf &&
               c->as_Call()->entry_point() == CAST_FROM_FN_PTR(address, OptoRuntime::load_unknown_value)) {
      copy = c;
      c = c->in(0);
    } else if (c->is_Allocate()) {
      Node* new_obj = c->as_Allocate()->result_cast();
      if (copy == NULL || new_obj == NULL) {
        return false;
      }
      Node* copy_dest = copy->in(TypeFunc::Parms + 2);
      if (copy_dest != new_obj) {
        return false;
      }
      alloc = c;
      break;
    } else {
      return false;
    }
  }
  
  JVMState* jvms = alloc->jvms();
  if (phase->C->too_many_traps(jvms->method(), jvms->bci(), Deoptimization::trap_request_reason(uncommon_trap_request()))) {
    return false;
  }
  
  Node* alloc_mem = alloc->in(TypeFunc::Memory);
  if (alloc_mem == NULL || alloc_mem->is_top()) {
    return false;
  }
  if (!alloc_mem->is_MergeMem()) {
    alloc_mem = MergeMemNode::make(alloc_mem);
  }
  
  // and that there's no unexpected side effect
  for (MergeMemStream mms2(mem->as_MergeMem(), alloc_mem->as_MergeMem()); mms2.next_non_empty2(); ) {
    Node* m1 = mms2.is_empty() ? mms2.base_memory() : mms2.memory();
    Node* m2 = mms2.memory2();
    
    for (uint i = 0; i < 100; i++) {
      if (m1 == m2) {
        break;
      } else if (m1->is_Proj()) {
        m1 = m1->in(0);
      } else if (m1->is_MemBar()) {
        m1 = m1->in(TypeFunc::Memory);
      } else if (m1->Opcode() == Op_CallLeaf &&
                 m1->as_Call()->entry_point() == CAST_FROM_FN_PTR(address, OptoRuntime::load_unknown_value)) {
        if (m1 != copy) {
          return false;
        }
        m1 = m1->in(TypeFunc::Memory);
      } else if (m1->is_Allocate()) {
        if (m1 != alloc) {
          return false;
        }
        break;
      } else if (m1->is_MergeMem()) {
        MergeMemNode* mm = m1->as_MergeMem();
        int idx = mms2.alias_idx();
        if (idx == Compile::AliasIdxBot) {
          m1 = mm->base_memory();
        } else {
          m1 = mm->memory_at(idx);
        }
      } else {
        return false;
      }
    }
  }
  if (alloc_mem->outcnt() == 0) {
    igvn->remove_dead_node(alloc_mem);
  }

  address call_addr = SharedRuntime::uncommon_trap_blob()->entry_point();
  CallNode* unc = new CallStaticJavaNode(OptoRuntime::uncommon_trap_Type(), call_addr, "uncommon_trap",
                                         jvms->bci(), NULL);
  unc->init_req(TypeFunc::Control, alloc->in(0));
  unc->init_req(TypeFunc::I_O, alloc->in(TypeFunc::I_O));
  unc->init_req(TypeFunc::Memory, alloc->in(TypeFunc::Memory));
  unc->init_req(TypeFunc::FramePtr,  alloc->in(TypeFunc::FramePtr));
  unc->init_req(TypeFunc::ReturnAdr, alloc->in(TypeFunc::ReturnAdr));
  unc->init_req(TypeFunc::Parms+0, unc_arg);
  unc->set_cnt(PROB_UNLIKELY_MAG(4));
  unc->copy_call_debug_info(igvn, alloc->as_Allocate());
  
  igvn->replace_input_of(alloc, 0, phase->C->top());
  
  igvn->register_new_node_with_optimizer(unc);
  
  Node* ctrl = phase->transform(new ProjNode(unc, TypeFunc::Control));
  Node* halt = phase->transform(new HaltNode(ctrl, alloc->in(TypeFunc::FramePtr), "uncommon trap returned which should never happen"));
  phase->C->root()->add_req(halt);

  return true;
}


Node* CallStaticJavaNode::Ideal(PhaseGVN *phase, bool can_reshape) {
  if (can_reshape && uncommon_trap_request() != 0) {
    if (remove_useless_allocation(phase, in(0), in(TypeFunc::Memory), in(TypeFunc::Parms))) {
      if (!in(0)->is_Region()) {
        PhaseIterGVN* igvn = phase->is_IterGVN();
        igvn->replace_input_of(this, 0, phase->C->top());
      }
      return this;
    }
  }
  return CallNode::Ideal(phase, can_reshape);
}


#ifndef PRODUCT
void CallStaticJavaNode::dump_spec(outputStream *st) const {
  st->print("# Static ");
  if (_name != NULL) {
    st->print("%s", _name);
    int trap_req = uncommon_trap_request();
    if (trap_req != 0) {
      char buf[100];
      st->print("(%s)",
                 Deoptimization::format_trap_request(buf, sizeof(buf),
                                                     trap_req));
    }
    st->print(" ");
  }
  CallJavaNode::dump_spec(st);
}

void CallStaticJavaNode::dump_compact_spec(outputStream* st) const {
  if (_method) {
    _method->print_short_name(st);
  } else if (_name) {
    st->print("%s", _name);
  } else {
    st->print("<?>");
  }
}
#endif

//=============================================================================
uint CallDynamicJavaNode::size_of() const { return sizeof(*this); }
bool CallDynamicJavaNode::cmp( const Node &n ) const {
  CallDynamicJavaNode &call = (CallDynamicJavaNode&)n;
  return CallJavaNode::cmp(call);
}
#ifndef PRODUCT
void CallDynamicJavaNode::dump_spec(outputStream *st) const {
  st->print("# Dynamic ");
  CallJavaNode::dump_spec(st);
}
#endif

//=============================================================================
uint CallRuntimeNode::size_of() const { return sizeof(*this); }
bool CallRuntimeNode::cmp( const Node &n ) const {
  CallRuntimeNode &call = (CallRuntimeNode&)n;
  return CallNode::cmp(call) && !strcmp(_name,call._name);
}
#ifndef PRODUCT
void CallRuntimeNode::dump_spec(outputStream *st) const {
  st->print("# ");
  st->print("%s", _name);
  CallNode::dump_spec(st);
}
#endif

//------------------------------calling_convention-----------------------------
void CallRuntimeNode::calling_convention( BasicType* sig_bt, VMRegPair *parm_regs, uint argcnt ) const {
  if (_entry_point == NULL) {
    // The call to that stub is a special case: its inputs are
    // multiple values returned from a call and so it should follow
    // the return convention.
    SharedRuntime::java_return_convention(sig_bt, parm_regs, argcnt);
    return;
  }
  Matcher::c_calling_convention( sig_bt, parm_regs, argcnt );
}

//=============================================================================
//------------------------------calling_convention-----------------------------


//=============================================================================
#ifndef PRODUCT
void CallLeafNode::dump_spec(outputStream *st) const {
  st->print("# ");
  st->print("%s", _name);
  CallNode::dump_spec(st);
}
#endif

uint CallLeafNoFPNode::match_edge(uint idx) const {
  // Null entry point is a special case for which the target is in a
  // register. Need to match that edge.
  return entry_point() == NULL && idx == TypeFunc::Parms;
}

//=============================================================================

void SafePointNode::set_local(JVMState* jvms, uint idx, Node *c) {
  assert(verify_jvms(jvms), "jvms must match");
  int loc = jvms->locoff() + idx;
  if (in(loc)->is_top() && idx > 0 && !c->is_top() ) {
    // If current local idx is top then local idx - 1 could
    // be a long/double that needs to be killed since top could
    // represent the 2nd half ofthe long/double.
    uint ideal = in(loc -1)->ideal_reg();
    if (ideal == Op_RegD || ideal == Op_RegL) {
      // set other (low index) half to top
      set_req(loc - 1, in(loc));
    }
  }
  set_req(loc, c);
}

uint SafePointNode::size_of() const { return sizeof(*this); }
bool SafePointNode::cmp( const Node &n ) const {
  return (&n == this);          // Always fail except on self
}

//-------------------------set_next_exception----------------------------------
void SafePointNode::set_next_exception(SafePointNode* n) {
  assert(n == NULL || n->Opcode() == Op_SafePoint, "correct value for next_exception");
  if (len() == req()) {
    if (n != NULL)  add_prec(n);
  } else {
    set_prec(req(), n);
  }
}


//----------------------------next_exception-----------------------------------
SafePointNode* SafePointNode::next_exception() const {
  if (len() == req()) {
    return NULL;
  } else {
    Node* n = in(req());
    assert(n == NULL || n->Opcode() == Op_SafePoint, "no other uses of prec edges");
    return (SafePointNode*) n;
  }
}


//------------------------------Ideal------------------------------------------
// Skip over any collapsed Regions
Node *SafePointNode::Ideal(PhaseGVN *phase, bool can_reshape) {
  return remove_dead_region(phase, can_reshape) ? this : NULL;
}

//------------------------------Identity---------------------------------------
// Remove obviously duplicate safepoints
Node* SafePointNode::Identity(PhaseGVN* phase) {

  // If you have back to back safepoints, remove one
  if( in(TypeFunc::Control)->is_SafePoint() )
    return in(TypeFunc::Control);

  if( in(0)->is_Proj() ) {
    Node *n0 = in(0)->in(0);
    // Check if he is a call projection (except Leaf Call)
    if( n0->is_Catch() ) {
      n0 = n0->in(0)->in(0);
      assert( n0->is_Call(), "expect a call here" );
    }
    if( n0->is_Call() && n0->as_Call()->guaranteed_safepoint() ) {
      // Don't remove a safepoint belonging to an OuterStripMinedLoopEndNode.
      // If the loop dies, they will be removed together.
      if (has_out_with(Op_OuterStripMinedLoopEnd)) {
        return this;
      }
      // Useless Safepoint, so remove it
      return in(TypeFunc::Control);
    }
  }

  return this;
}

//------------------------------Value------------------------------------------
const Type* SafePointNode::Value(PhaseGVN* phase) const {
  if( phase->type(in(0)) == Type::TOP ) return Type::TOP;
  if( phase->eqv( in(0), this ) ) return Type::TOP; // Dead infinite loop
  return Type::CONTROL;
}

#ifndef PRODUCT
void SafePointNode::dump_spec(outputStream *st) const {
  st->print(" SafePoint ");
  _replaced_nodes.dump(st);
}

// The related nodes of a SafepointNode are all data inputs, excluding the
// control boundary, as well as all outputs till level 2 (to include projection
// nodes and targets). In compact mode, just include inputs till level 1 and
// outputs as before.
void SafePointNode::related(GrowableArray<Node*> *in_rel, GrowableArray<Node*> *out_rel, bool compact) const {
  if (compact) {
    this->collect_nodes(in_rel, 1, false, false);
  } else {
    this->collect_nodes_in_all_data(in_rel, false);
  }
  this->collect_nodes(out_rel, -2, false, false);
}
#endif

const RegMask &SafePointNode::in_RegMask(uint idx) const {
  if( idx < TypeFunc::Parms ) return RegMask::Empty;
  // Values outside the domain represent debug info
  return *(Compile::current()->matcher()->idealreg2debugmask[in(idx)->ideal_reg()]);
}
const RegMask &SafePointNode::out_RegMask() const {
  return RegMask::Empty;
}


void SafePointNode::grow_stack(JVMState* jvms, uint grow_by) {
  assert((int)grow_by > 0, "sanity");
  int monoff = jvms->monoff();
  int scloff = jvms->scloff();
  int endoff = jvms->endoff();
  assert(endoff == (int)req(), "no other states or debug info after me");
  Node* top = Compile::current()->top();
  for (uint i = 0; i < grow_by; i++) {
    ins_req(monoff, top);
  }
  jvms->set_monoff(monoff + grow_by);
  jvms->set_scloff(scloff + grow_by);
  jvms->set_endoff(endoff + grow_by);
}

void SafePointNode::push_monitor(const FastLockNode *lock) {
  // Add a LockNode, which points to both the original BoxLockNode (the
  // stack space for the monitor) and the Object being locked.
  const int MonitorEdges = 2;
  assert(JVMState::logMonitorEdges == exact_log2(MonitorEdges), "correct MonitorEdges");
  assert(req() == jvms()->endoff(), "correct sizing");
  int nextmon = jvms()->scloff();
  if (GenerateSynchronizationCode) {
    ins_req(nextmon,   lock->box_node());
    ins_req(nextmon+1, lock->obj_node());
  } else {
    Node* top = Compile::current()->top();
    ins_req(nextmon, top);
    ins_req(nextmon, top);
  }
  jvms()->set_scloff(nextmon + MonitorEdges);
  jvms()->set_endoff(req());
}

void SafePointNode::pop_monitor() {
  // Delete last monitor from debug info
  debug_only(int num_before_pop = jvms()->nof_monitors());
  const int MonitorEdges = 2;
  assert(JVMState::logMonitorEdges == exact_log2(MonitorEdges), "correct MonitorEdges");
  int scloff = jvms()->scloff();
  int endoff = jvms()->endoff();
  int new_scloff = scloff - MonitorEdges;
  int new_endoff = endoff - MonitorEdges;
  jvms()->set_scloff(new_scloff);
  jvms()->set_endoff(new_endoff);
  while (scloff > new_scloff)  del_req_ordered(--scloff);
  assert(jvms()->nof_monitors() == num_before_pop-1, "");
}

Node *SafePointNode::peek_monitor_box() const {
  int mon = jvms()->nof_monitors() - 1;
  assert(mon >= 0, "must have a monitor");
  return monitor_box(jvms(), mon);
}

Node *SafePointNode::peek_monitor_obj() const {
  int mon = jvms()->nof_monitors() - 1;
  assert(mon >= 0, "must have a monitor");
  return monitor_obj(jvms(), mon);
}

// Do we Match on this edge index or not?  Match no edges
uint SafePointNode::match_edge(uint idx) const {
  if( !needs_polling_address_input() )
    return 0;

  return (TypeFunc::Parms == idx);
}

void SafePointNode::disconnect_from_root(PhaseIterGVN *igvn) {
  assert(Opcode() == Op_SafePoint, "only value for safepoint in loops");
  int nb = igvn->C->root()->find_prec_edge(this);
  if (nb != -1) {
    igvn->C->root()->rm_prec(nb);
  }
}

//==============  SafePointScalarObjectNode  ==============

SafePointScalarObjectNode::SafePointScalarObjectNode(const TypeOopPtr* tp,
#ifdef ASSERT
                                                     AllocateNode* alloc,
#endif
                                                     uint first_index,
                                                     uint n_fields) :
  TypeNode(tp, 1), // 1 control input -- seems required.  Get from root.
  _first_index(first_index),
  _n_fields(n_fields)
#ifdef ASSERT
  , _alloc(alloc)
#endif
{
  init_class_id(Class_SafePointScalarObject);
}

// Do not allow value-numbering for SafePointScalarObject node.
uint SafePointScalarObjectNode::hash() const { return NO_HASH; }
bool SafePointScalarObjectNode::cmp( const Node &n ) const {
  return (&n == this); // Always fail except on self
}

uint SafePointScalarObjectNode::ideal_reg() const {
  return 0; // No matching to machine instruction
}

const RegMask &SafePointScalarObjectNode::in_RegMask(uint idx) const {
  return *(Compile::current()->matcher()->idealreg2debugmask[in(idx)->ideal_reg()]);
}

const RegMask &SafePointScalarObjectNode::out_RegMask() const {
  return RegMask::Empty;
}

uint SafePointScalarObjectNode::match_edge(uint idx) const {
  return 0;
}

SafePointScalarObjectNode*
SafePointScalarObjectNode::clone(Dict* sosn_map) const {
  void* cached = (*sosn_map)[(void*)this];
  if (cached != NULL) {
    return (SafePointScalarObjectNode*)cached;
  }
  SafePointScalarObjectNode* res = (SafePointScalarObjectNode*)Node::clone();
  sosn_map->Insert((void*)this, (void*)res);
  return res;
}


#ifndef PRODUCT
void SafePointScalarObjectNode::dump_spec(outputStream *st) const {
  st->print(" # fields@[%d..%d]", first_index(),
             first_index() + n_fields() - 1);
}

#endif

//=============================================================================
uint AllocateNode::size_of() const { return sizeof(*this); }

AllocateNode::AllocateNode(Compile* C, const TypeFunc *atype,
                           Node *ctrl, Node *mem, Node *abio,
                           Node *size, Node *klass_node,
                           Node* initial_test,
                           ValueTypeBaseNode* value_node)
  : CallNode(atype, NULL, TypeRawPtr::BOTTOM)
{
  init_class_id(Class_Allocate);
  init_flags(Flag_is_macro);
  _is_scalar_replaceable = false;
  _is_non_escaping = false;
  _is_allocation_MemBar_redundant = false;
  _larval = false;
  Node *topnode = C->top();

  init_req( TypeFunc::Control  , ctrl );
  init_req( TypeFunc::I_O      , abio );
  init_req( TypeFunc::Memory   , mem );
  init_req( TypeFunc::ReturnAdr, topnode );
  init_req( TypeFunc::FramePtr , topnode );
  init_req( AllocSize          , size);
  init_req( KlassNode          , klass_node);
  init_req( InitialTest        , initial_test);
  init_req( ALength            , topnode);
  init_req( ValueNode          , value_node);
  // DefaultValue defaults to NULL
  // RawDefaultValue defaults to NULL
  // StorageProperties defaults to NULL
  C->add_macro_node(this);
}

void AllocateNode::compute_MemBar_redundancy(ciMethod* initializer)
{
  assert(initializer != NULL &&
         initializer->is_object_constructor_or_class_initializer(),
         "unexpected initializer method");
  BCEscapeAnalyzer* analyzer = initializer->get_bcea();
  if (analyzer == NULL) {
    return;
  }

  // Allocation node is first parameter in its initializer
  if (analyzer->is_arg_stack(0) || analyzer->is_arg_local(0)) {
    _is_allocation_MemBar_redundant = true;
  }
}

Node* AllocateNode::Ideal(PhaseGVN* phase, bool can_reshape) {
  // Check for unused value type allocation
  if (can_reshape && in(AllocateNode::ValueNode) != NULL &&
      outcnt() != 0 && result_cast() == NULL) {
    // Remove allocation by replacing the projection nodes with its inputs
    InitializeNode* init = initialization();
    PhaseIterGVN* igvn = phase->is_IterGVN();
    CallProjections* projs = extract_projections(true, false);
    assert(projs->nb_resproj <= 1, "unexpected number of results");
    if (projs->fallthrough_catchproj != NULL) {
      igvn->replace_node(projs->fallthrough_catchproj, in(TypeFunc::Control));
    }
    if (projs->fallthrough_memproj != NULL) {
      igvn->replace_node(projs->fallthrough_memproj, in(TypeFunc::Memory));
    }
    if (projs->catchall_memproj != NULL) {
      igvn->replace_node(projs->catchall_memproj, phase->C->top());
    }
    if (projs->fallthrough_ioproj != NULL) {
      igvn->replace_node(projs->fallthrough_ioproj, in(TypeFunc::I_O));
    }
    if (projs->catchall_ioproj != NULL) {
      igvn->replace_node(projs->catchall_ioproj, phase->C->top());
    }
    if (projs->catchall_catchproj != NULL) {
      igvn->replace_node(projs->catchall_catchproj, phase->C->top());
    }
    if (projs->resproj[0] != NULL) {
      // Remove MemBarStoreStore user as well
      for (DUIterator_Fast imax, i = projs->resproj[0]->fast_outs(imax); i < imax; i++) {
        MemBarStoreStoreNode* mb = projs->resproj[0]->fast_out(i)->isa_MemBarStoreStore();
        if (mb != NULL && mb->outcnt() == 2) {
          mb->remove(igvn);
          --i; --imax;
        }
      }
      igvn->replace_node(projs->resproj[0], phase->C->top());
    }
    igvn->replace_node(this, phase->C->top());
    if (init != NULL) {
      Node* ctrl_proj = init->proj_out_or_null(TypeFunc::Control);
      Node* mem_proj = init->proj_out_or_null(TypeFunc::Memory);
      if (ctrl_proj != NULL) {
        igvn->replace_node(ctrl_proj, init->in(TypeFunc::Control));
      }
      if (mem_proj != NULL) {
        igvn->replace_node(mem_proj, init->in(TypeFunc::Memory));
      }
    }
    return NULL;
  }

  return CallNode::Ideal(phase, can_reshape);
}

Node* AllocateNode::make_ideal_mark(PhaseGVN* phase, Node* control, Node* mem) {
  Node* mark_node = NULL;
  // For now only enable fast locking for non-array types
  if ((EnableValhalla || UseBiasedLocking) && Opcode() == Op_Allocate) {
    Node* klass_node = in(AllocateNode::KlassNode);
    Node* proto_adr = phase->transform(new AddPNode(klass_node, klass_node, phase->MakeConX(in_bytes(Klass::prototype_header_offset()))));
    mark_node = LoadNode::make(*phase, control, mem, proto_adr, TypeRawPtr::BOTTOM, TypeX_X, TypeX_X->basic_type(), MemNode::unordered);
  } else {
    mark_node = phase->MakeConX(markWord::prototype().value());
  }
  mark_node = phase->transform(mark_node);
  // Avoid returning a constant (old node) here because this method is used by LoadNode::Ideal
  return new OrXNode(mark_node, phase->MakeConX(_larval ? markWord::larval_state_pattern : 0));
}


//=============================================================================
Node* AllocateArrayNode::Ideal(PhaseGVN *phase, bool can_reshape) {
  Node* res = SafePointNode::Ideal(phase, can_reshape);
  if (res != NULL) {
    return res;
  }
  // Don't bother trying to transform a dead node
  if (in(0) && in(0)->is_top())  return NULL;

  const Type* type = phase->type(Ideal_length());
  if (type->isa_int() && type->is_int()->_hi < 0) {
    if (can_reshape) {
      PhaseIterGVN *igvn = phase->is_IterGVN();
      // Unreachable fall through path (negative array length),
      // the allocation can only throw so disconnect it.
      Node* proj = proj_out_or_null(TypeFunc::Control);
      Node* catchproj = NULL;
      if (proj != NULL) {
        for (DUIterator_Fast imax, i = proj->fast_outs(imax); i < imax; i++) {
          Node *cn = proj->fast_out(i);
          if (cn->is_Catch()) {
            catchproj = cn->as_Multi()->proj_out_or_null(CatchProjNode::fall_through_index);
            break;
          }
        }
      }
      if (catchproj != NULL && catchproj->outcnt() > 0 &&
          (catchproj->outcnt() > 1 ||
           catchproj->unique_out()->Opcode() != Op_Halt)) {
        assert(catchproj->is_CatchProj(), "must be a CatchProjNode");
        Node* nproj = catchproj->clone();
        igvn->register_new_node_with_optimizer(nproj);

        Node *frame = new ParmNode( phase->C->start(), TypeFunc::FramePtr );
        frame = phase->transform(frame);
        // Halt & Catch Fire
        Node* halt = new HaltNode(nproj, frame, "unexpected negative array length");
        phase->C->root()->add_req(halt);
        phase->transform(halt);

        igvn->replace_node(catchproj, phase->C->top());
        return this;
      }
    } else {
      // Can't correct it during regular GVN so register for IGVN
      phase->C->record_for_igvn(this);
    }
  }
  return NULL;
}

// Retrieve the length from the AllocateArrayNode. Narrow the type with a
// CastII, if appropriate.  If we are not allowed to create new nodes, and
// a CastII is appropriate, return NULL.
Node *AllocateArrayNode::make_ideal_length(const TypeOopPtr* oop_type, PhaseTransform *phase, bool allow_new_nodes) {
  Node *length = in(AllocateNode::ALength);
  assert(length != NULL, "length is not null");

  const TypeInt* length_type = phase->find_int_type(length);
  const TypeAryPtr* ary_type = oop_type->isa_aryptr();

  if (ary_type != NULL && length_type != NULL) {
    const TypeInt* narrow_length_type = ary_type->narrow_size_type(length_type);
    if (narrow_length_type != length_type) {
      // Assert one of:
      //   - the narrow_length is 0
      //   - the narrow_length is not wider than length
      assert(narrow_length_type == TypeInt::ZERO ||
             length_type->is_con() && narrow_length_type->is_con() &&
                (narrow_length_type->_hi <= length_type->_lo) ||
             (narrow_length_type->_hi <= length_type->_hi &&
              narrow_length_type->_lo >= length_type->_lo),
             "narrow type must be narrower than length type");

      // Return NULL if new nodes are not allowed
      if (!allow_new_nodes) return NULL;
      // Create a cast which is control dependent on the initialization to
      // propagate the fact that the array length must be positive.
      InitializeNode* init = initialization();
      assert(init != NULL, "initialization not found");
      length = new CastIINode(length, narrow_length_type);
      length->set_req(0, init->proj_out_or_null(0));
    }
  }

  return length;
}

//=============================================================================
uint LockNode::size_of() const { return sizeof(*this); }

// Redundant lock elimination
//
// There are various patterns of locking where we release and
// immediately reacquire a lock in a piece of code where no operations
// occur in between that would be observable.  In those cases we can
// skip releasing and reacquiring the lock without violating any
// fairness requirements.  Doing this around a loop could cause a lock
// to be held for a very long time so we concentrate on non-looping
// control flow.  We also require that the operations are fully
// redundant meaning that we don't introduce new lock operations on
// some paths so to be able to eliminate it on others ala PRE.  This
// would probably require some more extensive graph manipulation to
// guarantee that the memory edges were all handled correctly.
//
// Assuming p is a simple predicate which can't trap in any way and s
// is a synchronized method consider this code:
//
//   s();
//   if (p)
//     s();
//   else
//     s();
//   s();
//
// 1. The unlocks of the first call to s can be eliminated if the
// locks inside the then and else branches are eliminated.
//
// 2. The unlocks of the then and else branches can be eliminated if
// the lock of the final call to s is eliminated.
//
// Either of these cases subsumes the simple case of sequential control flow
//
// Addtionally we can eliminate versions without the else case:
//
//   s();
//   if (p)
//     s();
//   s();
//
// 3. In this case we eliminate the unlock of the first s, the lock
// and unlock in the then case and the lock in the final s.
//
// Note also that in all these cases the then/else pieces don't have
// to be trivial as long as they begin and end with synchronization
// operations.
//
//   s();
//   if (p)
//     s();
//     f();
//     s();
//   s();
//
// The code will work properly for this case, leaving in the unlock
// before the call to f and the relock after it.
//
// A potentially interesting case which isn't handled here is when the
// locking is partially redundant.
//
//   s();
//   if (p)
//     s();
//
// This could be eliminated putting unlocking on the else case and
// eliminating the first unlock and the lock in the then side.
// Alternatively the unlock could be moved out of the then side so it
// was after the merge and the first unlock and second lock
// eliminated.  This might require less manipulation of the memory
// state to get correct.
//
// Additionally we might allow work between a unlock and lock before
// giving up eliminating the locks.  The current code disallows any
// conditional control flow between these operations.  A formulation
// similar to partial redundancy elimination computing the
// availability of unlocking and the anticipatability of locking at a
// program point would allow detection of fully redundant locking with
// some amount of work in between.  I'm not sure how often I really
// think that would occur though.  Most of the cases I've seen
// indicate it's likely non-trivial work would occur in between.
// There may be other more complicated constructs where we could
// eliminate locking but I haven't seen any others appear as hot or
// interesting.
//
// Locking and unlocking have a canonical form in ideal that looks
// roughly like this:
//
//              <obj>
//                | \\------+
//                |  \       \
//                | BoxLock   \
//                |  |   |     \
//                |  |    \     \
//                |  |   FastLock
//                |  |   /
//                |  |  /
//                |  |  |
//
//               Lock
//                |
//            Proj #0
//                |
//            MembarAcquire
//                |
//            Proj #0
//
//            MembarRelease
//                |
//            Proj #0
//                |
//              Unlock
//                |
//            Proj #0
//
//
// This code proceeds by processing Lock nodes during PhaseIterGVN
// and searching back through its control for the proper code
// patterns.  Once it finds a set of lock and unlock operations to
// eliminate they are marked as eliminatable which causes the
// expansion of the Lock and Unlock macro nodes to make the operation a NOP
//
//=============================================================================

//
// Utility function to skip over uninteresting control nodes.  Nodes skipped are:
//   - copy regions.  (These may not have been optimized away yet.)
//   - eliminated locking nodes
//
static Node *next_control(Node *ctrl) {
  if (ctrl == NULL)
    return NULL;
  while (1) {
    if (ctrl->is_Region()) {
      RegionNode *r = ctrl->as_Region();
      Node *n = r->is_copy();
      if (n == NULL)
        break;  // hit a region, return it
      else
        ctrl = n;
    } else if (ctrl->is_Proj()) {
      Node *in0 = ctrl->in(0);
      if (in0->is_AbstractLock() && in0->as_AbstractLock()->is_eliminated()) {
        ctrl = in0->in(0);
      } else {
        break;
      }
    } else {
      break; // found an interesting control
    }
  }
  return ctrl;
}
//
// Given a control, see if it's the control projection of an Unlock which
// operating on the same object as lock.
//
bool AbstractLockNode::find_matching_unlock(const Node* ctrl, LockNode* lock,
                                            GrowableArray<AbstractLockNode*> &lock_ops) {
  ProjNode *ctrl_proj = (ctrl->is_Proj()) ? ctrl->as_Proj() : NULL;
  if (ctrl_proj != NULL && ctrl_proj->_con == TypeFunc::Control) {
    Node *n = ctrl_proj->in(0);
    if (n != NULL && n->is_Unlock()) {
      UnlockNode *unlock = n->as_Unlock();
      BarrierSetC2* bs = BarrierSet::barrier_set()->barrier_set_c2();
      Node* lock_obj = bs->step_over_gc_barrier(lock->obj_node());
      Node* unlock_obj = bs->step_over_gc_barrier(unlock->obj_node());
      if (lock_obj->eqv_uncast(unlock_obj) &&
          BoxLockNode::same_slot(lock->box_node(), unlock->box_node()) &&
          !unlock->is_eliminated()) {
        lock_ops.append(unlock);
        return true;
      }
    }
  }
  return false;
}

//
// Find the lock matching an unlock.  Returns null if a safepoint
// or complicated control is encountered first.
LockNode *AbstractLockNode::find_matching_lock(UnlockNode* unlock) {
  LockNode *lock_result = NULL;
  // find the matching lock, or an intervening safepoint
  Node *ctrl = next_control(unlock->in(0));
  while (1) {
    assert(ctrl != NULL, "invalid control graph");
    assert(!ctrl->is_Start(), "missing lock for unlock");
    if (ctrl->is_top()) break;  // dead control path
    if (ctrl->is_Proj()) ctrl = ctrl->in(0);
    if (ctrl->is_SafePoint()) {
        break;  // found a safepoint (may be the lock we are searching for)
    } else if (ctrl->is_Region()) {
      // Check for a simple diamond pattern.  Punt on anything more complicated
      if (ctrl->req() == 3 && ctrl->in(1) != NULL && ctrl->in(2) != NULL) {
        Node *in1 = next_control(ctrl->in(1));
        Node *in2 = next_control(ctrl->in(2));
        if (((in1->is_IfTrue() && in2->is_IfFalse()) ||
             (in2->is_IfTrue() && in1->is_IfFalse())) && (in1->in(0) == in2->in(0))) {
          ctrl = next_control(in1->in(0)->in(0));
        } else {
          break;
        }
      } else {
        break;
      }
    } else {
      ctrl = next_control(ctrl->in(0));  // keep searching
    }
  }
  if (ctrl->is_Lock()) {
    LockNode *lock = ctrl->as_Lock();
    BarrierSetC2* bs = BarrierSet::barrier_set()->barrier_set_c2();
    Node* lock_obj = bs->step_over_gc_barrier(lock->obj_node());
    Node* unlock_obj = bs->step_over_gc_barrier(unlock->obj_node());
    if (lock_obj->eqv_uncast(unlock_obj) &&
        BoxLockNode::same_slot(lock->box_node(), unlock->box_node())) {
      lock_result = lock;
    }
  }
  return lock_result;
}

// This code corresponds to case 3 above.

bool AbstractLockNode::find_lock_and_unlock_through_if(Node* node, LockNode* lock,
                                                       GrowableArray<AbstractLockNode*> &lock_ops) {
  Node* if_node = node->in(0);
  bool  if_true = node->is_IfTrue();

  if (if_node->is_If() && if_node->outcnt() == 2 && (if_true || node->is_IfFalse())) {
    Node *lock_ctrl = next_control(if_node->in(0));
    if (find_matching_unlock(lock_ctrl, lock, lock_ops)) {
      Node* lock1_node = NULL;
      ProjNode* proj = if_node->as_If()->proj_out(!if_true);
      if (if_true) {
        if (proj->is_IfFalse() && proj->outcnt() == 1) {
          lock1_node = proj->unique_out();
        }
      } else {
        if (proj->is_IfTrue() && proj->outcnt() == 1) {
          lock1_node = proj->unique_out();
        }
      }
      if (lock1_node != NULL && lock1_node->is_Lock()) {
        LockNode *lock1 = lock1_node->as_Lock();
        BarrierSetC2* bs = BarrierSet::barrier_set()->barrier_set_c2();
        Node* lock_obj = bs->step_over_gc_barrier(lock->obj_node());
        Node* lock1_obj = bs->step_over_gc_barrier(lock1->obj_node());
        if (lock_obj->eqv_uncast(lock1_obj) &&
            BoxLockNode::same_slot(lock->box_node(), lock1->box_node()) &&
            !lock1->is_eliminated()) {
          lock_ops.append(lock1);
          return true;
        }
      }
    }
  }

  lock_ops.trunc_to(0);
  return false;
}

bool AbstractLockNode::find_unlocks_for_region(const RegionNode* region, LockNode* lock,
                               GrowableArray<AbstractLockNode*> &lock_ops) {
  // check each control merging at this point for a matching unlock.
  // in(0) should be self edge so skip it.
  for (int i = 1; i < (int)region->req(); i++) {
    Node *in_node = next_control(region->in(i));
    if (in_node != NULL) {
      if (find_matching_unlock(in_node, lock, lock_ops)) {
        // found a match so keep on checking.
        continue;
      } else if (find_lock_and_unlock_through_if(in_node, lock, lock_ops)) {
        continue;
      }

      // If we fall through to here then it was some kind of node we
      // don't understand or there wasn't a matching unlock, so give
      // up trying to merge locks.
      lock_ops.trunc_to(0);
      return false;
    }
  }
  return true;

}

#ifndef PRODUCT
//
// Create a counter which counts the number of times this lock is acquired
//
void AbstractLockNode::create_lock_counter(JVMState* state) {
  _counter = OptoRuntime::new_named_counter(state, NamedCounter::LockCounter);
}

void AbstractLockNode::set_eliminated_lock_counter() {
  if (_counter) {
    // Update the counter to indicate that this lock was eliminated.
    // The counter update code will stay around even though the
    // optimizer will eliminate the lock operation itself.
    _counter->set_tag(NamedCounter::EliminatedLockCounter);
  }
}

const char* AbstractLockNode::_kind_names[] = {"Regular", "NonEscObj", "Coarsened", "Nested"};

void AbstractLockNode::dump_spec(outputStream* st) const {
  st->print("%s ", _kind_names[_kind]);
  CallNode::dump_spec(st);
}

void AbstractLockNode::dump_compact_spec(outputStream* st) const {
  st->print("%s", _kind_names[_kind]);
}

// The related set of lock nodes includes the control boundary.
void AbstractLockNode::related(GrowableArray<Node*> *in_rel, GrowableArray<Node*> *out_rel, bool compact) const {
  if (compact) {
      this->collect_nodes(in_rel, 1, false, false);
    } else {
      this->collect_nodes_in_all_data(in_rel, true);
    }
    this->collect_nodes(out_rel, -2, false, false);
}
#endif

//=============================================================================
Node *LockNode::Ideal(PhaseGVN *phase, bool can_reshape) {

  // perform any generic optimizations first (returns 'this' or NULL)
  Node *result = SafePointNode::Ideal(phase, can_reshape);
  if (result != NULL)  return result;
  // Don't bother trying to transform a dead node
  if (in(0) && in(0)->is_top())  return NULL;

  // Now see if we can optimize away this lock.  We don't actually
  // remove the locking here, we simply set the _eliminate flag which
  // prevents macro expansion from expanding the lock.  Since we don't
  // modify the graph, the value returned from this function is the
  // one computed above.
  const Type* obj_type = phase->type(obj_node());
  if (can_reshape && EliminateLocks && !is_non_esc_obj() &&
      !obj_type->isa_valuetype() && !obj_type->is_valuetypeptr()) {
    //
    // If we are locking an unescaped object, the lock/unlock is unnecessary
    //
    ConnectionGraph *cgr = phase->C->congraph();
    if (cgr != NULL && cgr->not_global_escape(obj_node())) {
      assert(!is_eliminated() || is_coarsened(), "sanity");
      // The lock could be marked eliminated by lock coarsening
      // code during first IGVN before EA. Replace coarsened flag
      // to eliminate all associated locks/unlocks.
#ifdef ASSERT
      this->log_lock_optimization(phase->C,"eliminate_lock_set_non_esc1");
#endif
      this->set_non_esc_obj();
      return result;
    }

    //
    // Try lock coarsening
    //
    PhaseIterGVN* iter = phase->is_IterGVN();
    if (iter != NULL && !is_eliminated()) {

      GrowableArray<AbstractLockNode*>   lock_ops;

      Node *ctrl = next_control(in(0));

      // now search back for a matching Unlock
      if (find_matching_unlock(ctrl, this, lock_ops)) {
        // found an unlock directly preceding this lock.  This is the
        // case of single unlock directly control dependent on a
        // single lock which is the trivial version of case 1 or 2.
      } else if (ctrl->is_Region() ) {
        if (find_unlocks_for_region(ctrl->as_Region(), this, lock_ops)) {
        // found lock preceded by multiple unlocks along all paths
        // joining at this point which is case 3 in description above.
        }
      } else {
        // see if this lock comes from either half of an if and the
        // predecessors merges unlocks and the other half of the if
        // performs a lock.
        if (find_lock_and_unlock_through_if(ctrl, this, lock_ops)) {
          // found unlock splitting to an if with locks on both branches.
        }
      }

      if (lock_ops.length() > 0) {
        // add ourselves to the list of locks to be eliminated.
        lock_ops.append(this);

  #ifndef PRODUCT
        if (PrintEliminateLocks) {
          int locks = 0;
          int unlocks = 0;
          for (int i = 0; i < lock_ops.length(); i++) {
            AbstractLockNode* lock = lock_ops.at(i);
            if (lock->Opcode() == Op_Lock)
              locks++;
            else
              unlocks++;
            if (Verbose) {
              lock->dump(1);
            }
          }
          tty->print_cr("***Eliminated %d unlocks and %d locks", unlocks, locks);
        }
  #endif

        // for each of the identified locks, mark them
        // as eliminatable
        for (int i = 0; i < lock_ops.length(); i++) {
          AbstractLockNode* lock = lock_ops.at(i);

          // Mark it eliminated by coarsening and update any counters
#ifdef ASSERT
          lock->log_lock_optimization(phase->C, "eliminate_lock_set_coarsened");
#endif
          lock->set_coarsened();
        }
      } else if (ctrl->is_Region() &&
                 iter->_worklist.member(ctrl)) {
        // We weren't able to find any opportunities but the region this
        // lock is control dependent on hasn't been processed yet so put
        // this lock back on the worklist so we can check again once any
        // region simplification has occurred.
        iter->_worklist.push(this);
      }
    }
  }

  return result;
}

//=============================================================================
bool LockNode::is_nested_lock_region() {
  return is_nested_lock_region(NULL);
}

// p is used for access to compilation log; no logging if NULL
bool LockNode::is_nested_lock_region(Compile * c) {
  BoxLockNode* box = box_node()->as_BoxLock();
  int stk_slot = box->stack_slot();
  if (stk_slot <= 0) {
#ifdef ASSERT
    this->log_lock_optimization(c, "eliminate_lock_INLR_1");
#endif
    return false; // External lock or it is not Box (Phi node).
  }

  // Ignore complex cases: merged locks or multiple locks.
  Node* obj = obj_node();
  LockNode* unique_lock = NULL;
  if (!box->is_simple_lock_region(&unique_lock, obj)) {
#ifdef ASSERT
    this->log_lock_optimization(c, "eliminate_lock_INLR_2a");
#endif
    return false;
  }
  if (unique_lock != this) {
#ifdef ASSERT
    this->log_lock_optimization(c, "eliminate_lock_INLR_2b");
#endif
    return false;
  }

  BarrierSetC2* bs = BarrierSet::barrier_set()->barrier_set_c2();
  obj = bs->step_over_gc_barrier(obj);
  // Look for external lock for the same object.
  SafePointNode* sfn = this->as_SafePoint();
  JVMState* youngest_jvms = sfn->jvms();
  int max_depth = youngest_jvms->depth();
  for (int depth = 1; depth <= max_depth; depth++) {
    JVMState* jvms = youngest_jvms->of_depth(depth);
    int num_mon  = jvms->nof_monitors();
    // Loop over monitors
    for (int idx = 0; idx < num_mon; idx++) {
      Node* obj_node = sfn->monitor_obj(jvms, idx);
      obj_node = bs->step_over_gc_barrier(obj_node);
      BoxLockNode* box_node = sfn->monitor_box(jvms, idx)->as_BoxLock();
      if ((box_node->stack_slot() < stk_slot) && obj_node->eqv_uncast(obj)) {
        return true;
      }
    }
  }
#ifdef ASSERT
  this->log_lock_optimization(c, "eliminate_lock_INLR_3");
#endif
  return false;
}

//=============================================================================
uint UnlockNode::size_of() const { return sizeof(*this); }

//=============================================================================
Node *UnlockNode::Ideal(PhaseGVN *phase, bool can_reshape) {

  // perform any generic optimizations first (returns 'this' or NULL)
  Node *result = SafePointNode::Ideal(phase, can_reshape);
  if (result != NULL)  return result;
  // Don't bother trying to transform a dead node
  if (in(0) && in(0)->is_top())  return NULL;

  // Now see if we can optimize away this unlock.  We don't actually
  // remove the unlocking here, we simply set the _eliminate flag which
  // prevents macro expansion from expanding the unlock.  Since we don't
  // modify the graph, the value returned from this function is the
  // one computed above.
  // Escape state is defined after Parse phase.
  const Type* obj_type = phase->type(obj_node());
  if (can_reshape && EliminateLocks && !is_non_esc_obj() &&
      !obj_type->isa_valuetype() && !obj_type->is_valuetypeptr()) {
    //
    // If we are unlocking an unescaped object, the lock/unlock is unnecessary.
    //
    ConnectionGraph *cgr = phase->C->congraph();
    if (cgr != NULL && cgr->not_global_escape(obj_node())) {
      assert(!is_eliminated() || is_coarsened(), "sanity");
      // The lock could be marked eliminated by lock coarsening
      // code during first IGVN before EA. Replace coarsened flag
      // to eliminate all associated locks/unlocks.
#ifdef ASSERT
      this->log_lock_optimization(phase->C, "eliminate_lock_set_non_esc2");
#endif
      this->set_non_esc_obj();
    }
  }
  return result;
}

const char * AbstractLockNode::kind_as_string() const {
  return is_coarsened()   ? "coarsened" :
         is_nested()      ? "nested" :
         is_non_esc_obj() ? "non_escaping" :
         "?";
}

void AbstractLockNode::log_lock_optimization(Compile *C, const char * tag)  const {
  if (C == NULL) {
    return;
  }
  CompileLog* log = C->log();
  if (log != NULL) {
    log->begin_head("%s lock='%d' compile_id='%d' class_id='%s' kind='%s'",
          tag, is_Lock(), C->compile_id(),
          is_Unlock() ? "unlock" : is_Lock() ? "lock" : "?",
          kind_as_string());
    log->stamp();
    log->end_head();
    JVMState* p = is_Unlock() ? (as_Unlock()->dbg_jvms()) : jvms();
    while (p != NULL) {
      log->elem("jvms bci='%d' method='%d'", p->bci(), log->identify(p->method()));
      p = p->caller();
    }
    log->tail(tag);
  }
}

bool CallNode::may_modify_arraycopy_helper(const TypeOopPtr* dest_t, const TypeOopPtr *t_oop, PhaseTransform *phase) {
  if (dest_t->is_known_instance() && t_oop->is_known_instance()) {
    return dest_t->instance_id() == t_oop->instance_id();
  }

  if (dest_t->isa_instptr() && !dest_t->klass()->equals(phase->C->env()->Object_klass())) {
    // clone
    if (t_oop->isa_aryptr()) {
      return false;
    }
    if (!t_oop->isa_instptr()) {
      return true;
    }
    if (dest_t->klass()->is_subtype_of(t_oop->klass()) || t_oop->klass()->is_subtype_of(dest_t->klass())) {
      return true;
    }
    // unrelated
    return false;
  }

  if (dest_t->isa_aryptr()) {
    // arraycopy or array clone
    if (t_oop->isa_instptr()) {
      return false;
    }
    if (!t_oop->isa_aryptr()) {
      return true;
    }

    const Type* elem = dest_t->is_aryptr()->elem();
    if (elem == Type::BOTTOM) {
      // An array but we don't know what elements are
      return true;
    }

    dest_t = dest_t->is_aryptr()->with_field_offset(Type::OffsetBot)->add_offset(Type::OffsetBot)->is_oopptr();
    t_oop = t_oop->is_aryptr()->with_field_offset(Type::OffsetBot);
    uint dest_alias = phase->C->get_alias_index(dest_t);
    uint t_oop_alias = phase->C->get_alias_index(t_oop);

    return dest_alias == t_oop_alias;
  }

  return true;
}<|MERGE_RESOLUTION|>--- conflicted
+++ resolved
@@ -42,12 +42,9 @@
 #include "opto/regmask.hpp"
 #include "opto/rootnode.hpp"
 #include "opto/runtime.hpp"
-<<<<<<< HEAD
 #include "opto/valuetypenode.hpp"
 #include "runtime/sharedRuntime.hpp"
-=======
 #include "utilities/powerOfTwo.hpp"
->>>>>>> 67ba91ba
 
 // Portions of code courtesy of Clifford Click
 
@@ -1016,7 +1013,7 @@
   int jvms_adj  = new_dbg_start - old_dbg_start;
   assert (new_dbg_start == req(), "argument count mismatch");
   Compile* C = phase->C;
-  
+
   // SafePointScalarObject node could be referenced several times in debug info.
   // Use Dict to record cloned nodes.
   Dict* sosn_map = new Dict(cmpkey,hashkey);
@@ -1170,12 +1167,12 @@
       return false;
     }
   }
-  
+
   JVMState* jvms = alloc->jvms();
   if (phase->C->too_many_traps(jvms->method(), jvms->bci(), Deoptimization::trap_request_reason(uncommon_trap_request()))) {
     return false;
   }
-  
+
   Node* alloc_mem = alloc->in(TypeFunc::Memory);
   if (alloc_mem == NULL || alloc_mem->is_top()) {
     return false;
@@ -1183,12 +1180,12 @@
   if (!alloc_mem->is_MergeMem()) {
     alloc_mem = MergeMemNode::make(alloc_mem);
   }
-  
+
   // and that there's no unexpected side effect
   for (MergeMemStream mms2(mem->as_MergeMem(), alloc_mem->as_MergeMem()); mms2.next_non_empty2(); ) {
     Node* m1 = mms2.is_empty() ? mms2.base_memory() : mms2.memory();
     Node* m2 = mms2.memory2();
-    
+
     for (uint i = 0; i < 100; i++) {
       if (m1 == m2) {
         break;
@@ -1235,11 +1232,11 @@
   unc->init_req(TypeFunc::Parms+0, unc_arg);
   unc->set_cnt(PROB_UNLIKELY_MAG(4));
   unc->copy_call_debug_info(igvn, alloc->as_Allocate());
-  
+
   igvn->replace_input_of(alloc, 0, phase->C->top());
-  
+
   igvn->register_new_node_with_optimizer(unc);
-  
+
   Node* ctrl = phase->transform(new ProjNode(unc, TypeFunc::Control));
   Node* halt = phase->transform(new HaltNode(ctrl, alloc->in(TypeFunc::FramePtr), "uncommon trap returned which should never happen"));
   phase->C->root()->add_req(halt);
