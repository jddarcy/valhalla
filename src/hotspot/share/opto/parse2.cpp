/*
 * Copyright (c) 1998, 2018, Oracle and/or its affiliates. All rights reserved.
 * DO NOT ALTER OR REMOVE COPYRIGHT NOTICES OR THIS FILE HEADER.
 *
 * This code is free software; you can redistribute it and/or modify it
 * under the terms of the GNU General Public License version 2 only, as
 * published by the Free Software Foundation.
 *
 * This code is distributed in the hope that it will be useful, but WITHOUT
 * ANY WARRANTY; without even the implied warranty of MERCHANTABILITY or
 * FITNESS FOR A PARTICULAR PURPOSE.  See the GNU General Public License
 * version 2 for more details (a copy is included in the LICENSE file that
 * accompanied this code).
 *
 * You should have received a copy of the GNU General Public License version
 * 2 along with this work; if not, write to the Free Software Foundation,
 * Inc., 51 Franklin St, Fifth Floor, Boston, MA 02110-1301 USA.
 *
 * Please contact Oracle, 500 Oracle Parkway, Redwood Shores, CA 94065 USA
 * or visit www.oracle.com if you need additional information or have any
 * questions.
 *
 */

#include "precompiled.hpp"
#include "ci/ciMethodData.hpp"
#include "classfile/systemDictionary.hpp"
#include "classfile/vmSymbols.hpp"
#include "compiler/compileLog.hpp"
#include "interpreter/linkResolver.hpp"
#include "memory/resourceArea.hpp"
#include "memory/universe.hpp"
#include "oops/oop.inline.hpp"
#include "opto/addnode.hpp"
#include "opto/castnode.hpp"
#include "opto/convertnode.hpp"
#include "opto/divnode.hpp"
#include "opto/idealGraphPrinter.hpp"
#include "opto/idealKit.hpp"
#include "opto/matcher.hpp"
#include "opto/memnode.hpp"
#include "opto/mulnode.hpp"
#include "opto/opaquenode.hpp"
#include "opto/parse.hpp"
#include "opto/runtime.hpp"
#include "opto/valuetypenode.hpp"
#include "runtime/deoptimization.hpp"
#include "runtime/sharedRuntime.hpp"

#ifndef PRODUCT
extern int explicit_null_checks_inserted,
           explicit_null_checks_elided;
#endif

//---------------------------------array_load----------------------------------
void Parse::array_load(BasicType bt) {
  const Type* elemtype = Type::TOP;
  Node* adr = array_addressing(bt, 0, &elemtype);
  if (stopped())  return;     // guaranteed null or range check

  Node* idx = pop();
  Node* ary = pop();

  // Handle value type arrays
  const TypeOopPtr* elemptr = elemtype->make_oopptr();
  if (elemtype->isa_valuetype() != NULL) {
    // Load from flattened value type array
    ciValueKlass* vk = elemtype->is_valuetype()->value_klass();
    ValueTypeNode* vt = ValueTypeNode::make_from_flattened(this, vk, ary, adr);
    push(vt);
    return;
  } else if (elemptr != NULL && elemptr->is_valuetypeptr()) {
    // Load from non-flattened value type array (elements can never be null)
    bt = T_VALUETYPE;
    assert(elemptr->meet(TypePtr::NULL_PTR) != elemptr, "value type array elements should never be null");
  } else if (ValueArrayFlatten && elemptr != NULL && elemptr->can_be_value_type()) {
    // Cannot statically determine if array is flattened, emit runtime check
    gen_flattened_array_guard(ary, 2);
  }

  if (elemtype == TypeInt::BOOL) {
    bt = T_BOOLEAN;
  } else if (bt == T_OBJECT) {
    elemtype = _gvn.type(ary)->is_aryptr()->elem()->make_oopptr();
  }

  const TypeAryPtr* adr_type = TypeAryPtr::get_array_body_type(bt);
<<<<<<< HEAD
  Node* ld = access_load_at(ary, adr, adr_type, elemtype, bt,
                            IN_HEAP | IN_HEAP_ARRAY | C2_CONTROL_DEPENDENT_LOAD);
  if (bt == T_VALUETYPE) {
    // Loading a non-flattened (but flattenable) value type from an array
    assert(!gvn().type(ld)->is_ptr()->maybe_null(), "value type array elements should never be null");
    ld = ValueTypeNode::make_from_oop(this, ld, elemptr->value_klass());
=======

  Node* ld = access_load_at(array, adr, adr_type, elemtype, bt,
                            IN_HEAP | IS_ARRAY | C2_CONTROL_DEPENDENT_LOAD);
  if (big_val) {
    push_pair(ld);
  } else {
    push(ld);
>>>>>>> 6ccb6093
  }

  push_node(bt, ld);
}


//--------------------------------array_store----------------------------------
void Parse::array_store(BasicType bt) {
  const Type* elemtype = Type::TOP;
  Node* adr = array_addressing(bt, type2size[bt], &elemtype);
  if (stopped())  return;     // guaranteed null or range check
  Node* cast_val = NULL;
  if (bt == T_OBJECT) {
    cast_val = array_store_check();
    if (stopped()) return;
  }
  Node* val = pop_node(bt); // Value to store
  Node* idx = pop();        // Index in the array
  Node* ary = pop();        // The array itself

  if (bt == T_OBJECT) {
    const TypeOopPtr* elemptr = elemtype->make_oopptr();
    if (elemtype->isa_valuetype() != NULL) {
      // Store to flattened value type array
      cast_val->as_ValueType()->store_flattened(this, ary, adr);
      return;
    } else if (elemptr->is_valuetypeptr()) {
      // Store to non-flattened value type array
    } else if (ValueArrayFlatten && elemptr->can_be_value_type() && val->is_ValueType()) {
      IdealKit ideal(this);
      Node* kls = load_object_klass(ary);
      Node* lhp = basic_plus_adr(kls, in_bytes(Klass::layout_helper_offset()));
      Node* layout_val = make_load(NULL, lhp, TypeInt::INT, T_INT, MemNode::unordered);
      layout_val = _gvn.transform(new RShiftINode(layout_val, intcon(Klass::_lh_array_tag_shift)));
      ideal.if_then(layout_val, BoolTest::ne, intcon(Klass::_lh_array_tag_vt_value)); {
        // non flattened
        sync_kit(ideal);
        const TypeAryPtr* adr_type = TypeAryPtr::get_array_body_type(bt);
        elemtype = _gvn.type(ary)->is_aryptr()->elem()->make_oopptr();
        access_store_at(control(), ary, adr, adr_type, val, elemtype, bt, MO_UNORDERED | IN_HEAP | IN_HEAP_ARRAY);
        ideal.sync_kit(this);
      } ideal.else_(); {
        // flattened
        sync_kit(ideal);
        // Object/interface array must be flattened, cast it
        const TypeValueType* vt = _gvn.type(val)->is_valuetype();
        ciArrayKlass* array_klass = ciArrayKlass::make(vt->value_klass());
        const TypeAryPtr* arytype = TypeOopPtr::make_from_klass(array_klass)->isa_aryptr();
        ary = _gvn.transform(new CheckCastPPNode(control(), ary, arytype));
        adr = array_element_address(ary, idx, T_OBJECT, arytype->size(), control());
        val->as_ValueType()->store_flattened(this, ary, adr);
        ideal.sync_kit(this);
      } ideal.end_if();
      sync_kit(ideal);
      return;
    }
  }

  if (elemtype == TypeInt::BOOL) {
    bt = T_BOOLEAN;
  } else if (bt == T_OBJECT) {
    elemtype = _gvn.type(ary)->is_aryptr()->elem()->make_oopptr();
  }

  const TypeAryPtr* adr_type = TypeAryPtr::get_array_body_type(bt);
<<<<<<< HEAD
  access_store_at(control(), ary, adr, adr_type, val, elemtype, bt, MO_UNORDERED | IN_HEAP | IN_HEAP_ARRAY);
=======

  access_store_at(control(), array, adr, adr_type, val, elemtype, bt, MO_UNORDERED | IN_HEAP | IS_ARRAY);
>>>>>>> 6ccb6093
}


//------------------------------array_addressing-------------------------------
// Pull array and index from the stack.  Compute pointer-to-element.
Node* Parse::array_addressing(BasicType type, int vals, const Type* *result2) {
  Node *idx   = peek(0+vals);   // Get from stack without popping
  Node *ary   = peek(1+vals);   // in case of exception

  // Null check the array base, with correct stack contents
  ary = null_check(ary, T_ARRAY);
  // Compile-time detect of null-exception?
  if (stopped())  return top();

  const TypeAryPtr* arytype  = _gvn.type(ary)->is_aryptr();
  const TypeInt*    sizetype = arytype->size();
  const Type*       elemtype = arytype->elem();

  if (UseUniqueSubclasses && result2 != NULL) {
    const Type* el = elemtype->make_ptr();
    if (el && el->isa_instptr()) {
      const TypeInstPtr* toop = el->is_instptr();
      if (toop->klass()->as_instance_klass()->unique_concrete_subklass()) {
        // If we load from "AbstractClass[]" we must see "ConcreteSubClass".
        const Type* subklass = Type::get_const_type(toop->klass());
        elemtype = subklass->join_speculative(el);
      }
    }
  }

  // Check for big class initializers with all constant offsets
  // feeding into a known-size array.
  const TypeInt* idxtype = _gvn.type(idx)->is_int();
  // See if the highest idx value is less than the lowest array bound,
  // and if the idx value cannot be negative:
  bool need_range_check = true;
  if (idxtype->_hi < sizetype->_lo && idxtype->_lo >= 0) {
    need_range_check = false;
    if (C->log() != NULL)   C->log()->elem("observe that='!need_range_check'");
  }

  ciKlass * arytype_klass = arytype->klass();
  if ((arytype_klass != NULL) && (!arytype_klass->is_loaded())) {
    // Only fails for some -Xcomp runs
    // The class is unloaded.  We have to run this bytecode in the interpreter.
    uncommon_trap(Deoptimization::Reason_unloaded,
                  Deoptimization::Action_reinterpret,
                  arytype->klass(), "!loaded array");
    return top();
  }

  // Do the range check
  if (GenerateRangeChecks && need_range_check) {
    Node* tst;
    if (sizetype->_hi <= 0) {
      // The greatest array bound is negative, so we can conclude that we're
      // compiling unreachable code, but the unsigned compare trick used below
      // only works with non-negative lengths.  Instead, hack "tst" to be zero so
      // the uncommon_trap path will always be taken.
      tst = _gvn.intcon(0);
    } else {
      // Range is constant in array-oop, so we can use the original state of mem
      Node* len = load_array_length(ary);

      // Test length vs index (standard trick using unsigned compare)
      Node* chk = _gvn.transform( new CmpUNode(idx, len) );
      BoolTest::mask btest = BoolTest::lt;
      tst = _gvn.transform( new BoolNode(chk, btest) );
    }
    RangeCheckNode* rc = new RangeCheckNode(control(), tst, PROB_MAX, COUNT_UNKNOWN);
    _gvn.set_type(rc, rc->Value(&_gvn));
    if (!tst->is_Con()) {
      record_for_igvn(rc);
    }
    set_control(_gvn.transform(new IfTrueNode(rc)));
    // Branch to failure if out of bounds
    {
      PreserveJVMState pjvms(this);
      set_control(_gvn.transform(new IfFalseNode(rc)));
      if (C->allow_range_check_smearing()) {
        // Do not use builtin_throw, since range checks are sometimes
        // made more stringent by an optimistic transformation.
        // This creates "tentative" range checks at this point,
        // which are not guaranteed to throw exceptions.
        // See IfNode::Ideal, is_range_check, adjust_check.
        uncommon_trap(Deoptimization::Reason_range_check,
                      Deoptimization::Action_make_not_entrant,
                      NULL, "range_check");
      } else {
        // If we have already recompiled with the range-check-widening
        // heroic optimization turned off, then we must really be throwing
        // range check exceptions.
        builtin_throw(Deoptimization::Reason_range_check, idx);
      }
    }
  }
  // Check for always knowing you are throwing a range-check exception
  if (stopped())  return top();

  // Make array address computation control dependent to prevent it
  // from floating above the range check during loop optimizations.
  Node* ptr = array_element_address(ary, idx, type, sizetype, control());

  if (result2 != NULL)  *result2 = elemtype;

  assert(ptr != top(), "top should go hand-in-hand with stopped");

  return ptr;
}


// returns IfNode
IfNode* Parse::jump_if_fork_int(Node* a, Node* b, BoolTest::mask mask, float prob, float cnt) {
  Node   *cmp = _gvn.transform(new CmpINode(a, b)); // two cases: shiftcount > 32 and shiftcount <= 32
  Node   *tst = _gvn.transform(new BoolNode(cmp, mask));
  IfNode *iff = create_and_map_if(control(), tst, prob, cnt);
  return iff;
}

// return Region node
Node* Parse::jump_if_join(Node* iffalse, Node* iftrue) {
  Node *region  = new RegionNode(3); // 2 results
  record_for_igvn(region);
  region->init_req(1, iffalse);
  region->init_req(2, iftrue );
  _gvn.set_type(region, Type::CONTROL);
  region = _gvn.transform(region);
  set_control (region);
  return region;
}

// sentinel value for the target bci to mark never taken branches
// (according to profiling)
static const int never_reached = INT_MAX;

//------------------------------helper for tableswitch-------------------------
void Parse::jump_if_true_fork(IfNode *iff, int dest_bci_if_true, int prof_table_index, bool unc) {
  // True branch, use existing map info
  { PreserveJVMState pjvms(this);
    Node *iftrue  = _gvn.transform( new IfTrueNode (iff) );
    set_control( iftrue );
    if (unc) {
      repush_if_args();
      uncommon_trap(Deoptimization::Reason_unstable_if,
                    Deoptimization::Action_reinterpret,
                    NULL,
                    "taken always");
    } else {
      assert(dest_bci_if_true != never_reached, "inconsistent dest");
      profile_switch_case(prof_table_index);
      merge_new_path(dest_bci_if_true);
    }
  }

  // False branch
  Node *iffalse = _gvn.transform( new IfFalseNode(iff) );
  set_control( iffalse );
}

void Parse::jump_if_false_fork(IfNode *iff, int dest_bci_if_true, int prof_table_index, bool unc) {
  // True branch, use existing map info
  { PreserveJVMState pjvms(this);
    Node *iffalse  = _gvn.transform( new IfFalseNode (iff) );
    set_control( iffalse );
    if (unc) {
      repush_if_args();
      uncommon_trap(Deoptimization::Reason_unstable_if,
                    Deoptimization::Action_reinterpret,
                    NULL,
                    "taken never");
    } else {
      assert(dest_bci_if_true != never_reached, "inconsistent dest");
      profile_switch_case(prof_table_index);
      merge_new_path(dest_bci_if_true);
    }
  }

  // False branch
  Node *iftrue = _gvn.transform( new IfTrueNode(iff) );
  set_control( iftrue );
}

void Parse::jump_if_always_fork(int dest_bci, int prof_table_index, bool unc) {
  // False branch, use existing map and control()
  if (unc) {
    repush_if_args();
    uncommon_trap(Deoptimization::Reason_unstable_if,
                  Deoptimization::Action_reinterpret,
                  NULL,
                  "taken never");
  } else {
    assert(dest_bci != never_reached, "inconsistent dest");
    profile_switch_case(prof_table_index);
    merge_new_path(dest_bci);
  }
}


extern "C" {
  static int jint_cmp(const void *i, const void *j) {
    int a = *(jint *)i;
    int b = *(jint *)j;
    return a > b ? 1 : a < b ? -1 : 0;
  }
}


// Default value for methodData switch indexing. Must be a negative value to avoid
// conflict with any legal switch index.
#define NullTableIndex -1

class SwitchRange : public StackObj {
  // a range of integers coupled with a bci destination
  jint _lo;                     // inclusive lower limit
  jint _hi;                     // inclusive upper limit
  int _dest;
  int _table_index;             // index into method data table
  float _cnt;                   // how many times this range was hit according to profiling

public:
  jint lo() const              { return _lo;   }
  jint hi() const              { return _hi;   }
  int  dest() const            { return _dest; }
  int  table_index() const     { return _table_index; }
  bool is_singleton() const    { return _lo == _hi; }
  float cnt() const            { return _cnt; }

  void setRange(jint lo, jint hi, int dest, int table_index, float cnt) {
    assert(lo <= hi, "must be a non-empty range");
    _lo = lo, _hi = hi; _dest = dest; _table_index = table_index; _cnt = cnt;
    assert(_cnt >= 0, "");
  }
  bool adjoinRange(jint lo, jint hi, int dest, int table_index, float cnt, bool trim_ranges) {
    assert(lo <= hi, "must be a non-empty range");
    if (lo == _hi+1 && table_index == _table_index) {
      // see merge_ranges() comment below
      if (trim_ranges) {
        if (cnt == 0) {
          if (_cnt != 0) {
            return false;
          }
          if (dest != _dest) {
            _dest = never_reached;
          }
        } else {
          if (_cnt == 0) {
            return false;
          }
          if (dest != _dest) {
            return false;
          }
        }
      } else {
        if (dest != _dest) {
          return false;
        }
      }
      _hi = hi;
      _cnt += cnt;
      return true;
    }
    return false;
  }

  void set (jint value, int dest, int table_index, float cnt) {
    setRange(value, value, dest, table_index, cnt);
  }
  bool adjoin(jint value, int dest, int table_index, float cnt, bool trim_ranges) {
    return adjoinRange(value, value, dest, table_index, cnt, trim_ranges);
  }
  bool adjoin(SwitchRange& other) {
    return adjoinRange(other._lo, other._hi, other._dest, other._table_index, other._cnt, false);
  }

  void print() {
    if (is_singleton())
      tty->print(" {%d}=>%d (cnt=%f)", lo(), dest(), cnt());
    else if (lo() == min_jint)
      tty->print(" {..%d}=>%d (cnt=%f)", hi(), dest(), cnt());
    else if (hi() == max_jint)
      tty->print(" {%d..}=>%d (cnt=%f)", lo(), dest(), cnt());
    else
      tty->print(" {%d..%d}=>%d (cnt=%f)", lo(), hi(), dest(), cnt());
  }
};

// We try to minimize the number of ranges and the size of the taken
// ones using profiling data. When ranges are created,
// SwitchRange::adjoinRange() only allows 2 adjoining ranges to merge
// if both were never hit or both were hit to build longer unreached
// ranges. Here, we now merge adjoining ranges with the same
// destination and finally set destination of unreached ranges to the
// special value never_reached because it can help minimize the number
// of tests that are necessary.
//
// For instance:
// [0, 1] to target1 sometimes taken
// [1, 2] to target1 never taken
// [2, 3] to target2 never taken
// would lead to:
// [0, 1] to target1 sometimes taken
// [1, 3] never taken
//
// (first 2 ranges to target1 are not merged)
static void merge_ranges(SwitchRange* ranges, int& rp) {
  if (rp == 0) {
    return;
  }
  int shift = 0;
  for (int j = 0; j < rp; j++) {
    SwitchRange& r1 = ranges[j-shift];
    SwitchRange& r2 = ranges[j+1];
    if (r1.adjoin(r2)) {
      shift++;
    } else if (shift > 0) {
      ranges[j+1-shift] = r2;
    }
  }
  rp -= shift;
  for (int j = 0; j <= rp; j++) {
    SwitchRange& r = ranges[j];
    if (r.cnt() == 0 && r.dest() != never_reached) {
      r.setRange(r.lo(), r.hi(), never_reached, r.table_index(), r.cnt());
    }
  }
}

//-------------------------------do_tableswitch--------------------------------
void Parse::do_tableswitch() {
  Node* lookup = pop();
  // Get information about tableswitch
  int default_dest = iter().get_dest_table(0);
  int lo_index     = iter().get_int_table(1);
  int hi_index     = iter().get_int_table(2);
  int len          = hi_index - lo_index + 1;

  if (len < 1) {
    // If this is a backward branch, add safepoint
    maybe_add_safepoint(default_dest);
    merge(default_dest);
    return;
  }

  ciMethodData* methodData = method()->method_data();
  ciMultiBranchData* profile = NULL;
  if (methodData->is_mature() && UseSwitchProfiling) {
    ciProfileData* data = methodData->bci_to_data(bci());
    if (data != NULL && data->is_MultiBranchData()) {
      profile = (ciMultiBranchData*)data;
    }
  }
  bool trim_ranges = !method_data_update() && !C->too_many_traps(method(), bci(), Deoptimization::Reason_unstable_if);

  // generate decision tree, using trichotomy when possible
  int rnum = len+2;
  bool makes_backward_branch = false;
  SwitchRange* ranges = NEW_RESOURCE_ARRAY(SwitchRange, rnum);
  int rp = -1;
  if (lo_index != min_jint) {
    uint cnt = 1;
    if (profile != NULL) {
      cnt = profile->default_count() / (hi_index != max_jint ? 2 : 1);
    }
    ranges[++rp].setRange(min_jint, lo_index-1, default_dest, NullTableIndex, cnt);
  }
  for (int j = 0; j < len; j++) {
    jint match_int = lo_index+j;
    int  dest      = iter().get_dest_table(j+3);
    makes_backward_branch |= (dest <= bci());
    int  table_index = method_data_update() ? j : NullTableIndex;
    uint cnt = 1;
    if (profile != NULL) {
      cnt = profile->count_at(j);
    }
    if (rp < 0 || !ranges[rp].adjoin(match_int, dest, table_index, cnt, trim_ranges)) {
      ranges[++rp].set(match_int, dest, table_index, cnt);
    }
  }
  jint highest = lo_index+(len-1);
  assert(ranges[rp].hi() == highest, "");
  if (highest != max_jint) {
    uint cnt = 1;
    if (profile != NULL) {
      cnt = profile->default_count() / (lo_index != min_jint ? 2 : 1);
    }
    if (!ranges[rp].adjoinRange(highest+1, max_jint, default_dest, NullTableIndex, cnt, trim_ranges)) {
      ranges[++rp].setRange(highest+1, max_jint, default_dest, NullTableIndex, cnt);
    }
  }
  assert(rp < len+2, "not too many ranges");

  if (trim_ranges) {
    merge_ranges(ranges, rp);
  }

  // Safepoint in case if backward branch observed
  if( makes_backward_branch && UseLoopSafepoints )
    add_safepoint();

  jump_switch_ranges(lookup, &ranges[0], &ranges[rp]);
}


//------------------------------do_lookupswitch--------------------------------
void Parse::do_lookupswitch() {
  Node *lookup = pop();         // lookup value
  // Get information about lookupswitch
  int default_dest = iter().get_dest_table(0);
  int len          = iter().get_int_table(1);

  if (len < 1) {    // If this is a backward branch, add safepoint
    maybe_add_safepoint(default_dest);
    merge(default_dest);
    return;
  }

  ciMethodData* methodData = method()->method_data();
  ciMultiBranchData* profile = NULL;
  if (methodData->is_mature() && UseSwitchProfiling) {
    ciProfileData* data = methodData->bci_to_data(bci());
    if (data != NULL && data->is_MultiBranchData()) {
      profile = (ciMultiBranchData*)data;
    }
  }
  bool trim_ranges = !method_data_update() && !C->too_many_traps(method(), bci(), Deoptimization::Reason_unstable_if);

  // generate decision tree, using trichotomy when possible
  jint* table = NEW_RESOURCE_ARRAY(jint, len*3);
  {
    for (int j = 0; j < len; j++) {
      table[3*j+0] = iter().get_int_table(2+2*j);
      table[3*j+1] = iter().get_dest_table(2+2*j+1);
      table[3*j+2] = profile == NULL ? 1 : profile->count_at(j);
    }
    qsort(table, len, 3*sizeof(table[0]), jint_cmp);
  }

  float defaults = 0;
  jint prev = min_jint;
  for (int j = 0; j < len; j++) {
    jint match_int = table[3*j+0];
    if (match_int != prev) {
      defaults += (float)match_int - prev;
    }
    prev = match_int+1;
  }
  if (prev-1 != max_jint) {
    defaults += (float)max_jint - prev + 1;
  }
  float default_cnt = 1;
  if (profile != NULL) {
    default_cnt = profile->default_count()/defaults;
  }

  int rnum = len*2+1;
  bool makes_backward_branch = false;
  SwitchRange* ranges = NEW_RESOURCE_ARRAY(SwitchRange, rnum);
  int rp = -1;
  for (int j = 0; j < len; j++) {
    jint match_int   = table[3*j+0];
    int  dest        = table[3*j+1];
    int  cnt         = table[3*j+2];
    int  next_lo     = rp < 0 ? min_jint : ranges[rp].hi()+1;
    int  table_index = method_data_update() ? j : NullTableIndex;
    makes_backward_branch |= (dest <= bci());
    float c = default_cnt * ((float)match_int - next_lo);
    if (match_int != next_lo && (rp < 0 || !ranges[rp].adjoinRange(next_lo, match_int-1, default_dest, NullTableIndex, c, trim_ranges))) {
      assert(default_dest != never_reached, "sentinel value for dead destinations");
      ranges[++rp].setRange(next_lo, match_int-1, default_dest, NullTableIndex, c);
    }
    if (rp < 0 || !ranges[rp].adjoin(match_int, dest, table_index, cnt, trim_ranges)) {
      assert(dest != never_reached, "sentinel value for dead destinations");
      ranges[++rp].set(match_int, dest, table_index, cnt);
    }
  }
  jint highest = table[3*(len-1)];
  assert(ranges[rp].hi() == highest, "");
  if (highest != max_jint &&
      !ranges[rp].adjoinRange(highest+1, max_jint, default_dest, NullTableIndex, default_cnt * ((float)max_jint - highest), trim_ranges)) {
    ranges[++rp].setRange(highest+1, max_jint, default_dest, NullTableIndex, default_cnt * ((float)max_jint - highest));
  }
  assert(rp < rnum, "not too many ranges");

  if (trim_ranges) {
    merge_ranges(ranges, rp);
  }

  // Safepoint in case backward branch observed
  if (makes_backward_branch && UseLoopSafepoints)
    add_safepoint();

  jump_switch_ranges(lookup, &ranges[0], &ranges[rp]);
}

static float if_prob(float taken_cnt, float total_cnt) {
  assert(taken_cnt <= total_cnt, "");
  if (total_cnt == 0) {
    return PROB_FAIR;
  }
  float p = taken_cnt / total_cnt;
  return MIN2(MAX2(p, PROB_MIN), PROB_MAX);
}

static float if_cnt(float cnt) {
  if (cnt == 0) {
    return COUNT_UNKNOWN;
  }
  return cnt;
}

static float sum_of_cnts(SwitchRange *lo, SwitchRange *hi) {
  float total_cnt = 0;
  for (SwitchRange* sr = lo; sr <= hi; sr++) {
    total_cnt += sr->cnt();
  }
  return total_cnt;
}

class SwitchRanges : public ResourceObj {
public:
  SwitchRange* _lo;
  SwitchRange* _hi;
  SwitchRange* _mid;
  float _cost;

  enum {
    Start,
    LeftDone,
    RightDone,
    Done
  } _state;

  SwitchRanges(SwitchRange *lo, SwitchRange *hi)
    : _lo(lo), _hi(hi), _mid(NULL),
      _cost(0), _state(Start) {
  }

  SwitchRanges()
    : _lo(NULL), _hi(NULL), _mid(NULL),
      _cost(0), _state(Start) {}
};

// Estimate cost of performing a binary search on lo..hi
static float compute_tree_cost(SwitchRange *lo, SwitchRange *hi, float total_cnt) {
  GrowableArray<SwitchRanges> tree;
  SwitchRanges root(lo, hi);
  tree.push(root);

  float cost = 0;
  do {
    SwitchRanges& r = *tree.adr_at(tree.length()-1);
    if (r._hi != r._lo) {
      if (r._mid == NULL) {
        float r_cnt = sum_of_cnts(r._lo, r._hi);

        if (r_cnt == 0) {
          tree.pop();
          cost = 0;
          continue;
        }

        SwitchRange* mid = NULL;
        mid = r._lo;
        for (float cnt = 0; ; ) {
          assert(mid <= r._hi, "out of bounds");
          cnt += mid->cnt();
          if (cnt > r_cnt / 2) {
            break;
          }
          mid++;
        }
        assert(mid <= r._hi, "out of bounds");
        r._mid = mid;
        r._cost = r_cnt / total_cnt;
      }
      r._cost += cost;
      if (r._state < SwitchRanges::LeftDone && r._mid > r._lo) {
        cost = 0;
        r._state = SwitchRanges::LeftDone;
        tree.push(SwitchRanges(r._lo, r._mid-1));
      } else if (r._state < SwitchRanges::RightDone) {
        cost = 0;
        r._state = SwitchRanges::RightDone;
        tree.push(SwitchRanges(r._mid == r._lo ? r._mid+1 : r._mid, r._hi));
      } else {
        tree.pop();
        cost = r._cost;
      }
    } else {
      tree.pop();
      cost = r._cost;
    }
  } while (tree.length() > 0);


  return cost;
}

// It sometimes pays off to test most common ranges before the binary search
void Parse::linear_search_switch_ranges(Node* key_val, SwitchRange*& lo, SwitchRange*& hi) {
  uint nr = hi - lo + 1;
  float total_cnt = sum_of_cnts(lo, hi);

  float min = compute_tree_cost(lo, hi, total_cnt);
  float extra = 1;
  float sub = 0;

  SwitchRange* array1 = lo;
  SwitchRange* array2 = NEW_RESOURCE_ARRAY(SwitchRange, nr);

  SwitchRange* ranges = NULL;

  while (nr >= 2) {
    assert(lo == array1 || lo == array2, "one the 2 already allocated arrays");
    ranges = (lo == array1) ? array2 : array1;

    // Find highest frequency range
    SwitchRange* candidate = lo;
    for (SwitchRange* sr = lo+1; sr <= hi; sr++) {
      if (sr->cnt() > candidate->cnt()) {
        candidate = sr;
      }
    }
    SwitchRange most_freq = *candidate;
    if (most_freq.cnt() == 0) {
      break;
    }

    // Copy remaining ranges into another array
    int shift = 0;
    for (uint i = 0; i < nr; i++) {
      SwitchRange* sr = &lo[i];
      if (sr != candidate) {
        ranges[i-shift] = *sr;
      } else {
        shift++;
        if (i > 0 && i < nr-1) {
          SwitchRange prev = lo[i-1];
          prev.setRange(prev.lo(), sr->hi(), prev.dest(), prev.table_index(), prev.cnt());
          if (prev.adjoin(lo[i+1])) {
            shift++;
            i++;
          }
          ranges[i-shift] = prev;
        }
      }
    }
    nr -= shift;

    // Evaluate cost of testing the most common range and performing a
    // binary search on the other ranges
    float cost = extra + compute_tree_cost(&ranges[0], &ranges[nr-1], total_cnt);
    if (cost >= min) {
      break;
    }
    // swap arrays
    lo = &ranges[0];
    hi = &ranges[nr-1];

    // It pays off: emit the test for the most common range
    assert(most_freq.cnt() > 0, "must be taken");
    Node* val = _gvn.transform(new SubINode(key_val, _gvn.intcon(most_freq.lo())));
    Node* cmp = _gvn.transform(new CmpUNode(val, _gvn.intcon(most_freq.hi() - most_freq.lo())));
    Node* tst = _gvn.transform(new BoolNode(cmp, BoolTest::le));
    IfNode* iff = create_and_map_if(control(), tst, if_prob(most_freq.cnt(), total_cnt), if_cnt(most_freq.cnt()));
    jump_if_true_fork(iff, most_freq.dest(), most_freq.table_index(), false);

    sub += most_freq.cnt() / total_cnt;
    extra += 1 - sub;
    min = cost;
  }
}

//----------------------------create_jump_tables-------------------------------
bool Parse::create_jump_tables(Node* key_val, SwitchRange* lo, SwitchRange* hi) {
  // Are jumptables enabled
  if (!UseJumpTables)  return false;

  // Are jumptables supported
  if (!Matcher::has_match_rule(Op_Jump))  return false;

  // Don't make jump table if profiling
  if (method_data_update())  return false;

  bool trim_ranges = !C->too_many_traps(method(), bci(), Deoptimization::Reason_unstable_if);

  // Decide if a guard is needed to lop off big ranges at either (or
  // both) end(s) of the input set. We'll call this the default target
  // even though we can't be sure that it is the true "default".

  bool needs_guard = false;
  int default_dest;
  int64_t total_outlier_size = 0;
  int64_t hi_size = ((int64_t)hi->hi()) - ((int64_t)hi->lo()) + 1;
  int64_t lo_size = ((int64_t)lo->hi()) - ((int64_t)lo->lo()) + 1;

  if (lo->dest() == hi->dest()) {
    total_outlier_size = hi_size + lo_size;
    default_dest = lo->dest();
  } else if (lo_size > hi_size) {
    total_outlier_size = lo_size;
    default_dest = lo->dest();
  } else {
    total_outlier_size = hi_size;
    default_dest = hi->dest();
  }

  float total = sum_of_cnts(lo, hi);
  float cost = compute_tree_cost(lo, hi, total);

  // If a guard test will eliminate very sparse end ranges, then
  // it is worth the cost of an extra jump.
  float trimmed_cnt = 0;
  if (total_outlier_size > (MaxJumpTableSparseness * 4)) {
    needs_guard = true;
    if (default_dest == lo->dest()) {
      trimmed_cnt += lo->cnt();
      lo++;
    }
    if (default_dest == hi->dest()) {
      trimmed_cnt += hi->cnt();
      hi--;
    }
  }

  // Find the total number of cases and ranges
  int64_t num_cases = ((int64_t)hi->hi()) - ((int64_t)lo->lo()) + 1;
  int num_range = hi - lo + 1;

  // Don't create table if: too large, too small, or too sparse.
  if (num_cases > MaxJumpTableSize)
    return false;
  if (UseSwitchProfiling) {
    // MinJumpTableSize is set so with a well balanced binary tree,
    // when the number of ranges is MinJumpTableSize, it's cheaper to
    // go through a JumpNode that a tree of IfNodes. Average cost of a
    // tree of IfNodes with MinJumpTableSize is
    // log2f(MinJumpTableSize) comparisons. So if the cost computed
    // from profile data is less than log2f(MinJumpTableSize) then
    // going with the binary search is cheaper.
    if (cost < log2f(MinJumpTableSize)) {
      return false;
    }
  } else {
    if (num_cases < MinJumpTableSize)
      return false;
  }
  if (num_cases > (MaxJumpTableSparseness * num_range))
    return false;

  // Normalize table lookups to zero
  int lowval = lo->lo();
  key_val = _gvn.transform( new SubINode(key_val, _gvn.intcon(lowval)) );

  // Generate a guard to protect against input keyvals that aren't
  // in the switch domain.
  if (needs_guard) {
    Node*   size = _gvn.intcon(num_cases);
    Node*   cmp = _gvn.transform(new CmpUNode(key_val, size));
    Node*   tst = _gvn.transform(new BoolNode(cmp, BoolTest::ge));
    IfNode* iff = create_and_map_if(control(), tst, if_prob(trimmed_cnt, total), if_cnt(trimmed_cnt));
    jump_if_true_fork(iff, default_dest, NullTableIndex, trim_ranges && trimmed_cnt == 0);

    total -= trimmed_cnt;
  }

  // Create an ideal node JumpTable that has projections
  // of all possible ranges for a switch statement
  // The key_val input must be converted to a pointer offset and scaled.
  // Compare Parse::array_addressing above.

  // Clean the 32-bit int into a real 64-bit offset.
  // Otherwise, the jint value 0 might turn into an offset of 0x0800000000.
  const TypeInt* ikeytype = TypeInt::make(0, num_cases, Type::WidenMin);
  // Make I2L conversion control dependent to prevent it from
  // floating above the range check during loop optimizations.
  key_val = C->conv_I2X_index(&_gvn, key_val, ikeytype, control());

  // Shift the value by wordsize so we have an index into the table, rather
  // than a switch value
  Node *shiftWord = _gvn.MakeConX(wordSize);
  key_val = _gvn.transform( new MulXNode( key_val, shiftWord));

  // Create the JumpNode
  Arena* arena = C->comp_arena();
  float* probs = (float*)arena->Amalloc(sizeof(float)*num_cases);
  int i = 0;
  if (total == 0) {
    for (SwitchRange* r = lo; r <= hi; r++) {
      for (int64_t j = r->lo(); j <= r->hi(); j++, i++) {
        probs[i] = 1.0F / num_cases;
      }
    }
  } else {
    for (SwitchRange* r = lo; r <= hi; r++) {
      float prob = r->cnt()/total;
      for (int64_t j = r->lo(); j <= r->hi(); j++, i++) {
        probs[i] = prob / (r->hi() - r->lo() + 1);
      }
    }
  }

  ciMethodData* methodData = method()->method_data();
  ciMultiBranchData* profile = NULL;
  if (methodData->is_mature()) {
    ciProfileData* data = methodData->bci_to_data(bci());
    if (data != NULL && data->is_MultiBranchData()) {
      profile = (ciMultiBranchData*)data;
    }
  }

  Node* jtn = _gvn.transform(new JumpNode(control(), key_val, num_cases, probs, profile == NULL ? COUNT_UNKNOWN : total));

  // These are the switch destinations hanging off the jumpnode
  i = 0;
  for (SwitchRange* r = lo; r <= hi; r++) {
    for (int64_t j = r->lo(); j <= r->hi(); j++, i++) {
      Node* input = _gvn.transform(new JumpProjNode(jtn, i, r->dest(), (int)(j - lowval)));
      {
        PreserveJVMState pjvms(this);
        set_control(input);
        jump_if_always_fork(r->dest(), r->table_index(), trim_ranges && r->cnt() == 0);
      }
    }
  }
  assert(i == num_cases, "miscount of cases");
  stop_and_kill_map();  // no more uses for this JVMS
  return true;
}

//----------------------------jump_switch_ranges-------------------------------
void Parse::jump_switch_ranges(Node* key_val, SwitchRange *lo, SwitchRange *hi, int switch_depth) {
  Block* switch_block = block();
  bool trim_ranges = !method_data_update() && !C->too_many_traps(method(), bci(), Deoptimization::Reason_unstable_if);

  if (switch_depth == 0) {
    // Do special processing for the top-level call.
    assert(lo->lo() == min_jint, "initial range must exhaust Type::INT");
    assert(hi->hi() == max_jint, "initial range must exhaust Type::INT");

    // Decrement pred-numbers for the unique set of nodes.
#ifdef ASSERT
    if (!trim_ranges) {
      // Ensure that the block's successors are a (duplicate-free) set.
      int successors_counted = 0;  // block occurrences in [hi..lo]
      int unique_successors = switch_block->num_successors();
      for (int i = 0; i < unique_successors; i++) {
        Block* target = switch_block->successor_at(i);

        // Check that the set of successors is the same in both places.
        int successors_found = 0;
        for (SwitchRange* p = lo; p <= hi; p++) {
          if (p->dest() == target->start())  successors_found++;
        }
        assert(successors_found > 0, "successor must be known");
        successors_counted += successors_found;
      }
      assert(successors_counted == (hi-lo)+1, "no unexpected successors");
    }
#endif

    // Maybe prune the inputs, based on the type of key_val.
    jint min_val = min_jint;
    jint max_val = max_jint;
    const TypeInt* ti = key_val->bottom_type()->isa_int();
    if (ti != NULL) {
      min_val = ti->_lo;
      max_val = ti->_hi;
      assert(min_val <= max_val, "invalid int type");
    }
    while (lo->hi() < min_val) {
      lo++;
    }
    if (lo->lo() < min_val)  {
      lo->setRange(min_val, lo->hi(), lo->dest(), lo->table_index(), lo->cnt());
    }
    while (hi->lo() > max_val) {
      hi--;
    }
    if (hi->hi() > max_val) {
      hi->setRange(hi->lo(), max_val, hi->dest(), hi->table_index(), hi->cnt());
    }

    linear_search_switch_ranges(key_val, lo, hi);
  }

#ifndef PRODUCT
  if (switch_depth == 0) {
    _max_switch_depth = 0;
    _est_switch_depth = log2_intptr((hi-lo+1)-1)+1;
  }
#endif

  assert(lo <= hi, "must be a non-empty set of ranges");
  if (lo == hi) {
    jump_if_always_fork(lo->dest(), lo->table_index(), trim_ranges && lo->cnt() == 0);
  } else {
    assert(lo->hi() == (lo+1)->lo()-1, "contiguous ranges");
    assert(hi->lo() == (hi-1)->hi()+1, "contiguous ranges");

    if (create_jump_tables(key_val, lo, hi)) return;

    SwitchRange* mid = NULL;
    float total_cnt = sum_of_cnts(lo, hi);

    int nr = hi - lo + 1;
    if (UseSwitchProfiling) {
      // Don't keep the binary search tree balanced: pick up mid point
      // that split frequencies in half.
      float cnt = 0;
      for (SwitchRange* sr = lo; sr <= hi; sr++) {
        cnt += sr->cnt();
        if (cnt >= total_cnt / 2) {
          mid = sr;
          break;
        }
      }
    } else {
      mid = lo + nr/2;

      // if there is an easy choice, pivot at a singleton:
      if (nr > 3 && !mid->is_singleton() && (mid-1)->is_singleton())  mid--;

      assert(lo < mid && mid <= hi, "good pivot choice");
      assert(nr != 2 || mid == hi,   "should pick higher of 2");
      assert(nr != 3 || mid == hi-1, "should pick middle of 3");
    }


    Node *test_val = _gvn.intcon(mid == lo ? mid->hi() : mid->lo());

    if (mid->is_singleton()) {
      IfNode *iff_ne = jump_if_fork_int(key_val, test_val, BoolTest::ne, 1-if_prob(mid->cnt(), total_cnt), if_cnt(mid->cnt()));
      jump_if_false_fork(iff_ne, mid->dest(), mid->table_index(), trim_ranges && mid->cnt() == 0);

      // Special Case:  If there are exactly three ranges, and the high
      // and low range each go to the same place, omit the "gt" test,
      // since it will not discriminate anything.
      bool eq_test_only = (hi == lo+2 && hi->dest() == lo->dest() && mid == hi-1) || mid == lo;

      // if there is a higher range, test for it and process it:
      if (mid < hi && !eq_test_only) {
        // two comparisons of same values--should enable 1 test for 2 branches
        // Use BoolTest::le instead of BoolTest::gt
        float cnt = sum_of_cnts(lo, mid-1);
        IfNode *iff_le  = jump_if_fork_int(key_val, test_val, BoolTest::le, if_prob(cnt, total_cnt), if_cnt(cnt));
        Node   *iftrue  = _gvn.transform( new IfTrueNode(iff_le) );
        Node   *iffalse = _gvn.transform( new IfFalseNode(iff_le) );
        { PreserveJVMState pjvms(this);
          set_control(iffalse);
          jump_switch_ranges(key_val, mid+1, hi, switch_depth+1);
        }
        set_control(iftrue);
      }

    } else {
      // mid is a range, not a singleton, so treat mid..hi as a unit
      float cnt = sum_of_cnts(mid == lo ? mid+1 : mid, hi);
      IfNode *iff_ge = jump_if_fork_int(key_val, test_val, mid == lo ? BoolTest::gt : BoolTest::ge, if_prob(cnt, total_cnt), if_cnt(cnt));

      // if there is a higher range, test for it and process it:
      if (mid == hi) {
        jump_if_true_fork(iff_ge, mid->dest(), mid->table_index(), trim_ranges && cnt == 0);
      } else {
        Node *iftrue  = _gvn.transform( new IfTrueNode(iff_ge) );
        Node *iffalse = _gvn.transform( new IfFalseNode(iff_ge) );
        { PreserveJVMState pjvms(this);
          set_control(iftrue);
          jump_switch_ranges(key_val, mid == lo ? mid+1 : mid, hi, switch_depth+1);
        }
        set_control(iffalse);
      }
    }

    // in any case, process the lower range
    if (mid == lo) {
      if (mid->is_singleton()) {
        jump_switch_ranges(key_val, lo+1, hi, switch_depth+1);
      } else {
        jump_if_always_fork(lo->dest(), lo->table_index(), trim_ranges && lo->cnt() == 0);
      }
    } else {
      jump_switch_ranges(key_val, lo, mid-1, switch_depth+1);
    }
  }

  // Decrease pred_count for each successor after all is done.
  if (switch_depth == 0) {
    int unique_successors = switch_block->num_successors();
    for (int i = 0; i < unique_successors; i++) {
      Block* target = switch_block->successor_at(i);
      // Throw away the pre-allocated path for each unique successor.
      target->next_path_num();
    }
  }

#ifndef PRODUCT
  _max_switch_depth = MAX2(switch_depth, _max_switch_depth);
  if (TraceOptoParse && Verbose && WizardMode && switch_depth == 0) {
    SwitchRange* r;
    int nsing = 0;
    for( r = lo; r <= hi; r++ ) {
      if( r->is_singleton() )  nsing++;
    }
    tty->print(">>> ");
    _method->print_short_name();
    tty->print_cr(" switch decision tree");
    tty->print_cr("    %d ranges (%d singletons), max_depth=%d, est_depth=%d",
                  (int) (hi-lo+1), nsing, _max_switch_depth, _est_switch_depth);
    if (_max_switch_depth > _est_switch_depth) {
      tty->print_cr("******** BAD SWITCH DEPTH ********");
    }
    tty->print("   ");
    for( r = lo; r <= hi; r++ ) {
      r->print();
    }
    tty->cr();
  }
#endif
}

void Parse::modf() {
  Node *f2 = pop();
  Node *f1 = pop();
  Node* c = make_runtime_call(RC_LEAF, OptoRuntime::modf_Type(),
                              CAST_FROM_FN_PTR(address, SharedRuntime::frem),
                              "frem", NULL, //no memory effects
                              f1, f2);
  Node* res = _gvn.transform(new ProjNode(c, TypeFunc::Parms + 0));

  push(res);
}

void Parse::modd() {
  Node *d2 = pop_pair();
  Node *d1 = pop_pair();
  Node* c = make_runtime_call(RC_LEAF, OptoRuntime::Math_DD_D_Type(),
                              CAST_FROM_FN_PTR(address, SharedRuntime::drem),
                              "drem", NULL, //no memory effects
                              d1, top(), d2, top());
  Node* res_d   = _gvn.transform(new ProjNode(c, TypeFunc::Parms + 0));

#ifdef ASSERT
  Node* res_top = _gvn.transform(new ProjNode(c, TypeFunc::Parms + 1));
  assert(res_top == top(), "second value must be top");
#endif

  push_pair(res_d);
}

void Parse::l2f() {
  Node* f2 = pop();
  Node* f1 = pop();
  Node* c = make_runtime_call(RC_LEAF, OptoRuntime::l2f_Type(),
                              CAST_FROM_FN_PTR(address, SharedRuntime::l2f),
                              "l2f", NULL, //no memory effects
                              f1, f2);
  Node* res = _gvn.transform(new ProjNode(c, TypeFunc::Parms + 0));

  push(res);
}

void Parse::do_irem() {
  // Must keep both values on the expression-stack during null-check
  zero_check_int(peek());
  // Compile-time detect of null-exception?
  if (stopped())  return;

  Node* b = pop();
  Node* a = pop();

  const Type *t = _gvn.type(b);
  if (t != Type::TOP) {
    const TypeInt *ti = t->is_int();
    if (ti->is_con()) {
      int divisor = ti->get_con();
      // check for positive power of 2
      if (divisor > 0 &&
          (divisor & ~(divisor-1)) == divisor) {
        // yes !
        Node *mask = _gvn.intcon((divisor - 1));
        // Sigh, must handle negative dividends
        Node *zero = _gvn.intcon(0);
        IfNode *ifff = jump_if_fork_int(a, zero, BoolTest::lt, PROB_FAIR, COUNT_UNKNOWN);
        Node *iff = _gvn.transform( new IfFalseNode(ifff) );
        Node *ift = _gvn.transform( new IfTrueNode (ifff) );
        Node *reg = jump_if_join(ift, iff);
        Node *phi = PhiNode::make(reg, NULL, TypeInt::INT);
        // Negative path; negate/and/negate
        Node *neg = _gvn.transform( new SubINode(zero, a) );
        Node *andn= _gvn.transform( new AndINode(neg, mask) );
        Node *negn= _gvn.transform( new SubINode(zero, andn) );
        phi->init_req(1, negn);
        // Fast positive case
        Node *andx = _gvn.transform( new AndINode(a, mask) );
        phi->init_req(2, andx);
        // Push the merge
        push( _gvn.transform(phi) );
        return;
      }
    }
  }
  // Default case
  push( _gvn.transform( new ModINode(control(),a,b) ) );
}

// Handle jsr and jsr_w bytecode
void Parse::do_jsr() {
  assert(bc() == Bytecodes::_jsr || bc() == Bytecodes::_jsr_w, "wrong bytecode");

  // Store information about current state, tagged with new _jsr_bci
  int return_bci = iter().next_bci();
  int jsr_bci    = (bc() == Bytecodes::_jsr) ? iter().get_dest() : iter().get_far_dest();

  // Update method data
  profile_taken_branch(jsr_bci);

  // The way we do things now, there is only one successor block
  // for the jsr, because the target code is cloned by ciTypeFlow.
  Block* target = successor_for_bci(jsr_bci);

  // What got pushed?
  const Type* ret_addr = target->peek();
  assert(ret_addr->singleton(), "must be a constant (cloned jsr body)");

  // Effect on jsr on stack
  push(_gvn.makecon(ret_addr));

  // Flow to the jsr.
  merge(jsr_bci);
}

// Handle ret bytecode
void Parse::do_ret() {
  // Find to whom we return.
  assert(block()->num_successors() == 1, "a ret can only go one place now");
  Block* target = block()->successor_at(0);
  assert(!target->is_ready(), "our arrival must be expected");
  profile_ret(target->flow()->start());
  int pnum = target->next_path_num();
  merge_common(target, pnum);
}

static bool has_injected_profile(BoolTest::mask btest, Node* test, int& taken, int& not_taken) {
  if (btest != BoolTest::eq && btest != BoolTest::ne) {
    // Only ::eq and ::ne are supported for profile injection.
    return false;
  }
  if (test->is_Cmp() &&
      test->in(1)->Opcode() == Op_ProfileBoolean) {
    ProfileBooleanNode* profile = (ProfileBooleanNode*)test->in(1);
    int false_cnt = profile->false_count();
    int  true_cnt = profile->true_count();

    // Counts matching depends on the actual test operation (::eq or ::ne).
    // No need to scale the counts because profile injection was designed
    // to feed exact counts into VM.
    taken     = (btest == BoolTest::eq) ? false_cnt :  true_cnt;
    not_taken = (btest == BoolTest::eq) ?  true_cnt : false_cnt;

    profile->consume();
    return true;
  }
  return false;
}
//--------------------------dynamic_branch_prediction--------------------------
// Try to gather dynamic branch prediction behavior.  Return a probability
// of the branch being taken and set the "cnt" field.  Returns a -1.0
// if we need to use static prediction for some reason.
float Parse::dynamic_branch_prediction(float &cnt, BoolTest::mask btest, Node* test) {
  ResourceMark rm;

  cnt  = COUNT_UNKNOWN;

  int     taken = 0;
  int not_taken = 0;

  bool use_mdo = !has_injected_profile(btest, test, taken, not_taken);

  if (use_mdo) {
    // Use MethodData information if it is available
    // FIXME: free the ProfileData structure
    ciMethodData* methodData = method()->method_data();
    if (!methodData->is_mature())  return PROB_UNKNOWN;
    ciProfileData* data = methodData->bci_to_data(bci());
    if (data == NULL) {
      return PROB_UNKNOWN;
    }
    if (!data->is_JumpData())  return PROB_UNKNOWN;

    // get taken and not taken values
    taken = data->as_JumpData()->taken();
    not_taken = 0;
    if (data->is_BranchData()) {
      not_taken = data->as_BranchData()->not_taken();
    }

    // scale the counts to be commensurate with invocation counts:
    taken = method()->scale_count(taken);
    not_taken = method()->scale_count(not_taken);
  }

  // Give up if too few (or too many, in which case the sum will overflow) counts to be meaningful.
  // We also check that individual counters are positive first, otherwise the sum can become positive.
  if (taken < 0 || not_taken < 0 || taken + not_taken < 40) {
    if (C->log() != NULL) {
      C->log()->elem("branch target_bci='%d' taken='%d' not_taken='%d'", iter().get_dest(), taken, not_taken);
    }
    return PROB_UNKNOWN;
  }

  // Compute frequency that we arrive here
  float sum = taken + not_taken;
  // Adjust, if this block is a cloned private block but the
  // Jump counts are shared.  Taken the private counts for
  // just this path instead of the shared counts.
  if( block()->count() > 0 )
    sum = block()->count();
  cnt = sum / FreqCountInvocations;

  // Pin probability to sane limits
  float prob;
  if( !taken )
    prob = (0+PROB_MIN) / 2;
  else if( !not_taken )
    prob = (1+PROB_MAX) / 2;
  else {                         // Compute probability of true path
    prob = (float)taken / (float)(taken + not_taken);
    if (prob > PROB_MAX)  prob = PROB_MAX;
    if (prob < PROB_MIN)   prob = PROB_MIN;
  }

  assert((cnt > 0.0f) && (prob > 0.0f),
         "Bad frequency assignment in if");

  if (C->log() != NULL) {
    const char* prob_str = NULL;
    if (prob >= PROB_MAX)  prob_str = (prob == PROB_MAX) ? "max" : "always";
    if (prob <= PROB_MIN)  prob_str = (prob == PROB_MIN) ? "min" : "never";
    char prob_str_buf[30];
    if (prob_str == NULL) {
      sprintf(prob_str_buf, "%g", prob);
      prob_str = prob_str_buf;
    }
    C->log()->elem("branch target_bci='%d' taken='%d' not_taken='%d' cnt='%f' prob='%s'",
                   iter().get_dest(), taken, not_taken, cnt, prob_str);
  }
  return prob;
}

//-----------------------------branch_prediction-------------------------------
float Parse::branch_prediction(float& cnt,
                               BoolTest::mask btest,
                               int target_bci,
                               Node* test) {
  float prob = dynamic_branch_prediction(cnt, btest, test);
  // If prob is unknown, switch to static prediction
  if (prob != PROB_UNKNOWN)  return prob;

  prob = PROB_FAIR;                   // Set default value
  if (btest == BoolTest::eq)          // Exactly equal test?
    prob = PROB_STATIC_INFREQUENT;    // Assume its relatively infrequent
  else if (btest == BoolTest::ne)
    prob = PROB_STATIC_FREQUENT;      // Assume its relatively frequent

  // If this is a conditional test guarding a backwards branch,
  // assume its a loop-back edge.  Make it a likely taken branch.
  if (target_bci < bci()) {
    if (is_osr_parse()) {    // Could be a hot OSR'd loop; force deopt
      // Since it's an OSR, we probably have profile data, but since
      // branch_prediction returned PROB_UNKNOWN, the counts are too small.
      // Let's make a special check here for completely zero counts.
      ciMethodData* methodData = method()->method_data();
      if (!methodData->is_empty()) {
        ciProfileData* data = methodData->bci_to_data(bci());
        // Only stop for truly zero counts, which mean an unknown part
        // of the OSR-ed method, and we want to deopt to gather more stats.
        // If you have ANY counts, then this loop is simply 'cold' relative
        // to the OSR loop.
        if (data == NULL ||
            (data->as_BranchData()->taken() +  data->as_BranchData()->not_taken() == 0)) {
          // This is the only way to return PROB_UNKNOWN:
          return PROB_UNKNOWN;
        }
      }
    }
    prob = PROB_STATIC_FREQUENT;     // Likely to take backwards branch
  }

  assert(prob != PROB_UNKNOWN, "must have some guess at this point");
  return prob;
}

// The magic constants are chosen so as to match the output of
// branch_prediction() when the profile reports a zero taken count.
// It is important to distinguish zero counts unambiguously, because
// some branches (e.g., _213_javac.Assembler.eliminate) validly produce
// very small but nonzero probabilities, which if confused with zero
// counts would keep the program recompiling indefinitely.
bool Parse::seems_never_taken(float prob) const {
  return prob < PROB_MIN;
}

// True if the comparison seems to be the kind that will not change its
// statistics from true to false.  See comments in adjust_map_after_if.
// This question is only asked along paths which are already
// classifed as untaken (by seems_never_taken), so really,
// if a path is never taken, its controlling comparison is
// already acting in a stable fashion.  If the comparison
// seems stable, we will put an expensive uncommon trap
// on the untaken path.
bool Parse::seems_stable_comparison() const {
  if (C->too_many_traps(method(), bci(), Deoptimization::Reason_unstable_if)) {
    return false;
  }
  return true;
}

//-------------------------------repush_if_args--------------------------------
// Push arguments of an "if" bytecode back onto the stack by adjusting _sp.
inline int Parse::repush_if_args() {
  if (PrintOpto && WizardMode) {
    tty->print("defending against excessive implicit null exceptions on %s @%d in ",
               Bytecodes::name(iter().cur_bc()), iter().cur_bci());
    method()->print_name(); tty->cr();
  }
  int bc_depth = - Bytecodes::depth(iter().cur_bc());
  assert(bc_depth == 1 || bc_depth == 2, "only two kinds of branches");
  DEBUG_ONLY(sync_jvms());   // argument(n) requires a synced jvms
  assert(argument(0) != NULL, "must exist");
  assert(bc_depth == 1 || argument(1) != NULL, "two must exist");
  inc_sp(bc_depth);
  return bc_depth;
}

//----------------------------------do_ifnull----------------------------------
void Parse::do_ifnull(BoolTest::mask btest, Node *c) {
  int target_bci = iter().get_dest();

  Block* branch_block = successor_for_bci(target_bci);
  Block* next_block   = successor_for_bci(iter().next_bci());

  float cnt;
  float prob = branch_prediction(cnt, btest, target_bci, c);
  if (prob == PROB_UNKNOWN) {
    // (An earlier version of do_ifnull omitted this trap for OSR methods.)
    if (PrintOpto && Verbose) {
      tty->print_cr("Never-taken edge stops compilation at bci %d", bci());
    }
    repush_if_args(); // to gather stats on loop
    // We need to mark this branch as taken so that if we recompile we will
    // see that it is possible. In the tiered system the interpreter doesn't
    // do profiling and by the time we get to the lower tier from the interpreter
    // the path may be cold again. Make sure it doesn't look untaken
    profile_taken_branch(target_bci, !ProfileInterpreter);
    uncommon_trap(Deoptimization::Reason_unreached,
                  Deoptimization::Action_reinterpret,
                  NULL, "cold");
    if (C->eliminate_boxing()) {
      // Mark the successor blocks as parsed
      branch_block->next_path_num();
      next_block->next_path_num();
    }
    return;
  }

  NOT_PRODUCT(explicit_null_checks_inserted++);

  // Generate real control flow
  Node   *tst = _gvn.transform( new BoolNode( c, btest ) );

  // Sanity check the probability value
  assert(prob > 0.0f,"Bad probability in Parser");
 // Need xform to put node in hash table
  IfNode *iff = create_and_xform_if( control(), tst, prob, cnt );
  assert(iff->_prob > 0.0f,"Optimizer made bad probability in parser");
  // True branch
  { PreserveJVMState pjvms(this);
    Node* iftrue  = _gvn.transform( new IfTrueNode (iff) );
    set_control(iftrue);

    if (stopped()) {            // Path is dead?
      NOT_PRODUCT(explicit_null_checks_elided++);
      if (C->eliminate_boxing()) {
        // Mark the successor block as parsed
        branch_block->next_path_num();
      }
    } else {                    // Path is live.
      // Update method data
      profile_taken_branch(target_bci);
      adjust_map_after_if(btest, c, prob, branch_block);
      if (!stopped()) {
        merge(target_bci);
      }
    }
  }

  // False branch
  Node* iffalse = _gvn.transform( new IfFalseNode(iff) );
  set_control(iffalse);

  if (stopped()) {              // Path is dead?
    NOT_PRODUCT(explicit_null_checks_elided++);
    if (C->eliminate_boxing()) {
      // Mark the successor block as parsed
      next_block->next_path_num();
    }
  } else  {                     // Path is live.
    // Update method data
    profile_not_taken_branch();
    adjust_map_after_if(BoolTest(btest).negate(), c, 1.0-prob, next_block);
  }
}

//------------------------------------do_if------------------------------------
void Parse::do_if(BoolTest::mask btest, Node* c) {
  int target_bci = iter().get_dest();

  Block* branch_block = successor_for_bci(target_bci);
  Block* next_block   = successor_for_bci(iter().next_bci());

  float cnt;
  float prob = branch_prediction(cnt, btest, target_bci, c);
  float untaken_prob = 1.0 - prob;

  if (prob == PROB_UNKNOWN) {
    if (PrintOpto && Verbose) {
      tty->print_cr("Never-taken edge stops compilation at bci %d", bci());
    }
    repush_if_args(); // to gather stats on loop
    // We need to mark this branch as taken so that if we recompile we will
    // see that it is possible. In the tiered system the interpreter doesn't
    // do profiling and by the time we get to the lower tier from the interpreter
    // the path may be cold again. Make sure it doesn't look untaken
    profile_taken_branch(target_bci, !ProfileInterpreter);
    uncommon_trap(Deoptimization::Reason_unreached,
                  Deoptimization::Action_reinterpret,
                  NULL, "cold");
    if (C->eliminate_boxing()) {
      // Mark the successor blocks as parsed
      branch_block->next_path_num();
      next_block->next_path_num();
    }
    return;
  }

  // Sanity check the probability value
  assert(0.0f < prob && prob < 1.0f,"Bad probability in Parser");

  bool taken_if_true = true;
  // Convert BoolTest to canonical form:
  if (!BoolTest(btest).is_canonical()) {
    btest         = BoolTest(btest).negate();
    taken_if_true = false;
    // prob is NOT updated here; it remains the probability of the taken
    // path (as opposed to the prob of the path guarded by an 'IfTrueNode').
  }
  assert(btest != BoolTest::eq, "!= is the only canonical exact test");

  Node* tst0 = new BoolNode(c, btest);
  Node* tst = _gvn.transform(tst0);
  BoolTest::mask taken_btest   = BoolTest::illegal;
  BoolTest::mask untaken_btest = BoolTest::illegal;

  if (tst->is_Bool()) {
    // Refresh c from the transformed bool node, since it may be
    // simpler than the original c.  Also re-canonicalize btest.
    // This wins when (Bool ne (Conv2B p) 0) => (Bool ne (CmpP p NULL)).
    // That can arise from statements like: if (x instanceof C) ...
    if (tst != tst0) {
      // Canonicalize one more time since transform can change it.
      btest = tst->as_Bool()->_test._test;
      if (!BoolTest(btest).is_canonical()) {
        // Reverse edges one more time...
        tst   = _gvn.transform( tst->as_Bool()->negate(&_gvn) );
        btest = tst->as_Bool()->_test._test;
        assert(BoolTest(btest).is_canonical(), "sanity");
        taken_if_true = !taken_if_true;
      }
      c = tst->in(1);
    }
    BoolTest::mask neg_btest = BoolTest(btest).negate();
    taken_btest   = taken_if_true ?     btest : neg_btest;
    untaken_btest = taken_if_true ? neg_btest :     btest;
  }

  // Generate real control flow
  float true_prob = (taken_if_true ? prob : untaken_prob);
  IfNode* iff = create_and_map_if(control(), tst, true_prob, cnt);
  assert(iff->_prob > 0.0f,"Optimizer made bad probability in parser");
  Node* taken_branch   = new IfTrueNode(iff);
  Node* untaken_branch = new IfFalseNode(iff);
  if (!taken_if_true) {  // Finish conversion to canonical form
    Node* tmp      = taken_branch;
    taken_branch   = untaken_branch;
    untaken_branch = tmp;
  }

  // Branch is taken:
  { PreserveJVMState pjvms(this);
    taken_branch = _gvn.transform(taken_branch);
    set_control(taken_branch);

    if (stopped()) {
      if (C->eliminate_boxing()) {
        // Mark the successor block as parsed
        branch_block->next_path_num();
      }
    } else {
      // Update method data
      profile_taken_branch(target_bci);
      adjust_map_after_if(taken_btest, c, prob, branch_block);
      if (!stopped()) {
        merge(target_bci);
      }
    }
  }

  untaken_branch = _gvn.transform(untaken_branch);
  set_control(untaken_branch);

  // Branch not taken.
  if (stopped()) {
    if (C->eliminate_boxing()) {
      // Mark the successor block as parsed
      next_block->next_path_num();
    }
  } else {
    // Update method data
    profile_not_taken_branch();
    adjust_map_after_if(untaken_btest, c, untaken_prob, next_block);
  }
}

void Parse::do_acmp(BoolTest::mask& btest, Node* a, Node* b) {
  // In the case were both operands might be value types, we need to
  // use the new acmp implementation. Otherwise, i.e. if one operand
  // is not a value type, we can use the old acmp implementation.
  Node* cmp = C->optimize_acmp(&_gvn, a, b);
  if (cmp != NULL) {
    // Use optimized/old acmp
    cmp = optimize_cmp_with_klass(_gvn.transform(cmp));
    do_if(btest, cmp);
    return;
  }

  bool speculate = false;
  if (!TypePtr::NULL_PTR->higher_equal(_gvn.type(b))) {
    // Operand 'b' is never null, swap operands to avoid null check
    swap(a, b);
  } else if (!too_many_traps(Deoptimization::Reason_speculate_null_check)) {
    // Speculate on non-nullness of one operand
    if (!_gvn.type(a)->speculative_maybe_null()) {
      speculate = true;
    } else if (!_gvn.type(b)->speculative_maybe_null()) {
      speculate = true;
      swap(a, b);
    }
  }

  // Null check operand before loading the is_value bit
  Node* region = new RegionNode(2);
  Node* is_value = new PhiNode(region, TypeX_X);
  Node* null_ctl = top();
  inc_sp(2);
  Node* not_null_a = null_check_oop(a, &null_ctl, speculate, true, speculate);
  assert(!stopped(), "operand is always null");
  dec_sp(2);
  if (null_ctl != top()) {
    assert(!speculate, "should never be null");
    region->add_req(null_ctl);
    is_value->add_req(_gvn.MakeConX(0));
  }

  Node* value_bit = C->load_is_value_bit(&_gvn, not_null_a);
  region->init_req(1, control());
  is_value->set_req(1, value_bit);

  set_control(_gvn.transform(region));
  is_value = _gvn.transform(is_value);

  // Perturbe oop if operand is a value type to make comparison fail
  Node* pert = _gvn.transform(new AddPNode(a, a, is_value));
  cmp = _gvn.transform(new CmpPNode(pert, b));
  cmp = optimize_cmp_with_klass(cmp);
  do_if(btest, cmp);
}

bool Parse::path_is_suitable_for_uncommon_trap(float prob) const {
  // Don't want to speculate on uncommon traps when running with -Xcomp
  if (!UseInterpreter) {
    return false;
  }
  return (seems_never_taken(prob) && seems_stable_comparison());
}

void Parse::maybe_add_predicate_after_if(Block* path) {
  if (path->is_SEL_head() && path->preds_parsed() == 0) {
    // Add predicates at bci of if dominating the loop so traps can be
    // recorded on the if's profile data
    int bc_depth = repush_if_args();
    add_predicate();
    dec_sp(bc_depth);
    path->set_has_predicates();
  }
}


//----------------------------adjust_map_after_if------------------------------
// Adjust the JVM state to reflect the result of taking this path.
// Basically, it means inspecting the CmpNode controlling this
// branch, seeing how it constrains a tested value, and then
// deciding if it's worth our while to encode this constraint
// as graph nodes in the current abstract interpretation map.
<<<<<<< HEAD
void Parse::adjust_map_after_if(BoolTest::mask btest, Node* c, float prob, Block* path) {
  if (stopped() || !c->is_Cmp() || btest == BoolTest::illegal)
=======
void Parse::adjust_map_after_if(BoolTest::mask btest, Node* c, float prob,
                                Block* path, Block* other_path) {
  if (!c->is_Cmp()) {
    maybe_add_predicate_after_if(path);
    return;
  }

  if (stopped() || btest == BoolTest::illegal) {
>>>>>>> 6ccb6093
    return;                             // nothing to do
  }

  bool is_fallthrough = (path == successor_for_bci(iter().next_bci()));

  if (path_is_suitable_for_uncommon_trap(prob)) {
    repush_if_args();
    uncommon_trap(Deoptimization::Reason_unstable_if,
                  Deoptimization::Action_reinterpret,
                  NULL,
                  (is_fallthrough ? "taken always" : "taken never"));
    return;
  }

  Node* val = c->in(1);
  Node* con = c->in(2);
  const Type* tcon = _gvn.type(con);
  const Type* tval = _gvn.type(val);
  bool have_con = tcon->singleton();
  if (tval->singleton()) {
    if (!have_con) {
      // Swap, so constant is in con.
      con  = val;
      tcon = tval;
      val  = c->in(2);
      tval = _gvn.type(val);
      btest = BoolTest(btest).commute();
      have_con = true;
    } else {
      // Do we have two constants?  Then leave well enough alone.
      have_con = false;
    }
  }
  if (!have_con) {                        // remaining adjustments need a con
    maybe_add_predicate_after_if(path);
    return;
  }

  sharpen_type_after_if(btest, con, tcon, val, tval);
  maybe_add_predicate_after_if(path);
}


static Node* extract_obj_from_klass_load(PhaseGVN* gvn, Node* n) {
  Node* ldk;
  if (n->is_DecodeNKlass()) {
    if (n->in(1)->Opcode() != Op_LoadNKlass) {
      return NULL;
    } else {
      ldk = n->in(1);
    }
  } else if (n->Opcode() != Op_LoadKlass) {
    return NULL;
  } else {
    ldk = n;
  }
  assert(ldk != NULL && ldk->is_Load(), "should have found a LoadKlass or LoadNKlass node");

  Node* adr = ldk->in(MemNode::Address);
  intptr_t off = 0;
  Node* obj = AddPNode::Ideal_base_and_offset(adr, gvn, off);
  if (obj == NULL || off != oopDesc::klass_offset_in_bytes()) // loading oopDesc::_klass?
    return NULL;
  const TypePtr* tp = gvn->type(obj)->is_ptr();
  if (tp == NULL || !(tp->isa_instptr() || tp->isa_aryptr())) // is obj a Java object ptr?
    return NULL;

  return obj;
}

void Parse::sharpen_type_after_if(BoolTest::mask btest,
                                  Node* con, const Type* tcon,
                                  Node* val, const Type* tval) {
  // Look for opportunities to sharpen the type of a node
  // whose klass is compared with a constant klass.
  if (btest == BoolTest::eq && tcon->isa_klassptr()) {
    Node* obj = extract_obj_from_klass_load(&_gvn, val);
    const TypeOopPtr* con_type = tcon->isa_klassptr()->as_instance_type();
    if (obj != NULL && (con_type->isa_instptr() || con_type->isa_aryptr())) {
       // Found:
       //   Bool(CmpP(LoadKlass(obj._klass), ConP(Foo.klass)), [eq])
       // or the narrowOop equivalent.
       const Type* obj_type = _gvn.type(obj);
       const TypeOopPtr* tboth = obj_type->join_speculative(con_type)->isa_oopptr();
       if (tboth != NULL && tboth->klass_is_exact() && tboth != obj_type &&
           tboth->higher_equal(obj_type)) {
          // obj has to be of the exact type Foo if the CmpP succeeds.
          int obj_in_map = map()->find_edge(obj);
          JVMState* jvms = this->jvms();
          if (obj_in_map >= 0 &&
              (jvms->is_loc(obj_in_map) || jvms->is_stk(obj_in_map))) {
            TypeNode* ccast = new CheckCastPPNode(control(), obj, tboth);
            const Type* tcc = ccast->as_Type()->type();
            assert(tcc != obj_type && tcc->higher_equal(obj_type), "must improve");
            // Delay transform() call to allow recovery of pre-cast value
            // at the control merge.
            _gvn.set_type_bottom(ccast);
            record_for_igvn(ccast);
            // Here's the payoff.
            replace_in_map(obj, ccast);
          }
       }
    }
  }

  int val_in_map = map()->find_edge(val);
  if (val_in_map < 0)  return;          // replace_in_map would be useless
  {
    JVMState* jvms = this->jvms();
    if (!(jvms->is_loc(val_in_map) ||
          jvms->is_stk(val_in_map)))
      return;                           // again, it would be useless
  }

  // Check for a comparison to a constant, and "know" that the compared
  // value is constrained on this path.
  assert(tcon->singleton(), "");
  ConstraintCastNode* ccast = NULL;
  Node* cast = NULL;

  switch (btest) {
  case BoolTest::eq:                    // Constant test?
    {
      const Type* tboth = tcon->join_speculative(tval);
      if (tboth == tval)  break;        // Nothing to gain.
      if (tcon->isa_int()) {
        ccast = new CastIINode(val, tboth);
      } else if (tcon == TypePtr::NULL_PTR) {
        // Cast to null, but keep the pointer identity temporarily live.
        ccast = new CastPPNode(val, tboth);
      } else {
        const TypeF* tf = tcon->isa_float_constant();
        const TypeD* td = tcon->isa_double_constant();
        // Exclude tests vs float/double 0 as these could be
        // either +0 or -0.  Just because you are equal to +0
        // doesn't mean you ARE +0!
        // Note, following code also replaces Long and Oop values.
        if ((!tf || tf->_f != 0.0) &&
            (!td || td->_d != 0.0))
          cast = con;                   // Replace non-constant val by con.
      }
    }
    break;

  case BoolTest::ne:
    if (tcon == TypePtr::NULL_PTR) {
      cast = cast_not_null(val, false);
    }
    break;

  default:
    // (At this point we could record int range types with CastII.)
    break;
  }

  if (ccast != NULL) {
    const Type* tcc = ccast->as_Type()->type();
    assert(tcc != tval && tcc->higher_equal(tval), "must improve");
    // Delay transform() call to allow recovery of pre-cast value
    // at the control merge.
    ccast->set_req(0, control());
    _gvn.set_type_bottom(ccast);
    record_for_igvn(ccast);
    cast = ccast;
  }

  if (cast != NULL) {                   // Here's the payoff.
    replace_in_map(val, cast);
  }
}

/**
 * Use speculative type to optimize CmpP node: if comparison is
 * against the low level class, cast the object to the speculative
 * type if any. CmpP should then go away.
 *
 * @param c  expected CmpP node
 * @return   result of CmpP on object casted to speculative type
 *
 */
Node* Parse::optimize_cmp_with_klass(Node* c) {
  // If this is transformed by the _gvn to a comparison with the low
  // level klass then we may be able to use speculation
  if (c->Opcode() == Op_CmpP &&
      (c->in(1)->Opcode() == Op_LoadKlass || c->in(1)->Opcode() == Op_DecodeNKlass) &&
      c->in(2)->is_Con()) {
    Node* load_klass = NULL;
    Node* decode = NULL;
    if (c->in(1)->Opcode() == Op_DecodeNKlass) {
      decode = c->in(1);
      load_klass = c->in(1)->in(1);
    } else {
      load_klass = c->in(1);
    }
    if (load_klass->in(2)->is_AddP()) {
      Node* addp = load_klass->in(2);
      Node* obj = addp->in(AddPNode::Address);
      const TypeOopPtr* obj_type = _gvn.type(obj)->is_oopptr();
      if (obj_type->speculative_type_not_null() != NULL) {
        ciKlass* k = obj_type->speculative_type();
        inc_sp(2);
        obj = maybe_cast_profiled_obj(obj, k);
        dec_sp(2);
        // Make the CmpP use the casted obj
        addp = basic_plus_adr(obj, addp->in(AddPNode::Offset));
        load_klass = load_klass->clone();
        load_klass->set_req(2, addp);
        load_klass = _gvn.transform(load_klass);
        if (decode != NULL) {
          decode = decode->clone();
          decode->set_req(1, load_klass);
          load_klass = _gvn.transform(decode);
        }
        c = c->clone();
        c->set_req(1, load_klass);
        c = _gvn.transform(c);
      }
    }
  }
  return c;
}

//------------------------------do_one_bytecode--------------------------------
// Parse this bytecode, and alter the Parsers JVM->Node mapping
void Parse::do_one_bytecode() {
  Node *a, *b, *c, *d;          // Handy temps
  BoolTest::mask btest;
  int i;

  assert(!has_exceptions(), "bytecode entry state must be clear of throws");

  if (C->check_node_count(NodeLimitFudgeFactor * 5,
                          "out of nodes parsing method")) {
    return;
  }

#ifdef ASSERT
  // for setting breakpoints
  if (TraceOptoParse) {
    tty->print(" @");
    dump_bci(bci());
    tty->cr();
  }
#endif

  switch (bc()) {
  case Bytecodes::_nop:
    // do nothing
    break;
  case Bytecodes::_lconst_0:
    push_pair(longcon(0));
    break;

  case Bytecodes::_lconst_1:
    push_pair(longcon(1));
    break;

  case Bytecodes::_fconst_0:
    push(zerocon(T_FLOAT));
    break;

  case Bytecodes::_fconst_1:
    push(makecon(TypeF::ONE));
    break;

  case Bytecodes::_fconst_2:
    push(makecon(TypeF::make(2.0f)));
    break;

  case Bytecodes::_dconst_0:
    push_pair(zerocon(T_DOUBLE));
    break;

  case Bytecodes::_dconst_1:
    push_pair(makecon(TypeD::ONE));
    break;

  case Bytecodes::_iconst_m1:push(intcon(-1)); break;
  case Bytecodes::_iconst_0: push(intcon( 0)); break;
  case Bytecodes::_iconst_1: push(intcon( 1)); break;
  case Bytecodes::_iconst_2: push(intcon( 2)); break;
  case Bytecodes::_iconst_3: push(intcon( 3)); break;
  case Bytecodes::_iconst_4: push(intcon( 4)); break;
  case Bytecodes::_iconst_5: push(intcon( 5)); break;
  case Bytecodes::_bipush:   push(intcon(iter().get_constant_u1())); break;
  case Bytecodes::_sipush:   push(intcon(iter().get_constant_u2())); break;
  case Bytecodes::_aconst_null: push(null());  break;
  case Bytecodes::_ldc:
  case Bytecodes::_ldc_w:
  case Bytecodes::_ldc2_w:
    // If the constant is unresolved, run this BC once in the interpreter.
    {
      ciConstant constant = iter().get_constant();
      if (!constant.is_valid() ||
          (constant.basic_type() == T_OBJECT &&
           !constant.as_object()->is_loaded())) {
        int index = iter().get_constant_pool_index();
        constantTag tag = iter().get_constant_pool_tag(index);
        uncommon_trap(Deoptimization::make_trap_request
                      (Deoptimization::Reason_unloaded,
                       Deoptimization::Action_reinterpret,
                       index),
                      NULL, tag.internal_name());
        break;
      }
      assert(constant.basic_type() != T_OBJECT || constant.as_object()->is_instance(),
             "must be java_mirror of klass");
      const Type* con_type = Type::make_from_constant(constant);
      if (con_type != NULL) {
        push_node(con_type->basic_type(), makecon(con_type));
      }
    }

    break;

  case Bytecodes::_aload_0:
    push( local(0) );
    break;
  case Bytecodes::_aload_1:
    push( local(1) );
    break;
  case Bytecodes::_aload_2:
    push( local(2) );
    break;
  case Bytecodes::_aload_3:
    push( local(3) );
    break;
  case Bytecodes::_aload:
    push( local(iter().get_index()) );
    break;

  case Bytecodes::_fload_0:
  case Bytecodes::_iload_0:
    push( local(0) );
    break;
  case Bytecodes::_fload_1:
  case Bytecodes::_iload_1:
    push( local(1) );
    break;
  case Bytecodes::_fload_2:
  case Bytecodes::_iload_2:
    push( local(2) );
    break;
  case Bytecodes::_fload_3:
  case Bytecodes::_iload_3:
    push( local(3) );
    break;
  case Bytecodes::_fload:
  case Bytecodes::_iload:
    push( local(iter().get_index()) );
    break;
  case Bytecodes::_lload_0:
    push_pair_local( 0 );
    break;
  case Bytecodes::_lload_1:
    push_pair_local( 1 );
    break;
  case Bytecodes::_lload_2:
    push_pair_local( 2 );
    break;
  case Bytecodes::_lload_3:
    push_pair_local( 3 );
    break;
  case Bytecodes::_lload:
    push_pair_local( iter().get_index() );
    break;

  case Bytecodes::_dload_0:
    push_pair_local(0);
    break;
  case Bytecodes::_dload_1:
    push_pair_local(1);
    break;
  case Bytecodes::_dload_2:
    push_pair_local(2);
    break;
  case Bytecodes::_dload_3:
    push_pair_local(3);
    break;
  case Bytecodes::_dload:
    push_pair_local(iter().get_index());
    break;
  case Bytecodes::_fstore_0:
  case Bytecodes::_istore_0:
  case Bytecodes::_astore_0:
    set_local( 0, pop() );
    break;
  case Bytecodes::_fstore_1:
  case Bytecodes::_istore_1:
  case Bytecodes::_astore_1:
    set_local( 1, pop() );
    break;
  case Bytecodes::_fstore_2:
  case Bytecodes::_istore_2:
  case Bytecodes::_astore_2:
    set_local( 2, pop() );
    break;
  case Bytecodes::_fstore_3:
  case Bytecodes::_istore_3:
  case Bytecodes::_astore_3:
    set_local( 3, pop() );
    break;
  case Bytecodes::_fstore:
  case Bytecodes::_istore:
  case Bytecodes::_astore:
    set_local( iter().get_index(), pop() );
    break;
  // long stores
  case Bytecodes::_lstore_0:
    set_pair_local( 0, pop_pair() );
    break;
  case Bytecodes::_lstore_1:
    set_pair_local( 1, pop_pair() );
    break;
  case Bytecodes::_lstore_2:
    set_pair_local( 2, pop_pair() );
    break;
  case Bytecodes::_lstore_3:
    set_pair_local( 3, pop_pair() );
    break;
  case Bytecodes::_lstore:
    set_pair_local( iter().get_index(), pop_pair() );
    break;

  // double stores
  case Bytecodes::_dstore_0:
    set_pair_local( 0, dstore_rounding(pop_pair()) );
    break;
  case Bytecodes::_dstore_1:
    set_pair_local( 1, dstore_rounding(pop_pair()) );
    break;
  case Bytecodes::_dstore_2:
    set_pair_local( 2, dstore_rounding(pop_pair()) );
    break;
  case Bytecodes::_dstore_3:
    set_pair_local( 3, dstore_rounding(pop_pair()) );
    break;
  case Bytecodes::_dstore:
    set_pair_local( iter().get_index(), dstore_rounding(pop_pair()) );
    break;

  case Bytecodes::_pop:  dec_sp(1);   break;
  case Bytecodes::_pop2: dec_sp(2);   break;
  case Bytecodes::_swap:
    a = pop();
    b = pop();
    push(a);
    push(b);
    break;
  case Bytecodes::_dup:
    a = pop();
    push(a);
    push(a);
    break;
  case Bytecodes::_dup_x1:
    a = pop();
    b = pop();
    push( a );
    push( b );
    push( a );
    break;
  case Bytecodes::_dup_x2:
    a = pop();
    b = pop();
    c = pop();
    push( a );
    push( c );
    push( b );
    push( a );
    break;
  case Bytecodes::_dup2:
    a = pop();
    b = pop();
    push( b );
    push( a );
    push( b );
    push( a );
    break;

  case Bytecodes::_dup2_x1:
    // before: .. c, b, a
    // after:  .. b, a, c, b, a
    // not tested
    a = pop();
    b = pop();
    c = pop();
    push( b );
    push( a );
    push( c );
    push( b );
    push( a );
    break;
  case Bytecodes::_dup2_x2:
    // before: .. d, c, b, a
    // after:  .. b, a, d, c, b, a
    // not tested
    a = pop();
    b = pop();
    c = pop();
    d = pop();
    push( b );
    push( a );
    push( d );
    push( c );
    push( b );
    push( a );
    break;

  case Bytecodes::_arraylength: {
    // Must do null-check with value on expression stack
    Node *ary = null_check(peek(), T_ARRAY);
    // Compile-time detect of null-exception?
    if (stopped())  return;
    a = pop();
    push(load_array_length(a));
    break;
  }

  case Bytecodes::_baload:  array_load(T_BYTE);    break;
  case Bytecodes::_caload:  array_load(T_CHAR);    break;
  case Bytecodes::_iaload:  array_load(T_INT);     break;
  case Bytecodes::_saload:  array_load(T_SHORT);   break;
  case Bytecodes::_faload:  array_load(T_FLOAT);   break;
  case Bytecodes::_aaload:  array_load(T_OBJECT);  break;
  case Bytecodes::_laload:  array_load(T_LONG);    break;
  case Bytecodes::_daload:  array_load(T_DOUBLE);  break;
  case Bytecodes::_bastore: array_store(T_BYTE);   break;
  case Bytecodes::_castore: array_store(T_CHAR);   break;
  case Bytecodes::_iastore: array_store(T_INT);    break;
  case Bytecodes::_sastore: array_store(T_SHORT);  break;
  case Bytecodes::_fastore: array_store(T_FLOAT);  break;
  case Bytecodes::_aastore: array_store(T_OBJECT); break;
  case Bytecodes::_lastore: array_store(T_LONG);   break;
  case Bytecodes::_dastore: array_store(T_DOUBLE); break;

  case Bytecodes::_getfield:
    do_getfield();
    break;

  case Bytecodes::_getstatic:
    do_getstatic();
    break;

  case Bytecodes::_putfield:
    do_putfield();
    break;

  case Bytecodes::_putstatic:
    do_putstatic();
    break;

  case Bytecodes::_irem:
    do_irem();
    break;
  case Bytecodes::_idiv:
    // Must keep both values on the expression-stack during null-check
    zero_check_int(peek());
    // Compile-time detect of null-exception?
    if (stopped())  return;
    b = pop();
    a = pop();
    push( _gvn.transform( new DivINode(control(),a,b) ) );
    break;
  case Bytecodes::_imul:
    b = pop(); a = pop();
    push( _gvn.transform( new MulINode(a,b) ) );
    break;
  case Bytecodes::_iadd:
    b = pop(); a = pop();
    push( _gvn.transform( new AddINode(a,b) ) );
    break;
  case Bytecodes::_ineg:
    a = pop();
    push( _gvn.transform( new SubINode(_gvn.intcon(0),a)) );
    break;
  case Bytecodes::_isub:
    b = pop(); a = pop();
    push( _gvn.transform( new SubINode(a,b) ) );
    break;
  case Bytecodes::_iand:
    b = pop(); a = pop();
    push( _gvn.transform( new AndINode(a,b) ) );
    break;
  case Bytecodes::_ior:
    b = pop(); a = pop();
    push( _gvn.transform( new OrINode(a,b) ) );
    break;
  case Bytecodes::_ixor:
    b = pop(); a = pop();
    push( _gvn.transform( new XorINode(a,b) ) );
    break;
  case Bytecodes::_ishl:
    b = pop(); a = pop();
    push( _gvn.transform( new LShiftINode(a,b) ) );
    break;
  case Bytecodes::_ishr:
    b = pop(); a = pop();
    push( _gvn.transform( new RShiftINode(a,b) ) );
    break;
  case Bytecodes::_iushr:
    b = pop(); a = pop();
    push( _gvn.transform( new URShiftINode(a,b) ) );
    break;

  case Bytecodes::_fneg:
    a = pop();
    b = _gvn.transform(new NegFNode (a));
    push(b);
    break;

  case Bytecodes::_fsub:
    b = pop();
    a = pop();
    c = _gvn.transform( new SubFNode(a,b) );
    d = precision_rounding(c);
    push( d );
    break;

  case Bytecodes::_fadd:
    b = pop();
    a = pop();
    c = _gvn.transform( new AddFNode(a,b) );
    d = precision_rounding(c);
    push( d );
    break;

  case Bytecodes::_fmul:
    b = pop();
    a = pop();
    c = _gvn.transform( new MulFNode(a,b) );
    d = precision_rounding(c);
    push( d );
    break;

  case Bytecodes::_fdiv:
    b = pop();
    a = pop();
    c = _gvn.transform( new DivFNode(0,a,b) );
    d = precision_rounding(c);
    push( d );
    break;

  case Bytecodes::_frem:
    if (Matcher::has_match_rule(Op_ModF)) {
      // Generate a ModF node.
      b = pop();
      a = pop();
      c = _gvn.transform( new ModFNode(0,a,b) );
      d = precision_rounding(c);
      push( d );
    }
    else {
      // Generate a call.
      modf();
    }
    break;

  case Bytecodes::_fcmpl:
    b = pop();
    a = pop();
    c = _gvn.transform( new CmpF3Node( a, b));
    push(c);
    break;
  case Bytecodes::_fcmpg:
    b = pop();
    a = pop();

    // Same as fcmpl but need to flip the unordered case.  Swap the inputs,
    // which negates the result sign except for unordered.  Flip the unordered
    // as well by using CmpF3 which implements unordered-lesser instead of
    // unordered-greater semantics.  Finally, commute the result bits.  Result
    // is same as using a CmpF3Greater except we did it with CmpF3 alone.
    c = _gvn.transform( new CmpF3Node( b, a));
    c = _gvn.transform( new SubINode(_gvn.intcon(0),c) );
    push(c);
    break;

  case Bytecodes::_f2i:
    a = pop();
    push(_gvn.transform(new ConvF2INode(a)));
    break;

  case Bytecodes::_d2i:
    a = pop_pair();
    b = _gvn.transform(new ConvD2INode(a));
    push( b );
    break;

  case Bytecodes::_f2d:
    a = pop();
    b = _gvn.transform( new ConvF2DNode(a));
    push_pair( b );
    break;

  case Bytecodes::_d2f:
    a = pop_pair();
    b = _gvn.transform( new ConvD2FNode(a));
    // This breaks _227_mtrt (speed & correctness) and _222_mpegaudio (speed)
    //b = _gvn.transform(new RoundFloatNode(0, b) );
    push( b );
    break;

  case Bytecodes::_l2f:
    if (Matcher::convL2FSupported()) {
      a = pop_pair();
      b = _gvn.transform( new ConvL2FNode(a));
      // For i486.ad, FILD doesn't restrict precision to 24 or 53 bits.
      // Rather than storing the result into an FP register then pushing
      // out to memory to round, the machine instruction that implements
      // ConvL2D is responsible for rounding.
      // c = precision_rounding(b);
      c = _gvn.transform(b);
      push(c);
    } else {
      l2f();
    }
    break;

  case Bytecodes::_l2d:
    a = pop_pair();
    b = _gvn.transform( new ConvL2DNode(a));
    // For i486.ad, rounding is always necessary (see _l2f above).
    // c = dprecision_rounding(b);
    c = _gvn.transform(b);
    push_pair(c);
    break;

  case Bytecodes::_f2l:
    a = pop();
    b = _gvn.transform( new ConvF2LNode(a));
    push_pair(b);
    break;

  case Bytecodes::_d2l:
    a = pop_pair();
    b = _gvn.transform( new ConvD2LNode(a));
    push_pair(b);
    break;

  case Bytecodes::_dsub:
    b = pop_pair();
    a = pop_pair();
    c = _gvn.transform( new SubDNode(a,b) );
    d = dprecision_rounding(c);
    push_pair( d );
    break;

  case Bytecodes::_dadd:
    b = pop_pair();
    a = pop_pair();
    c = _gvn.transform( new AddDNode(a,b) );
    d = dprecision_rounding(c);
    push_pair( d );
    break;

  case Bytecodes::_dmul:
    b = pop_pair();
    a = pop_pair();
    c = _gvn.transform( new MulDNode(a,b) );
    d = dprecision_rounding(c);
    push_pair( d );
    break;

  case Bytecodes::_ddiv:
    b = pop_pair();
    a = pop_pair();
    c = _gvn.transform( new DivDNode(0,a,b) );
    d = dprecision_rounding(c);
    push_pair( d );
    break;

  case Bytecodes::_dneg:
    a = pop_pair();
    b = _gvn.transform(new NegDNode (a));
    push_pair(b);
    break;

  case Bytecodes::_drem:
    if (Matcher::has_match_rule(Op_ModD)) {
      // Generate a ModD node.
      b = pop_pair();
      a = pop_pair();
      // a % b

      c = _gvn.transform( new ModDNode(0,a,b) );
      d = dprecision_rounding(c);
      push_pair( d );
    }
    else {
      // Generate a call.
      modd();
    }
    break;

  case Bytecodes::_dcmpl:
    b = pop_pair();
    a = pop_pair();
    c = _gvn.transform( new CmpD3Node( a, b));
    push(c);
    break;

  case Bytecodes::_dcmpg:
    b = pop_pair();
    a = pop_pair();
    // Same as dcmpl but need to flip the unordered case.
    // Commute the inputs, which negates the result sign except for unordered.
    // Flip the unordered as well by using CmpD3 which implements
    // unordered-lesser instead of unordered-greater semantics.
    // Finally, negate the result bits.  Result is same as using a
    // CmpD3Greater except we did it with CmpD3 alone.
    c = _gvn.transform( new CmpD3Node( b, a));
    c = _gvn.transform( new SubINode(_gvn.intcon(0),c) );
    push(c);
    break;


    // Note for longs -> lo word is on TOS, hi word is on TOS - 1
  case Bytecodes::_land:
    b = pop_pair();
    a = pop_pair();
    c = _gvn.transform( new AndLNode(a,b) );
    push_pair(c);
    break;
  case Bytecodes::_lor:
    b = pop_pair();
    a = pop_pair();
    c = _gvn.transform( new OrLNode(a,b) );
    push_pair(c);
    break;
  case Bytecodes::_lxor:
    b = pop_pair();
    a = pop_pair();
    c = _gvn.transform( new XorLNode(a,b) );
    push_pair(c);
    break;

  case Bytecodes::_lshl:
    b = pop();                  // the shift count
    a = pop_pair();             // value to be shifted
    c = _gvn.transform( new LShiftLNode(a,b) );
    push_pair(c);
    break;
  case Bytecodes::_lshr:
    b = pop();                  // the shift count
    a = pop_pair();             // value to be shifted
    c = _gvn.transform( new RShiftLNode(a,b) );
    push_pair(c);
    break;
  case Bytecodes::_lushr:
    b = pop();                  // the shift count
    a = pop_pair();             // value to be shifted
    c = _gvn.transform( new URShiftLNode(a,b) );
    push_pair(c);
    break;
  case Bytecodes::_lmul:
    b = pop_pair();
    a = pop_pair();
    c = _gvn.transform( new MulLNode(a,b) );
    push_pair(c);
    break;

  case Bytecodes::_lrem:
    // Must keep both values on the expression-stack during null-check
    assert(peek(0) == top(), "long word order");
    zero_check_long(peek(1));
    // Compile-time detect of null-exception?
    if (stopped())  return;
    b = pop_pair();
    a = pop_pair();
    c = _gvn.transform( new ModLNode(control(),a,b) );
    push_pair(c);
    break;

  case Bytecodes::_ldiv:
    // Must keep both values on the expression-stack during null-check
    assert(peek(0) == top(), "long word order");
    zero_check_long(peek(1));
    // Compile-time detect of null-exception?
    if (stopped())  return;
    b = pop_pair();
    a = pop_pair();
    c = _gvn.transform( new DivLNode(control(),a,b) );
    push_pair(c);
    break;

  case Bytecodes::_ladd:
    b = pop_pair();
    a = pop_pair();
    c = _gvn.transform( new AddLNode(a,b) );
    push_pair(c);
    break;
  case Bytecodes::_lsub:
    b = pop_pair();
    a = pop_pair();
    c = _gvn.transform( new SubLNode(a,b) );
    push_pair(c);
    break;
  case Bytecodes::_lcmp:
    // Safepoints are now inserted _before_ branches.  The long-compare
    // bytecode painfully produces a 3-way value (-1,0,+1) which requires a
    // slew of control flow.  These are usually followed by a CmpI vs zero and
    // a branch; this pattern then optimizes to the obvious long-compare and
    // branch.  However, if the branch is backwards there's a Safepoint
    // inserted.  The inserted Safepoint captures the JVM state at the
    // pre-branch point, i.e. it captures the 3-way value.  Thus if a
    // long-compare is used to control a loop the debug info will force
    // computation of the 3-way value, even though the generated code uses a
    // long-compare and branch.  We try to rectify the situation by inserting
    // a SafePoint here and have it dominate and kill the safepoint added at a
    // following backwards branch.  At this point the JVM state merely holds 2
    // longs but not the 3-way value.
    if( UseLoopSafepoints ) {
      switch( iter().next_bc() ) {
      case Bytecodes::_ifgt:
      case Bytecodes::_iflt:
      case Bytecodes::_ifge:
      case Bytecodes::_ifle:
      case Bytecodes::_ifne:
      case Bytecodes::_ifeq:
        // If this is a backwards branch in the bytecodes, add Safepoint
        maybe_add_safepoint(iter().next_get_dest());
      default:
        break;
      }
    }
    b = pop_pair();
    a = pop_pair();
    c = _gvn.transform( new CmpL3Node( a, b ));
    push(c);
    break;

  case Bytecodes::_lneg:
    a = pop_pair();
    b = _gvn.transform( new SubLNode(longcon(0),a));
    push_pair(b);
    break;
  case Bytecodes::_l2i:
    a = pop_pair();
    push( _gvn.transform( new ConvL2INode(a)));
    break;
  case Bytecodes::_i2l:
    a = pop();
    b = _gvn.transform( new ConvI2LNode(a));
    push_pair(b);
    break;
  case Bytecodes::_i2b:
    // Sign extend
    a = pop();
    a = _gvn.transform( new LShiftINode(a,_gvn.intcon(24)) );
    a = _gvn.transform( new RShiftINode(a,_gvn.intcon(24)) );
    push( a );
    break;
  case Bytecodes::_i2s:
    a = pop();
    a = _gvn.transform( new LShiftINode(a,_gvn.intcon(16)) );
    a = _gvn.transform( new RShiftINode(a,_gvn.intcon(16)) );
    push( a );
    break;
  case Bytecodes::_i2c:
    a = pop();
    push( _gvn.transform( new AndINode(a,_gvn.intcon(0xFFFF)) ) );
    break;

  case Bytecodes::_i2f:
    a = pop();
    b = _gvn.transform( new ConvI2FNode(a) ) ;
    c = precision_rounding(b);
    push (b);
    break;

  case Bytecodes::_i2d:
    a = pop();
    b = _gvn.transform( new ConvI2DNode(a));
    push_pair(b);
    break;

  case Bytecodes::_iinc:        // Increment local
    i = iter().get_index();     // Get local index
    set_local( i, _gvn.transform( new AddINode( _gvn.intcon(iter().get_iinc_con()), local(i) ) ) );
    break;

  // Exit points of synchronized methods must have an unlock node
  case Bytecodes::_return:
    return_current(NULL);
    break;

  case Bytecodes::_ireturn:
  case Bytecodes::_areturn:
  case Bytecodes::_freturn:
    return_current(pop());
    break;
  case Bytecodes::_lreturn:
    return_current(pop_pair());
    break;
  case Bytecodes::_dreturn:
    return_current(pop_pair());
    break;

  case Bytecodes::_athrow:
    // null exception oop throws NULL pointer exception
    null_check(peek());
    if (stopped())  return;
    // Hook the thrown exception directly to subsequent handlers.
    if (BailoutToInterpreterForThrows) {
      // Keep method interpreted from now on.
      uncommon_trap(Deoptimization::Reason_unhandled,
                    Deoptimization::Action_make_not_compilable);
      return;
    }
    if (env()->jvmti_can_post_on_exceptions()) {
      // check if we must post exception events, take uncommon trap if so (with must_throw = false)
      uncommon_trap_if_should_post_on_exceptions(Deoptimization::Reason_unhandled, false);
    }
    // Here if either can_post_on_exceptions or should_post_on_exceptions is false
    add_exception_state(make_exception_state(peek()));
    break;

  case Bytecodes::_goto:   // fall through
  case Bytecodes::_goto_w: {
    int target_bci = (bc() == Bytecodes::_goto) ? iter().get_dest() : iter().get_far_dest();

    // If this is a backwards branch in the bytecodes, add Safepoint
    maybe_add_safepoint(target_bci);

    // Update method data
    profile_taken_branch(target_bci);

    // Merge the current control into the target basic block
    merge(target_bci);

    // See if we can get some profile data and hand it off to the next block
    Block *target_block = block()->successor_for_bci(target_bci);
    if (target_block->pred_count() != 1)  break;
    ciMethodData* methodData = method()->method_data();
    if (!methodData->is_mature())  break;
    ciProfileData* data = methodData->bci_to_data(bci());
    assert(data != NULL && data->is_JumpData(), "need JumpData for taken branch");
    int taken = ((ciJumpData*)data)->taken();
    taken = method()->scale_count(taken);
    target_block->set_count(taken);
    break;
  }

  case Bytecodes::_ifnull:    btest = BoolTest::eq; goto handle_if_null;
  case Bytecodes::_ifnonnull: btest = BoolTest::ne; goto handle_if_null;
  handle_if_null:
    // If this is a backwards branch in the bytecodes, add Safepoint
    maybe_add_safepoint(iter().get_dest());
    a = null();
    b = pop();
    if (b->is_ValueType()) {
      // Return constant false because 'b' is always non-null
      c = _gvn.makecon(TypeInt::CC_GT);
    } else {
      if (!_gvn.type(b)->speculative_maybe_null() &&
          !too_many_traps(Deoptimization::Reason_speculate_null_check)) {
        inc_sp(1);
        Node* null_ctl = top();
        b = null_check_oop(b, &null_ctl, true, true, true);
        assert(null_ctl->is_top(), "no null control here");
        dec_sp(1);
      } else if (_gvn.type(b)->speculative_always_null() &&
                 !too_many_traps(Deoptimization::Reason_speculate_null_assert)) {
        inc_sp(1);
        b = null_assert(b);
        dec_sp(1);
      }
      c = _gvn.transform( new CmpPNode(b, a) );
    }
    do_ifnull(btest, c);
    break;

  case Bytecodes::_if_acmpeq: btest = BoolTest::eq; goto handle_if_acmp;
  case Bytecodes::_if_acmpne: btest = BoolTest::ne; goto handle_if_acmp;
  handle_if_acmp:
    // If this is a backwards branch in the bytecodes, add Safepoint
    maybe_add_safepoint(iter().get_dest());
    a = pop();
    b = pop();
    do_acmp(btest, a, b);
    break;

  case Bytecodes::_ifeq: btest = BoolTest::eq; goto handle_ifxx;
  case Bytecodes::_ifne: btest = BoolTest::ne; goto handle_ifxx;
  case Bytecodes::_iflt: btest = BoolTest::lt; goto handle_ifxx;
  case Bytecodes::_ifle: btest = BoolTest::le; goto handle_ifxx;
  case Bytecodes::_ifgt: btest = BoolTest::gt; goto handle_ifxx;
  case Bytecodes::_ifge: btest = BoolTest::ge; goto handle_ifxx;
  handle_ifxx:
    // If this is a backwards branch in the bytecodes, add Safepoint
    maybe_add_safepoint(iter().get_dest());
    a = _gvn.intcon(0);
    b = pop();
    c = _gvn.transform( new CmpINode(b, a) );
    do_if(btest, c);
    break;

  case Bytecodes::_if_icmpeq: btest = BoolTest::eq; goto handle_if_icmp;
  case Bytecodes::_if_icmpne: btest = BoolTest::ne; goto handle_if_icmp;
  case Bytecodes::_if_icmplt: btest = BoolTest::lt; goto handle_if_icmp;
  case Bytecodes::_if_icmple: btest = BoolTest::le; goto handle_if_icmp;
  case Bytecodes::_if_icmpgt: btest = BoolTest::gt; goto handle_if_icmp;
  case Bytecodes::_if_icmpge: btest = BoolTest::ge; goto handle_if_icmp;
  handle_if_icmp:
    // If this is a backwards branch in the bytecodes, add Safepoint
    maybe_add_safepoint(iter().get_dest());
    a = pop();
    b = pop();
    c = _gvn.transform( new CmpINode( b, a ) );
    do_if(btest, c);
    break;

  case Bytecodes::_tableswitch:
    do_tableswitch();
    break;

  case Bytecodes::_lookupswitch:
    do_lookupswitch();
    break;

  case Bytecodes::_invokestatic:
  case Bytecodes::_invokedynamic:
  case Bytecodes::_invokespecial:
  case Bytecodes::_invokevirtual:
  case Bytecodes::_invokeinterface:
    do_call();
    break;
  case Bytecodes::_checkcast:
    do_checkcast();
    break;
  case Bytecodes::_instanceof:
    do_instanceof();
    break;
  case Bytecodes::_anewarray:
    do_newarray();
    break;
  case Bytecodes::_newarray:
    do_newarray((BasicType)iter().get_index());
    break;
  case Bytecodes::_multianewarray:
    do_multianewarray();
    break;
  case Bytecodes::_new:
    do_new();
    break;
  case Bytecodes::_defaultvalue:
    do_defaultvalue();
    break;
  case Bytecodes::_withfield:
    do_withfield();
    break;

  case Bytecodes::_jsr:
  case Bytecodes::_jsr_w:
    do_jsr();
    break;

  case Bytecodes::_ret:
    do_ret();
    break;


  case Bytecodes::_monitorenter:
    do_monitor_enter();
    break;

  case Bytecodes::_monitorexit:
    do_monitor_exit();
    break;

  case Bytecodes::_breakpoint:
    // Breakpoint set concurrently to compile
    // %%% use an uncommon trap?
    C->record_failure("breakpoint in method");
    return;

  default:
#ifndef PRODUCT
    map()->dump(99);
#endif
    tty->print("\nUnhandled bytecode %s\n", Bytecodes::name(bc()) );
    ShouldNotReachHere();
  }

#ifndef PRODUCT
  IdealGraphPrinter *printer = C->printer();
  if (printer && printer->should_print(1)) {
    char buffer[256];
    sprintf(buffer, "Bytecode %d: %s", bci(), Bytecodes::name(bc()));
    bool old = printer->traverse_outs();
    printer->set_traverse_outs(true);
    printer->print_method(buffer, 4);
    printer->set_traverse_outs(old);
  }
#endif
}<|MERGE_RESOLUTION|>--- conflicted
+++ resolved
@@ -85,22 +85,12 @@
   }
 
   const TypeAryPtr* adr_type = TypeAryPtr::get_array_body_type(bt);
-<<<<<<< HEAD
   Node* ld = access_load_at(ary, adr, adr_type, elemtype, bt,
-                            IN_HEAP | IN_HEAP_ARRAY | C2_CONTROL_DEPENDENT_LOAD);
+                            IN_HEAP | IS_ARRAY | C2_CONTROL_DEPENDENT_LOAD);
   if (bt == T_VALUETYPE) {
     // Loading a non-flattened (but flattenable) value type from an array
     assert(!gvn().type(ld)->is_ptr()->maybe_null(), "value type array elements should never be null");
     ld = ValueTypeNode::make_from_oop(this, ld, elemptr->value_klass());
-=======
-
-  Node* ld = access_load_at(array, adr, adr_type, elemtype, bt,
-                            IN_HEAP | IS_ARRAY | C2_CONTROL_DEPENDENT_LOAD);
-  if (big_val) {
-    push_pair(ld);
-  } else {
-    push(ld);
->>>>>>> 6ccb6093
   }
 
   push_node(bt, ld);
@@ -166,12 +156,8 @@
   }
 
   const TypeAryPtr* adr_type = TypeAryPtr::get_array_body_type(bt);
-<<<<<<< HEAD
-  access_store_at(control(), ary, adr, adr_type, val, elemtype, bt, MO_UNORDERED | IN_HEAP | IN_HEAP_ARRAY);
-=======
-
-  access_store_at(control(), array, adr, adr_type, val, elemtype, bt, MO_UNORDERED | IN_HEAP | IS_ARRAY);
->>>>>>> 6ccb6093
+
+  access_store_at(control(), ary, adr, adr_type, val, elemtype, bt, MO_UNORDERED | IN_HEAP | IS_ARRAY);
 }
 
 
@@ -1786,19 +1772,13 @@
 // branch, seeing how it constrains a tested value, and then
 // deciding if it's worth our while to encode this constraint
 // as graph nodes in the current abstract interpretation map.
-<<<<<<< HEAD
 void Parse::adjust_map_after_if(BoolTest::mask btest, Node* c, float prob, Block* path) {
-  if (stopped() || !c->is_Cmp() || btest == BoolTest::illegal)
-=======
-void Parse::adjust_map_after_if(BoolTest::mask btest, Node* c, float prob,
-                                Block* path, Block* other_path) {
   if (!c->is_Cmp()) {
     maybe_add_predicate_after_if(path);
     return;
   }
 
   if (stopped() || btest == BoolTest::illegal) {
->>>>>>> 6ccb6093
     return;                             // nothing to do
   }
 
