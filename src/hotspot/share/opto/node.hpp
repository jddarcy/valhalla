--- conflicted
+++ resolved
@@ -664,11 +664,8 @@
       DEFINE_CLASS_ID(MachConstant,     Mach, 5)
         DEFINE_CLASS_ID(MachJump,       MachConstant, 0)
       DEFINE_CLASS_ID(MachMerge,        Mach, 6)
-<<<<<<< HEAD
-      DEFINE_CLASS_ID(MachProlog,       Mach, 7)
-=======
       DEFINE_CLASS_ID(MachMemBar,       Mach, 7)
->>>>>>> 0d9f615e
+      DEFINE_CLASS_ID(MachProlog,       Mach, 8)
 
     DEFINE_CLASS_ID(Type,  Node, 2)
       DEFINE_CLASS_ID(Phi,   Type, 0)
