/*
 * Copyright (c) 1997, 2021, Oracle and/or its affiliates. All rights reserved.
 * DO NOT ALTER OR REMOVE COPYRIGHT NOTICES OR THIS FILE HEADER.
 *
 * This code is free software; you can redistribute it and/or modify it
 * under the terms of the GNU General Public License version 2 only, as
 * published by the Free Software Foundation.
 *
 * This code is distributed in the hope that it will be useful, but WITHOUT
 * ANY WARRANTY; without even the implied warranty of MERCHANTABILITY or
 * FITNESS FOR A PARTICULAR PURPOSE.  See the GNU General Public License
 * version 2 for more details (a copy is included in the LICENSE file that
 * accompanied this code).
 *
 * You should have received a copy of the GNU General Public License version
 * 2 along with this work; if not, write to the Free Software Foundation,
 * Inc., 51 Franklin St, Fifth Floor, Boston, MA 02110-1301 USA.
 *
 * Please contact Oracle, 500 Oracle Parkway, Redwood Shores, CA 94065 USA
 * or visit www.oracle.com if you need additional information or have any
 * questions.
 *
 */

#ifndef SHARE_OPTO_NODE_HPP
#define SHARE_OPTO_NODE_HPP

#include "libadt/vectset.hpp"
#include "opto/compile.hpp"
#include "opto/type.hpp"
#include "utilities/copy.hpp"

// Portions of code courtesy of Clifford Click

// Optimization - Graph Style


class AbstractLockNode;
class AddNode;
class AddPNode;
class AliasInfo;
class AllocateArrayNode;
class AllocateNode;
class ArrayCopyNode;
class BaseCountedLoopNode;
class BaseCountedLoopEndNode;
class BlackholeNode;
class Block;
class BoolNode;
class BoxLockNode;
class CMoveNode;
class CallDynamicJavaNode;
class CallJavaNode;
class CallLeafNode;
class CallLeafNoFPNode;
class CallNode;
class CallRuntimeNode;
class CallNativeNode;
class CallStaticJavaNode;
class CastFFNode;
class CastDDNode;
class CastVVNode;
class CastIINode;
class CastLLNode;
class CatchNode;
class CatchProjNode;
class CheckCastPPNode;
class ClearArrayNode;
class CmpNode;
class CodeBuffer;
class ConstraintCastNode;
class ConNode;
class CompareAndSwapNode;
class CompareAndExchangeNode;
class CountedLoopNode;
class CountedLoopEndNode;
class DecodeNarrowPtrNode;
class DecodeNNode;
class DecodeNKlassNode;
class EncodeNarrowPtrNode;
class EncodePNode;
class EncodePKlassNode;
class FastLockNode;
class FastUnlockNode;
class FlatArrayCheckNode;
class HaltNode;
class IfNode;
class IfProjNode;
class IfFalseNode;
class IfTrueNode;
class InitializeNode;
class JVMState;
class JumpNode;
class JumpProjNode;
class LoadNode;
class LoadStoreNode;
class LoadStoreConditionalNode;
class LockNode;
class LongCountedLoopNode;
class LongCountedLoopEndNode;
class LoopNode;
class LShiftNode;
class MachBranchNode;
class MachCallDynamicJavaNode;
class MachCallJavaNode;
class MachCallLeafNode;
class MachCallNode;
class MachCallNativeNode;
class MachCallRuntimeNode;
class MachCallStaticJavaNode;
class MachConstantBaseNode;
class MachConstantNode;
class MachGotoNode;
class MachIfNode;
class MachJumpNode;
class MachNode;
class MachNullCheckNode;
class MachProjNode;
class MachPrologNode;
class MachReturnNode;
class MachSafePointNode;
class MachSpillCopyNode;
class MachTempNode;
class MachMergeNode;
class MachMemBarNode;
class MachVEPNode;
class Matcher;
class MemBarNode;
class MemBarStoreStoreNode;
class MemNode;
class MergeMemNode;
class MoveNode;
class MulNode;
class MultiNode;
class MultiBranchNode;
class NeverBranchNode;
class Opaque1Node;
class OuterStripMinedLoopNode;
class OuterStripMinedLoopEndNode;
class Node;
class Node_Array;
class Node_List;
class Node_Stack;
class OopMap;
class ParmNode;
class PCTableNode;
class PhaseCCP;
class PhaseGVN;
class PhaseIterGVN;
class PhaseRegAlloc;
class PhaseTransform;
class PhaseValues;
class PhiNode;
class Pipeline;
class ProjNode;
class RangeCheckNode;
class RegMask;
class RegionNode;
class RootNode;
class SafePointNode;
class SafePointScalarObjectNode;
class StartNode;
class State;
class StoreNode;
class SubNode;
class SubTypeCheckNode;
class Type;
class TypeNode;
class UnlockNode;
class InlineTypeBaseNode;
class InlineTypeNode;
class InlineTypePtrNode;
class VectorNode;
class LoadVectorNode;
class LoadVectorMaskedNode;
class StoreVectorMaskedNode;
class LoadVectorGatherNode;
class StoreVectorNode;
class StoreVectorScatterNode;
class VectorMaskCmpNode;
class VectorUnboxNode;
class VectorSet;
class VectorReinterpretNode;

// The type of all node counts and indexes.
// It must hold at least 16 bits, but must also be fast to load and store.
// This type, if less than 32 bits, could limit the number of possible nodes.
// (To make this type platform-specific, move to globalDefinitions_xxx.hpp.)
typedef unsigned int node_idx_t;


#ifndef OPTO_DU_ITERATOR_ASSERT
#ifdef ASSERT
#define OPTO_DU_ITERATOR_ASSERT 1
#else
#define OPTO_DU_ITERATOR_ASSERT 0
#endif
#endif //OPTO_DU_ITERATOR_ASSERT

#if OPTO_DU_ITERATOR_ASSERT
class DUIterator;
class DUIterator_Fast;
class DUIterator_Last;
#else
typedef uint   DUIterator;
typedef Node** DUIterator_Fast;
typedef Node** DUIterator_Last;
#endif

// Node Sentinel
#define NodeSentinel (Node*)-1

// Unknown count frequency
#define COUNT_UNKNOWN (-1.0f)

//------------------------------Node-------------------------------------------
// Nodes define actions in the program.  They create values, which have types.
// They are both vertices in a directed graph and program primitives.  Nodes
// are labeled; the label is the "opcode", the primitive function in the lambda
// calculus sense that gives meaning to the Node.  Node inputs are ordered (so
// that "a-b" is different from "b-a").  The inputs to a Node are the inputs to
// the Node's function.  These inputs also define a Type equation for the Node.
// Solving these Type equations amounts to doing dataflow analysis.
// Control and data are uniformly represented in the graph.  Finally, Nodes
// have a unique dense integer index which is used to index into side arrays
// whenever I have phase-specific information.

class Node {
  friend class VMStructs;

  // Lots of restrictions on cloning Nodes
  NONCOPYABLE(Node);

public:
  friend class Compile;
  #if OPTO_DU_ITERATOR_ASSERT
  friend class DUIterator_Common;
  friend class DUIterator;
  friend class DUIterator_Fast;
  friend class DUIterator_Last;
  #endif

  // Because Nodes come and go, I define an Arena of Node structures to pull
  // from.  This should allow fast access to node creation & deletion.  This
  // field is a local cache of a value defined in some "program fragment" for
  // which these Nodes are just a part of.

  inline void* operator new(size_t x) throw() {
    Compile* C = Compile::current();
    Node* n = (Node*)C->node_arena()->AmallocWords(x);
    return (void*)n;
  }

  // Delete is a NOP
  void operator delete( void *ptr ) {}
  // Fancy destructor; eagerly attempt to reclaim Node numberings and storage
  void destruct(PhaseValues* phase);

  // Create a new Node.  Required is the number is of inputs required for
  // semantic correctness.
  Node( uint required );

  // Create a new Node with given input edges.
  // This version requires use of the "edge-count" new.
  // E.g.  new (C,3) FooNode( C, NULL, left, right );
  Node( Node *n0 );
  Node( Node *n0, Node *n1 );
  Node( Node *n0, Node *n1, Node *n2 );
  Node( Node *n0, Node *n1, Node *n2, Node *n3 );
  Node( Node *n0, Node *n1, Node *n2, Node *n3, Node *n4 );
  Node( Node *n0, Node *n1, Node *n2, Node *n3, Node *n4, Node *n5 );
  Node( Node *n0, Node *n1, Node *n2, Node *n3,
            Node *n4, Node *n5, Node *n6 );

  // Clone an inherited Node given only the base Node type.
  Node* clone() const;

  // Clone a Node, immediately supplying one or two new edges.
  // The first and second arguments, if non-null, replace in(1) and in(2),
  // respectively.
  Node* clone_with_data_edge(Node* in1, Node* in2 = NULL) const {
    Node* nn = clone();
    if (in1 != NULL)  nn->set_req(1, in1);
    if (in2 != NULL)  nn->set_req(2, in2);
    return nn;
  }

private:
  // Shared setup for the above constructors.
  // Handles all interactions with Compile::current.
  // Puts initial values in all Node fields except _idx.
  // Returns the initial value for _idx, which cannot
  // be initialized by assignment.
  inline int Init(int req);

//----------------- input edge handling
protected:
  friend class PhaseCFG;        // Access to address of _in array elements
  Node **_in;                   // Array of use-def references to Nodes
  Node **_out;                  // Array of def-use references to Nodes

  // Input edges are split into two categories.  Required edges are required
  // for semantic correctness; order is important and NULLs are allowed.
  // Precedence edges are used to help determine execution order and are
  // added, e.g., for scheduling purposes.  They are unordered and not
  // duplicated; they have no embedded NULLs.  Edges from 0 to _cnt-1
  // are required, from _cnt to _max-1 are precedence edges.
  node_idx_t _cnt;              // Total number of required Node inputs.

  node_idx_t _max;              // Actual length of input array.

  // Output edges are an unordered list of def-use edges which exactly
  // correspond to required input edges which point from other nodes
  // to this one.  Thus the count of the output edges is the number of
  // users of this node.
  node_idx_t _outcnt;           // Total number of Node outputs.

  node_idx_t _outmax;           // Actual length of output array.

  // Grow the actual input array to the next larger power-of-2 bigger than len.
  void grow( uint len );
  // Grow the output array to the next larger power-of-2 bigger than len.
  void out_grow( uint len );

 public:
  // Each Node is assigned a unique small/dense number.  This number is used
  // to index into auxiliary arrays of data and bit vectors.
  // The field _idx is declared constant to defend against inadvertent assignments,
  // since it is used by clients as a naked field. However, the field's value can be
  // changed using the set_idx() method.
  //
  // The PhaseRenumberLive phase renumbers nodes based on liveness information.
  // Therefore, it updates the value of the _idx field. The parse-time _idx is
  // preserved in _parse_idx.
  const node_idx_t _idx;
  DEBUG_ONLY(const node_idx_t _parse_idx;)
  // IGV node identifier. Two nodes, possibly in different compilation phases,
  // have the same IGV identifier if (and only if) they are the very same node
  // (same memory address) or one is "derived" from the other (by e.g.
  // renumbering or matching). This identifier makes it possible to follow the
  // entire lifetime of a node in IGV even if its C2 identifier (_idx) changes.
  NOT_PRODUCT(node_idx_t _igv_idx;)

  // Get the (read-only) number of input edges
  uint req() const { return _cnt; }
  uint len() const { return _max; }
  // Get the (read-only) number of output edges
  uint outcnt() const { return _outcnt; }

#if OPTO_DU_ITERATOR_ASSERT
  // Iterate over the out-edges of this node.  Deletions are illegal.
  inline DUIterator outs() const;
  // Use this when the out array might have changed to suppress asserts.
  inline DUIterator& refresh_out_pos(DUIterator& i) const;
  // Does the node have an out at this position?  (Used for iteration.)
  inline bool has_out(DUIterator& i) const;
  inline Node*    out(DUIterator& i) const;
  // Iterate over the out-edges of this node.  All changes are illegal.
  inline DUIterator_Fast fast_outs(DUIterator_Fast& max) const;
  inline Node*    fast_out(DUIterator_Fast& i) const;
  // Iterate over the out-edges of this node, deleting one at a time.
  inline DUIterator_Last last_outs(DUIterator_Last& min) const;
  inline Node*    last_out(DUIterator_Last& i) const;
  // The inline bodies of all these methods are after the iterator definitions.
#else
  // Iterate over the out-edges of this node.  Deletions are illegal.
  // This iteration uses integral indexes, to decouple from array reallocations.
  DUIterator outs() const  { return 0; }
  // Use this when the out array might have changed to suppress asserts.
  DUIterator refresh_out_pos(DUIterator i) const { return i; }

  // Reference to the i'th output Node.  Error if out of bounds.
  Node*    out(DUIterator i) const { assert(i < _outcnt, "oob"); return _out[i]; }
  // Does the node have an out at this position?  (Used for iteration.)
  bool has_out(DUIterator i) const { return i < _outcnt; }

  // Iterate over the out-edges of this node.  All changes are illegal.
  // This iteration uses a pointer internal to the out array.
  DUIterator_Fast fast_outs(DUIterator_Fast& max) const {
    Node** out = _out;
    // Assign a limit pointer to the reference argument:
    max = out + (ptrdiff_t)_outcnt;
    // Return the base pointer:
    return out;
  }
  Node*    fast_out(DUIterator_Fast i) const  { return *i; }
  // Iterate over the out-edges of this node, deleting one at a time.
  // This iteration uses a pointer internal to the out array.
  DUIterator_Last last_outs(DUIterator_Last& min) const {
    Node** out = _out;
    // Assign a limit pointer to the reference argument:
    min = out;
    // Return the pointer to the start of the iteration:
    return out + (ptrdiff_t)_outcnt - 1;
  }
  Node*    last_out(DUIterator_Last i) const  { return *i; }
#endif

  // Reference to the i'th input Node.  Error if out of bounds.
  Node* in(uint i) const { assert(i < _max, "oob: i=%d, _max=%d", i, _max); return _in[i]; }
  // Reference to the i'th input Node.  NULL if out of bounds.
  Node* lookup(uint i) const { return ((i < _max) ? _in[i] : NULL); }
  // Reference to the i'th output Node.  Error if out of bounds.
  // Use this accessor sparingly.  We are going trying to use iterators instead.
  Node* raw_out(uint i) const { assert(i < _outcnt,"oob"); return _out[i]; }
  // Return the unique out edge.
  Node* unique_out() const { assert(_outcnt==1,"not unique"); return _out[0]; }
  // Delete out edge at position 'i' by moving last out edge to position 'i'
  void  raw_del_out(uint i) {
    assert(i < _outcnt,"oob");
    assert(_outcnt > 0,"oob");
    #if OPTO_DU_ITERATOR_ASSERT
    // Record that a change happened here.
    debug_only(_last_del = _out[i]; ++_del_tick);
    #endif
    _out[i] = _out[--_outcnt];
    // Smash the old edge so it can't be used accidentally.
    debug_only(_out[_outcnt] = (Node *)(uintptr_t)0xdeadbeef);
  }

#ifdef ASSERT
  bool is_dead() const;
#define is_not_dead(n) ((n) == NULL || !VerifyIterativeGVN || !((n)->is_dead()))
  bool is_reachable_from_root() const;
#endif
  // Check whether node has become unreachable
  bool is_unreachable(PhaseIterGVN &igvn) const;

  // Set a required input edge, also updates corresponding output edge
  void add_req( Node *n ); // Append a NEW required input
  void add_req( Node *n0, Node *n1 ) {
    add_req(n0); add_req(n1); }
  void add_req( Node *n0, Node *n1, Node *n2 ) {
    add_req(n0); add_req(n1); add_req(n2); }
  void add_req_batch( Node* n, uint m ); // Append m NEW required inputs (all n).
  void del_req( uint idx ); // Delete required edge & compact
  void del_req_ordered( uint idx ); // Delete required edge & compact with preserved order
  void ins_req( uint i, Node *n ); // Insert a NEW required input
  void set_req( uint i, Node *n ) {
    assert( is_not_dead(n), "can not use dead node");
    assert( i < _cnt, "oob: i=%d, _cnt=%d", i, _cnt);
    assert( !VerifyHashTableKeys || _hash_lock == 0,
            "remove node from hash table before modifying it");
    Node** p = &_in[i];    // cache this._in, across the del_out call
    if (*p != NULL)  (*p)->del_out((Node *)this);
    (*p) = n;
    if (n != NULL)      n->add_out((Node *)this);
    Compile::current()->record_modified_node(this);
  }
  // Light version of set_req() to init inputs after node creation.
  void init_req( uint i, Node *n ) {
    assert( i == 0 && this == n ||
            is_not_dead(n), "can not use dead node");
    assert( i < _cnt, "oob");
    assert( !VerifyHashTableKeys || _hash_lock == 0,
            "remove node from hash table before modifying it");
    assert( _in[i] == NULL, "sanity");
    _in[i] = n;
    if (n != NULL)      n->add_out((Node *)this);
    Compile::current()->record_modified_node(this);
  }
  // Find first occurrence of n among my edges:
  int find_edge(Node* n);
  int find_prec_edge(Node* n) {
    for (uint i = req(); i < len(); i++) {
      if (_in[i] == n) return i;
      if (_in[i] == NULL) {
        DEBUG_ONLY( while ((++i) < len()) assert(_in[i] == NULL, "Gap in prec edges!"); )
        break;
      }
    }
    return -1;
  }
  int replace_edge(Node* old, Node* neww, PhaseGVN* gvn = NULL);
  int replace_edges_in_range(Node* old, Node* neww, int start, int end, PhaseGVN* gvn);
  // NULL out all inputs to eliminate incoming Def-Use edges.
  void disconnect_inputs(Compile* C);

  // Quickly, return true if and only if I am Compile::current()->top().
  bool is_top() const {
    assert((this == (Node*) Compile::current()->top()) == (_out == NULL), "");
    return (_out == NULL);
  }
  // Reaffirm invariants for is_top.  (Only from Compile::set_cached_top_node.)
  void setup_is_top();

  // Strip away casting.  (It is depth-limited.)
  Node* uncast(bool keep_deps = false) const;
  // Return whether two Nodes are equivalent, after stripping casting.
  bool eqv_uncast(const Node* n, bool keep_deps = false) const {
    return (this->uncast(keep_deps) == n->uncast(keep_deps));
  }

  // Find out of current node that matches opcode.
  Node* find_out_with(int opcode);
  // Return true if the current node has an out that matches opcode.
  bool has_out_with(int opcode);
  // Return true if the current node has an out that matches any of the opcodes.
  bool has_out_with(int opcode1, int opcode2, int opcode3, int opcode4);

private:
  static Node* uncast_helper(const Node* n, bool keep_deps);

  // Add an output edge to the end of the list
  void add_out( Node *n ) {
    if (is_top())  return;
    if( _outcnt == _outmax ) out_grow(_outcnt);
    _out[_outcnt++] = n;
  }
  // Delete an output edge
  void del_out( Node *n ) {
    if (is_top())  return;
    Node** outp = &_out[_outcnt];
    // Find and remove n
    do {
      assert(outp > _out, "Missing Def-Use edge");
    } while (*--outp != n);
    *outp = _out[--_outcnt];
    // Smash the old edge so it can't be used accidentally.
    debug_only(_out[_outcnt] = (Node *)(uintptr_t)0xdeadbeef);
    // Record that a change happened here.
    #if OPTO_DU_ITERATOR_ASSERT
    debug_only(_last_del = n; ++_del_tick);
    #endif
  }
  // Close gap after removing edge.
  void close_prec_gap_at(uint gap) {
    assert(_cnt <= gap && gap < _max, "no valid prec edge");
    uint i = gap;
    Node *last = NULL;
    for (; i < _max-1; ++i) {
      Node *next = _in[i+1];
      if (next == NULL) break;
      last = next;
    }
    _in[gap] = last; // Move last slot to empty one.
    _in[i] = NULL;   // NULL out last slot.
  }

public:
  // Globally replace this node by a given new node, updating all uses.
  void replace_by(Node* new_node);
  // Globally replace this node by a given new node, updating all uses
  // and cutting input edges of old node.
  void subsume_by(Node* new_node, Compile* c) {
    replace_by(new_node);
    disconnect_inputs(c);
  }
  void set_req_X(uint i, Node *n, PhaseIterGVN *igvn);
  void set_req_X(uint i, Node *n, PhaseGVN *gvn);
  // Find the one non-null required input.  RegionNode only
  Node *nonnull_req() const;
  // Add or remove precedence edges
  void add_prec( Node *n );
  void rm_prec( uint i );

  // Note: prec(i) will not necessarily point to n if edge already exists.
  void set_prec( uint i, Node *n ) {
    assert(i < _max, "oob: i=%d, _max=%d", i, _max);
    assert(is_not_dead(n), "can not use dead node");
    assert(i >= _cnt, "not a precedence edge");
    // Avoid spec violation: duplicated prec edge.
    if (_in[i] == n) return;
    if (n == NULL || find_prec_edge(n) != -1) {
      rm_prec(i);
      return;
    }
    if (_in[i] != NULL) _in[i]->del_out((Node *)this);
    _in[i] = n;
    n->add_out((Node *)this);
  }

  // Set this node's index, used by cisc_version to replace current node
  void set_idx(uint new_idx) {
    const node_idx_t* ref = &_idx;
    *(node_idx_t*)ref = new_idx;
  }
  // Swap input edge order.  (Edge indexes i1 and i2 are usually 1 and 2.)
  void swap_edges(uint i1, uint i2) {
    debug_only(uint check_hash = (VerifyHashTableKeys && _hash_lock) ? hash() : NO_HASH);
    // Def-Use info is unchanged
    Node* n1 = in(i1);
    Node* n2 = in(i2);
    _in[i1] = n2;
    _in[i2] = n1;
    // If this node is in the hash table, make sure it doesn't need a rehash.
    assert(check_hash == NO_HASH || check_hash == hash(), "edge swap must preserve hash code");
  }

  // Iterators over input Nodes for a Node X are written as:
  // for( i = 0; i < X.req(); i++ ) ... X[i] ...
  // NOTE: Required edges can contain embedded NULL pointers.

//----------------- Other Node Properties

  // Generate class IDs for (some) ideal nodes so that it is possible to determine
  // the type of a node using a non-virtual method call (the method is_<Node>() below).
  //
  // A class ID of an ideal node is a set of bits. In a class ID, a single bit determines
  // the type of the node the ID represents; another subset of an ID's bits are reserved
  // for the superclasses of the node represented by the ID.
  //
  // By design, if A is a supertype of B, A.is_B() returns true and B.is_A()
  // returns false. A.is_A() returns true.
  //
  // If two classes, A and B, have the same superclass, a different bit of A's class id
  // is reserved for A's type than for B's type. That bit is specified by the third
  // parameter in the macro DEFINE_CLASS_ID.
  //
  // By convention, classes with deeper hierarchy are declared first. Moreover,
  // classes with the same hierarchy depth are sorted by usage frequency.
  //
  // The query method masks the bits to cut off bits of subclasses and then compares
  // the result with the class id (see the macro DEFINE_CLASS_QUERY below).
  //
  //  Class_MachCall=30, ClassMask_MachCall=31
  // 12               8               4               0
  //  0   0   0   0   0   0   0   0   1   1   1   1   0
  //                                  |   |   |   |
  //                                  |   |   |   Bit_Mach=2
  //                                  |   |   Bit_MachReturn=4
  //                                  |   Bit_MachSafePoint=8
  //                                  Bit_MachCall=16
  //
  //  Class_CountedLoop=56, ClassMask_CountedLoop=63
  // 12               8               4               0
  //  0   0   0   0   0   0   0   1   1   1   0   0   0
  //                              |   |   |
  //                              |   |   Bit_Region=8
  //                              |   Bit_Loop=16
  //                              Bit_CountedLoop=32

  #define DEFINE_CLASS_ID(cl, supcl, subn) \
  Bit_##cl = (Class_##supcl == 0) ? 1 << subn : (Bit_##supcl) << (1 + subn) , \
  Class_##cl = Class_##supcl + Bit_##cl , \
  ClassMask_##cl = ((Bit_##cl << 1) - 1) ,

  // This enum is used only for C2 ideal and mach nodes with is_<node>() methods
  // so that its values fit into 32 bits.
  enum NodeClasses {
    Bit_Node   = 0x00000000,
    Class_Node = 0x00000000,
    ClassMask_Node = 0xFFFFFFFF,

    DEFINE_CLASS_ID(Multi, Node, 0)
      DEFINE_CLASS_ID(SafePoint, Multi, 0)
        DEFINE_CLASS_ID(Call,      SafePoint, 0)
          DEFINE_CLASS_ID(CallJava,         Call, 0)
            DEFINE_CLASS_ID(CallStaticJava,   CallJava, 0)
            DEFINE_CLASS_ID(CallDynamicJava,  CallJava, 1)
          DEFINE_CLASS_ID(CallRuntime,      Call, 1)
            DEFINE_CLASS_ID(CallLeaf,         CallRuntime, 0)
              DEFINE_CLASS_ID(CallLeafNoFP,     CallLeaf, 0)
          DEFINE_CLASS_ID(Allocate,         Call, 2)
            DEFINE_CLASS_ID(AllocateArray,    Allocate, 0)
          DEFINE_CLASS_ID(AbstractLock,     Call, 3)
            DEFINE_CLASS_ID(Lock,             AbstractLock, 0)
            DEFINE_CLASS_ID(Unlock,           AbstractLock, 1)
          DEFINE_CLASS_ID(ArrayCopy,        Call, 4)
          DEFINE_CLASS_ID(CallNative,       Call, 5)
      DEFINE_CLASS_ID(MultiBranch, Multi, 1)
        DEFINE_CLASS_ID(PCTable,     MultiBranch, 0)
          DEFINE_CLASS_ID(Catch,       PCTable, 0)
          DEFINE_CLASS_ID(Jump,        PCTable, 1)
        DEFINE_CLASS_ID(If,          MultiBranch, 1)
          DEFINE_CLASS_ID(BaseCountedLoopEnd,     If, 0)
            DEFINE_CLASS_ID(CountedLoopEnd,       BaseCountedLoopEnd, 0)
            DEFINE_CLASS_ID(LongCountedLoopEnd,   BaseCountedLoopEnd, 1)
          DEFINE_CLASS_ID(RangeCheck,             If, 1)
          DEFINE_CLASS_ID(OuterStripMinedLoopEnd, If, 2)
        DEFINE_CLASS_ID(NeverBranch, MultiBranch, 2)
      DEFINE_CLASS_ID(Start,       Multi, 2)
      DEFINE_CLASS_ID(MemBar,      Multi, 3)
        DEFINE_CLASS_ID(Initialize,       MemBar, 0)
        DEFINE_CLASS_ID(MemBarStoreStore, MemBar, 1)
        DEFINE_CLASS_ID(Blackhole,        MemBar, 2)

    DEFINE_CLASS_ID(Mach,  Node, 1)
      DEFINE_CLASS_ID(MachReturn, Mach, 0)
        DEFINE_CLASS_ID(MachSafePoint, MachReturn, 0)
          DEFINE_CLASS_ID(MachCall, MachSafePoint, 0)
            DEFINE_CLASS_ID(MachCallJava,         MachCall, 0)
              DEFINE_CLASS_ID(MachCallStaticJava,   MachCallJava, 0)
              DEFINE_CLASS_ID(MachCallDynamicJava,  MachCallJava, 1)
            DEFINE_CLASS_ID(MachCallRuntime,      MachCall, 1)
              DEFINE_CLASS_ID(MachCallLeaf,         MachCallRuntime, 0)
            DEFINE_CLASS_ID(MachCallNative,       MachCall, 2)
      DEFINE_CLASS_ID(MachBranch, Mach, 1)
        DEFINE_CLASS_ID(MachIf,         MachBranch, 0)
        DEFINE_CLASS_ID(MachGoto,       MachBranch, 1)
        DEFINE_CLASS_ID(MachNullCheck,  MachBranch, 2)
      DEFINE_CLASS_ID(MachSpillCopy,    Mach, 2)
      DEFINE_CLASS_ID(MachTemp,         Mach, 3)
      DEFINE_CLASS_ID(MachConstantBase, Mach, 4)
      DEFINE_CLASS_ID(MachConstant,     Mach, 5)
        DEFINE_CLASS_ID(MachJump,       MachConstant, 0)
      DEFINE_CLASS_ID(MachMerge,        Mach, 6)
      DEFINE_CLASS_ID(MachMemBar,       Mach, 7)
      DEFINE_CLASS_ID(MachProlog,       Mach, 8)
      DEFINE_CLASS_ID(MachVEP,          Mach, 9)

    DEFINE_CLASS_ID(Type,  Node, 2)
      DEFINE_CLASS_ID(Phi,   Type, 0)
      DEFINE_CLASS_ID(ConstraintCast, Type, 1)
        DEFINE_CLASS_ID(CastII, ConstraintCast, 0)
        DEFINE_CLASS_ID(CheckCastPP, ConstraintCast, 1)
        DEFINE_CLASS_ID(CastLL, ConstraintCast, 2)
        DEFINE_CLASS_ID(CastFF, ConstraintCast, 3)
        DEFINE_CLASS_ID(CastDD, ConstraintCast, 4)
        DEFINE_CLASS_ID(CastVV, ConstraintCast, 5)
      DEFINE_CLASS_ID(CMove, Type, 3)
      DEFINE_CLASS_ID(SafePointScalarObject, Type, 4)
      DEFINE_CLASS_ID(DecodeNarrowPtr, Type, 5)
        DEFINE_CLASS_ID(DecodeN, DecodeNarrowPtr, 0)
        DEFINE_CLASS_ID(DecodeNKlass, DecodeNarrowPtr, 1)
      DEFINE_CLASS_ID(EncodeNarrowPtr, Type, 6)
        DEFINE_CLASS_ID(EncodeP, EncodeNarrowPtr, 0)
        DEFINE_CLASS_ID(EncodePKlass, EncodeNarrowPtr, 1)
      DEFINE_CLASS_ID(Vector, Type, 7)
        DEFINE_CLASS_ID(VectorMaskCmp, Vector, 0)
<<<<<<< HEAD
      DEFINE_CLASS_ID(InlineTypeBase, Type, 8)
        DEFINE_CLASS_ID(InlineType, InlineTypeBase, 0)
        DEFINE_CLASS_ID(InlineTypePtr, InlineTypeBase, 1)
=======
        DEFINE_CLASS_ID(VectorUnbox, Vector, 1)
        DEFINE_CLASS_ID(VectorReinterpret, Vector, 2)
>>>>>>> 8683de5e

    DEFINE_CLASS_ID(Proj,  Node, 3)
      DEFINE_CLASS_ID(CatchProj, Proj, 0)
      DEFINE_CLASS_ID(JumpProj,  Proj, 1)
      DEFINE_CLASS_ID(IfProj,    Proj, 2)
        DEFINE_CLASS_ID(IfTrue,    IfProj, 0)
        DEFINE_CLASS_ID(IfFalse,   IfProj, 1)
      DEFINE_CLASS_ID(Parm,      Proj, 4)
      DEFINE_CLASS_ID(MachProj,  Proj, 5)

    DEFINE_CLASS_ID(Mem, Node, 4)
      DEFINE_CLASS_ID(Load, Mem, 0)
        DEFINE_CLASS_ID(LoadVector,  Load, 0)
          DEFINE_CLASS_ID(LoadVectorGather, LoadVector, 0)
          DEFINE_CLASS_ID(LoadVectorMasked, LoadVector, 1)
      DEFINE_CLASS_ID(Store, Mem, 1)
        DEFINE_CLASS_ID(StoreVector, Store, 0)
          DEFINE_CLASS_ID(StoreVectorScatter, StoreVector, 0)
          DEFINE_CLASS_ID(StoreVectorMasked, StoreVector, 1)
      DEFINE_CLASS_ID(LoadStore, Mem, 2)
        DEFINE_CLASS_ID(LoadStoreConditional, LoadStore, 0)
          DEFINE_CLASS_ID(CompareAndSwap, LoadStoreConditional, 0)
        DEFINE_CLASS_ID(CompareAndExchangeNode, LoadStore, 1)

    DEFINE_CLASS_ID(Region, Node, 5)
      DEFINE_CLASS_ID(Loop, Region, 0)
        DEFINE_CLASS_ID(Root,                Loop, 0)
        DEFINE_CLASS_ID(BaseCountedLoop,     Loop, 1)
          DEFINE_CLASS_ID(CountedLoop,       BaseCountedLoop, 0)
          DEFINE_CLASS_ID(LongCountedLoop,   BaseCountedLoop, 1)
        DEFINE_CLASS_ID(OuterStripMinedLoop, Loop, 2)

    DEFINE_CLASS_ID(Sub,   Node, 6)
      DEFINE_CLASS_ID(Cmp,   Sub, 0)
        DEFINE_CLASS_ID(FastLock,       Cmp, 0)
        DEFINE_CLASS_ID(FastUnlock,     Cmp, 1)
        DEFINE_CLASS_ID(SubTypeCheck,   Cmp, 2)
        DEFINE_CLASS_ID(FlatArrayCheck, Cmp, 3)

    DEFINE_CLASS_ID(MergeMem, Node, 7)
    DEFINE_CLASS_ID(Bool,     Node, 8)
    DEFINE_CLASS_ID(AddP,     Node, 9)
    DEFINE_CLASS_ID(BoxLock,  Node, 10)
    DEFINE_CLASS_ID(Add,      Node, 11)
    DEFINE_CLASS_ID(Mul,      Node, 12)
    DEFINE_CLASS_ID(ClearArray, Node, 14)
    DEFINE_CLASS_ID(Halt,     Node, 15)
    DEFINE_CLASS_ID(Opaque1,  Node, 16)
    DEFINE_CLASS_ID(Move,     Node, 17)
    DEFINE_CLASS_ID(LShift,   Node, 18)

    _max_classes  = ClassMask_Move
  };
  #undef DEFINE_CLASS_ID

  // Flags are sorted by usage frequency.
  enum NodeFlags {
    Flag_is_Copy                     = 1 << 0, // should be first bit to avoid shift
    Flag_rematerialize               = 1 << 1,
    Flag_needs_anti_dependence_check = 1 << 2,
    Flag_is_macro                    = 1 << 3,
    Flag_is_Con                      = 1 << 4,
    Flag_is_cisc_alternate           = 1 << 5,
    Flag_is_dead_loop_safe           = 1 << 6,
    Flag_may_be_short_branch         = 1 << 7,
    Flag_avoid_back_to_back_before   = 1 << 8,
    Flag_avoid_back_to_back_after    = 1 << 9,
    Flag_has_call                    = 1 << 10,
    Flag_is_reduction                = 1 << 11,
    Flag_is_scheduled                = 1 << 12,
    Flag_has_vector_mask_set         = 1 << 13,
    Flag_is_expensive                = 1 << 14,
    Flag_is_predicated_vector        = 1 << 15,
    Flag_for_post_loop_opts_igvn     = 1 << 16,
    _last_flag                       = Flag_for_post_loop_opts_igvn
  };

  class PD;

private:
  juint _class_id;
  juint _flags;

  static juint max_flags();

protected:
  // These methods should be called from constructors only.
  void init_class_id(juint c) {
    _class_id = c; // cast out const
  }
  void init_flags(uint fl) {
    assert(fl <= max_flags(), "invalid node flag");
    _flags |= fl;
  }
  void clear_flag(uint fl) {
    assert(fl <= max_flags(), "invalid node flag");
    _flags &= ~fl;
  }

public:
  const juint class_id() const { return _class_id; }

  const juint flags() const { return _flags; }

  void add_flag(juint fl) { init_flags(fl); }

  void remove_flag(juint fl) { clear_flag(fl); }

  // Return a dense integer opcode number
  virtual int Opcode() const;

  // Virtual inherited Node size
  virtual uint size_of() const;

  // Other interesting Node properties
  #define DEFINE_CLASS_QUERY(type)                           \
  bool is_##type() const {                                   \
    return ((_class_id & ClassMask_##type) == Class_##type); \
  }                                                          \
  type##Node *as_##type() const {                            \
    assert(is_##type(), "invalid node class: %s", Name()); \
    return (type##Node*)this;                                \
  }                                                          \
  type##Node* isa_##type() const {                           \
    return (is_##type()) ? as_##type() : NULL;               \
  }

  DEFINE_CLASS_QUERY(AbstractLock)
  DEFINE_CLASS_QUERY(Add)
  DEFINE_CLASS_QUERY(AddP)
  DEFINE_CLASS_QUERY(Allocate)
  DEFINE_CLASS_QUERY(AllocateArray)
  DEFINE_CLASS_QUERY(ArrayCopy)
  DEFINE_CLASS_QUERY(BaseCountedLoop)
  DEFINE_CLASS_QUERY(BaseCountedLoopEnd)
  DEFINE_CLASS_QUERY(Blackhole)
  DEFINE_CLASS_QUERY(Bool)
  DEFINE_CLASS_QUERY(BoxLock)
  DEFINE_CLASS_QUERY(Call)
  DEFINE_CLASS_QUERY(CallNative)
  DEFINE_CLASS_QUERY(CallDynamicJava)
  DEFINE_CLASS_QUERY(CallJava)
  DEFINE_CLASS_QUERY(CallLeaf)
  DEFINE_CLASS_QUERY(CallLeafNoFP)
  DEFINE_CLASS_QUERY(CallRuntime)
  DEFINE_CLASS_QUERY(CallStaticJava)
  DEFINE_CLASS_QUERY(Catch)
  DEFINE_CLASS_QUERY(CatchProj)
  DEFINE_CLASS_QUERY(CheckCastPP)
  DEFINE_CLASS_QUERY(CastII)
  DEFINE_CLASS_QUERY(CastLL)
  DEFINE_CLASS_QUERY(ConstraintCast)
  DEFINE_CLASS_QUERY(ClearArray)
  DEFINE_CLASS_QUERY(CMove)
  DEFINE_CLASS_QUERY(Cmp)
  DEFINE_CLASS_QUERY(CountedLoop)
  DEFINE_CLASS_QUERY(CountedLoopEnd)
  DEFINE_CLASS_QUERY(DecodeNarrowPtr)
  DEFINE_CLASS_QUERY(DecodeN)
  DEFINE_CLASS_QUERY(DecodeNKlass)
  DEFINE_CLASS_QUERY(EncodeNarrowPtr)
  DEFINE_CLASS_QUERY(EncodeP)
  DEFINE_CLASS_QUERY(EncodePKlass)
  DEFINE_CLASS_QUERY(FastLock)
  DEFINE_CLASS_QUERY(FastUnlock)
  DEFINE_CLASS_QUERY(FlatArrayCheck)
  DEFINE_CLASS_QUERY(Halt)
  DEFINE_CLASS_QUERY(If)
  DEFINE_CLASS_QUERY(RangeCheck)
  DEFINE_CLASS_QUERY(IfProj)
  DEFINE_CLASS_QUERY(IfFalse)
  DEFINE_CLASS_QUERY(IfTrue)
  DEFINE_CLASS_QUERY(Initialize)
  DEFINE_CLASS_QUERY(Jump)
  DEFINE_CLASS_QUERY(JumpProj)
  DEFINE_CLASS_QUERY(LongCountedLoop)
  DEFINE_CLASS_QUERY(LongCountedLoopEnd)
  DEFINE_CLASS_QUERY(Load)
  DEFINE_CLASS_QUERY(LoadStore)
  DEFINE_CLASS_QUERY(LoadStoreConditional)
  DEFINE_CLASS_QUERY(Lock)
  DEFINE_CLASS_QUERY(Loop)
  DEFINE_CLASS_QUERY(LShift)
  DEFINE_CLASS_QUERY(Mach)
  DEFINE_CLASS_QUERY(MachBranch)
  DEFINE_CLASS_QUERY(MachCall)
  DEFINE_CLASS_QUERY(MachCallNative)
  DEFINE_CLASS_QUERY(MachCallDynamicJava)
  DEFINE_CLASS_QUERY(MachCallJava)
  DEFINE_CLASS_QUERY(MachCallLeaf)
  DEFINE_CLASS_QUERY(MachCallRuntime)
  DEFINE_CLASS_QUERY(MachCallStaticJava)
  DEFINE_CLASS_QUERY(MachConstantBase)
  DEFINE_CLASS_QUERY(MachConstant)
  DEFINE_CLASS_QUERY(MachGoto)
  DEFINE_CLASS_QUERY(MachIf)
  DEFINE_CLASS_QUERY(MachJump)
  DEFINE_CLASS_QUERY(MachNullCheck)
  DEFINE_CLASS_QUERY(MachProj)
  DEFINE_CLASS_QUERY(MachProlog)
  DEFINE_CLASS_QUERY(MachReturn)
  DEFINE_CLASS_QUERY(MachSafePoint)
  DEFINE_CLASS_QUERY(MachSpillCopy)
  DEFINE_CLASS_QUERY(MachTemp)
  DEFINE_CLASS_QUERY(MachMemBar)
  DEFINE_CLASS_QUERY(MachMerge)
  DEFINE_CLASS_QUERY(MachVEP)
  DEFINE_CLASS_QUERY(Mem)
  DEFINE_CLASS_QUERY(MemBar)
  DEFINE_CLASS_QUERY(MemBarStoreStore)
  DEFINE_CLASS_QUERY(MergeMem)
  DEFINE_CLASS_QUERY(Move)
  DEFINE_CLASS_QUERY(Mul)
  DEFINE_CLASS_QUERY(Multi)
  DEFINE_CLASS_QUERY(MultiBranch)
  DEFINE_CLASS_QUERY(Opaque1)
  DEFINE_CLASS_QUERY(OuterStripMinedLoop)
  DEFINE_CLASS_QUERY(OuterStripMinedLoopEnd)
  DEFINE_CLASS_QUERY(Parm)
  DEFINE_CLASS_QUERY(PCTable)
  DEFINE_CLASS_QUERY(Phi)
  DEFINE_CLASS_QUERY(Proj)
  DEFINE_CLASS_QUERY(Region)
  DEFINE_CLASS_QUERY(Root)
  DEFINE_CLASS_QUERY(SafePoint)
  DEFINE_CLASS_QUERY(SafePointScalarObject)
  DEFINE_CLASS_QUERY(Start)
  DEFINE_CLASS_QUERY(Store)
  DEFINE_CLASS_QUERY(Sub)
  DEFINE_CLASS_QUERY(SubTypeCheck)
  DEFINE_CLASS_QUERY(Type)
  DEFINE_CLASS_QUERY(InlineType)
  DEFINE_CLASS_QUERY(InlineTypeBase)
  DEFINE_CLASS_QUERY(InlineTypePtr)
  DEFINE_CLASS_QUERY(Vector)
  DEFINE_CLASS_QUERY(VectorMaskCmp)
  DEFINE_CLASS_QUERY(VectorUnbox)
  DEFINE_CLASS_QUERY(VectorReinterpret);
  DEFINE_CLASS_QUERY(LoadVector)
  DEFINE_CLASS_QUERY(LoadVectorGather)
  DEFINE_CLASS_QUERY(StoreVector)
  DEFINE_CLASS_QUERY(StoreVectorScatter)
  DEFINE_CLASS_QUERY(Unlock)

  #undef DEFINE_CLASS_QUERY

  // duplicate of is_MachSpillCopy()
  bool is_SpillCopy () const {
    return ((_class_id & ClassMask_MachSpillCopy) == Class_MachSpillCopy);
  }

  bool is_Con () const { return (_flags & Flag_is_Con) != 0; }
  // The data node which is safe to leave in dead loop during IGVN optimization.
  bool is_dead_loop_safe() const;

  // is_Copy() returns copied edge index (0 or 1)
  uint is_Copy() const { return (_flags & Flag_is_Copy); }

  virtual bool is_CFG() const { return false; }

  // If this node is control-dependent on a test, can it be
  // rerouted to a dominating equivalent test?  This is usually
  // true of non-CFG nodes, but can be false for operations which
  // depend for their correct sequencing on more than one test.
  // (In that case, hoisting to a dominating test may silently
  // skip some other important test.)
  virtual bool depends_only_on_test() const { assert(!is_CFG(), ""); return true; };

  // When building basic blocks, I need to have a notion of block beginning
  // Nodes, next block selector Nodes (block enders), and next block
  // projections.  These calls need to work on their machine equivalents.  The
  // Ideal beginning Nodes are RootNode, RegionNode and StartNode.
  bool is_block_start() const {
    if ( is_Region() )
      return this == (const Node*)in(0);
    else
      return is_Start();
  }

  // The Ideal control projection Nodes are IfTrue/IfFalse, JumpProjNode, Root,
  // Goto and Return.  This call also returns the block ending Node.
  virtual const Node *is_block_proj() const;

  // The node is a "macro" node which needs to be expanded before matching
  bool is_macro() const { return (_flags & Flag_is_macro) != 0; }
  // The node is expensive: the best control is set during loop opts
  bool is_expensive() const { return (_flags & Flag_is_expensive) != 0 && in(0) != NULL; }

  // An arithmetic node which accumulates a data in a loop.
  // It must have the loop's phi as input and provide a def to the phi.
  bool is_reduction() const { return (_flags & Flag_is_reduction) != 0; }

  bool is_predicated_vector() const { return (_flags & Flag_is_predicated_vector) != 0; }

  // The node is a CountedLoopEnd with a mask annotation so as to emit a restore context
  bool has_vector_mask_set() const { return (_flags & Flag_has_vector_mask_set) != 0; }

  // Used in lcm to mark nodes that have scheduled
  bool is_scheduled() const { return (_flags & Flag_is_scheduled) != 0; }

  bool for_post_loop_opts_igvn() const { return (_flags & Flag_for_post_loop_opts_igvn) != 0; }

//----------------- Optimization

  // Get the worst-case Type output for this Node.
  virtual const class Type *bottom_type() const;

  // If we find a better type for a node, try to record it permanently.
  // Return true if this node actually changed.
  // Be sure to do the hash_delete game in the "rehash" variant.
  void raise_bottom_type(const Type* new_type);

  // Get the address type with which this node uses and/or defs memory,
  // or NULL if none.  The address type is conservatively wide.
  // Returns non-null for calls, membars, loads, stores, etc.
  // Returns TypePtr::BOTTOM if the node touches memory "broadly".
  virtual const class TypePtr *adr_type() const { return NULL; }

  // Return an existing node which computes the same function as this node.
  // The optimistic combined algorithm requires this to return a Node which
  // is a small number of steps away (e.g., one of my inputs).
  virtual Node* Identity(PhaseGVN* phase);

  // Return the set of values this Node can take on at runtime.
  virtual const Type* Value(PhaseGVN* phase) const;

  // Return a node which is more "ideal" than the current node.
  // The invariants on this call are subtle.  If in doubt, read the
  // treatise in node.cpp above the default implemention AND TEST WITH
  // +VerifyIterativeGVN!
  virtual Node *Ideal(PhaseGVN *phase, bool can_reshape);

  // Some nodes have specific Ideal subgraph transformations only if they are
  // unique users of specific nodes. Such nodes should be put on IGVN worklist
  // for the transformations to happen.
  bool has_special_unique_user() const;

  // Skip Proj and CatchProj nodes chains. Check for Null and Top.
  Node* find_exact_control(Node* ctrl);

  // Check if 'this' node dominates or equal to 'sub'.
  bool dominates(Node* sub, Node_List &nlist);

protected:
  bool remove_dead_region(PhaseGVN *phase, bool can_reshape);
public:

  // See if there is valid pipeline info
  static  const Pipeline *pipeline_class();
  virtual const Pipeline *pipeline() const;

  // Compute the latency from the def to this instruction of the ith input node
  uint latency(uint i);

  // Hash & compare functions, for pessimistic value numbering

  // If the hash function returns the special sentinel value NO_HASH,
  // the node is guaranteed never to compare equal to any other node.
  // If we accidentally generate a hash with value NO_HASH the node
  // won't go into the table and we'll lose a little optimization.
  static const uint NO_HASH = 0;
  virtual uint hash() const;
  virtual bool cmp( const Node &n ) const;

  // Operation appears to be iteratively computed (such as an induction variable)
  // It is possible for this operation to return false for a loop-varying
  // value, if it appears (by local graph inspection) to be computed by a simple conditional.
  bool is_iteratively_computed();

  // Determine if a node is a counted loop induction variable.
  // NOTE: The method is defined in "loopnode.cpp".
  bool is_cloop_ind_var() const;

  // Return a node with opcode "opc" and same inputs as "this" if one can
  // be found; Otherwise return NULL;
  Node* find_similar(int opc);

  // Return the unique control out if only one. Null if none or more than one.
  Node* unique_ctrl_out() const;

  // Set control or add control as precedence edge
  void ensure_control_or_add_prec(Node* c);

//----------------- Code Generation

  // Ideal register class for Matching.  Zero means unmatched instruction
  // (these are cloned instead of converted to machine nodes).
  virtual uint ideal_reg() const;

  static const uint NotAMachineReg;   // must be > max. machine register

  // Do we Match on this edge index or not?  Generally false for Control
  // and true for everything else.  Weird for calls & returns.
  virtual uint match_edge(uint idx) const;

  // Register class output is returned in
  virtual const RegMask &out_RegMask() const;
  // Register class input is expected in
  virtual const RegMask &in_RegMask(uint) const;
  // Should we clone rather than spill this instruction?
  bool rematerialize() const;

  // Return JVM State Object if this Node carries debug info, or NULL otherwise
  virtual JVMState* jvms() const;

  // Print as assembly
  virtual void format( PhaseRegAlloc *, outputStream* st = tty ) const;
  // Emit bytes starting at parameter 'ptr'
  // Bump 'ptr' by the number of output bytes
  virtual void emit(CodeBuffer &cbuf, PhaseRegAlloc *ra_) const;
  // Size of instruction in bytes
  virtual uint size(PhaseRegAlloc *ra_) const;

  // Convenience function to extract an integer constant from a node.
  // If it is not an integer constant (either Con, CastII, or Mach),
  // return value_if_unknown.
  jint find_int_con(jint value_if_unknown) const {
    const TypeInt* t = find_int_type();
    return (t != NULL && t->is_con()) ? t->get_con() : value_if_unknown;
  }
  // Return the constant, knowing it is an integer constant already
  jint get_int() const {
    const TypeInt* t = find_int_type();
    guarantee(t != NULL, "must be con");
    return t->get_con();
  }
  // Here's where the work is done.  Can produce non-constant int types too.
  const TypeInt* find_int_type() const;
  const TypeInteger* find_integer_type(BasicType bt) const;

  // Same thing for long (and intptr_t, via type.hpp):
  jlong get_long() const {
    const TypeLong* t = find_long_type();
    guarantee(t != NULL, "must be con");
    return t->get_con();
  }
  jlong find_long_con(jint value_if_unknown) const {
    const TypeLong* t = find_long_type();
    return (t != NULL && t->is_con()) ? t->get_con() : value_if_unknown;
  }
  const TypeLong* find_long_type() const;

  jlong get_integer_as_long(BasicType bt) const {
    const TypeInteger* t = find_integer_type(bt);
    guarantee(t != NULL, "must be con");
    return t->get_con_as_long(bt);
  }
  const TypePtr* get_ptr_type() const;

  // These guys are called by code generated by ADLC:
  intptr_t get_ptr() const;
  intptr_t get_narrowcon() const;
  jdouble getd() const;
  jfloat getf() const;

  // Nodes which are pinned into basic blocks
  virtual bool pinned() const { return false; }

  // Nodes which use memory without consuming it, hence need antidependences
  // More specifically, needs_anti_dependence_check returns true iff the node
  // (a) does a load, and (b) does not perform a store (except perhaps to a
  // stack slot or some other unaliased location).
  bool needs_anti_dependence_check() const;

  // Return which operand this instruction may cisc-spill. In other words,
  // return operand position that can convert from reg to memory access
  virtual int cisc_operand() const { return AdlcVMDeps::Not_cisc_spillable; }
  bool is_cisc_alternate() const { return (_flags & Flag_is_cisc_alternate) != 0; }

  // Whether this is a memory-writing machine node.
  bool is_memory_writer() const { return is_Mach() && bottom_type()->has_memory(); }

//----------------- Printing, etc
#ifndef PRODUCT
 private:
  int _indent;

 public:
  void set_indent(int indent) { _indent = indent; }

 private:
  static bool add_to_worklist(Node* n, Node_List* worklist, Arena* old_arena, VectorSet* old_space, VectorSet* new_space);
public:
  Node* find(int idx, bool only_ctrl = false); // Search the graph for the given idx.
  Node* find_ctrl(int idx); // Search control ancestors for the given idx.
  void dump() const { dump("\n"); }  // Print this node.
  void dump(const char* suffix, bool mark = false, outputStream *st = tty) const; // Print this node.
  void dump(int depth) const;        // Print this node, recursively to depth d
  void dump_ctrl(int depth) const;   // Print control nodes, to depth d
  void dump_comp() const;            // Print this node in compact representation.
  // Print this node in compact representation.
  void dump_comp(const char* suffix, outputStream *st = tty) const;
  virtual void dump_req(outputStream *st = tty) const;    // Print required-edge info
  virtual void dump_prec(outputStream *st = tty) const;   // Print precedence-edge info
  virtual void dump_out(outputStream *st = tty) const;    // Print the output edge info
  virtual void dump_spec(outputStream *st) const {};      // Print per-node info
  // Print compact per-node info
  virtual void dump_compact_spec(outputStream *st) const { dump_spec(st); }
  void dump_related() const;             // Print related nodes (depends on node at hand).
  // Print related nodes up to given depths for input and output nodes.
  void dump_related(uint d_in, uint d_out) const;
  void dump_related_compact() const;     // Print related nodes in compact representation.
  // Collect related nodes.
  virtual void related(GrowableArray<Node*> *in_rel, GrowableArray<Node*> *out_rel, bool compact) const;
  // Collect nodes starting from this node, explicitly including/excluding control and data links.
  void collect_nodes(GrowableArray<Node*> *ns, int d, bool ctrl, bool data) const;

  // Node collectors, to be used in implementations of Node::rel().
  // Collect the entire data input graph. Include control inputs if requested.
  void collect_nodes_in_all_data(GrowableArray<Node*> *ns, bool ctrl) const;
  // Collect the entire control input graph. Include data inputs if requested.
  void collect_nodes_in_all_ctrl(GrowableArray<Node*> *ns, bool data) const;
  // Collect the entire output graph until hitting and including control nodes.
  void collect_nodes_out_all_ctrl_boundary(GrowableArray<Node*> *ns) const;

  void verify_edges(Unique_Node_List &visited); // Verify bi-directional edges
  static void verify(int verify_depth, VectorSet& visited, Node_List& worklist);

  // This call defines a class-unique string used to identify class instances
  virtual const char *Name() const;

  void dump_format(PhaseRegAlloc *ra) const; // debug access to MachNode::format(...)
  // RegMask Print Functions
  void dump_in_regmask(int idx) { in_RegMask(idx).dump(); }
  void dump_out_regmask() { out_RegMask().dump(); }
  static bool in_dump() { return Compile::current()->_in_dump_cnt > 0; }
  void fast_dump() const {
    tty->print("%4d: %-17s", _idx, Name());
    for (uint i = 0; i < len(); i++)
      if (in(i))
        tty->print(" %4d", in(i)->_idx);
      else
        tty->print(" NULL");
    tty->print("\n");
  }
#endif
#ifdef ASSERT
  void verify_construction();
  bool verify_jvms(const JVMState* jvms) const;
  int  _debug_idx;                     // Unique value assigned to every node.
  int   debug_idx() const              { return _debug_idx; }
  void  set_debug_idx( int debug_idx ) { _debug_idx = debug_idx; }

  Node* _debug_orig;                   // Original version of this, if any.
  Node*  debug_orig() const            { return _debug_orig; }
  void   set_debug_orig(Node* orig);   // _debug_orig = orig
  void   dump_orig(outputStream *st, bool print_key = true) const;

  int        _hash_lock;               // Barrier to modifications of nodes in the hash table
  void  enter_hash_lock() { ++_hash_lock; assert(_hash_lock < 99, "in too many hash tables?"); }
  void   exit_hash_lock() { --_hash_lock; assert(_hash_lock >= 0, "mispaired hash locks"); }

  static void init_NodeProperty();

  #if OPTO_DU_ITERATOR_ASSERT
  const Node* _last_del;               // The last deleted node.
  uint        _del_tick;               // Bumped when a deletion happens..
  #endif
#endif
public:
  virtual bool operates_on(BasicType bt, bool signed_int) const {
    assert(bt == T_INT || bt == T_LONG, "unsupported");
    Unimplemented();
    return false;
  }
};

inline bool not_a_node(const Node* n) {
  if (n == NULL)                   return true;
  if (((intptr_t)n & 1) != 0)      return true;  // uninitialized, etc.
  if (*(address*)n == badAddress)  return true;  // kill by Node::destruct
  return false;
}

//-----------------------------------------------------------------------------
// Iterators over DU info, and associated Node functions.

#if OPTO_DU_ITERATOR_ASSERT

// Common code for assertion checking on DU iterators.
class DUIterator_Common {
#ifdef ASSERT
 protected:
  bool         _vdui;               // cached value of VerifyDUIterators
  const Node*  _node;               // the node containing the _out array
  uint         _outcnt;             // cached node->_outcnt
  uint         _del_tick;           // cached node->_del_tick
  Node*        _last;               // last value produced by the iterator

  void sample(const Node* node);    // used by c'tor to set up for verifies
  void verify(const Node* node, bool at_end_ok = false);
  void verify_resync();
  void reset(const DUIterator_Common& that);

// The VDUI_ONLY macro protects code conditionalized on VerifyDUIterators
  #define I_VDUI_ONLY(i,x) { if ((i)._vdui) { x; } }
#else
  #define I_VDUI_ONLY(i,x) { }
#endif //ASSERT
};

#define VDUI_ONLY(x)     I_VDUI_ONLY(*this, x)

// Default DU iterator.  Allows appends onto the out array.
// Allows deletion from the out array only at the current point.
// Usage:
//  for (DUIterator i = x->outs(); x->has_out(i); i++) {
//    Node* y = x->out(i);
//    ...
//  }
// Compiles in product mode to a unsigned integer index, which indexes
// onto a repeatedly reloaded base pointer of x->_out.  The loop predicate
// also reloads x->_outcnt.  If you delete, you must perform "--i" just
// before continuing the loop.  You must delete only the last-produced
// edge.  You must delete only a single copy of the last-produced edge,
// or else you must delete all copies at once (the first time the edge
// is produced by the iterator).
class DUIterator : public DUIterator_Common {
  friend class Node;

  // This is the index which provides the product-mode behavior.
  // Whatever the product-mode version of the system does to the
  // DUI index is done to this index.  All other fields in
  // this class are used only for assertion checking.
  uint         _idx;

  #ifdef ASSERT
  uint         _refresh_tick;    // Records the refresh activity.

  void sample(const Node* node); // Initialize _refresh_tick etc.
  void verify(const Node* node, bool at_end_ok = false);
  void verify_increment();       // Verify an increment operation.
  void verify_resync();          // Verify that we can back up over a deletion.
  void verify_finish();          // Verify that the loop terminated properly.
  void refresh();                // Resample verification info.
  void reset(const DUIterator& that);  // Resample after assignment.
  #endif

  DUIterator(const Node* node, int dummy_to_avoid_conversion)
    { _idx = 0;                         debug_only(sample(node)); }

 public:
  // initialize to garbage; clear _vdui to disable asserts
  DUIterator()
    { /*initialize to garbage*/         debug_only(_vdui = false); }

  DUIterator(const DUIterator& that)
    { _idx = that._idx;                 debug_only(_vdui = false; reset(that)); }

  void operator++(int dummy_to_specify_postfix_op)
    { _idx++;                           VDUI_ONLY(verify_increment()); }

  void operator--()
    { VDUI_ONLY(verify_resync());       --_idx; }

  ~DUIterator()
    { VDUI_ONLY(verify_finish()); }

  void operator=(const DUIterator& that)
    { _idx = that._idx;                 debug_only(reset(that)); }
};

DUIterator Node::outs() const
  { return DUIterator(this, 0); }
DUIterator& Node::refresh_out_pos(DUIterator& i) const
  { I_VDUI_ONLY(i, i.refresh());        return i; }
bool Node::has_out(DUIterator& i) const
  { I_VDUI_ONLY(i, i.verify(this,true));return i._idx < _outcnt; }
Node*    Node::out(DUIterator& i) const
  { I_VDUI_ONLY(i, i.verify(this));     return debug_only(i._last=) _out[i._idx]; }


// Faster DU iterator.  Disallows insertions into the out array.
// Allows deletion from the out array only at the current point.
// Usage:
//  for (DUIterator_Fast imax, i = x->fast_outs(imax); i < imax; i++) {
//    Node* y = x->fast_out(i);
//    ...
//  }
// Compiles in product mode to raw Node** pointer arithmetic, with
// no reloading of pointers from the original node x.  If you delete,
// you must perform "--i; --imax" just before continuing the loop.
// If you delete multiple copies of the same edge, you must decrement
// imax, but not i, multiple times:  "--i, imax -= num_edges".
class DUIterator_Fast : public DUIterator_Common {
  friend class Node;
  friend class DUIterator_Last;

  // This is the pointer which provides the product-mode behavior.
  // Whatever the product-mode version of the system does to the
  // DUI pointer is done to this pointer.  All other fields in
  // this class are used only for assertion checking.
  Node**       _outp;

  #ifdef ASSERT
  void verify(const Node* node, bool at_end_ok = false);
  void verify_limit();
  void verify_resync();
  void verify_relimit(uint n);
  void reset(const DUIterator_Fast& that);
  #endif

  // Note:  offset must be signed, since -1 is sometimes passed
  DUIterator_Fast(const Node* node, ptrdiff_t offset)
    { _outp = node->_out + offset;      debug_only(sample(node)); }

 public:
  // initialize to garbage; clear _vdui to disable asserts
  DUIterator_Fast()
    { /*initialize to garbage*/         debug_only(_vdui = false); }

  DUIterator_Fast(const DUIterator_Fast& that)
    { _outp = that._outp;               debug_only(_vdui = false; reset(that)); }

  void operator++(int dummy_to_specify_postfix_op)
    { _outp++;                          VDUI_ONLY(verify(_node, true)); }

  void operator--()
    { VDUI_ONLY(verify_resync());       --_outp; }

  void operator-=(uint n)   // applied to the limit only
    { _outp -= n;           VDUI_ONLY(verify_relimit(n));  }

  bool operator<(DUIterator_Fast& limit) {
    I_VDUI_ONLY(*this, this->verify(_node, true));
    I_VDUI_ONLY(limit, limit.verify_limit());
    return _outp < limit._outp;
  }

  void operator=(const DUIterator_Fast& that)
    { _outp = that._outp;               debug_only(reset(that)); }
};

DUIterator_Fast Node::fast_outs(DUIterator_Fast& imax) const {
  // Assign a limit pointer to the reference argument:
  imax = DUIterator_Fast(this, (ptrdiff_t)_outcnt);
  // Return the base pointer:
  return DUIterator_Fast(this, 0);
}
Node* Node::fast_out(DUIterator_Fast& i) const {
  I_VDUI_ONLY(i, i.verify(this));
  return debug_only(i._last=) *i._outp;
}


// Faster DU iterator.  Requires each successive edge to be removed.
// Does not allow insertion of any edges.
// Usage:
//  for (DUIterator_Last imin, i = x->last_outs(imin); i >= imin; i -= num_edges) {
//    Node* y = x->last_out(i);
//    ...
//  }
// Compiles in product mode to raw Node** pointer arithmetic, with
// no reloading of pointers from the original node x.
class DUIterator_Last : private DUIterator_Fast {
  friend class Node;

  #ifdef ASSERT
  void verify(const Node* node, bool at_end_ok = false);
  void verify_limit();
  void verify_step(uint num_edges);
  #endif

  // Note:  offset must be signed, since -1 is sometimes passed
  DUIterator_Last(const Node* node, ptrdiff_t offset)
    : DUIterator_Fast(node, offset) { }

  void operator++(int dummy_to_specify_postfix_op) {} // do not use
  void operator<(int)                              {} // do not use

 public:
  DUIterator_Last() { }
  // initialize to garbage

  DUIterator_Last(const DUIterator_Last& that) = default;

  void operator--()
    { _outp--;              VDUI_ONLY(verify_step(1));  }

  void operator-=(uint n)
    { _outp -= n;           VDUI_ONLY(verify_step(n));  }

  bool operator>=(DUIterator_Last& limit) {
    I_VDUI_ONLY(*this, this->verify(_node, true));
    I_VDUI_ONLY(limit, limit.verify_limit());
    return _outp >= limit._outp;
  }

  DUIterator_Last& operator=(const DUIterator_Last& that) = default;
};

DUIterator_Last Node::last_outs(DUIterator_Last& imin) const {
  // Assign a limit pointer to the reference argument:
  imin = DUIterator_Last(this, 0);
  // Return the initial pointer:
  return DUIterator_Last(this, (ptrdiff_t)_outcnt - 1);
}
Node* Node::last_out(DUIterator_Last& i) const {
  I_VDUI_ONLY(i, i.verify(this));
  return debug_only(i._last=) *i._outp;
}

#endif //OPTO_DU_ITERATOR_ASSERT

#undef I_VDUI_ONLY
#undef VDUI_ONLY

// An Iterator that truly follows the iterator pattern.  Doesn't
// support deletion but could be made to.
//
//   for (SimpleDUIterator i(n); i.has_next(); i.next()) {
//     Node* m = i.get();
//
class SimpleDUIterator : public StackObj {
 private:
  Node* node;
  DUIterator_Fast i;
  DUIterator_Fast imax;
 public:
  SimpleDUIterator(Node* n): node(n), i(n->fast_outs(imax)) {}
  bool has_next() { return i < imax; }
  void next() { i++; }
  Node* get() { return node->fast_out(i); }
};


//-----------------------------------------------------------------------------
// Map dense integer indices to Nodes.  Uses classic doubling-array trick.
// Abstractly provides an infinite array of Node*'s, initialized to NULL.
// Note that the constructor just zeros things, and since I use Arena
// allocation I do not need a destructor to reclaim storage.
class Node_Array : public ResourceObj {
  friend class VMStructs;
protected:
  Arena* _a;                    // Arena to allocate in
  uint   _max;
  Node** _nodes;
  void   grow( uint i );        // Grow array node to fit
public:
  Node_Array(Arena* a, uint max = OptoNodeListSize) : _a(a), _max(max) {
    _nodes = NEW_ARENA_ARRAY(a, Node*, max);
    clear();
  }

  Node_Array(Node_Array* na) : _a(na->_a), _max(na->_max), _nodes(na->_nodes) {}
  Node *operator[] ( uint i ) const // Lookup, or NULL for not mapped
  { return (i<_max) ? _nodes[i] : (Node*)NULL; }
  Node* at(uint i) const { assert(i<_max,"oob"); return _nodes[i]; }
  Node** adr() { return _nodes; }
  // Extend the mapping: index i maps to Node *n.
  void map( uint i, Node *n ) { if( i>=_max ) grow(i); _nodes[i] = n; }
  void insert( uint i, Node *n );
  void remove( uint i );        // Remove, preserving order
  // Clear all entries in _nodes to NULL but keep storage
  void clear() {
    Copy::zero_to_bytes(_nodes, _max * sizeof(Node*));
  }

  uint Size() const { return _max; }
  void dump() const;
};

class Node_List : public Node_Array {
  friend class VMStructs;
  uint _cnt;
public:
  Node_List(uint max = OptoNodeListSize) : Node_Array(Thread::current()->resource_area(), max), _cnt(0) {}
  Node_List(Arena *a, uint max = OptoNodeListSize) : Node_Array(a, max), _cnt(0) {}
  bool contains(const Node* n) const {
    for (uint e = 0; e < size(); e++) {
      if (at(e) == n) return true;
    }
    return false;
  }
  void insert( uint i, Node *n ) { Node_Array::insert(i,n); _cnt++; }
  void remove( uint i ) { Node_Array::remove(i); _cnt--; }
  void push( Node *b ) { map(_cnt++,b); }
  void yank( Node *n );         // Find and remove
  Node *pop() { return _nodes[--_cnt]; }
  void clear() { _cnt = 0; Node_Array::clear(); } // retain storage
  void copy(const Node_List& from) {
    if (from._max > _max) {
      grow(from._max);
    }
    _cnt = from._cnt;
    Copy::conjoint_words_to_higher((HeapWord*)&from._nodes[0], (HeapWord*)&_nodes[0], from._max * sizeof(Node*));
  }

  uint size() const { return _cnt; }
  void dump() const;
  void dump_simple() const;
};

//------------------------------Unique_Node_List-------------------------------
class Unique_Node_List : public Node_List {
  friend class VMStructs;
  VectorSet _in_worklist;
  uint _clock_index;            // Index in list where to pop from next
public:
  Unique_Node_List() : Node_List(), _clock_index(0) {}
  Unique_Node_List(Arena *a) : Node_List(a), _in_worklist(a), _clock_index(0) {}

  void remove( Node *n );
  bool member( Node *n ) { return _in_worklist.test(n->_idx) != 0; }
  VectorSet& member_set(){ return _in_worklist; }

  void push(Node* b) {
    if( !_in_worklist.test_set(b->_idx) )
      Node_List::push(b);
  }
  Node *pop() {
    if( _clock_index >= size() ) _clock_index = 0;
    Node *b = at(_clock_index);
    map( _clock_index, Node_List::pop());
    if (size() != 0) _clock_index++; // Always start from 0
    _in_worklist.remove(b->_idx);
    return b;
  }
  Node *remove(uint i) {
    Node *b = Node_List::at(i);
    _in_worklist.remove(b->_idx);
    map(i,Node_List::pop());
    return b;
  }
  void yank(Node *n) {
    _in_worklist.remove(n->_idx);
    Node_List::yank(n);
  }
  void  clear() {
    _in_worklist.clear();        // Discards storage but grows automatically
    Node_List::clear();
    _clock_index = 0;
  }

  // Used after parsing to remove useless nodes before Iterative GVN
  void remove_useless_nodes(VectorSet& useful);

  bool contains(const Node* n) const {
    fatal("use faster member() instead");
    return false;
  }

#ifndef PRODUCT
  void print_set() const { _in_worklist.print(); }
#endif
};

// Inline definition of Compile::record_for_igvn must be deferred to this point.
inline void Compile::record_for_igvn(Node* n) {
  _for_igvn->push(n);
}

//------------------------------Node_Stack-------------------------------------
class Node_Stack {
  friend class VMStructs;
protected:
  struct INode {
    Node *node; // Processed node
    uint  indx; // Index of next node's child
  };
  INode *_inode_top; // tos, stack grows up
  INode *_inode_max; // End of _inodes == _inodes + _max
  INode *_inodes;    // Array storage for the stack
  Arena *_a;         // Arena to allocate in
  void grow();
public:
  Node_Stack(int size) {
    size_t max = (size > OptoNodeListSize) ? size : OptoNodeListSize;
    _a = Thread::current()->resource_area();
    _inodes = NEW_ARENA_ARRAY( _a, INode, max );
    _inode_max = _inodes + max;
    _inode_top = _inodes - 1; // stack is empty
  }

  Node_Stack(Arena *a, int size) : _a(a) {
    size_t max = (size > OptoNodeListSize) ? size : OptoNodeListSize;
    _inodes = NEW_ARENA_ARRAY( _a, INode, max );
    _inode_max = _inodes + max;
    _inode_top = _inodes - 1; // stack is empty
  }

  void pop() {
    assert(_inode_top >= _inodes, "node stack underflow");
    --_inode_top;
  }
  void push(Node *n, uint i) {
    ++_inode_top;
    if (_inode_top >= _inode_max) grow();
    INode *top = _inode_top; // optimization
    top->node = n;
    top->indx = i;
  }
  Node *node() const {
    return _inode_top->node;
  }
  Node* node_at(uint i) const {
    assert(_inodes + i <= _inode_top, "in range");
    return _inodes[i].node;
  }
  uint index() const {
    return _inode_top->indx;
  }
  uint index_at(uint i) const {
    assert(_inodes + i <= _inode_top, "in range");
    return _inodes[i].indx;
  }
  void set_node(Node *n) {
    _inode_top->node = n;
  }
  void set_index(uint i) {
    _inode_top->indx = i;
  }
  uint size_max() const { return (uint)pointer_delta(_inode_max, _inodes,  sizeof(INode)); } // Max size
  uint size() const { return (uint)pointer_delta((_inode_top+1), _inodes,  sizeof(INode)); } // Current size
  bool is_nonempty() const { return (_inode_top >= _inodes); }
  bool is_empty() const { return (_inode_top < _inodes); }
  void clear() { _inode_top = _inodes - 1; } // retain storage

  // Node_Stack is used to map nodes.
  Node* find(uint idx) const;
};


//-----------------------------Node_Notes--------------------------------------
// Debugging or profiling annotations loosely and sparsely associated
// with some nodes.  See Compile::node_notes_at for the accessor.
class Node_Notes {
  friend class VMStructs;
  JVMState* _jvms;

public:
  Node_Notes(JVMState* jvms = NULL) {
    _jvms = jvms;
  }

  JVMState* jvms()            { return _jvms; }
  void  set_jvms(JVMState* x) {        _jvms = x; }

  // True if there is nothing here.
  bool is_clear() {
    return (_jvms == NULL);
  }

  // Make there be nothing here.
  void clear() {
    _jvms = NULL;
  }

  // Make a new, clean node notes.
  static Node_Notes* make(Compile* C) {
    Node_Notes* nn = NEW_ARENA_ARRAY(C->comp_arena(), Node_Notes, 1);
    nn->clear();
    return nn;
  }

  Node_Notes* clone(Compile* C) {
    Node_Notes* nn = NEW_ARENA_ARRAY(C->comp_arena(), Node_Notes, 1);
    (*nn) = (*this);
    return nn;
  }

  // Absorb any information from source.
  bool update_from(Node_Notes* source) {
    bool changed = false;
    if (source != NULL) {
      if (source->jvms() != NULL) {
        set_jvms(source->jvms());
        changed = true;
      }
    }
    return changed;
  }
};

// Inlined accessors for Compile::node_nodes that require the preceding class:
inline Node_Notes*
Compile::locate_node_notes(GrowableArray<Node_Notes*>* arr,
                           int idx, bool can_grow) {
  assert(idx >= 0, "oob");
  int block_idx = (idx >> _log2_node_notes_block_size);
  int grow_by = (block_idx - (arr == NULL? 0: arr->length()));
  if (grow_by >= 0) {
    if (!can_grow) return NULL;
    grow_node_notes(arr, grow_by + 1);
  }
  if (arr == NULL) return NULL;
  // (Every element of arr is a sub-array of length _node_notes_block_size.)
  return arr->at(block_idx) + (idx & (_node_notes_block_size-1));
}

inline bool
Compile::set_node_notes_at(int idx, Node_Notes* value) {
  if (value == NULL || value->is_clear())
    return false;  // nothing to write => write nothing
  Node_Notes* loc = locate_node_notes(_node_note_array, idx, true);
  assert(loc != NULL, "");
  return loc->update_from(value);
}


//------------------------------TypeNode---------------------------------------
// Node with a Type constant.
class TypeNode : public Node {
protected:
  virtual uint hash() const;    // Check the type
  virtual bool cmp( const Node &n ) const;
  virtual uint size_of() const; // Size is bigger
  const Type* const _type;
public:
  void set_type(const Type* t) {
    assert(t != NULL, "sanity");
    debug_only(uint check_hash = (VerifyHashTableKeys && _hash_lock) ? hash() : NO_HASH);
    *(const Type**)&_type = t;   // cast away const-ness
    // If this node is in the hash table, make sure it doesn't need a rehash.
    assert(check_hash == NO_HASH || check_hash == hash(), "type change must preserve hash code");
  }
  const Type* type() const { assert(_type != NULL, "sanity"); return _type; };
  TypeNode( const Type *t, uint required ) : Node(required), _type(t) {
    init_class_id(Class_Type);
  }
  virtual const Type* Value(PhaseGVN* phase) const;
  virtual const Type *bottom_type() const;
  virtual       uint  ideal_reg() const;
#ifndef PRODUCT
  virtual void dump_spec(outputStream *st) const;
  virtual void dump_compact_spec(outputStream *st) const;
#endif
};

#endif // SHARE_OPTO_NODE_HPP<|MERGE_RESOLUTION|>--- conflicted
+++ resolved
@@ -718,14 +718,11 @@
         DEFINE_CLASS_ID(EncodePKlass, EncodeNarrowPtr, 1)
       DEFINE_CLASS_ID(Vector, Type, 7)
         DEFINE_CLASS_ID(VectorMaskCmp, Vector, 0)
-<<<<<<< HEAD
+        DEFINE_CLASS_ID(VectorUnbox, Vector, 1)
+        DEFINE_CLASS_ID(VectorReinterpret, Vector, 2)
       DEFINE_CLASS_ID(InlineTypeBase, Type, 8)
         DEFINE_CLASS_ID(InlineType, InlineTypeBase, 0)
         DEFINE_CLASS_ID(InlineTypePtr, InlineTypeBase, 1)
-=======
-        DEFINE_CLASS_ID(VectorUnbox, Vector, 1)
-        DEFINE_CLASS_ID(VectorReinterpret, Vector, 2)
->>>>>>> 8683de5e
 
     DEFINE_CLASS_ID(Proj,  Node, 3)
       DEFINE_CLASS_ID(CatchProj, Proj, 0)
