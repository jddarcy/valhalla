--- conflicted
+++ resolved
@@ -169,11 +169,8 @@
 class TypeNode;
 class UnlockNode;
 class InlineTypeNode;
-<<<<<<< HEAD
 class VectorBoxNode;
-=======
 class UnorderedReductionNode;
->>>>>>> 94636f4c
 class VectorNode;
 class LoadVectorNode;
 class LoadVectorMaskedNode;
@@ -731,16 +728,13 @@
         DEFINE_CLASS_ID(CompressV, Vector, 4)
         DEFINE_CLASS_ID(ExpandV, Vector, 5)
         DEFINE_CLASS_ID(CompressM, Vector, 6)
+        DEFINE_CLASS_ID(Reduction, Vector, 7)
+          DEFINE_CLASS_ID(UnorderedReduction, Reduction, 0)
       DEFINE_CLASS_ID(InlineType, Type, 8)
-<<<<<<< HEAD
         DEFINE_CLASS_ID(VectorBox, InlineType, 0)
-=======
-        DEFINE_CLASS_ID(Reduction, Vector, 9)
-          DEFINE_CLASS_ID(UnorderedReduction, Reduction, 0)
-      DEFINE_CLASS_ID(Con, Type, 10)
+      DEFINE_CLASS_ID(Con, Type, 9)
           DEFINE_CLASS_ID(ConI, Con, 0)
 
->>>>>>> 94636f4c
 
     DEFINE_CLASS_ID(Proj,  Node, 3)
       DEFINE_CLASS_ID(CatchProj, Proj, 0)
@@ -977,11 +971,8 @@
   DEFINE_CLASS_QUERY(SubTypeCheck)
   DEFINE_CLASS_QUERY(Type)
   DEFINE_CLASS_QUERY(InlineType)
-<<<<<<< HEAD
   DEFINE_CLASS_QUERY(VectorBox)
-=======
   DEFINE_CLASS_QUERY(UnorderedReduction)
->>>>>>> 94636f4c
   DEFINE_CLASS_QUERY(Vector)
   DEFINE_CLASS_QUERY(VectorMaskCmp)
   DEFINE_CLASS_QUERY(VectorUnbox)
