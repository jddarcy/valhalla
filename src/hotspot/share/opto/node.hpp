/*
 * Copyright (c) 1997, 2023, Oracle and/or its affiliates. All rights reserved.
 * DO NOT ALTER OR REMOVE COPYRIGHT NOTICES OR THIS FILE HEADER.
 *
 * This code is free software; you can redistribute it and/or modify it
 * under the terms of the GNU General Public License version 2 only, as
 * published by the Free Software Foundation.
 *
 * This code is distributed in the hope that it will be useful, but WITHOUT
 * ANY WARRANTY; without even the implied warranty of MERCHANTABILITY or
 * FITNESS FOR A PARTICULAR PURPOSE.  See the GNU General Public License
 * version 2 for more details (a copy is included in the LICENSE file that
 * accompanied this code).
 *
 * You should have received a copy of the GNU General Public License version
 * 2 along with this work; if not, write to the Free Software Foundation,
 * Inc., 51 Franklin St, Fifth Floor, Boston, MA 02110-1301 USA.
 *
 * Please contact Oracle, 500 Oracle Parkway, Redwood Shores, CA 94065 USA
 * or visit www.oracle.com if you need additional information or have any
 * questions.
 *
 */

#ifndef SHARE_OPTO_NODE_HPP
#define SHARE_OPTO_NODE_HPP

#include "libadt/vectset.hpp"
#include "opto/compile.hpp"
#include "opto/type.hpp"
#include "utilities/copy.hpp"

// Portions of code courtesy of Clifford Click

// Optimization - Graph Style


class AbstractLockNode;
class AddNode;
class AddPNode;
class AliasInfo;
class AllocateArrayNode;
class AllocateNode;
class ArrayCopyNode;
class BaseCountedLoopNode;
class BaseCountedLoopEndNode;
class BlackholeNode;
class Block;
class BoolNode;
class BoxLockNode;
class CMoveNode;
class CallDynamicJavaNode;
class CallJavaNode;
class CallLeafNode;
class CallLeafNoFPNode;
class CallNode;
class CallRuntimeNode;
class CallStaticJavaNode;
class CastFFNode;
class CastDDNode;
class CastVVNode;
class CastIINode;
class CastLLNode;
class CatchNode;
class CatchProjNode;
class CheckCastPPNode;
class ClearArrayNode;
class CmpNode;
class CodeBuffer;
class ConstraintCastNode;
class ConNode;
class ConINode;
class CompareAndSwapNode;
class CompareAndExchangeNode;
class CountedLoopNode;
class CountedLoopEndNode;
class DecodeNarrowPtrNode;
class DecodeNNode;
class DecodeNKlassNode;
class EncodeNarrowPtrNode;
class EncodePNode;
class EncodePKlassNode;
class FastLockNode;
class FastUnlockNode;
class FlatArrayCheckNode;
class HaltNode;
class IfNode;
class IfProjNode;
class IfFalseNode;
class IfTrueNode;
class InitializeNode;
class JVMState;
class JumpNode;
class JumpProjNode;
class LoadNode;
class LoadStoreNode;
class LoadStoreConditionalNode;
class LockNode;
class LongCountedLoopNode;
class LongCountedLoopEndNode;
class LoopNode;
class LShiftNode;
class MachBranchNode;
class MachCallDynamicJavaNode;
class MachCallJavaNode;
class MachCallLeafNode;
class MachCallNode;
class MachCallRuntimeNode;
class MachCallStaticJavaNode;
class MachConstantBaseNode;
class MachConstantNode;
class MachGotoNode;
class MachIfNode;
class MachJumpNode;
class MachNode;
class MachNullCheckNode;
class MachProjNode;
class MachPrologNode;
class MachReturnNode;
class MachSafePointNode;
class MachSpillCopyNode;
class MachTempNode;
class MachMergeNode;
class MachMemBarNode;
class MachVEPNode;
class Matcher;
class MemBarNode;
class MemBarStoreStoreNode;
class MemNode;
class MergeMemNode;
class MoveNode;
class MulNode;
class MultiNode;
class MultiBranchNode;
class NeverBranchNode;
class Opaque1Node;
class OuterStripMinedLoopNode;
class OuterStripMinedLoopEndNode;
class Node;
class Node_Array;
class Node_List;
class Node_Stack;
class OopMap;
class ParmNode;
class PCTableNode;
class PhaseCCP;
class PhaseGVN;
class PhaseIterGVN;
class PhaseRegAlloc;
class PhaseTransform;
class PhaseValues;
class PhiNode;
class Pipeline;
class PopulateIndexNode;
class ProjNode;
class RangeCheckNode;
class ReductionNode;
class RegMask;
class RegionNode;
class RootNode;
class SafePointNode;
class SafePointScalarObjectNode;
class StartNode;
class State;
class StoreNode;
class SubNode;
class SubTypeCheckNode;
class Type;
class TypeNode;
class UnlockNode;
<<<<<<< HEAD
class InlineTypeNode;
=======
class UnorderedReductionNode;
>>>>>>> 2836c34b
class VectorNode;
class LoadVectorNode;
class LoadVectorMaskedNode;
class StoreVectorMaskedNode;
class LoadVectorGatherNode;
class StoreVectorNode;
class StoreVectorScatterNode;
class VectorMaskCmpNode;
class VectorUnboxNode;
class VectorSet;
class VectorReinterpretNode;
class ShiftVNode;
class ExpandVNode;
class CompressVNode;
class CompressMNode;


#ifndef OPTO_DU_ITERATOR_ASSERT
#ifdef ASSERT
#define OPTO_DU_ITERATOR_ASSERT 1
#else
#define OPTO_DU_ITERATOR_ASSERT 0
#endif
#endif //OPTO_DU_ITERATOR_ASSERT

#if OPTO_DU_ITERATOR_ASSERT
class DUIterator;
class DUIterator_Fast;
class DUIterator_Last;
#else
typedef uint   DUIterator;
typedef Node** DUIterator_Fast;
typedef Node** DUIterator_Last;
#endif

// Node Sentinel
#define NodeSentinel (Node*)-1

// Unknown count frequency
#define COUNT_UNKNOWN (-1.0f)

//------------------------------Node-------------------------------------------
// Nodes define actions in the program.  They create values, which have types.
// They are both vertices in a directed graph and program primitives.  Nodes
// are labeled; the label is the "opcode", the primitive function in the lambda
// calculus sense that gives meaning to the Node.  Node inputs are ordered (so
// that "a-b" is different from "b-a").  The inputs to a Node are the inputs to
// the Node's function.  These inputs also define a Type equation for the Node.
// Solving these Type equations amounts to doing dataflow analysis.
// Control and data are uniformly represented in the graph.  Finally, Nodes
// have a unique dense integer index which is used to index into side arrays
// whenever I have phase-specific information.

class Node {
  friend class VMStructs;

  // Lots of restrictions on cloning Nodes
  NONCOPYABLE(Node);

public:
  friend class Compile;
  #if OPTO_DU_ITERATOR_ASSERT
  friend class DUIterator_Common;
  friend class DUIterator;
  friend class DUIterator_Fast;
  friend class DUIterator_Last;
  #endif

  // Because Nodes come and go, I define an Arena of Node structures to pull
  // from.  This should allow fast access to node creation & deletion.  This
  // field is a local cache of a value defined in some "program fragment" for
  // which these Nodes are just a part of.

  inline void* operator new(size_t x) throw() {
    Compile* C = Compile::current();
    Node* n = (Node*)C->node_arena()->AmallocWords(x);
    return (void*)n;
  }

  // Delete is a NOP
  void operator delete( void *ptr ) {}
  // Fancy destructor; eagerly attempt to reclaim Node numberings and storage
  void destruct(PhaseValues* phase);

  // Create a new Node.  Required is the number is of inputs required for
  // semantic correctness.
  Node( uint required );

  // Create a new Node with given input edges.
  // This version requires use of the "edge-count" new.
  // E.g.  new (C,3) FooNode( C, nullptr, left, right );
  Node( Node *n0 );
  Node( Node *n0, Node *n1 );
  Node( Node *n0, Node *n1, Node *n2 );
  Node( Node *n0, Node *n1, Node *n2, Node *n3 );
  Node( Node *n0, Node *n1, Node *n2, Node *n3, Node *n4 );
  Node( Node *n0, Node *n1, Node *n2, Node *n3, Node *n4, Node *n5 );
  Node( Node *n0, Node *n1, Node *n2, Node *n3,
            Node *n4, Node *n5, Node *n6 );

  // Clone an inherited Node given only the base Node type.
  Node* clone() const;

  // Clone a Node, immediately supplying one or two new edges.
  // The first and second arguments, if non-null, replace in(1) and in(2),
  // respectively.
  Node* clone_with_data_edge(Node* in1, Node* in2 = nullptr) const {
    Node* nn = clone();
    if (in1 != nullptr)  nn->set_req(1, in1);
    if (in2 != nullptr)  nn->set_req(2, in2);
    return nn;
  }

private:
  // Shared setup for the above constructors.
  // Handles all interactions with Compile::current.
  // Puts initial values in all Node fields except _idx.
  // Returns the initial value for _idx, which cannot
  // be initialized by assignment.
  inline int Init(int req);

//----------------- input edge handling
protected:
  friend class PhaseCFG;        // Access to address of _in array elements
  Node **_in;                   // Array of use-def references to Nodes
  Node **_out;                  // Array of def-use references to Nodes

  // Input edges are split into two categories.  Required edges are required
  // for semantic correctness; order is important and nulls are allowed.
  // Precedence edges are used to help determine execution order and are
  // added, e.g., for scheduling purposes.  They are unordered and not
  // duplicated; they have no embedded nulls.  Edges from 0 to _cnt-1
  // are required, from _cnt to _max-1 are precedence edges.
  node_idx_t _cnt;              // Total number of required Node inputs.

  node_idx_t _max;              // Actual length of input array.

  // Output edges are an unordered list of def-use edges which exactly
  // correspond to required input edges which point from other nodes
  // to this one.  Thus the count of the output edges is the number of
  // users of this node.
  node_idx_t _outcnt;           // Total number of Node outputs.

  node_idx_t _outmax;           // Actual length of output array.

  // Grow the actual input array to the next larger power-of-2 bigger than len.
  void grow( uint len );
  // Grow the output array to the next larger power-of-2 bigger than len.
  void out_grow( uint len );

 public:
  // Each Node is assigned a unique small/dense number.  This number is used
  // to index into auxiliary arrays of data and bit vectors.
  // The field _idx is declared constant to defend against inadvertent assignments,
  // since it is used by clients as a naked field. However, the field's value can be
  // changed using the set_idx() method.
  //
  // The PhaseRenumberLive phase renumbers nodes based on liveness information.
  // Therefore, it updates the value of the _idx field. The parse-time _idx is
  // preserved in _parse_idx.
  const node_idx_t _idx;
  DEBUG_ONLY(const node_idx_t _parse_idx;)
  // IGV node identifier. Two nodes, possibly in different compilation phases,
  // have the same IGV identifier if (and only if) they are the very same node
  // (same memory address) or one is "derived" from the other (by e.g.
  // renumbering or matching). This identifier makes it possible to follow the
  // entire lifetime of a node in IGV even if its C2 identifier (_idx) changes.
  NOT_PRODUCT(node_idx_t _igv_idx;)

  // Get the (read-only) number of input edges
  uint req() const { return _cnt; }
  uint len() const { return _max; }
  // Get the (read-only) number of output edges
  uint outcnt() const { return _outcnt; }

#if OPTO_DU_ITERATOR_ASSERT
  // Iterate over the out-edges of this node.  Deletions are illegal.
  inline DUIterator outs() const;
  // Use this when the out array might have changed to suppress asserts.
  inline DUIterator& refresh_out_pos(DUIterator& i) const;
  // Does the node have an out at this position?  (Used for iteration.)
  inline bool has_out(DUIterator& i) const;
  inline Node*    out(DUIterator& i) const;
  // Iterate over the out-edges of this node.  All changes are illegal.
  inline DUIterator_Fast fast_outs(DUIterator_Fast& max) const;
  inline Node*    fast_out(DUIterator_Fast& i) const;
  // Iterate over the out-edges of this node, deleting one at a time.
  inline DUIterator_Last last_outs(DUIterator_Last& min) const;
  inline Node*    last_out(DUIterator_Last& i) const;
  // The inline bodies of all these methods are after the iterator definitions.
#else
  // Iterate over the out-edges of this node.  Deletions are illegal.
  // This iteration uses integral indexes, to decouple from array reallocations.
  DUIterator outs() const  { return 0; }
  // Use this when the out array might have changed to suppress asserts.
  DUIterator refresh_out_pos(DUIterator i) const { return i; }

  // Reference to the i'th output Node.  Error if out of bounds.
  Node*    out(DUIterator i) const { assert(i < _outcnt, "oob"); return _out[i]; }
  // Does the node have an out at this position?  (Used for iteration.)
  bool has_out(DUIterator i) const { return i < _outcnt; }

  // Iterate over the out-edges of this node.  All changes are illegal.
  // This iteration uses a pointer internal to the out array.
  DUIterator_Fast fast_outs(DUIterator_Fast& max) const {
    Node** out = _out;
    // Assign a limit pointer to the reference argument:
    max = out + (ptrdiff_t)_outcnt;
    // Return the base pointer:
    return out;
  }
  Node*    fast_out(DUIterator_Fast i) const  { return *i; }
  // Iterate over the out-edges of this node, deleting one at a time.
  // This iteration uses a pointer internal to the out array.
  DUIterator_Last last_outs(DUIterator_Last& min) const {
    Node** out = _out;
    // Assign a limit pointer to the reference argument:
    min = out;
    // Return the pointer to the start of the iteration:
    return out + (ptrdiff_t)_outcnt - 1;
  }
  Node*    last_out(DUIterator_Last i) const  { return *i; }
#endif

  // Reference to the i'th input Node.  Error if out of bounds.
  Node* in(uint i) const { assert(i < _max, "oob: i=%d, _max=%d", i, _max); return _in[i]; }
  // Reference to the i'th input Node.  null if out of bounds.
  Node* lookup(uint i) const { return ((i < _max) ? _in[i] : nullptr); }
  // Reference to the i'th output Node.  Error if out of bounds.
  // Use this accessor sparingly.  We are going trying to use iterators instead.
  Node* raw_out(uint i) const { assert(i < _outcnt,"oob"); return _out[i]; }
  // Return the unique out edge.
  Node* unique_out() const { assert(_outcnt==1,"not unique"); return _out[0]; }
  // Delete out edge at position 'i' by moving last out edge to position 'i'
  void  raw_del_out(uint i) {
    assert(i < _outcnt,"oob");
    assert(_outcnt > 0,"oob");
    #if OPTO_DU_ITERATOR_ASSERT
    // Record that a change happened here.
    debug_only(_last_del = _out[i]; ++_del_tick);
    #endif
    _out[i] = _out[--_outcnt];
    // Smash the old edge so it can't be used accidentally.
    debug_only(_out[_outcnt] = (Node *)(uintptr_t)0xdeadbeef);
  }

#ifdef ASSERT
  bool is_dead() const;
  static bool is_not_dead(const Node* n);
  bool is_reachable_from_root() const;
#endif
  // Check whether node has become unreachable
  bool is_unreachable(PhaseIterGVN &igvn) const;

  // Set a required input edge, also updates corresponding output edge
  void add_req( Node *n ); // Append a NEW required input
  void add_req( Node *n0, Node *n1 ) {
    add_req(n0); add_req(n1); }
  void add_req( Node *n0, Node *n1, Node *n2 ) {
    add_req(n0); add_req(n1); add_req(n2); }
  void add_req_batch( Node* n, uint m ); // Append m NEW required inputs (all n).
  void del_req( uint idx ); // Delete required edge & compact
  void del_req_ordered( uint idx ); // Delete required edge & compact with preserved order
  void ins_req( uint i, Node *n ); // Insert a NEW required input
  void set_req( uint i, Node *n ) {
    assert( is_not_dead(n), "can not use dead node");
    assert( i < _cnt, "oob: i=%d, _cnt=%d", i, _cnt);
    assert( !VerifyHashTableKeys || _hash_lock == 0,
            "remove node from hash table before modifying it");
    Node** p = &_in[i];    // cache this._in, across the del_out call
    if (*p != nullptr)  (*p)->del_out((Node *)this);
    (*p) = n;
    if (n != nullptr)      n->add_out((Node *)this);
    Compile::current()->record_modified_node(this);
  }
  // Light version of set_req() to init inputs after node creation.
  void init_req( uint i, Node *n ) {
    assert( i == 0 && this == n ||
            is_not_dead(n), "can not use dead node");
    assert( i < _cnt, "oob");
    assert( !VerifyHashTableKeys || _hash_lock == 0,
            "remove node from hash table before modifying it");
    assert( _in[i] == nullptr, "sanity");
    _in[i] = n;
    if (n != nullptr)      n->add_out((Node *)this);
    Compile::current()->record_modified_node(this);
  }
  // Find first occurrence of n among my edges:
  int find_edge(Node* n);
  int find_prec_edge(Node* n) {
    for (uint i = req(); i < len(); i++) {
      if (_in[i] == n) return i;
      if (_in[i] == nullptr) {
        DEBUG_ONLY( while ((++i) < len()) assert(_in[i] == nullptr, "Gap in prec edges!"); )
        break;
      }
    }
    return -1;
  }
  int replace_edge(Node* old, Node* neww, PhaseGVN* gvn = nullptr);
  int replace_edges_in_range(Node* old, Node* neww, int start, int end, PhaseGVN* gvn);
  // null out all inputs to eliminate incoming Def-Use edges.
  void disconnect_inputs(Compile* C);

  // Quickly, return true if and only if I am Compile::current()->top().
  bool is_top() const {
    assert((this == (Node*) Compile::current()->top()) == (_out == nullptr), "");
    return (_out == nullptr);
  }
  // Reaffirm invariants for is_top.  (Only from Compile::set_cached_top_node.)
  void setup_is_top();

  // Strip away casting.  (It is depth-limited.)
  Node* uncast(bool keep_deps = false) const;
  // Return whether two Nodes are equivalent, after stripping casting.
  bool eqv_uncast(const Node* n, bool keep_deps = false) const {
    return (this->uncast(keep_deps) == n->uncast(keep_deps));
  }

  // Find out of current node that matches opcode.
  Node* find_out_with(int opcode);
  // Return true if the current node has an out that matches opcode.
  bool has_out_with(int opcode);
  // Return true if the current node has an out that matches any of the opcodes.
  bool has_out_with(int opcode1, int opcode2, int opcode3, int opcode4);

private:
  static Node* uncast_helper(const Node* n, bool keep_deps);

  // Add an output edge to the end of the list
  void add_out( Node *n ) {
    if (is_top())  return;
    if( _outcnt == _outmax ) out_grow(_outcnt);
    _out[_outcnt++] = n;
  }
  // Delete an output edge
  void del_out( Node *n ) {
    if (is_top())  return;
    Node** outp = &_out[_outcnt];
    // Find and remove n
    do {
      assert(outp > _out, "Missing Def-Use edge");
    } while (*--outp != n);
    *outp = _out[--_outcnt];
    // Smash the old edge so it can't be used accidentally.
    debug_only(_out[_outcnt] = (Node *)(uintptr_t)0xdeadbeef);
    // Record that a change happened here.
    #if OPTO_DU_ITERATOR_ASSERT
    debug_only(_last_del = n; ++_del_tick);
    #endif
  }
  // Close gap after removing edge.
  void close_prec_gap_at(uint gap) {
    assert(_cnt <= gap && gap < _max, "no valid prec edge");
    uint i = gap;
    Node *last = nullptr;
    for (; i < _max-1; ++i) {
      Node *next = _in[i+1];
      if (next == nullptr) break;
      last = next;
    }
    _in[gap] = last;  // Move last slot to empty one.
    _in[i] = nullptr; // null out last slot.
  }

public:
  // Globally replace this node by a given new node, updating all uses.
  void replace_by(Node* new_node);
  // Globally replace this node by a given new node, updating all uses
  // and cutting input edges of old node.
  void subsume_by(Node* new_node, Compile* c) {
    replace_by(new_node);
    disconnect_inputs(c);
  }
  void set_req_X(uint i, Node *n, PhaseIterGVN *igvn);
  void set_req_X(uint i, Node *n, PhaseGVN *gvn);
  // Find the one non-null required input.  RegionNode only
  Node *nonnull_req() const;
  // Add or remove precedence edges
  void add_prec( Node *n );
  void rm_prec( uint i );

  // Note: prec(i) will not necessarily point to n if edge already exists.
  void set_prec( uint i, Node *n ) {
    assert(i < _max, "oob: i=%d, _max=%d", i, _max);
    assert(is_not_dead(n), "can not use dead node");
    assert(i >= _cnt, "not a precedence edge");
    // Avoid spec violation: duplicated prec edge.
    if (_in[i] == n) return;
    if (n == nullptr || find_prec_edge(n) != -1) {
      rm_prec(i);
      return;
    }
    if (_in[i] != nullptr) _in[i]->del_out((Node *)this);
    _in[i] = n;
    n->add_out((Node *)this);
    Compile::current()->record_modified_node(this);
  }

  // Set this node's index, used by cisc_version to replace current node
  void set_idx(uint new_idx) {
    const node_idx_t* ref = &_idx;
    *(node_idx_t*)ref = new_idx;
  }
  // Swap input edge order.  (Edge indexes i1 and i2 are usually 1 and 2.)
  void swap_edges(uint i1, uint i2) {
    debug_only(uint check_hash = (VerifyHashTableKeys && _hash_lock) ? hash() : NO_HASH);
    // Def-Use info is unchanged
    Node* n1 = in(i1);
    Node* n2 = in(i2);
    _in[i1] = n2;
    _in[i2] = n1;
    // If this node is in the hash table, make sure it doesn't need a rehash.
    assert(check_hash == NO_HASH || check_hash == hash(), "edge swap must preserve hash code");
    // Flip swapped edges flag.
    if (has_swapped_edges()) {
      remove_flag(Node::Flag_has_swapped_edges);
    } else {
      add_flag(Node::Flag_has_swapped_edges);
    }
  }

  // Iterators over input Nodes for a Node X are written as:
  // for( i = 0; i < X.req(); i++ ) ... X[i] ...
  // NOTE: Required edges can contain embedded null pointers.

//----------------- Other Node Properties

  // Generate class IDs for (some) ideal nodes so that it is possible to determine
  // the type of a node using a non-virtual method call (the method is_<Node>() below).
  //
  // A class ID of an ideal node is a set of bits. In a class ID, a single bit determines
  // the type of the node the ID represents; another subset of an ID's bits are reserved
  // for the superclasses of the node represented by the ID.
  //
  // By design, if A is a supertype of B, A.is_B() returns true and B.is_A()
  // returns false. A.is_A() returns true.
  //
  // If two classes, A and B, have the same superclass, a different bit of A's class id
  // is reserved for A's type than for B's type. That bit is specified by the third
  // parameter in the macro DEFINE_CLASS_ID.
  //
  // By convention, classes with deeper hierarchy are declared first. Moreover,
  // classes with the same hierarchy depth are sorted by usage frequency.
  //
  // The query method masks the bits to cut off bits of subclasses and then compares
  // the result with the class id (see the macro DEFINE_CLASS_QUERY below).
  //
  //  Class_MachCall=30, ClassMask_MachCall=31
  // 12               8               4               0
  //  0   0   0   0   0   0   0   0   1   1   1   1   0
  //                                  |   |   |   |
  //                                  |   |   |   Bit_Mach=2
  //                                  |   |   Bit_MachReturn=4
  //                                  |   Bit_MachSafePoint=8
  //                                  Bit_MachCall=16
  //
  //  Class_CountedLoop=56, ClassMask_CountedLoop=63
  // 12               8               4               0
  //  0   0   0   0   0   0   0   1   1   1   0   0   0
  //                              |   |   |
  //                              |   |   Bit_Region=8
  //                              |   Bit_Loop=16
  //                              Bit_CountedLoop=32

  #define DEFINE_CLASS_ID(cl, supcl, subn) \
  Bit_##cl = (Class_##supcl == 0) ? 1 << subn : (Bit_##supcl) << (1 + subn) , \
  Class_##cl = Class_##supcl + Bit_##cl , \
  ClassMask_##cl = ((Bit_##cl << 1) - 1) ,

  // This enum is used only for C2 ideal and mach nodes with is_<node>() methods
  // so that its values fit into 32 bits.
  enum NodeClasses {
    Bit_Node   = 0x00000000,
    Class_Node = 0x00000000,
    ClassMask_Node = 0xFFFFFFFF,

    DEFINE_CLASS_ID(Multi, Node, 0)
      DEFINE_CLASS_ID(SafePoint, Multi, 0)
        DEFINE_CLASS_ID(Call,      SafePoint, 0)
          DEFINE_CLASS_ID(CallJava,         Call, 0)
            DEFINE_CLASS_ID(CallStaticJava,   CallJava, 0)
            DEFINE_CLASS_ID(CallDynamicJava,  CallJava, 1)
          DEFINE_CLASS_ID(CallRuntime,      Call, 1)
            DEFINE_CLASS_ID(CallLeaf,         CallRuntime, 0)
              DEFINE_CLASS_ID(CallLeafNoFP,     CallLeaf, 0)
          DEFINE_CLASS_ID(Allocate,         Call, 2)
            DEFINE_CLASS_ID(AllocateArray,    Allocate, 0)
          DEFINE_CLASS_ID(AbstractLock,     Call, 3)
            DEFINE_CLASS_ID(Lock,             AbstractLock, 0)
            DEFINE_CLASS_ID(Unlock,           AbstractLock, 1)
          DEFINE_CLASS_ID(ArrayCopy,        Call, 4)
      DEFINE_CLASS_ID(MultiBranch, Multi, 1)
        DEFINE_CLASS_ID(PCTable,     MultiBranch, 0)
          DEFINE_CLASS_ID(Catch,       PCTable, 0)
          DEFINE_CLASS_ID(Jump,        PCTable, 1)
        DEFINE_CLASS_ID(If,          MultiBranch, 1)
          DEFINE_CLASS_ID(BaseCountedLoopEnd,     If, 0)
            DEFINE_CLASS_ID(CountedLoopEnd,       BaseCountedLoopEnd, 0)
            DEFINE_CLASS_ID(LongCountedLoopEnd,   BaseCountedLoopEnd, 1)
          DEFINE_CLASS_ID(RangeCheck,             If, 1)
          DEFINE_CLASS_ID(OuterStripMinedLoopEnd, If, 2)
        DEFINE_CLASS_ID(NeverBranch, MultiBranch, 2)
      DEFINE_CLASS_ID(Start,       Multi, 2)
      DEFINE_CLASS_ID(MemBar,      Multi, 3)
        DEFINE_CLASS_ID(Initialize,       MemBar, 0)
        DEFINE_CLASS_ID(MemBarStoreStore, MemBar, 1)
        DEFINE_CLASS_ID(Blackhole,        MemBar, 2)

    DEFINE_CLASS_ID(Mach,  Node, 1)
      DEFINE_CLASS_ID(MachReturn, Mach, 0)
        DEFINE_CLASS_ID(MachSafePoint, MachReturn, 0)
          DEFINE_CLASS_ID(MachCall, MachSafePoint, 0)
            DEFINE_CLASS_ID(MachCallJava,         MachCall, 0)
              DEFINE_CLASS_ID(MachCallStaticJava,   MachCallJava, 0)
              DEFINE_CLASS_ID(MachCallDynamicJava,  MachCallJava, 1)
            DEFINE_CLASS_ID(MachCallRuntime,      MachCall, 1)
              DEFINE_CLASS_ID(MachCallLeaf,         MachCallRuntime, 0)
      DEFINE_CLASS_ID(MachBranch, Mach, 1)
        DEFINE_CLASS_ID(MachIf,         MachBranch, 0)
        DEFINE_CLASS_ID(MachGoto,       MachBranch, 1)
        DEFINE_CLASS_ID(MachNullCheck,  MachBranch, 2)
      DEFINE_CLASS_ID(MachSpillCopy,    Mach, 2)
      DEFINE_CLASS_ID(MachTemp,         Mach, 3)
      DEFINE_CLASS_ID(MachConstantBase, Mach, 4)
      DEFINE_CLASS_ID(MachConstant,     Mach, 5)
        DEFINE_CLASS_ID(MachJump,       MachConstant, 0)
      DEFINE_CLASS_ID(MachMerge,        Mach, 6)
      DEFINE_CLASS_ID(MachMemBar,       Mach, 7)
      DEFINE_CLASS_ID(MachProlog,       Mach, 8)
      DEFINE_CLASS_ID(MachVEP,          Mach, 9)

    DEFINE_CLASS_ID(Type,  Node, 2)
      DEFINE_CLASS_ID(Phi,   Type, 0)
      DEFINE_CLASS_ID(ConstraintCast, Type, 1)
        DEFINE_CLASS_ID(CastII, ConstraintCast, 0)
        DEFINE_CLASS_ID(CheckCastPP, ConstraintCast, 1)
        DEFINE_CLASS_ID(CastLL, ConstraintCast, 2)
        DEFINE_CLASS_ID(CastFF, ConstraintCast, 3)
        DEFINE_CLASS_ID(CastDD, ConstraintCast, 4)
        DEFINE_CLASS_ID(CastVV, ConstraintCast, 5)
      DEFINE_CLASS_ID(CMove, Type, 3)
      DEFINE_CLASS_ID(SafePointScalarObject, Type, 4)
      DEFINE_CLASS_ID(DecodeNarrowPtr, Type, 5)
        DEFINE_CLASS_ID(DecodeN, DecodeNarrowPtr, 0)
        DEFINE_CLASS_ID(DecodeNKlass, DecodeNarrowPtr, 1)
      DEFINE_CLASS_ID(EncodeNarrowPtr, Type, 6)
        DEFINE_CLASS_ID(EncodeP, EncodeNarrowPtr, 0)
        DEFINE_CLASS_ID(EncodePKlass, EncodeNarrowPtr, 1)
      DEFINE_CLASS_ID(Vector, Type, 7)
        DEFINE_CLASS_ID(VectorMaskCmp, Vector, 0)
        DEFINE_CLASS_ID(VectorUnbox, Vector, 1)
        DEFINE_CLASS_ID(VectorReinterpret, Vector, 2)
        DEFINE_CLASS_ID(ShiftV, Vector, 3)
        DEFINE_CLASS_ID(CompressV, Vector, 4)
        DEFINE_CLASS_ID(ExpandV, Vector, 5)
        DEFINE_CLASS_ID(CompressM, Vector, 6)
<<<<<<< HEAD
      DEFINE_CLASS_ID(InlineType, Type, 8)
      DEFINE_CLASS_ID(Con, Type, 9)
=======
        DEFINE_CLASS_ID(Reduction, Vector, 7)
          DEFINE_CLASS_ID(UnorderedReduction, Reduction, 0)
      DEFINE_CLASS_ID(Con, Type, 8)
>>>>>>> 2836c34b
          DEFINE_CLASS_ID(ConI, Con, 0)


    DEFINE_CLASS_ID(Proj,  Node, 3)
      DEFINE_CLASS_ID(CatchProj, Proj, 0)
      DEFINE_CLASS_ID(JumpProj,  Proj, 1)
      DEFINE_CLASS_ID(IfProj,    Proj, 2)
        DEFINE_CLASS_ID(IfTrue,    IfProj, 0)
        DEFINE_CLASS_ID(IfFalse,   IfProj, 1)
      DEFINE_CLASS_ID(Parm,      Proj, 4)
      DEFINE_CLASS_ID(MachProj,  Proj, 5)

    DEFINE_CLASS_ID(Mem, Node, 4)
      DEFINE_CLASS_ID(Load, Mem, 0)
        DEFINE_CLASS_ID(LoadVector,  Load, 0)
          DEFINE_CLASS_ID(LoadVectorGather, LoadVector, 0)
          DEFINE_CLASS_ID(LoadVectorGatherMasked, LoadVector, 1)
          DEFINE_CLASS_ID(LoadVectorMasked, LoadVector, 2)
      DEFINE_CLASS_ID(Store, Mem, 1)
        DEFINE_CLASS_ID(StoreVector, Store, 0)
          DEFINE_CLASS_ID(StoreVectorScatter, StoreVector, 0)
          DEFINE_CLASS_ID(StoreVectorScatterMasked, StoreVector, 1)
          DEFINE_CLASS_ID(StoreVectorMasked, StoreVector, 2)
      DEFINE_CLASS_ID(LoadStore, Mem, 2)
        DEFINE_CLASS_ID(LoadStoreConditional, LoadStore, 0)
          DEFINE_CLASS_ID(CompareAndSwap, LoadStoreConditional, 0)
        DEFINE_CLASS_ID(CompareAndExchangeNode, LoadStore, 1)

    DEFINE_CLASS_ID(Region, Node, 5)
      DEFINE_CLASS_ID(Loop, Region, 0)
        DEFINE_CLASS_ID(Root,                Loop, 0)
        DEFINE_CLASS_ID(BaseCountedLoop,     Loop, 1)
          DEFINE_CLASS_ID(CountedLoop,       BaseCountedLoop, 0)
          DEFINE_CLASS_ID(LongCountedLoop,   BaseCountedLoop, 1)
        DEFINE_CLASS_ID(OuterStripMinedLoop, Loop, 2)

    DEFINE_CLASS_ID(Sub,   Node, 6)
      DEFINE_CLASS_ID(Cmp,   Sub, 0)
        DEFINE_CLASS_ID(FastLock,       Cmp, 0)
        DEFINE_CLASS_ID(FastUnlock,     Cmp, 1)
        DEFINE_CLASS_ID(SubTypeCheck,   Cmp, 2)
        DEFINE_CLASS_ID(FlatArrayCheck, Cmp, 3)

    DEFINE_CLASS_ID(MergeMem, Node, 7)
    DEFINE_CLASS_ID(Bool,     Node, 8)
    DEFINE_CLASS_ID(AddP,     Node, 9)
    DEFINE_CLASS_ID(BoxLock,  Node, 10)
    DEFINE_CLASS_ID(Add,      Node, 11)
    DEFINE_CLASS_ID(Mul,      Node, 12)
    DEFINE_CLASS_ID(ClearArray, Node, 14)
    DEFINE_CLASS_ID(Halt,     Node, 15)
    DEFINE_CLASS_ID(Opaque1,  Node, 16)
    DEFINE_CLASS_ID(Move,     Node, 17)
    DEFINE_CLASS_ID(LShift,   Node, 18)

    _max_classes  = ClassMask_LShift
  };
  #undef DEFINE_CLASS_ID

  // Flags are sorted by usage frequency.
  enum NodeFlags {
    Flag_is_Copy                     = 1 << 0, // should be first bit to avoid shift
    Flag_rematerialize               = 1 << 1,
    Flag_needs_anti_dependence_check = 1 << 2,
    Flag_is_macro                    = 1 << 3,
    Flag_is_Con                      = 1 << 4,
    Flag_is_cisc_alternate           = 1 << 5,
    Flag_is_dead_loop_safe           = 1 << 6,
    Flag_may_be_short_branch         = 1 << 7,
    Flag_avoid_back_to_back_before   = 1 << 8,
    Flag_avoid_back_to_back_after    = 1 << 9,
    Flag_has_call                    = 1 << 10,
    Flag_has_swapped_edges           = 1 << 11,
    Flag_is_scheduled                = 1 << 12,
    Flag_is_expensive                = 1 << 13,
    Flag_is_predicated_vector        = 1 << 14,
    Flag_for_post_loop_opts_igvn     = 1 << 15,
    Flag_is_removed_by_peephole      = 1 << 16,
    Flag_is_predicated_using_blend   = 1 << 17,
    _last_flag                       = Flag_is_predicated_using_blend
  };

  class PD;

private:
  juint _class_id;
  juint _flags;

  static juint max_flags();

protected:
  // These methods should be called from constructors only.
  void init_class_id(juint c) {
    _class_id = c; // cast out const
  }
  void init_flags(uint fl) {
    assert(fl <= max_flags(), "invalid node flag");
    _flags |= fl;
  }
  void clear_flag(uint fl) {
    assert(fl <= max_flags(), "invalid node flag");
    _flags &= ~fl;
  }

public:
  const juint class_id() const { return _class_id; }

  const juint flags() const { return _flags; }

  void add_flag(juint fl) { init_flags(fl); }

  void remove_flag(juint fl) { clear_flag(fl); }

  // Return a dense integer opcode number
  virtual int Opcode() const;

  // Virtual inherited Node size
  virtual uint size_of() const;

  // Other interesting Node properties
  #define DEFINE_CLASS_QUERY(type)                           \
  bool is_##type() const {                                   \
    return ((_class_id & ClassMask_##type) == Class_##type); \
  }                                                          \
  type##Node *as_##type() const {                            \
    assert(is_##type(), "invalid node class: %s", Name());   \
    return (type##Node*)this;                                \
  }                                                          \
  type##Node* isa_##type() const {                           \
    return (is_##type()) ? as_##type() : nullptr;            \
  }

  DEFINE_CLASS_QUERY(AbstractLock)
  DEFINE_CLASS_QUERY(Add)
  DEFINE_CLASS_QUERY(AddP)
  DEFINE_CLASS_QUERY(Allocate)
  DEFINE_CLASS_QUERY(AllocateArray)
  DEFINE_CLASS_QUERY(ArrayCopy)
  DEFINE_CLASS_QUERY(BaseCountedLoop)
  DEFINE_CLASS_QUERY(BaseCountedLoopEnd)
  DEFINE_CLASS_QUERY(Blackhole)
  DEFINE_CLASS_QUERY(Bool)
  DEFINE_CLASS_QUERY(BoxLock)
  DEFINE_CLASS_QUERY(Call)
  DEFINE_CLASS_QUERY(CallDynamicJava)
  DEFINE_CLASS_QUERY(CallJava)
  DEFINE_CLASS_QUERY(CallLeaf)
  DEFINE_CLASS_QUERY(CallLeafNoFP)
  DEFINE_CLASS_QUERY(CallRuntime)
  DEFINE_CLASS_QUERY(CallStaticJava)
  DEFINE_CLASS_QUERY(Catch)
  DEFINE_CLASS_QUERY(CatchProj)
  DEFINE_CLASS_QUERY(CheckCastPP)
  DEFINE_CLASS_QUERY(CastII)
  DEFINE_CLASS_QUERY(CastLL)
  DEFINE_CLASS_QUERY(ConI)
  DEFINE_CLASS_QUERY(ConstraintCast)
  DEFINE_CLASS_QUERY(ClearArray)
  DEFINE_CLASS_QUERY(CMove)
  DEFINE_CLASS_QUERY(Cmp)
  DEFINE_CLASS_QUERY(CountedLoop)
  DEFINE_CLASS_QUERY(CountedLoopEnd)
  DEFINE_CLASS_QUERY(DecodeNarrowPtr)
  DEFINE_CLASS_QUERY(DecodeN)
  DEFINE_CLASS_QUERY(DecodeNKlass)
  DEFINE_CLASS_QUERY(EncodeNarrowPtr)
  DEFINE_CLASS_QUERY(EncodeP)
  DEFINE_CLASS_QUERY(EncodePKlass)
  DEFINE_CLASS_QUERY(FastLock)
  DEFINE_CLASS_QUERY(FastUnlock)
  DEFINE_CLASS_QUERY(FlatArrayCheck)
  DEFINE_CLASS_QUERY(Halt)
  DEFINE_CLASS_QUERY(If)
  DEFINE_CLASS_QUERY(RangeCheck)
  DEFINE_CLASS_QUERY(IfProj)
  DEFINE_CLASS_QUERY(IfFalse)
  DEFINE_CLASS_QUERY(IfTrue)
  DEFINE_CLASS_QUERY(Initialize)
  DEFINE_CLASS_QUERY(Jump)
  DEFINE_CLASS_QUERY(JumpProj)
  DEFINE_CLASS_QUERY(LongCountedLoop)
  DEFINE_CLASS_QUERY(LongCountedLoopEnd)
  DEFINE_CLASS_QUERY(Load)
  DEFINE_CLASS_QUERY(LoadStore)
  DEFINE_CLASS_QUERY(LoadStoreConditional)
  DEFINE_CLASS_QUERY(Lock)
  DEFINE_CLASS_QUERY(Loop)
  DEFINE_CLASS_QUERY(LShift)
  DEFINE_CLASS_QUERY(Mach)
  DEFINE_CLASS_QUERY(MachBranch)
  DEFINE_CLASS_QUERY(MachCall)
  DEFINE_CLASS_QUERY(MachCallDynamicJava)
  DEFINE_CLASS_QUERY(MachCallJava)
  DEFINE_CLASS_QUERY(MachCallLeaf)
  DEFINE_CLASS_QUERY(MachCallRuntime)
  DEFINE_CLASS_QUERY(MachCallStaticJava)
  DEFINE_CLASS_QUERY(MachConstantBase)
  DEFINE_CLASS_QUERY(MachConstant)
  DEFINE_CLASS_QUERY(MachGoto)
  DEFINE_CLASS_QUERY(MachIf)
  DEFINE_CLASS_QUERY(MachJump)
  DEFINE_CLASS_QUERY(MachNullCheck)
  DEFINE_CLASS_QUERY(MachProj)
  DEFINE_CLASS_QUERY(MachProlog)
  DEFINE_CLASS_QUERY(MachReturn)
  DEFINE_CLASS_QUERY(MachSafePoint)
  DEFINE_CLASS_QUERY(MachSpillCopy)
  DEFINE_CLASS_QUERY(MachTemp)
  DEFINE_CLASS_QUERY(MachMemBar)
  DEFINE_CLASS_QUERY(MachMerge)
  DEFINE_CLASS_QUERY(MachVEP)
  DEFINE_CLASS_QUERY(Mem)
  DEFINE_CLASS_QUERY(MemBar)
  DEFINE_CLASS_QUERY(MemBarStoreStore)
  DEFINE_CLASS_QUERY(MergeMem)
  DEFINE_CLASS_QUERY(Move)
  DEFINE_CLASS_QUERY(Mul)
  DEFINE_CLASS_QUERY(Multi)
  DEFINE_CLASS_QUERY(MultiBranch)
  DEFINE_CLASS_QUERY(NeverBranch)
  DEFINE_CLASS_QUERY(Opaque1)
  DEFINE_CLASS_QUERY(OuterStripMinedLoop)
  DEFINE_CLASS_QUERY(OuterStripMinedLoopEnd)
  DEFINE_CLASS_QUERY(Parm)
  DEFINE_CLASS_QUERY(PCTable)
  DEFINE_CLASS_QUERY(Phi)
  DEFINE_CLASS_QUERY(Proj)
  DEFINE_CLASS_QUERY(Reduction)
  DEFINE_CLASS_QUERY(Region)
  DEFINE_CLASS_QUERY(Root)
  DEFINE_CLASS_QUERY(SafePoint)
  DEFINE_CLASS_QUERY(SafePointScalarObject)
  DEFINE_CLASS_QUERY(Start)
  DEFINE_CLASS_QUERY(Store)
  DEFINE_CLASS_QUERY(Sub)
  DEFINE_CLASS_QUERY(SubTypeCheck)
  DEFINE_CLASS_QUERY(Type)
<<<<<<< HEAD
  DEFINE_CLASS_QUERY(InlineType)
=======
  DEFINE_CLASS_QUERY(UnorderedReduction)
>>>>>>> 2836c34b
  DEFINE_CLASS_QUERY(Vector)
  DEFINE_CLASS_QUERY(VectorMaskCmp)
  DEFINE_CLASS_QUERY(VectorUnbox)
  DEFINE_CLASS_QUERY(VectorReinterpret)
  DEFINE_CLASS_QUERY(CompressV)
  DEFINE_CLASS_QUERY(ExpandV)
  DEFINE_CLASS_QUERY(CompressM)
  DEFINE_CLASS_QUERY(LoadVector)
  DEFINE_CLASS_QUERY(LoadVectorGather)
  DEFINE_CLASS_QUERY(StoreVector)
  DEFINE_CLASS_QUERY(StoreVectorScatter)
  DEFINE_CLASS_QUERY(ShiftV)
  DEFINE_CLASS_QUERY(Unlock)

  #undef DEFINE_CLASS_QUERY

  // duplicate of is_MachSpillCopy()
  bool is_SpillCopy () const {
    return ((_class_id & ClassMask_MachSpillCopy) == Class_MachSpillCopy);
  }

  bool is_Con () const { return (_flags & Flag_is_Con) != 0; }
  // The data node which is safe to leave in dead loop during IGVN optimization.
  bool is_dead_loop_safe() const;

  // is_Copy() returns copied edge index (0 or 1)
  uint is_Copy() const { return (_flags & Flag_is_Copy); }

  virtual bool is_CFG() const { return false; }

  // If this node is control-dependent on a test, can it be
  // rerouted to a dominating equivalent test?  This is usually
  // true of non-CFG nodes, but can be false for operations which
  // depend for their correct sequencing on more than one test.
  // (In that case, hoisting to a dominating test may silently
  // skip some other important test.)
  virtual bool depends_only_on_test() const { assert(!is_CFG(), ""); return true; };

  // When building basic blocks, I need to have a notion of block beginning
  // Nodes, next block selector Nodes (block enders), and next block
  // projections.  These calls need to work on their machine equivalents.  The
  // Ideal beginning Nodes are RootNode, RegionNode and StartNode.
  bool is_block_start() const {
    if ( is_Region() )
      return this == (const Node*)in(0);
    else
      return is_Start();
  }

  // The Ideal control projection Nodes are IfTrue/IfFalse, JumpProjNode, Root,
  // Goto and Return.  This call also returns the block ending Node.
  virtual const Node *is_block_proj() const;

  // The node is a "macro" node which needs to be expanded before matching
  bool is_macro() const { return (_flags & Flag_is_macro) != 0; }
  // The node is expensive: the best control is set during loop opts
  bool is_expensive() const { return (_flags & Flag_is_expensive) != 0 && in(0) != nullptr; }
  // The node's original edge position is swapped.
  bool has_swapped_edges() const { return (_flags & Flag_has_swapped_edges) != 0; }

  bool is_predicated_vector() const { return (_flags & Flag_is_predicated_vector) != 0; }

  bool is_predicated_using_blend() const { return (_flags & Flag_is_predicated_using_blend) != 0; }

  // Used in lcm to mark nodes that have scheduled
  bool is_scheduled() const { return (_flags & Flag_is_scheduled) != 0; }

  bool for_post_loop_opts_igvn() const { return (_flags & Flag_for_post_loop_opts_igvn) != 0; }

//----------------- Optimization

  // Get the worst-case Type output for this Node.
  virtual const class Type *bottom_type() const;

  // If we find a better type for a node, try to record it permanently.
  // Return true if this node actually changed.
  // Be sure to do the hash_delete game in the "rehash" variant.
  void raise_bottom_type(const Type* new_type);

  // Get the address type with which this node uses and/or defs memory,
  // or null if none.  The address type is conservatively wide.
  // Returns non-null for calls, membars, loads, stores, etc.
  // Returns TypePtr::BOTTOM if the node touches memory "broadly".
  virtual const class TypePtr *adr_type() const { return nullptr; }

  // Return an existing node which computes the same function as this node.
  // The optimistic combined algorithm requires this to return a Node which
  // is a small number of steps away (e.g., one of my inputs).
  virtual Node* Identity(PhaseGVN* phase);

  // Return the set of values this Node can take on at runtime.
  virtual const Type* Value(PhaseGVN* phase) const;

  // Return a node which is more "ideal" than the current node.
  // The invariants on this call are subtle.  If in doubt, read the
  // treatise in node.cpp above the default implementation AND TEST WITH
  // -XX:VerifyIterativeGVN=1
  virtual Node *Ideal(PhaseGVN *phase, bool can_reshape);

  // Some nodes have specific Ideal subgraph transformations only if they are
  // unique users of specific nodes. Such nodes should be put on IGVN worklist
  // for the transformations to happen.
  bool has_special_unique_user() const;

  // Skip Proj and CatchProj nodes chains. Check for Null and Top.
  Node* find_exact_control(Node* ctrl);

  // Check if 'this' node dominates or equal to 'sub'.
  bool dominates(Node* sub, Node_List &nlist);

protected:
  bool remove_dead_region(PhaseGVN *phase, bool can_reshape);
public:

  // See if there is valid pipeline info
  static  const Pipeline *pipeline_class();
  virtual const Pipeline *pipeline() const;

  // Compute the latency from the def to this instruction of the ith input node
  uint latency(uint i);

  // Hash & compare functions, for pessimistic value numbering

  // If the hash function returns the special sentinel value NO_HASH,
  // the node is guaranteed never to compare equal to any other node.
  // If we accidentally generate a hash with value NO_HASH the node
  // won't go into the table and we'll lose a little optimization.
  static const uint NO_HASH = 0;
  virtual uint hash() const;
  virtual bool cmp( const Node &n ) const;

  // Operation appears to be iteratively computed (such as an induction variable)
  // It is possible for this operation to return false for a loop-varying
  // value, if it appears (by local graph inspection) to be computed by a simple conditional.
  bool is_iteratively_computed();

  // Determine if a node is a counted loop induction variable.
  // NOTE: The method is defined in "loopnode.cpp".
  bool is_cloop_ind_var() const;

  // Return a node with opcode "opc" and same inputs as "this" if one can
  // be found; Otherwise return null;
  Node* find_similar(int opc);

  // Return the unique control out if only one. Null if none or more than one.
  Node* unique_ctrl_out_or_null() const;
  // Return the unique control out. Asserts if none or more than one control out.
  Node* unique_ctrl_out() const;

  // Set control or add control as precedence edge
  void ensure_control_or_add_prec(Node* c);

//----------------- Code Generation

  // Ideal register class for Matching.  Zero means unmatched instruction
  // (these are cloned instead of converted to machine nodes).
  virtual uint ideal_reg() const;

  static const uint NotAMachineReg;   // must be > max. machine register

  // Do we Match on this edge index or not?  Generally false for Control
  // and true for everything else.  Weird for calls & returns.
  virtual uint match_edge(uint idx) const;

  // Register class output is returned in
  virtual const RegMask &out_RegMask() const;
  // Register class input is expected in
  virtual const RegMask &in_RegMask(uint) const;
  // Should we clone rather than spill this instruction?
  bool rematerialize() const;

  // Return JVM State Object if this Node carries debug info, or null otherwise
  virtual JVMState* jvms() const;

  // Print as assembly
  virtual void format( PhaseRegAlloc *, outputStream* st = tty ) const;
  // Emit bytes starting at parameter 'ptr'
  // Bump 'ptr' by the number of output bytes
  virtual void emit(CodeBuffer &cbuf, PhaseRegAlloc *ra_) const;
  // Size of instruction in bytes
  virtual uint size(PhaseRegAlloc *ra_) const;

  // Convenience function to extract an integer constant from a node.
  // If it is not an integer constant (either Con, CastII, or Mach),
  // return value_if_unknown.
  jint find_int_con(jint value_if_unknown) const {
    const TypeInt* t = find_int_type();
    return (t != nullptr && t->is_con()) ? t->get_con() : value_if_unknown;
  }
  // Return the constant, knowing it is an integer constant already
  jint get_int() const {
    const TypeInt* t = find_int_type();
    guarantee(t != nullptr, "must be con");
    return t->get_con();
  }
  // Here's where the work is done.  Can produce non-constant int types too.
  const TypeInt* find_int_type() const;
  const TypeInteger* find_integer_type(BasicType bt) const;

  // Same thing for long (and intptr_t, via type.hpp):
  jlong get_long() const {
    const TypeLong* t = find_long_type();
    guarantee(t != nullptr, "must be con");
    return t->get_con();
  }
  jlong find_long_con(jint value_if_unknown) const {
    const TypeLong* t = find_long_type();
    return (t != nullptr && t->is_con()) ? t->get_con() : value_if_unknown;
  }
  const TypeLong* find_long_type() const;

  jlong get_integer_as_long(BasicType bt) const {
    const TypeInteger* t = find_integer_type(bt);
    guarantee(t != nullptr && t->is_con(), "must be con");
    return t->get_con_as_long(bt);
  }
  jlong find_integer_as_long(BasicType bt, jlong value_if_unknown) const {
    const TypeInteger* t = find_integer_type(bt);
    if (t == nullptr || !t->is_con())  return value_if_unknown;
    return t->get_con_as_long(bt);
  }
  const TypePtr* get_ptr_type() const;

  // These guys are called by code generated by ADLC:
  intptr_t get_ptr() const;
  intptr_t get_narrowcon() const;
  jdouble getd() const;
  jfloat getf() const;

  // Nodes which are pinned into basic blocks
  virtual bool pinned() const { return false; }

  // Nodes which use memory without consuming it, hence need antidependences
  // More specifically, needs_anti_dependence_check returns true iff the node
  // (a) does a load, and (b) does not perform a store (except perhaps to a
  // stack slot or some other unaliased location).
  bool needs_anti_dependence_check() const;

  // Return which operand this instruction may cisc-spill. In other words,
  // return operand position that can convert from reg to memory access
  virtual int cisc_operand() const { return AdlcVMDeps::Not_cisc_spillable; }
  bool is_cisc_alternate() const { return (_flags & Flag_is_cisc_alternate) != 0; }

  // Whether this is a memory-writing machine node.
  bool is_memory_writer() const { return is_Mach() && bottom_type()->has_memory(); }

//----------------- Printing, etc
#ifndef PRODUCT
 public:
  Node* find(int idx, bool only_ctrl = false); // Search the graph for the given idx.
  Node* find_ctrl(int idx); // Search control ancestors for the given idx.
  void dump_bfs(const int max_distance, Node* target, const char* options) const; // Print BFS traversal
  void dump_bfs(const int max_distance) const; // dump_bfs(max_distance, nullptr, nullptr)
  class DumpConfig {
   public:
    // overridden to implement coloring of node idx
    virtual void pre_dump(outputStream *st, const Node* n) = 0;
    virtual void post_dump(outputStream *st) = 0;
  };
  void dump_idx(bool align = false, outputStream* st = tty, DumpConfig* dc = nullptr) const;
  void dump_name(outputStream* st = tty, DumpConfig* dc = nullptr) const;
  void dump() const; // print node with newline
  void dump(const char* suffix, bool mark = false, outputStream* st = tty, DumpConfig* dc = nullptr) const; // Print this node.
  void dump(int depth) const;        // Print this node, recursively to depth d
  void dump_ctrl(int depth) const;   // Print control nodes, to depth d
  void dump_comp() const;            // Print this node in compact representation.
  // Print this node in compact representation.
  void dump_comp(const char* suffix, outputStream *st = tty) const;
 private:
  virtual void dump_req(outputStream* st = tty, DumpConfig* dc = nullptr) const;    // Print required-edge info
  virtual void dump_prec(outputStream* st = tty, DumpConfig* dc = nullptr) const;   // Print precedence-edge info
  virtual void dump_out(outputStream* st = tty, DumpConfig* dc = nullptr) const;    // Print the output edge info
 public:
  virtual void dump_spec(outputStream *st) const {};      // Print per-node info
  // Print compact per-node info
  virtual void dump_compact_spec(outputStream *st) const { dump_spec(st); }

  static void verify(int verify_depth, VectorSet& visited, Node_List& worklist);

  // This call defines a class-unique string used to identify class instances
  virtual const char *Name() const;

  void dump_format(PhaseRegAlloc *ra) const; // debug access to MachNode::format(...)
  static bool in_dump() { return Compile::current()->_in_dump_cnt > 0; } // check if we are in a dump call
#endif
#ifdef ASSERT
  void verify_construction();
  bool verify_jvms(const JVMState* jvms) const;

  Node* _debug_orig;                   // Original version of this, if any.
  Node*  debug_orig() const            { return _debug_orig; }
  void   set_debug_orig(Node* orig);   // _debug_orig = orig
  void   dump_orig(outputStream *st, bool print_key = true) const;

  uint64_t _debug_idx;                 // Unique value assigned to every node.
  uint64_t debug_idx() const           { return _debug_idx; }
  void set_debug_idx(uint64_t debug_idx) { _debug_idx = debug_idx; }

  int        _hash_lock;               // Barrier to modifications of nodes in the hash table
  void  enter_hash_lock() { ++_hash_lock; assert(_hash_lock < 99, "in too many hash tables?"); }
  void   exit_hash_lock() { --_hash_lock; assert(_hash_lock >= 0, "mispaired hash locks"); }

  static void init_NodeProperty();

  #if OPTO_DU_ITERATOR_ASSERT
  const Node* _last_del;               // The last deleted node.
  uint        _del_tick;               // Bumped when a deletion happens..
  #endif
#endif
};

inline bool not_a_node(const Node* n) {
  if (n == nullptr)                return true;
  if (((intptr_t)n & 1) != 0)      return true;  // uninitialized, etc.
  if (*(address*)n == badAddress)  return true;  // kill by Node::destruct
  return false;
}

//-----------------------------------------------------------------------------
// Iterators over DU info, and associated Node functions.

#if OPTO_DU_ITERATOR_ASSERT

// Common code for assertion checking on DU iterators.
class DUIterator_Common {
#ifdef ASSERT
 protected:
  bool         _vdui;               // cached value of VerifyDUIterators
  const Node*  _node;               // the node containing the _out array
  uint         _outcnt;             // cached node->_outcnt
  uint         _del_tick;           // cached node->_del_tick
  Node*        _last;               // last value produced by the iterator

  void sample(const Node* node);    // used by c'tor to set up for verifies
  void verify(const Node* node, bool at_end_ok = false);
  void verify_resync();
  void reset(const DUIterator_Common& that);

// The VDUI_ONLY macro protects code conditionalized on VerifyDUIterators
  #define I_VDUI_ONLY(i,x) { if ((i)._vdui) { x; } }
#else
  #define I_VDUI_ONLY(i,x) { }
#endif //ASSERT
};

#define VDUI_ONLY(x)     I_VDUI_ONLY(*this, x)

// Default DU iterator.  Allows appends onto the out array.
// Allows deletion from the out array only at the current point.
// Usage:
//  for (DUIterator i = x->outs(); x->has_out(i); i++) {
//    Node* y = x->out(i);
//    ...
//  }
// Compiles in product mode to a unsigned integer index, which indexes
// onto a repeatedly reloaded base pointer of x->_out.  The loop predicate
// also reloads x->_outcnt.  If you delete, you must perform "--i" just
// before continuing the loop.  You must delete only the last-produced
// edge.  You must delete only a single copy of the last-produced edge,
// or else you must delete all copies at once (the first time the edge
// is produced by the iterator).
class DUIterator : public DUIterator_Common {
  friend class Node;

  // This is the index which provides the product-mode behavior.
  // Whatever the product-mode version of the system does to the
  // DUI index is done to this index.  All other fields in
  // this class are used only for assertion checking.
  uint         _idx;

  #ifdef ASSERT
  uint         _refresh_tick;    // Records the refresh activity.

  void sample(const Node* node); // Initialize _refresh_tick etc.
  void verify(const Node* node, bool at_end_ok = false);
  void verify_increment();       // Verify an increment operation.
  void verify_resync();          // Verify that we can back up over a deletion.
  void verify_finish();          // Verify that the loop terminated properly.
  void refresh();                // Resample verification info.
  void reset(const DUIterator& that);  // Resample after assignment.
  #endif

  DUIterator(const Node* node, int dummy_to_avoid_conversion)
    { _idx = 0;                         debug_only(sample(node)); }

 public:
  // initialize to garbage; clear _vdui to disable asserts
  DUIterator()
    { /*initialize to garbage*/         debug_only(_vdui = false); }

  DUIterator(const DUIterator& that)
    { _idx = that._idx;                 debug_only(_vdui = false; reset(that)); }

  void operator++(int dummy_to_specify_postfix_op)
    { _idx++;                           VDUI_ONLY(verify_increment()); }

  void operator--()
    { VDUI_ONLY(verify_resync());       --_idx; }

  ~DUIterator()
    { VDUI_ONLY(verify_finish()); }

  void operator=(const DUIterator& that)
    { _idx = that._idx;                 debug_only(reset(that)); }
};

DUIterator Node::outs() const
  { return DUIterator(this, 0); }
DUIterator& Node::refresh_out_pos(DUIterator& i) const
  { I_VDUI_ONLY(i, i.refresh());        return i; }
bool Node::has_out(DUIterator& i) const
  { I_VDUI_ONLY(i, i.verify(this,true));return i._idx < _outcnt; }
Node*    Node::out(DUIterator& i) const
  { I_VDUI_ONLY(i, i.verify(this));     return debug_only(i._last=) _out[i._idx]; }


// Faster DU iterator.  Disallows insertions into the out array.
// Allows deletion from the out array only at the current point.
// Usage:
//  for (DUIterator_Fast imax, i = x->fast_outs(imax); i < imax; i++) {
//    Node* y = x->fast_out(i);
//    ...
//  }
// Compiles in product mode to raw Node** pointer arithmetic, with
// no reloading of pointers from the original node x.  If you delete,
// you must perform "--i; --imax" just before continuing the loop.
// If you delete multiple copies of the same edge, you must decrement
// imax, but not i, multiple times:  "--i, imax -= num_edges".
class DUIterator_Fast : public DUIterator_Common {
  friend class Node;
  friend class DUIterator_Last;

  // This is the pointer which provides the product-mode behavior.
  // Whatever the product-mode version of the system does to the
  // DUI pointer is done to this pointer.  All other fields in
  // this class are used only for assertion checking.
  Node**       _outp;

  #ifdef ASSERT
  void verify(const Node* node, bool at_end_ok = false);
  void verify_limit();
  void verify_resync();
  void verify_relimit(uint n);
  void reset(const DUIterator_Fast& that);
  #endif

  // Note:  offset must be signed, since -1 is sometimes passed
  DUIterator_Fast(const Node* node, ptrdiff_t offset)
    { _outp = node->_out + offset;      debug_only(sample(node)); }

 public:
  // initialize to garbage; clear _vdui to disable asserts
  DUIterator_Fast()
    { /*initialize to garbage*/         debug_only(_vdui = false); }

  DUIterator_Fast(const DUIterator_Fast& that)
    { _outp = that._outp;               debug_only(_vdui = false; reset(that)); }

  void operator++(int dummy_to_specify_postfix_op)
    { _outp++;                          VDUI_ONLY(verify(_node, true)); }

  void operator--()
    { VDUI_ONLY(verify_resync());       --_outp; }

  void operator-=(uint n)   // applied to the limit only
    { _outp -= n;           VDUI_ONLY(verify_relimit(n));  }

  bool operator<(DUIterator_Fast& limit) {
    I_VDUI_ONLY(*this, this->verify(_node, true));
    I_VDUI_ONLY(limit, limit.verify_limit());
    return _outp < limit._outp;
  }

  void operator=(const DUIterator_Fast& that)
    { _outp = that._outp;               debug_only(reset(that)); }
};

DUIterator_Fast Node::fast_outs(DUIterator_Fast& imax) const {
  // Assign a limit pointer to the reference argument:
  imax = DUIterator_Fast(this, (ptrdiff_t)_outcnt);
  // Return the base pointer:
  return DUIterator_Fast(this, 0);
}
Node* Node::fast_out(DUIterator_Fast& i) const {
  I_VDUI_ONLY(i, i.verify(this));
  return debug_only(i._last=) *i._outp;
}


// Faster DU iterator.  Requires each successive edge to be removed.
// Does not allow insertion of any edges.
// Usage:
//  for (DUIterator_Last imin, i = x->last_outs(imin); i >= imin; i -= num_edges) {
//    Node* y = x->last_out(i);
//    ...
//  }
// Compiles in product mode to raw Node** pointer arithmetic, with
// no reloading of pointers from the original node x.
class DUIterator_Last : private DUIterator_Fast {
  friend class Node;

  #ifdef ASSERT
  void verify(const Node* node, bool at_end_ok = false);
  void verify_limit();
  void verify_step(uint num_edges);
  #endif

  // Note:  offset must be signed, since -1 is sometimes passed
  DUIterator_Last(const Node* node, ptrdiff_t offset)
    : DUIterator_Fast(node, offset) { }

  void operator++(int dummy_to_specify_postfix_op) {} // do not use
  void operator<(int)                              {} // do not use

 public:
  DUIterator_Last() { }
  // initialize to garbage

  DUIterator_Last(const DUIterator_Last& that) = default;

  void operator--()
    { _outp--;              VDUI_ONLY(verify_step(1));  }

  void operator-=(uint n)
    { _outp -= n;           VDUI_ONLY(verify_step(n));  }

  bool operator>=(DUIterator_Last& limit) {
    I_VDUI_ONLY(*this, this->verify(_node, true));
    I_VDUI_ONLY(limit, limit.verify_limit());
    return _outp >= limit._outp;
  }

  DUIterator_Last& operator=(const DUIterator_Last& that) = default;
};

DUIterator_Last Node::last_outs(DUIterator_Last& imin) const {
  // Assign a limit pointer to the reference argument:
  imin = DUIterator_Last(this, 0);
  // Return the initial pointer:
  return DUIterator_Last(this, (ptrdiff_t)_outcnt - 1);
}
Node* Node::last_out(DUIterator_Last& i) const {
  I_VDUI_ONLY(i, i.verify(this));
  return debug_only(i._last=) *i._outp;
}

#endif //OPTO_DU_ITERATOR_ASSERT

#undef I_VDUI_ONLY
#undef VDUI_ONLY

// An Iterator that truly follows the iterator pattern.  Doesn't
// support deletion but could be made to.
//
//   for (SimpleDUIterator i(n); i.has_next(); i.next()) {
//     Node* m = i.get();
//
class SimpleDUIterator : public StackObj {
 private:
  Node* node;
  DUIterator_Fast i;
  DUIterator_Fast imax;
 public:
  SimpleDUIterator(Node* n): node(n), i(n->fast_outs(imax)) {}
  bool has_next() { return i < imax; }
  void next() { i++; }
  Node* get() { return node->fast_out(i); }
};


//-----------------------------------------------------------------------------
// Map dense integer indices to Nodes.  Uses classic doubling-array trick.
// Abstractly provides an infinite array of Node*'s, initialized to null.
// Note that the constructor just zeros things, and since I use Arena
// allocation I do not need a destructor to reclaim storage.
class Node_Array : public AnyObj {
  friend class VMStructs;
protected:
  Arena* _a;                    // Arena to allocate in
  uint   _max;
  Node** _nodes;
  void   grow( uint i );        // Grow array node to fit
public:
  Node_Array(Arena* a, uint max = OptoNodeListSize) : _a(a), _max(max) {
    _nodes = NEW_ARENA_ARRAY(a, Node*, max);
    clear();
  }

  Node_Array(Node_Array* na) : _a(na->_a), _max(na->_max), _nodes(na->_nodes) {}
  Node *operator[] ( uint i ) const // Lookup, or null for not mapped
  { return (i<_max) ? _nodes[i] : (Node*)nullptr; }
  Node* at(uint i) const { assert(i<_max,"oob"); return _nodes[i]; }
  Node** adr() { return _nodes; }
  // Extend the mapping: index i maps to Node *n.
  void map( uint i, Node *n ) { if( i>=_max ) grow(i); _nodes[i] = n; }
  void insert( uint i, Node *n );
  void remove( uint i );        // Remove, preserving order
  // Clear all entries in _nodes to null but keep storage
  void clear() {
    Copy::zero_to_bytes(_nodes, _max * sizeof(Node*));
  }

  uint max() const { return _max; }
  void dump() const;
};

class Node_List : public Node_Array {
  friend class VMStructs;
  uint _cnt;
public:
  Node_List(uint max = OptoNodeListSize) : Node_Array(Thread::current()->resource_area(), max), _cnt(0) {}
  Node_List(Arena *a, uint max = OptoNodeListSize) : Node_Array(a, max), _cnt(0) {}
  bool contains(const Node* n) const {
    for (uint e = 0; e < size(); e++) {
      if (at(e) == n) return true;
    }
    return false;
  }
  void insert( uint i, Node *n ) { Node_Array::insert(i,n); _cnt++; }
  void remove( uint i ) { Node_Array::remove(i); _cnt--; }
  void push( Node *b ) { map(_cnt++,b); }
  void yank( Node *n );         // Find and remove
  Node *pop() { return _nodes[--_cnt]; }
  void clear() { _cnt = 0; Node_Array::clear(); } // retain storage
  void copy(const Node_List& from) {
    if (from._max > _max) {
      grow(from._max);
    }
    _cnt = from._cnt;
    Copy::conjoint_words_to_higher((HeapWord*)&from._nodes[0], (HeapWord*)&_nodes[0], from._max * sizeof(Node*));
  }

  uint size() const { return _cnt; }
  void dump() const;
  void dump_simple() const;
};

//------------------------------Unique_Node_List-------------------------------
class Unique_Node_List : public Node_List {
  friend class VMStructs;
  VectorSet _in_worklist;
  uint _clock_index;            // Index in list where to pop from next
public:
  Unique_Node_List() : Node_List(), _clock_index(0) {}
  Unique_Node_List(Arena *a) : Node_List(a), _in_worklist(a), _clock_index(0) {}

  void remove( Node *n );
  bool member( Node *n ) { return _in_worklist.test(n->_idx) != 0; }
  VectorSet& member_set(){ return _in_worklist; }

  void push(Node* b) {
    if( !_in_worklist.test_set(b->_idx) )
      Node_List::push(b);
  }
  Node *pop() {
    if( _clock_index >= size() ) _clock_index = 0;
    Node *b = at(_clock_index);
    map( _clock_index, Node_List::pop());
    if (size() != 0) _clock_index++; // Always start from 0
    _in_worklist.remove(b->_idx);
    return b;
  }
  Node *remove(uint i) {
    Node *b = Node_List::at(i);
    _in_worklist.remove(b->_idx);
    map(i,Node_List::pop());
    return b;
  }
  void yank(Node *n) {
    _in_worklist.remove(n->_idx);
    Node_List::yank(n);
  }
  void  clear() {
    _in_worklist.clear();        // Discards storage but grows automatically
    Node_List::clear();
    _clock_index = 0;
  }

  // Used after parsing to remove useless nodes before Iterative GVN
  void remove_useless_nodes(VectorSet& useful);

  bool contains(const Node* n) const {
    fatal("use faster member() instead");
    return false;
  }

#ifndef PRODUCT
  void print_set() const { _in_worklist.print(); }
#endif
};

// Unique_Mixed_Node_List
// unique: nodes are added only once
// mixed: allow new and old nodes
class Unique_Mixed_Node_List : public ResourceObj {
public:
  Unique_Mixed_Node_List() : _visited_set(cmpkey, hashkey) {}

  void add(Node* node) {
    if (not_a_node(node)) {
      return; // Gracefully handle null, -1, 0xabababab, etc.
    }
    if (_visited_set[node] == nullptr) {
      _visited_set.Insert(node, node);
      _worklist.push(node);
    }
  }

  Node* operator[] (uint i) const {
    return _worklist[i];
  }

  size_t size() {
    return _worklist.size();
  }

private:
  Dict _visited_set;
  Node_List _worklist;
};

// Inline definition of Compile::record_for_igvn must be deferred to this point.
inline void Compile::record_for_igvn(Node* n) {
  _for_igvn->push(n);
}

// Inline definition of Compile::remove_for_igvn must be deferred to this point.
inline void Compile::remove_for_igvn(Node* n) {
  _for_igvn->remove(n);
}

//------------------------------Node_Stack-------------------------------------
class Node_Stack {
  friend class VMStructs;
protected:
  struct INode {
    Node *node; // Processed node
    uint  indx; // Index of next node's child
  };
  INode *_inode_top; // tos, stack grows up
  INode *_inode_max; // End of _inodes == _inodes + _max
  INode *_inodes;    // Array storage for the stack
  Arena *_a;         // Arena to allocate in
  void grow();
public:
  Node_Stack(int size) {
    size_t max = (size > OptoNodeListSize) ? size : OptoNodeListSize;
    _a = Thread::current()->resource_area();
    _inodes = NEW_ARENA_ARRAY( _a, INode, max );
    _inode_max = _inodes + max;
    _inode_top = _inodes - 1; // stack is empty
  }

  Node_Stack(Arena *a, int size) : _a(a) {
    size_t max = (size > OptoNodeListSize) ? size : OptoNodeListSize;
    _inodes = NEW_ARENA_ARRAY( _a, INode, max );
    _inode_max = _inodes + max;
    _inode_top = _inodes - 1; // stack is empty
  }

  void pop() {
    assert(_inode_top >= _inodes, "node stack underflow");
    --_inode_top;
  }
  void push(Node *n, uint i) {
    ++_inode_top;
    if (_inode_top >= _inode_max) grow();
    INode *top = _inode_top; // optimization
    top->node = n;
    top->indx = i;
  }
  Node *node() const {
    return _inode_top->node;
  }
  Node* node_at(uint i) const {
    assert(_inodes + i <= _inode_top, "in range");
    return _inodes[i].node;
  }
  uint index() const {
    return _inode_top->indx;
  }
  uint index_at(uint i) const {
    assert(_inodes + i <= _inode_top, "in range");
    return _inodes[i].indx;
  }
  void set_node(Node *n) {
    _inode_top->node = n;
  }
  void set_index(uint i) {
    _inode_top->indx = i;
  }
  uint size_max() const { return (uint)pointer_delta(_inode_max, _inodes,  sizeof(INode)); } // Max size
  uint size() const { return (uint)pointer_delta((_inode_top+1), _inodes,  sizeof(INode)); } // Current size
  bool is_nonempty() const { return (_inode_top >= _inodes); }
  bool is_empty() const { return (_inode_top < _inodes); }
  void clear() { _inode_top = _inodes - 1; } // retain storage

  // Node_Stack is used to map nodes.
  Node* find(uint idx) const;
};


//-----------------------------Node_Notes--------------------------------------
// Debugging or profiling annotations loosely and sparsely associated
// with some nodes.  See Compile::node_notes_at for the accessor.
class Node_Notes {
  friend class VMStructs;
  JVMState* _jvms;

public:
  Node_Notes(JVMState* jvms = nullptr) {
    _jvms = jvms;
  }

  JVMState* jvms()            { return _jvms; }
  void  set_jvms(JVMState* x) {        _jvms = x; }

  // True if there is nothing here.
  bool is_clear() {
    return (_jvms == nullptr);
  }

  // Make there be nothing here.
  void clear() {
    _jvms = nullptr;
  }

  // Make a new, clean node notes.
  static Node_Notes* make(Compile* C) {
    Node_Notes* nn = NEW_ARENA_ARRAY(C->comp_arena(), Node_Notes, 1);
    nn->clear();
    return nn;
  }

  Node_Notes* clone(Compile* C) {
    Node_Notes* nn = NEW_ARENA_ARRAY(C->comp_arena(), Node_Notes, 1);
    (*nn) = (*this);
    return nn;
  }

  // Absorb any information from source.
  bool update_from(Node_Notes* source) {
    bool changed = false;
    if (source != nullptr) {
      if (source->jvms() != nullptr) {
        set_jvms(source->jvms());
        changed = true;
      }
    }
    return changed;
  }
};

// Inlined accessors for Compile::node_nodes that require the preceding class:
inline Node_Notes*
Compile::locate_node_notes(GrowableArray<Node_Notes*>* arr,
                           int idx, bool can_grow) {
  assert(idx >= 0, "oob");
  int block_idx = (idx >> _log2_node_notes_block_size);
  int grow_by = (block_idx - (arr == nullptr? 0: arr->length()));
  if (grow_by >= 0) {
    if (!can_grow) return nullptr;
    grow_node_notes(arr, grow_by + 1);
  }
  if (arr == nullptr) return nullptr;
  // (Every element of arr is a sub-array of length _node_notes_block_size.)
  return arr->at(block_idx) + (idx & (_node_notes_block_size-1));
}

inline bool
Compile::set_node_notes_at(int idx, Node_Notes* value) {
  if (value == nullptr || value->is_clear())
    return false;  // nothing to write => write nothing
  Node_Notes* loc = locate_node_notes(_node_note_array, idx, true);
  assert(loc != nullptr, "");
  return loc->update_from(value);
}


//------------------------------TypeNode---------------------------------------
// Node with a Type constant.
class TypeNode : public Node {
protected:
  virtual uint hash() const;    // Check the type
  virtual bool cmp( const Node &n ) const;
  virtual uint size_of() const; // Size is bigger
  const Type* const _type;
public:
  void set_type(const Type* t) {
    assert(t != nullptr, "sanity");
    debug_only(uint check_hash = (VerifyHashTableKeys && _hash_lock) ? hash() : NO_HASH);
    *(const Type**)&_type = t;   // cast away const-ness
    // If this node is in the hash table, make sure it doesn't need a rehash.
    assert(check_hash == NO_HASH || check_hash == hash(), "type change must preserve hash code");
  }
  const Type* type() const { assert(_type != nullptr, "sanity"); return _type; };
  TypeNode( const Type *t, uint required ) : Node(required), _type(t) {
    init_class_id(Class_Type);
  }
  virtual const Type* Value(PhaseGVN* phase) const;
  virtual const Type *bottom_type() const;
  virtual       uint  ideal_reg() const;
#ifndef PRODUCT
  virtual void dump_spec(outputStream *st) const;
  virtual void dump_compact_spec(outputStream *st) const;
#endif
};

#include "opto/opcodes.hpp"

#define Op_IL(op) \
  inline int Op_ ## op(BasicType bt) { \
  assert(bt == T_INT || bt == T_LONG, "only for int or longs"); \
  if (bt == T_INT) { \
    return Op_## op ## I; \
  } \
  return Op_## op ## L; \
}

Op_IL(Add)
Op_IL(Sub)
Op_IL(Mul)
Op_IL(URShift)
Op_IL(LShift)
Op_IL(Xor)
Op_IL(Cmp)

inline int Op_ConIL(BasicType bt) {
  assert(bt == T_INT || bt == T_LONG, "only for int or longs");
  if (bt == T_INT) {
    return Op_ConI;
  }
  return Op_ConL;
}

inline int Op_Cmp_unsigned(BasicType bt) {
  assert(bt == T_INT || bt == T_LONG, "only for int or longs");
  if (bt == T_INT) {
    return Op_CmpU;
  }
  return Op_CmpUL;
}

inline int Op_Cast(BasicType bt) {
  assert(bt == T_INT || bt == T_LONG, "only for int or longs");
  if (bt == T_INT) {
    return Op_CastII;
  }
  return Op_CastLL;
}

#endif // SHARE_OPTO_NODE_HPP<|MERGE_RESOLUTION|>--- conflicted
+++ resolved
@@ -168,11 +168,8 @@
 class Type;
 class TypeNode;
 class UnlockNode;
-<<<<<<< HEAD
 class InlineTypeNode;
-=======
 class UnorderedReductionNode;
->>>>>>> 2836c34b
 class VectorNode;
 class LoadVectorNode;
 class LoadVectorMaskedNode;
@@ -730,14 +727,10 @@
         DEFINE_CLASS_ID(CompressV, Vector, 4)
         DEFINE_CLASS_ID(ExpandV, Vector, 5)
         DEFINE_CLASS_ID(CompressM, Vector, 6)
-<<<<<<< HEAD
       DEFINE_CLASS_ID(InlineType, Type, 8)
-      DEFINE_CLASS_ID(Con, Type, 9)
-=======
-        DEFINE_CLASS_ID(Reduction, Vector, 7)
+        DEFINE_CLASS_ID(Reduction, Vector, 9)
           DEFINE_CLASS_ID(UnorderedReduction, Reduction, 0)
-      DEFINE_CLASS_ID(Con, Type, 8)
->>>>>>> 2836c34b
+      DEFINE_CLASS_ID(Con, Type, 10)
           DEFINE_CLASS_ID(ConI, Con, 0)
 
 
@@ -975,11 +968,8 @@
   DEFINE_CLASS_QUERY(Sub)
   DEFINE_CLASS_QUERY(SubTypeCheck)
   DEFINE_CLASS_QUERY(Type)
-<<<<<<< HEAD
   DEFINE_CLASS_QUERY(InlineType)
-=======
   DEFINE_CLASS_QUERY(UnorderedReduction)
->>>>>>> 2836c34b
   DEFINE_CLASS_QUERY(Vector)
   DEFINE_CLASS_QUERY(VectorMaskCmp)
   DEFINE_CLASS_QUERY(VectorUnbox)
