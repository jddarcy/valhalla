/*
 * Copyright (c) 1998, 2021, Oracle and/or its affiliates. All rights reserved.
 * DO NOT ALTER OR REMOVE COPYRIGHT NOTICES OR THIS FILE HEADER.
 *
 * This code is free software; you can redistribute it and/or modify it
 * under the terms of the GNU General Public License version 2 only, as
 * published by the Free Software Foundation.
 *
 * This code is distributed in the hope that it will be useful, but WITHOUT
 * ANY WARRANTY; without even the implied warranty of MERCHANTABILITY or
 * FITNESS FOR A PARTICULAR PURPOSE.  See the GNU General Public License
 * version 2 for more details (a copy is included in the LICENSE file that
 * accompanied this code).
 *
 * You should have received a copy of the GNU General Public License version
 * 2 along with this work; if not, write to the Free Software Foundation,
 * Inc., 51 Franklin St, Fifth Floor, Boston, MA 02110-1301 USA.
 *
 * Please contact Oracle, 500 Oracle Parkway, Redwood Shores, CA 94065 USA
 * or visit www.oracle.com if you need additional information or have any
 * questions.
 *
 */

#include "precompiled.hpp"
#include "ci/ciInlineKlass.hpp"
#include "ci/ciSymbols.hpp"
#include "compiler/compileLog.hpp"
#include "oops/flatArrayKlass.hpp"
#include "oops/objArrayKlass.hpp"
#include "opto/addnode.hpp"
#include "opto/castnode.hpp"
#include "opto/inlinetypenode.hpp"
#include "opto/memnode.hpp"
#include "opto/mulnode.hpp"
#include "opto/parse.hpp"
#include "opto/rootnode.hpp"
#include "opto/runtime.hpp"
#include "runtime/sharedRuntime.hpp"

//------------------------------make_dtrace_method_entry_exit ----------------
// Dtrace -- record entry or exit of a method if compiled with dtrace support
void GraphKit::make_dtrace_method_entry_exit(ciMethod* method, bool is_entry) {
  const TypeFunc *call_type    = OptoRuntime::dtrace_method_entry_exit_Type();
  address         call_address = is_entry ? CAST_FROM_FN_PTR(address, SharedRuntime::dtrace_method_entry) :
                                            CAST_FROM_FN_PTR(address, SharedRuntime::dtrace_method_exit);
  const char     *call_name    = is_entry ? "dtrace_method_entry" : "dtrace_method_exit";

  // Get base of thread-local storage area
  Node* thread = _gvn.transform( new ThreadLocalNode() );

  // Get method
  const TypePtr* method_type = TypeMetadataPtr::make(method);
  Node *method_node = _gvn.transform(ConNode::make(method_type));

  kill_dead_locals();

  // For some reason, this call reads only raw memory.
  const TypePtr* raw_adr_type = TypeRawPtr::BOTTOM;
  make_runtime_call(RC_LEAF | RC_NARROW_MEM,
                    call_type, call_address,
                    call_name, raw_adr_type,
                    thread, method_node);
}


//=============================================================================
//------------------------------do_checkcast-----------------------------------
void Parse::do_checkcast() {
  bool will_link;
  ciKlass* klass = iter().get_klass(will_link);
  bool null_free = iter().has_Q_signature();
  Node *obj = peek();

  // Throw uncommon trap if class is not loaded or the value we are casting
  // _from_ is not loaded, and value is not null.  If the value _is_ NULL,
  // then the checkcast does nothing.
  const TypeOopPtr *tp = _gvn.type(obj)->isa_oopptr();
<<<<<<< HEAD
  if (!will_link || (tp && tp->klass() && !tp->klass()->is_loaded())) {
    assert(!null_free, "Inline type should be loaded");
=======
  if (!will_link || (tp && !tp->is_loaded())) {
>>>>>>> c1040897
    if (C->log() != NULL) {
      if (!will_link) {
        C->log()->elem("assert_null reason='checkcast' klass='%d'",
                       C->log()->identify(klass));
      }
      if (tp && !tp->is_loaded()) {
        // %%% Cannot happen?
        ciKlass* klass = tp->unloaded_klass();
        C->log()->elem("assert_null reason='checkcast source' klass='%d'",
                       C->log()->identify(klass));
      }
    }
    null_assert(obj);
    assert( stopped() || _gvn.type(peek())->higher_equal(TypePtr::NULL_PTR), "what's left behind is null" );
    return;
  }

  Node* res = gen_checkcast(obj, makecon(TypeKlassPtr::make(klass)), NULL, null_free);
  if (stopped()) {
    return;
  }

  // Pop from stack AFTER gen_checkcast because it can uncommon trap and
  // the debug info has to be correct.
  pop();
  push(res);
}


//------------------------------do_instanceof----------------------------------
void Parse::do_instanceof() {
  if (stopped())  return;
  // We would like to return false if class is not loaded, emitting a
  // dependency, but Java requires instanceof to load its operand.

  // Throw uncommon trap if class is not loaded
  bool will_link;
  ciKlass* klass = iter().get_klass(will_link);

  if (!will_link) {
    if (C->log() != NULL) {
      C->log()->elem("assert_null reason='instanceof' klass='%d'",
                     C->log()->identify(klass));
    }
    null_assert(peek());
    assert( stopped() || _gvn.type(peek())->higher_equal(TypePtr::NULL_PTR), "what's left behind is null" );
    if (!stopped()) {
      // The object is now known to be null.
      // Shortcut the effect of gen_instanceof and return "false" directly.
      pop();                   // pop the null
      push(_gvn.intcon(0));    // push false answer
    }
    return;
  }

  // Push the bool result back on stack
  Node* res = gen_instanceof(peek(), makecon(TypeKlassPtr::make(klass)), true);

  // Pop from stack AFTER gen_instanceof because it can uncommon trap.
  pop();
  push(res);
}

//------------------------------array_store_check------------------------------
// pull array from stack and check that the store is valid
Node* Parse::array_store_check(Node*& adr, const Type*& elemtype) {
  // Shorthand access to array store elements without popping them.
  Node *obj = peek(0);
  Node *idx = peek(1);
  Node *ary = peek(2);

  if (_gvn.type(obj) == TypePtr::NULL_PTR) {
    // There's never a type check on null values.
    // This cutout lets us avoid the uncommon_trap(Reason_array_check)
    // below, which turns into a performance liability if the
    // gen_checkcast folds up completely.
    if (_gvn.type(ary)->is_aryptr()->is_null_free()) {
      null_check(obj);
    }
    return obj;
  }

  // Extract the array klass type
  Node* array_klass = load_object_klass(ary);
  // Get the array klass
  const TypeKlassPtr* tak = _gvn.type(array_klass)->is_klassptr();

  // The type of array_klass is usually INexact array-of-oop.  Heroically
  // cast array_klass to EXACT array and uncommon-trap if the cast fails.
  // Make constant out of the inexact array klass, but use it only if the cast
  // succeeds.
  bool always_see_exact_class = false;
  if (MonomorphicArrayCheck && !tak->klass_is_exact()) {
    // Make a constant out of the inexact array klass
    const TypeKlassPtr* extak = NULL;
    const TypeOopPtr* ary_t = _gvn.type(ary)->is_oopptr();
    ciKlass* ary_spec = ary_t->speculative_type();
    Deoptimization::DeoptReason reason = Deoptimization::Reason_none;
    // Try to cast the array to an exact type from profile data. First
    // check the speculative type.
    if (ary_spec != NULL && !too_many_traps(Deoptimization::Reason_speculate_class_check)) {
      extak = TypeKlassPtr::make(ary_spec);
      reason = Deoptimization::Reason_speculate_class_check;
    } else if (UseArrayLoadStoreProfile) {
      // No speculative type: check profile data at this bci.
      reason = Deoptimization::Reason_class_check;
      if (!too_many_traps(reason)) {
        ciKlass* array_type = NULL;
        ciKlass* element_type = NULL;
        ProfilePtrKind element_ptr = ProfileMaybeNull;
        bool flat_array = true;
        bool null_free_array = true;
        method()->array_access_profiled_type(bci(), array_type, element_type, element_ptr, flat_array, null_free_array);
        if (array_type != NULL) {
          extak = TypeKlassPtr::make(array_type);
        }
      }
    } else if (!too_many_traps(Deoptimization::Reason_array_check) && tak != TypeInstKlassPtr::OBJECT) {
      // If the compiler has determined that the type of array 'ary' (represented
      // by 'array_klass') is java/lang/Object, the compiler must not assume that
      // the array 'ary' is monomorphic.
      //
      // If 'ary' were of type java/lang/Object, this arraystore would have to fail,
      // because it is not possible to perform a arraystore into an object that is not
      // a "proper" array.
      //
      // Therefore, let's obtain at runtime the type of 'ary' and check if we can still
      // successfully perform the store.
      //
      // The implementation reasons for the condition are the following:
      //
      // java/lang/Object is the superclass of all arrays, but it is represented by the VM
      // as an InstanceKlass. The checks generated by gen_checkcast() (see below) expect
      // 'array_klass' to be ObjArrayKlass, which can result in invalid memory accesses.
      //
      // See issue JDK-8057622 for details.
<<<<<<< HEAD
      extak = tak->cast_to_exactness(true)->is_klassptr();
      reason = Deoptimization::Reason_array_check;
    }
    if (extak != NULL) {
      Node* con = makecon(extak);
      Node* cmp = _gvn.transform(new CmpPNode(array_klass, con));
      Node* bol = _gvn.transform(new BoolNode(cmp, BoolTest::eq));
      // Only do it if the check does not always pass/fail
      if (!bol->is_Con()) {
        always_see_exact_class = true;
        { BuildCutout unless(this, bol, PROB_MAX);
          uncommon_trap(reason,
                        Deoptimization::Action_maybe_recompile,
                        tak->klass());
        }
        // Cast array klass to exactness
        replace_in_map(array_klass, con);
        array_klass = con;
        Node* cast = _gvn.transform(new CheckCastPPNode(control(), ary, extak->as_instance_type()));
        replace_in_map(ary, cast);
        ary = cast;

        // Recompute element type and address
        const TypeAryPtr* arytype = _gvn.type(ary)->is_aryptr();
        elemtype = arytype->elem();
        adr = array_element_address(ary, idx, T_OBJECT, arytype->size(), control());

        CompileLog* log = C->log();
        if (log != NULL) {
          log->elem("cast_up reason='monomorphic_array' from='%d' to='(exact)'",
                    log->identify(tak->klass()));
        }
=======

    always_see_exact_class = true;
    // (If no MDO at all, hope for the best, until a trap actually occurs.)

    // Make a constant out of the inexact array klass
    const TypeKlassPtr *extak = tak->cast_to_exactness(true);

    if (extak->exact_klass(true) != NULL) {
      Node* con = makecon(extak);
      Node* cmp = _gvn.transform(new CmpPNode( array_klass, con ));
      Node* bol = _gvn.transform(new BoolNode( cmp, BoolTest::eq ));
      Node* ctrl= control();
      { BuildCutout unless(this, bol, PROB_MAX);
        uncommon_trap(Deoptimization::Reason_array_check,
                      Deoptimization::Action_maybe_recompile,
                      extak->exact_klass());
      }
      if (stopped()) {          // MUST uncommon-trap?
        set_control(ctrl);      // Then Don't Do It, just fall into the normal checking
      } else {                  // Cast array klass to exactness:
        // Use the exact constant value we know it is.
        replace_in_map(array_klass,con);
        CompileLog* log = C->log();
        if (log != NULL) {
          log->elem("cast_up reason='monomorphic_array' from='%d' to='(exact)'",
                    log->identify(extak->exact_klass()));
        }
        array_klass = con;      // Use cast value moving forward
>>>>>>> c1040897
      }
    }
  }

  // Come here for polymorphic array klasses

  // Extract the array element class
  int element_klass_offset = in_bytes(ArrayKlass::element_klass_offset());

  Node *p2 = basic_plus_adr(array_klass, array_klass, element_klass_offset);
  // We are allowed to use the constant type only if cast succeeded. If always_see_exact_class is true,
  // we must set a control edge from the IfTrue node created by the uncommon_trap above to the
  // LoadKlassNode.
  Node* a_e_klass = _gvn.transform(LoadKlassNode::make(_gvn, always_see_exact_class ? control() : NULL,
                                                       immutable_memory(), p2, tak));

  // If we statically know that this is an inline type array, use precise element klass for checkcast
  if (!elemtype->isa_inlinetype()) {
    elemtype = elemtype->make_oopptr();
  }
  bool null_free = false;
  if (elemtype->isa_inlinetype() != NULL || elemtype->is_inlinetypeptr()) {
    // We statically know that this is an inline type array, use precise klass ptr
    null_free = elemtype->isa_inlinetype() || !elemtype->maybe_null();
    a_e_klass = makecon(TypeKlassPtr::make(elemtype->inline_klass()));
  }

  // Check (the hard way) and throw if not a subklass.
  return gen_checkcast(obj, a_e_klass, NULL, null_free);
}


//------------------------------do_new-----------------------------------------
void Parse::do_new() {
  kill_dead_locals();

  bool will_link;
  ciInstanceKlass* klass = iter().get_klass(will_link)->as_instance_klass();
  assert(will_link, "_new: typeflow responsibility");
  assert(!klass->is_inlinetype(), "unexpected inline type");

  // Should throw an InstantiationError?
  if (klass->is_abstract() || klass->is_interface() ||
      klass->name() == ciSymbols::java_lang_Class() ||
      iter().is_unresolved_klass()) {
    uncommon_trap(Deoptimization::Reason_unhandled,
                  Deoptimization::Action_none,
                  klass);
    return;
  }

  if (C->needs_clinit_barrier(klass, method())) {
    clinit_barrier(klass, method());
    if (stopped())  return;
  }

  Node* kls = makecon(TypeKlassPtr::make(klass));
  Node* obj = new_instance(kls);

  // Push resultant oop onto stack
  push(obj);

  // Keep track of whether opportunities exist for StringBuilder
  // optimizations.
  if (OptimizeStringConcat &&
      (klass == C->env()->StringBuilder_klass() ||
       klass == C->env()->StringBuffer_klass())) {
    C->set_has_stringbuilder(true);
  }

  // Keep track of boxed values for EliminateAutoBox optimizations.
  if (C->eliminate_boxing() && klass->is_box_klass()) {
    C->set_has_boxed_value(true);
  }
}

//------------------------------do_aconst_init---------------------------------
void Parse::do_aconst_init() {
  bool will_link;
  ciInlineKlass* vk = iter().get_klass(will_link)->as_inline_klass();
  assert(will_link && !iter().is_unresolved_klass(), "aconst_init: typeflow responsibility");

  if (C->needs_clinit_barrier(vk, method())) {
    clinit_barrier(vk, method());
    if (stopped())  return;
  }

  InlineTypeNode* vt = InlineTypeNode::make_default(_gvn, vk);
  push(vt);
}

//------------------------------do_withfield------------------------------------
void Parse::do_withfield() {
  bool will_link;
  ciField* field = iter().get_field(will_link);
  assert(will_link, "withfield: typeflow responsibility");
  int holder_depth = field->type()->size();
  null_check(peek(holder_depth));
  if (stopped()) {
    return;
  }
  Node* val = pop_node(field->layout_type());
  Node* holder = pop();

  if (!val->is_InlineTypeBase() && field->type()->is_inlinetype()) {
    // Scalarize inline type field value
    assert(!field->is_null_free() || !gvn().type(val)->maybe_null(), "Null store to null-free field");
    val = InlineTypeNode::make_from_oop(this, val, field->type()->as_inline_klass(), field->is_null_free());
  } else if (val->is_InlineType() && !field->is_null_free()) {
    // Field value needs to be allocated because it can be merged with an oop.
    // Re-execute withfield if buffering triggers deoptimization.
    PreserveReexecuteState preexecs(this);
    jvms()->set_should_reexecute(true);
    int nargs = 1 + field->type()->size();
    inc_sp(nargs);
    val = val->as_InlineType()->buffer(this);
  }
  if (val->is_InlineTypePtr() && field->is_null_free()) {
    // TODO 8284443 Remove this
    Node* newVal = InlineTypeNode::make_uninitialized(gvn(), field->type()->as_inline_klass());
    for (uint i = 1; i < val->req(); ++i) {
      newVal->set_req(i, val->in(i));
    }
    val = gvn().transform(newVal);
  }

  // Clone the inline type node and set the new field value
  InlineTypeNode* new_vt = InlineTypeNode::make_uninitialized(gvn(), gvn().type(holder)->inline_klass());
  for (uint i = 2; i < holder->req(); ++i) {
    new_vt->set_req(i, holder->in(i));
  }
  new_vt->set_field_value_by_offset(field->offset(), val);
  push(_gvn.transform(new_vt));
}

#ifndef PRODUCT
//------------------------------dump_map_adr_mem-------------------------------
// Debug dump of the mapping from address types to MergeMemNode indices.
void Parse::dump_map_adr_mem() const {
  tty->print_cr("--- Mapping from address types to memory Nodes ---");
  MergeMemNode *mem = map() == NULL ? NULL : (map()->memory()->is_MergeMem() ?
                                      map()->memory()->as_MergeMem() : NULL);
  for (uint i = 0; i < (uint)C->num_alias_types(); i++) {
    C->alias_type(i)->print_on(tty);
    tty->print("\t");
    // Node mapping, if any
    if (mem && i < mem->req() && mem->in(i) && mem->in(i) != mem->empty_memory()) {
      mem->in(i)->dump();
    } else {
      tty->cr();
    }
  }
}

#endif<|MERGE_RESOLUTION|>--- conflicted
+++ resolved
@@ -76,12 +76,8 @@
   // _from_ is not loaded, and value is not null.  If the value _is_ NULL,
   // then the checkcast does nothing.
   const TypeOopPtr *tp = _gvn.type(obj)->isa_oopptr();
-<<<<<<< HEAD
-  if (!will_link || (tp && tp->klass() && !tp->klass()->is_loaded())) {
+  if (!will_link || (tp && !tp->is_loaded())) {
     assert(!null_free, "Inline type should be loaded");
-=======
-  if (!will_link || (tp && !tp->is_loaded())) {
->>>>>>> c1040897
     if (C->log() != NULL) {
       if (!will_link) {
         C->log()->elem("assert_null reason='checkcast' klass='%d'",
@@ -218,11 +214,10 @@
       // 'array_klass' to be ObjArrayKlass, which can result in invalid memory accesses.
       //
       // See issue JDK-8057622 for details.
-<<<<<<< HEAD
-      extak = tak->cast_to_exactness(true)->is_klassptr();
+      extak = tak->cast_to_exactness(true);
       reason = Deoptimization::Reason_array_check;
     }
-    if (extak != NULL) {
+    if (extak != NULL && extak->exact_klass(true) != NULL) {
       Node* con = makecon(extak);
       Node* cmp = _gvn.transform(new CmpPNode(array_klass, con));
       Node* bol = _gvn.transform(new BoolNode(cmp, BoolTest::eq));
@@ -232,7 +227,7 @@
         { BuildCutout unless(this, bol, PROB_MAX);
           uncommon_trap(reason,
                         Deoptimization::Action_maybe_recompile,
-                        tak->klass());
+                        extak->exact_klass());
         }
         // Cast array klass to exactness
         replace_in_map(array_klass, con);
@@ -249,38 +244,8 @@
         CompileLog* log = C->log();
         if (log != NULL) {
           log->elem("cast_up reason='monomorphic_array' from='%d' to='(exact)'",
-                    log->identify(tak->klass()));
-        }
-=======
-
-    always_see_exact_class = true;
-    // (If no MDO at all, hope for the best, until a trap actually occurs.)
-
-    // Make a constant out of the inexact array klass
-    const TypeKlassPtr *extak = tak->cast_to_exactness(true);
-
-    if (extak->exact_klass(true) != NULL) {
-      Node* con = makecon(extak);
-      Node* cmp = _gvn.transform(new CmpPNode( array_klass, con ));
-      Node* bol = _gvn.transform(new BoolNode( cmp, BoolTest::eq ));
-      Node* ctrl= control();
-      { BuildCutout unless(this, bol, PROB_MAX);
-        uncommon_trap(Deoptimization::Reason_array_check,
-                      Deoptimization::Action_maybe_recompile,
-                      extak->exact_klass());
-      }
-      if (stopped()) {          // MUST uncommon-trap?
-        set_control(ctrl);      // Then Don't Do It, just fall into the normal checking
-      } else {                  // Cast array klass to exactness:
-        // Use the exact constant value we know it is.
-        replace_in_map(array_klass,con);
-        CompileLog* log = C->log();
-        if (log != NULL) {
-          log->elem("cast_up reason='monomorphic_array' from='%d' to='(exact)'",
                     log->identify(extak->exact_klass()));
         }
-        array_klass = con;      // Use cast value moving forward
->>>>>>> c1040897
       }
     }
   }
