/*
 * Copyright (c) 2016, Oracle and/or its affiliates. All rights reserved.
 * DO NOT ALTER OR REMOVE COPYRIGHT NOTICES OR THIS FILE HEADER.
 *
 * This code is free software; you can redistribute it and/or modify it
 * under the terms of the GNU General Public License version 2 only, as
 * published by the Free Software Foundation.
 *
 * This code is distributed in the hope that it will be useful, but WITHOUT
 * ANY WARRANTY; without even the implied warranty of MERCHANTABILITY or
 * FITNESS FOR A PARTICULAR PURPOSE.  See the GNU General Public License
 * version 2 for more details (a copy is included in the LICENSE file that
 * accompanied this code).
 *
 * You should have received a copy of the GNU General Public License version
 * 2 along with this work; if not, write to the Free Software Foundation,
 * Inc., 51 Franklin St, Fifth Floor, Boston, MA 02110-1301 USA.
 *
 * Please contact Oracle, 500 Oracle Parkway, Redwood Shores, CA 94065 USA
 * or visit www.oracle.com if you need additional information or have any
 * questions.
 *
 */

#ifndef SHARE_VM_OPTO_ARRAYCOPYNODE_HPP
#define SHARE_VM_OPTO_ARRAYCOPYNODE_HPP

#include "gc/shared/c2/barrierSetC2.hpp"
#include "opto/callnode.hpp"

class GraphKit;

class ArrayCopyNode : public CallNode {
private:

  // What kind of arraycopy variant is this?
  enum {
    None,            // not set yet
    ArrayCopy,       // System.arraycopy()
    CloneBasic,      // A clone that can be copied by 64 bit chunks
    CloneOop,        // An oop array clone
    CopyOf,          // Arrays.copyOf()
    CopyOfRange      // Arrays.copyOfRange()
  } _kind;

#ifndef PRODUCT
  static const char* _kind_names[CopyOfRange+1];
#endif
  // Is the alloc obtained with
  // AllocateArrayNode::Ideal_array_allocation() tighly coupled
  // (arraycopy follows immediately the allocation)?
  // We cache the result of LibraryCallKit::tightly_coupled_allocation
  // here because it's much easier to find whether there's a tightly
  // couple allocation at parse time than at macro expansion time. At
  // macro expansion time, for every use of the allocation node we
  // would need to figure out whether it happens after the arraycopy (and
  // can be ignored) or between the allocation and the arraycopy. At
  // parse time, it's straightforward because whatever happens after
  // the arraycopy is not parsed yet so doesn't exist when
  // LibraryCallKit::tightly_coupled_allocation() is called.
  bool _alloc_tightly_coupled;
  bool _has_negative_length_guard;

  bool _arguments_validated;

  static const TypeFunc* arraycopy_type() {
    const Type** fields = TypeTuple::fields(ParmLimit - TypeFunc::Parms);
    fields[Src]       = TypeInstPtr::BOTTOM;
    fields[SrcPos]    = TypeInt::INT;
    fields[Dest]      = TypeInstPtr::BOTTOM;
    fields[DestPos]   = TypeInt::INT;
    fields[Length]    = TypeInt::INT;
    fields[SrcLen]    = TypeInt::INT;
    fields[DestLen]   = TypeInt::INT;
    fields[SrcKlass]  = TypeKlassPtr::BOTTOM;
    fields[DestKlass] = TypeKlassPtr::BOTTOM;
    const TypeTuple *domain = TypeTuple::make(ParmLimit, fields);

    // create result type (range)
    fields = TypeTuple::fields(0);

    const TypeTuple *range = TypeTuple::make(TypeFunc::Parms+0, fields);

    return TypeFunc::make(domain, range);
  }

  ArrayCopyNode(Compile* C, bool alloc_tightly_coupled, bool has_negative_length_guard);

  intptr_t get_length_if_constant(PhaseGVN *phase) const;
  int get_count(PhaseGVN *phase) const;
  static const TypeAryPtr* get_address_type(PhaseGVN *phase, Node* n);

  Node* try_clone_instance(PhaseGVN *phase, bool can_reshape, int count);
  bool prepare_array_copy(PhaseGVN *phase, bool can_reshape,
                          Node*& adr_src, Node*& base_src, Node*& adr_dest, Node*& base_dest,
                          BasicType& copy_type, const Type*& value_type, bool& disjoint_bases);
  void array_copy_test_overlap(GraphKit& kit,
                               bool disjoint_bases, int count,
<<<<<<< HEAD
                               Node*& backward_ctl);
  void array_copy_forward(GraphKit& kit, bool can_reshape,
                          const TypeAryPtr* atp_src, const TypeAryPtr* atp_dest,
                          Node* adr_src, Node* base_src, Node* adr_dest, Node* base_dest,
                          BasicType copy_type, const Type* value_type, int count);
  void array_copy_backward(GraphKit& kit, bool can_reshape,
                           const TypeAryPtr* atp_src, const TypeAryPtr* atp_dest,
                           Node* adr_src, Node* base_src, Node* adr_dest, Node* base_dest,
                           BasicType copy_type, const Type* value_type, int count);
=======
                               Node*& forward_ctl, Node*& backward_ctl);
  Node* array_copy_forward(PhaseGVN *phase, bool can_reshape, Node*& ctl,
                           MergeMemNode* mm,
                           const TypePtr* atp_src, const TypePtr* atp_dest,
                           Node* adr_src, Node* base_src, Node* adr_dest, Node* base_dest,
                           BasicType copy_type, const Type* value_type, int count);
  Node* array_copy_backward(PhaseGVN *phase, bool can_reshape, Node*& ctl,
                            MergeMemNode* mm,
                            const TypePtr* atp_src, const TypePtr* atp_dest,
                            Node* adr_src, Node* base_src, Node* adr_dest, Node* base_dest,
                            BasicType copy_type, const Type* value_type, int count);
>>>>>>> 17773c31
  bool finish_transform(PhaseGVN *phase, bool can_reshape,
                        Node* ctl, Node *mem);
  void copy(GraphKit& kit, const TypeAryPtr* atp_src, const TypeAryPtr* atp_dest, int i,
            Node* base_src, Node* base_dest, Node* adr_src, Node* adr_dest,
            BasicType copy_type, const Type* value_type);

  static bool may_modify_helper(const TypeOopPtr *t_oop, Node* n, PhaseTransform *phase, CallNode*& call);

  static Node* load(BarrierSetC2* bs, PhaseGVN *phase, Node*& ctl, MergeMemNode* mem, Node* addr, const TypePtr* adr_type, const Type *type, BasicType bt);
  void store(BarrierSetC2* bs, PhaseGVN *phase, Node*& ctl, MergeMemNode* mem, Node* addr, const TypePtr* adr_type, Node* val, const Type *type, BasicType bt);

public:

  enum {
    Src   = TypeFunc::Parms,
    SrcPos,
    Dest,
    DestPos,
    Length,
    SrcLen,
    DestLen,
    SrcKlass,
    DestKlass,
    ParmLimit
  };

  // Results from escape analysis for non escaping inputs
  const TypeOopPtr* _src_type;
  const TypeOopPtr* _dest_type;

  static ArrayCopyNode* make(GraphKit* kit, bool may_throw,
                             Node* src, Node* src_offset,
                             Node* dest,  Node* dest_offset,
                             Node* length,
                             bool alloc_tightly_coupled,
                             bool has_negative_length_guard,
                             Node* src_klass = NULL, Node* dest_klass = NULL,
                             Node* src_length = NULL, Node* dest_length = NULL);

  void connect_outputs(GraphKit* kit);

  bool is_arraycopy()             const  { assert(_kind != None, "should bet set"); return _kind == ArrayCopy; }
  bool is_arraycopy_validated()   const  { assert(_kind != None, "should bet set"); return _kind == ArrayCopy && _arguments_validated; }
  bool is_clonebasic()            const  { assert(_kind != None, "should bet set"); return _kind == CloneBasic; }
  bool is_cloneoop()              const  { assert(_kind != None, "should bet set"); return _kind == CloneOop; }
  bool is_copyof()                const  { assert(_kind != None, "should bet set"); return _kind == CopyOf; }
  bool is_copyof_validated()      const  { assert(_kind != None, "should bet set"); return _kind == CopyOf && _arguments_validated; }
  bool is_copyofrange()           const  { assert(_kind != None, "should bet set"); return _kind == CopyOfRange; }
  bool is_copyofrange_validated() const  { assert(_kind != None, "should bet set"); return _kind == CopyOfRange && _arguments_validated; }

  void set_arraycopy(bool validated)   { assert(_kind == None, "shouldn't bet set yet"); _kind = ArrayCopy; _arguments_validated = validated; }
  void set_clonebasic()                { assert(_kind == None, "shouldn't bet set yet"); _kind = CloneBasic; }
  void set_cloneoop()                  { assert(_kind == None, "shouldn't bet set yet"); _kind = CloneOop; }
  void set_copyof(bool validated)      { assert(_kind == None, "shouldn't bet set yet"); _kind = CopyOf; _arguments_validated = validated; }
  void set_copyofrange(bool validated) { assert(_kind == None, "shouldn't bet set yet"); _kind = CopyOfRange; _arguments_validated = validated; }

  virtual int Opcode() const;
  virtual uint size_of() const; // Size is bigger
  virtual bool guaranteed_safepoint()  { return false; }
  virtual Node *Ideal(PhaseGVN *phase, bool can_reshape);

  virtual bool may_modify(const TypeOopPtr *t_oop, PhaseTransform *phase);

  bool is_alloc_tightly_coupled() const { return _alloc_tightly_coupled; }

  bool has_negative_length_guard() const { return _has_negative_length_guard; }

  static bool may_modify(const TypeOopPtr *t_oop, MemBarNode* mb, PhaseTransform *phase, ArrayCopyNode*& ac);
  bool modifies(intptr_t offset_lo, intptr_t offset_hi, PhaseTransform* phase, bool must_modify) const;

#ifndef PRODUCT
  virtual void dump_spec(outputStream *st) const;
  virtual void dump_compact_spec(outputStream* st) const;
#endif
};
#endif // SHARE_VM_OPTO_ARRAYCOPYNODE_HPP<|MERGE_RESOLUTION|>--- conflicted
+++ resolved
@@ -96,7 +96,6 @@
                           BasicType& copy_type, const Type*& value_type, bool& disjoint_bases);
   void array_copy_test_overlap(GraphKit& kit,
                                bool disjoint_bases, int count,
-<<<<<<< HEAD
                                Node*& backward_ctl);
   void array_copy_forward(GraphKit& kit, bool can_reshape,
                           const TypeAryPtr* atp_src, const TypeAryPtr* atp_dest,
@@ -106,19 +105,6 @@
                            const TypeAryPtr* atp_src, const TypeAryPtr* atp_dest,
                            Node* adr_src, Node* base_src, Node* adr_dest, Node* base_dest,
                            BasicType copy_type, const Type* value_type, int count);
-=======
-                               Node*& forward_ctl, Node*& backward_ctl);
-  Node* array_copy_forward(PhaseGVN *phase, bool can_reshape, Node*& ctl,
-                           MergeMemNode* mm,
-                           const TypePtr* atp_src, const TypePtr* atp_dest,
-                           Node* adr_src, Node* base_src, Node* adr_dest, Node* base_dest,
-                           BasicType copy_type, const Type* value_type, int count);
-  Node* array_copy_backward(PhaseGVN *phase, bool can_reshape, Node*& ctl,
-                            MergeMemNode* mm,
-                            const TypePtr* atp_src, const TypePtr* atp_dest,
-                            Node* adr_src, Node* base_src, Node* adr_dest, Node* base_dest,
-                            BasicType copy_type, const Type* value_type, int count);
->>>>>>> 17773c31
   bool finish_transform(PhaseGVN *phase, bool can_reshape,
                         Node* ctl, Node *mem);
   void copy(GraphKit& kit, const TypeAryPtr* atp_src, const TypeAryPtr* atp_dest, int i,
