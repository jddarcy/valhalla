--- conflicted
+++ resolved
@@ -1587,22 +1587,11 @@
   try_sink_out_of_loop(n);
 
   try_move_store_after_loop(n);
-<<<<<<< HEAD
 
   // Remove multiple allocations of the same inline type
   if (n->is_InlineType()) {
     n->as_InlineType()->remove_redundant_allocations(this);
   }
-
-  // Check for Opaque2's who's loop has disappeared - who's input is in the
-  // same loop nest as their output.  Remove 'em, they are no longer useful.
-  if( n_op == Op_Opaque2 &&
-      n->in(1) != NULL &&
-      get_loop(get_ctrl(n)) == get_loop(get_ctrl(n->in(1))) ) {
-    _igvn.replace_node( n, n->in(1) );
-  }
-=======
->>>>>>> 175e3d3f
 }
 
 // Transform:
