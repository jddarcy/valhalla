/*
 * Copyright (c) 1999, 2019, Oracle and/or its affiliates. All rights reserved.
 * DO NOT ALTER OR REMOVE COPYRIGHT NOTICES OR THIS FILE HEADER.
 *
 * This code is free software; you can redistribute it and/or modify it
 * under the terms of the GNU General Public License version 2 only, as
 * published by the Free Software Foundation.
 *
 * This code is distributed in the hope that it will be useful, but WITHOUT
 * ANY WARRANTY; without even the implied warranty of MERCHANTABILITY or
 * FITNESS FOR A PARTICULAR PURPOSE.  See the GNU General Public License
 * version 2 for more details (a copy is included in the LICENSE file that
 * accompanied this code).
 *
 * You should have received a copy of the GNU General Public License version
 * 2 along with this work; if not, write to the Free Software Foundation,
 * Inc., 51 Franklin St, Fifth Floor, Boston, MA 02110-1301 USA.
 *
 * Please contact Oracle, 500 Oracle Parkway, Redwood Shores, CA 94065 USA
 * or visit www.oracle.com if you need additional information or have any
 * questions.
 *
 */

#include "precompiled.hpp"
#include "gc/shared/barrierSet.hpp"
#include "gc/shared/c2/barrierSetC2.hpp"
#include "memory/allocation.inline.hpp"
#include "memory/resourceArea.hpp"
#include "opto/addnode.hpp"
#include "opto/callnode.hpp"
#include "opto/castnode.hpp"
#include "opto/connode.hpp"
#include "opto/castnode.hpp"
#include "opto/divnode.hpp"
#include "opto/inlinetypenode.hpp"
#include "opto/loopnode.hpp"
#include "opto/matcher.hpp"
#include "opto/mulnode.hpp"
#include "opto/movenode.hpp"
#include "opto/opaquenode.hpp"
#include "opto/rootnode.hpp"
#include "opto/subnode.hpp"
#include "opto/subtypenode.hpp"
#include "utilities/macros.hpp"

//=============================================================================
//------------------------------split_thru_phi---------------------------------
// Split Node 'n' through merge point if there is enough win.
Node* PhaseIdealLoop::split_thru_phi(Node* n, Node* region, int policy) {
  if (n->Opcode() == Op_ConvI2L && n->bottom_type() != TypeLong::LONG) {
    // ConvI2L may have type information on it which is unsafe to push up
    // so disable this for now
    return NULL;
  }

  // Splitting range check CastIIs through a loop induction Phi can
  // cause new Phis to be created that are left unrelated to the loop
  // induction Phi and prevent optimizations (vectorization)
  if (n->Opcode() == Op_CastII && n->as_CastII()->has_range_check() &&
      region->is_CountedLoop() && n->in(1) == region->as_CountedLoop()->phi()) {
    return NULL;
  }

<<<<<<< HEAD
  // Inline types should not be split through Phis because they cannot be merged
  // through Phi nodes but each value input needs to be merged individually.
  if (n->is_InlineType()) {
    return NULL;
=======
  // Bail out if 'n' is a Div or Mod node whose zero check was removed earlier (i.e. control is NULL) and its divisor is an induction variable
  // phi p of a trip-counted (integer) loop whose inputs could be zero (include zero in their type range). p could have a more precise type
  // range that does not necessarily include all values of its inputs. Since each of these inputs will be a divisor of the newly cloned nodes
  // of 'n', we need to bail out of one of these divisors could be zero (zero in its type range).
  if ((n->Opcode() == Op_DivI || n->Opcode() == Op_ModI) && n->in(0) == NULL
      && region->is_CountedLoop() && n->in(2) == region->as_CountedLoop()->phi()) {
    Node* phi = region->as_CountedLoop()->phi();
    for (uint i = 1; i < phi->req(); i++) {
      if (_igvn.type(phi->in(i))->filter_speculative(TypeInt::ZERO) != Type::TOP) {
        // Zero could be a possible value but we already removed the zero check. Bail out to avoid a possible division by zero at a later point.
        return NULL;
      }
    }
>>>>>>> 6af643e5
  }

  int wins = 0;
  assert(!n->is_CFG(), "");
  assert(region->is_Region(), "");

  const Type* type = n->bottom_type();
  const TypeOopPtr* t_oop = _igvn.type(n)->isa_oopptr();
  Node* phi;
  if (t_oop != NULL && t_oop->is_known_instance_field()) {
    int iid    = t_oop->instance_id();
    int index  = C->get_alias_index(t_oop);
    int offset = t_oop->offset();
    phi = new PhiNode(region, type, NULL, iid, index, offset);
  } else {
    phi = PhiNode::make_blank(region, n);
  }
  uint old_unique = C->unique();
  for (uint i = 1; i < region->req(); i++) {
    Node* x;
    Node* the_clone = NULL;
    if (region->in(i) == C->top()) {
      x = C->top();             // Dead path?  Use a dead data op
    } else {
      x = n->clone();           // Else clone up the data op
      the_clone = x;            // Remember for possible deletion.
      // Alter data node to use pre-phi inputs
      if (n->in(0) == region)
        x->set_req( 0, region->in(i) );
      for (uint j = 1; j < n->req(); j++) {
        Node* in = n->in(j);
        if (in->is_Phi() && in->in(0) == region)
          x->set_req(j, in->in(i)); // Use pre-Phi input for the clone
      }
    }
    // Check for a 'win' on some paths
    const Type* t = x->Value(&_igvn);

    bool singleton = t->singleton();

    // A TOP singleton indicates that there are no possible values incoming
    // along a particular edge. In most cases, this is OK, and the Phi will
    // be eliminated later in an Ideal call. However, we can't allow this to
    // happen if the singleton occurs on loop entry, as the elimination of
    // the PhiNode may cause the resulting node to migrate back to a previous
    // loop iteration.
    if (singleton && t == Type::TOP) {
      // Is_Loop() == false does not confirm the absence of a loop (e.g., an
      // irreducible loop may not be indicated by an affirmative is_Loop());
      // therefore, the only top we can split thru a phi is on a backedge of
      // a loop.
      singleton &= region->is_Loop() && (i != LoopNode::EntryControl);
    }

    if (singleton) {
      wins++;
      x = ((PhaseGVN&)_igvn).makecon(t);
    } else {
      // We now call Identity to try to simplify the cloned node.
      // Note that some Identity methods call phase->type(this).
      // Make sure that the type array is big enough for
      // our new node, even though we may throw the node away.
      // (Note: This tweaking with igvn only works because x is a new node.)
      _igvn.set_type(x, t);
      // If x is a TypeNode, capture any more-precise type permanently into Node
      // otherwise it will be not updated during igvn->transform since
      // igvn->type(x) is set to x->Value() already.
      x->raise_bottom_type(t);
      Node* y = x->Identity(&_igvn);
      if (y != x) {
        wins++;
        x = y;
      } else {
        y = _igvn.hash_find(x);
        if (y) {
          wins++;
          x = y;
        } else {
          // Else x is a new node we are keeping
          // We do not need register_new_node_with_optimizer
          // because set_type has already been called.
          _igvn._worklist.push(x);
        }
      }
    }
    if (x != the_clone && the_clone != NULL)
      _igvn.remove_dead_node(the_clone);
    phi->set_req( i, x );
  }
  // Too few wins?
  if (wins <= policy) {
    _igvn.remove_dead_node(phi);
    return NULL;
  }

  // Record Phi
  register_new_node( phi, region );

  for (uint i2 = 1; i2 < phi->req(); i2++) {
    Node *x = phi->in(i2);
    // If we commoned up the cloned 'x' with another existing Node,
    // the existing Node picks up a new use.  We need to make the
    // existing Node occur higher up so it dominates its uses.
    Node *old_ctrl;
    IdealLoopTree *old_loop;

    if (x->is_Con()) {
      // Constant's control is always root.
      set_ctrl(x, C->root());
      continue;
    }
    // The occasional new node
    if (x->_idx >= old_unique) {     // Found a new, unplaced node?
      old_ctrl = NULL;
      old_loop = NULL;               // Not in any prior loop
    } else {
      old_ctrl = get_ctrl(x);
      old_loop = get_loop(old_ctrl); // Get prior loop
    }
    // New late point must dominate new use
    Node *new_ctrl = dom_lca(old_ctrl, region->in(i2));
    if (new_ctrl == old_ctrl) // Nothing is changed
      continue;

    IdealLoopTree *new_loop = get_loop(new_ctrl);

    // Don't move x into a loop if its uses are
    // outside of loop. Otherwise x will be cloned
    // for each use outside of this loop.
    IdealLoopTree *use_loop = get_loop(region);
    if (!new_loop->is_member(use_loop) &&
        (old_loop == NULL || !new_loop->is_member(old_loop))) {
      // Take early control, later control will be recalculated
      // during next iteration of loop optimizations.
      new_ctrl = get_early_ctrl(x);
      new_loop = get_loop(new_ctrl);
    }
    // Set new location
    set_ctrl(x, new_ctrl);
    // If changing loop bodies, see if we need to collect into new body
    if (old_loop != new_loop) {
      if (old_loop && !old_loop->_child)
        old_loop->_body.yank(x);
      if (!new_loop->_child)
        new_loop->_body.push(x);  // Collect body info
    }
  }

  return phi;
}

//------------------------------dominated_by------------------------------------
// Replace the dominated test with an obvious true or false.  Place it on the
// IGVN worklist for later cleanup.  Move control-dependent data Nodes on the
// live path up to the dominating control.
void PhaseIdealLoop::dominated_by( Node *prevdom, Node *iff, bool flip, bool exclude_loop_predicate ) {
  if (VerifyLoopOptimizations && PrintOpto) { tty->print_cr("dominating test"); }

  // prevdom is the dominating projection of the dominating test.
  assert( iff->is_If(), "" );
  assert(iff->Opcode() == Op_If || iff->Opcode() == Op_CountedLoopEnd || iff->Opcode() == Op_RangeCheck, "Check this code when new subtype is added");
  int pop = prevdom->Opcode();
  assert( pop == Op_IfFalse || pop == Op_IfTrue, "" );
  if (flip) {
    if (pop == Op_IfTrue)
      pop = Op_IfFalse;
    else
      pop = Op_IfTrue;
  }
  // 'con' is set to true or false to kill the dominated test.
  Node *con = _igvn.makecon(pop == Op_IfTrue ? TypeInt::ONE : TypeInt::ZERO);
  set_ctrl(con, C->root()); // Constant gets a new use
  // Hack the dominated test
  _igvn.replace_input_of(iff, 1, con);

  // If I dont have a reachable TRUE and FALSE path following the IfNode then
  // I can assume this path reaches an infinite loop.  In this case it's not
  // important to optimize the data Nodes - either the whole compilation will
  // be tossed or this path (and all data Nodes) will go dead.
  if (iff->outcnt() != 2) return;

  // Make control-dependent data Nodes on the live path (path that will remain
  // once the dominated IF is removed) become control-dependent on the
  // dominating projection.
  Node* dp = iff->as_If()->proj_out_or_null(pop == Op_IfTrue);

  // Loop predicates may have depending checks which should not
  // be skipped. For example, range check predicate has two checks
  // for lower and upper bounds.
  if (dp == NULL)
    return;

  ProjNode* dp_proj  = dp->as_Proj();
  ProjNode* unc_proj = iff->as_If()->proj_out(1 - dp_proj->_con)->as_Proj();
  if (exclude_loop_predicate &&
      (unc_proj->is_uncommon_trap_proj(Deoptimization::Reason_predicate) != NULL ||
       unc_proj->is_uncommon_trap_proj(Deoptimization::Reason_profile_predicate) != NULL ||
       unc_proj->is_uncommon_trap_proj(Deoptimization::Reason_range_check) != NULL)) {
    // If this is a range check (IfNode::is_range_check), do not
    // reorder because Compile::allow_range_check_smearing might have
    // changed the check.
    return; // Let IGVN transformation change control dependence.
  }

  IdealLoopTree *old_loop = get_loop(dp);

  for (DUIterator_Fast imax, i = dp->fast_outs(imax); i < imax; i++) {
    Node* cd = dp->fast_out(i); // Control-dependent node
    if (cd->depends_only_on_test()) {
      assert(cd->in(0) == dp, "");
      _igvn.replace_input_of(cd, 0, prevdom);
      set_early_ctrl(cd);
      IdealLoopTree *new_loop = get_loop(get_ctrl(cd));
      if (old_loop != new_loop) {
        if (!old_loop->_child) old_loop->_body.yank(cd);
        if (!new_loop->_child) new_loop->_body.push(cd);
      }
      --i;
      --imax;
    }
  }
}

//------------------------------has_local_phi_input----------------------------
// Return TRUE if 'n' has Phi inputs from its local block and no other
// block-local inputs (all non-local-phi inputs come from earlier blocks)
Node *PhaseIdealLoop::has_local_phi_input( Node *n ) {
  Node *n_ctrl = get_ctrl(n);
  // See if some inputs come from a Phi in this block, or from before
  // this block.
  uint i;
  for( i = 1; i < n->req(); i++ ) {
    Node *phi = n->in(i);
    if( phi->is_Phi() && phi->in(0) == n_ctrl )
      break;
  }
  if( i >= n->req() )
    return NULL;                // No Phi inputs; nowhere to clone thru

  // Check for inputs created between 'n' and the Phi input.  These
  // must split as well; they have already been given the chance
  // (courtesy of a post-order visit) and since they did not we must
  // recover the 'cost' of splitting them by being very profitable
  // when splitting 'n'.  Since this is unlikely we simply give up.
  for( i = 1; i < n->req(); i++ ) {
    Node *m = n->in(i);
    if( get_ctrl(m) == n_ctrl && !m->is_Phi() ) {
      // We allow the special case of AddP's with no local inputs.
      // This allows us to split-up address expressions.
      if (m->is_AddP() &&
          get_ctrl(m->in(2)) != n_ctrl &&
          get_ctrl(m->in(3)) != n_ctrl) {
        // Move the AddP up to dominating point
        Node* c = find_non_split_ctrl(idom(n_ctrl));
        if (c->is_OuterStripMinedLoop()) {
          c->as_Loop()->verify_strip_mined(1);
          c = c->in(LoopNode::EntryControl);
        }
        set_ctrl_and_loop(m, c);
        continue;
      }
      return NULL;
    }
    assert(n->is_Phi() || m->is_Phi() || is_dominator(get_ctrl(m), n_ctrl), "m has strange control");
  }

  return n_ctrl;
}

//------------------------------remix_address_expressions----------------------
// Rework addressing expressions to get the most loop-invariant stuff
// moved out.  We'd like to do all associative operators, but it's especially
// important (common) to do address expressions.
Node *PhaseIdealLoop::remix_address_expressions( Node *n ) {
  if (!has_ctrl(n))  return NULL;
  Node *n_ctrl = get_ctrl(n);
  IdealLoopTree *n_loop = get_loop(n_ctrl);

  // See if 'n' mixes loop-varying and loop-invariant inputs and
  // itself is loop-varying.

  // Only interested in binary ops (and AddP)
  if( n->req() < 3 || n->req() > 4 ) return NULL;

  Node *n1_ctrl = get_ctrl(n->in(                    1));
  Node *n2_ctrl = get_ctrl(n->in(                    2));
  Node *n3_ctrl = get_ctrl(n->in(n->req() == 3 ? 2 : 3));
  IdealLoopTree *n1_loop = get_loop( n1_ctrl );
  IdealLoopTree *n2_loop = get_loop( n2_ctrl );
  IdealLoopTree *n3_loop = get_loop( n3_ctrl );

  // Does one of my inputs spin in a tighter loop than self?
  if( (n_loop->is_member( n1_loop ) && n_loop != n1_loop) ||
      (n_loop->is_member( n2_loop ) && n_loop != n2_loop) ||
      (n_loop->is_member( n3_loop ) && n_loop != n3_loop) )
    return NULL;                // Leave well enough alone

  // Is at least one of my inputs loop-invariant?
  if( n1_loop == n_loop &&
      n2_loop == n_loop &&
      n3_loop == n_loop )
    return NULL;                // No loop-invariant inputs


  int n_op = n->Opcode();

  // Replace expressions like ((V+I) << 2) with (V<<2 + I<<2).
  if( n_op == Op_LShiftI ) {
    // Scale is loop invariant
    Node *scale = n->in(2);
    Node *scale_ctrl = get_ctrl(scale);
    IdealLoopTree *scale_loop = get_loop(scale_ctrl );
    if( n_loop == scale_loop || !scale_loop->is_member( n_loop ) )
      return NULL;
    const TypeInt *scale_t = scale->bottom_type()->isa_int();
    if( scale_t && scale_t->is_con() && scale_t->get_con() >= 16 )
      return NULL;              // Dont bother with byte/short masking
    // Add must vary with loop (else shift would be loop-invariant)
    Node *add = n->in(1);
    Node *add_ctrl = get_ctrl(add);
    IdealLoopTree *add_loop = get_loop(add_ctrl);
    //assert( n_loop == add_loop, "" );
    if( n_loop != add_loop ) return NULL;  // happens w/ evil ZKM loops

    // Convert I-V into I+ (0-V); same for V-I
    if( add->Opcode() == Op_SubI &&
        _igvn.type( add->in(1) ) != TypeInt::ZERO ) {
      Node *zero = _igvn.intcon(0);
      set_ctrl(zero, C->root());
      Node *neg = new SubINode( _igvn.intcon(0), add->in(2) );
      register_new_node( neg, get_ctrl(add->in(2) ) );
      add = new AddINode( add->in(1), neg );
      register_new_node( add, add_ctrl );
    }
    if( add->Opcode() != Op_AddI ) return NULL;
    // See if one add input is loop invariant
    Node *add_var = add->in(1);
    Node *add_var_ctrl = get_ctrl(add_var);
    IdealLoopTree *add_var_loop = get_loop(add_var_ctrl );
    Node *add_invar = add->in(2);
    Node *add_invar_ctrl = get_ctrl(add_invar);
    IdealLoopTree *add_invar_loop = get_loop(add_invar_ctrl );
    if( add_var_loop == n_loop ) {
    } else if( add_invar_loop == n_loop ) {
      // Swap to find the invariant part
      add_invar = add_var;
      add_invar_ctrl = add_var_ctrl;
      add_invar_loop = add_var_loop;
      add_var = add->in(2);
      Node *add_var_ctrl = get_ctrl(add_var);
      IdealLoopTree *add_var_loop = get_loop(add_var_ctrl );
    } else                      // Else neither input is loop invariant
      return NULL;
    if( n_loop == add_invar_loop || !add_invar_loop->is_member( n_loop ) )
      return NULL;              // No invariant part of the add?

    // Yes!  Reshape address expression!
    Node *inv_scale = new LShiftINode( add_invar, scale );
    Node *inv_scale_ctrl =
      dom_depth(add_invar_ctrl) > dom_depth(scale_ctrl) ?
      add_invar_ctrl : scale_ctrl;
    register_new_node( inv_scale, inv_scale_ctrl );
    Node *var_scale = new LShiftINode( add_var, scale );
    register_new_node( var_scale, n_ctrl );
    Node *var_add = new AddINode( var_scale, inv_scale );
    register_new_node( var_add, n_ctrl );
    _igvn.replace_node( n, var_add );
    return var_add;
  }

  // Replace (I+V) with (V+I)
  if( n_op == Op_AddI ||
      n_op == Op_AddL ||
      n_op == Op_AddF ||
      n_op == Op_AddD ||
      n_op == Op_MulI ||
      n_op == Op_MulL ||
      n_op == Op_MulF ||
      n_op == Op_MulD ) {
    if( n2_loop == n_loop ) {
      assert( n1_loop != n_loop, "" );
      n->swap_edges(1, 2);
    }
  }

  // Replace ((I1 +p V) +p I2) with ((I1 +p I2) +p V),
  // but not if I2 is a constant.
  if( n_op == Op_AddP ) {
    if( n2_loop == n_loop && n3_loop != n_loop ) {
      if( n->in(2)->Opcode() == Op_AddP && !n->in(3)->is_Con() ) {
        Node *n22_ctrl = get_ctrl(n->in(2)->in(2));
        Node *n23_ctrl = get_ctrl(n->in(2)->in(3));
        IdealLoopTree *n22loop = get_loop( n22_ctrl );
        IdealLoopTree *n23_loop = get_loop( n23_ctrl );
        if( n22loop != n_loop && n22loop->is_member(n_loop) &&
            n23_loop == n_loop ) {
          Node *add1 = new AddPNode( n->in(1), n->in(2)->in(2), n->in(3) );
          // Stuff new AddP in the loop preheader
          register_new_node( add1, n_loop->_head->in(LoopNode::EntryControl) );
          Node *add2 = new AddPNode( n->in(1), add1, n->in(2)->in(3) );
          register_new_node( add2, n_ctrl );
          _igvn.replace_node( n, add2 );
          return add2;
        }
      }
    }

    // Replace (I1 +p (I2 + V)) with ((I1 +p I2) +p V)
    if (n2_loop != n_loop && n3_loop == n_loop) {
      if (n->in(3)->Opcode() == Op_AddX) {
        Node *V = n->in(3)->in(1);
        Node *I = n->in(3)->in(2);
        if (is_member(n_loop,get_ctrl(V))) {
        } else {
          Node *tmp = V; V = I; I = tmp;
        }
        if (!is_member(n_loop,get_ctrl(I))) {
          Node *add1 = new AddPNode(n->in(1), n->in(2), I);
          // Stuff new AddP in the loop preheader
          register_new_node(add1, n_loop->_head->in(LoopNode::EntryControl));
          Node *add2 = new AddPNode(n->in(1), add1, V);
          register_new_node(add2, n_ctrl);
          _igvn.replace_node(n, add2);
          return add2;
        }
      }
    }
  }

  return NULL;
}

// Optimize ((in1[2*i] * in2[2*i]) + (in1[2*i+1] * in2[2*i+1]))
Node *PhaseIdealLoop::convert_add_to_muladd(Node* n) {
  assert(n->Opcode() == Op_AddI, "sanity");
  Node * nn = NULL;
  Node * in1 = n->in(1);
  Node * in2 = n->in(2);
  if (in1->Opcode() == Op_MulI && in2->Opcode() == Op_MulI) {
    IdealLoopTree* loop_n = get_loop(get_ctrl(n));
    if (loop_n->is_counted() &&
        loop_n->_head->as_Loop()->is_valid_counted_loop() &&
        Matcher::match_rule_supported(Op_MulAddVS2VI) &&
        Matcher::match_rule_supported(Op_MulAddS2I)) {
      Node* mul_in1 = in1->in(1);
      Node* mul_in2 = in1->in(2);
      Node* mul_in3 = in2->in(1);
      Node* mul_in4 = in2->in(2);
      if (mul_in1->Opcode() == Op_LoadS &&
          mul_in2->Opcode() == Op_LoadS &&
          mul_in3->Opcode() == Op_LoadS &&
          mul_in4->Opcode() == Op_LoadS) {
        IdealLoopTree* loop1 = get_loop(get_ctrl(mul_in1));
        IdealLoopTree* loop2 = get_loop(get_ctrl(mul_in2));
        IdealLoopTree* loop3 = get_loop(get_ctrl(mul_in3));
        IdealLoopTree* loop4 = get_loop(get_ctrl(mul_in4));
        IdealLoopTree* loop5 = get_loop(get_ctrl(in1));
        IdealLoopTree* loop6 = get_loop(get_ctrl(in2));
        // All nodes should be in the same counted loop.
        if (loop_n == loop1 && loop_n == loop2 && loop_n == loop3 &&
            loop_n == loop4 && loop_n == loop5 && loop_n == loop6) {
          Node* adr1 = mul_in1->in(MemNode::Address);
          Node* adr2 = mul_in2->in(MemNode::Address);
          Node* adr3 = mul_in3->in(MemNode::Address);
          Node* adr4 = mul_in4->in(MemNode::Address);
          if (adr1->is_AddP() && adr2->is_AddP() && adr3->is_AddP() && adr4->is_AddP()) {
            if ((adr1->in(AddPNode::Base) == adr3->in(AddPNode::Base)) &&
                (adr2->in(AddPNode::Base) == adr4->in(AddPNode::Base))) {
              nn = new MulAddS2INode(mul_in1, mul_in2, mul_in3, mul_in4);
              register_new_node(nn, get_ctrl(n));
              _igvn.replace_node(n, nn);
              return nn;
            } else if ((adr1->in(AddPNode::Base) == adr4->in(AddPNode::Base)) &&
                       (adr2->in(AddPNode::Base) == adr3->in(AddPNode::Base))) {
              nn = new MulAddS2INode(mul_in1, mul_in2, mul_in4, mul_in3);
              register_new_node(nn, get_ctrl(n));
              _igvn.replace_node(n, nn);
              return nn;
            }
          }
        }
      }
    }
  }
  return nn;
}

//------------------------------conditional_move-------------------------------
// Attempt to replace a Phi with a conditional move.  We have some pretty
// strict profitability requirements.  All Phis at the merge point must
// be converted, so we can remove the control flow.  We need to limit the
// number of c-moves to a small handful.  All code that was in the side-arms
// of the CFG diamond is now speculatively executed.  This code has to be
// "cheap enough".  We are pretty much limited to CFG diamonds that merge
// 1 or 2 items with a total of 1 or 2 ops executed speculatively.
Node *PhaseIdealLoop::conditional_move( Node *region ) {

  assert(region->is_Region(), "sanity check");
  if (region->req() != 3) return NULL;

  // Check for CFG diamond
  Node *lp = region->in(1);
  Node *rp = region->in(2);
  if (!lp || !rp) return NULL;
  Node *lp_c = lp->in(0);
  if (lp_c == NULL || lp_c != rp->in(0) || !lp_c->is_If()) return NULL;
  IfNode *iff = lp_c->as_If();

  // Check for ops pinned in an arm of the diamond.
  // Can't remove the control flow in this case
  if (lp->outcnt() > 1) return NULL;
  if (rp->outcnt() > 1) return NULL;

  IdealLoopTree* r_loop = get_loop(region);
  assert(r_loop == get_loop(iff), "sanity");
  // Always convert to CMOVE if all results are used only outside this loop.
  bool used_inside_loop = (r_loop == _ltree_root);

  // Check profitability
  int cost = 0;
  int phis = 0;
  for (DUIterator_Fast imax, i = region->fast_outs(imax); i < imax; i++) {
    Node *out = region->fast_out(i);
    if (!out->is_Phi()) continue; // Ignore other control edges, etc
    phis++;
    PhiNode* phi = out->as_Phi();
    BasicType bt = phi->type()->basic_type();
    switch (bt) {
    case T_DOUBLE:
    case T_FLOAT:
      if (C->use_cmove()) {
        continue; //TODO: maybe we want to add some cost
      }
      cost += Matcher::float_cmove_cost(); // Could be very expensive
      break;
    case T_LONG: {
      cost += Matcher::long_cmove_cost(); // May encodes as 2 CMOV's
    }
    case T_INT:                 // These all CMOV fine
    case T_ADDRESS: {           // (RawPtr)
      cost++;
      break;
    }
    case T_NARROWOOP: // Fall through
    case T_OBJECT: {            // Base oops are OK, but not derived oops
      const TypeOopPtr *tp = phi->type()->make_ptr()->isa_oopptr();
      // Derived pointers are Bad (tm): what's the Base (for GC purposes) of a
      // CMOVE'd derived pointer?  It's a CMOVE'd derived base.  Thus
      // CMOVE'ing a derived pointer requires we also CMOVE the base.  If we
      // have a Phi for the base here that we convert to a CMOVE all is well
      // and good.  But if the base is dead, we'll not make a CMOVE.  Later
      // the allocator will have to produce a base by creating a CMOVE of the
      // relevant bases.  This puts the allocator in the business of
      // manufacturing expensive instructions, generally a bad plan.
      // Just Say No to Conditionally-Moved Derived Pointers.
      if (tp && tp->offset() != 0)
        return NULL;
      cost++;
      break;
    }
    default:
      return NULL;              // In particular, can't do memory or I/O
    }
    // Add in cost any speculative ops
    for (uint j = 1; j < region->req(); j++) {
      Node *proj = region->in(j);
      Node *inp = phi->in(j);
      if (get_ctrl(inp) == proj) { // Found local op
        cost++;
        // Check for a chain of dependent ops; these will all become
        // speculative in a CMOV.
        for (uint k = 1; k < inp->req(); k++)
          if (get_ctrl(inp->in(k)) == proj)
            cost += ConditionalMoveLimit; // Too much speculative goo
      }
    }
    // See if the Phi is used by a Cmp or Narrow oop Decode/Encode.
    // This will likely Split-If, a higher-payoff operation.
    for (DUIterator_Fast kmax, k = phi->fast_outs(kmax); k < kmax; k++) {
      Node* use = phi->fast_out(k);
      if (use->is_Cmp() || use->is_DecodeNarrowPtr() || use->is_EncodeNarrowPtr())
        cost += ConditionalMoveLimit;
      // Is there a use inside the loop?
      // Note: check only basic types since CMoveP is pinned.
      if (!used_inside_loop && is_java_primitive(bt)) {
        IdealLoopTree* u_loop = get_loop(has_ctrl(use) ? get_ctrl(use) : use);
        if (r_loop == u_loop || r_loop->is_member(u_loop)) {
          used_inside_loop = true;
        }
      }
    }
  }//for
  Node* bol = iff->in(1);
  if (bol->Opcode() == Op_Opaque4) {
    return NULL; // Ignore loop predicate checks (the Opaque4 ensures they will go away)
  }
  assert(bol->Opcode() == Op_Bool, "Unexpected node");
  int cmp_op = bol->in(1)->Opcode();
  if (cmp_op == Op_SubTypeCheck) { // SubTypeCheck expansion expects an IfNode
    return NULL;
  }
  // It is expensive to generate flags from a float compare.
  // Avoid duplicated float compare.
  if (phis > 1 && (cmp_op == Op_CmpF || cmp_op == Op_CmpD)) return NULL;

  float infrequent_prob = PROB_UNLIKELY_MAG(3);
  // Ignore cost and blocks frequency if CMOVE can be moved outside the loop.
  if (used_inside_loop) {
    if (cost >= ConditionalMoveLimit) return NULL; // Too much goo

    // BlockLayoutByFrequency optimization moves infrequent branch
    // from hot path. No point in CMOV'ing in such case (110 is used
    // instead of 100 to take into account not exactness of float value).
    if (BlockLayoutByFrequency) {
      infrequent_prob = MAX2(infrequent_prob, (float)BlockLayoutMinDiamondPercentage/110.0f);
    }
  }
  // Check for highly predictable branch.  No point in CMOV'ing if
  // we are going to predict accurately all the time.
  if (C->use_cmove() && (cmp_op == Op_CmpF || cmp_op == Op_CmpD)) {
    //keep going
  } else if (iff->_prob < infrequent_prob ||
      iff->_prob > (1.0f - infrequent_prob))
    return NULL;

  // --------------
  // Now replace all Phis with CMOV's
  Node *cmov_ctrl = iff->in(0);
  uint flip = (lp->Opcode() == Op_IfTrue);
  Node_List wq;
  while (1) {
    PhiNode* phi = NULL;
    for (DUIterator_Fast imax, i = region->fast_outs(imax); i < imax; i++) {
      Node *out = region->fast_out(i);
      if (out->is_Phi()) {
        phi = out->as_Phi();
        break;
      }
    }
    if (phi == NULL)  break;
    if (PrintOpto && VerifyLoopOptimizations) { tty->print_cr("CMOV"); }
    // Move speculative ops
    wq.push(phi);
    while (wq.size() > 0) {
      Node *n = wq.pop();
      for (uint j = 1; j < n->req(); j++) {
        Node* m = n->in(j);
        if (m != NULL && !is_dominator(get_ctrl(m), cmov_ctrl)) {
#ifndef PRODUCT
          if (PrintOpto && VerifyLoopOptimizations) {
            tty->print("  speculate: ");
            m->dump();
          }
#endif
          set_ctrl(m, cmov_ctrl);
          wq.push(m);
        }
      }
    }
    Node *cmov = CMoveNode::make(cmov_ctrl, iff->in(1), phi->in(1+flip), phi->in(2-flip), _igvn.type(phi));
    register_new_node( cmov, cmov_ctrl );
    _igvn.replace_node( phi, cmov );
#ifndef PRODUCT
    if (TraceLoopOpts) {
      tty->print("CMOV  ");
      r_loop->dump_head();
      if (Verbose) {
        bol->in(1)->dump(1);
        cmov->dump(1);
      }
    }
    if (VerifyLoopOptimizations) verify();
#endif
  }

  // The useless CFG diamond will fold up later; see the optimization in
  // RegionNode::Ideal.
  _igvn._worklist.push(region);

  return iff->in(1);
}

static void enqueue_cfg_uses(Node* m, Unique_Node_List& wq) {
  for (DUIterator_Fast imax, i = m->fast_outs(imax); i < imax; i++) {
    Node* u = m->fast_out(i);
    if (u->is_CFG()) {
      if (u->Opcode() == Op_NeverBranch) {
        u = ((NeverBranchNode*)u)->proj_out(0);
        enqueue_cfg_uses(u, wq);
      } else {
        wq.push(u);
      }
    }
  }
}

// Try moving a store out of a loop, right before the loop
Node* PhaseIdealLoop::try_move_store_before_loop(Node* n, Node *n_ctrl) {
  // Store has to be first in the loop body
  IdealLoopTree *n_loop = get_loop(n_ctrl);
  if (n->is_Store() && n_loop != _ltree_root &&
      n_loop->is_loop() && n_loop->_head->is_Loop() &&
      n->in(0) != NULL) {
    Node* address = n->in(MemNode::Address);
    Node* value = n->in(MemNode::ValueIn);
    Node* mem = n->in(MemNode::Memory);
    IdealLoopTree* address_loop = get_loop(get_ctrl(address));
    IdealLoopTree* value_loop = get_loop(get_ctrl(value));

    // - address and value must be loop invariant
    // - memory must be a memory Phi for the loop
    // - Store must be the only store on this memory slice in the
    // loop: if there's another store following this one then value
    // written at iteration i by the second store could be overwritten
    // at iteration i+n by the first store: it's not safe to move the
    // first store out of the loop
    // - nothing must observe the memory Phi: it guarantees no read
    // before the store, we are also guaranteed the store post
    // dominates the loop head (ignoring a possible early
    // exit). Otherwise there would be extra Phi involved between the
    // loop's Phi and the store.
    // - there must be no early exit from the loop before the Store
    // (such an exit most of the time would be an extra use of the
    // memory Phi but sometimes is a bottom memory Phi that takes the
    // store as input).

    if (!n_loop->is_member(address_loop) &&
        !n_loop->is_member(value_loop) &&
        mem->is_Phi() && mem->in(0) == n_loop->_head &&
        mem->outcnt() == 1 &&
        mem->in(LoopNode::LoopBackControl) == n) {

      assert(n_loop->_tail != NULL, "need a tail");
      assert(is_dominator(n_ctrl, n_loop->_tail), "store control must not be in a branch in the loop");

      // Verify that there's no early exit of the loop before the store.
      bool ctrl_ok = false;
      {
        // Follow control from loop head until n, we exit the loop or
        // we reach the tail
        ResourceMark rm;
        Unique_Node_List wq;
        wq.push(n_loop->_head);

        for (uint next = 0; next < wq.size(); ++next) {
          Node *m = wq.at(next);
          if (m == n->in(0)) {
            ctrl_ok = true;
            continue;
          }
          assert(!has_ctrl(m), "should be CFG");
          if (!n_loop->is_member(get_loop(m)) || m == n_loop->_tail) {
            ctrl_ok = false;
            break;
          }
          enqueue_cfg_uses(m, wq);
          if (wq.size() > 10) {
            ctrl_ok = false;
            break;
          }
        }
      }
      if (ctrl_ok) {
        // move the Store
        _igvn.replace_input_of(mem, LoopNode::LoopBackControl, mem);
        _igvn.replace_input_of(n, 0, n_loop->_head->as_Loop()->skip_strip_mined()->in(LoopNode::EntryControl));
        _igvn.replace_input_of(n, MemNode::Memory, mem->in(LoopNode::EntryControl));
        // Disconnect the phi now. An empty phi can confuse other
        // optimizations in this pass of loop opts.
        _igvn.replace_node(mem, mem->in(LoopNode::EntryControl));
        n_loop->_body.yank(mem);

        set_ctrl_and_loop(n, n->in(0));

        return n;
      }
    }
  }
  return NULL;
}

// Try moving a store out of a loop, right after the loop
void PhaseIdealLoop::try_move_store_after_loop(Node* n) {
  if (n->is_Store() && n->in(0) != NULL) {
    Node *n_ctrl = get_ctrl(n);
    IdealLoopTree *n_loop = get_loop(n_ctrl);
    // Store must be in a loop
    if (n_loop != _ltree_root && !n_loop->_irreducible) {
      Node* address = n->in(MemNode::Address);
      Node* value = n->in(MemNode::ValueIn);
      IdealLoopTree* address_loop = get_loop(get_ctrl(address));
      // address must be loop invariant
      if (!n_loop->is_member(address_loop)) {
        // Store must be last on this memory slice in the loop and
        // nothing in the loop must observe it
        Node* phi = NULL;
        for (DUIterator_Fast imax, i = n->fast_outs(imax); i < imax; i++) {
          Node* u = n->fast_out(i);
          if (has_ctrl(u)) { // control use?
            IdealLoopTree *u_loop = get_loop(get_ctrl(u));
            if (!n_loop->is_member(u_loop)) {
              continue;
            }
            if (u->is_Phi() && u->in(0) == n_loop->_head) {
              assert(_igvn.type(u) == Type::MEMORY, "bad phi");
              // multiple phis on the same slice are possible
              if (phi != NULL) {
                return;
              }
              phi = u;
              continue;
            }
          }
          return;
        }
        if (phi != NULL) {
          // Nothing in the loop before the store (next iteration)
          // must observe the stored value
          bool mem_ok = true;
          {
            ResourceMark rm;
            Unique_Node_List wq;
            wq.push(phi);
            for (uint next = 0; next < wq.size() && mem_ok; ++next) {
              Node *m = wq.at(next);
              for (DUIterator_Fast imax, i = m->fast_outs(imax); i < imax && mem_ok; i++) {
                Node* u = m->fast_out(i);
                if (u->is_Store() || u->is_Phi()) {
                  if (u != n) {
                    wq.push(u);
                    mem_ok = (wq.size() <= 10);
                  }
                } else {
                  mem_ok = false;
                  break;
                }
              }
            }
          }
          if (mem_ok) {
            // Move the store out of the loop if the LCA of all
            // users (except for the phi) is outside the loop.
            Node* hook = new Node(1);
            hook->init_req(0, n_ctrl); // Add an input to prevent hook from being dead
            _igvn.rehash_node_delayed(phi);
            int count = phi->replace_edge(n, hook);
            assert(count > 0, "inconsistent phi");

            // Compute latest point this store can go
            Node* lca = get_late_ctrl(n, get_ctrl(n));
            if (lca->is_OuterStripMinedLoop()) {
              lca = lca->in(LoopNode::EntryControl);
            }
            if (n_loop->is_member(get_loop(lca))) {
              // LCA is in the loop - bail out
              _igvn.replace_node(hook, n);
              return;
            }
#ifdef ASSERT
            if (n_loop->_head->is_Loop() && n_loop->_head->as_Loop()->is_strip_mined()) {
              assert(n_loop->_head->Opcode() == Op_CountedLoop, "outer loop is a strip mined");
              n_loop->_head->as_Loop()->verify_strip_mined(1);
              Node* outer = n_loop->_head->as_CountedLoop()->outer_loop();
              IdealLoopTree* outer_loop = get_loop(outer);
              assert(n_loop->_parent == outer_loop, "broken loop tree");
              assert(get_loop(lca) == outer_loop, "safepoint in outer loop consume all memory state");
            }
#endif

            // Move store out of the loop
            _igvn.replace_node(hook, n->in(MemNode::Memory));
            _igvn.replace_input_of(n, 0, lca);
            set_ctrl_and_loop(n, lca);

            // Disconnect the phi now. An empty phi can confuse other
            // optimizations in this pass of loop opts..
            if (phi->in(LoopNode::LoopBackControl) == phi) {
              _igvn.replace_node(phi, phi->in(LoopNode::EntryControl));
              n_loop->_body.yank(phi);
            }
          }
        }
      }
    }
  }
}

//------------------------------split_if_with_blocks_pre-----------------------
// Do the real work in a non-recursive function.  Data nodes want to be
// cloned in the pre-order so they can feed each other nicely.
Node *PhaseIdealLoop::split_if_with_blocks_pre( Node *n ) {
  // Cloning these guys is unlikely to win
  int n_op = n->Opcode();
  if (n_op == Op_MergeMem) {
    return n;
  }
  if (n->is_Proj()) {
    return n;
  }
  // Do not clone-up CmpFXXX variations, as these are always
  // followed by a CmpI
  if (n->is_Cmp()) {
    return n;
  }
  // Attempt to use a conditional move instead of a phi/branch
  if (ConditionalMoveLimit > 0 && n_op == Op_Region) {
    Node *cmov = conditional_move( n );
    if (cmov) {
      return cmov;
    }
  }
  if (n->is_CFG() || n->is_LoadStore()) {
    return n;
  }
  if (n->is_Opaque1() ||     // Opaque nodes cannot be mod'd
      n_op == Op_Opaque2) {
    if (!C->major_progress()) {   // If chance of no more loop opts...
      _igvn._worklist.push(n);  // maybe we'll remove them
    }
    return n;
  }

  if (n->is_Con()) {
    return n;   // No cloning for Con nodes
  }

  Node *n_ctrl = get_ctrl(n);
  if (!n_ctrl) {
    return n;       // Dead node
  }

  Node* res = try_move_store_before_loop(n, n_ctrl);
  if (res != NULL) {
    return n;
  }

  // Attempt to remix address expressions for loop invariants
  Node *m = remix_address_expressions( n );
  if( m ) return m;

  if (n_op == Op_AddI) {
    Node *nn = convert_add_to_muladd( n );
    if ( nn ) return nn;
  }

  if (n->is_ConstraintCast()) {
    Node* dom_cast = n->as_ConstraintCast()->dominating_cast(&_igvn, this);
    // ConstraintCastNode::dominating_cast() uses node control input to determine domination.
    // Node control inputs don't necessarily agree with loop control info (due to
    // transformations happened in between), thus additional dominance check is needed
    // to keep loop info valid.
    if (dom_cast != NULL && is_dominator(get_ctrl(dom_cast), get_ctrl(n))) {
      _igvn.replace_node(n, dom_cast);
      return dom_cast;
    }
  }

  // Determine if the Node has inputs from some local Phi.
  // Returns the block to clone thru.
  Node *n_blk = has_local_phi_input( n );
  if( !n_blk ) return n;

  // Do not clone the trip counter through on a CountedLoop
  // (messes up the canonical shape).
  if( n_blk->is_CountedLoop() && n->Opcode() == Op_AddI ) return n;

  // Check for having no control input; not pinned.  Allow
  // dominating control.
  if (n->in(0)) {
    Node *dom = idom(n_blk);
    if (dom_lca(n->in(0), dom) != n->in(0)) {
      return n;
    }
  }
  // Policy: when is it profitable.  You must get more wins than
  // policy before it is considered profitable.  Policy is usually 0,
  // so 1 win is considered profitable.  Big merges will require big
  // cloning, so get a larger policy.
  int policy = n_blk->req() >> 2;

  // If the loop is a candidate for range check elimination,
  // delay splitting through it's phi until a later loop optimization
  if (n_blk->is_CountedLoop()) {
    IdealLoopTree *lp = get_loop(n_blk);
    if (lp && lp->_rce_candidate) {
      return n;
    }
  }

  if (must_throttle_split_if()) return n;

  // Split 'n' through the merge point if it is profitable
  Node *phi = split_thru_phi( n, n_blk, policy );
  if (!phi) return n;

  // Found a Phi to split thru!
  // Replace 'n' with the new phi
  _igvn.replace_node( n, phi );
  // Moved a load around the loop, 'en-registering' something.
  if (n_blk->is_Loop() && n->is_Load() &&
      !phi->in(LoopNode::LoopBackControl)->is_Load())
    C->set_major_progress();

  return phi;
}

static bool merge_point_too_heavy(Compile* C, Node* region) {
  // Bail out if the region and its phis have too many users.
  int weight = 0;
  for (DUIterator_Fast imax, i = region->fast_outs(imax); i < imax; i++) {
    weight += region->fast_out(i)->outcnt();
  }
  int nodes_left = C->max_node_limit() - C->live_nodes();
  if (weight * 8 > nodes_left) {
    if (PrintOpto) {
      tty->print_cr("*** Split-if bails out:  %d nodes, region weight %d", C->unique(), weight);
    }
    return true;
  } else {
    return false;
  }
}

static bool merge_point_safe(Node* region) {
  // 4799512: Stop split_if_with_blocks from splitting a block with a ConvI2LNode
  // having a PhiNode input. This sidesteps the dangerous case where the split
  // ConvI2LNode may become TOP if the input Value() does not
  // overlap the ConvI2L range, leaving a node which may not dominate its
  // uses.
  // A better fix for this problem can be found in the BugTraq entry, but
  // expediency for Mantis demands this hack.
#ifdef _LP64
  for (DUIterator_Fast imax, i = region->fast_outs(imax); i < imax; i++) {
    Node* n = region->fast_out(i);
    if (n->is_Phi()) {
      for (DUIterator_Fast jmax, j = n->fast_outs(jmax); j < jmax; j++) {
        Node* m = n->fast_out(j);
        if (m->Opcode() == Op_ConvI2L)
          return false;
        if (m->is_CastII() && m->isa_CastII()->has_range_check()) {
          return false;
        }
      }
    }
  }
#endif
  return true;
}


//------------------------------place_near_use---------------------------------
// Place some computation next to use but not inside inner loops.
// For inner loop uses move it to the preheader area.
Node *PhaseIdealLoop::place_near_use(Node *useblock) const {
  IdealLoopTree *u_loop = get_loop( useblock );
  if (u_loop->_irreducible) {
    return useblock;
  }
  if (u_loop->_child) {
    if (useblock == u_loop->_head && u_loop->_head->is_OuterStripMinedLoop()) {
      return u_loop->_head->in(LoopNode::EntryControl);
    }
    return useblock;
  }
  return u_loop->_head->as_Loop()->skip_strip_mined()->in(LoopNode::EntryControl);
}


bool PhaseIdealLoop::identical_backtoback_ifs(Node *n) {
  if (!n->is_If() || n->is_CountedLoopEnd()) {
    return false;
  }
  if (!n->in(0)->is_Region()) {
    return false;
  }
  Node* region = n->in(0);
  Node* dom = idom(region);
  if (!dom->is_If() || dom->in(1) != n->in(1)) {
    return false;
  }
  IfNode* dom_if = dom->as_If();
  Node* proj_true = dom_if->proj_out(1);
  Node* proj_false = dom_if->proj_out(0);

  for (uint i = 1; i < region->req(); i++) {
    if (is_dominator(proj_true, region->in(i))) {
      continue;
    }
    if (is_dominator(proj_false, region->in(i))) {
      continue;
    }
    return false;
  }

  return true;
}


bool PhaseIdealLoop::can_split_if(Node* n_ctrl) {
  if (must_throttle_split_if()) {
    return false;
  }

  // Do not do 'split-if' if irreducible loops are present.
  if (_has_irreducible_loops) {
    return false;
  }

  if (merge_point_too_heavy(C, n_ctrl)) {
    return false;
  }

  // Do not do 'split-if' if some paths are dead.  First do dead code
  // elimination and then see if its still profitable.
  for (uint i = 1; i < n_ctrl->req(); i++) {
    if (n_ctrl->in(i) == C->top()) {
      return false;
    }
  }

  // If trying to do a 'Split-If' at the loop head, it is only
  // profitable if the cmp folds up on BOTH paths.  Otherwise we
  // risk peeling a loop forever.

  // CNC - Disabled for now.  Requires careful handling of loop
  // body selection for the cloned code.  Also, make sure we check
  // for any input path not being in the same loop as n_ctrl.  For
  // irreducible loops we cannot check for 'n_ctrl->is_Loop()'
  // because the alternative loop entry points won't be converted
  // into LoopNodes.
  IdealLoopTree *n_loop = get_loop(n_ctrl);
  for (uint j = 1; j < n_ctrl->req(); j++) {
    if (get_loop(n_ctrl->in(j)) != n_loop) {
      return false;
    }
  }

  // Check for safety of the merge point.
  if (!merge_point_safe(n_ctrl)) {
    return false;
  }

  return true;
}

// Detect if the node is the inner strip-mined loop
// Return: NULL if it's not the case, or the exit of outer strip-mined loop
static Node* is_inner_of_stripmined_loop(const Node* out) {
  Node* out_le = NULL;

  if (out->is_CountedLoopEnd()) {
      const CountedLoopNode* loop = out->as_CountedLoopEnd()->loopnode();

      if (loop != NULL && loop->is_strip_mined()) {
        out_le = loop->in(LoopNode::EntryControl)->as_OuterStripMinedLoop()->outer_loop_exit();
      }
  }

  return out_le;
}

bool PhaseIdealLoop::flatten_array_element_type_check(Node *n) {
  // If the CmpP is a subtype check for a value that has just been
  // loaded from an array, the subtype check guarantees the value
  // can't be stored in a flattened array and the load of the value
  // happens with a flattened array check then: push the type check
  // through the phi of the flattened array check. This needs special
  // logic because the subtype check's input is not a phi but a
  // LoadKlass that must first be cloned through the phi.
  if (n->Opcode() != Op_CmpP) {
    return false;
  }

  Node* klassptr = n->in(1);
  Node* klasscon = n->in(2);

  if (klassptr->is_DecodeNarrowPtr()) {
    klassptr = klassptr->in(1);
  }

  if (klassptr->Opcode() != Op_LoadKlass && klassptr->Opcode() != Op_LoadNKlass) {
    return false;
  }

  if (!klasscon->is_Con()) {
    return false;
  }

  Node* addr = klassptr->in(MemNode::Address);

  if (!addr->is_AddP()) {
    return false;
  }

  intptr_t offset;
  Node* obj = AddPNode::Ideal_base_and_offset(addr, &_igvn, offset);

  if (obj == NULL) {
    return false;
  }

  assert(obj != NULL && addr->in(AddPNode::Base) == addr->in(AddPNode::Address), "malformed AddP?");
  if (obj->Opcode() == Op_CastPP) {
    obj = obj->in(1);
  }

  if (!obj->is_Phi()) {
    return false;
  }

  Node* region = obj->in(0);

  Node* phi = PhiNode::make_blank(region, n->in(1));
  for (uint i = 1; i < region->req(); i++) {
    Node* in = obj->in(i);
    Node* ctrl = region->in(i);
    if (addr->in(AddPNode::Base) != obj) {
      Node* cast = addr->in(AddPNode::Base);
      assert(cast->Opcode() == Op_CastPP && cast->in(0) != NULL, "inconsistent subgraph");
      Node* cast_clone = cast->clone();
      cast_clone->set_req(0, ctrl);
      cast_clone->set_req(1, in);
      register_new_node(cast_clone, ctrl);
      _igvn.set_type(cast_clone, cast_clone->Value(&_igvn));
      in = cast_clone;
    }
    Node* addr_clone = addr->clone();
    addr_clone->set_req(AddPNode::Base, in);
    addr_clone->set_req(AddPNode::Address, in);
    register_new_node(addr_clone, ctrl);
    _igvn.set_type(addr_clone, addr_clone->Value(&_igvn));
    Node* klassptr_clone = klassptr->clone();
    klassptr_clone->set_req(2, addr_clone);
    register_new_node(klassptr_clone, ctrl);
    _igvn.set_type(klassptr_clone, klassptr_clone->Value(&_igvn));
    if (klassptr != n->in(1)) {
      Node* decode = n->in(1);
      assert(decode->is_DecodeNarrowPtr(), "inconsistent subgraph");
      Node* decode_clone = decode->clone();
      decode_clone->set_req(1, klassptr_clone);
      register_new_node(decode_clone, ctrl);
      _igvn.set_type(decode_clone, decode_clone->Value(&_igvn));
      klassptr_clone = decode_clone;
    }
    phi->set_req(i, klassptr_clone);
  }
  register_new_node(phi, region);
  Node* orig = n->in(1);
  _igvn.replace_input_of(n, 1, phi);
  split_if_with_blocks_post(n);
  if (n->outcnt() != 0) {
    _igvn.replace_input_of(n, 1, orig);
    _igvn.remove_dead_node(phi);
  }
  return true;
}

//------------------------------split_if_with_blocks_post----------------------
// Do the real work in a non-recursive function.  CFG hackery wants to be
// in the post-order, so it can dirty the I-DOM info and not use the dirtied
// info.
void PhaseIdealLoop::split_if_with_blocks_post(Node *n) {

  if (flatten_array_element_type_check(n)) {
    return;
  }

  // Cloning Cmp through Phi's involves the split-if transform.
  // FastLock is not used by an If
  if (n->is_Cmp() && !n->is_FastLock()) {
    Node *n_ctrl = get_ctrl(n);
    // Determine if the Node has inputs from some local Phi.
    // Returns the block to clone thru.
    Node *n_blk = has_local_phi_input(n);
    if (n_blk != n_ctrl) {
      return;
    }

    if (!can_split_if(n_ctrl)) {
      return;
    }

    if (n->outcnt() != 1) {
      return; // Multiple bool's from 1 compare?
    }
    Node *bol = n->unique_out();
    assert(bol->is_Bool(), "expect a bool here");
    if (bol->outcnt() != 1) {
      return;// Multiple branches from 1 compare?
    }
    Node *iff = bol->unique_out();

    // Check some safety conditions
    if (iff->is_If()) {        // Classic split-if?
      if (iff->in(0) != n_ctrl) {
        return; // Compare must be in same blk as if
      }
    } else if (iff->is_CMove()) { // Trying to split-up a CMOVE
      // Can't split CMove with different control edge.
      if (iff->in(0) != NULL && iff->in(0) != n_ctrl ) {
        return;
      }
      if (get_ctrl(iff->in(2)) == n_ctrl ||
          get_ctrl(iff->in(3)) == n_ctrl) {
        return;                 // Inputs not yet split-up
      }
      if (get_loop(n_ctrl) != get_loop(get_ctrl(iff))) {
        return;                 // Loop-invar test gates loop-varying CMOVE
      }
    } else {
      return;  // some other kind of node, such as an Allocate
    }

    // When is split-if profitable?  Every 'win' on means some control flow
    // goes dead, so it's almost always a win.
    int policy = 0;
    // Split compare 'n' through the merge point if it is profitable
    Node *phi = split_thru_phi( n, n_ctrl, policy);
    if (!phi) {
      return;
    }

    // Found a Phi to split thru!
    // Replace 'n' with the new phi
    _igvn.replace_node(n, phi);

    // Now split the bool up thru the phi
    Node *bolphi = split_thru_phi(bol, n_ctrl, -1);
    guarantee(bolphi != NULL, "null boolean phi node");

    _igvn.replace_node(bol, bolphi);
    assert(iff->in(1) == bolphi, "");

    if (bolphi->Value(&_igvn)->singleton()) {
      return;
    }

    // Conditional-move?  Must split up now
    if (!iff->is_If()) {
      Node *cmovphi = split_thru_phi(iff, n_ctrl, -1);
      _igvn.replace_node(iff, cmovphi);
      return;
    }

    // Now split the IF
    do_split_if(iff);
    return;
  }

  // Two identical ifs back to back can be merged
  if (identical_backtoback_ifs(n) && can_split_if(n->in(0))) {
    Node *n_ctrl = n->in(0);
    PhiNode* bolphi = PhiNode::make_blank(n_ctrl, n->in(1));
    IfNode* dom_if = idom(n_ctrl)->as_If();
    Node* proj_true = dom_if->proj_out(1);
    Node* proj_false = dom_if->proj_out(0);
    Node* con_true = _igvn.makecon(TypeInt::ONE);
    Node* con_false = _igvn.makecon(TypeInt::ZERO);

    for (uint i = 1; i < n_ctrl->req(); i++) {
      if (is_dominator(proj_true, n_ctrl->in(i))) {
        bolphi->init_req(i, con_true);
      } else {
        assert(is_dominator(proj_false, n_ctrl->in(i)), "bad if");
        bolphi->init_req(i, con_false);
      }
    }
    register_new_node(bolphi, n_ctrl);
    _igvn.replace_input_of(n, 1, bolphi);

    // Now split the IF
    do_split_if(n);
    return;
  }

  // Check for an IF ready to split; one that has its
  // condition codes input coming from a Phi at the block start.
  int n_op = n->Opcode();

  // Check for an IF being dominated by another IF same test
  if (n_op == Op_If ||
      n_op == Op_RangeCheck) {
    Node *bol = n->in(1);
    uint max = bol->outcnt();
    // Check for same test used more than once?
    if (max > 1 && bol->is_Bool()) {
      // Search up IDOMs to see if this IF is dominated.
      Node *cutoff = get_ctrl(bol);

      // Now search up IDOMs till cutoff, looking for a dominating test
      Node *prevdom = n;
      Node *dom = idom(prevdom);
      while (dom != cutoff) {
        if (dom->req() > 1 && dom->in(1) == bol && prevdom->in(0) == dom) {
          // It's invalid to move control dependent data nodes in the inner
          // strip-mined loop, because:
          //  1) break validation of LoopNode::verify_strip_mined()
          //  2) move code with side-effect in strip-mined loop
          // Move to the exit of outer strip-mined loop in that case.
          Node* out_le = is_inner_of_stripmined_loop(dom);
          if (out_le != NULL) {
            prevdom = out_le;
          }
          // Replace the dominated test with an obvious true or false.
          // Place it on the IGVN worklist for later cleanup.
          C->set_major_progress();
          dominated_by(prevdom, n, false, true);
#ifndef PRODUCT
          if( VerifyLoopOptimizations ) verify();
#endif
          return;
        }
        prevdom = dom;
        dom = idom(prevdom);
      }
    }
  }

  // See if a shared loop-varying computation has no loop-varying uses.
  // Happens if something is only used for JVM state in uncommon trap exits,
  // like various versions of induction variable+offset.  Clone the
  // computation per usage to allow it to sink out of the loop.
  if (has_ctrl(n) && !n->in(0)) {// n not dead and has no control edge (can float about)
    Node *n_ctrl = get_ctrl(n);
    IdealLoopTree *n_loop = get_loop(n_ctrl);
    if( n_loop != _ltree_root ) {
      DUIterator_Fast imax, i = n->fast_outs(imax);
      for (; i < imax; i++) {
        Node* u = n->fast_out(i);
        if( !has_ctrl(u) )     break; // Found control user
        IdealLoopTree *u_loop = get_loop(get_ctrl(u));
        if( u_loop == n_loop ) break; // Found loop-varying use
        if( n_loop->is_member( u_loop ) ) break; // Found use in inner loop
        if( u->Opcode() == Op_Opaque1 ) break; // Found loop limit, bugfix for 4677003
      }
      bool did_break = (i < imax);  // Did we break out of the previous loop?
      if (!did_break && n->outcnt() > 1) { // All uses in outer loops!
        Node *late_load_ctrl = NULL;
        if (n->is_Load()) {
          // If n is a load, get and save the result from get_late_ctrl(),
          // to be later used in calculating the control for n's clones.
          clear_dom_lca_tags();
          late_load_ctrl = get_late_ctrl(n, n_ctrl);
        }
        // If n is a load, and the late control is the same as the current
        // control, then the cloning of n is a pointless exercise, because
        // GVN will ensure that we end up where we started.
        if (!n->is_Load() || late_load_ctrl != n_ctrl) {
          for (DUIterator_Last jmin, j = n->last_outs(jmin); j >= jmin; ) {
            Node *u = n->last_out(j); // Clone private computation per use
            _igvn.rehash_node_delayed(u);
            Node *x = n->clone(); // Clone computation
            Node *x_ctrl = NULL;
            if( u->is_Phi() ) {
              // Replace all uses of normal nodes.  Replace Phi uses
              // individually, so the separate Nodes can sink down
              // different paths.
              uint k = 1;
              while( u->in(k) != n ) k++;
              u->set_req( k, x );
              // x goes next to Phi input path
              x_ctrl = u->in(0)->in(k);
              --j;
            } else {              // Normal use
              // Replace all uses
              for( uint k = 0; k < u->req(); k++ ) {
                if( u->in(k) == n ) {
                  u->set_req( k, x );
                  --j;
                }
              }
              x_ctrl = get_ctrl(u);
            }

            // Find control for 'x' next to use but not inside inner loops.
            // For inner loop uses get the preheader area.
            x_ctrl = place_near_use(x_ctrl);

            if (n->is_Load()) {
              // For loads, add a control edge to a CFG node outside of the loop
              // to force them to not combine and return back inside the loop
              // during GVN optimization (4641526).
              //
              // Because we are setting the actual control input, factor in
              // the result from get_late_ctrl() so we respect any
              // anti-dependences. (6233005).
              x_ctrl = dom_lca(late_load_ctrl, x_ctrl);

              // Don't allow the control input to be a CFG splitting node.
              // Such nodes should only have ProjNodes as outs, e.g. IfNode
              // should only have IfTrueNode and IfFalseNode (4985384).
              x_ctrl = find_non_split_ctrl(x_ctrl);

              IdealLoopTree* x_loop = get_loop(x_ctrl);
              Node* x_head = x_loop->_head;
              if (x_head->is_Loop() && (x_head->is_OuterStripMinedLoop() || x_head->as_Loop()->is_strip_mined()) && is_dominator(n_ctrl, x_head)) {
                // Anti dependence analysis is sometimes too
                // conservative: a store in the outer strip mined loop
                // can prevent a load from floating out of the outer
                // strip mined loop but the load may not be referenced
                // from the safepoint: loop strip mining verification
                // code reports a problem in that case. Make sure the
                // load is not moved in the outer strip mined loop in
                // that case.
                x_ctrl = x_head->as_Loop()->skip_strip_mined()->in(LoopNode::EntryControl);
              }
              assert(dom_depth(n_ctrl) <= dom_depth(x_ctrl), "n is later than its clone");

              x->set_req(0, x_ctrl);
            }
            register_new_node(x, x_ctrl);

            // Some institutional knowledge is needed here: 'x' is
            // yanked because if the optimizer runs GVN on it all the
            // cloned x's will common up and undo this optimization and
            // be forced back in the loop.
            // I tried setting control edges on the x's to force them to
            // not combine, but the matching gets worried when it tries
            // to fold a StoreP and an AddP together (as part of an
            // address expression) and the AddP and StoreP have
            // different controls.
            if (!x->is_Load() && !x->is_DecodeNarrowPtr()) _igvn._worklist.yank(x);
          }
          _igvn.remove_dead_node(n);
        }
      }
    }
  }

  try_move_store_after_loop(n);

  // Remove multiple allocations of the same inline type
  if (n->is_InlineType()) {
    n->as_InlineType()->remove_redundant_allocations(&_igvn, this);
    return; // n is now dead
  }

  // Check for Opaque2's who's loop has disappeared - who's input is in the
  // same loop nest as their output.  Remove 'em, they are no longer useful.
  if( n_op == Op_Opaque2 &&
      n->in(1) != NULL &&
      get_loop(get_ctrl(n)) == get_loop(get_ctrl(n->in(1))) ) {
    _igvn.replace_node( n, n->in(1) );
  }
}

//------------------------------split_if_with_blocks---------------------------
// Check for aggressive application of 'split-if' optimization,
// using basic block level info.
void PhaseIdealLoop::split_if_with_blocks(VectorSet &visited, Node_Stack &nstack) {
  Node* root = C->root();
  visited.set(root->_idx); // first, mark root as visited
  // Do pre-visit work for root
  Node* n   = split_if_with_blocks_pre(root);
  uint  cnt = n->outcnt();
  uint  i   = 0;

  while (true) {
    // Visit all children
    if (i < cnt) {
      Node* use = n->raw_out(i);
      ++i;
      if (use->outcnt() != 0 && !visited.test_set(use->_idx)) {
        // Now do pre-visit work for this use
        use = split_if_with_blocks_pre(use);
        nstack.push(n, i); // Save parent and next use's index.
        n   = use;         // Process all children of current use.
        cnt = use->outcnt();
        i   = 0;
      }
    }
    else {
      // All of n's children have been processed, complete post-processing.
      if (cnt != 0 && !n->is_Con()) {
        assert(has_node(n), "no dead nodes");
        split_if_with_blocks_post(n);
      }
      if (must_throttle_split_if()) {
        nstack.clear();
      }
      if (nstack.is_empty()) {
        // Finished all nodes on stack.
        break;
      }
      // Get saved parent node and next use's index. Visit the rest of uses.
      n   = nstack.node();
      cnt = n->outcnt();
      i   = nstack.index();
      nstack.pop();
    }
  }
}


//=============================================================================
//
//                   C L O N E   A   L O O P   B O D Y
//

//------------------------------clone_iff--------------------------------------
// Passed in a Phi merging (recursively) some nearly equivalent Bool/Cmps.
// "Nearly" because all Nodes have been cloned from the original in the loop,
// but the fall-in edges to the Cmp are different.  Clone bool/Cmp pairs
// through the Phi recursively, and return a Bool.
Node* PhaseIdealLoop::clone_iff(PhiNode *phi, IdealLoopTree *loop) {

  // Convert this Phi into a Phi merging Bools
  uint i;
  for (i = 1; i < phi->req(); i++) {
    Node *b = phi->in(i);
    if (b->is_Phi()) {
      _igvn.replace_input_of(phi, i, clone_iff(b->as_Phi(), loop));
    } else {
      assert(b->is_Bool() || b->Opcode() == Op_Opaque4, "");
    }
  }

  Node* n = phi->in(1);
  Node* sample_opaque = NULL;
  Node *sample_bool = NULL;
  if (n->Opcode() == Op_Opaque4) {
    sample_opaque = n;
    sample_bool = n->in(1);
    assert(sample_bool->is_Bool(), "wrong type");
  } else {
    sample_bool = n;
  }
  Node *sample_cmp = sample_bool->in(1);

  // Make Phis to merge the Cmp's inputs.
  PhiNode *phi1 = new PhiNode(phi->in(0), Type::TOP);
  PhiNode *phi2 = new PhiNode(phi->in(0), Type::TOP);
  for (i = 1; i < phi->req(); i++) {
    Node *n1 = sample_opaque == NULL ? phi->in(i)->in(1)->in(1) : phi->in(i)->in(1)->in(1)->in(1);
    Node *n2 = sample_opaque == NULL ? phi->in(i)->in(1)->in(2) : phi->in(i)->in(1)->in(1)->in(2);
    phi1->set_req(i, n1);
    phi2->set_req(i, n2);
    phi1->set_type(phi1->type()->meet_speculative(n1->bottom_type()));
    phi2->set_type(phi2->type()->meet_speculative(n2->bottom_type()));
  }
  // See if these Phis have been made before.
  // Register with optimizer
  Node *hit1 = _igvn.hash_find_insert(phi1);
  if (hit1) {                   // Hit, toss just made Phi
    _igvn.remove_dead_node(phi1); // Remove new phi
    assert(hit1->is_Phi(), "" );
    phi1 = (PhiNode*)hit1;      // Use existing phi
  } else {                      // Miss
    _igvn.register_new_node_with_optimizer(phi1);
  }
  Node *hit2 = _igvn.hash_find_insert(phi2);
  if (hit2) {                   // Hit, toss just made Phi
    _igvn.remove_dead_node(phi2); // Remove new phi
    assert(hit2->is_Phi(), "" );
    phi2 = (PhiNode*)hit2;      // Use existing phi
  } else {                      // Miss
    _igvn.register_new_node_with_optimizer(phi2);
  }
  // Register Phis with loop/block info
  set_ctrl(phi1, phi->in(0));
  set_ctrl(phi2, phi->in(0));
  // Make a new Cmp
  Node *cmp = sample_cmp->clone();
  cmp->set_req(1, phi1);
  cmp->set_req(2, phi2);
  _igvn.register_new_node_with_optimizer(cmp);
  set_ctrl(cmp, phi->in(0));

  // Make a new Bool
  Node *b = sample_bool->clone();
  b->set_req(1,cmp);
  _igvn.register_new_node_with_optimizer(b);
  set_ctrl(b, phi->in(0));

  if (sample_opaque != NULL) {
    Node* opaque = sample_opaque->clone();
    opaque->set_req(1, b);
    _igvn.register_new_node_with_optimizer(opaque);
    set_ctrl(opaque, phi->in(0));
    return opaque;
  }

  assert(b->is_Bool(), "");
  return b;
}

//------------------------------clone_bool-------------------------------------
// Passed in a Phi merging (recursively) some nearly equivalent Bool/Cmps.
// "Nearly" because all Nodes have been cloned from the original in the loop,
// but the fall-in edges to the Cmp are different.  Clone bool/Cmp pairs
// through the Phi recursively, and return a Bool.
CmpNode *PhaseIdealLoop::clone_bool( PhiNode *phi, IdealLoopTree *loop ) {
  uint i;
  // Convert this Phi into a Phi merging Bools
  for( i = 1; i < phi->req(); i++ ) {
    Node *b = phi->in(i);
    if( b->is_Phi() ) {
      _igvn.replace_input_of(phi, i, clone_bool( b->as_Phi(), loop ));
    } else {
      assert( b->is_Cmp() || b->is_top(), "inputs are all Cmp or TOP" );
    }
  }

  Node *sample_cmp = phi->in(1);

  // Make Phis to merge the Cmp's inputs.
  PhiNode *phi1 = new PhiNode( phi->in(0), Type::TOP );
  PhiNode *phi2 = new PhiNode( phi->in(0), Type::TOP );
  for( uint j = 1; j < phi->req(); j++ ) {
    Node *cmp_top = phi->in(j); // Inputs are all Cmp or TOP
    Node *n1, *n2;
    if( cmp_top->is_Cmp() ) {
      n1 = cmp_top->in(1);
      n2 = cmp_top->in(2);
    } else {
      n1 = n2 = cmp_top;
    }
    phi1->set_req( j, n1 );
    phi2->set_req( j, n2 );
    phi1->set_type(phi1->type()->meet_speculative(n1->bottom_type()));
    phi2->set_type(phi2->type()->meet_speculative(n2->bottom_type()));
  }

  // See if these Phis have been made before.
  // Register with optimizer
  Node *hit1 = _igvn.hash_find_insert(phi1);
  if( hit1 ) {                  // Hit, toss just made Phi
    _igvn.remove_dead_node(phi1); // Remove new phi
    assert( hit1->is_Phi(), "" );
    phi1 = (PhiNode*)hit1;      // Use existing phi
  } else {                      // Miss
    _igvn.register_new_node_with_optimizer(phi1);
  }
  Node *hit2 = _igvn.hash_find_insert(phi2);
  if( hit2 ) {                  // Hit, toss just made Phi
    _igvn.remove_dead_node(phi2); // Remove new phi
    assert( hit2->is_Phi(), "" );
    phi2 = (PhiNode*)hit2;      // Use existing phi
  } else {                      // Miss
    _igvn.register_new_node_with_optimizer(phi2);
  }
  // Register Phis with loop/block info
  set_ctrl(phi1, phi->in(0));
  set_ctrl(phi2, phi->in(0));
  // Make a new Cmp
  Node *cmp = sample_cmp->clone();
  cmp->set_req( 1, phi1 );
  cmp->set_req( 2, phi2 );
  _igvn.register_new_node_with_optimizer(cmp);
  set_ctrl(cmp, phi->in(0));

  assert( cmp->is_Cmp(), "" );
  return (CmpNode*)cmp;
}

//------------------------------sink_use---------------------------------------
// If 'use' was in the loop-exit block, it now needs to be sunk
// below the post-loop merge point.
void PhaseIdealLoop::sink_use( Node *use, Node *post_loop ) {
  if (!use->is_CFG() && get_ctrl(use) == post_loop->in(2)) {
    set_ctrl(use, post_loop);
    for (DUIterator j = use->outs(); use->has_out(j); j++)
      sink_use(use->out(j), post_loop);
  }
}

void PhaseIdealLoop::clone_loop_handle_data_uses(Node* old, Node_List &old_new,
                                                 IdealLoopTree* loop, IdealLoopTree* outer_loop,
                                                 Node_List*& split_if_set, Node_List*& split_bool_set,
                                                 Node_List*& split_cex_set, Node_List& worklist,
                                                 uint new_counter, CloneLoopMode mode) {
  Node* nnn = old_new[old->_idx];
  // Copy uses to a worklist, so I can munge the def-use info
  // with impunity.
  for (DUIterator_Fast jmax, j = old->fast_outs(jmax); j < jmax; j++)
    worklist.push(old->fast_out(j));

  while( worklist.size() ) {
    Node *use = worklist.pop();
    if (!has_node(use))  continue; // Ignore dead nodes
    if (use->in(0) == C->top())  continue;
    IdealLoopTree *use_loop = get_loop( has_ctrl(use) ? get_ctrl(use) : use );
    // Check for data-use outside of loop - at least one of OLD or USE
    // must not be a CFG node.
#ifdef ASSERT
    if (loop->_head->as_Loop()->is_strip_mined() && outer_loop->is_member(use_loop) && !loop->is_member(use_loop) && old_new[use->_idx] == NULL) {
      Node* sfpt = loop->_head->as_CountedLoop()->outer_safepoint();
      assert(mode != IgnoreStripMined, "incorrect cloning mode");
      assert((mode == ControlAroundStripMined && use == sfpt) || !use->is_reachable_from_root(), "missed a node");
    }
#endif
    if (!loop->is_member(use_loop) && !outer_loop->is_member(use_loop) && (!old->is_CFG() || !use->is_CFG())) {

      // If the Data use is an IF, that means we have an IF outside of the
      // loop that is switching on a condition that is set inside of the
      // loop.  Happens if people set a loop-exit flag; then test the flag
      // in the loop to break the loop, then test is again outside of the
      // loop to determine which way the loop exited.
      // Loop predicate If node connects to Bool node through Opaque1 node.
      if (use->is_If() || use->is_CMove() || C->is_predicate_opaq(use) || use->Opcode() == Op_Opaque4) {
        // Since this code is highly unlikely, we lazily build the worklist
        // of such Nodes to go split.
        if (!split_if_set) {
          split_if_set = new Node_List();
        }
        split_if_set->push(use);
      }
      if (use->is_Bool()) {
        if (!split_bool_set) {
          split_bool_set = new Node_List();
        }
        split_bool_set->push(use);
      }
      if (use->Opcode() == Op_CreateEx) {
        if (!split_cex_set) {
          split_cex_set = new Node_List();
        }
        split_cex_set->push(use);
      }


      // Get "block" use is in
      uint idx = 0;
      while( use->in(idx) != old ) idx++;
      Node *prev = use->is_CFG() ? use : get_ctrl(use);
      assert(!loop->is_member(get_loop(prev)) && !outer_loop->is_member(get_loop(prev)), "" );
      Node *cfg = prev->_idx >= new_counter
        ? prev->in(2)
        : idom(prev);
      if( use->is_Phi() )     // Phi use is in prior block
        cfg = prev->in(idx);  // NOT in block of Phi itself
      if (cfg->is_top()) {    // Use is dead?
        _igvn.replace_input_of(use, idx, C->top());
        continue;
      }

      // If use is referenced through control edge... (idx == 0)
      if (mode == IgnoreStripMined && idx == 0) {
        LoopNode *head = loop->_head->as_Loop();
        if (head->is_strip_mined() && is_dominator(head->outer_loop_exit(), prev)) {
          // That node is outside the inner loop, leave it outside the
          // outer loop as well to not confuse verification code.
          assert(!loop->_parent->is_member(use_loop), "should be out of the outer loop");
          _igvn.replace_input_of(use, 0, head->outer_loop_exit());
          continue;
        }
      }

      while(!outer_loop->is_member(get_loop(cfg))) {
        prev = cfg;
        cfg = cfg->_idx >= new_counter ? cfg->in(2) : idom(cfg);
      }
      // If the use occurs after merging several exits from the loop, then
      // old value must have dominated all those exits.  Since the same old
      // value was used on all those exits we did not need a Phi at this
      // merge point.  NOW we do need a Phi here.  Each loop exit value
      // is now merged with the peeled body exit; each exit gets its own
      // private Phi and those Phis need to be merged here.
      Node *phi;
      if( prev->is_Region() ) {
        if( idx == 0 ) {      // Updating control edge?
          phi = prev;         // Just use existing control
        } else {              // Else need a new Phi
          phi = PhiNode::make( prev, old );
          // Now recursively fix up the new uses of old!
          for( uint i = 1; i < prev->req(); i++ ) {
            worklist.push(phi); // Onto worklist once for each 'old' input
          }
        }
      } else {
        // Get new RegionNode merging old and new loop exits
        prev = old_new[prev->_idx];
        assert( prev, "just made this in step 7" );
        if( idx == 0) {      // Updating control edge?
          phi = prev;         // Just use existing control
        } else {              // Else need a new Phi
          // Make a new Phi merging data values properly
          phi = PhiNode::make( prev, old );
          phi->set_req( 1, nnn );
        }
      }
      // If inserting a new Phi, check for prior hits
      if( idx != 0 ) {
        Node *hit = _igvn.hash_find_insert(phi);
        if( hit == NULL ) {
          _igvn.register_new_node_with_optimizer(phi); // Register new phi
        } else {                                      // or
          // Remove the new phi from the graph and use the hit
          _igvn.remove_dead_node(phi);
          phi = hit;                                  // Use existing phi
        }
        set_ctrl(phi, prev);
      }
      // Make 'use' use the Phi instead of the old loop body exit value
      _igvn.replace_input_of(use, idx, phi);
      if( use->_idx >= new_counter ) { // If updating new phis
        // Not needed for correctness, but prevents a weak assert
        // in AddPNode from tripping (when we end up with different
        // base & derived Phis that will become the same after
        // IGVN does CSE).
        Node *hit = _igvn.hash_find_insert(use);
        if( hit )             // Go ahead and re-hash for hits.
          _igvn.replace_node( use, hit );
      }

      // If 'use' was in the loop-exit block, it now needs to be sunk
      // below the post-loop merge point.
      sink_use( use, prev );
    }
  }
}

static void clone_outer_loop_helper(Node* n, const IdealLoopTree *loop, const IdealLoopTree* outer_loop,
                                    const Node_List &old_new, Unique_Node_List& wq, PhaseIdealLoop* phase,
                                    bool check_old_new) {
  for (DUIterator_Fast jmax, j = n->fast_outs(jmax); j < jmax; j++) {
    Node* u = n->fast_out(j);
    assert(check_old_new || old_new[u->_idx] == NULL, "shouldn't have been cloned");
    if (!u->is_CFG() && (!check_old_new || old_new[u->_idx] == NULL)) {
      Node* c = phase->get_ctrl(u);
      IdealLoopTree* u_loop = phase->get_loop(c);
      assert(!loop->is_member(u_loop), "can be in outer loop or out of both loops only");
      if (outer_loop->is_member(u_loop)) {
        wq.push(u);
      }
    }
  }
}

void PhaseIdealLoop::clone_outer_loop(LoopNode* head, CloneLoopMode mode, IdealLoopTree *loop,
                                      IdealLoopTree* outer_loop, int dd, Node_List &old_new,
                                      Node_List& extra_data_nodes) {
  if (head->is_strip_mined() && mode != IgnoreStripMined) {
    CountedLoopNode* cl = head->as_CountedLoop();
    Node* l = cl->outer_loop();
    Node* tail = cl->outer_loop_tail();
    IfNode* le = cl->outer_loop_end();
    Node* sfpt = cl->outer_safepoint();
    CountedLoopEndNode* cle = cl->loopexit();
    CountedLoopNode* new_cl = old_new[cl->_idx]->as_CountedLoop();
    CountedLoopEndNode* new_cle = new_cl->as_CountedLoop()->loopexit_or_null();
    Node* cle_out = cle->proj_out(false);

    Node* new_sfpt = NULL;
    Node* new_cle_out = cle_out->clone();
    old_new.map(cle_out->_idx, new_cle_out);
    if (mode == CloneIncludesStripMined) {
      // clone outer loop body
      Node* new_l = l->clone();
      Node* new_tail = tail->clone();
      IfNode* new_le = le->clone()->as_If();
      new_sfpt = sfpt->clone();

      set_loop(new_l, outer_loop->_parent);
      set_idom(new_l, new_l->in(LoopNode::EntryControl), dd);
      set_loop(new_cle_out, outer_loop->_parent);
      set_idom(new_cle_out, new_cle, dd);
      set_loop(new_sfpt, outer_loop->_parent);
      set_idom(new_sfpt, new_cle_out, dd);
      set_loop(new_le, outer_loop->_parent);
      set_idom(new_le, new_sfpt, dd);
      set_loop(new_tail, outer_loop->_parent);
      set_idom(new_tail, new_le, dd);
      set_idom(new_cl, new_l, dd);

      old_new.map(l->_idx, new_l);
      old_new.map(tail->_idx, new_tail);
      old_new.map(le->_idx, new_le);
      old_new.map(sfpt->_idx, new_sfpt);

      new_l->set_req(LoopNode::LoopBackControl, new_tail);
      new_l->set_req(0, new_l);
      new_tail->set_req(0, new_le);
      new_le->set_req(0, new_sfpt);
      new_sfpt->set_req(0, new_cle_out);
      new_cle_out->set_req(0, new_cle);
      new_cl->set_req(LoopNode::EntryControl, new_l);

      _igvn.register_new_node_with_optimizer(new_l);
      _igvn.register_new_node_with_optimizer(new_tail);
      _igvn.register_new_node_with_optimizer(new_le);
    } else {
      Node *newhead = old_new[loop->_head->_idx];
      newhead->as_Loop()->clear_strip_mined();
      _igvn.replace_input_of(newhead, LoopNode::EntryControl, newhead->in(LoopNode::EntryControl)->in(LoopNode::EntryControl));
      set_idom(newhead, newhead->in(LoopNode::EntryControl), dd);
    }
    // Look at data node that were assigned a control in the outer
    // loop: they are kept in the outer loop by the safepoint so start
    // from the safepoint node's inputs.
    IdealLoopTree* outer_loop = get_loop(l);
    Node_Stack stack(2);
    stack.push(sfpt, 1);
    uint new_counter = C->unique();
    while (stack.size() > 0) {
      Node* n = stack.node();
      uint i = stack.index();
      while (i < n->req() &&
             (n->in(i) == NULL ||
              !has_ctrl(n->in(i)) ||
              get_loop(get_ctrl(n->in(i))) != outer_loop ||
              (old_new[n->in(i)->_idx] != NULL && old_new[n->in(i)->_idx]->_idx >= new_counter))) {
        i++;
      }
      if (i < n->req()) {
        stack.set_index(i+1);
        stack.push(n->in(i), 0);
      } else {
        assert(old_new[n->_idx] == NULL || n == sfpt || old_new[n->_idx]->_idx < new_counter, "no clone yet");
        Node* m = n == sfpt ? new_sfpt : n->clone();
        if (m != NULL) {
          for (uint i = 0; i < n->req(); i++) {
            if (m->in(i) != NULL && old_new[m->in(i)->_idx] != NULL) {
              m->set_req(i, old_new[m->in(i)->_idx]);
            }
          }
        } else {
          assert(n == sfpt && mode != CloneIncludesStripMined, "where's the safepoint clone?");
        }
        if (n != sfpt) {
          extra_data_nodes.push(n);
          _igvn.register_new_node_with_optimizer(m);
          assert(get_ctrl(n) == cle_out, "what other control?");
          set_ctrl(m, new_cle_out);
          old_new.map(n->_idx, m);
        }
        stack.pop();
      }
    }
    if (mode == CloneIncludesStripMined) {
      _igvn.register_new_node_with_optimizer(new_sfpt);
      _igvn.register_new_node_with_optimizer(new_cle_out);
    }
    // Some other transformation may have pessimistically assign some
    // data nodes to the outer loop. Set their control so they are out
    // of the outer loop.
    ResourceMark rm;
    Unique_Node_List wq;
    for (uint i = 0; i < extra_data_nodes.size(); i++) {
      Node* old = extra_data_nodes.at(i);
      clone_outer_loop_helper(old, loop, outer_loop, old_new, wq, this, true);
    }
    Node* new_ctrl = cl->outer_loop_exit();
    assert(get_loop(new_ctrl) != outer_loop, "must be out of the loop nest");
    for (uint i = 0; i < wq.size(); i++) {
      Node* n = wq.at(i);
      set_ctrl(n, new_ctrl);
      clone_outer_loop_helper(n, loop, outer_loop, old_new, wq, this, false);
    }
  } else {
    Node *newhead = old_new[loop->_head->_idx];
    set_idom(newhead, newhead->in(LoopNode::EntryControl), dd);
  }
}

//------------------------------clone_loop-------------------------------------
//
//                   C L O N E   A   L O O P   B O D Y
//
// This is the basic building block of the loop optimizations.  It clones an
// entire loop body.  It makes an old_new loop body mapping; with this mapping
// you can find the new-loop equivalent to an old-loop node.  All new-loop
// nodes are exactly equal to their old-loop counterparts, all edges are the
// same.  All exits from the old-loop now have a RegionNode that merges the
// equivalent new-loop path.  This is true even for the normal "loop-exit"
// condition.  All uses of loop-invariant old-loop values now come from (one
// or more) Phis that merge their new-loop equivalents.
//
// This operation leaves the graph in an illegal state: there are two valid
// control edges coming from the loop pre-header to both loop bodies.  I'll
// definitely have to hack the graph after running this transform.
//
// From this building block I will further edit edges to perform loop peeling
// or loop unrolling or iteration splitting (Range-Check-Elimination), etc.
//
// Parameter side_by_size_idom:
//   When side_by_size_idom is NULL, the dominator tree is constructed for
//      the clone loop to dominate the original.  Used in construction of
//      pre-main-post loop sequence.
//   When nonnull, the clone and original are side-by-side, both are
//      dominated by the side_by_side_idom node.  Used in construction of
//      unswitched loops.
void PhaseIdealLoop::clone_loop( IdealLoopTree *loop, Node_List &old_new, int dd,
                                CloneLoopMode mode, Node* side_by_side_idom) {

  LoopNode* head = loop->_head->as_Loop();
  head->verify_strip_mined(1);

  if (C->do_vector_loop() && PrintOpto) {
    const char* mname = C->method()->name()->as_quoted_ascii();
    if (mname != NULL) {
      tty->print("PhaseIdealLoop::clone_loop: for vectorize method %s\n", mname);
    }
  }

  CloneMap& cm = C->clone_map();
  Dict* dict = cm.dict();
  if (C->do_vector_loop()) {
    cm.set_clone_idx(cm.max_gen()+1);
#ifndef PRODUCT
    if (PrintOpto) {
      tty->print_cr("PhaseIdealLoop::clone_loop: _clone_idx %d", cm.clone_idx());
      loop->dump_head();
    }
#endif
  }

  // Step 1: Clone the loop body.  Make the old->new mapping.
  uint i;
  for( i = 0; i < loop->_body.size(); i++ ) {
    Node *old = loop->_body.at(i);
    Node *nnn = old->clone();
    old_new.map( old->_idx, nnn );
    if (C->do_vector_loop()) {
      cm.verify_insert_and_clone(old, nnn, cm.clone_idx());
    }
    _igvn.register_new_node_with_optimizer(nnn);
  }

  IdealLoopTree* outer_loop = (head->is_strip_mined() && mode != IgnoreStripMined) ? get_loop(head->as_CountedLoop()->outer_loop()) : loop;

  // Step 2: Fix the edges in the new body.  If the old input is outside the
  // loop use it.  If the old input is INside the loop, use the corresponding
  // new node instead.
  for( i = 0; i < loop->_body.size(); i++ ) {
    Node *old = loop->_body.at(i);
    Node *nnn = old_new[old->_idx];
    // Fix CFG/Loop controlling the new node
    if (has_ctrl(old)) {
      set_ctrl(nnn, old_new[get_ctrl(old)->_idx]);
    } else {
      set_loop(nnn, outer_loop->_parent);
      if (old->outcnt() > 0) {
        set_idom( nnn, old_new[idom(old)->_idx], dd );
      }
    }
    // Correct edges to the new node
    for( uint j = 0; j < nnn->req(); j++ ) {
        Node *n = nnn->in(j);
        if( n ) {
          IdealLoopTree *old_in_loop = get_loop( has_ctrl(n) ? get_ctrl(n) : n );
          if( loop->is_member( old_in_loop ) )
            nnn->set_req(j, old_new[n->_idx]);
        }
    }
    _igvn.hash_find_insert(nnn);
  }

  Node_List extra_data_nodes; // data nodes in the outer strip mined loop
  clone_outer_loop(head, mode, loop, outer_loop, dd, old_new, extra_data_nodes);

  // Step 3: Now fix control uses.  Loop varying control uses have already
  // been fixed up (as part of all input edges in Step 2).  Loop invariant
  // control uses must be either an IfFalse or an IfTrue.  Make a merge
  // point to merge the old and new IfFalse/IfTrue nodes; make the use
  // refer to this.
  Node_List worklist;
  uint new_counter = C->unique();
  for( i = 0; i < loop->_body.size(); i++ ) {
    Node* old = loop->_body.at(i);
    if( !old->is_CFG() ) continue;

    // Copy uses to a worklist, so I can munge the def-use info
    // with impunity.
    for (DUIterator_Fast jmax, j = old->fast_outs(jmax); j < jmax; j++)
      worklist.push(old->fast_out(j));

    while( worklist.size() ) {  // Visit all uses
      Node *use = worklist.pop();
      if (!has_node(use))  continue; // Ignore dead nodes
      IdealLoopTree *use_loop = get_loop( has_ctrl(use) ? get_ctrl(use) : use );
      if( !loop->is_member( use_loop ) && use->is_CFG() ) {
        // Both OLD and USE are CFG nodes here.
        assert( use->is_Proj(), "" );
        Node* nnn = old_new[old->_idx];

        Node* newuse = NULL;
        if (head->is_strip_mined() && mode != IgnoreStripMined) {
          CountedLoopNode* cl = head->as_CountedLoop();
          CountedLoopEndNode* cle = cl->loopexit();
          Node* cle_out = cle->proj_out_or_null(false);
          if (use == cle_out) {
            IfNode* le = cl->outer_loop_end();
            use = le->proj_out(false);
            use_loop = get_loop(use);
            if (mode == CloneIncludesStripMined) {
              nnn = old_new[le->_idx];
            } else {
              newuse = old_new[cle_out->_idx];
            }
          }
        }
        if (newuse == NULL) {
          newuse = use->clone();
        }

        // Clone the loop exit control projection
        if (C->do_vector_loop()) {
          cm.verify_insert_and_clone(use, newuse, cm.clone_idx());
        }
        newuse->set_req(0,nnn);
        _igvn.register_new_node_with_optimizer(newuse);
        set_loop(newuse, use_loop);
        set_idom(newuse, nnn, dom_depth(nnn) + 1 );

        // We need a Region to merge the exit from the peeled body and the
        // exit from the old loop body.
        RegionNode *r = new RegionNode(3);
        // Map the old use to the new merge point
        old_new.map( use->_idx, r );
        uint dd_r = MIN2(dom_depth(newuse),dom_depth(use));
        assert( dd_r >= dom_depth(dom_lca(newuse,use)), "" );

        // The original user of 'use' uses 'r' instead.
        for (DUIterator_Last lmin, l = use->last_outs(lmin); l >= lmin;) {
          Node* useuse = use->last_out(l);
          _igvn.rehash_node_delayed(useuse);
          uint uses_found = 0;
          if( useuse->in(0) == use ) {
            useuse->set_req(0, r);
            uses_found++;
            if( useuse->is_CFG() ) {
              // This is not a dom_depth > dd_r because when new
              // control flow is constructed by a loop opt, a node and
              // its dominator can end up at the same dom_depth
              assert(dom_depth(useuse) >= dd_r, "");
              set_idom(useuse, r, dom_depth(useuse));
            }
          }
          for( uint k = 1; k < useuse->req(); k++ ) {
            if( useuse->in(k) == use ) {
              useuse->set_req(k, r);
              uses_found++;
              if (useuse->is_Loop() && k == LoopNode::EntryControl) {
                // This is not a dom_depth > dd_r because when new
                // control flow is constructed by a loop opt, a node
                // and its dominator can end up at the same dom_depth
                assert(dom_depth(useuse) >= dd_r , "");
                set_idom(useuse, r, dom_depth(useuse));
              }
            }
          }
          l -= uses_found;    // we deleted 1 or more copies of this edge
        }

        // Now finish up 'r'
        r->set_req( 1, newuse );
        r->set_req( 2,    use );
        _igvn.register_new_node_with_optimizer(r);
        set_loop(r, use_loop);
        set_idom(r, !side_by_side_idom ? newuse->in(0) : side_by_side_idom, dd_r);
      } // End of if a loop-exit test
    }
  }

  // Step 4: If loop-invariant use is not control, it must be dominated by a
  // loop exit IfFalse/IfTrue.  Find "proper" loop exit.  Make a Region
  // there if needed.  Make a Phi there merging old and new used values.
  Node_List *split_if_set = NULL;
  Node_List *split_bool_set = NULL;
  Node_List *split_cex_set = NULL;
  for( i = 0; i < loop->_body.size(); i++ ) {
    Node* old = loop->_body.at(i);
    clone_loop_handle_data_uses(old, old_new, loop, outer_loop, split_if_set,
                                split_bool_set, split_cex_set, worklist, new_counter,
                                mode);
  }

  for (i = 0; i < extra_data_nodes.size(); i++) {
    Node* old = extra_data_nodes.at(i);
    clone_loop_handle_data_uses(old, old_new, loop, outer_loop, split_if_set,
                                split_bool_set, split_cex_set, worklist, new_counter,
                                mode);
  }

  // Check for IFs that need splitting/cloning.  Happens if an IF outside of
  // the loop uses a condition set in the loop.  The original IF probably
  // takes control from one or more OLD Regions (which in turn get from NEW
  // Regions).  In any case, there will be a set of Phis for each merge point
  // from the IF up to where the original BOOL def exists the loop.
  if (split_if_set) {
    while (split_if_set->size()) {
      Node *iff = split_if_set->pop();
      if (iff->in(1)->is_Phi()) {
        Node *b = clone_iff(iff->in(1)->as_Phi(), loop);
        _igvn.replace_input_of(iff, 1, b);
      }
    }
  }
  if (split_bool_set) {
    while (split_bool_set->size()) {
      Node *b = split_bool_set->pop();
      Node *phi = b->in(1);
      assert(phi->is_Phi(), "");
      CmpNode *cmp = clone_bool((PhiNode*)phi, loop);
      _igvn.replace_input_of(b, 1, cmp);
    }
  }
  if (split_cex_set) {
    while (split_cex_set->size()) {
      Node *b = split_cex_set->pop();
      assert(b->in(0)->is_Region(), "");
      assert(b->in(1)->is_Phi(), "");
      assert(b->in(0)->in(0) == b->in(1)->in(0), "");
      split_up(b, b->in(0), NULL);
    }
  }

}


//---------------------- stride_of_possible_iv -------------------------------------
// Looks for an iff/bool/comp with one operand of the compare
// being a cycle involving an add and a phi,
// with an optional truncation (left-shift followed by a right-shift)
// of the add. Returns zero if not an iv.
int PhaseIdealLoop::stride_of_possible_iv(Node* iff) {
  Node* trunc1 = NULL;
  Node* trunc2 = NULL;
  const TypeInt* ttype = NULL;
  if (!iff->is_If() || iff->in(1) == NULL || !iff->in(1)->is_Bool()) {
    return 0;
  }
  BoolNode* bl = iff->in(1)->as_Bool();
  Node* cmp = bl->in(1);
  if (!cmp || (cmp->Opcode() != Op_CmpI && cmp->Opcode() != Op_CmpU)) {
    return 0;
  }
  // Must have an invariant operand
  if (is_member(get_loop(iff), get_ctrl(cmp->in(2)))) {
    return 0;
  }
  Node* add2 = NULL;
  Node* cmp1 = cmp->in(1);
  if (cmp1->is_Phi()) {
    // (If (Bool (CmpX phi:(Phi ...(Optional-trunc(AddI phi add2))) )))
    Node* phi = cmp1;
    for (uint i = 1; i < phi->req(); i++) {
      Node* in = phi->in(i);
      Node* add = CountedLoopNode::match_incr_with_optional_truncation(in,
                                &trunc1, &trunc2, &ttype);
      if (add && add->in(1) == phi) {
        add2 = add->in(2);
        break;
      }
    }
  } else {
    // (If (Bool (CmpX addtrunc:(Optional-trunc((AddI (Phi ...addtrunc...) add2)) )))
    Node* addtrunc = cmp1;
    Node* add = CountedLoopNode::match_incr_with_optional_truncation(addtrunc,
                                &trunc1, &trunc2, &ttype);
    if (add && add->in(1)->is_Phi()) {
      Node* phi = add->in(1);
      for (uint i = 1; i < phi->req(); i++) {
        if (phi->in(i) == addtrunc) {
          add2 = add->in(2);
          break;
        }
      }
    }
  }
  if (add2 != NULL) {
    const TypeInt* add2t = _igvn.type(add2)->is_int();
    if (add2t->is_con()) {
      return add2t->get_con();
    }
  }
  return 0;
}


//---------------------- stay_in_loop -------------------------------------
// Return the (unique) control output node that's in the loop (if it exists.)
Node* PhaseIdealLoop::stay_in_loop( Node* n, IdealLoopTree *loop) {
  Node* unique = NULL;
  if (!n) return NULL;
  for (DUIterator_Fast imax, i = n->fast_outs(imax); i < imax; i++) {
    Node* use = n->fast_out(i);
    if (!has_ctrl(use) && loop->is_member(get_loop(use))) {
      if (unique != NULL) {
        return NULL;
      }
      unique = use;
    }
  }
  return unique;
}

//------------------------------ register_node -------------------------------------
// Utility to register node "n" with PhaseIdealLoop
void PhaseIdealLoop::register_node(Node* n, IdealLoopTree *loop, Node* pred, int ddepth) {
  _igvn.register_new_node_with_optimizer(n);
  loop->_body.push(n);
  if (n->is_CFG()) {
    set_loop(n, loop);
    set_idom(n, pred, ddepth);
  } else {
    set_ctrl(n, pred);
  }
}

//------------------------------ proj_clone -------------------------------------
// Utility to create an if-projection
ProjNode* PhaseIdealLoop::proj_clone(ProjNode* p, IfNode* iff) {
  ProjNode* c = p->clone()->as_Proj();
  c->set_req(0, iff);
  return c;
}

//------------------------------ short_circuit_if -------------------------------------
// Force the iff control output to be the live_proj
Node* PhaseIdealLoop::short_circuit_if(IfNode* iff, ProjNode* live_proj) {
  guarantee(live_proj != NULL, "null projection");
  int proj_con = live_proj->_con;
  assert(proj_con == 0 || proj_con == 1, "false or true projection");
  Node *con = _igvn.intcon(proj_con);
  set_ctrl(con, C->root());
  if (iff) {
    iff->set_req(1, con);
  }
  return con;
}

//------------------------------ insert_if_before_proj -------------------------------------
// Insert a new if before an if projection (* - new node)
//
// before
//           if(test)
//           /     \
//          v       v
//    other-proj   proj (arg)
//
// after
//           if(test)
//           /     \
//          /       v
//         |      * proj-clone
//         v          |
//    other-proj      v
//                * new_if(relop(cmp[IU](left,right)))
//                  /  \
//                 v    v
//         * new-proj  proj
//         (returned)
//
ProjNode* PhaseIdealLoop::insert_if_before_proj(Node* left, bool Signed, BoolTest::mask relop, Node* right, ProjNode* proj) {
  IfNode* iff = proj->in(0)->as_If();
  IdealLoopTree *loop = get_loop(proj);
  ProjNode *other_proj = iff->proj_out(!proj->is_IfTrue())->as_Proj();
  int ddepth = dom_depth(proj);

  _igvn.rehash_node_delayed(iff);
  _igvn.rehash_node_delayed(proj);

  proj->set_req(0, NULL);  // temporary disconnect
  ProjNode* proj2 = proj_clone(proj, iff);
  register_node(proj2, loop, iff, ddepth);

  Node* cmp = Signed ? (Node*) new CmpINode(left, right) : (Node*) new CmpUNode(left, right);
  register_node(cmp, loop, proj2, ddepth);

  BoolNode* bol = new BoolNode(cmp, relop);
  register_node(bol, loop, proj2, ddepth);

  int opcode = iff->Opcode();
  assert(opcode == Op_If || opcode == Op_RangeCheck, "unexpected opcode");
  IfNode* new_if = (opcode == Op_If) ? new IfNode(proj2, bol, iff->_prob, iff->_fcnt):
    new RangeCheckNode(proj2, bol, iff->_prob, iff->_fcnt);
  register_node(new_if, loop, proj2, ddepth);

  proj->set_req(0, new_if); // reattach
  set_idom(proj, new_if, ddepth);

  ProjNode* new_exit = proj_clone(other_proj, new_if)->as_Proj();
  guarantee(new_exit != NULL, "null exit node");
  register_node(new_exit, get_loop(other_proj), new_if, ddepth);

  return new_exit;
}

//------------------------------ insert_region_before_proj -------------------------------------
// Insert a region before an if projection (* - new node)
//
// before
//           if(test)
//          /      |
//         v       |
//       proj      v
//               other-proj
//
// after
//           if(test)
//          /      |
//         v       |
// * proj-clone    v
//         |     other-proj
//         v
// * new-region
//         |
//         v
// *      dum_if
//       /     \
//      v       \
// * dum-proj    v
//              proj
//
RegionNode* PhaseIdealLoop::insert_region_before_proj(ProjNode* proj) {
  IfNode* iff = proj->in(0)->as_If();
  IdealLoopTree *loop = get_loop(proj);
  ProjNode *other_proj = iff->proj_out(!proj->is_IfTrue())->as_Proj();
  int ddepth = dom_depth(proj);

  _igvn.rehash_node_delayed(iff);
  _igvn.rehash_node_delayed(proj);

  proj->set_req(0, NULL);  // temporary disconnect
  ProjNode* proj2 = proj_clone(proj, iff);
  register_node(proj2, loop, iff, ddepth);

  RegionNode* reg = new RegionNode(2);
  reg->set_req(1, proj2);
  register_node(reg, loop, iff, ddepth);

  IfNode* dum_if = new IfNode(reg, short_circuit_if(NULL, proj), iff->_prob, iff->_fcnt);
  register_node(dum_if, loop, reg, ddepth);

  proj->set_req(0, dum_if); // reattach
  set_idom(proj, dum_if, ddepth);

  ProjNode* dum_proj = proj_clone(other_proj, dum_if);
  register_node(dum_proj, loop, dum_if, ddepth);

  return reg;
}

//------------------------------ insert_cmpi_loop_exit -------------------------------------
// Clone a signed compare loop exit from an unsigned compare and
// insert it before the unsigned cmp on the stay-in-loop path.
// All new nodes inserted in the dominator tree between the original
// if and it's projections.  The original if test is replaced with
// a constant to force the stay-in-loop path.
//
// This is done to make sure that the original if and it's projections
// still dominate the same set of control nodes, that the ctrl() relation
// from data nodes to them is preserved, and that their loop nesting is
// preserved.
//
// before
//          if(i <u limit)    unsigned compare loop exit
//         /       |
//        v        v
//   exit-proj   stay-in-loop-proj
//
// after
//          if(stay-in-loop-const)  original if
//         /       |
//        /        v
//       /  if(i <  limit)    new signed test
//      /  /       |
//     /  /        v
//    /  /  if(i <u limit)    new cloned unsigned test
//   /  /   /      |
//   v  v  v       |
//    region       |
//        |        |
//      dum-if     |
//     /  |        |
// ether  |        |
//        v        v
//   exit-proj   stay-in-loop-proj
//
IfNode* PhaseIdealLoop::insert_cmpi_loop_exit(IfNode* if_cmpu, IdealLoopTree *loop) {
  const bool Signed   = true;
  const bool Unsigned = false;

  BoolNode* bol = if_cmpu->in(1)->as_Bool();
  if (bol->_test._test != BoolTest::lt) return NULL;
  CmpNode* cmpu = bol->in(1)->as_Cmp();
  if (cmpu->Opcode() != Op_CmpU) return NULL;
  int stride = stride_of_possible_iv(if_cmpu);
  if (stride == 0) return NULL;

  Node* lp_proj = stay_in_loop(if_cmpu, loop);
  guarantee(lp_proj != NULL, "null loop node");

  ProjNode* lp_continue = lp_proj->as_Proj();
  ProjNode* lp_exit     = if_cmpu->proj_out(!lp_continue->is_IfTrue())->as_Proj();

  Node* limit = NULL;
  if (stride > 0) {
    limit = cmpu->in(2);
  } else {
    limit = _igvn.makecon(TypeInt::ZERO);
    set_ctrl(limit, C->root());
  }
  // Create a new region on the exit path
  RegionNode* reg = insert_region_before_proj(lp_exit);
  guarantee(reg != NULL, "null region node");

  // Clone the if-cmpu-true-false using a signed compare
  BoolTest::mask rel_i = stride > 0 ? bol->_test._test : BoolTest::ge;
  ProjNode* cmpi_exit = insert_if_before_proj(cmpu->in(1), Signed, rel_i, limit, lp_continue);
  reg->add_req(cmpi_exit);

  // Clone the if-cmpu-true-false
  BoolTest::mask rel_u = bol->_test._test;
  ProjNode* cmpu_exit = insert_if_before_proj(cmpu->in(1), Unsigned, rel_u, cmpu->in(2), lp_continue);
  reg->add_req(cmpu_exit);

  // Force original if to stay in loop.
  short_circuit_if(if_cmpu, lp_continue);

  return cmpi_exit->in(0)->as_If();
}

//------------------------------ remove_cmpi_loop_exit -------------------------------------
// Remove a previously inserted signed compare loop exit.
void PhaseIdealLoop::remove_cmpi_loop_exit(IfNode* if_cmp, IdealLoopTree *loop) {
  Node* lp_proj = stay_in_loop(if_cmp, loop);
  assert(if_cmp->in(1)->in(1)->Opcode() == Op_CmpI &&
         stay_in_loop(lp_proj, loop)->is_If() &&
         stay_in_loop(lp_proj, loop)->in(1)->in(1)->Opcode() == Op_CmpU, "inserted cmpi before cmpu");
  Node *con = _igvn.makecon(lp_proj->is_IfTrue() ? TypeInt::ONE : TypeInt::ZERO);
  set_ctrl(con, C->root());
  if_cmp->set_req(1, con);
}

//------------------------------ scheduled_nodelist -------------------------------------
// Create a post order schedule of nodes that are in the
// "member" set.  The list is returned in "sched".
// The first node in "sched" is the loop head, followed by
// nodes which have no inputs in the "member" set, and then
// followed by the nodes that have an immediate input dependence
// on a node in "sched".
void PhaseIdealLoop::scheduled_nodelist( IdealLoopTree *loop, VectorSet& member, Node_List &sched ) {

  assert(member.test(loop->_head->_idx), "loop head must be in member set");
  VectorSet visited;
  Node_Stack nstack(loop->_body.size());

  Node* n  = loop->_head;  // top of stack is cached in "n"
  uint idx = 0;
  visited.set(n->_idx);

  // Initially push all with no inputs from within member set
  for(uint i = 0; i < loop->_body.size(); i++ ) {
    Node *elt = loop->_body.at(i);
    if (member.test(elt->_idx)) {
      bool found = false;
      for (uint j = 0; j < elt->req(); j++) {
        Node* def = elt->in(j);
        if (def && member.test(def->_idx) && def != elt) {
          found = true;
          break;
        }
      }
      if (!found && elt != loop->_head) {
        nstack.push(n, idx);
        n = elt;
        assert(!visited.test(n->_idx), "not seen yet");
        visited.set(n->_idx);
      }
    }
  }

  // traverse out's that are in the member set
  while (true) {
    if (idx < n->outcnt()) {
      Node* use = n->raw_out(idx);
      idx++;
      if (!visited.test_set(use->_idx)) {
        if (member.test(use->_idx)) {
          nstack.push(n, idx);
          n = use;
          idx = 0;
        }
      }
    } else {
      // All outputs processed
      sched.push(n);
      if (nstack.is_empty()) break;
      n   = nstack.node();
      idx = nstack.index();
      nstack.pop();
    }
  }
}


//------------------------------ has_use_in_set -------------------------------------
// Has a use in the vector set
bool PhaseIdealLoop::has_use_in_set( Node* n, VectorSet& vset ) {
  for (DUIterator_Fast jmax, j = n->fast_outs(jmax); j < jmax; j++) {
    Node* use = n->fast_out(j);
    if (vset.test(use->_idx)) {
      return true;
    }
  }
  return false;
}


//------------------------------ has_use_internal_to_set -------------------------------------
// Has use internal to the vector set (ie. not in a phi at the loop head)
bool PhaseIdealLoop::has_use_internal_to_set( Node* n, VectorSet& vset, IdealLoopTree *loop ) {
  Node* head  = loop->_head;
  for (DUIterator_Fast jmax, j = n->fast_outs(jmax); j < jmax; j++) {
    Node* use = n->fast_out(j);
    if (vset.test(use->_idx) && !(use->is_Phi() && use->in(0) == head)) {
      return true;
    }
  }
  return false;
}


//------------------------------ clone_for_use_outside_loop -------------------------------------
// clone "n" for uses that are outside of loop
int PhaseIdealLoop::clone_for_use_outside_loop( IdealLoopTree *loop, Node* n, Node_List& worklist ) {
  int cloned = 0;
  assert(worklist.size() == 0, "should be empty");
  for (DUIterator_Fast jmax, j = n->fast_outs(jmax); j < jmax; j++) {
    Node* use = n->fast_out(j);
    if( !loop->is_member(get_loop(has_ctrl(use) ? get_ctrl(use) : use)) ) {
      worklist.push(use);
    }
  }
  while( worklist.size() ) {
    Node *use = worklist.pop();
    if (!has_node(use) || use->in(0) == C->top()) continue;
    uint j;
    for (j = 0; j < use->req(); j++) {
      if (use->in(j) == n) break;
    }
    assert(j < use->req(), "must be there");

    // clone "n" and insert it between the inputs of "n" and the use outside the loop
    Node* n_clone = n->clone();
    _igvn.replace_input_of(use, j, n_clone);
    cloned++;
    Node* use_c;
    if (!use->is_Phi()) {
      use_c = has_ctrl(use) ? get_ctrl(use) : use->in(0);
    } else {
      // Use in a phi is considered a use in the associated predecessor block
      use_c = use->in(0)->in(j);
    }
    set_ctrl(n_clone, use_c);
    assert(!loop->is_member(get_loop(use_c)), "should be outside loop");
    get_loop(use_c)->_body.push(n_clone);
    _igvn.register_new_node_with_optimizer(n_clone);
#ifndef PRODUCT
    if (TracePartialPeeling) {
      tty->print_cr("loop exit cloning old: %d new: %d newbb: %d", n->_idx, n_clone->_idx, get_ctrl(n_clone)->_idx);
    }
#endif
  }
  return cloned;
}


//------------------------------ clone_for_special_use_inside_loop -------------------------------------
// clone "n" for special uses that are in the not_peeled region.
// If these def-uses occur in separate blocks, the code generator
// marks the method as not compilable.  For example, if a "BoolNode"
// is in a different basic block than the "IfNode" that uses it, then
// the compilation is aborted in the code generator.
void PhaseIdealLoop::clone_for_special_use_inside_loop( IdealLoopTree *loop, Node* n,
                                                        VectorSet& not_peel, Node_List& sink_list, Node_List& worklist ) {
  if (n->is_Phi() || n->is_Load()) {
    return;
  }
  assert(worklist.size() == 0, "should be empty");
  for (DUIterator_Fast jmax, j = n->fast_outs(jmax); j < jmax; j++) {
    Node* use = n->fast_out(j);
    if ( not_peel.test(use->_idx) &&
         (use->is_If() || use->is_CMove() || use->is_Bool()) &&
         use->in(1) == n)  {
      worklist.push(use);
    }
  }
  if (worklist.size() > 0) {
    // clone "n" and insert it between inputs of "n" and the use
    Node* n_clone = n->clone();
    loop->_body.push(n_clone);
    _igvn.register_new_node_with_optimizer(n_clone);
    set_ctrl(n_clone, get_ctrl(n));
    sink_list.push(n_clone);
    not_peel.set(n_clone->_idx);
#ifndef PRODUCT
    if (TracePartialPeeling) {
      tty->print_cr("special not_peeled cloning old: %d new: %d", n->_idx, n_clone->_idx);
    }
#endif
    while( worklist.size() ) {
      Node *use = worklist.pop();
      _igvn.rehash_node_delayed(use);
      for (uint j = 1; j < use->req(); j++) {
        if (use->in(j) == n) {
          use->set_req(j, n_clone);
        }
      }
    }
  }
}


//------------------------------ insert_phi_for_loop -------------------------------------
// Insert phi(lp_entry_val, back_edge_val) at use->in(idx) for loop lp if phi does not already exist
void PhaseIdealLoop::insert_phi_for_loop( Node* use, uint idx, Node* lp_entry_val, Node* back_edge_val, LoopNode* lp ) {
  Node *phi = PhiNode::make(lp, back_edge_val);
  phi->set_req(LoopNode::EntryControl, lp_entry_val);
  // Use existing phi if it already exists
  Node *hit = _igvn.hash_find_insert(phi);
  if( hit == NULL ) {
    _igvn.register_new_node_with_optimizer(phi);
    set_ctrl(phi, lp);
  } else {
    // Remove the new phi from the graph and use the hit
    _igvn.remove_dead_node(phi);
    phi = hit;
  }
  _igvn.replace_input_of(use, idx, phi);
}

#ifdef ASSERT
//------------------------------ is_valid_loop_partition -------------------------------------
// Validate the loop partition sets: peel and not_peel
bool PhaseIdealLoop::is_valid_loop_partition( IdealLoopTree *loop, VectorSet& peel, Node_List& peel_list,
                                              VectorSet& not_peel ) {
  uint i;
  // Check that peel_list entries are in the peel set
  for (i = 0; i < peel_list.size(); i++) {
    if (!peel.test(peel_list.at(i)->_idx)) {
      return false;
    }
  }
  // Check at loop members are in one of peel set or not_peel set
  for (i = 0; i < loop->_body.size(); i++ ) {
    Node *def  = loop->_body.at(i);
    uint di = def->_idx;
    // Check that peel set elements are in peel_list
    if (peel.test(di)) {
      if (not_peel.test(di)) {
        return false;
      }
      // Must be in peel_list also
      bool found = false;
      for (uint j = 0; j < peel_list.size(); j++) {
        if (peel_list.at(j)->_idx == di) {
          found = true;
          break;
        }
      }
      if (!found) {
        return false;
      }
    } else if (not_peel.test(di)) {
      if (peel.test(di)) {
        return false;
      }
    } else {
      return false;
    }
  }
  return true;
}

//------------------------------ is_valid_clone_loop_exit_use -------------------------------------
// Ensure a use outside of loop is of the right form
bool PhaseIdealLoop::is_valid_clone_loop_exit_use( IdealLoopTree *loop, Node* use, uint exit_idx) {
  Node *use_c = has_ctrl(use) ? get_ctrl(use) : use;
  return (use->is_Phi() &&
          use_c->is_Region() && use_c->req() == 3 &&
          (use_c->in(exit_idx)->Opcode() == Op_IfTrue ||
           use_c->in(exit_idx)->Opcode() == Op_IfFalse ||
           use_c->in(exit_idx)->Opcode() == Op_JumpProj) &&
          loop->is_member( get_loop( use_c->in(exit_idx)->in(0) ) ) );
}

//------------------------------ is_valid_clone_loop_form -------------------------------------
// Ensure that all uses outside of loop are of the right form
bool PhaseIdealLoop::is_valid_clone_loop_form( IdealLoopTree *loop, Node_List& peel_list,
                                               uint orig_exit_idx, uint clone_exit_idx) {
  uint len = peel_list.size();
  for (uint i = 0; i < len; i++) {
    Node *def = peel_list.at(i);

    for (DUIterator_Fast jmax, j = def->fast_outs(jmax); j < jmax; j++) {
      Node *use = def->fast_out(j);
      Node *use_c = has_ctrl(use) ? get_ctrl(use) : use;
      if (!loop->is_member(get_loop(use_c))) {
        // use is not in the loop, check for correct structure
        if (use->in(0) == def) {
          // Okay
        } else if (!is_valid_clone_loop_exit_use(loop, use, orig_exit_idx)) {
          return false;
        }
      }
    }
  }
  return true;
}
#endif

//------------------------------ partial_peel -------------------------------------
// Partially peel (aka loop rotation) the top portion of a loop (called
// the peel section below) by cloning it and placing one copy just before
// the new loop head and the other copy at the bottom of the new loop.
//
//    before                       after                where it came from
//
//    stmt1                        stmt1
//  loop:                          stmt2                     clone
//    stmt2                        if condA goto exitA       clone
//    if condA goto exitA        new_loop:                   new
//    stmt3                        stmt3                     clone
//    if !condB goto loop          if condB goto exitB       clone
//  exitB:                         stmt2                     orig
//    stmt4                        if !condA goto new_loop   orig
//  exitA:                         goto exitA
//                               exitB:
//                                 stmt4
//                               exitA:
//
// Step 1: find the cut point: an exit test on probable
//         induction variable.
// Step 2: schedule (with cloning) operations in the peel
//         section that can be executed after the cut into
//         the section that is not peeled.  This may need
//         to clone operations into exit blocks.  For
//         instance, a reference to A[i] in the not-peel
//         section and a reference to B[i] in an exit block
//         may cause a left-shift of i by 2 to be placed
//         in the peel block.  This step will clone the left
//         shift into the exit block and sink the left shift
//         from the peel to the not-peel section.
// Step 3: clone the loop, retarget the control, and insert
//         phis for values that are live across the new loop
//         head.  This is very dependent on the graph structure
//         from clone_loop.  It creates region nodes for
//         exit control and associated phi nodes for values
//         flow out of the loop through that exit.  The region
//         node is dominated by the clone's control projection.
//         So the clone's peel section is placed before the
//         new loop head, and the clone's not-peel section is
//         forms the top part of the new loop.  The original
//         peel section forms the tail of the new loop.
// Step 4: update the dominator tree and recompute the
//         dominator depth.
//
//                   orig
//
//                   stmt1
//                     |
//                     v
//               loop predicate
//                     |
//                     v
//                   loop<----+
//                     |      |
//                   stmt2    |
//                     |      |
//                     v      |
//                    ifA     |
//                   / |      |
//                  v  v      |
//               false true   ^  <-- last_peel
//               /     |      |
//              /   ===|==cut |
//             /     stmt3    |  <-- first_not_peel
//            /        |      |
//            |        v      |
//            v       ifB     |
//          exitA:   / \      |
//                  /   \     |
//                 v     v    |
//               false true   |
//               /       \    |
//              /         ----+
//             |
//             v
//           exitB:
//           stmt4
//
//
//            after clone loop
//
//                   stmt1
//                     |
//                     v
//               loop predicate
//                 /       \
//        clone   /         \   orig
//               /           \
//              /             \
//             v               v
//   +---->loop                loop<----+
//   |      |                    |      |
//   |    stmt2                stmt2    |
//   |      |                    |      |
//   |      v                    v      |
//   |      ifA                 ifA     |
//   |      | \                / |      |
//   |      v  v              v  v      |
//   ^    true  false      false true   ^  <-- last_peel
//   |      |   ^   \       /    |      |
//   | cut==|==  \   \     /  ===|==cut |
//   |    stmt3   \   \   /    stmt3    |  <-- first_not_peel
//   |      |    dom   | |       |      |
//   |      v      \  1v v2      v      |
//   |      ifB     regionA     ifB     |
//   |      / \        |       / \      |
//   |     /   \       v      /   \     |
//   |    v     v    exitA:  v     v    |
//   |    true  false      false true   |
//   |    /     ^   \      /       \    |
//   +----       \   \    /         ----+
//               dom  \  /
//                 \  1v v2
//                  regionB
//                     |
//                     v
//                   exitB:
//                   stmt4
//
//
//           after partial peel
//
//                  stmt1
//                     |
//                     v
//               loop predicate
//                 /
//        clone   /             orig
//               /          TOP
//              /             \
//             v               v
//    TOP->loop                loop----+
//          |                    |      |
//        stmt2                stmt2    |
//          |                    |      |
//          v                    v      |
//          ifA                 ifA     |
//          | \                / |      |
//          v  v              v  v      |
//        true  false      false true   |     <-- last_peel
//          |   ^   \       /    +------|---+
//  +->newloop   \   \     /  === ==cut |   |
//  |     stmt3   \   \   /     TOP     |   |
//  |       |    dom   | |      stmt3   |   | <-- first_not_peel
//  |       v      \  1v v2      v      |   |
//  |       ifB     regionA     ifB     ^   v
//  |       / \        |       / \      |   |
//  |      /   \       v      /   \     |   |
//  |     v     v    exitA:  v     v    |   |
//  |     true  false      false true   |   |
//  |     /     ^   \      /       \    |   |
//  |    |       \   \    /         v   |   |
//  |    |       dom  \  /         TOP  |   |
//  |    |         \  1v v2             |   |
//  ^    v          regionB             |   |
//  |    |             |                |   |
//  |    |             v                ^   v
//  |    |           exitB:             |   |
//  |    |           stmt4              |   |
//  |    +------------>-----------------+   |
//  |                                       |
//  +-----------------<---------------------+
//
//
//              final graph
//
//                  stmt1
//                    |
//                    v
//               loop predicate
//                    |
//                    v
//                  stmt2 clone
//                    |
//                    v
//         ........> ifA clone
//         :        / |
//        dom      /  |
//         :      v   v
//         :  false   true
//         :  |       |
//         :  |       v
//         :  |    newloop<-----+
//         :  |        |        |
//         :  |     stmt3 clone |
//         :  |        |        |
//         :  |        v        |
//         :  |       ifB       |
//         :  |      / \        |
//         :  |     v   v       |
//         :  |  false true     |
//         :  |   |     |       |
//         :  |   v    stmt2    |
//         :  | exitB:  |       |
//         :  | stmt4   v       |
//         :  |       ifA orig  |
//         :  |      /  \       |
//         :  |     /    \      |
//         :  |    v     v      |
//         :  |  false  true    |
//         :  |  /        \     |
//         :  v  v         -----+
//          RegionA
//             |
//             v
//           exitA
//
bool PhaseIdealLoop::partial_peel( IdealLoopTree *loop, Node_List &old_new ) {

  assert(!loop->_head->is_CountedLoop(), "Non-counted loop only");
  if (!loop->_head->is_Loop()) {
    return false;
  }
  LoopNode *head = loop->_head->as_Loop();

  if (head->is_partial_peel_loop() || head->partial_peel_has_failed()) {
    return false;
  }

  // Check for complex exit control
  for (uint ii = 0; ii < loop->_body.size(); ii++) {
    Node *n = loop->_body.at(ii);
    int opc = n->Opcode();
    if (n->is_Call()        ||
        opc == Op_Catch     ||
        opc == Op_CatchProj ||
        opc == Op_Jump      ||
        opc == Op_JumpProj) {
#ifndef PRODUCT
      if (TracePartialPeeling) {
        tty->print_cr("\nExit control too complex: lp: %d", head->_idx);
      }
#endif
      return false;
    }
  }

  int dd = dom_depth(head);

  // Step 1: find cut point

  // Walk up dominators to loop head looking for first loop exit
  // which is executed on every path thru loop.
  IfNode *peel_if = NULL;
  IfNode *peel_if_cmpu = NULL;

  Node *iff = loop->tail();
  while (iff != head) {
    if (iff->is_If()) {
      Node *ctrl = get_ctrl(iff->in(1));
      if (ctrl->is_top()) return false; // Dead test on live IF.
      // If loop-varying exit-test, check for induction variable
      if (loop->is_member(get_loop(ctrl)) &&
          loop->is_loop_exit(iff) &&
          is_possible_iv_test(iff)) {
        Node* cmp = iff->in(1)->in(1);
        if (cmp->Opcode() == Op_CmpI) {
          peel_if = iff->as_If();
        } else {
          assert(cmp->Opcode() == Op_CmpU, "must be CmpI or CmpU");
          peel_if_cmpu = iff->as_If();
        }
      }
    }
    iff = idom(iff);
  }

  // Prefer signed compare over unsigned compare.
  IfNode* new_peel_if = NULL;
  if (peel_if == NULL) {
    if (!PartialPeelAtUnsignedTests || peel_if_cmpu == NULL) {
      return false;   // No peel point found
    }
    new_peel_if = insert_cmpi_loop_exit(peel_if_cmpu, loop);
    if (new_peel_if == NULL) {
      return false;   // No peel point found
    }
    peel_if = new_peel_if;
  }
  Node* last_peel        = stay_in_loop(peel_if, loop);
  Node* first_not_peeled = stay_in_loop(last_peel, loop);
  if (first_not_peeled == NULL || first_not_peeled == head) {
    return false;
  }

#ifndef PRODUCT
  if (TraceLoopOpts) {
    tty->print("PartialPeel  ");
    loop->dump_head();
  }

  if (TracePartialPeeling) {
    tty->print_cr("before partial peel one iteration");
    Node_List wl;
    Node* t = head->in(2);
    while (true) {
      wl.push(t);
      if (t == head) break;
      t = idom(t);
    }
    while (wl.size() > 0) {
      Node* tt = wl.pop();
      tt->dump();
      if (tt == last_peel) tty->print_cr("-- cut --");
    }
  }
#endif
  VectorSet peel;
  VectorSet not_peel;
  Node_List peel_list;
  Node_List worklist;
  Node_List sink_list;

  uint estimate = loop->est_loop_clone_sz(1);
  if (exceeding_node_budget(estimate)) {
    return false;
  }

  // Set of cfg nodes to peel are those that are executable from
  // the head through last_peel.
  assert(worklist.size() == 0, "should be empty");
  worklist.push(head);
  peel.set(head->_idx);
  while (worklist.size() > 0) {
    Node *n = worklist.pop();
    if (n != last_peel) {
      for (DUIterator_Fast jmax, j = n->fast_outs(jmax); j < jmax; j++) {
        Node* use = n->fast_out(j);
        if (use->is_CFG() &&
            loop->is_member(get_loop(use)) &&
            !peel.test_set(use->_idx)) {
          worklist.push(use);
        }
      }
    }
  }

  // Set of non-cfg nodes to peel are those that are control
  // dependent on the cfg nodes.
  for (uint i = 0; i < loop->_body.size(); i++) {
    Node *n = loop->_body.at(i);
    Node *n_c = has_ctrl(n) ? get_ctrl(n) : n;
    if (peel.test(n_c->_idx)) {
      peel.set(n->_idx);
    } else {
      not_peel.set(n->_idx);
    }
  }

  // Step 2: move operations from the peeled section down into the
  //         not-peeled section

  // Get a post order schedule of nodes in the peel region
  // Result in right-most operand.
  scheduled_nodelist(loop, peel, peel_list);

  assert(is_valid_loop_partition(loop, peel, peel_list, not_peel), "bad partition");

  // For future check for too many new phis
  uint old_phi_cnt = 0;
  for (DUIterator_Fast jmax, j = head->fast_outs(jmax); j < jmax; j++) {
    Node* use = head->fast_out(j);
    if (use->is_Phi()) old_phi_cnt++;
  }

#ifndef PRODUCT
  if (TracePartialPeeling) {
    tty->print_cr("\npeeled list");
  }
#endif

  // Evacuate nodes in peel region into the not_peeled region if possible
  uint new_phi_cnt = 0;
  uint cloned_for_outside_use = 0;
  for (uint i = 0; i < peel_list.size();) {
    Node* n = peel_list.at(i);
#ifndef PRODUCT
  if (TracePartialPeeling) n->dump();
#endif
    bool incr = true;
    if (!n->is_CFG()) {
      if (has_use_in_set(n, not_peel)) {
        // If not used internal to the peeled region,
        // move "n" from peeled to not_peeled region.
        if (!has_use_internal_to_set(n, peel, loop)) {
          // if not pinned and not a load (which maybe anti-dependent on a store)
          // and not a CMove (Matcher expects only bool->cmove).
          if (n->in(0) == NULL && !n->is_Load() && !n->is_CMove()) {
            cloned_for_outside_use += clone_for_use_outside_loop(loop, n, worklist);
            sink_list.push(n);
            peel.remove(n->_idx);
            not_peel.set(n->_idx);
            peel_list.remove(i);
            incr = false;
#ifndef PRODUCT
            if (TracePartialPeeling) {
              tty->print_cr("sink to not_peeled region: %d newbb: %d",
                            n->_idx, get_ctrl(n)->_idx);
            }
#endif
          }
        } else {
          // Otherwise check for special def-use cases that span
          // the peel/not_peel boundary such as bool->if
          clone_for_special_use_inside_loop(loop, n, not_peel, sink_list, worklist);
          new_phi_cnt++;
        }
      }
    }
    if (incr) i++;
  }

  estimate += cloned_for_outside_use + new_phi_cnt;
  bool exceed_node_budget = !may_require_nodes(estimate);
  bool exceed_phi_limit = new_phi_cnt > old_phi_cnt + PartialPeelNewPhiDelta;

  if (exceed_node_budget || exceed_phi_limit) {
#ifndef PRODUCT
    if (TracePartialPeeling) {
      tty->print_cr("\nToo many new phis: %d  old %d new cmpi: %c",
                    new_phi_cnt, old_phi_cnt, new_peel_if != NULL?'T':'F');
    }
#endif
    if (new_peel_if != NULL) {
      remove_cmpi_loop_exit(new_peel_if, loop);
    }
    // Inhibit more partial peeling on this loop
    assert(!head->is_partial_peel_loop(), "not partial peeled");
    head->mark_partial_peel_failed();
    if (cloned_for_outside_use > 0) {
      // Terminate this round of loop opts because
      // the graph outside this loop was changed.
      C->set_major_progress();
      return true;
    }
    return false;
  }

  // Step 3: clone loop, retarget control, and insert new phis

  // Create new loop head for new phis and to hang
  // the nodes being moved (sinked) from the peel region.
  LoopNode* new_head = new LoopNode(last_peel, last_peel);
  new_head->set_unswitch_count(head->unswitch_count()); // Preserve
  _igvn.register_new_node_with_optimizer(new_head);
  assert(first_not_peeled->in(0) == last_peel, "last_peel <- first_not_peeled");
  _igvn.replace_input_of(first_not_peeled, 0, new_head);
  set_loop(new_head, loop);
  loop->_body.push(new_head);
  not_peel.set(new_head->_idx);
  set_idom(new_head, last_peel, dom_depth(first_not_peeled));
  set_idom(first_not_peeled, new_head, dom_depth(first_not_peeled));

  while (sink_list.size() > 0) {
    Node* n = sink_list.pop();
    set_ctrl(n, new_head);
  }

  assert(is_valid_loop_partition(loop, peel, peel_list, not_peel), "bad partition");

  clone_loop(loop, old_new, dd, IgnoreStripMined);

  const uint clone_exit_idx = 1;
  const uint orig_exit_idx  = 2;
  assert(is_valid_clone_loop_form(loop, peel_list, orig_exit_idx, clone_exit_idx), "bad clone loop");

  Node* head_clone             = old_new[head->_idx];
  LoopNode* new_head_clone     = old_new[new_head->_idx]->as_Loop();
  Node* orig_tail_clone        = head_clone->in(2);

  // Add phi if "def" node is in peel set and "use" is not

  for (uint i = 0; i < peel_list.size(); i++) {
    Node *def  = peel_list.at(i);
    if (!def->is_CFG()) {
      for (DUIterator_Fast jmax, j = def->fast_outs(jmax); j < jmax; j++) {
        Node *use = def->fast_out(j);
        if (has_node(use) && use->in(0) != C->top() &&
            (!peel.test(use->_idx) ||
             (use->is_Phi() && use->in(0) == head)) ) {
          worklist.push(use);
        }
      }
      while( worklist.size() ) {
        Node *use = worklist.pop();
        for (uint j = 1; j < use->req(); j++) {
          Node* n = use->in(j);
          if (n == def) {

            // "def" is in peel set, "use" is not in peel set
            // or "use" is in the entry boundary (a phi) of the peel set

            Node* use_c = has_ctrl(use) ? get_ctrl(use) : use;

            if ( loop->is_member(get_loop( use_c )) ) {
              // use is in loop
              if (old_new[use->_idx] != NULL) { // null for dead code
                Node* use_clone = old_new[use->_idx];
                _igvn.replace_input_of(use, j, C->top());
                insert_phi_for_loop( use_clone, j, old_new[def->_idx], def, new_head_clone );
              }
            } else {
              assert(is_valid_clone_loop_exit_use(loop, use, orig_exit_idx), "clone loop format");
              // use is not in the loop, check if the live range includes the cut
              Node* lp_if = use_c->in(orig_exit_idx)->in(0);
              if (not_peel.test(lp_if->_idx)) {
                assert(j == orig_exit_idx, "use from original loop");
                insert_phi_for_loop( use, clone_exit_idx, old_new[def->_idx], def, new_head_clone );
              }
            }
          }
        }
      }
    }
  }

  // Step 3b: retarget control

  // Redirect control to the new loop head if a cloned node in
  // the not_peeled region has control that points into the peeled region.
  // This necessary because the cloned peeled region will be outside
  // the loop.
  //                            from    to
  //          cloned-peeled    <---+
  //    new_head_clone:            |    <--+
  //          cloned-not_peeled  in(0)    in(0)
  //          orig-peeled

  for (uint i = 0; i < loop->_body.size(); i++) {
    Node *n = loop->_body.at(i);
    if (!n->is_CFG()           && n->in(0) != NULL        &&
        not_peel.test(n->_idx) && peel.test(n->in(0)->_idx)) {
      Node* n_clone = old_new[n->_idx];
      _igvn.replace_input_of(n_clone, 0, new_head_clone);
    }
  }

  // Backedge of the surviving new_head (the clone) is original last_peel
  _igvn.replace_input_of(new_head_clone, LoopNode::LoopBackControl, last_peel);

  // Cut first node in original not_peel set
  _igvn.rehash_node_delayed(new_head);                     // Multiple edge updates:
  new_head->set_req(LoopNode::EntryControl,    C->top());  //   use rehash_node_delayed / set_req instead of
  new_head->set_req(LoopNode::LoopBackControl, C->top());  //   multiple replace_input_of calls

  // Copy head_clone back-branch info to original head
  // and remove original head's loop entry and
  // clone head's back-branch
  _igvn.rehash_node_delayed(head); // Multiple edge updates
  head->set_req(LoopNode::EntryControl,    head_clone->in(LoopNode::LoopBackControl));
  head->set_req(LoopNode::LoopBackControl, C->top());
  _igvn.replace_input_of(head_clone, LoopNode::LoopBackControl, C->top());

  // Similarly modify the phis
  for (DUIterator_Fast kmax, k = head->fast_outs(kmax); k < kmax; k++) {
    Node* use = head->fast_out(k);
    if (use->is_Phi() && use->outcnt() > 0) {
      Node* use_clone = old_new[use->_idx];
      _igvn.rehash_node_delayed(use); // Multiple edge updates
      use->set_req(LoopNode::EntryControl,    use_clone->in(LoopNode::LoopBackControl));
      use->set_req(LoopNode::LoopBackControl, C->top());
      _igvn.replace_input_of(use_clone, LoopNode::LoopBackControl, C->top());
    }
  }

  // Step 4: update dominator tree and dominator depth

  set_idom(head, orig_tail_clone, dd);
  recompute_dom_depth();

  // Inhibit more partial peeling on this loop
  new_head_clone->set_partial_peel_loop();
  C->set_major_progress();
  loop->record_for_igvn();

#ifndef PRODUCT
  if (TracePartialPeeling) {
    tty->print_cr("\nafter partial peel one iteration");
    Node_List wl;
    Node* t = last_peel;
    while (true) {
      wl.push(t);
      if (t == head_clone) break;
      t = idom(t);
    }
    while (wl.size() > 0) {
      Node* tt = wl.pop();
      if (tt == head) tty->print_cr("orig head");
      else if (tt == new_head_clone) tty->print_cr("new head");
      else if (tt == head_clone) tty->print_cr("clone head");
      tt->dump();
    }
  }
#endif
  return true;
}

//------------------------------reorg_offsets----------------------------------
// Reorganize offset computations to lower register pressure.  Mostly
// prevent loop-fallout uses of the pre-incremented trip counter (which are
// then alive with the post-incremented trip counter forcing an extra
// register move)
void PhaseIdealLoop::reorg_offsets(IdealLoopTree *loop) {
  // Perform it only for canonical counted loops.
  // Loop's shape could be messed up by iteration_split_impl.
  if (!loop->_head->is_CountedLoop())
    return;
  if (!loop->_head->as_Loop()->is_valid_counted_loop())
    return;

  CountedLoopNode *cl = loop->_head->as_CountedLoop();
  CountedLoopEndNode *cle = cl->loopexit();
  Node *exit = cle->proj_out(false);
  Node *phi = cl->phi();

  // Check for the special case when using the pre-incremented trip-counter on
  // the fall-out  path (forces the pre-incremented  and post-incremented trip
  // counter to be live  at the same time).  Fix this by  adjusting to use the
  // post-increment trip counter.

  bool progress = true;
  while (progress) {
    progress = false;
    for (DUIterator_Fast imax, i = phi->fast_outs(imax); i < imax; i++) {
      Node* use = phi->fast_out(i);   // User of trip-counter
      if (!has_ctrl(use))  continue;
      Node *u_ctrl = get_ctrl(use);
      if (use->is_Phi()) {
        u_ctrl = NULL;
        for (uint j = 1; j < use->req(); j++)
          if (use->in(j) == phi)
            u_ctrl = dom_lca(u_ctrl, use->in(0)->in(j));
      }
      IdealLoopTree *u_loop = get_loop(u_ctrl);
      // Look for loop-invariant use
      if (u_loop == loop) continue;
      if (loop->is_member(u_loop)) continue;
      // Check that use is live out the bottom.  Assuming the trip-counter
      // update is right at the bottom, uses of of the loop middle are ok.
      if (dom_lca(exit, u_ctrl) != exit) continue;
      // Hit!  Refactor use to use the post-incremented tripcounter.
      // Compute a post-increment tripcounter.
      Node* c = exit;
      if (cl->is_strip_mined()) {
        IdealLoopTree* outer_loop = get_loop(cl->outer_loop());
        if (!outer_loop->is_member(u_loop)) {
          c = cl->outer_loop_exit();
        }
      }
      Node *opaq = new Opaque2Node(C, cle->incr());
      register_new_node(opaq, c);
      Node *neg_stride = _igvn.intcon(-cle->stride_con());
      set_ctrl(neg_stride, C->root());
      Node *post = new AddINode(opaq, neg_stride);
      register_new_node(post, c);
      _igvn.rehash_node_delayed(use);
      for (uint j = 1; j < use->req(); j++) {
        if (use->in(j) == phi)
          use->set_req(j, post);
      }
      // Since DU info changed, rerun loop
      progress = true;
      break;
    }
  }

}<|MERGE_RESOLUTION|>--- conflicted
+++ resolved
@@ -62,12 +62,12 @@
     return NULL;
   }
 
-<<<<<<< HEAD
   // Inline types should not be split through Phis because they cannot be merged
   // through Phi nodes but each value input needs to be merged individually.
   if (n->is_InlineType()) {
     return NULL;
-=======
+  }
+
   // Bail out if 'n' is a Div or Mod node whose zero check was removed earlier (i.e. control is NULL) and its divisor is an induction variable
   // phi p of a trip-counted (integer) loop whose inputs could be zero (include zero in their type range). p could have a more precise type
   // range that does not necessarily include all values of its inputs. Since each of these inputs will be a divisor of the newly cloned nodes
@@ -81,7 +81,6 @@
         return NULL;
       }
     }
->>>>>>> 6af643e5
   }
 
   int wins = 0;
