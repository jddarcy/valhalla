/*
 * Copyright (c) 2005, 2023, Oracle and/or its affiliates. All rights reserved.
 * DO NOT ALTER OR REMOVE COPYRIGHT NOTICES OR THIS FILE HEADER.
 *
 * This code is free software; you can redistribute it and/or modify it
 * under the terms of the GNU General Public License version 2 only, as
 * published by the Free Software Foundation.
 *
 * This code is distributed in the hope that it will be useful, but WITHOUT
 * ANY WARRANTY; without even the implied warranty of MERCHANTABILITY or
 * FITNESS FOR A PARTICULAR PURPOSE.  See the GNU General Public License
 * version 2 for more details (a copy is included in the LICENSE file that
 * accompanied this code).
 *
 * You should have received a copy of the GNU General Public License version
 * 2 along with this work; if not, write to the Free Software Foundation,
 * Inc., 51 Franklin St, Fifth Floor, Boston, MA 02110-1301 USA.
 *
 * Please contact Oracle, 500 Oracle Parkway, Redwood Shores, CA 94065 USA
 * or visit www.oracle.com if you need additional information or have any
 * questions.
 *
 */

#include "precompiled.hpp"
#include "ci/bcEscapeAnalyzer.hpp"
#include "compiler/compileLog.hpp"
#include "gc/shared/barrierSet.hpp"
#include "gc/shared/c2/barrierSetC2.hpp"
#include "libadt/vectset.hpp"
#include "memory/allocation.hpp"
#include "memory/metaspace.hpp"
#include "memory/resourceArea.hpp"
#include "opto/c2compiler.hpp"
#include "opto/arraycopynode.hpp"
#include "opto/callnode.hpp"
#include "opto/cfgnode.hpp"
#include "opto/compile.hpp"
#include "opto/escape.hpp"
#include "opto/phaseX.hpp"
#include "opto/movenode.hpp"
#include "opto/rootnode.hpp"
#include "utilities/macros.hpp"

ConnectionGraph::ConnectionGraph(Compile * C, PhaseIterGVN *igvn, int invocation) :
  _nodes(C->comp_arena(), C->unique(), C->unique(), nullptr),
  _in_worklist(C->comp_arena()),
  _next_pidx(0),
  _collecting(true),
  _verify(false),
  _compile(C),
  _igvn(igvn),
  _invocation(invocation),
  _build_iterations(0),
  _build_time(0.),
  _node_map(C->comp_arena()) {
  // Add unknown java object.
  add_java_object(C->top(), PointsToNode::GlobalEscape);
  phantom_obj = ptnode_adr(C->top()->_idx)->as_JavaObject();
  // Add ConP and ConN null oop nodes
  Node* oop_null = igvn->zerocon(T_OBJECT);
  assert(oop_null->_idx < nodes_size(), "should be created already");
  add_java_object(oop_null, PointsToNode::NoEscape);
  null_obj = ptnode_adr(oop_null->_idx)->as_JavaObject();
  if (UseCompressedOops) {
    Node* noop_null = igvn->zerocon(T_NARROWOOP);
    assert(noop_null->_idx < nodes_size(), "should be created already");
    map_ideal_node(noop_null, null_obj);
  }
}

bool ConnectionGraph::has_candidates(Compile *C) {
  // EA brings benefits only when the code has allocations and/or locks which
  // are represented by ideal Macro nodes.
  int cnt = C->macro_count();
  for (int i = 0; i < cnt; i++) {
    Node *n = C->macro_node(i);
    if (n->is_Allocate()) {
      return true;
    }
    if (n->is_Lock()) {
      Node* obj = n->as_Lock()->obj_node()->uncast();
      if (!(obj->is_Parm() || obj->is_Con())) {
        return true;
      }
    }
    if (n->is_CallStaticJava() &&
        n->as_CallStaticJava()->is_boxing_method()) {
      return true;
    }
  }
  return false;
}

void ConnectionGraph::do_analysis(Compile *C, PhaseIterGVN *igvn) {
  Compile::TracePhase tp("escapeAnalysis", &Phase::timers[Phase::_t_escapeAnalysis]);
  ResourceMark rm;

  // Add ConP and ConN null oop nodes before ConnectionGraph construction
  // to create space for them in ConnectionGraph::_nodes[].
  Node* oop_null = igvn->zerocon(T_OBJECT);
  Node* noop_null = igvn->zerocon(T_NARROWOOP);
  int invocation = 0;
  if (C->congraph() != nullptr) {
    invocation = C->congraph()->_invocation + 1;
  }
  ConnectionGraph* congraph = new(C->comp_arena()) ConnectionGraph(C, igvn, invocation);
  // Perform escape analysis
  if (congraph->compute_escape()) {
    // There are non escaping objects.
    C->set_congraph(congraph);
  }
  // Cleanup.
  if (oop_null->outcnt() == 0) {
    igvn->hash_delete(oop_null);
  }
  if (noop_null->outcnt() == 0) {
    igvn->hash_delete(noop_null);
  }
}

bool ConnectionGraph::compute_escape() {
  Compile* C = _compile;
  PhaseGVN* igvn = _igvn;

  // Worklists used by EA.
  Unique_Node_List delayed_worklist;
  GrowableArray<Node*> alloc_worklist;
  GrowableArray<Node*> ptr_cmp_worklist;
  GrowableArray<MemBarStoreStoreNode*> storestore_worklist;
  GrowableArray<ArrayCopyNode*>  arraycopy_worklist;
  GrowableArray<PointsToNode*>   ptnodes_worklist;
  GrowableArray<JavaObjectNode*> java_objects_worklist;
  GrowableArray<JavaObjectNode*> non_escaped_allocs_worklist;
  GrowableArray<FieldNode*>      oop_fields_worklist;
  GrowableArray<SafePointNode*>  sfn_worklist;
  GrowableArray<MergeMemNode*>   mergemem_worklist;
  DEBUG_ONLY( GrowableArray<Node*> addp_worklist; )

  { Compile::TracePhase tp("connectionGraph", &Phase::timers[Phase::_t_connectionGraph]);

  // 1. Populate Connection Graph (CG) with PointsTo nodes.
  ideal_nodes.map(C->live_nodes(), nullptr);  // preallocate space
  // Initialize worklist
  if (C->root() != nullptr) {
    ideal_nodes.push(C->root());
  }
  // Processed ideal nodes are unique on ideal_nodes list
  // but several ideal nodes are mapped to the phantom_obj.
  // To avoid duplicated entries on the following worklists
  // add the phantom_obj only once to them.
  ptnodes_worklist.append(phantom_obj);
  java_objects_worklist.append(phantom_obj);
  for( uint next = 0; next < ideal_nodes.size(); ++next ) {
    Node* n = ideal_nodes.at(next);
    if ((n->Opcode() == Op_LoadX || n->Opcode() == Op_StoreX) &&
        !n->in(MemNode::Address)->is_AddP() &&
        _igvn->type(n->in(MemNode::Address))->isa_oopptr()) {
      // Load/Store at mark work address is at offset 0 so has no AddP which confuses EA
      Node* addp = new AddPNode(n->in(MemNode::Address), n->in(MemNode::Address), _igvn->MakeConX(0));
      _igvn->register_new_node_with_optimizer(addp);
      _igvn->replace_input_of(n, MemNode::Address, addp);
      ideal_nodes.push(addp);
      _nodes.at_put_grow(addp->_idx, nullptr, nullptr);
    }
    // Create PointsTo nodes and add them to Connection Graph. Called
    // only once per ideal node since ideal_nodes is Unique_Node list.
    add_node_to_connection_graph(n, &delayed_worklist);
    PointsToNode* ptn = ptnode_adr(n->_idx);
    if (ptn != nullptr && ptn != phantom_obj) {
      ptnodes_worklist.append(ptn);
      if (ptn->is_JavaObject()) {
        java_objects_worklist.append(ptn->as_JavaObject());
        if ((n->is_Allocate() || n->is_CallStaticJava()) &&
            (ptn->escape_state() < PointsToNode::GlobalEscape)) {
          // Only allocations and java static calls results are interesting.
          non_escaped_allocs_worklist.append(ptn->as_JavaObject());
        }
      } else if (ptn->is_Field() && ptn->as_Field()->is_oop()) {
        oop_fields_worklist.append(ptn->as_Field());
      }
    }
    // Collect some interesting nodes for further use.
    switch (n->Opcode()) {
      case Op_MergeMem:
        // Collect all MergeMem nodes to add memory slices for
        // scalar replaceable objects in split_unique_types().
        mergemem_worklist.append(n->as_MergeMem());
        break;
      case Op_CmpP:
      case Op_CmpN:
        // Collect compare pointers nodes.
        if (OptimizePtrCompare) {
          ptr_cmp_worklist.append(n);
        }
        break;
      case Op_MemBarStoreStore:
        // Collect all MemBarStoreStore nodes so that depending on the
        // escape status of the associated Allocate node some of them
        // may be eliminated.
        storestore_worklist.append(n->as_MemBarStoreStore());
        break;
      case Op_MemBarRelease:
        if (n->req() > MemBarNode::Precedent) {
          record_for_optimizer(n);
        }
        break;
#ifdef ASSERT
      case Op_AddP:
        // Collect address nodes for graph verification.
        addp_worklist.append(n);
        break;
#endif
      case Op_ArrayCopy:
        // Keep a list of ArrayCopy nodes so if one of its input is non
        // escaping, we can record a unique type
        arraycopy_worklist.append(n->as_ArrayCopy());
        break;
      default:
        // not interested now, ignore...
        break;
    }
    for (DUIterator_Fast imax, i = n->fast_outs(imax); i < imax; i++) {
      Node* m = n->fast_out(i);   // Get user
      ideal_nodes.push(m);
    }
    if (n->is_SafePoint()) {
      sfn_worklist.append(n->as_SafePoint());
    }
  }

#ifndef PRODUCT
  if (_compile->directive()->TraceEscapeAnalysisOption) {
    tty->print("+++++ Initial worklist for ");
    _compile->method()->print_name();
    tty->print_cr(" (ea_inv=%d)", _invocation);
    for (int i = 0; i < ptnodes_worklist.length(); i++) {
      PointsToNode* ptn = ptnodes_worklist.at(i);
      ptn->dump();
    }
    tty->print_cr("+++++ Calculating escape states and scalar replaceability");
  }
#endif

  if (non_escaped_allocs_worklist.length() == 0) {
    _collecting = false;
    NOT_PRODUCT(escape_state_statistics(java_objects_worklist);)
    return false; // Nothing to do.
  }
  // Add final simple edges to graph.
  while(delayed_worklist.size() > 0) {
    Node* n = delayed_worklist.pop();
    add_final_edges(n);
  }

#ifdef ASSERT
  if (VerifyConnectionGraph) {
    // Verify that no new simple edges could be created and all
    // local vars has edges.
    _verify = true;
    int ptnodes_length = ptnodes_worklist.length();
    for (int next = 0; next < ptnodes_length; ++next) {
      PointsToNode* ptn = ptnodes_worklist.at(next);
      add_final_edges(ptn->ideal_node());
      if (ptn->is_LocalVar() && ptn->edge_count() == 0) {
        ptn->dump();
        assert(ptn->as_LocalVar()->edge_count() > 0, "sanity");
      }
    }
    _verify = false;
  }
#endif
  // Bytecode analyzer BCEscapeAnalyzer, used for Call nodes
  // processing, calls to CI to resolve symbols (types, fields, methods)
  // referenced in bytecode. During symbol resolution VM may throw
  // an exception which CI cleans and converts to compilation failure.
  if (C->failing()) {
    NOT_PRODUCT(escape_state_statistics(java_objects_worklist);)
    return false;
  }

  // 2. Finish Graph construction by propagating references to all
  //    java objects through graph.
  if (!complete_connection_graph(ptnodes_worklist, non_escaped_allocs_worklist,
                                 java_objects_worklist, oop_fields_worklist)) {
    // All objects escaped or hit time or iterations limits.
    _collecting = false;
    NOT_PRODUCT(escape_state_statistics(java_objects_worklist);)
    return false;
  }

  // 3. Adjust scalar_replaceable state of nonescaping objects and push
  //    scalar replaceable allocations on alloc_worklist for processing
  //    in split_unique_types().
  GrowableArray<JavaObjectNode*> jobj_worklist;
  int non_escaped_length = non_escaped_allocs_worklist.length();
  bool found_nsr_alloc = false;
  for (int next = 0; next < non_escaped_length; next++) {
    JavaObjectNode* ptn = non_escaped_allocs_worklist.at(next);
    bool noescape = (ptn->escape_state() == PointsToNode::NoEscape);
    Node* n = ptn->ideal_node();
    if (n->is_Allocate()) {
      n->as_Allocate()->_is_non_escaping = noescape;
    }
    if (noescape && ptn->scalar_replaceable()) {
      adjust_scalar_replaceable_state(ptn);
      if (ptn->scalar_replaceable()) {
        jobj_worklist.push(ptn);
      } else {
        found_nsr_alloc = true;
      }
    }
  }

  // Propagate NSR (Not Scalar Replaceable) state.
  if (found_nsr_alloc) {
    find_scalar_replaceable_allocs(jobj_worklist);
  }

  for (int next = 0; next < jobj_worklist.length(); ++next) {
    JavaObjectNode* jobj = jobj_worklist.at(next);
    if (jobj->scalar_replaceable()) {
      alloc_worklist.append(jobj->ideal_node());
    }
  }

#ifdef ASSERT
  if (VerifyConnectionGraph) {
    // Verify that graph is complete - no new edges could be added or needed.
    verify_connection_graph(ptnodes_worklist, non_escaped_allocs_worklist,
                            java_objects_worklist, addp_worklist);
  }
  assert(C->unique() == nodes_size(), "no new ideal nodes should be added during ConnectionGraph build");
  assert(null_obj->escape_state() == PointsToNode::NoEscape &&
         null_obj->edge_count() == 0 &&
         !null_obj->arraycopy_src() &&
         !null_obj->arraycopy_dst(), "sanity");
#endif

  _collecting = false;

  } // TracePhase t3("connectionGraph")

  // 4. Optimize ideal graph based on EA information.
  bool has_non_escaping_obj = (non_escaped_allocs_worklist.length() > 0);
  if (has_non_escaping_obj) {
    optimize_ideal_graph(ptr_cmp_worklist, storestore_worklist);
  }

#ifndef PRODUCT
  if (PrintEscapeAnalysis) {
    dump(ptnodes_worklist); // Dump ConnectionGraph
  }
#endif

#ifdef ASSERT
  if (VerifyConnectionGraph) {
    int alloc_length = alloc_worklist.length();
    for (int next = 0; next < alloc_length; ++next) {
      Node* n = alloc_worklist.at(next);
      PointsToNode* ptn = ptnode_adr(n->_idx);
      assert(ptn->escape_state() == PointsToNode::NoEscape && ptn->scalar_replaceable(), "sanity");
    }
  }
#endif

  // 5. Separate memory graph for scalar replaceable allcations.
  bool has_scalar_replaceable_candidates = (alloc_worklist.length() > 0);
  if (has_scalar_replaceable_candidates && EliminateAllocations) {
    assert(C->do_aliasing(), "Aliasing should be enabled");
    // Now use the escape information to create unique types for
    // scalar replaceable objects.
    split_unique_types(alloc_worklist, arraycopy_worklist, mergemem_worklist);
    if (C->failing()) {
      NOT_PRODUCT(escape_state_statistics(java_objects_worklist);)
      return false;
    }
    C->print_method(PHASE_AFTER_EA, 2);

#ifdef ASSERT
  } else if (Verbose && (PrintEscapeAnalysis || PrintEliminateAllocations)) {
    tty->print("=== No allocations eliminated for ");
    C->method()->print_short_name();
    if (!EliminateAllocations) {
      tty->print(" since EliminateAllocations is off ===");
    } else if(!has_scalar_replaceable_candidates) {
      tty->print(" since there are no scalar replaceable candidates ===");
    }
    tty->cr();
#endif
  }

  // Annotate at safepoints if they have <= ArgEscape objects in their scope and at
  // java calls if they pass ArgEscape objects as parameters.
  if (has_non_escaping_obj &&
      (C->env()->should_retain_local_variables() ||
       C->env()->jvmti_can_get_owned_monitor_info() ||
       C->env()->jvmti_can_walk_any_space() ||
       DeoptimizeObjectsALot)) {
    int sfn_length = sfn_worklist.length();
    for (int next = 0; next < sfn_length; next++) {
      SafePointNode* sfn = sfn_worklist.at(next);
      sfn->set_has_ea_local_in_scope(has_ea_local_in_scope(sfn));
      if (sfn->is_CallJava()) {
        CallJavaNode* call = sfn->as_CallJava();
        call->set_arg_escape(has_arg_escape(call));
      }
    }
  }

  NOT_PRODUCT(escape_state_statistics(java_objects_worklist);)
  return has_non_escaping_obj;
}

// Returns true if there is an object in the scope of sfn that does not escape globally.
bool ConnectionGraph::has_ea_local_in_scope(SafePointNode* sfn) {
  Compile* C = _compile;
  for (JVMState* jvms = sfn->jvms(); jvms != nullptr; jvms = jvms->caller()) {
    if (C->env()->should_retain_local_variables() || C->env()->jvmti_can_walk_any_space() ||
        DeoptimizeObjectsALot) {
      // Jvmti agents can access locals. Must provide info about local objects at runtime.
      int num_locs = jvms->loc_size();
      for (int idx = 0; idx < num_locs; idx++) {
        Node* l = sfn->local(jvms, idx);
        if (not_global_escape(l)) {
          return true;
        }
      }
    }
    if (C->env()->jvmti_can_get_owned_monitor_info() ||
        C->env()->jvmti_can_walk_any_space() || DeoptimizeObjectsALot) {
      // Jvmti agents can read monitors. Must provide info about locked objects at runtime.
      int num_mon = jvms->nof_monitors();
      for (int idx = 0; idx < num_mon; idx++) {
        Node* m = sfn->monitor_obj(jvms, idx);
        if (m != nullptr && not_global_escape(m)) {
          return true;
        }
      }
    }
  }
  return false;
}

// Returns true if at least one of the arguments to the call is an object
// that does not escape globally.
bool ConnectionGraph::has_arg_escape(CallJavaNode* call) {
  if (call->method() != nullptr) {
    uint max_idx = TypeFunc::Parms + call->method()->arg_size();
    for (uint idx = TypeFunc::Parms; idx < max_idx; idx++) {
      Node* p = call->in(idx);
      if (not_global_escape(p)) {
        return true;
      }
    }
  } else {
    const char* name = call->as_CallStaticJava()->_name;
    assert(name != nullptr, "no name");
    // no arg escapes through uncommon traps
    if (strcmp(name, "uncommon_trap") != 0) {
      // process_call_arguments() assumes that all arguments escape globally
      const TypeTuple* d = call->tf()->domain_sig();
      for (uint i = TypeFunc::Parms; i < d->cnt(); i++) {
        const Type* at = d->field_at(i);
        if (at->isa_oopptr() != nullptr) {
          return true;
        }
      }
    }
  }
  return false;
}



// Utility function for nodes that load an object
void ConnectionGraph::add_objload_to_connection_graph(Node *n, Unique_Node_List *delayed_worklist) {
  // Using isa_ptr() instead of isa_oopptr() for LoadP and Phi because
  // ThreadLocal has RawPtr type.
  const Type* t = _igvn->type(n);
  if (t->make_ptr() != nullptr) {
    Node* adr = n->in(MemNode::Address);
#ifdef ASSERT
    if (!adr->is_AddP()) {
      assert(_igvn->type(adr)->isa_rawptr(), "sanity");
    } else {
      assert((ptnode_adr(adr->_idx) == nullptr ||
              ptnode_adr(adr->_idx)->as_Field()->is_oop()), "sanity");
    }
#endif
    add_local_var_and_edge(n, PointsToNode::NoEscape,
                           adr, delayed_worklist);
  }
}

// Populate Connection Graph with PointsTo nodes and create simple
// connection graph edges.
void ConnectionGraph::add_node_to_connection_graph(Node *n, Unique_Node_List *delayed_worklist) {
  assert(!_verify, "this method should not be called for verification");
  PhaseGVN* igvn = _igvn;
  uint n_idx = n->_idx;
  PointsToNode* n_ptn = ptnode_adr(n_idx);
  if (n_ptn != nullptr) {
    return; // No need to redefine PointsTo node during first iteration.
  }
  int opcode = n->Opcode();
  bool gc_handled = BarrierSet::barrier_set()->barrier_set_c2()->escape_add_to_con_graph(this, igvn, delayed_worklist, n, opcode);
  if (gc_handled) {
    return; // Ignore node if already handled by GC.
  }

  if (n->is_Call()) {
    // Arguments to allocation and locking don't escape.
    if (n->is_AbstractLock()) {
      // Put Lock and Unlock nodes on IGVN worklist to process them during
      // first IGVN optimization when escape information is still available.
      record_for_optimizer(n);
    } else if (n->is_Allocate()) {
      add_call_node(n->as_Call());
      record_for_optimizer(n);
    } else {
      if (n->is_CallStaticJava()) {
        const char* name = n->as_CallStaticJava()->_name;
        if (name != nullptr && strcmp(name, "uncommon_trap") == 0) {
          return; // Skip uncommon traps
        }
      }
      // Don't mark as processed since call's arguments have to be processed.
      delayed_worklist->push(n);
      // Check if a call returns an object.
      if ((n->as_Call()->returns_pointer() &&
           n->as_Call()->proj_out_or_null(TypeFunc::Parms) != nullptr) ||
          (n->is_CallStaticJava() &&
           n->as_CallStaticJava()->is_boxing_method())) {
        add_call_node(n->as_Call());
      } else if (n->as_Call()->tf()->returns_inline_type_as_fields()) {
        bool returns_oop = false;
        for (DUIterator_Fast imax, i = n->fast_outs(imax); i < imax && !returns_oop; i++) {
          ProjNode* pn = n->fast_out(i)->as_Proj();
          if (pn->_con >= TypeFunc::Parms && pn->bottom_type()->isa_ptr()) {
            returns_oop = true;
          }
        }
        if (returns_oop) {
          add_call_node(n->as_Call());
        }
      }
    }
    return;
  }
  // Put this check here to process call arguments since some call nodes
  // point to phantom_obj.
  if (n_ptn == phantom_obj || n_ptn == null_obj) {
    return; // Skip predefined nodes.
  }
  switch (opcode) {
    case Op_AddP: {
      Node* base = get_addp_base(n);
      PointsToNode* ptn_base = ptnode_adr(base->_idx);
      // Field nodes are created for all field types. They are used in
      // adjust_scalar_replaceable_state() and split_unique_types().
      // Note, non-oop fields will have only base edges in Connection
      // Graph because such fields are not used for oop loads and stores.
      int offset = address_offset(n, igvn);
      add_field(n, PointsToNode::NoEscape, offset);
      if (ptn_base == nullptr) {
        delayed_worklist->push(n); // Process it later.
      } else {
        n_ptn = ptnode_adr(n_idx);
        add_base(n_ptn->as_Field(), ptn_base);
      }
      break;
    }
    case Op_CastX2P: {
      map_ideal_node(n, phantom_obj);
      break;
    }
    case Op_InlineType:
    case Op_CastPP:
    case Op_CheckCastPP:
    case Op_EncodeP:
    case Op_DecodeN:
    case Op_EncodePKlass:
    case Op_DecodeNKlass: {
      add_local_var_and_edge(n, PointsToNode::NoEscape, n->in(1), delayed_worklist);
      break;
    }
    case Op_CMoveP: {
      add_local_var(n, PointsToNode::NoEscape);
      // Do not add edges during first iteration because some could be
      // not defined yet.
      delayed_worklist->push(n);
      break;
    }
    case Op_ConP:
    case Op_ConN:
    case Op_ConNKlass: {
      // assume all oop constants globally escape except for null
      PointsToNode::EscapeState es;
      const Type* t = igvn->type(n);
      if (t == TypePtr::NULL_PTR || t == TypeNarrowOop::NULL_PTR) {
        es = PointsToNode::NoEscape;
      } else {
        es = PointsToNode::GlobalEscape;
      }
      add_java_object(n, es);
      break;
    }
    case Op_CreateEx: {
      // assume that all exception objects globally escape
      map_ideal_node(n, phantom_obj);
      break;
    }
    case Op_LoadKlass:
    case Op_LoadNKlass: {
      // Unknown class is loaded
      map_ideal_node(n, phantom_obj);
      break;
    }
    case Op_LoadP:
    case Op_LoadN: {
      add_objload_to_connection_graph(n, delayed_worklist);
      break;
    }
    case Op_Parm: {
      map_ideal_node(n, phantom_obj);
      break;
    }
    case Op_PartialSubtypeCheck: {
      // Produces Null or notNull and is used in only in CmpP so
      // phantom_obj could be used.
      map_ideal_node(n, phantom_obj); // Result is unknown
      break;
    }
    case Op_Phi: {
      // Using isa_ptr() instead of isa_oopptr() for LoadP and Phi because
      // ThreadLocal has RawPtr type.
      const Type* t = n->as_Phi()->type();
      if (t->make_ptr() != nullptr) {
        add_local_var(n, PointsToNode::NoEscape);
        // Do not add edges during first iteration because some could be
        // not defined yet.
        delayed_worklist->push(n);
      }
      break;
    }
    case Op_Proj: {
      // we are only interested in the oop result projection from a call
      if (n->as_Proj()->_con >= TypeFunc::Parms && n->in(0)->is_Call() &&
          (n->in(0)->as_Call()->returns_pointer() || n->bottom_type()->isa_ptr())) {
        assert((n->as_Proj()->_con == TypeFunc::Parms && n->in(0)->as_Call()->returns_pointer()) ||
               n->in(0)->as_Call()->tf()->returns_inline_type_as_fields(), "what kind of oop return is it?");
        add_local_var_and_edge(n, PointsToNode::NoEscape, n->in(0), delayed_worklist);
      }
      break;
    }
    case Op_Rethrow: // Exception object escapes
    case Op_Return: {
      if (n->req() > TypeFunc::Parms &&
          igvn->type(n->in(TypeFunc::Parms))->isa_oopptr()) {
        // Treat Return value as LocalVar with GlobalEscape escape state.
        add_local_var_and_edge(n, PointsToNode::GlobalEscape, n->in(TypeFunc::Parms), delayed_worklist);
      }
      break;
    }
    case Op_CompareAndExchangeP:
    case Op_CompareAndExchangeN:
    case Op_GetAndSetP:
    case Op_GetAndSetN: {
      add_objload_to_connection_graph(n, delayed_worklist);
      // fall-through
    }
    case Op_StoreP:
    case Op_StoreN:
    case Op_StoreNKlass:
    case Op_WeakCompareAndSwapP:
    case Op_WeakCompareAndSwapN:
    case Op_CompareAndSwapP:
    case Op_CompareAndSwapN: {
      add_to_congraph_unsafe_access(n, opcode, delayed_worklist);
      break;
    }
    case Op_AryEq:
    case Op_CountPositives:
    case Op_StrComp:
    case Op_StrEquals:
    case Op_StrIndexOf:
    case Op_StrIndexOfChar:
    case Op_StrInflatedCopy:
    case Op_StrCompressedCopy:
    case Op_VectorizedHashCode:
    case Op_EncodeISOArray: {
      add_local_var(n, PointsToNode::ArgEscape);
      delayed_worklist->push(n); // Process it later.
      break;
    }
    case Op_ThreadLocal: {
      add_java_object(n, PointsToNode::ArgEscape);
      break;
    }
    case Op_Blackhole: {
      // All blackhole pointer arguments are globally escaping.
      // Only do this if there is at least one pointer argument.
      // Do not add edges during first iteration because some could be
      // not defined yet, defer to final step.
      for (uint i = 0; i < n->req(); i++) {
        Node* in = n->in(i);
        if (in != nullptr) {
          const Type* at = _igvn->type(in);
          if (!at->isa_ptr()) continue;

          add_local_var(n, PointsToNode::GlobalEscape);
          delayed_worklist->push(n);
          break;
        }
      }
      break;
    }
    default:
      ; // Do nothing for nodes not related to EA.
  }
  return;
}

// Add final simple edges to graph.
void ConnectionGraph::add_final_edges(Node *n) {
  PointsToNode* n_ptn = ptnode_adr(n->_idx);
#ifdef ASSERT
  if (_verify && n_ptn->is_JavaObject())
    return; // This method does not change graph for JavaObject.
#endif

  if (n->is_Call()) {
    process_call_arguments(n->as_Call());
    return;
  }
  assert(n->is_Store() || n->is_LoadStore() ||
         (n_ptn != nullptr) && (n_ptn->ideal_node() != nullptr),
         "node should be registered already");
  int opcode = n->Opcode();
  bool gc_handled = BarrierSet::barrier_set()->barrier_set_c2()->escape_add_final_edges(this, _igvn, n, opcode);
  if (gc_handled) {
    return; // Ignore node if already handled by GC.
  }
  switch (opcode) {
    case Op_AddP: {
      Node* base = get_addp_base(n);
      PointsToNode* ptn_base = ptnode_adr(base->_idx);
      assert(ptn_base != nullptr, "field's base should be registered");
      add_base(n_ptn->as_Field(), ptn_base);
      break;
    }
    case Op_InlineType:
    case Op_CastPP:
    case Op_CheckCastPP:
    case Op_EncodeP:
    case Op_DecodeN:
    case Op_EncodePKlass:
    case Op_DecodeNKlass: {
      add_local_var_and_edge(n, PointsToNode::NoEscape, n->in(1), nullptr);
      break;
    }
    case Op_CMoveP: {
      for (uint i = CMoveNode::IfFalse; i < n->req(); i++) {
        Node* in = n->in(i);
        if (in == nullptr) {
          continue;  // ignore null
        }
        Node* uncast_in = in->uncast();
        if (uncast_in->is_top() || uncast_in == n) {
          continue;  // ignore top or inputs which go back this node
        }
        PointsToNode* ptn = ptnode_adr(in->_idx);
        assert(ptn != nullptr, "node should be registered");
        add_edge(n_ptn, ptn);
      }
      break;
    }
    case Op_LoadP:
    case Op_LoadN: {
      // Using isa_ptr() instead of isa_oopptr() for LoadP and Phi because
      // ThreadLocal has RawPtr type.
      assert(_igvn->type(n)->make_ptr() != nullptr, "Unexpected node type");
      add_local_var_and_edge(n, PointsToNode::NoEscape, n->in(MemNode::Address), nullptr);
      break;
    }
    case Op_Phi: {
      // Using isa_ptr() instead of isa_oopptr() for LoadP and Phi because
      // ThreadLocal has RawPtr type.
      assert(n->as_Phi()->type()->make_ptr() != nullptr, "Unexpected node type");
      for (uint i = 1; i < n->req(); i++) {
        Node* in = n->in(i);
        if (in == nullptr) {
          continue;  // ignore null
        }
        Node* uncast_in = in->uncast();
        if (uncast_in->is_top() || uncast_in == n) {
          continue;  // ignore top or inputs which go back this node
        }
        PointsToNode* ptn = ptnode_adr(in->_idx);
        assert(ptn != nullptr, "node should be registered");
        add_edge(n_ptn, ptn);
      }
      break;
    }
    case Op_Proj: {
      // we are only interested in the oop result projection from a call
      assert((n->as_Proj()->_con == TypeFunc::Parms && n->in(0)->as_Call()->returns_pointer()) ||
             n->in(0)->as_Call()->tf()->returns_inline_type_as_fields(), "what kind of oop return is it?");
      add_local_var_and_edge(n, PointsToNode::NoEscape, n->in(0), nullptr);
      break;
    }
    case Op_Rethrow: // Exception object escapes
    case Op_Return: {
      assert(n->req() > TypeFunc::Parms && _igvn->type(n->in(TypeFunc::Parms))->isa_oopptr(),
             "Unexpected node type");
      // Treat Return value as LocalVar with GlobalEscape escape state.
      add_local_var_and_edge(n, PointsToNode::GlobalEscape, n->in(TypeFunc::Parms), nullptr);
      break;
    }
    case Op_CompareAndExchangeP:
    case Op_CompareAndExchangeN:
    case Op_GetAndSetP:
    case Op_GetAndSetN:{
      assert(_igvn->type(n)->make_ptr() != nullptr, "Unexpected node type");
      add_local_var_and_edge(n, PointsToNode::NoEscape, n->in(MemNode::Address), nullptr);
      // fall-through
    }
    case Op_CompareAndSwapP:
    case Op_CompareAndSwapN:
    case Op_WeakCompareAndSwapP:
    case Op_WeakCompareAndSwapN:
    case Op_StoreP:
    case Op_StoreN:
    case Op_StoreNKlass:{
      add_final_edges_unsafe_access(n, opcode);
      break;
    }
    case Op_VectorizedHashCode:
    case Op_AryEq:
    case Op_CountPositives:
    case Op_StrComp:
    case Op_StrEquals:
    case Op_StrIndexOf:
    case Op_StrIndexOfChar:
    case Op_StrInflatedCopy:
    case Op_StrCompressedCopy:
    case Op_EncodeISOArray: {
      // char[]/byte[] arrays passed to string intrinsic do not escape but
      // they are not scalar replaceable. Adjust escape state for them.
      // Start from in(2) edge since in(1) is memory edge.
      for (uint i = 2; i < n->req(); i++) {
        Node* adr = n->in(i);
        const Type* at = _igvn->type(adr);
        if (!adr->is_top() && at->isa_ptr()) {
          assert(at == Type::TOP || at == TypePtr::NULL_PTR ||
                 at->isa_ptr() != nullptr, "expecting a pointer");
          if (adr->is_AddP()) {
            adr = get_addp_base(adr);
          }
          PointsToNode* ptn = ptnode_adr(adr->_idx);
          assert(ptn != nullptr, "node should be registered");
          add_edge(n_ptn, ptn);
        }
      }
      break;
    }
    case Op_Blackhole: {
      // All blackhole pointer arguments are globally escaping.
      for (uint i = 0; i < n->req(); i++) {
        Node* in = n->in(i);
        if (in != nullptr) {
          const Type* at = _igvn->type(in);
          if (!at->isa_ptr()) continue;

          if (in->is_AddP()) {
            in = get_addp_base(in);
          }

          PointsToNode* ptn = ptnode_adr(in->_idx);
          assert(ptn != nullptr, "should be defined already");
          set_escape_state(ptn, PointsToNode::GlobalEscape NOT_PRODUCT(COMMA "blackhole"));
          add_edge(n_ptn, ptn);
        }
      }
      break;
    }
    default: {
      // This method should be called only for EA specific nodes which may
      // miss some edges when they were created.
#ifdef ASSERT
      n->dump(1);
#endif
      guarantee(false, "unknown node");
    }
  }
  return;
}

void ConnectionGraph::add_to_congraph_unsafe_access(Node* n, uint opcode, Unique_Node_List* delayed_worklist) {
  Node* adr = n->in(MemNode::Address);
  const Type* adr_type = _igvn->type(adr);
  adr_type = adr_type->make_ptr();
  if (adr_type == nullptr) {
    return; // skip dead nodes
  }
  if (adr_type->isa_oopptr()
      || ((opcode == Op_StoreP || opcode == Op_StoreN || opcode == Op_StoreNKlass)
          && adr_type == TypeRawPtr::NOTNULL
          && is_captured_store_address(adr))) {
    delayed_worklist->push(n); // Process it later.
#ifdef ASSERT
    assert (adr->is_AddP(), "expecting an AddP");
    if (adr_type == TypeRawPtr::NOTNULL) {
      // Verify a raw address for a store captured by Initialize node.
      int offs = (int) _igvn->find_intptr_t_con(adr->in(AddPNode::Offset), Type::OffsetBot);
      assert(offs != Type::OffsetBot, "offset must be a constant");
    }
#endif
  } else {
    // Ignore copy the displaced header to the BoxNode (OSR compilation).
    if (adr->is_BoxLock()) {
      return;
    }
    // Stored value escapes in unsafe access.
    if ((opcode == Op_StoreP) && adr_type->isa_rawptr()) {
      delayed_worklist->push(n); // Process unsafe access later.
      return;
    }
#ifdef ASSERT
    n->dump(1);
    assert(false, "not unsafe");
#endif
  }
}

bool ConnectionGraph::add_final_edges_unsafe_access(Node* n, uint opcode) {
  Node* adr = n->in(MemNode::Address);
  const Type *adr_type = _igvn->type(adr);
  adr_type = adr_type->make_ptr();
#ifdef ASSERT
  if (adr_type == nullptr) {
    n->dump(1);
    assert(adr_type != nullptr, "dead node should not be on list");
    return true;
  }
#endif

  if (adr_type->isa_oopptr()
      || ((opcode == Op_StoreP || opcode == Op_StoreN || opcode == Op_StoreNKlass)
           && adr_type == TypeRawPtr::NOTNULL
           && is_captured_store_address(adr))) {
    // Point Address to Value
    PointsToNode* adr_ptn = ptnode_adr(adr->_idx);
    assert(adr_ptn != nullptr &&
           adr_ptn->as_Field()->is_oop(), "node should be registered");
    Node* val = n->in(MemNode::ValueIn);
    PointsToNode* ptn = ptnode_adr(val->_idx);
    assert(ptn != nullptr, "node should be registered");
    add_edge(adr_ptn, ptn);
    return true;
  } else if ((opcode == Op_StoreP) && adr_type->isa_rawptr()) {
    // Stored value escapes in unsafe access.
    Node* val = n->in(MemNode::ValueIn);
    PointsToNode* ptn = ptnode_adr(val->_idx);
    assert(ptn != nullptr, "node should be registered");
    set_escape_state(ptn, PointsToNode::GlobalEscape NOT_PRODUCT(COMMA "stored at raw address"));
    // Add edge to object for unsafe access with offset.
    PointsToNode* adr_ptn = ptnode_adr(adr->_idx);
    assert(adr_ptn != nullptr, "node should be registered");
    if (adr_ptn->is_Field()) {
      assert(adr_ptn->as_Field()->is_oop(), "should be oop field");
      add_edge(adr_ptn, ptn);
    }
    return true;
  }
#ifdef ASSERT
  n->dump(1);
  assert(false, "not unsafe");
#endif
  return false;
}

void ConnectionGraph::add_call_node(CallNode* call) {
  assert(call->returns_pointer() || call->tf()->returns_inline_type_as_fields(), "only for call which returns pointer");
  uint call_idx = call->_idx;
  if (call->is_Allocate()) {
    Node* k = call->in(AllocateNode::KlassNode);
    const TypeKlassPtr* kt = k->bottom_type()->isa_klassptr();
    assert(kt != nullptr, "TypeKlassPtr  required.");
    PointsToNode::EscapeState es = PointsToNode::NoEscape;
    bool scalar_replaceable = true;
    NOT_PRODUCT(const char* nsr_reason = "");
    if (call->is_AllocateArray()) {
      if (!kt->isa_aryklassptr()) { // StressReflectiveCode
        es = PointsToNode::GlobalEscape;
      } else {
        int length = call->in(AllocateNode::ALength)->find_int_con(-1);
        if (length < 0) {
          // Not scalar replaceable if the length is not constant.
          scalar_replaceable = false;
          NOT_PRODUCT(nsr_reason = "has a non-constant length");
        } else if (length > EliminateAllocationArraySizeLimit) {
          // Not scalar replaceable if the length is too big.
          scalar_replaceable = false;
          NOT_PRODUCT(nsr_reason = "has a length that is too big");
        }
      }
    } else {  // Allocate instance
      if (!kt->isa_instklassptr()) { // StressReflectiveCode
        es = PointsToNode::GlobalEscape;
      } else {
        const TypeInstKlassPtr* ikt = kt->is_instklassptr();
        ciInstanceKlass* ik = ikt->klass_is_exact() ? ikt->exact_klass()->as_instance_klass() : ikt->instance_klass();
        if (ik->is_subclass_of(_compile->env()->Thread_klass()) ||
            ik->is_subclass_of(_compile->env()->Reference_klass()) ||
            !ik->can_be_instantiated() ||
            ik->has_finalizer()) {
          es = PointsToNode::GlobalEscape;
        } else {
          int nfields = ik->as_instance_klass()->nof_nonstatic_fields();
          if (nfields > EliminateAllocationFieldsLimit) {
            // Not scalar replaceable if there are too many fields.
            scalar_replaceable = false;
            NOT_PRODUCT(nsr_reason = "has too many fields");
          }
        }
      }
    }
    add_java_object(call, es);
    PointsToNode* ptn = ptnode_adr(call_idx);
    if (!scalar_replaceable && ptn->scalar_replaceable()) {
      set_not_scalar_replaceable(ptn NOT_PRODUCT(COMMA nsr_reason));
    }
  } else if (call->is_CallStaticJava()) {
    // Call nodes could be different types:
    //
    // 1. CallDynamicJavaNode (what happened during call is unknown):
    //
    //    - mapped to GlobalEscape JavaObject node if oop is returned;
    //
    //    - all oop arguments are escaping globally;
    //
    // 2. CallStaticJavaNode (execute bytecode analysis if possible):
    //
    //    - the same as CallDynamicJavaNode if can't do bytecode analysis;
    //
    //    - mapped to GlobalEscape JavaObject node if unknown oop is returned;
    //    - mapped to NoEscape JavaObject node if non-escaping object allocated
    //      during call is returned;
    //    - mapped to ArgEscape LocalVar node pointed to object arguments
    //      which are returned and does not escape during call;
    //
    //    - oop arguments escaping status is defined by bytecode analysis;
    //
    // For a static call, we know exactly what method is being called.
    // Use bytecode estimator to record whether the call's return value escapes.
    ciMethod* meth = call->as_CallJava()->method();
    if (meth == nullptr) {
      const char* name = call->as_CallStaticJava()->_name;
      assert(strncmp(name, "_multianewarray", 15) == 0 ||
             strncmp(name, "_load_unknown_inline", 20) == 0, "TODO: add failed case check");
      // Returns a newly allocated non-escaped object.
      add_java_object(call, PointsToNode::NoEscape);
      set_not_scalar_replaceable(ptnode_adr(call_idx) NOT_PRODUCT(COMMA "is result of multinewarray"));
    } else if (meth->is_boxing_method()) {
      // Returns boxing object
      PointsToNode::EscapeState es;
      vmIntrinsics::ID intr = meth->intrinsic_id();
      if (intr == vmIntrinsics::_floatValue || intr == vmIntrinsics::_doubleValue) {
        // It does not escape if object is always allocated.
        es = PointsToNode::NoEscape;
      } else {
        // It escapes globally if object could be loaded from cache.
        es = PointsToNode::GlobalEscape;
      }
      add_java_object(call, es);
    } else {
      BCEscapeAnalyzer* call_analyzer = meth->get_bcea();
      call_analyzer->copy_dependencies(_compile->dependencies());
      if (call_analyzer->is_return_allocated()) {
        // Returns a newly allocated non-escaped object, simply
        // update dependency information.
        // Mark it as NoEscape so that objects referenced by
        // it's fields will be marked as NoEscape at least.
        add_java_object(call, PointsToNode::NoEscape);
        set_not_scalar_replaceable(ptnode_adr(call_idx) NOT_PRODUCT(COMMA "is result of call"));
      } else {
        // Determine whether any arguments are returned.
        const TypeTuple* d = call->tf()->domain_cc();
        bool ret_arg = false;
        for (uint i = TypeFunc::Parms; i < d->cnt(); i++) {
          if (d->field_at(i)->isa_ptr() != nullptr &&
              call_analyzer->is_arg_returned(i - TypeFunc::Parms)) {
            ret_arg = true;
            break;
          }
        }
        if (ret_arg) {
          add_local_var(call, PointsToNode::ArgEscape);
        } else {
          // Returns unknown object.
          map_ideal_node(call, phantom_obj);
        }
      }
    }
  } else {
    // An other type of call, assume the worst case:
    // returned value is unknown and globally escapes.
    assert(call->Opcode() == Op_CallDynamicJava, "add failed case check");
    map_ideal_node(call, phantom_obj);
  }
}

void ConnectionGraph::process_call_arguments(CallNode *call) {
    bool is_arraycopy = false;
    switch (call->Opcode()) {
#ifdef ASSERT
    case Op_Allocate:
    case Op_AllocateArray:
    case Op_Lock:
    case Op_Unlock:
      assert(false, "should be done already");
      break;
#endif
    case Op_ArrayCopy:
    case Op_CallLeafNoFP:
      // Most array copies are ArrayCopy nodes at this point but there
      // are still a few direct calls to the copy subroutines (See
      // PhaseStringOpts::copy_string())
      is_arraycopy = (call->Opcode() == Op_ArrayCopy) ||
        call->as_CallLeaf()->is_call_to_arraycopystub();
      // fall through
    case Op_CallLeafVector:
    case Op_CallLeaf: {
      // Stub calls, objects do not escape but they are not scale replaceable.
      // Adjust escape state for outgoing arguments.
      const TypeTuple * d = call->tf()->domain_sig();
      bool src_has_oops = false;
      for (uint i = TypeFunc::Parms; i < d->cnt(); i++) {
        const Type* at = d->field_at(i);
        Node *arg = call->in(i);
        if (arg == nullptr) {
          continue;
        }
        const Type *aat = _igvn->type(arg);
        if (arg->is_top() || !at->isa_ptr() || !aat->isa_ptr()) {
          continue;
        }
        if (arg->is_AddP()) {
          //
          // The inline_native_clone() case when the arraycopy stub is called
          // after the allocation before Initialize and CheckCastPP nodes.
          // Or normal arraycopy for object arrays case.
          //
          // Set AddP's base (Allocate) as not scalar replaceable since
          // pointer to the base (with offset) is passed as argument.
          //
          arg = get_addp_base(arg);
        }
        PointsToNode* arg_ptn = ptnode_adr(arg->_idx);
        assert(arg_ptn != nullptr, "should be registered");
        PointsToNode::EscapeState arg_esc = arg_ptn->escape_state();
        if (is_arraycopy || arg_esc < PointsToNode::ArgEscape) {
          assert(aat == Type::TOP || aat == TypePtr::NULL_PTR ||
                 aat->isa_ptr() != nullptr, "expecting an Ptr");
          bool arg_has_oops = aat->isa_oopptr() &&
                              (aat->isa_instptr() ||
                               (aat->isa_aryptr() && (aat->isa_aryptr()->elem() == Type::BOTTOM || aat->isa_aryptr()->elem()->make_oopptr() != nullptr)) ||
                               (aat->isa_aryptr() && aat->isa_aryptr()->elem() != nullptr &&
                                                               aat->isa_aryptr()->is_flat() &&
                                                               aat->isa_aryptr()->elem()->inline_klass()->contains_oops()));
          if (i == TypeFunc::Parms) {
            src_has_oops = arg_has_oops;
          }
          //
          // src or dst could be j.l.Object when other is basic type array:
          //
          //   arraycopy(char[],0,Object*,0,size);
          //   arraycopy(Object*,0,char[],0,size);
          //
          // Don't add edges in such cases.
          //
          bool arg_is_arraycopy_dest = src_has_oops && is_arraycopy &&
                                       arg_has_oops && (i > TypeFunc::Parms);
#ifdef ASSERT
          if (!(is_arraycopy ||
                BarrierSet::barrier_set()->barrier_set_c2()->is_gc_barrier_node(call) ||
                (call->as_CallLeaf()->_name != nullptr &&
                 (strcmp(call->as_CallLeaf()->_name, "updateBytesCRC32") == 0 ||
                  strcmp(call->as_CallLeaf()->_name, "updateBytesCRC32C") == 0 ||
                  strcmp(call->as_CallLeaf()->_name, "updateBytesAdler32") == 0 ||
                  strcmp(call->as_CallLeaf()->_name, "aescrypt_encryptBlock") == 0 ||
                  strcmp(call->as_CallLeaf()->_name, "aescrypt_decryptBlock") == 0 ||
                  strcmp(call->as_CallLeaf()->_name, "cipherBlockChaining_encryptAESCrypt") == 0 ||
                  strcmp(call->as_CallLeaf()->_name, "cipherBlockChaining_decryptAESCrypt") == 0 ||
                  strcmp(call->as_CallLeaf()->_name, "electronicCodeBook_encryptAESCrypt") == 0 ||
                  strcmp(call->as_CallLeaf()->_name, "electronicCodeBook_decryptAESCrypt") == 0 ||
                  strcmp(call->as_CallLeaf()->_name, "counterMode_AESCrypt") == 0 ||
                  strcmp(call->as_CallLeaf()->_name, "galoisCounterMode_AESCrypt") == 0 ||
                  strcmp(call->as_CallLeaf()->_name, "poly1305_processBlocks") == 0 ||
                  strcmp(call->as_CallLeaf()->_name, "ghash_processBlocks") == 0 ||
                  strcmp(call->as_CallLeaf()->_name, "chacha20Block") == 0 ||
                  strcmp(call->as_CallLeaf()->_name, "encodeBlock") == 0 ||
                  strcmp(call->as_CallLeaf()->_name, "decodeBlock") == 0 ||
                  strcmp(call->as_CallLeaf()->_name, "md5_implCompress") == 0 ||
                  strcmp(call->as_CallLeaf()->_name, "md5_implCompressMB") == 0 ||
                  strcmp(call->as_CallLeaf()->_name, "sha1_implCompress") == 0 ||
                  strcmp(call->as_CallLeaf()->_name, "sha1_implCompressMB") == 0 ||
                  strcmp(call->as_CallLeaf()->_name, "sha256_implCompress") == 0 ||
                  strcmp(call->as_CallLeaf()->_name, "sha256_implCompressMB") == 0 ||
                  strcmp(call->as_CallLeaf()->_name, "sha512_implCompress") == 0 ||
                  strcmp(call->as_CallLeaf()->_name, "sha512_implCompressMB") == 0 ||
                  strcmp(call->as_CallLeaf()->_name, "sha3_implCompress") == 0 ||
                  strcmp(call->as_CallLeaf()->_name, "sha3_implCompressMB") == 0 ||
                  strcmp(call->as_CallLeaf()->_name, "multiplyToLen") == 0 ||
                  strcmp(call->as_CallLeaf()->_name, "squareToLen") == 0 ||
                  strcmp(call->as_CallLeaf()->_name, "mulAdd") == 0 ||
                  strcmp(call->as_CallLeaf()->_name, "montgomery_multiply") == 0 ||
                  strcmp(call->as_CallLeaf()->_name, "montgomery_square") == 0 ||
                  strcmp(call->as_CallLeaf()->_name, "vectorizedMismatch") == 0 ||
                  strcmp(call->as_CallLeaf()->_name, "load_unknown_inline") == 0 ||
                  strcmp(call->as_CallLeaf()->_name, "store_unknown_inline") == 0 ||
                  strcmp(call->as_CallLeaf()->_name, "bigIntegerRightShiftWorker") == 0 ||
                  strcmp(call->as_CallLeaf()->_name, "bigIntegerLeftShiftWorker") == 0 ||
                  strcmp(call->as_CallLeaf()->_name, "vectorizedMismatch") == 0 ||
                  strcmp(call->as_CallLeaf()->_name, "get_class_id_intrinsic") == 0)
                 ))) {
            call->dump();
            fatal("EA unexpected CallLeaf %s", call->as_CallLeaf()->_name);
          }
#endif
          // Always process arraycopy's destination object since
          // we need to add all possible edges to references in
          // source object.
          if (arg_esc >= PointsToNode::ArgEscape &&
              !arg_is_arraycopy_dest) {
            continue;
          }
          PointsToNode::EscapeState es = PointsToNode::ArgEscape;
          if (call->is_ArrayCopy()) {
            ArrayCopyNode* ac = call->as_ArrayCopy();
            if (ac->is_clonebasic() ||
                ac->is_arraycopy_validated() ||
                ac->is_copyof_validated() ||
                ac->is_copyofrange_validated()) {
              es = PointsToNode::NoEscape;
            }
          }
          set_escape_state(arg_ptn, es NOT_PRODUCT(COMMA trace_arg_escape_message(call)));
          if (arg_is_arraycopy_dest) {
            Node* src = call->in(TypeFunc::Parms);
            if (src->is_AddP()) {
              src = get_addp_base(src);
            }
            PointsToNode* src_ptn = ptnode_adr(src->_idx);
            assert(src_ptn != nullptr, "should be registered");
            if (arg_ptn != src_ptn) {
              // Special arraycopy edge:
              // A destination object's field can't have the source object
              // as base since objects escape states are not related.
              // Only escape state of destination object's fields affects
              // escape state of fields in source object.
              add_arraycopy(call, es, src_ptn, arg_ptn);
            }
          }
        }
      }
      break;
    }
    case Op_CallStaticJava: {
      // For a static call, we know exactly what method is being called.
      // Use bytecode estimator to record the call's escape affects
#ifdef ASSERT
      const char* name = call->as_CallStaticJava()->_name;
      assert((name == nullptr || strcmp(name, "uncommon_trap") != 0), "normal calls only");
#endif
      ciMethod* meth = call->as_CallJava()->method();
      if ((meth != nullptr) && meth->is_boxing_method()) {
        break; // Boxing methods do not modify any oops.
      }
      BCEscapeAnalyzer* call_analyzer = (meth !=nullptr) ? meth->get_bcea() : nullptr;
      // fall-through if not a Java method or no analyzer information
      if (call_analyzer != nullptr) {
        PointsToNode* call_ptn = ptnode_adr(call->_idx);
        const TypeTuple* d = call->tf()->domain_cc();
        for (uint i = TypeFunc::Parms; i < d->cnt(); i++) {
          const Type* at = d->field_at(i);
          int k = i - TypeFunc::Parms;
          Node* arg = call->in(i);
          PointsToNode* arg_ptn = ptnode_adr(arg->_idx);
          if (at->isa_ptr() != nullptr &&
              call_analyzer->is_arg_returned(k)) {
            // The call returns arguments.
            if (call_ptn != nullptr) { // Is call's result used?
              assert(call_ptn->is_LocalVar(), "node should be registered");
              assert(arg_ptn != nullptr, "node should be registered");
              add_edge(call_ptn, arg_ptn);
            }
          }
          if (at->isa_oopptr() != nullptr &&
              arg_ptn->escape_state() < PointsToNode::GlobalEscape) {
            if (!call_analyzer->is_arg_stack(k)) {
              // The argument global escapes
              set_escape_state(arg_ptn, PointsToNode::GlobalEscape NOT_PRODUCT(COMMA trace_arg_escape_message(call)));
            } else {
              set_escape_state(arg_ptn, PointsToNode::ArgEscape NOT_PRODUCT(COMMA trace_arg_escape_message(call)));
              if (!call_analyzer->is_arg_local(k)) {
                // The argument itself doesn't escape, but any fields might
                set_fields_escape_state(arg_ptn, PointsToNode::GlobalEscape NOT_PRODUCT(COMMA trace_arg_escape_message(call)));
              }
            }
          }
        }
        if (call_ptn != nullptr && call_ptn->is_LocalVar()) {
          // The call returns arguments.
          assert(call_ptn->edge_count() > 0, "sanity");
          if (!call_analyzer->is_return_local()) {
            // Returns also unknown object.
            add_edge(call_ptn, phantom_obj);
          }
        }
        break;
      }
    }
    default: {
      // Fall-through here if not a Java method or no analyzer information
      // or some other type of call, assume the worst case: all arguments
      // globally escape.
      const TypeTuple* d = call->tf()->domain_cc();
      for (uint i = TypeFunc::Parms; i < d->cnt(); i++) {
        const Type* at = d->field_at(i);
        if (at->isa_oopptr() != nullptr) {
          Node* arg = call->in(i);
          if (arg->is_AddP()) {
            arg = get_addp_base(arg);
          }
          assert(ptnode_adr(arg->_idx) != nullptr, "should be defined already");
          set_escape_state(ptnode_adr(arg->_idx), PointsToNode::GlobalEscape NOT_PRODUCT(COMMA trace_arg_escape_message(call)));
        }
      }
    }
  }
}


// Finish Graph construction.
bool ConnectionGraph::complete_connection_graph(
                         GrowableArray<PointsToNode*>&   ptnodes_worklist,
                         GrowableArray<JavaObjectNode*>& non_escaped_allocs_worklist,
                         GrowableArray<JavaObjectNode*>& java_objects_worklist,
                         GrowableArray<FieldNode*>&      oop_fields_worklist) {
  // Normally only 1-3 passes needed to build Connection Graph depending
  // on graph complexity. Observed 8 passes in jvm2008 compiler.compiler.
  // Set limit to 20 to catch situation when something did go wrong and
  // bailout Escape Analysis.
  // Also limit build time to 20 sec (60 in debug VM), EscapeAnalysisTimeout flag.
#define GRAPH_BUILD_ITER_LIMIT 20

  // Propagate GlobalEscape and ArgEscape escape states and check that
  // we still have non-escaping objects. The method pushs on _worklist
  // Field nodes which reference phantom_object.
  if (!find_non_escaped_objects(ptnodes_worklist, non_escaped_allocs_worklist)) {
    return false; // Nothing to do.
  }
  // Now propagate references to all JavaObject nodes.
  int java_objects_length = java_objects_worklist.length();
  elapsedTimer build_time;
  build_time.start();
  elapsedTimer time;
  bool timeout = false;
  int new_edges = 1;
  int iterations = 0;
  do {
    while ((new_edges > 0) &&
           (iterations++ < GRAPH_BUILD_ITER_LIMIT)) {
      double start_time = time.seconds();
      time.start();
      new_edges = 0;
      // Propagate references to phantom_object for nodes pushed on _worklist
      // by find_non_escaped_objects() and find_field_value().
      new_edges += add_java_object_edges(phantom_obj, false);
      for (int next = 0; next < java_objects_length; ++next) {
        JavaObjectNode* ptn = java_objects_worklist.at(next);
        new_edges += add_java_object_edges(ptn, true);

#define SAMPLE_SIZE 4
        if ((next % SAMPLE_SIZE) == 0) {
          // Each 4 iterations calculate how much time it will take
          // to complete graph construction.
          time.stop();
          // Poll for requests from shutdown mechanism to quiesce compiler
          // because Connection graph construction may take long time.
          CompileBroker::maybe_block();
          double stop_time = time.seconds();
          double time_per_iter = (stop_time - start_time) / (double)SAMPLE_SIZE;
          double time_until_end = time_per_iter * (double)(java_objects_length - next);
          if ((start_time + time_until_end) >= EscapeAnalysisTimeout) {
            timeout = true;
            break; // Timeout
          }
          start_time = stop_time;
          time.start();
        }
#undef SAMPLE_SIZE

      }
      if (timeout) break;
      if (new_edges > 0) {
        // Update escape states on each iteration if graph was updated.
        if (!find_non_escaped_objects(ptnodes_worklist, non_escaped_allocs_worklist)) {
          return false; // Nothing to do.
        }
      }
      time.stop();
      if (time.seconds() >= EscapeAnalysisTimeout) {
        timeout = true;
        break;
      }
    }
    if ((iterations < GRAPH_BUILD_ITER_LIMIT) && !timeout) {
      time.start();
      // Find fields which have unknown value.
      int fields_length = oop_fields_worklist.length();
      for (int next = 0; next < fields_length; next++) {
        FieldNode* field = oop_fields_worklist.at(next);
        if (field->edge_count() == 0) {
          new_edges += find_field_value(field);
          // This code may added new edges to phantom_object.
          // Need an other cycle to propagate references to phantom_object.
        }
      }
      time.stop();
      if (time.seconds() >= EscapeAnalysisTimeout) {
        timeout = true;
        break;
      }
    } else {
      new_edges = 0; // Bailout
    }
  } while (new_edges > 0);

  build_time.stop();
  _build_time = build_time.seconds();
  _build_iterations = iterations;

  // Bailout if passed limits.
  if ((iterations >= GRAPH_BUILD_ITER_LIMIT) || timeout) {
    Compile* C = _compile;
    if (C->log() != nullptr) {
      C->log()->begin_elem("connectionGraph_bailout reason='reached ");
      C->log()->text("%s", timeout ? "time" : "iterations");
      C->log()->end_elem(" limit'");
    }
    assert(ExitEscapeAnalysisOnTimeout, "infinite EA connection graph build during invocation %d (%f sec, %d iterations) with %d nodes and worklist size %d",
           _invocation, _build_time, _build_iterations, nodes_size(), ptnodes_worklist.length());
    // Possible infinite build_connection_graph loop,
    // bailout (no changes to ideal graph were made).
    return false;
  }

#undef GRAPH_BUILD_ITER_LIMIT

  // Find fields initialized by null for non-escaping Allocations.
  int non_escaped_length = non_escaped_allocs_worklist.length();
  for (int next = 0; next < non_escaped_length; next++) {
    JavaObjectNode* ptn = non_escaped_allocs_worklist.at(next);
    PointsToNode::EscapeState es = ptn->escape_state();
    assert(es <= PointsToNode::ArgEscape, "sanity");
    if (es == PointsToNode::NoEscape) {
      if (find_init_values_null(ptn, _igvn) > 0) {
        // Adding references to null object does not change escape states
        // since it does not escape. Also no fields are added to null object.
        add_java_object_edges(null_obj, false);
      }
    }
    Node* n = ptn->ideal_node();
    if (n->is_Allocate()) {
      // The object allocated by this Allocate node will never be
      // seen by an other thread. Mark it so that when it is
      // expanded no MemBarStoreStore is added.
      InitializeNode* ini = n->as_Allocate()->initialization();
      if (ini != nullptr)
        ini->set_does_not_escape();
    }
  }
  return true; // Finished graph construction.
}

// Propagate GlobalEscape and ArgEscape escape states to all nodes
// and check that we still have non-escaping java objects.
bool ConnectionGraph::find_non_escaped_objects(GrowableArray<PointsToNode*>& ptnodes_worklist,
                                               GrowableArray<JavaObjectNode*>& non_escaped_allocs_worklist) {
  GrowableArray<PointsToNode*> escape_worklist;
  // First, put all nodes with GlobalEscape and ArgEscape states on worklist.
  int ptnodes_length = ptnodes_worklist.length();
  for (int next = 0; next < ptnodes_length; ++next) {
    PointsToNode* ptn = ptnodes_worklist.at(next);
    if (ptn->escape_state() >= PointsToNode::ArgEscape ||
        ptn->fields_escape_state() >= PointsToNode::ArgEscape) {
      escape_worklist.push(ptn);
    }
  }
  // Set escape states to referenced nodes (edges list).
  while (escape_worklist.length() > 0) {
    PointsToNode* ptn = escape_worklist.pop();
    PointsToNode::EscapeState es  = ptn->escape_state();
    PointsToNode::EscapeState field_es = ptn->fields_escape_state();
    if (ptn->is_Field() && ptn->as_Field()->is_oop() &&
        es >= PointsToNode::ArgEscape) {
      // GlobalEscape or ArgEscape state of field means it has unknown value.
      if (add_edge(ptn, phantom_obj)) {
        // New edge was added
        add_field_uses_to_worklist(ptn->as_Field());
      }
    }
    for (EdgeIterator i(ptn); i.has_next(); i.next()) {
      PointsToNode* e = i.get();
      if (e->is_Arraycopy()) {
        assert(ptn->arraycopy_dst(), "sanity");
        // Propagate only fields escape state through arraycopy edge.
        if (e->fields_escape_state() < field_es) {
          set_fields_escape_state(e, field_es NOT_PRODUCT(COMMA trace_propagate_message(ptn)));
          escape_worklist.push(e);
        }
      } else if (es >= field_es) {
        // fields_escape_state is also set to 'es' if it is less than 'es'.
        if (e->escape_state() < es) {
          set_escape_state(e, es NOT_PRODUCT(COMMA trace_propagate_message(ptn)));
          escape_worklist.push(e);
        }
      } else {
        // Propagate field escape state.
        bool es_changed = false;
        if (e->fields_escape_state() < field_es) {
          set_fields_escape_state(e, field_es NOT_PRODUCT(COMMA trace_propagate_message(ptn)));
          es_changed = true;
        }
        if ((e->escape_state() < field_es) &&
            e->is_Field() && ptn->is_JavaObject() &&
            e->as_Field()->is_oop()) {
          // Change escape state of referenced fields.
          set_escape_state(e, field_es NOT_PRODUCT(COMMA trace_propagate_message(ptn)));
          es_changed = true;
        } else if (e->escape_state() < es) {
          set_escape_state(e, es NOT_PRODUCT(COMMA trace_propagate_message(ptn)));
          es_changed = true;
        }
        if (es_changed) {
          escape_worklist.push(e);
        }
      }
    }
  }
  // Remove escaped objects from non_escaped list.
  for (int next = non_escaped_allocs_worklist.length()-1; next >= 0 ; --next) {
    JavaObjectNode* ptn = non_escaped_allocs_worklist.at(next);
    if (ptn->escape_state() >= PointsToNode::GlobalEscape) {
      non_escaped_allocs_worklist.delete_at(next);
    }
    if (ptn->escape_state() == PointsToNode::NoEscape) {
      // Find fields in non-escaped allocations which have unknown value.
      find_init_values_phantom(ptn);
    }
  }
  return (non_escaped_allocs_worklist.length() > 0);
}

// Add all references to JavaObject node by walking over all uses.
int ConnectionGraph::add_java_object_edges(JavaObjectNode* jobj, bool populate_worklist) {
  int new_edges = 0;
  if (populate_worklist) {
    // Populate _worklist by uses of jobj's uses.
    for (UseIterator i(jobj); i.has_next(); i.next()) {
      PointsToNode* use = i.get();
      if (use->is_Arraycopy()) {
        continue;
      }
      add_uses_to_worklist(use);
      if (use->is_Field() && use->as_Field()->is_oop()) {
        // Put on worklist all field's uses (loads) and
        // related field nodes (same base and offset).
        add_field_uses_to_worklist(use->as_Field());
      }
    }
  }
  for (int l = 0; l < _worklist.length(); l++) {
    PointsToNode* use = _worklist.at(l);
    if (PointsToNode::is_base_use(use)) {
      // Add reference from jobj to field and from field to jobj (field's base).
      use = PointsToNode::get_use_node(use)->as_Field();
      if (add_base(use->as_Field(), jobj)) {
        new_edges++;
      }
      continue;
    }
    assert(!use->is_JavaObject(), "sanity");
    if (use->is_Arraycopy()) {
      if (jobj == null_obj) { // null object does not have field edges
        continue;
      }
      // Added edge from Arraycopy node to arraycopy's source java object
      if (add_edge(use, jobj)) {
        jobj->set_arraycopy_src();
        new_edges++;
      }
      // and stop here.
      continue;
    }
    if (!add_edge(use, jobj)) {
      continue; // No new edge added, there was such edge already.
    }
    new_edges++;
    if (use->is_LocalVar()) {
      add_uses_to_worklist(use);
      if (use->arraycopy_dst()) {
        for (EdgeIterator i(use); i.has_next(); i.next()) {
          PointsToNode* e = i.get();
          if (e->is_Arraycopy()) {
            if (jobj == null_obj) { // null object does not have field edges
              continue;
            }
            // Add edge from arraycopy's destination java object to Arraycopy node.
            if (add_edge(jobj, e)) {
              new_edges++;
              jobj->set_arraycopy_dst();
            }
          }
        }
      }
    } else {
      // Added new edge to stored in field values.
      // Put on worklist all field's uses (loads) and
      // related field nodes (same base and offset).
      add_field_uses_to_worklist(use->as_Field());
    }
  }
  _worklist.clear();
  _in_worklist.reset();
  return new_edges;
}

// Put on worklist all related field nodes.
void ConnectionGraph::add_field_uses_to_worklist(FieldNode* field) {
  assert(field->is_oop(), "sanity");
  int offset = field->offset();
  add_uses_to_worklist(field);
  // Loop over all bases of this field and push on worklist Field nodes
  // with the same offset and base (since they may reference the same field).
  for (BaseIterator i(field); i.has_next(); i.next()) {
    PointsToNode* base = i.get();
    add_fields_to_worklist(field, base);
    // Check if the base was source object of arraycopy and go over arraycopy's
    // destination objects since values stored to a field of source object are
    // accessible by uses (loads) of fields of destination objects.
    if (base->arraycopy_src()) {
      for (UseIterator j(base); j.has_next(); j.next()) {
        PointsToNode* arycp = j.get();
        if (arycp->is_Arraycopy()) {
          for (UseIterator k(arycp); k.has_next(); k.next()) {
            PointsToNode* abase = k.get();
            if (abase->arraycopy_dst() && abase != base) {
              // Look for the same arraycopy reference.
              add_fields_to_worklist(field, abase);
            }
          }
        }
      }
    }
  }
}

// Put on worklist all related field nodes.
void ConnectionGraph::add_fields_to_worklist(FieldNode* field, PointsToNode* base) {
  int offset = field->offset();
  if (base->is_LocalVar()) {
    for (UseIterator j(base); j.has_next(); j.next()) {
      PointsToNode* f = j.get();
      if (PointsToNode::is_base_use(f)) { // Field
        f = PointsToNode::get_use_node(f);
        if (f == field || !f->as_Field()->is_oop()) {
          continue;
        }
        int offs = f->as_Field()->offset();
        if (offs == offset || offset == Type::OffsetBot || offs == Type::OffsetBot) {
          add_to_worklist(f);
        }
      }
    }
  } else {
    assert(base->is_JavaObject(), "sanity");
    if (// Skip phantom_object since it is only used to indicate that
        // this field's content globally escapes.
        (base != phantom_obj) &&
        // null object node does not have fields.
        (base != null_obj)) {
      for (EdgeIterator i(base); i.has_next(); i.next()) {
        PointsToNode* f = i.get();
        // Skip arraycopy edge since store to destination object field
        // does not update value in source object field.
        if (f->is_Arraycopy()) {
          assert(base->arraycopy_dst(), "sanity");
          continue;
        }
        if (f == field || !f->as_Field()->is_oop()) {
          continue;
        }
        int offs = f->as_Field()->offset();
        if (offs == offset || offset == Type::OffsetBot || offs == Type::OffsetBot) {
          add_to_worklist(f);
        }
      }
    }
  }
}

// Find fields which have unknown value.
int ConnectionGraph::find_field_value(FieldNode* field) {
  // Escaped fields should have init value already.
  assert(field->escape_state() == PointsToNode::NoEscape, "sanity");
  int new_edges = 0;
  for (BaseIterator i(field); i.has_next(); i.next()) {
    PointsToNode* base = i.get();
    if (base->is_JavaObject()) {
      // Skip Allocate's fields which will be processed later.
      if (base->ideal_node()->is_Allocate()) {
        return 0;
      }
      assert(base == null_obj, "only null ptr base expected here");
    }
  }
  if (add_edge(field, phantom_obj)) {
    // New edge was added
    new_edges++;
    add_field_uses_to_worklist(field);
  }
  return new_edges;
}

// Find fields initializing values for allocations.
int ConnectionGraph::find_init_values_phantom(JavaObjectNode* pta) {
  assert(pta->escape_state() == PointsToNode::NoEscape, "Not escaped Allocate nodes only");
  PointsToNode* init_val = phantom_obj;
  Node* alloc = pta->ideal_node();

  // Do nothing for Allocate nodes since its fields values are
  // "known" unless they are initialized by arraycopy/clone.
  if (alloc->is_Allocate() && !pta->arraycopy_dst()) {
    if (alloc->as_Allocate()->in(AllocateNode::DefaultValue) != nullptr) {
      // Non-flattened inline type arrays are initialized with
      // the default value instead of null. Handle them here.
      init_val = ptnode_adr(alloc->as_Allocate()->in(AllocateNode::DefaultValue)->_idx);
      assert(init_val != nullptr, "default value should be registered");
    } else {
      return 0;
    }
  }
  // Non-escaped allocation returned from Java or runtime call has unknown values in fields.
  assert(pta->arraycopy_dst() || alloc->is_CallStaticJava() || init_val != phantom_obj, "sanity");
#ifdef ASSERT
  if (alloc->is_CallStaticJava() && alloc->as_CallStaticJava()->method() == nullptr) {
    const char* name = alloc->as_CallStaticJava()->_name;
    assert(strncmp(name, "_multianewarray", 15) == 0 ||
           strncmp(name, "_load_unknown_inline", 20) == 0, "sanity");
  }
#endif
  // Non-escaped allocation returned from Java or runtime call have unknown values in fields.
  int new_edges = 0;
  for (EdgeIterator i(pta); i.has_next(); i.next()) {
    PointsToNode* field = i.get();
    if (field->is_Field() && field->as_Field()->is_oop()) {
      if (add_edge(field, init_val)) {
        // New edge was added
        new_edges++;
        add_field_uses_to_worklist(field->as_Field());
      }
    }
  }
  return new_edges;
}

// Find fields initializing values for allocations.
int ConnectionGraph::find_init_values_null(JavaObjectNode* pta, PhaseValues* phase) {
  assert(pta->escape_state() == PointsToNode::NoEscape, "Not escaped Allocate nodes only");
  Node* alloc = pta->ideal_node();
  // Do nothing for Call nodes since its fields values are unknown.
  if (!alloc->is_Allocate() || alloc->as_Allocate()->in(AllocateNode::DefaultValue) != nullptr) {
    return 0;
  }
  InitializeNode* ini = alloc->as_Allocate()->initialization();
  bool visited_bottom_offset = false;
  GrowableArray<int> offsets_worklist;
  int new_edges = 0;

  // Check if an oop field's initializing value is recorded and add
  // a corresponding null if field's value if it is not recorded.
  // Connection Graph does not record a default initialization by null
  // captured by Initialize node.
  //
  for (EdgeIterator i(pta); i.has_next(); i.next()) {
    PointsToNode* field = i.get(); // Field (AddP)
    if (!field->is_Field() || !field->as_Field()->is_oop()) {
      continue; // Not oop field
    }
    int offset = field->as_Field()->offset();
    if (offset == Type::OffsetBot) {
      if (!visited_bottom_offset) {
        // OffsetBot is used to reference array's element,
        // always add reference to null to all Field nodes since we don't
        // known which element is referenced.
        if (add_edge(field, null_obj)) {
          // New edge was added
          new_edges++;
          add_field_uses_to_worklist(field->as_Field());
          visited_bottom_offset = true;
        }
      }
    } else {
      // Check only oop fields.
      const Type* adr_type = field->ideal_node()->as_AddP()->bottom_type();
      if (adr_type->isa_rawptr()) {
#ifdef ASSERT
        // Raw pointers are used for initializing stores so skip it
        // since it should be recorded already
        Node* base = get_addp_base(field->ideal_node());
        assert(adr_type->isa_rawptr() && is_captured_store_address(field->ideal_node()), "unexpected pointer type");
#endif
        continue;
      }
      if (!offsets_worklist.contains(offset)) {
        offsets_worklist.append(offset);
        Node* value = nullptr;
        if (ini != nullptr) {
          // StoreP::memory_type() == T_ADDRESS
          BasicType ft = UseCompressedOops ? T_NARROWOOP : T_ADDRESS;
          Node* store = ini->find_captured_store(offset, type2aelembytes(ft, true), phase);
          // Make sure initializing store has the same type as this AddP.
          // This AddP may reference non existing field because it is on a
          // dead branch of bimorphic call which is not eliminated yet.
          if (store != nullptr && store->is_Store() &&
              store->as_Store()->memory_type() == ft) {
            value = store->in(MemNode::ValueIn);
#ifdef ASSERT
            if (VerifyConnectionGraph) {
              // Verify that AddP already points to all objects the value points to.
              PointsToNode* val = ptnode_adr(value->_idx);
              assert((val != nullptr), "should be processed already");
              PointsToNode* missed_obj = nullptr;
              if (val->is_JavaObject()) {
                if (!field->points_to(val->as_JavaObject())) {
                  missed_obj = val;
                }
              } else {
                if (!val->is_LocalVar() || (val->edge_count() == 0)) {
                  tty->print_cr("----------init store has invalid value -----");
                  store->dump();
                  val->dump();
                  assert(val->is_LocalVar() && (val->edge_count() > 0), "should be processed already");
                }
                for (EdgeIterator j(val); j.has_next(); j.next()) {
                  PointsToNode* obj = j.get();
                  if (obj->is_JavaObject()) {
                    if (!field->points_to(obj->as_JavaObject())) {
                      missed_obj = obj;
                      break;
                    }
                  }
                }
              }
              if (missed_obj != nullptr) {
                tty->print_cr("----------field---------------------------------");
                field->dump();
                tty->print_cr("----------missed reference to object------------");
                missed_obj->dump();
                tty->print_cr("----------object referenced by init store-------");
                store->dump();
                val->dump();
                assert(!field->points_to(missed_obj->as_JavaObject()), "missed JavaObject reference");
              }
            }
#endif
          } else {
            // There could be initializing stores which follow allocation.
            // For example, a volatile field store is not collected
            // by Initialize node.
            //
            // Need to check for dependent loads to separate such stores from
            // stores which follow loads. For now, add initial value null so
            // that compare pointers optimization works correctly.
          }
        }
        if (value == nullptr) {
          // A field's initializing value was not recorded. Add null.
          if (add_edge(field, null_obj)) {
            // New edge was added
            new_edges++;
            add_field_uses_to_worklist(field->as_Field());
          }
        }
      }
    }
  }
  return new_edges;
}

// Adjust scalar_replaceable state after Connection Graph is built.
void ConnectionGraph::adjust_scalar_replaceable_state(JavaObjectNode* jobj) {
  // Search for non-escaping objects which are not scalar replaceable
  // and mark them to propagate the state to referenced objects.

  for (UseIterator i(jobj); i.has_next(); i.next()) {
    PointsToNode* use = i.get();
    if (use->is_Arraycopy()) {
      continue;
    }
    if (use->is_Field()) {
      FieldNode* field = use->as_Field();
      assert(field->is_oop() && field->scalar_replaceable(), "sanity");
      // 1. An object is not scalar replaceable if the field into which it is
      // stored has unknown offset (stored into unknown element of an array).
      if (field->offset() == Type::OffsetBot) {
        set_not_scalar_replaceable(jobj NOT_PRODUCT(COMMA "is stored at unknown offset"));
        return;
      }
      for (BaseIterator i(field); i.has_next(); i.next()) {
        PointsToNode* base = i.get();
        // 2. An object is not scalar replaceable if the field into which it is
        // stored has multiple bases one of which is null.
        if ((base == null_obj) && (field->base_count() > 1)) {
          set_not_scalar_replaceable(jobj NOT_PRODUCT(COMMA "is stored into field with potentially null base"));
          return;
        }
        // 2.5. An object is not scalar replaceable if the field into which it is
        // stored has NSR base.
        if (!base->scalar_replaceable()) {
          set_not_scalar_replaceable(jobj NOT_PRODUCT(COMMA "is stored into field with NSR base"));
          return;
        }
      }
    }
    assert(use->is_Field() || use->is_LocalVar(), "sanity");
    // 3. An object is not scalar replaceable if it is merged with other objects.
    for (EdgeIterator j(use); j.has_next(); j.next()) {
      PointsToNode* ptn = j.get();
      if (ptn->is_JavaObject() && ptn != jobj) {
        // Mark all objects.
        set_not_scalar_replaceable(jobj NOT_PRODUCT(COMMA trace_merged_message(ptn)));
        set_not_scalar_replaceable(ptn NOT_PRODUCT(COMMA trace_merged_message(jobj)));
      }
    }
    if (!jobj->scalar_replaceable()) {
      return;
    }
  }

  for (EdgeIterator j(jobj); j.has_next(); j.next()) {
    if (j.get()->is_Arraycopy()) {
      continue;
    }

    // Non-escaping object node should point only to field nodes.
    FieldNode* field = j.get()->as_Field();
    int offset = field->as_Field()->offset();

    // 4. An object is not scalar replaceable if it has a field with unknown
    // offset (array's element is accessed in loop).
    if (offset == Type::OffsetBot) {
      set_not_scalar_replaceable(jobj NOT_PRODUCT(COMMA "has field with unknown offset"));
      return;
    }
    // 5. Currently an object is not scalar replaceable if a LoadStore node
    // access its field since the field value is unknown after it.
    //
    Node* n = field->ideal_node();

    // Test for an unsafe access that was parsed as maybe off heap
    // (with a CheckCastPP to raw memory).
    assert(n->is_AddP(), "expect an address computation");
    if (n->in(AddPNode::Base)->is_top() &&
        n->in(AddPNode::Address)->Opcode() == Op_CheckCastPP) {
      assert(n->in(AddPNode::Address)->bottom_type()->isa_rawptr(), "raw address so raw cast expected");
      assert(_igvn->type(n->in(AddPNode::Address)->in(1))->isa_oopptr(), "cast pattern at unsafe access expected");
      set_not_scalar_replaceable(jobj NOT_PRODUCT(COMMA "is used as base of mixed unsafe access"));
      return;
    }

    for (DUIterator_Fast imax, i = n->fast_outs(imax); i < imax; i++) {
      Node* u = n->fast_out(i);
      if (u->is_LoadStore() || (u->is_Mem() && u->as_Mem()->is_mismatched_access())) {
        set_not_scalar_replaceable(jobj NOT_PRODUCT(COMMA "is used in LoadStore or mismatched access"));
        return;
      }
    }

    // 6. Or the address may point to more then one object. This may produce
    // the false positive result (set not scalar replaceable)
    // since the flow-insensitive escape analysis can't separate
    // the case when stores overwrite the field's value from the case
    // when stores happened on different control branches.
    //
    // Note: it will disable scalar replacement in some cases:
    //
    //    Point p[] = new Point[1];
    //    p[0] = new Point(); // Will be not scalar replaced
    //
    // but it will save us from incorrect optimizations in next cases:
    //
    //    Point p[] = new Point[1];
    //    if ( x ) p[0] = new Point(); // Will be not scalar replaced
    //
    if (field->base_count() > 1) {
      for (BaseIterator i(field); i.has_next(); i.next()) {
        PointsToNode* base = i.get();
        // Don't take into account LocalVar nodes which
        // may point to only one object which should be also
        // this field's base by now.
        if (base->is_JavaObject() && base != jobj) {
          // Mark all bases.
          set_not_scalar_replaceable(jobj NOT_PRODUCT(COMMA "may point to more than one object"));
          set_not_scalar_replaceable(base NOT_PRODUCT(COMMA "may point to more than one object"));
        }
      }
    }
  }
}

// Propagate NSR (Not scalar replaceable) state.
void ConnectionGraph::find_scalar_replaceable_allocs(GrowableArray<JavaObjectNode*>& jobj_worklist) {
  int jobj_length = jobj_worklist.length();
  bool found_nsr_alloc = true;
  while (found_nsr_alloc) {
    found_nsr_alloc = false;
    for (int next = 0; next < jobj_length; ++next) {
      JavaObjectNode* jobj = jobj_worklist.at(next);
      for (UseIterator i(jobj); (jobj->scalar_replaceable() && i.has_next()); i.next()) {
        PointsToNode* use = i.get();
        if (use->is_Field()) {
          FieldNode* field = use->as_Field();
          assert(field->is_oop() && field->scalar_replaceable(), "sanity");
          assert(field->offset() != Type::OffsetBot, "sanity");
          for (BaseIterator i(field); i.has_next(); i.next()) {
            PointsToNode* base = i.get();
            // An object is not scalar replaceable if the field into which
            // it is stored has NSR base.
            if ((base != null_obj) && !base->scalar_replaceable()) {
              set_not_scalar_replaceable(jobj NOT_PRODUCT(COMMA "is stored into field with NSR base"));
              found_nsr_alloc = true;
              break;
            }
          }
        }
      }
    }
  }
}

#ifdef ASSERT
void ConnectionGraph::verify_connection_graph(
                         GrowableArray<PointsToNode*>&   ptnodes_worklist,
                         GrowableArray<JavaObjectNode*>& non_escaped_allocs_worklist,
                         GrowableArray<JavaObjectNode*>& java_objects_worklist,
                         GrowableArray<Node*>& addp_worklist) {
  // Verify that graph is complete - no new edges could be added.
  int java_objects_length = java_objects_worklist.length();
  int non_escaped_length  = non_escaped_allocs_worklist.length();
  int new_edges = 0;
  for (int next = 0; next < java_objects_length; ++next) {
    JavaObjectNode* ptn = java_objects_worklist.at(next);
    new_edges += add_java_object_edges(ptn, true);
  }
  assert(new_edges == 0, "graph was not complete");
  // Verify that escape state is final.
  int length = non_escaped_allocs_worklist.length();
  find_non_escaped_objects(ptnodes_worklist, non_escaped_allocs_worklist);
  assert((non_escaped_length == non_escaped_allocs_worklist.length()) &&
         (non_escaped_length == length) &&
         (_worklist.length() == 0), "escape state was not final");

  // Verify fields information.
  int addp_length = addp_worklist.length();
  for (int next = 0; next < addp_length; ++next ) {
    Node* n = addp_worklist.at(next);
    FieldNode* field = ptnode_adr(n->_idx)->as_Field();
    if (field->is_oop()) {
      // Verify that field has all bases
      Node* base = get_addp_base(n);
      PointsToNode* ptn = ptnode_adr(base->_idx);
      if (ptn->is_JavaObject()) {
        assert(field->has_base(ptn->as_JavaObject()), "sanity");
      } else {
        assert(ptn->is_LocalVar(), "sanity");
        for (EdgeIterator i(ptn); i.has_next(); i.next()) {
          PointsToNode* e = i.get();
          if (e->is_JavaObject()) {
            assert(field->has_base(e->as_JavaObject()), "sanity");
          }
        }
      }
      // Verify that all fields have initializing values.
      if (field->edge_count() == 0) {
        tty->print_cr("----------field does not have references----------");
        field->dump();
        for (BaseIterator i(field); i.has_next(); i.next()) {
          PointsToNode* base = i.get();
          tty->print_cr("----------field has next base---------------------");
          base->dump();
          if (base->is_JavaObject() && (base != phantom_obj) && (base != null_obj)) {
            tty->print_cr("----------base has fields-------------------------");
            for (EdgeIterator j(base); j.has_next(); j.next()) {
              j.get()->dump();
            }
            tty->print_cr("----------base has references---------------------");
            for (UseIterator j(base); j.has_next(); j.next()) {
              j.get()->dump();
            }
          }
        }
        for (UseIterator i(field); i.has_next(); i.next()) {
          i.get()->dump();
        }
        assert(field->edge_count() > 0, "sanity");
      }
    }
  }
}
#endif

// Optimize ideal graph.
void ConnectionGraph::optimize_ideal_graph(GrowableArray<Node*>& ptr_cmp_worklist,
                                           GrowableArray<MemBarStoreStoreNode*>& storestore_worklist) {
  Compile* C = _compile;
  PhaseIterGVN* igvn = _igvn;
  if (EliminateLocks) {
    // Mark locks before changing ideal graph.
    int cnt = C->macro_count();
    for (int i = 0; i < cnt; i++) {
      Node *n = C->macro_node(i);
      if (n->is_AbstractLock()) { // Lock and Unlock nodes
        AbstractLockNode* alock = n->as_AbstractLock();
        if (!alock->is_non_esc_obj()) {
          const Type* obj_type = igvn->type(alock->obj_node());
          if (not_global_escape(alock->obj_node()) && !obj_type->is_inlinetypeptr()) {
            assert(!alock->is_eliminated() || alock->is_coarsened(), "sanity");
            // The lock could be marked eliminated by lock coarsening
            // code during first IGVN before EA. Replace coarsened flag
            // to eliminate all associated locks/unlocks.
#ifdef ASSERT
            alock->log_lock_optimization(C, "eliminate_lock_set_non_esc3");
#endif
            alock->set_non_esc_obj();
          }
        }
      }
    }
  }

  if (OptimizePtrCompare) {
    for (int i = 0; i < ptr_cmp_worklist.length(); i++) {
      Node *n = ptr_cmp_worklist.at(i);
      const TypeInt* tcmp = optimize_ptr_compare(n);
      if (tcmp->singleton()) {
        Node* cmp = igvn->makecon(tcmp);
#ifndef PRODUCT
        if (PrintOptimizePtrCompare) {
          tty->print_cr("++++ Replaced: %d %s(%d,%d) --> %s", n->_idx, (n->Opcode() == Op_CmpP ? "CmpP" : "CmpN"), n->in(1)->_idx, n->in(2)->_idx, (tcmp == TypeInt::CC_EQ ? "EQ" : "NotEQ"));
          if (Verbose) {
            n->dump(1);
          }
        }
#endif
        igvn->replace_node(n, cmp);
      }
    }
  }

  // For MemBarStoreStore nodes added in library_call.cpp, check
  // escape status of associated AllocateNode and optimize out
  // MemBarStoreStore node if the allocated object never escapes.
  for (int i = 0; i < storestore_worklist.length(); i++) {
    Node* storestore = storestore_worklist.at(i);
    Node* alloc = storestore->in(MemBarNode::Precedent)->in(0);
    if (alloc->is_Allocate() && not_global_escape(alloc)) {
      if (alloc->in(AllocateNode::InlineType) != nullptr) {
        // Non-escaping inline type buffer allocations don't require a membar
        storestore->as_MemBar()->remove(_igvn);
      } else {
        MemBarNode* mb = MemBarNode::make(C, Op_MemBarCPUOrder, Compile::AliasIdxBot);
        mb->init_req(TypeFunc::Memory,  storestore->in(TypeFunc::Memory));
        mb->init_req(TypeFunc::Control, storestore->in(TypeFunc::Control));
        igvn->register_new_node_with_optimizer(mb);
        igvn->replace_node(storestore, mb);
      }
    }
  }
}

// Optimize objects compare.
const TypeInt* ConnectionGraph::optimize_ptr_compare(Node* n) {
  assert(OptimizePtrCompare, "sanity");
  assert(n->Opcode() == Op_CmpN || n->Opcode() == Op_CmpP, "must be");
  const TypeInt* EQ = TypeInt::CC_EQ; // [0] == ZERO
  const TypeInt* NE = TypeInt::CC_GT; // [1] == ONE
  const TypeInt* UNKNOWN = TypeInt::CC;    // [-1, 0,1]

  PointsToNode* ptn1 = ptnode_adr(n->in(1)->_idx);
  PointsToNode* ptn2 = ptnode_adr(n->in(2)->_idx);
  JavaObjectNode* jobj1 = unique_java_object(n->in(1));
  JavaObjectNode* jobj2 = unique_java_object(n->in(2));
  assert(ptn1->is_JavaObject() || ptn1->is_LocalVar(), "sanity");
  assert(ptn2->is_JavaObject() || ptn2->is_LocalVar(), "sanity");

  // Check simple cases first.
  if (jobj1 != nullptr) {
    if (jobj1->escape_state() == PointsToNode::NoEscape) {
      if (jobj1 == jobj2) {
        // Comparing the same not escaping object.
        return EQ;
      }
      Node* obj = jobj1->ideal_node();
      // Comparing not escaping allocation.
      if ((obj->is_Allocate() || obj->is_CallStaticJava()) &&
          !ptn2->points_to(jobj1)) {
        return NE; // This includes nullness check.
      }
    }
  }
  if (jobj2 != nullptr) {
    if (jobj2->escape_state() == PointsToNode::NoEscape) {
      Node* obj = jobj2->ideal_node();
      // Comparing not escaping allocation.
      if ((obj->is_Allocate() || obj->is_CallStaticJava()) &&
          !ptn1->points_to(jobj2)) {
        return NE; // This includes nullness check.
      }
    }
  }
  if (jobj1 != nullptr && jobj1 != phantom_obj &&
      jobj2 != nullptr && jobj2 != phantom_obj &&
      jobj1->ideal_node()->is_Con() &&
      jobj2->ideal_node()->is_Con()) {
    // Klass or String constants compare. Need to be careful with
    // compressed pointers - compare types of ConN and ConP instead of nodes.
    const Type* t1 = jobj1->ideal_node()->get_ptr_type();
    const Type* t2 = jobj2->ideal_node()->get_ptr_type();
    if (t1->make_ptr() == t2->make_ptr()) {
      return EQ;
    } else {
      return NE;
    }
  }
  if (ptn1->meet(ptn2)) {
    return UNKNOWN; // Sets are not disjoint
  }

  // Sets are disjoint.
  bool set1_has_unknown_ptr = ptn1->points_to(phantom_obj);
  bool set2_has_unknown_ptr = ptn2->points_to(phantom_obj);
  bool set1_has_null_ptr    = ptn1->points_to(null_obj);
  bool set2_has_null_ptr    = ptn2->points_to(null_obj);
  if ((set1_has_unknown_ptr && set2_has_null_ptr) ||
      (set2_has_unknown_ptr && set1_has_null_ptr)) {
    // Check nullness of unknown object.
    return UNKNOWN;
  }

  // Disjointness by itself is not sufficient since
  // alias analysis is not complete for escaped objects.
  // Disjoint sets are definitely unrelated only when
  // at least one set has only not escaping allocations.
  if (!set1_has_unknown_ptr && !set1_has_null_ptr) {
    if (ptn1->non_escaping_allocation()) {
      return NE;
    }
  }
  if (!set2_has_unknown_ptr && !set2_has_null_ptr) {
    if (ptn2->non_escaping_allocation()) {
      return NE;
    }
  }
  return UNKNOWN;
}

// Connection Graph construction functions.

void ConnectionGraph::add_local_var(Node *n, PointsToNode::EscapeState es) {
  PointsToNode* ptadr = _nodes.at(n->_idx);
  if (ptadr != nullptr) {
    assert(ptadr->is_LocalVar() && ptadr->ideal_node() == n, "sanity");
    return;
  }
  Compile* C = _compile;
  ptadr = new (C->comp_arena()) LocalVarNode(this, n, es);
  map_ideal_node(n, ptadr);
}

void ConnectionGraph::add_java_object(Node *n, PointsToNode::EscapeState es) {
  PointsToNode* ptadr = _nodes.at(n->_idx);
  if (ptadr != nullptr) {
    assert(ptadr->is_JavaObject() && ptadr->ideal_node() == n, "sanity");
    return;
  }
  Compile* C = _compile;
  ptadr = new (C->comp_arena()) JavaObjectNode(this, n, es);
  map_ideal_node(n, ptadr);
}

void ConnectionGraph::add_field(Node *n, PointsToNode::EscapeState es, int offset) {
  PointsToNode* ptadr = _nodes.at(n->_idx);
  if (ptadr != nullptr) {
    assert(ptadr->is_Field() && ptadr->ideal_node() == n, "sanity");
    return;
  }
  bool unsafe = false;
  bool is_oop = is_oop_field(n, offset, &unsafe);
  if (unsafe) {
    es = PointsToNode::GlobalEscape;
  }
  Compile* C = _compile;
  FieldNode* field = new (C->comp_arena()) FieldNode(this, n, es, offset, is_oop);
  map_ideal_node(n, field);
}

void ConnectionGraph::add_arraycopy(Node *n, PointsToNode::EscapeState es,
                                    PointsToNode* src, PointsToNode* dst) {
  assert(!src->is_Field() && !dst->is_Field(), "only for JavaObject and LocalVar");
  assert((src != null_obj) && (dst != null_obj), "not for ConP null");
  PointsToNode* ptadr = _nodes.at(n->_idx);
  if (ptadr != nullptr) {
    assert(ptadr->is_Arraycopy() && ptadr->ideal_node() == n, "sanity");
    return;
  }
  Compile* C = _compile;
  ptadr = new (C->comp_arena()) ArraycopyNode(this, n, es);
  map_ideal_node(n, ptadr);
  // Add edge from arraycopy node to source object.
  (void)add_edge(ptadr, src);
  src->set_arraycopy_src();
  // Add edge from destination object to arraycopy node.
  (void)add_edge(dst, ptadr);
  dst->set_arraycopy_dst();
}

bool ConnectionGraph::is_oop_field(Node* n, int offset, bool* unsafe) {
  const Type* adr_type = n->as_AddP()->bottom_type();
  int field_offset = adr_type->isa_aryptr() ? adr_type->isa_aryptr()->field_offset().get() : Type::OffsetBot;
  BasicType bt = T_INT;
  if (offset == Type::OffsetBot && field_offset == Type::OffsetBot) {
    // Check only oop fields.
    if (!adr_type->isa_aryptr() ||
        adr_type->isa_aryptr()->elem() == Type::BOTTOM ||
        adr_type->isa_aryptr()->elem()->make_oopptr() != nullptr) {
      // OffsetBot is used to reference array's element. Ignore first AddP.
      if (find_second_addp(n, n->in(AddPNode::Base)) == nullptr) {
        bt = T_OBJECT;
      }
    }
  } else if (offset != oopDesc::klass_offset_in_bytes()) {
    if (adr_type->isa_instptr()) {
      ciField* field = _compile->alias_type(adr_type->is_ptr())->field();
      if (field != nullptr) {
        bt = field->layout_type();
      } else {
        // Check for unsafe oop field access
        if (n->has_out_with(Op_StoreP, Op_LoadP, Op_StoreN, Op_LoadN) ||
            n->has_out_with(Op_GetAndSetP, Op_GetAndSetN, Op_CompareAndExchangeP, Op_CompareAndExchangeN) ||
            n->has_out_with(Op_CompareAndSwapP, Op_CompareAndSwapN, Op_WeakCompareAndSwapP, Op_WeakCompareAndSwapN) ||
            BarrierSet::barrier_set()->barrier_set_c2()->escape_has_out_with_unsafe_object(n)) {
          bt = T_OBJECT;
          (*unsafe) = true;
        }
      }
    } else if (adr_type->isa_aryptr()) {
      if (offset == arrayOopDesc::length_offset_in_bytes()) {
        // Ignore array length load.
      } else if (find_second_addp(n, n->in(AddPNode::Base)) != nullptr) {
        // Ignore first AddP.
      } else {
        const Type* elemtype = adr_type->is_aryptr()->elem();
        if (adr_type->is_aryptr()->is_flat() && field_offset != Type::OffsetBot) {
          ciInlineKlass* vk = elemtype->inline_klass();
          field_offset += vk->first_field_offset();
          bt = vk->get_field_by_offset(field_offset, false)->layout_type();
        } else {
          bt = elemtype->array_element_basic_type();
        }
      }
    } else if (adr_type->isa_rawptr() || adr_type->isa_klassptr()) {
      // Allocation initialization, ThreadLocal field access, unsafe access
      if (n->has_out_with(Op_StoreP, Op_LoadP, Op_StoreN, Op_LoadN) ||
          n->has_out_with(Op_GetAndSetP, Op_GetAndSetN, Op_CompareAndExchangeP, Op_CompareAndExchangeN) ||
          n->has_out_with(Op_CompareAndSwapP, Op_CompareAndSwapN, Op_WeakCompareAndSwapP, Op_WeakCompareAndSwapN) ||
          BarrierSet::barrier_set()->barrier_set_c2()->escape_has_out_with_unsafe_object(n)) {
        bt = T_OBJECT;
      }
    }
  }
  // Note: T_NARROWOOP is not classed as a real reference type
  return (is_reference_type(bt) || bt == T_NARROWOOP);
}

// Returns unique pointed java object or null.
JavaObjectNode* ConnectionGraph::unique_java_object(Node *n) {
  assert(!_collecting, "should not call when constructed graph");
  // If the node was created after the escape computation we can't answer.
  uint idx = n->_idx;
  if (idx >= nodes_size()) {
    return nullptr;
  }
  PointsToNode* ptn = ptnode_adr(idx);
  if (ptn == nullptr) {
    return nullptr;
  }
  if (ptn->is_JavaObject()) {
    return ptn->as_JavaObject();
  }
  assert(ptn->is_LocalVar(), "sanity");
  // Check all java objects it points to.
  JavaObjectNode* jobj = nullptr;
  for (EdgeIterator i(ptn); i.has_next(); i.next()) {
    PointsToNode* e = i.get();
    if (e->is_JavaObject()) {
      if (jobj == nullptr) {
        jobj = e->as_JavaObject();
      } else if (jobj != e) {
        return nullptr;
      }
    }
  }
  return jobj;
}

// Return true if this node points only to non-escaping allocations.
bool PointsToNode::non_escaping_allocation() {
  if (is_JavaObject()) {
    Node* n = ideal_node();
    if (n->is_Allocate() || n->is_CallStaticJava()) {
      return (escape_state() == PointsToNode::NoEscape);
    } else {
      return false;
    }
  }
  assert(is_LocalVar(), "sanity");
  // Check all java objects it points to.
  for (EdgeIterator i(this); i.has_next(); i.next()) {
    PointsToNode* e = i.get();
    if (e->is_JavaObject()) {
      Node* n = e->ideal_node();
      if ((e->escape_state() != PointsToNode::NoEscape) ||
          !(n->is_Allocate() || n->is_CallStaticJava())) {
        return false;
      }
    }
  }
  return true;
}

// Return true if we know the node does not escape globally.
bool ConnectionGraph::not_global_escape(Node *n) {
  assert(!_collecting, "should not call during graph construction");
  // If the node was created after the escape computation we can't answer.
  uint idx = n->_idx;
  if (idx >= nodes_size()) {
    return false;
  }
  PointsToNode* ptn = ptnode_adr(idx);
  if (ptn == nullptr) {
    return false; // not in congraph (e.g. ConI)
  }
  PointsToNode::EscapeState es = ptn->escape_state();
  // If we have already computed a value, return it.
  if (es >= PointsToNode::GlobalEscape) {
    return false;
  }
  if (ptn->is_JavaObject()) {
    return true; // (es < PointsToNode::GlobalEscape);
  }
  assert(ptn->is_LocalVar(), "sanity");
  // Check all java objects it points to.
  for (EdgeIterator i(ptn); i.has_next(); i.next()) {
    if (i.get()->escape_state() >= PointsToNode::GlobalEscape) {
      return false;
    }
  }
  return true;
}


// Helper functions

// Return true if this node points to specified node or nodes it points to.
bool PointsToNode::points_to(JavaObjectNode* ptn) const {
  if (is_JavaObject()) {
    return (this == ptn);
  }
  assert(is_LocalVar() || is_Field(), "sanity");
  for (EdgeIterator i(this); i.has_next(); i.next()) {
    if (i.get() == ptn) {
      return true;
    }
  }
  return false;
}

// Return true if one node points to an other.
bool PointsToNode::meet(PointsToNode* ptn) {
  if (this == ptn) {
    return true;
  } else if (ptn->is_JavaObject()) {
    return this->points_to(ptn->as_JavaObject());
  } else if (this->is_JavaObject()) {
    return ptn->points_to(this->as_JavaObject());
  }
  assert(this->is_LocalVar() && ptn->is_LocalVar(), "sanity");
  int ptn_count =  ptn->edge_count();
  for (EdgeIterator i(this); i.has_next(); i.next()) {
    PointsToNode* this_e = i.get();
    for (int j = 0; j < ptn_count; j++) {
      if (this_e == ptn->edge(j)) {
        return true;
      }
    }
  }
  return false;
}

#ifdef ASSERT
// Return true if bases point to this java object.
bool FieldNode::has_base(JavaObjectNode* jobj) const {
  for (BaseIterator i(this); i.has_next(); i.next()) {
    if (i.get() == jobj) {
      return true;
    }
  }
  return false;
}
#endif

bool ConnectionGraph::is_captured_store_address(Node* addp) {
  // Handle simple case first.
  assert(_igvn->type(addp)->isa_oopptr() == nullptr, "should be raw access");
  if (addp->in(AddPNode::Address)->is_Proj() && addp->in(AddPNode::Address)->in(0)->is_Allocate()) {
    return true;
  } else if (addp->in(AddPNode::Address)->is_Phi()) {
    for (DUIterator_Fast imax, i = addp->fast_outs(imax); i < imax; i++) {
      Node* addp_use = addp->fast_out(i);
      if (addp_use->is_Store()) {
        for (DUIterator_Fast jmax, j = addp_use->fast_outs(jmax); j < jmax; j++) {
          if (addp_use->fast_out(j)->is_Initialize()) {
            return true;
          }
        }
      }
    }
  }
  return false;
}

int ConnectionGraph::address_offset(Node* adr, PhaseValues* phase) {
  const Type *adr_type = phase->type(adr);
  if (adr->is_AddP() && adr_type->isa_oopptr() == nullptr && is_captured_store_address(adr)) {
    // We are computing a raw address for a store captured by an Initialize
    // compute an appropriate address type. AddP cases #3 and #5 (see below).
    int offs = (int)phase->find_intptr_t_con(adr->in(AddPNode::Offset), Type::OffsetBot);
    assert(offs != Type::OffsetBot ||
           adr->in(AddPNode::Address)->in(0)->is_AllocateArray(),
           "offset must be a constant or it is initialization of array");
    return offs;
  }
  return adr_type->is_ptr()->flattened_offset();
}

Node* ConnectionGraph::get_addp_base(Node *addp) {
  assert(addp->is_AddP(), "must be AddP");
  //
  // AddP cases for Base and Address inputs:
  // case #1. Direct object's field reference:
  //     Allocate
  //       |
  //     Proj #5 ( oop result )
  //       |
  //     CheckCastPP (cast to instance type)
  //      | |
  //     AddP  ( base == address )
  //
  // case #2. Indirect object's field reference:
  //      Phi
  //       |
  //     CastPP (cast to instance type)
  //      | |
  //     AddP  ( base == address )
  //
  // case #3. Raw object's field reference for Initialize node:
  //      Allocate
  //        |
  //      Proj #5 ( oop result )
  //  top   |
  //     \  |
  //     AddP  ( base == top )
  //
  // case #4. Array's element reference:
  //   {CheckCastPP | CastPP}
  //     |  | |
  //     |  AddP ( array's element offset )
  //     |  |
  //     AddP ( array's offset )
  //
  // case #5. Raw object's field reference for arraycopy stub call:
  //          The inline_native_clone() case when the arraycopy stub is called
  //          after the allocation before Initialize and CheckCastPP nodes.
  //      Allocate
  //        |
  //      Proj #5 ( oop result )
  //       | |
  //       AddP  ( base == address )
  //
  // case #6. Constant Pool, ThreadLocal, CastX2P or
  //          Raw object's field reference:
  //      {ConP, ThreadLocal, CastX2P, raw Load}
  //  top   |
  //     \  |
  //     AddP  ( base == top )
  //
  // case #7. Klass's field reference.
  //      LoadKlass
  //       | |
  //       AddP  ( base == address )
  //
  // case #8. narrow Klass's field reference.
  //      LoadNKlass
  //       |
  //      DecodeN
  //       | |
  //       AddP  ( base == address )
  //
  // case #9. Mixed unsafe access
  //    {instance}
  //        |
  //      CheckCastPP (raw)
  //  top   |
  //     \  |
  //     AddP  ( base == top )
  //
  Node *base = addp->in(AddPNode::Base);
  if (base->uncast()->is_top()) { // The AddP case #3 and #6 and #9.
    base = addp->in(AddPNode::Address);
    while (base->is_AddP()) {
      // Case #6 (unsafe access) may have several chained AddP nodes.
      assert(base->in(AddPNode::Base)->uncast()->is_top(), "expected unsafe access address only");
      base = base->in(AddPNode::Address);
    }
    if (base->Opcode() == Op_CheckCastPP &&
        base->bottom_type()->isa_rawptr() &&
        _igvn->type(base->in(1))->isa_oopptr()) {
      base = base->in(1); // Case #9
    } else {
      Node* uncast_base = base->uncast();
      int opcode = uncast_base->Opcode();
      assert(opcode == Op_ConP || opcode == Op_ThreadLocal ||
             opcode == Op_CastX2P || uncast_base->is_DecodeNarrowPtr() ||
             (uncast_base->is_Mem() && (uncast_base->bottom_type()->isa_rawptr() != nullptr)) ||
             is_captured_store_address(addp), "sanity");
    }
  }
  return base;
}

Node* ConnectionGraph::find_second_addp(Node* addp, Node* n) {
  assert(addp->is_AddP() && addp->outcnt() > 0, "Don't process dead nodes");
  Node* addp2 = addp->raw_out(0);
  if (addp->outcnt() == 1 && addp2->is_AddP() &&
      addp2->in(AddPNode::Base) == n &&
      addp2->in(AddPNode::Address) == addp) {
    assert(addp->in(AddPNode::Base) == n, "expecting the same base");
    //
    // Find array's offset to push it on worklist first and
    // as result process an array's element offset first (pushed second)
    // to avoid CastPP for the array's offset.
    // Otherwise the inserted CastPP (LocalVar) will point to what
    // the AddP (Field) points to. Which would be wrong since
    // the algorithm expects the CastPP has the same point as
    // as AddP's base CheckCastPP (LocalVar).
    //
    //    ArrayAllocation
    //     |
    //    CheckCastPP
    //     |
    //    memProj (from ArrayAllocation CheckCastPP)
    //     |  ||
    //     |  ||   Int (element index)
    //     |  ||    |   ConI (log(element size))
    //     |  ||    |   /
    //     |  ||   LShift
    //     |  ||  /
    //     |  AddP (array's element offset)
    //     |  |
    //     |  | ConI (array's offset: #12(32-bits) or #24(64-bits))
    //     | / /
    //     AddP (array's offset)
    //      |
    //     Load/Store (memory operation on array's element)
    //
    return addp2;
  }
  return nullptr;
}

//
// Adjust the type and inputs of an AddP which computes the
// address of a field of an instance
//
bool ConnectionGraph::split_AddP(Node *addp, Node *base) {
  PhaseGVN* igvn = _igvn;
  const TypeOopPtr *base_t = igvn->type(base)->isa_oopptr();
  assert(base_t != nullptr && base_t->is_known_instance(), "expecting instance oopptr");
  const TypeOopPtr *t = igvn->type(addp)->isa_oopptr();
  if (t == nullptr) {
    // We are computing a raw address for a store captured by an Initialize
    // compute an appropriate address type (cases #3 and #5).
    assert(igvn->type(addp) == TypeRawPtr::NOTNULL, "must be raw pointer");
    assert(addp->in(AddPNode::Address)->is_Proj(), "base of raw address must be result projection from allocation");
    intptr_t offs = (int)igvn->find_intptr_t_con(addp->in(AddPNode::Offset), Type::OffsetBot);
    assert(offs != Type::OffsetBot, "offset must be a constant");
    if (base_t->isa_aryptr() != nullptr) {
      // In the case of a flattened inline type array, each field has its
      // own slice so we need to extract the field being accessed from
      // the address computation
      t = base_t->isa_aryptr()->add_field_offset_and_offset(offs)->is_oopptr();
    } else {
      t = base_t->add_offset(offs)->is_oopptr();
    }
  }
  int inst_id = base_t->instance_id();
  assert(!t->is_known_instance() || t->instance_id() == inst_id,
                             "old type must be non-instance or match new type");

  // The type 't' could be subclass of 'base_t'.
  // As result t->offset() could be large then base_t's size and it will
  // cause the failure in add_offset() with narrow oops since TypeOopPtr()
  // constructor verifies correctness of the offset.
  //
  // It could happened on subclass's branch (from the type profiling
  // inlining) which was not eliminated during parsing since the exactness
  // of the allocation type was not propagated to the subclass type check.
  //
  // Or the type 't' could be not related to 'base_t' at all.
  // It could happen when CHA type is different from MDO type on a dead path
  // (for example, from instanceof check) which is not collapsed during parsing.
  //
  // Do nothing for such AddP node and don't process its users since
  // this code branch will go away.
  //
  if (!t->is_known_instance() &&
      !base_t->maybe_java_subtype_of(t)) {
     return false; // bail out
  }
  const TypePtr* tinst = base_t->add_offset(t->offset());
  if (tinst->isa_aryptr() && t->isa_aryptr()) {
    // In the case of a flattened inline type array, each field has its
    // own slice so we need to keep track of the field being accessed.
    tinst = tinst->is_aryptr()->with_field_offset(t->is_aryptr()->field_offset().get());
    // Keep array properties (not flat/null-free)
    tinst = tinst->is_aryptr()->update_properties(t->is_aryptr());
    if (tinst == nullptr) {
      return false; // Skip dead path with inconsistent properties
    }
  }

  // Do NOT remove the next line: ensure a new alias index is allocated
  // for the instance type. Note: C++ will not remove it since the call
  // has side effect.
  int alias_idx = _compile->get_alias_index(tinst);
  igvn->set_type(addp, tinst);
  // record the allocation in the node map
  set_map(addp, get_map(base->_idx));
  // Set addp's Base and Address to 'base'.
  Node *abase = addp->in(AddPNode::Base);
  Node *adr   = addp->in(AddPNode::Address);
  if (adr->is_Proj() && adr->in(0)->is_Allocate() &&
      adr->in(0)->_idx == (uint)inst_id) {
    // Skip AddP cases #3 and #5.
  } else {
    assert(!abase->is_top(), "sanity"); // AddP case #3
    if (abase != base) {
      igvn->hash_delete(addp);
      addp->set_req(AddPNode::Base, base);
      if (abase == adr) {
        addp->set_req(AddPNode::Address, base);
      } else {
        // AddP case #4 (adr is array's element offset AddP node)
#ifdef ASSERT
        const TypeOopPtr *atype = igvn->type(adr)->isa_oopptr();
        assert(adr->is_AddP() && atype != nullptr &&
               atype->instance_id() == inst_id, "array's element offset should be processed first");
#endif
      }
      igvn->hash_insert(addp);
    }
  }
  // Put on IGVN worklist since at least addp's type was changed above.
  record_for_optimizer(addp);
  return true;
}

//
// Create a new version of orig_phi if necessary. Returns either the newly
// created phi or an existing phi.  Sets create_new to indicate whether a new
// phi was created.  Cache the last newly created phi in the node map.
//
PhiNode *ConnectionGraph::create_split_phi(PhiNode *orig_phi, int alias_idx, GrowableArray<PhiNode *>  &orig_phi_worklist, bool &new_created) {
  Compile *C = _compile;
  PhaseGVN* igvn = _igvn;
  new_created = false;
  int phi_alias_idx = C->get_alias_index(orig_phi->adr_type());
  // nothing to do if orig_phi is bottom memory or matches alias_idx
  if (phi_alias_idx == alias_idx) {
    return orig_phi;
  }
  // Have we recently created a Phi for this alias index?
  PhiNode *result = get_map_phi(orig_phi->_idx);
  if (result != nullptr && C->get_alias_index(result->adr_type()) == alias_idx) {
    return result;
  }
  // Previous check may fail when the same wide memory Phi was split into Phis
  // for different memory slices. Search all Phis for this region.
  if (result != nullptr) {
    Node* region = orig_phi->in(0);
    for (DUIterator_Fast imax, i = region->fast_outs(imax); i < imax; i++) {
      Node* phi = region->fast_out(i);
      if (phi->is_Phi() &&
          C->get_alias_index(phi->as_Phi()->adr_type()) == alias_idx) {
        assert(phi->_idx >= nodes_size(), "only new Phi per instance memory slice");
        return phi->as_Phi();
      }
    }
  }
  if (C->live_nodes() + 2*NodeLimitFudgeFactor > C->max_node_limit()) {
    if (C->do_escape_analysis() == true && !C->failing()) {
      // Retry compilation without escape analysis.
      // If this is the first failure, the sentinel string will "stick"
      // to the Compile object, and the C2Compiler will see it and retry.
      C->record_failure(_invocation > 0 ? C2Compiler::retry_no_iterative_escape_analysis() : C2Compiler::retry_no_escape_analysis());
    }
    return nullptr;
  }
  orig_phi_worklist.append_if_missing(orig_phi);
  const TypePtr *atype = C->get_adr_type(alias_idx);
  result = PhiNode::make(orig_phi->in(0), nullptr, Type::MEMORY, atype);
  C->copy_node_notes_to(result, orig_phi);
  igvn->set_type(result, result->bottom_type());
  record_for_optimizer(result);
  set_map(orig_phi, result);
  new_created = true;
  return result;
}

//
// Return a new version of Memory Phi "orig_phi" with the inputs having the
// specified alias index.
//
PhiNode *ConnectionGraph::split_memory_phi(PhiNode *orig_phi, int alias_idx, GrowableArray<PhiNode *>  &orig_phi_worklist) {
  assert(alias_idx != Compile::AliasIdxBot, "can't split out bottom memory");
  Compile *C = _compile;
  PhaseGVN* igvn = _igvn;
  bool new_phi_created;
  PhiNode *result = create_split_phi(orig_phi, alias_idx, orig_phi_worklist, new_phi_created);
  if (!new_phi_created) {
    return result;
  }
  GrowableArray<PhiNode *>  phi_list;
  GrowableArray<uint>  cur_input;
  PhiNode *phi = orig_phi;
  uint idx = 1;
  bool finished = false;
  while(!finished) {
    while (idx < phi->req()) {
      Node *mem = find_inst_mem(phi->in(idx), alias_idx, orig_phi_worklist);
      if (mem != nullptr && mem->is_Phi()) {
        PhiNode *newphi = create_split_phi(mem->as_Phi(), alias_idx, orig_phi_worklist, new_phi_created);
        if (new_phi_created) {
          // found an phi for which we created a new split, push current one on worklist and begin
          // processing new one
          phi_list.push(phi);
          cur_input.push(idx);
          phi = mem->as_Phi();
          result = newphi;
          idx = 1;
          continue;
        } else {
          mem = newphi;
        }
      }
      if (C->failing()) {
        return nullptr;
      }
      result->set_req(idx++, mem);
    }
#ifdef ASSERT
    // verify that the new Phi has an input for each input of the original
    assert( phi->req() == result->req(), "must have same number of inputs.");
    assert( result->in(0) != nullptr && result->in(0) == phi->in(0), "regions must match");
#endif
    // Check if all new phi's inputs have specified alias index.
    // Otherwise use old phi.
    for (uint i = 1; i < phi->req(); i++) {
      Node* in = result->in(i);
      assert((phi->in(i) == nullptr) == (in == nullptr), "inputs must correspond.");
    }
    // we have finished processing a Phi, see if there are any more to do
    finished = (phi_list.length() == 0 );
    if (!finished) {
      phi = phi_list.pop();
      idx = cur_input.pop();
      PhiNode *prev_result = get_map_phi(phi->_idx);
      prev_result->set_req(idx++, result);
      result = prev_result;
    }
  }
  return result;
}

//
// The next methods are derived from methods in MemNode.
//
Node* ConnectionGraph::step_through_mergemem(MergeMemNode *mmem, int alias_idx, const TypeOopPtr *toop) {
  Node *mem = mmem;
  // TypeOopPtr::NOTNULL+any is an OOP with unknown offset - generally
  // means an array I have not precisely typed yet.  Do not do any
  // alias stuff with it any time soon.
  if (toop->base() != Type::AnyPtr &&
      !(toop->isa_instptr() &&
        toop->is_instptr()->instance_klass()->is_java_lang_Object() &&
        toop->offset() == Type::OffsetBot)) {
    mem = mmem->memory_at(alias_idx);
    // Update input if it is progress over what we have now
  }
  return mem;
}

//
// Move memory users to their memory slices.
//
void ConnectionGraph::move_inst_mem(Node* n, GrowableArray<PhiNode *>  &orig_phis) {
  Compile* C = _compile;
  PhaseGVN* igvn = _igvn;
  const TypePtr* tp = igvn->type(n->in(MemNode::Address))->isa_ptr();
  assert(tp != nullptr, "ptr type");
  int alias_idx = C->get_alias_index(tp);
  int general_idx = C->get_general_index(alias_idx);

  // Move users first
  for (DUIterator_Fast imax, i = n->fast_outs(imax); i < imax; i++) {
    Node* use = n->fast_out(i);
    if (use->is_MergeMem()) {
      MergeMemNode* mmem = use->as_MergeMem();
      assert(n == mmem->memory_at(alias_idx), "should be on instance memory slice");
      if (n != mmem->memory_at(general_idx) || alias_idx == general_idx) {
        continue; // Nothing to do
      }
      // Replace previous general reference to mem node.
      uint orig_uniq = C->unique();
      Node* m = find_inst_mem(n, general_idx, orig_phis);
      assert(orig_uniq == C->unique(), "no new nodes");
      mmem->set_memory_at(general_idx, m);
      --imax;
      --i;
    } else if (use->is_MemBar()) {
      assert(!use->is_Initialize(), "initializing stores should not be moved");
      if (use->req() > MemBarNode::Precedent &&
          use->in(MemBarNode::Precedent) == n) {
        // Don't move related membars.
        record_for_optimizer(use);
        continue;
      }
      tp = use->as_MemBar()->adr_type()->isa_ptr();
      if ((tp != nullptr && C->get_alias_index(tp) == alias_idx) ||
          alias_idx == general_idx) {
        continue; // Nothing to do
      }
      // Move to general memory slice.
      uint orig_uniq = C->unique();
      Node* m = find_inst_mem(n, general_idx, orig_phis);
      assert(orig_uniq == C->unique(), "no new nodes");
      igvn->hash_delete(use);
      imax -= use->replace_edge(n, m, igvn);
      igvn->hash_insert(use);
      record_for_optimizer(use);
      --i;
#ifdef ASSERT
    } else if (use->is_Mem()) {
      if (use->Opcode() == Op_StoreCM && use->in(MemNode::OopStore) == n) {
        // Don't move related cardmark.
        continue;
      }
      // Memory nodes should have new memory input.
      tp = igvn->type(use->in(MemNode::Address))->isa_ptr();
      assert(tp != nullptr, "ptr type");
      int idx = C->get_alias_index(tp);
      assert(get_map(use->_idx) != nullptr || idx == alias_idx,
             "Following memory nodes should have new memory input or be on the same memory slice");
    } else if (use->is_Phi()) {
      // Phi nodes should be split and moved already.
      tp = use->as_Phi()->adr_type()->isa_ptr();
      assert(tp != nullptr, "ptr type");
      int idx = C->get_alias_index(tp);
      assert(idx == alias_idx, "Following Phi nodes should be on the same memory slice");
    } else {
      use->dump();
      assert(false, "should not be here");
#endif
    }
  }
}

//
// Search memory chain of "mem" to find a MemNode whose address
// is the specified alias index.
//
Node* ConnectionGraph::find_inst_mem(Node *orig_mem, int alias_idx, GrowableArray<PhiNode *>  &orig_phis) {
  if (orig_mem == nullptr) {
    return orig_mem;
  }
  Compile* C = _compile;
  PhaseGVN* igvn = _igvn;
  const TypeOopPtr *toop = C->get_adr_type(alias_idx)->isa_oopptr();
  bool is_instance = (toop != nullptr) && toop->is_known_instance();
  Node *start_mem = C->start()->proj_out_or_null(TypeFunc::Memory);
  Node *prev = nullptr;
  Node *result = orig_mem;
  while (prev != result) {
    prev = result;
    if (result == start_mem) {
      break;  // hit one of our sentinels
    }
    if (result->is_Mem()) {
      const Type *at = igvn->type(result->in(MemNode::Address));
      if (at == Type::TOP) {
        break; // Dead
      }
      assert (at->isa_ptr() != nullptr, "pointer type required.");
      int idx = C->get_alias_index(at->is_ptr());
      if (idx == alias_idx) {
        break; // Found
      }
      if (!is_instance && (at->isa_oopptr() == nullptr ||
                           !at->is_oopptr()->is_known_instance())) {
        break; // Do not skip store to general memory slice.
      }
      result = result->in(MemNode::Memory);
    }
    if (!is_instance) {
      continue;  // don't search further for non-instance types
    }
    // skip over a call which does not affect this memory slice
    if (result->is_Proj() && result->as_Proj()->_con == TypeFunc::Memory) {
      Node *proj_in = result->in(0);
      if (proj_in->is_Allocate() && proj_in->_idx == (uint)toop->instance_id()) {
        break;  // hit one of our sentinels
      } else if (proj_in->is_Call()) {
        // ArrayCopy node processed here as well
        CallNode *call = proj_in->as_Call();
        if (!call->may_modify(toop, igvn)) {
          result = call->in(TypeFunc::Memory);
        }
      } else if (proj_in->is_Initialize()) {
        AllocateNode* alloc = proj_in->as_Initialize()->allocation();
        // Stop if this is the initialization for the object instance which
        // which contains this memory slice, otherwise skip over it.
        if (alloc == nullptr || alloc->_idx != (uint)toop->instance_id()) {
          result = proj_in->in(TypeFunc::Memory);
        }
      } else if (proj_in->is_MemBar()) {
        // Check if there is an array copy for a clone
        // Step over GC barrier when ReduceInitialCardMarks is disabled
        BarrierSetC2* bs = BarrierSet::barrier_set()->barrier_set_c2();
        Node* control_proj_ac = bs->step_over_gc_barrier(proj_in->in(0));

        if (control_proj_ac->is_Proj() && control_proj_ac->in(0)->is_ArrayCopy()) {
          // Stop if it is a clone
          ArrayCopyNode* ac = control_proj_ac->in(0)->as_ArrayCopy();
          if (ac->may_modify(toop, igvn)) {
            break;
          }
        }
        result = proj_in->in(TypeFunc::Memory);
      }
    } else if (result->is_MergeMem()) {
      MergeMemNode *mmem = result->as_MergeMem();
      result = step_through_mergemem(mmem, alias_idx, toop);
      if (result == mmem->base_memory()) {
        // Didn't find instance memory, search through general slice recursively.
        result = mmem->memory_at(C->get_general_index(alias_idx));
        result = find_inst_mem(result, alias_idx, orig_phis);
        if (C->failing()) {
          return nullptr;
        }
        mmem->set_memory_at(alias_idx, result);
      }
    } else if (result->is_Phi() &&
               C->get_alias_index(result->as_Phi()->adr_type()) != alias_idx) {
      Node *un = result->as_Phi()->unique_input(igvn);
      if (un != nullptr) {
        orig_phis.append_if_missing(result->as_Phi());
        result = un;
      } else {
        break;
      }
    } else if (result->is_ClearArray()) {
      if (!ClearArrayNode::step_through(&result, (uint)toop->instance_id(), igvn)) {
        // Can not bypass initialization of the instance
        // we are looking for.
        break;
      }
      // Otherwise skip it (the call updated 'result' value).
    } else if (result->Opcode() == Op_SCMemProj) {
      Node* mem = result->in(0);
      Node* adr = nullptr;
      if (mem->is_LoadStore()) {
        adr = mem->in(MemNode::Address);
      } else {
        assert(mem->Opcode() == Op_EncodeISOArray ||
               mem->Opcode() == Op_StrCompressedCopy, "sanity");
        adr = mem->in(3); // Memory edge corresponds to destination array
      }
      const Type *at = igvn->type(adr);
      if (at != Type::TOP) {
        assert(at->isa_ptr() != nullptr, "pointer type required.");
        int idx = C->get_alias_index(at->is_ptr());
        if (idx == alias_idx) {
          // Assert in debug mode
          assert(false, "Object is not scalar replaceable if a LoadStore node accesses its field");
          break; // In product mode return SCMemProj node
        }
      }
      result = mem->in(MemNode::Memory);
    } else if (result->Opcode() == Op_StrInflatedCopy) {
      Node* adr = result->in(3); // Memory edge corresponds to destination array
      const Type *at = igvn->type(adr);
      if (at != Type::TOP) {
        assert(at->isa_ptr() != nullptr, "pointer type required.");
        int idx = C->get_alias_index(at->is_ptr());
        if (idx == alias_idx) {
          // Assert in debug mode
          assert(false, "Object is not scalar replaceable if a StrInflatedCopy node accesses its field");
          break; // In product mode return SCMemProj node
        }
      }
      result = result->in(MemNode::Memory);
    }
  }
  if (result->is_Phi()) {
    PhiNode *mphi = result->as_Phi();
    assert(mphi->bottom_type() == Type::MEMORY, "memory phi required");
    const TypePtr *t = mphi->adr_type();
    if (!is_instance) {
      // Push all non-instance Phis on the orig_phis worklist to update inputs
      // during Phase 4 if needed.
      orig_phis.append_if_missing(mphi);
    } else if (C->get_alias_index(t) != alias_idx) {
      // Create a new Phi with the specified alias index type.
      result = split_memory_phi(mphi, alias_idx, orig_phis);
    }
  }
  // the result is either MemNode, PhiNode, InitializeNode.
  return result;
}

//
//  Convert the types of non-escaped object to instance types where possible,
//  propagate the new type information through the graph, and update memory
//  edges and MergeMem inputs to reflect the new type.
//
//  We start with allocations (and calls which may be allocations)  on alloc_worklist.
//  The processing is done in 4 phases:
//
//  Phase 1:  Process possible allocations from alloc_worklist.  Create instance
//            types for the CheckCastPP for allocations where possible.
//            Propagate the new types through users as follows:
//               casts and Phi:  push users on alloc_worklist
//               AddP:  cast Base and Address inputs to the instance type
//                      push any AddP users on alloc_worklist and push any memnode
//                      users onto memnode_worklist.
//  Phase 2:  Process MemNode's from memnode_worklist. compute new address type and
//            search the Memory chain for a store with the appropriate type
//            address type.  If a Phi is found, create a new version with
//            the appropriate memory slices from each of the Phi inputs.
//            For stores, process the users as follows:
//               MemNode:  push on memnode_worklist
//               MergeMem: push on mergemem_worklist
//  Phase 3:  Process MergeMem nodes from mergemem_worklist.  Walk each memory slice
//            moving the first node encountered of each  instance type to the
//            the input corresponding to its alias index.
//            appropriate memory slice.
//  Phase 4:  Update the inputs of non-instance memory Phis and the Memory input of memnodes.
//
// In the following example, the CheckCastPP nodes are the cast of allocation
// results and the allocation of node 29 is non-escaped and eligible to be an
// instance type.
//
// We start with:
//
//     7 Parm #memory
//    10  ConI  "12"
//    19  CheckCastPP   "Foo"
//    20  AddP  _ 19 19 10  Foo+12  alias_index=4
//    29  CheckCastPP   "Foo"
//    30  AddP  _ 29 29 10  Foo+12  alias_index=4
//
//    40  StoreP  25   7  20   ... alias_index=4
//    50  StoreP  35  40  30   ... alias_index=4
//    60  StoreP  45  50  20   ... alias_index=4
//    70  LoadP    _  60  30   ... alias_index=4
//    80  Phi     75  50  60   Memory alias_index=4
//    90  LoadP    _  80  30   ... alias_index=4
//   100  LoadP    _  80  20   ... alias_index=4
//
//
// Phase 1 creates an instance type for node 29 assigning it an instance id of 24
// and creating a new alias index for node 30.  This gives:
//
//     7 Parm #memory
//    10  ConI  "12"
//    19  CheckCastPP   "Foo"
//    20  AddP  _ 19 19 10  Foo+12  alias_index=4
//    29  CheckCastPP   "Foo"  iid=24
//    30  AddP  _ 29 29 10  Foo+12  alias_index=6  iid=24
//
//    40  StoreP  25   7  20   ... alias_index=4
//    50  StoreP  35  40  30   ... alias_index=6
//    60  StoreP  45  50  20   ... alias_index=4
//    70  LoadP    _  60  30   ... alias_index=6
//    80  Phi     75  50  60   Memory alias_index=4
//    90  LoadP    _  80  30   ... alias_index=6
//   100  LoadP    _  80  20   ... alias_index=4
//
// In phase 2, new memory inputs are computed for the loads and stores,
// And a new version of the phi is created.  In phase 4, the inputs to
// node 80 are updated and then the memory nodes are updated with the
// values computed in phase 2.  This results in:
//
//     7 Parm #memory
//    10  ConI  "12"
//    19  CheckCastPP   "Foo"
//    20  AddP  _ 19 19 10  Foo+12  alias_index=4
//    29  CheckCastPP   "Foo"  iid=24
//    30  AddP  _ 29 29 10  Foo+12  alias_index=6  iid=24
//
//    40  StoreP  25  7   20   ... alias_index=4
//    50  StoreP  35  7   30   ... alias_index=6
//    60  StoreP  45  40  20   ... alias_index=4
//    70  LoadP    _  50  30   ... alias_index=6
//    80  Phi     75  40  60   Memory alias_index=4
//   120  Phi     75  50  50   Memory alias_index=6
//    90  LoadP    _ 120  30   ... alias_index=6
//   100  LoadP    _  80  20   ... alias_index=4
//
void ConnectionGraph::split_unique_types(GrowableArray<Node *>  &alloc_worklist,
                                         GrowableArray<ArrayCopyNode*> &arraycopy_worklist,
                                         GrowableArray<MergeMemNode*> &mergemem_worklist) {
  GrowableArray<Node *>  memnode_worklist;
  GrowableArray<PhiNode *>  orig_phis;
  PhaseIterGVN  *igvn = _igvn;
  uint new_index_start = (uint) _compile->num_alias_types();
  VectorSet visited;
  ideal_nodes.clear(); // Reset for use with set_map/get_map.
  uint unique_old = _compile->unique();

  //  Phase 1:  Process possible allocations from alloc_worklist.
  //  Create instance types for the CheckCastPP for allocations where possible.
  //
  // (Note: don't forget to change the order of the second AddP node on
  //  the alloc_worklist if the order of the worklist processing is changed,
  //  see the comment in find_second_addp().)
  //
  while (alloc_worklist.length() != 0) {
    Node *n = alloc_worklist.pop();
    uint ni = n->_idx;
    if (n->is_Call()) {
      CallNode *alloc = n->as_Call();
      // copy escape information to call node
      PointsToNode* ptn = ptnode_adr(alloc->_idx);
      PointsToNode::EscapeState es = ptn->escape_state();
      // We have an allocation or call which returns a Java object,
      // see if it is non-escaped.
      if (es != PointsToNode::NoEscape || !ptn->scalar_replaceable()) {
        continue;
      }
      // Find CheckCastPP for the allocate or for the return value of a call
      n = alloc->result_cast();
      if (n == nullptr) {            // No uses except Initialize node
        if (alloc->is_Allocate()) {
          // Set the scalar_replaceable flag for allocation
          // so it could be eliminated if it has no uses.
          alloc->as_Allocate()->_is_scalar_replaceable = true;
        }
        continue;
      }
      if (!n->is_CheckCastPP()) { // not unique CheckCastPP.
        // we could reach here for allocate case if one init is associated with many allocs.
        if (alloc->is_Allocate()) {
          alloc->as_Allocate()->_is_scalar_replaceable = false;
        }
        continue;
      }

      // The inline code for Object.clone() casts the allocation result to
      // java.lang.Object and then to the actual type of the allocated
      // object. Detect this case and use the second cast.
      // Also detect j.l.reflect.Array.newInstance(jobject, jint) case when
      // the allocation result is cast to java.lang.Object and then
      // to the actual Array type.
      if (alloc->is_Allocate() && n->as_Type()->type() == TypeInstPtr::NOTNULL
          && (alloc->is_AllocateArray() ||
              igvn->type(alloc->in(AllocateNode::KlassNode)) != TypeInstKlassPtr::OBJECT)) {
        Node *cast2 = nullptr;
        for (DUIterator_Fast imax, i = n->fast_outs(imax); i < imax; i++) {
          Node *use = n->fast_out(i);
          if (use->is_CheckCastPP()) {
            cast2 = use;
            break;
          }
        }
        if (cast2 != nullptr) {
          n = cast2;
        } else {
          // Non-scalar replaceable if the allocation type is unknown statically
          // (reflection allocation), the object can't be restored during
          // deoptimization without precise type.
          continue;
        }
      }

      const TypeOopPtr *t = igvn->type(n)->isa_oopptr();
      if (t == nullptr) {
        continue;  // not a TypeOopPtr
      }
      if (!t->klass_is_exact()) {
        continue; // not an unique type
      }
      if (alloc->is_Allocate()) {
        // Set the scalar_replaceable flag for allocation
        // so it could be eliminated.
        alloc->as_Allocate()->_is_scalar_replaceable = true;
      }
      set_escape_state(ptnode_adr(n->_idx), es NOT_PRODUCT(COMMA trace_propagate_message(ptn))); // CheckCastPP escape state
      // in order for an object to be scalar-replaceable, it must be:
      //   - a direct allocation (not a call returning an object)
      //   - non-escaping
      //   - eligible to be a unique type
      //   - not determined to be ineligible by escape analysis
      set_map(alloc, n);
      set_map(n, alloc);
      const TypeOopPtr* tinst = t->cast_to_instance_id(ni);
      igvn->hash_delete(n);
      igvn->set_type(n,  tinst);
      n->raise_bottom_type(tinst);
      igvn->hash_insert(n);
      record_for_optimizer(n);
      // Allocate an alias index for the header fields. Accesses to
      // the header emitted during macro expansion wouldn't have
      // correct memory state otherwise.
      _compile->get_alias_index(tinst->add_offset(oopDesc::mark_offset_in_bytes()));
      _compile->get_alias_index(tinst->add_offset(oopDesc::klass_offset_in_bytes()));
      if (alloc->is_Allocate() && (t->isa_instptr() || t->isa_aryptr())) {

        // First, put on the worklist all Field edges from Connection Graph
        // which is more accurate than putting immediate users from Ideal Graph.
        for (EdgeIterator e(ptn); e.has_next(); e.next()) {
          PointsToNode* tgt = e.get();
          if (tgt->is_Arraycopy()) {
            continue;
          }
          Node* use = tgt->ideal_node();
          assert(tgt->is_Field() && use->is_AddP(),
                 "only AddP nodes are Field edges in CG");
          if (use->outcnt() > 0) { // Don't process dead nodes
            Node* addp2 = find_second_addp(use, use->in(AddPNode::Base));
            if (addp2 != nullptr) {
              assert(alloc->is_AllocateArray(),"array allocation was expected");
              alloc_worklist.append_if_missing(addp2);
            }
            alloc_worklist.append_if_missing(use);
          }
        }

        // An allocation may have an Initialize which has raw stores. Scan
        // the users of the raw allocation result and push AddP users
        // on alloc_worklist.
        Node *raw_result = alloc->proj_out_or_null(TypeFunc::Parms);
        assert (raw_result != nullptr, "must have an allocation result");
        for (DUIterator_Fast imax, i = raw_result->fast_outs(imax); i < imax; i++) {
          Node *use = raw_result->fast_out(i);
          if (use->is_AddP() && use->outcnt() > 0) { // Don't process dead nodes
            Node* addp2 = find_second_addp(use, raw_result);
            if (addp2 != nullptr) {
              assert(alloc->is_AllocateArray(),"array allocation was expected");
              alloc_worklist.append_if_missing(addp2);
            }
            alloc_worklist.append_if_missing(use);
          } else if (use->is_MemBar()) {
            memnode_worklist.append_if_missing(use);
          }
        }
      }
    } else if (n->is_AddP()) {
      JavaObjectNode* jobj = unique_java_object(get_addp_base(n));
      if (jobj == nullptr || jobj == phantom_obj) {
#ifdef ASSERT
        ptnode_adr(get_addp_base(n)->_idx)->dump();
        ptnode_adr(n->_idx)->dump();
        assert(jobj != nullptr && jobj != phantom_obj, "escaped allocation");
#endif
        _compile->record_failure(_invocation > 0 ? C2Compiler::retry_no_iterative_escape_analysis() : C2Compiler::retry_no_escape_analysis());
        return;
      }
      Node *base = get_map(jobj->idx());  // CheckCastPP node
      if (!split_AddP(n, base)) continue; // wrong type from dead path
    } else if (n->is_Phi() ||
               n->is_CheckCastPP() ||
               n->is_EncodeP() ||
               n->is_DecodeN() ||
               (n->is_ConstraintCast() && n->Opcode() == Op_CastPP)) {
      if (visited.test_set(n->_idx)) {
        assert(n->is_Phi(), "loops only through Phi's");
        continue;  // already processed
      }
      JavaObjectNode* jobj = unique_java_object(n);
      if (jobj == nullptr || jobj == phantom_obj) {
#ifdef ASSERT
        ptnode_adr(n->_idx)->dump();
        assert(jobj != nullptr && jobj != phantom_obj, "escaped allocation");
#endif
        _compile->record_failure(_invocation > 0 ? C2Compiler::retry_no_iterative_escape_analysis() : C2Compiler::retry_no_escape_analysis());
        return;
      } else {
        Node *val = get_map(jobj->idx());   // CheckCastPP node
        TypeNode *tn = n->as_Type();
        const TypeOopPtr* tinst = igvn->type(val)->isa_oopptr();
        assert(tinst != nullptr && tinst->is_known_instance() &&
               tinst->instance_id() == jobj->idx() , "instance type expected.");

        const Type *tn_type = igvn->type(tn);
        const TypeOopPtr *tn_t;
        if (tn_type->isa_narrowoop()) {
          tn_t = tn_type->make_ptr()->isa_oopptr();
        } else {
          tn_t = tn_type->isa_oopptr();
        }
        if (tn_t != nullptr && tinst->maybe_java_subtype_of(tn_t)) {
          if (tn_t->isa_aryptr()) {
            // Keep array properties (not flat/null-free)
            tinst = tinst->is_aryptr()->update_properties(tn_t->is_aryptr());
            if (tinst == nullptr) {
              continue; // Skip dead path with inconsistent properties
            }
          }
          if (tn_type->isa_narrowoop()) {
            tn_type = tinst->make_narrowoop();
          } else {
            tn_type = tinst;
          }
          igvn->hash_delete(tn);
          igvn->set_type(tn, tn_type);
          tn->set_type(tn_type);
          igvn->hash_insert(tn);
          record_for_optimizer(n);
        } else {
          assert(tn_type == TypePtr::NULL_PTR ||
                 tn_t != nullptr && !tinst->maybe_java_subtype_of(tn_t),
                 "unexpected type");
          continue; // Skip dead path with different type
        }
      }
    } else {
      debug_only(n->dump();)
      assert(false, "EA: unexpected node");
      continue;
    }
    // push allocation's users on appropriate worklist
    for (DUIterator_Fast imax, i = n->fast_outs(imax); i < imax; i++) {
      Node *use = n->fast_out(i);
      if (use->is_Mem() && use->in(MemNode::Address) == n) {
        // Load/store to instance's field
        memnode_worklist.append_if_missing(use);
      } else if (use->is_MemBar()) {
        if (use->in(TypeFunc::Memory) == n) { // Ignore precedent edge
          memnode_worklist.append_if_missing(use);
        }
      } else if (use->is_AddP() && use->outcnt() > 0) { // No dead nodes
        Node* addp2 = find_second_addp(use, n);
        if (addp2 != nullptr) {
          alloc_worklist.append_if_missing(addp2);
        }
        alloc_worklist.append_if_missing(use);
      } else if (use->is_Phi() ||
                 use->is_CheckCastPP() ||
                 use->is_EncodeNarrowPtr() ||
                 use->is_DecodeNarrowPtr() ||
                 (use->is_ConstraintCast() && use->Opcode() == Op_CastPP)) {
        alloc_worklist.append_if_missing(use);
#ifdef ASSERT
      } else if (use->is_Mem()) {
        assert(use->in(MemNode::Address) != n, "EA: missing allocation reference path");
      } else if (use->is_MergeMem()) {
        assert(mergemem_worklist.contains(use->as_MergeMem()), "EA: missing MergeMem node in the worklist");
      } else if (use->is_SafePoint()) {
        // Look for MergeMem nodes for calls which reference unique allocation
        // (through CheckCastPP nodes) even for debug info.
        Node* m = use->in(TypeFunc::Memory);
        if (m->is_MergeMem()) {
          assert(mergemem_worklist.contains(m->as_MergeMem()), "EA: missing MergeMem node in the worklist");
        }
      } else if (use->Opcode() == Op_EncodeISOArray) {
        if (use->in(MemNode::Memory) == n || use->in(3) == n) {
          // EncodeISOArray overwrites destination array
          memnode_worklist.append_if_missing(use);
        }
      } else if (use->Opcode() == Op_Return) {
        // Allocation is referenced by field of returned inline type
        assert(_compile->tf()->returns_inline_type_as_fields(), "EA: unexpected reference by ReturnNode");
      } else {
        uint op = use->Opcode();
        if ((op == Op_StrCompressedCopy || op == Op_StrInflatedCopy) &&
            (use->in(MemNode::Memory) == n)) {
          // They overwrite memory edge corresponding to destination array,
          memnode_worklist.append_if_missing(use);
        } else if (!(op == Op_CmpP || op == Op_Conv2B ||
              op == Op_CastP2X || op == Op_StoreCM ||
              op == Op_FastLock || op == Op_AryEq ||
              op == Op_StrComp || op == Op_CountPositives ||
              op == Op_StrCompressedCopy || op == Op_StrInflatedCopy ||
              op == Op_StrEquals || op == Op_VectorizedHashCode ||
              op == Op_StrIndexOf || op == Op_StrIndexOfChar ||
              op == Op_SubTypeCheck || op == Op_InlineType || op == Op_FlatArrayCheck ||
              BarrierSet::barrier_set()->barrier_set_c2()->is_gc_barrier_node(use))) {
          n->dump();
          use->dump();
          assert(false, "EA: missing allocation reference path");
        }
#endif
      }
    }

  }

  // Go over all ArrayCopy nodes and if one of the inputs has a unique
  // type, record it in the ArrayCopy node so we know what memory this
  // node uses/modified.
  for (int next = 0; next < arraycopy_worklist.length(); next++) {
    ArrayCopyNode* ac = arraycopy_worklist.at(next);
    Node* dest = ac->in(ArrayCopyNode::Dest);
    if (dest->is_AddP()) {
      dest = get_addp_base(dest);
    }
    JavaObjectNode* jobj = unique_java_object(dest);
    if (jobj != nullptr) {
      Node *base = get_map(jobj->idx());
      if (base != nullptr) {
        const TypeOopPtr *base_t = _igvn->type(base)->isa_oopptr();
        ac->_dest_type = base_t;
      }
    }
    Node* src = ac->in(ArrayCopyNode::Src);
    if (src->is_AddP()) {
      src = get_addp_base(src);
    }
    jobj = unique_java_object(src);
    if (jobj != nullptr) {
      Node* base = get_map(jobj->idx());
      if (base != nullptr) {
        const TypeOopPtr *base_t = _igvn->type(base)->isa_oopptr();
        ac->_src_type = base_t;
      }
    }
  }

  // New alias types were created in split_AddP().
  uint new_index_end = (uint) _compile->num_alias_types();
  assert(unique_old == _compile->unique(), "there should be no new ideal nodes after Phase 1");

  //  Phase 2:  Process MemNode's from memnode_worklist. compute new address type and
  //            compute new values for Memory inputs  (the Memory inputs are not
  //            actually updated until phase 4.)
  if (memnode_worklist.length() == 0)
    return;  // nothing to do
  while (memnode_worklist.length() != 0) {
    Node *n = memnode_worklist.pop();
    if (visited.test_set(n->_idx)) {
      continue;
    }
    if (n->is_Phi() || n->is_ClearArray()) {
      // we don't need to do anything, but the users must be pushed
    } else if (n->is_MemBar()) { // Initialize, MemBar nodes
      // we don't need to do anything, but the users must be pushed
      n = n->as_MemBar()->proj_out_or_null(TypeFunc::Memory);
      if (n == nullptr) {
        continue;
      }
    } else if (n->Opcode() == Op_StrCompressedCopy ||
               n->Opcode() == Op_EncodeISOArray) {
      // get the memory projection
      n = n->find_out_with(Op_SCMemProj);
      assert(n != nullptr && n->Opcode() == Op_SCMemProj, "memory projection required");
    } else if (n->is_CallLeaf() && n->as_CallLeaf()->_name != nullptr &&
               strcmp(n->as_CallLeaf()->_name, "store_unknown_inline") == 0) {
      n = n->as_CallLeaf()->proj_out(TypeFunc::Memory);
    } else {
      assert(n->is_Mem(), "memory node required.");
      Node *addr = n->in(MemNode::Address);
      const Type *addr_t = igvn->type(addr);
      if (addr_t == Type::TOP) {
        continue;
      }
      assert (addr_t->isa_ptr() != nullptr, "pointer type required.");
      int alias_idx = _compile->get_alias_index(addr_t->is_ptr());
      assert ((uint)alias_idx < new_index_end, "wrong alias index");
      Node *mem = find_inst_mem(n->in(MemNode::Memory), alias_idx, orig_phis);
      if (_compile->failing()) {
        return;
      }
      if (mem != n->in(MemNode::Memory)) {
        // We delay the memory edge update since we need old one in
        // MergeMem code below when instances memory slices are separated.
        set_map(n, mem);
      }
      if (n->is_Load()) {
        continue;  // don't push users
      } else if (n->is_LoadStore()) {
        // get the memory projection
        n = n->find_out_with(Op_SCMemProj);
        assert(n != nullptr && n->Opcode() == Op_SCMemProj, "memory projection required");
      }
    }
    // push user on appropriate worklist
    for (DUIterator_Fast imax, i = n->fast_outs(imax); i < imax; i++) {
      Node *use = n->fast_out(i);
      if (use->is_Phi() || use->is_ClearArray()) {
        memnode_worklist.append_if_missing(use);
      } else if (use->is_Mem() && use->in(MemNode::Memory) == n) {
        if (use->Opcode() == Op_StoreCM) { // Ignore cardmark stores
          continue;
        }
        memnode_worklist.append_if_missing(use);
      } else if (use->is_MemBar()) {
        if (use->in(TypeFunc::Memory) == n) { // Ignore precedent edge
          memnode_worklist.append_if_missing(use);
        }
#ifdef ASSERT
      } else if (use->is_Mem()) {
        assert(use->in(MemNode::Memory) != n, "EA: missing memory path");
      } else if (use->is_MergeMem()) {
        assert(mergemem_worklist.contains(use->as_MergeMem()), "EA: missing MergeMem node in the worklist");
      } else if (use->Opcode() == Op_EncodeISOArray) {
        if (use->in(MemNode::Memory) == n || use->in(3) == n) {
          // EncodeISOArray overwrites destination array
          memnode_worklist.append_if_missing(use);
        }
      } else if (use->is_CallLeaf() && use->as_CallLeaf()->_name != nullptr &&
                 strcmp(use->as_CallLeaf()->_name, "store_unknown_inline") == 0) {
        // store_unknown_inline overwrites destination array
        memnode_worklist.append_if_missing(use);
      } else {
        uint op = use->Opcode();
        if ((use->in(MemNode::Memory) == n) &&
            (op == Op_StrCompressedCopy || op == Op_StrInflatedCopy)) {
          // They overwrite memory edge corresponding to destination array,
          memnode_worklist.append_if_missing(use);
        } else if (!(BarrierSet::barrier_set()->barrier_set_c2()->is_gc_barrier_node(use) ||
              op == Op_AryEq || op == Op_StrComp || op == Op_CountPositives ||
<<<<<<< HEAD
              op == Op_StrCompressedCopy || op == Op_StrInflatedCopy ||
              op == Op_StrEquals || op == Op_StrIndexOf || op == Op_StrIndexOfChar || op == Op_FlatArrayCheck)) {
=======
              op == Op_StrCompressedCopy || op == Op_StrInflatedCopy || op == Op_VectorizedHashCode ||
              op == Op_StrEquals || op == Op_StrIndexOf || op == Op_StrIndexOfChar)) {
>>>>>>> 66d27365
          n->dump();
          use->dump();
          assert(false, "EA: missing memory path");
        }
#endif
      }
    }
  }

  //  Phase 3:  Process MergeMem nodes from mergemem_worklist.
  //            Walk each memory slice moving the first node encountered of each
  //            instance type to the input corresponding to its alias index.
  uint length = mergemem_worklist.length();
  for( uint next = 0; next < length; ++next ) {
    MergeMemNode* nmm = mergemem_worklist.at(next);
    assert(!visited.test_set(nmm->_idx), "should not be visited before");
    // Note: we don't want to use MergeMemStream here because we only want to
    // scan inputs which exist at the start, not ones we add during processing.
    // Note 2: MergeMem may already contains instance memory slices added
    // during find_inst_mem() call when memory nodes were processed above.
    igvn->hash_delete(nmm);
    uint nslices = MIN2(nmm->req(), new_index_start);
    for (uint i = Compile::AliasIdxRaw+1; i < nslices; i++) {
      Node* mem = nmm->in(i);
      Node* cur = nullptr;
      if (mem == nullptr || mem->is_top()) {
        continue;
      }
      // First, update mergemem by moving memory nodes to corresponding slices
      // if their type became more precise since this mergemem was created.
      while (mem->is_Mem()) {
        const Type *at = igvn->type(mem->in(MemNode::Address));
        if (at != Type::TOP) {
          assert (at->isa_ptr() != nullptr, "pointer type required.");
          uint idx = (uint)_compile->get_alias_index(at->is_ptr());
          if (idx == i) {
            if (cur == nullptr) {
              cur = mem;
            }
          } else {
            if (idx >= nmm->req() || nmm->is_empty_memory(nmm->in(idx))) {
              nmm->set_memory_at(idx, mem);
            }
          }
        }
        mem = mem->in(MemNode::Memory);
      }
      nmm->set_memory_at(i, (cur != nullptr) ? cur : mem);
      // Find any instance of the current type if we haven't encountered
      // already a memory slice of the instance along the memory chain.
      for (uint ni = new_index_start; ni < new_index_end; ni++) {
        if((uint)_compile->get_general_index(ni) == i) {
          Node *m = (ni >= nmm->req()) ? nmm->empty_memory() : nmm->in(ni);
          if (nmm->is_empty_memory(m)) {
            Node* result = find_inst_mem(mem, ni, orig_phis);
            if (_compile->failing()) {
              return;
            }
            nmm->set_memory_at(ni, result);
          }
        }
      }
    }
    // Find the rest of instances values
    for (uint ni = new_index_start; ni < new_index_end; ni++) {
      const TypeOopPtr *tinst = _compile->get_adr_type(ni)->isa_oopptr();
      Node* result = step_through_mergemem(nmm, ni, tinst);
      if (result == nmm->base_memory()) {
        // Didn't find instance memory, search through general slice recursively.
        result = nmm->memory_at(_compile->get_general_index(ni));
        result = find_inst_mem(result, ni, orig_phis);
        if (_compile->failing()) {
          return;
        }
        nmm->set_memory_at(ni, result);
      }
    }
    igvn->hash_insert(nmm);
    record_for_optimizer(nmm);
  }

  //  Phase 4:  Update the inputs of non-instance memory Phis and
  //            the Memory input of memnodes
  // First update the inputs of any non-instance Phi's from
  // which we split out an instance Phi.  Note we don't have
  // to recursively process Phi's encountered on the input memory
  // chains as is done in split_memory_phi() since they will
  // also be processed here.
  for (int j = 0; j < orig_phis.length(); j++) {
    PhiNode *phi = orig_phis.at(j);
    int alias_idx = _compile->get_alias_index(phi->adr_type());
    igvn->hash_delete(phi);
    for (uint i = 1; i < phi->req(); i++) {
      Node *mem = phi->in(i);
      Node *new_mem = find_inst_mem(mem, alias_idx, orig_phis);
      if (_compile->failing()) {
        return;
      }
      if (mem != new_mem) {
        phi->set_req(i, new_mem);
      }
    }
    igvn->hash_insert(phi);
    record_for_optimizer(phi);
  }

  // Update the memory inputs of MemNodes with the value we computed
  // in Phase 2 and move stores memory users to corresponding memory slices.
  // Disable memory split verification code until the fix for 6984348.
  // Currently it produces false negative results since it does not cover all cases.
#if 0 // ifdef ASSERT
  visited.Reset();
  Node_Stack old_mems(arena, _compile->unique() >> 2);
#endif
  for (uint i = 0; i < ideal_nodes.size(); i++) {
    Node*    n = ideal_nodes.at(i);
    Node* nmem = get_map(n->_idx);
    assert(nmem != nullptr, "sanity");
    if (n->is_Mem()) {
#if 0 // ifdef ASSERT
      Node* old_mem = n->in(MemNode::Memory);
      if (!visited.test_set(old_mem->_idx)) {
        old_mems.push(old_mem, old_mem->outcnt());
      }
#endif
      assert(n->in(MemNode::Memory) != nmem, "sanity");
      if (!n->is_Load()) {
        // Move memory users of a store first.
        move_inst_mem(n, orig_phis);
      }
      // Now update memory input
      igvn->hash_delete(n);
      n->set_req(MemNode::Memory, nmem);
      igvn->hash_insert(n);
      record_for_optimizer(n);
    } else {
      assert(n->is_Allocate() || n->is_CheckCastPP() ||
             n->is_AddP() || n->is_Phi(), "unknown node used for set_map()");
    }
  }
#if 0 // ifdef ASSERT
  // Verify that memory was split correctly
  while (old_mems.is_nonempty()) {
    Node* old_mem = old_mems.node();
    uint  old_cnt = old_mems.index();
    old_mems.pop();
    assert(old_cnt == old_mem->outcnt(), "old mem could be lost");
  }
#endif
}

#ifndef PRODUCT
int ConnectionGraph::_no_escape_counter = 0;
int ConnectionGraph::_arg_escape_counter = 0;
int ConnectionGraph::_global_escape_counter = 0;

static const char *node_type_names[] = {
  "UnknownType",
  "JavaObject",
  "LocalVar",
  "Field",
  "Arraycopy"
};

static const char *esc_names[] = {
  "UnknownEscape",
  "NoEscape",
  "ArgEscape",
  "GlobalEscape"
};

void PointsToNode::dump_header(bool print_state, outputStream* out) const {
  NodeType nt = node_type();
  out->print("%s(%d) ", node_type_names[(int) nt], _pidx);
  if (print_state) {
    EscapeState es = escape_state();
    EscapeState fields_es = fields_escape_state();
    out->print("%s(%s) ", esc_names[(int)es], esc_names[(int)fields_es]);
    if (nt == PointsToNode::JavaObject && !this->scalar_replaceable()) {
      out->print("NSR ");
    }
  }
}

void PointsToNode::dump(bool print_state, outputStream* out, bool newline) const {
  dump_header(print_state, out);
  if (is_Field()) {
    FieldNode* f = (FieldNode*)this;
    if (f->is_oop()) {
      out->print("oop ");
    }
    if (f->offset() > 0) {
      out->print("+%d ", f->offset());
    }
    out->print("(");
    for (BaseIterator i(f); i.has_next(); i.next()) {
      PointsToNode* b = i.get();
      out->print(" %d%s", b->idx(),(b->is_JavaObject() ? "P" : ""));
    }
    out->print(" )");
  }
  out->print("[");
  for (EdgeIterator i(this); i.has_next(); i.next()) {
    PointsToNode* e = i.get();
    out->print(" %d%s%s", e->idx(),(e->is_JavaObject() ? "P" : (e->is_Field() ? "F" : "")), e->is_Arraycopy() ? "cp" : "");
  }
  out->print(" [");
  for (UseIterator i(this); i.has_next(); i.next()) {
    PointsToNode* u = i.get();
    bool is_base = false;
    if (PointsToNode::is_base_use(u)) {
      is_base = true;
      u = PointsToNode::get_use_node(u)->as_Field();
    }
    out->print(" %d%s%s", u->idx(), is_base ? "b" : "", u->is_Arraycopy() ? "cp" : "");
  }
  out->print(" ]]  ");
  if (_node == nullptr) {
    out->print("<null>%s", newline ? "\n" : "");
  } else {
    _node->dump(newline ? "\n" : "", false, out);
  }
}

void ConnectionGraph::dump(GrowableArray<PointsToNode*>& ptnodes_worklist) {
  bool first = true;
  int ptnodes_length = ptnodes_worklist.length();
  for (int i = 0; i < ptnodes_length; i++) {
    PointsToNode *ptn = ptnodes_worklist.at(i);
    if (ptn == nullptr || !ptn->is_JavaObject()) {
      continue;
    }
    PointsToNode::EscapeState es = ptn->escape_state();
    if ((es != PointsToNode::NoEscape) && !Verbose) {
      continue;
    }
    Node* n = ptn->ideal_node();
    if (n->is_Allocate() || (n->is_CallStaticJava() &&
                             n->as_CallStaticJava()->is_boxing_method())) {
      if (first) {
        tty->cr();
        tty->print("======== Connection graph for ");
        _compile->method()->print_short_name();
        tty->cr();
        tty->print_cr("invocation #%d: %d iterations and %f sec to build connection graph with %d nodes and worklist size %d",
                      _invocation, _build_iterations, _build_time, nodes_size(), ptnodes_worklist.length());
        tty->cr();
        first = false;
      }
      ptn->dump();
      // Print all locals and fields which reference this allocation
      for (UseIterator j(ptn); j.has_next(); j.next()) {
        PointsToNode* use = j.get();
        if (use->is_LocalVar()) {
          use->dump(Verbose);
        } else if (Verbose) {
          use->dump();
        }
      }
      tty->cr();
    }
  }
}

void ConnectionGraph::print_statistics() {
  tty->print_cr("No escape = %d, Arg escape = %d, Global escape = %d", Atomic::load(&_no_escape_counter), Atomic::load(&_arg_escape_counter), Atomic::load(&_global_escape_counter));
}

void ConnectionGraph::escape_state_statistics(GrowableArray<JavaObjectNode*>& java_objects_worklist) {
  if (!PrintOptoStatistics || (_invocation > 0)) { // Collect data only for the first invocation
    return;
  }
  for (int next = 0; next < java_objects_worklist.length(); ++next) {
    JavaObjectNode* ptn = java_objects_worklist.at(next);
    if (ptn->ideal_node()->is_Allocate()) {
      if (ptn->escape_state() == PointsToNode::NoEscape) {
        Atomic::inc(&ConnectionGraph::_no_escape_counter);
      } else if (ptn->escape_state() == PointsToNode::ArgEscape) {
        Atomic::inc(&ConnectionGraph::_arg_escape_counter);
      } else if (ptn->escape_state() == PointsToNode::GlobalEscape) {
        Atomic::inc(&ConnectionGraph::_global_escape_counter);
      } else {
        assert(false, "Unexpected Escape State");
      }
    }
  }
}

void ConnectionGraph::trace_es_update_helper(PointsToNode* ptn, PointsToNode::EscapeState es, bool fields, const char* reason) const {
  if (_compile->directive()->TraceEscapeAnalysisOption) {
    assert(ptn != nullptr, "should not be null");
    assert(reason != nullptr, "should not be null");
    ptn->dump_header(true);
    PointsToNode::EscapeState new_es = fields ? ptn->escape_state() : es;
    PointsToNode::EscapeState new_fields_es = fields ? es : ptn->fields_escape_state();
    tty->print_cr("-> %s(%s) %s", esc_names[(int)new_es], esc_names[(int)new_fields_es], reason);
  }
}

const char* ConnectionGraph::trace_propagate_message(PointsToNode* from) const {
  if (_compile->directive()->TraceEscapeAnalysisOption) {
    stringStream ss;
    ss.print("propagated from: ");
    from->dump(true, &ss, false);
    return ss.as_string();
  } else {
    return nullptr;
  }
}

const char* ConnectionGraph::trace_arg_escape_message(CallNode* call) const {
  if (_compile->directive()->TraceEscapeAnalysisOption) {
    stringStream ss;
    ss.print("escapes as arg to:");
    call->dump("", false, &ss);
    return ss.as_string();
  } else {
    return nullptr;
  }
}

const char* ConnectionGraph::trace_merged_message(PointsToNode* other) const {
  if (_compile->directive()->TraceEscapeAnalysisOption) {
    stringStream ss;
    ss.print("is merged with other object: ");
    other->dump_header(true, &ss);
    return ss.as_string();
  } else {
    return nullptr;
  }
}

#endif

void ConnectionGraph::record_for_optimizer(Node *n) {
  _igvn->_worklist.push(n);
  _igvn->add_users_to_worklist(n);
}<|MERGE_RESOLUTION|>--- conflicted
+++ resolved
@@ -3666,13 +3666,8 @@
           memnode_worklist.append_if_missing(use);
         } else if (!(BarrierSet::barrier_set()->barrier_set_c2()->is_gc_barrier_node(use) ||
               op == Op_AryEq || op == Op_StrComp || op == Op_CountPositives ||
-<<<<<<< HEAD
-              op == Op_StrCompressedCopy || op == Op_StrInflatedCopy ||
+              op == Op_StrCompressedCopy || op == Op_StrInflatedCopy || op == Op_VectorizedHashCode ||
               op == Op_StrEquals || op == Op_StrIndexOf || op == Op_StrIndexOfChar || op == Op_FlatArrayCheck)) {
-=======
-              op == Op_StrCompressedCopy || op == Op_StrInflatedCopy || op == Op_VectorizedHashCode ||
-              op == Op_StrEquals || op == Op_StrIndexOf || op == Op_StrIndexOfChar)) {
->>>>>>> 66d27365
           n->dump();
           use->dump();
           assert(false, "EA: missing memory path");
