/*
 * Copyright (c) 1997, 2017, Oracle and/or its affiliates. All rights reserved.
 * DO NOT ALTER OR REMOVE COPYRIGHT NOTICES OR THIS FILE HEADER.
 *
 * This code is free software; you can redistribute it and/or modify it
 * under the terms of the GNU General Public License version 2 only, as
 * published by the Free Software Foundation.
 *
 * This code is distributed in the hope that it will be useful, but WITHOUT
 * ANY WARRANTY; without even the implied warranty of MERCHANTABILITY or
 * FITNESS FOR A PARTICULAR PURPOSE.  See the GNU General Public License
 * version 2 for more details (a copy is included in the LICENSE file that
 * accompanied this code).
 *
 * You should have received a copy of the GNU General Public License version
 * 2 along with this work; if not, write to the Free Software Foundation,
 * Inc., 51 Franklin St, Fifth Floor, Boston, MA 02110-1301 USA.
 *
 * Please contact Oracle, 500 Oracle Parkway, Redwood Shores, CA 94065 USA
 * or visit www.oracle.com if you need additional information or have any
 * questions.
 *
 */

#include "precompiled.hpp"
#include "memory/allocation.inline.hpp"
#include "memory/resourceArea.hpp"
#include "opto/callnode.hpp"
#include "opto/chaitin.hpp"
#include "opto/live.hpp"
#include "opto/machnode.hpp"


// Compute live-in/live-out.  We use a totally incremental algorithm.  The LIVE
// problem is monotonic.  The steady-state solution looks like this: pull a
// block from the worklist.  It has a set of delta's - values which are newly
// live-in from the block.  Push these to the live-out sets of all predecessor
// blocks.  At each predecessor, the new live-out values are ANDed with what is
// already live-out (extra stuff is added to the live-out sets).  Then the
// remaining new live-out values are ANDed with what is locally defined.
// Leftover bits become the new live-in for the predecessor block, and the pred
// block is put on the worklist.
//   The locally live-in stuff is computed once and added to predecessor
// live-out sets.  This separate compilation is done in the outer loop below.
PhaseLive::PhaseLive(const PhaseCFG &cfg, const LRG_List &names, Arena *arena, bool keep_deltas)
  : Phase(LIVE),
  _live(0),
  _livein(0),
  _cfg(cfg),
  _names(names),
  _arena(arena),
  _keep_deltas(keep_deltas) {
}

void PhaseLive::compute(uint maxlrg) {
  _maxlrg   = maxlrg;
  _worklist = new (_arena) Block_List();

  // Init the sparse live arrays.  This data is live on exit from here!
  // The _live info is the live-out info.
  _live = (IndexSet*)_arena->Amalloc(sizeof(IndexSet) * _cfg.number_of_blocks());
  uint i;
  for (i = 0; i < _cfg.number_of_blocks(); i++) {
    _live[i].initialize(_maxlrg);
  }

  if (_keep_deltas) {
    _livein = (IndexSet*)_arena->Amalloc(sizeof(IndexSet) * _cfg.number_of_blocks());
    for (i = 0; i < _cfg.number_of_blocks(); i++) {
      _livein[i].initialize(_maxlrg);
    }
  }

  // Init the sparse arrays for delta-sets.
  ResourceMark rm;              // Nuke temp storage on exit

  // Does the memory used by _defs and _deltas get reclaimed?  Does it matter?  TT

  // Array of values defined locally in blocks
  _defs = NEW_RESOURCE_ARRAY(IndexSet,_cfg.number_of_blocks());
  for (i = 0; i < _cfg.number_of_blocks(); i++) {
    _defs[i].initialize(_maxlrg);
  }

  // Array of delta-set pointers, indexed by block pre_order-1.
  _deltas = NEW_RESOURCE_ARRAY(IndexSet*,_cfg.number_of_blocks());
  memset(_deltas, 0, sizeof(IndexSet*)* _cfg.number_of_blocks());

  _free_IndexSet = NULL;

  // Blocks having done pass-1
  VectorSet first_pass;

  // Outer loop: must compute local live-in sets and push into predecessors.
  for (uint j = _cfg.number_of_blocks(); j > 0; j--) {
    Block* block = _cfg.get_block(j - 1);

    // Compute the local live-in set.  Start with any new live-out bits.
    IndexSet* use = getset(block);
    IndexSet* def = &_defs[block->_pre_order-1];
    DEBUG_ONLY(IndexSet *def_outside = getfreeset();)
    uint i;
    for (i = block->number_of_nodes(); i > 1; i--) {
      Node* n = block->get_node(i-1);
      if (n->is_Phi()) {
        break;
      }

      uint r = _names.at(n->_idx);
      assert(!def_outside->member(r), "Use of external LRG overlaps the same LRG defined in this block");
      def->insert(r);
      use->remove(r);
      uint cnt = n->req();
      for (uint k = 1; k < cnt; k++) {
        Node *nk = n->in(k);
        uint nkidx = nk->_idx;
        if (_cfg.get_block_for_node(nk) != block) {
          uint u = _names.at(nkidx);
          use->insert(u);
          DEBUG_ONLY(def_outside->insert(u);)
        }
      }
    }
#ifdef ASSERT
    def_outside->set_next(_free_IndexSet);
    _free_IndexSet = def_outside;     // Drop onto free list
#endif
    // Remove anything defined by Phis and the block start instruction
    for (uint k = i; k > 0; k--) {
      uint r = _names.at(block->get_node(k - 1)->_idx);
      def->insert(r);
      use->remove(r);
    }

    // Push these live-in things to predecessors
    for (uint l = 1; l < block->num_preds(); l++) {
      Block* p = _cfg.get_block_for_node(block->pred(l));
      add_liveout(p, use, first_pass);

      // PhiNode uses go in the live-out set of prior blocks.
      for (uint k = i; k > 0; k--) {
        Node *phi = block->get_node(k - 1);
        if (l < phi->req()) {
          add_liveout(p, _names.at(phi->in(l)->_idx), first_pass);
        }
      }
    }
    freeset(block);
    first_pass.set(block->_pre_order);

    // Inner loop: blocks that picked up new live-out values to be propagated
    while (_worklist->size()) {
      Block* block = _worklist->pop();
      IndexSet *delta = getset(block);
      assert(delta->count(), "missing delta set");

      // Add new-live-in to predecessors live-out sets
      for (uint l = 1; l < block->num_preds(); l++) {
        Block* predecessor = _cfg.get_block_for_node(block->pred(l));
        add_liveout(predecessor, delta, first_pass);
      }

      freeset(block);
    } // End of while-worklist-not-empty

  } // End of for-all-blocks-outer-loop

  // We explicitly clear all of the IndexSets which we are about to release.
  // This allows us to recycle their internal memory into IndexSet's free list.

  for (i = 0; i < _cfg.number_of_blocks(); i++) {
    _defs[i].clear();
    if (_deltas[i]) {
      // Is this always true?
      _deltas[i]->clear();
    }
  }
  IndexSet *free = _free_IndexSet;
  while (free != NULL) {
    IndexSet *temp = free;
    free = free->next();
    temp->clear();
  }

}

#ifndef PRODUCT
void PhaseLive::stats(uint iters) const {
}
#endif

// Get an IndexSet for a block.  Return existing one, if any.  Make a new
// empty one if a prior one does not exist.
IndexSet *PhaseLive::getset(Block *p) {
  IndexSet *delta = _deltas[p->_pre_order-1];
  if (!delta) {                 // Not on worklist?
    // Get a free set; flag as being on worklist
    delta = _deltas[p->_pre_order-1] = getfreeset();
  }
  return delta;                 // Return set of new live-out items
}

// Pull from free list, or allocate.  Internal allocation on the returned set
// is always from thread local storage.
IndexSet *PhaseLive::getfreeset() {
  IndexSet *f = _free_IndexSet;
  if (!f) {
    f = new IndexSet;
    f->initialize(_maxlrg, Thread::current()->resource_area());
  } else {
    // Pull from free list
    _free_IndexSet = f->next();
    f->initialize(_maxlrg, Thread::current()->resource_area());
  }
  return f;
}

// Free an IndexSet from a block.
void PhaseLive::freeset(Block *p) {
  IndexSet *f = _deltas[p->_pre_order-1];
  if (_keep_deltas) {
    add_livein(p, f);
  }
  f->set_next(_free_IndexSet);
  _free_IndexSet = f;           // Drop onto free list
  _deltas[p->_pre_order-1] = NULL;
}

// Add a live-out value to a given blocks live-out set.  If it is new, then
// also add it to the delta set and stick the block on the worklist.
void PhaseLive::add_liveout(Block *p, uint r, VectorSet &first_pass) {
  IndexSet *live = &_live[p->_pre_order-1];
  if (live->insert(r)) {        // If actually inserted...
    // We extended the live-out set.  See if the value is generated locally.
    // If it is not, then we must extend the live-in set.
    if (!_defs[p->_pre_order-1].member(r)) {
      if (!_deltas[p->_pre_order-1] && // Not on worklist?
          first_pass.test(p->_pre_order)) {
        _worklist->push(p);     // Actually go on worklist if already 1st pass
      }
      getset(p)->insert(r);
    }
  }
}

// Add a vector of live-out values to a given blocks live-out set.
void PhaseLive::add_liveout(Block *p, IndexSet *lo, VectorSet &first_pass) {
  IndexSet *live = &_live[p->_pre_order-1];
  IndexSet *defs = &_defs[p->_pre_order-1];
  IndexSet *on_worklist = _deltas[p->_pre_order-1];
  IndexSet *delta = on_worklist ? on_worklist : getfreeset();

  if (!lo->is_empty()) {
    IndexSetIterator elements(lo);
    uint r;
    while ((r = elements.next()) != 0) {
      if (live->insert(r) &&      // If actually inserted...
          !defs->member(r)) {     // and not defined locally
        delta->insert(r);         // Then add to live-in set
      }
    }
  }

  if (delta->count()) {                // If actually added things
    _deltas[p->_pre_order-1] = delta; // Flag as on worklist now
    if (!on_worklist &&         // Not on worklist?
        first_pass.test(p->_pre_order)) {
      _worklist->push(p);       // Actually go on worklist if already 1st pass
    }
  } else {                      // Nothing there; just free it
    delta->set_next(_free_IndexSet);
    _free_IndexSet = delta;     // Drop onto free list
  }
}

// Add a vector of live-in values to a given blocks live-in set.
void PhaseLive::add_livein(Block *p, IndexSet *lo) {
  IndexSet *livein = &_livein[p->_pre_order-1];
  if (!livein->is_empty()) {
    IndexSetIterator elements(lo);
    uint r;
    while ((r = elements.next()) != 0) {
      livein->insert(r);         // Then add to live-in set
    }
  }
}

#ifndef PRODUCT
// Dump the live-out set for a block
void PhaseLive::dump(const Block *b) const {
  tty->print("Block %d: ",b->_pre_order);
  if (_keep_deltas) {
    tty->print("LiveIn: ");  _livein[b->_pre_order-1].dump();
  }
  tty->print("LiveOut: ");  _live[b->_pre_order-1].dump();
  uint cnt = b->number_of_nodes();
  for (uint i = 0; i < cnt; i++) {
    tty->print("L%d/", _names.at(b->get_node(i)->_idx));
    b->get_node(i)->dump();
  }
  tty->print("\n");
}

<<<<<<< HEAD
// Verify that base pointers and derived pointers are still sane.
void PhaseChaitin::verify_base_ptrs(ResourceArea *a) const {
#ifdef ASSERT
  Unique_Node_List worklist(a);
  for (uint i = 0; i < _cfg.number_of_blocks(); i++) {
    Block* block = _cfg.get_block(i);
    for (uint j = block->end_idx() + 1; j > 1; j--) {
      Node* n = block->get_node(j-1);
      if (n->is_Phi()) {
        break;
      }
      // Found a safepoint?
      if (n->is_MachSafePoint()) {
        MachSafePointNode *sfpt = n->as_MachSafePoint();
        JVMState* jvms = sfpt->jvms();
        if (jvms != NULL) {
          // Now scan for a live derived pointer
          if (jvms->oopoff() < sfpt->req()) {
            // Check each derived/base pair
            for (uint idx = jvms->oopoff(); idx < sfpt->req(); idx++) {
              Node *check = sfpt->in(idx);
              bool is_derived = ((idx - jvms->oopoff()) & 1) == 0;
              // search upwards through spills and spill phis for AddP
              worklist.clear();
              worklist.push(check);
              uint k = 0;
              while (k < worklist.size()) {
                check = worklist.at(k);
                assert(check,"Bad base or derived pointer");
                // See PhaseChaitin::find_base_for_derived() for all cases.
                int isc = check->is_Copy();
                if (isc) {
                  worklist.push(check->in(isc));
                } else if (check->is_Phi()) {
                  for (uint m = 1; m < check->req(); m++)
                    worklist.push(check->in(m));
                } else if (check->is_Con()) {
                  if (is_derived) {
                    // Derived is NULL+offset
                    assert(!is_derived || check->bottom_type()->is_ptr()->ptr() == TypePtr::Null,"Bad derived pointer");
                  } else {
                    assert(check->bottom_type()->is_ptr()->offset() == 0,"Bad base pointer");
                    // Base either ConP(NULL) or loadConP
                    if (check->is_Mach()) {
                      assert(check->as_Mach()->ideal_Opcode() == Op_ConP,"Bad base pointer");
                    } else {
                      assert(check->Opcode() == Op_ConP &&
                             check->bottom_type()->is_ptr()->ptr() == TypePtr::Null,"Bad base pointer");
                    }
                  }
                } else if (check->bottom_type()->is_ptr()->offset() == 0) {
                  if (check->is_Proj() || (check->is_Mach() &&
                     (check->as_Mach()->ideal_Opcode() == Op_CreateEx ||
                      check->as_Mach()->ideal_Opcode() == Op_ThreadLocal ||
                      check->as_Mach()->ideal_Opcode() == Op_CMoveP ||
                      check->as_Mach()->ideal_Opcode() == Op_CheckCastPP ||
#ifdef _LP64
                      (UseCompressedOops && check->as_Mach()->ideal_Opcode() == Op_CastPP) ||
                      (UseCompressedOops && check->as_Mach()->ideal_Opcode() == Op_DecodeN) ||
                      (UseCompressedClassPointers && check->as_Mach()->ideal_Opcode() == Op_DecodeNKlass) ||
#endif
                      check->as_Mach()->ideal_Opcode() == Op_LoadP ||
                      check->as_Mach()->ideal_Opcode() == Op_LoadKlass))) {
                    // Valid nodes
                  } else {
                    check->dump();
                    assert(false,"Bad base or derived pointer");
                  }
                } else {
                  assert(is_derived,"Bad base pointer");
                  assert(check->is_Mach() && check->as_Mach()->ideal_Opcode() == Op_AddP,"Bad derived pointer");
                }
                k++;
                assert(k < 100000,"Derived pointer checking in infinite loop");
              } // End while
            }
          } // End of check for derived pointers
        } // End of Kcheck for debug info
      } // End of if found a safepoint
    } // End of forall instructions in block
  } // End of forall blocks
#endif
}

// Verify that graphs and base pointers are still sane.
void PhaseChaitin::verify(ResourceArea *a, bool verify_ifg) const {
#ifdef ASSERT
  if (VerifyRegisterAllocator) {
    _cfg.verify();
    verify_base_ptrs(a);
    if(verify_ifg)
      _ifg->verify(this);
  }
#endif
}

=======
>>>>>>> ee2e61d7
#endif<|MERGE_RESOLUTION|>--- conflicted
+++ resolved
@@ -301,103 +301,4 @@
   tty->print("\n");
 }
 
-<<<<<<< HEAD
-// Verify that base pointers and derived pointers are still sane.
-void PhaseChaitin::verify_base_ptrs(ResourceArea *a) const {
-#ifdef ASSERT
-  Unique_Node_List worklist(a);
-  for (uint i = 0; i < _cfg.number_of_blocks(); i++) {
-    Block* block = _cfg.get_block(i);
-    for (uint j = block->end_idx() + 1; j > 1; j--) {
-      Node* n = block->get_node(j-1);
-      if (n->is_Phi()) {
-        break;
-      }
-      // Found a safepoint?
-      if (n->is_MachSafePoint()) {
-        MachSafePointNode *sfpt = n->as_MachSafePoint();
-        JVMState* jvms = sfpt->jvms();
-        if (jvms != NULL) {
-          // Now scan for a live derived pointer
-          if (jvms->oopoff() < sfpt->req()) {
-            // Check each derived/base pair
-            for (uint idx = jvms->oopoff(); idx < sfpt->req(); idx++) {
-              Node *check = sfpt->in(idx);
-              bool is_derived = ((idx - jvms->oopoff()) & 1) == 0;
-              // search upwards through spills and spill phis for AddP
-              worklist.clear();
-              worklist.push(check);
-              uint k = 0;
-              while (k < worklist.size()) {
-                check = worklist.at(k);
-                assert(check,"Bad base or derived pointer");
-                // See PhaseChaitin::find_base_for_derived() for all cases.
-                int isc = check->is_Copy();
-                if (isc) {
-                  worklist.push(check->in(isc));
-                } else if (check->is_Phi()) {
-                  for (uint m = 1; m < check->req(); m++)
-                    worklist.push(check->in(m));
-                } else if (check->is_Con()) {
-                  if (is_derived) {
-                    // Derived is NULL+offset
-                    assert(!is_derived || check->bottom_type()->is_ptr()->ptr() == TypePtr::Null,"Bad derived pointer");
-                  } else {
-                    assert(check->bottom_type()->is_ptr()->offset() == 0,"Bad base pointer");
-                    // Base either ConP(NULL) or loadConP
-                    if (check->is_Mach()) {
-                      assert(check->as_Mach()->ideal_Opcode() == Op_ConP,"Bad base pointer");
-                    } else {
-                      assert(check->Opcode() == Op_ConP &&
-                             check->bottom_type()->is_ptr()->ptr() == TypePtr::Null,"Bad base pointer");
-                    }
-                  }
-                } else if (check->bottom_type()->is_ptr()->offset() == 0) {
-                  if (check->is_Proj() || (check->is_Mach() &&
-                     (check->as_Mach()->ideal_Opcode() == Op_CreateEx ||
-                      check->as_Mach()->ideal_Opcode() == Op_ThreadLocal ||
-                      check->as_Mach()->ideal_Opcode() == Op_CMoveP ||
-                      check->as_Mach()->ideal_Opcode() == Op_CheckCastPP ||
-#ifdef _LP64
-                      (UseCompressedOops && check->as_Mach()->ideal_Opcode() == Op_CastPP) ||
-                      (UseCompressedOops && check->as_Mach()->ideal_Opcode() == Op_DecodeN) ||
-                      (UseCompressedClassPointers && check->as_Mach()->ideal_Opcode() == Op_DecodeNKlass) ||
-#endif
-                      check->as_Mach()->ideal_Opcode() == Op_LoadP ||
-                      check->as_Mach()->ideal_Opcode() == Op_LoadKlass))) {
-                    // Valid nodes
-                  } else {
-                    check->dump();
-                    assert(false,"Bad base or derived pointer");
-                  }
-                } else {
-                  assert(is_derived,"Bad base pointer");
-                  assert(check->is_Mach() && check->as_Mach()->ideal_Opcode() == Op_AddP,"Bad derived pointer");
-                }
-                k++;
-                assert(k < 100000,"Derived pointer checking in infinite loop");
-              } // End while
-            }
-          } // End of check for derived pointers
-        } // End of Kcheck for debug info
-      } // End of if found a safepoint
-    } // End of forall instructions in block
-  } // End of forall blocks
-#endif
-}
-
-// Verify that graphs and base pointers are still sane.
-void PhaseChaitin::verify(ResourceArea *a, bool verify_ifg) const {
-#ifdef ASSERT
-  if (VerifyRegisterAllocator) {
-    _cfg.verify();
-    verify_base_ptrs(a);
-    if(verify_ifg)
-      _ifg->verify(this);
-  }
-#endif
-}
-
-=======
->>>>>>> ee2e61d7
 #endif