--- conflicted
+++ resolved
@@ -2361,16 +2361,11 @@
         }
 
         ciField* field = vk->get_non_flattened_field_by_offset(off);
-<<<<<<< HEAD
         // Skip over direct field access for VectorPayloadMF* class instancs since
         // multifield is loaded into vector, alternatively we can create a lane
         // extraction logic.
-        if (field != NULL && !VectorSupport::is_vector_payload_mf(vk->get_InlineKlass())) {
-          BasicType bt = field->layout_type();
-=======
-        if (field != nullptr) {
+        if (field != nullptr && !VectorSupport::is_vector_payload_mf(vk->get_InlineKlass())) {
           BasicType bt = type2field[field->type()->basic_type()];
->>>>>>> 94636f4c
           if (bt == T_ARRAY || bt == T_NARROWOOP || (bt == T_PRIMITIVE_OBJECT && !field->is_flattened())) {
             bt = T_OBJECT;
           }
