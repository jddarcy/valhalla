--- conflicted
+++ resolved
@@ -4574,14 +4574,8 @@
     if (not_objArray != nullptr) {
       // Improve the klass node's type from the new optimistic assumption:
       ciKlass* ak = ciArrayKlass::make(env()->Object_klass());
-<<<<<<< HEAD
       const Type* akls = TypeKlassPtr::make(TypePtr::NotNull, ak, Type::Offset(0));
-      Node* cast = new CastPPNode(klass_node, akls);
-      cast->init_req(0, control());
-=======
-      const Type* akls = TypeKlassPtr::make(TypePtr::NotNull, ak, 0/*offset*/);
       Node* cast = new CastPPNode(control(), klass_node, akls);
->>>>>>> 26de9e24
       klass_node = _gvn.transform(cast);
     }
 
