/*
 * Copyright (c) 1999, 2023, Oracle and/or its affiliates. All rights reserved.
 * DO NOT ALTER OR REMOVE COPYRIGHT NOTICES OR THIS FILE HEADER.
 *
 * This code is free software; you can redistribute it and/or modify it
 * under the terms of the GNU General Public License version 2 only, as
 * published by the Free Software Foundation.
 *
 * This code is distributed in the hope that it will be useful, but WITHOUT
 * ANY WARRANTY; without even the implied warranty of MERCHANTABILITY or
 * FITNESS FOR A PARTICULAR PURPOSE.  See the GNU General Public License
 * version 2 for more details (a copy is included in the LICENSE file that
 * accompanied this code).
 *
 * You should have received a copy of the GNU General Public License version
 * 2 along with this work; if not, write to the Free Software Foundation,
 * Inc., 51 Franklin St, Fifth Floor, Boston, MA 02110-1301 USA.
 *
 * Please contact Oracle, 500 Oracle Parkway, Redwood Shores, CA 94065 USA
 * or visit www.oracle.com if you need additional information or have any
 * questions.
 *
 */

#include "precompiled.hpp"
#include "asm/macroAssembler.hpp"
#include "ci/ciFlatArrayKlass.hpp"
#include "ci/ciUtilities.inline.hpp"
#include "classfile/vmIntrinsics.hpp"
#include "compiler/compileBroker.hpp"
#include "compiler/compileLog.hpp"
#include "gc/shared/barrierSet.hpp"
#include "jfr/support/jfrIntrinsics.hpp"
#include "memory/resourceArea.hpp"
#include "oops/klass.inline.hpp"
#include "oops/objArrayKlass.hpp"
#include "opto/addnode.hpp"
#include "opto/arraycopynode.hpp"
#include "opto/c2compiler.hpp"
#include "opto/castnode.hpp"
#include "opto/cfgnode.hpp"
#include "opto/convertnode.hpp"
#include "opto/countbitsnode.hpp"
#include "opto/idealKit.hpp"
#include "opto/library_call.hpp"
#include "opto/mathexactnode.hpp"
#include "opto/mulnode.hpp"
#include "opto/narrowptrnode.hpp"
#include "opto/opaquenode.hpp"
#include "opto/parse.hpp"
#include "opto/runtime.hpp"
#include "opto/rootnode.hpp"
#include "opto/subnode.hpp"
#include "prims/unsafe.hpp"
#include "runtime/jniHandles.inline.hpp"
#include "runtime/objectMonitor.hpp"
#include "runtime/sharedRuntime.hpp"
#include "runtime/stubRoutines.hpp"
#include "utilities/macros.hpp"
#include "utilities/powerOfTwo.hpp"

//---------------------------make_vm_intrinsic----------------------------
CallGenerator* Compile::make_vm_intrinsic(ciMethod* m, bool is_virtual) {
  vmIntrinsicID id = m->intrinsic_id();
  assert(id != vmIntrinsics::_none, "must be a VM intrinsic");

  if (!m->is_loaded()) {
    // Do not attempt to inline unloaded methods.
    return NULL;
  }

  C2Compiler* compiler = (C2Compiler*)CompileBroker::compiler(CompLevel_full_optimization);
  bool is_available = false;

  {
    // For calling is_intrinsic_supported and is_intrinsic_disabled_by_flag
    // the compiler must transition to '_thread_in_vm' state because both
    // methods access VM-internal data.
    VM_ENTRY_MARK;
    methodHandle mh(THREAD, m->get_Method());
    is_available = compiler != NULL && compiler->is_intrinsic_supported(mh, is_virtual) &&
                   !C->directive()->is_intrinsic_disabled(mh) &&
                   !vmIntrinsics::is_disabled_by_flags(mh);

  }

  if (is_available) {
    assert(id <= vmIntrinsics::LAST_COMPILER_INLINE, "caller responsibility");
    assert(id != vmIntrinsics::_Object_init && id != vmIntrinsics::_invoke, "enum out of order?");
    return new LibraryIntrinsic(m, is_virtual,
                                vmIntrinsics::predicates_needed(id),
                                vmIntrinsics::does_virtual_dispatch(id),
                                id);
  } else {
    return NULL;
  }
}

JVMState* LibraryIntrinsic::generate(JVMState* jvms) {
  LibraryCallKit kit(jvms, this);
  Compile* C = kit.C;
  int nodes = C->unique();
#ifndef PRODUCT
  if ((C->print_intrinsics() || C->print_inlining()) && Verbose) {
    char buf[1000];
    const char* str = vmIntrinsics::short_name_as_C_string(intrinsic_id(), buf, sizeof(buf));
    tty->print_cr("Intrinsic %s", str);
  }
#endif
  ciMethod* callee = kit.callee();
  const int bci    = kit.bci();
#ifdef ASSERT
  Node* ctrl = kit.control();
#endif
  // Try to inline the intrinsic.
  if (callee->check_intrinsic_candidate() &&
      kit.try_to_inline(_last_predicate)) {
    const char *inline_msg = is_virtual() ? "(intrinsic, virtual)"
                                          : "(intrinsic)";
    CompileTask::print_inlining_ul(callee, jvms->depth() - 1, bci, inline_msg);
    if (C->print_intrinsics() || C->print_inlining()) {
      C->print_inlining(callee, jvms->depth() - 1, bci, inline_msg);
    }
    C->gather_intrinsic_statistics(intrinsic_id(), is_virtual(), Compile::_intrinsic_worked);
    if (C->log()) {
      C->log()->elem("intrinsic id='%s'%s nodes='%d'",
                     vmIntrinsics::name_at(intrinsic_id()),
                     (is_virtual() ? " virtual='1'" : ""),
                     C->unique() - nodes);
    }
    // Push the result from the inlined method onto the stack.
    kit.push_result();
    C->print_inlining_update(this);
    return kit.transfer_exceptions_into_jvms();
  }

  // The intrinsic bailed out
  assert(ctrl == kit.control(), "Control flow was added although the intrinsic bailed out");
  if (jvms->has_method()) {
    // Not a root compile.
    const char* msg;
    if (callee->intrinsic_candidate()) {
      msg = is_virtual() ? "failed to inline (intrinsic, virtual)" : "failed to inline (intrinsic)";
    } else {
      msg = is_virtual() ? "failed to inline (intrinsic, virtual), method not annotated"
                         : "failed to inline (intrinsic), method not annotated";
    }
    CompileTask::print_inlining_ul(callee, jvms->depth() - 1, bci, msg);
    if (C->print_intrinsics() || C->print_inlining()) {
      C->print_inlining(callee, jvms->depth() - 1, bci, msg);
    }
  } else {
    // Root compile
    ResourceMark rm;
    stringStream msg_stream;
    msg_stream.print("Did not generate intrinsic %s%s at bci:%d in",
                     vmIntrinsics::name_at(intrinsic_id()),
                     is_virtual() ? " (virtual)" : "", bci);
    const char *msg = msg_stream.freeze();
    log_debug(jit, inlining)("%s", msg);
    if (C->print_intrinsics() || C->print_inlining()) {
      tty->print("%s", msg);
    }
  }
  C->gather_intrinsic_statistics(intrinsic_id(), is_virtual(), Compile::_intrinsic_failed);
  C->print_inlining_update(this);

  return NULL;
}

Node* LibraryIntrinsic::generate_predicate(JVMState* jvms, int predicate) {
  LibraryCallKit kit(jvms, this);
  Compile* C = kit.C;
  int nodes = C->unique();
  _last_predicate = predicate;
#ifndef PRODUCT
  assert(is_predicated() && predicate < predicates_count(), "sanity");
  if ((C->print_intrinsics() || C->print_inlining()) && Verbose) {
    char buf[1000];
    const char* str = vmIntrinsics::short_name_as_C_string(intrinsic_id(), buf, sizeof(buf));
    tty->print_cr("Predicate for intrinsic %s", str);
  }
#endif
  ciMethod* callee = kit.callee();
  const int bci    = kit.bci();

  Node* slow_ctl = kit.try_to_predicate(predicate);
  if (!kit.failing()) {
    const char *inline_msg = is_virtual() ? "(intrinsic, virtual, predicate)"
                                          : "(intrinsic, predicate)";
    CompileTask::print_inlining_ul(callee, jvms->depth() - 1, bci, inline_msg);
    if (C->print_intrinsics() || C->print_inlining()) {
      C->print_inlining(callee, jvms->depth() - 1, bci, inline_msg);
    }
    C->gather_intrinsic_statistics(intrinsic_id(), is_virtual(), Compile::_intrinsic_worked);
    if (C->log()) {
      C->log()->elem("predicate_intrinsic id='%s'%s nodes='%d'",
                     vmIntrinsics::name_at(intrinsic_id()),
                     (is_virtual() ? " virtual='1'" : ""),
                     C->unique() - nodes);
    }
    return slow_ctl; // Could be NULL if the check folds.
  }

  // The intrinsic bailed out
  if (jvms->has_method()) {
    // Not a root compile.
    const char* msg = "failed to generate predicate for intrinsic";
    CompileTask::print_inlining_ul(kit.callee(), jvms->depth() - 1, bci, msg);
    if (C->print_intrinsics() || C->print_inlining()) {
      C->print_inlining(kit.callee(), jvms->depth() - 1, bci, msg);
    }
  } else {
    // Root compile
    ResourceMark rm;
    stringStream msg_stream;
    msg_stream.print("Did not generate intrinsic %s%s at bci:%d in",
                     vmIntrinsics::name_at(intrinsic_id()),
                     is_virtual() ? " (virtual)" : "", bci);
    const char *msg = msg_stream.freeze();
    log_debug(jit, inlining)("%s", msg);
    if (C->print_intrinsics() || C->print_inlining()) {
      C->print_inlining_stream()->print("%s", msg);
    }
  }
  C->gather_intrinsic_statistics(intrinsic_id(), is_virtual(), Compile::_intrinsic_failed);
  return NULL;
}

bool LibraryCallKit::try_to_inline(int predicate) {
  // Handle symbolic names for otherwise undistinguished boolean switches:
  const bool is_store       = true;
  const bool is_compress    = true;
  const bool is_static      = true;
  const bool is_volatile    = true;

  if (!jvms()->has_method()) {
    // Root JVMState has a null method.
    assert(map()->memory()->Opcode() == Op_Parm, "");
    // Insert the memory aliasing node
    set_all_memory(reset_memory());
  }
  assert(merged_memory(), "");

  switch (intrinsic_id()) {
  case vmIntrinsics::_hashCode:                 return inline_native_hashcode(intrinsic()->is_virtual(), !is_static);
  case vmIntrinsics::_identityHashCode:         return inline_native_hashcode(/*!virtual*/ false,         is_static);
  case vmIntrinsics::_getClass:                 return inline_native_getClass();

  case vmIntrinsics::_ceil:
  case vmIntrinsics::_floor:
  case vmIntrinsics::_rint:
  case vmIntrinsics::_dsin:
  case vmIntrinsics::_dcos:
  case vmIntrinsics::_dtan:
  case vmIntrinsics::_dabs:
  case vmIntrinsics::_fabs:
  case vmIntrinsics::_iabs:
  case vmIntrinsics::_labs:
  case vmIntrinsics::_datan2:
  case vmIntrinsics::_dsqrt:
  case vmIntrinsics::_dsqrt_strict:
  case vmIntrinsics::_dexp:
  case vmIntrinsics::_dlog:
  case vmIntrinsics::_dlog10:
  case vmIntrinsics::_dpow:
  case vmIntrinsics::_dcopySign:
  case vmIntrinsics::_fcopySign:
  case vmIntrinsics::_dsignum:
  case vmIntrinsics::_roundF:
  case vmIntrinsics::_roundD:
  case vmIntrinsics::_fsignum:                  return inline_math_native(intrinsic_id());

  case vmIntrinsics::_notify:
  case vmIntrinsics::_notifyAll:
    return inline_notify(intrinsic_id());

  case vmIntrinsics::_addExactI:                return inline_math_addExactI(false /* add */);
  case vmIntrinsics::_addExactL:                return inline_math_addExactL(false /* add */);
  case vmIntrinsics::_decrementExactI:          return inline_math_subtractExactI(true /* decrement */);
  case vmIntrinsics::_decrementExactL:          return inline_math_subtractExactL(true /* decrement */);
  case vmIntrinsics::_incrementExactI:          return inline_math_addExactI(true /* increment */);
  case vmIntrinsics::_incrementExactL:          return inline_math_addExactL(true /* increment */);
  case vmIntrinsics::_multiplyExactI:           return inline_math_multiplyExactI();
  case vmIntrinsics::_multiplyExactL:           return inline_math_multiplyExactL();
  case vmIntrinsics::_multiplyHigh:             return inline_math_multiplyHigh();
  case vmIntrinsics::_unsignedMultiplyHigh:     return inline_math_unsignedMultiplyHigh();
  case vmIntrinsics::_negateExactI:             return inline_math_negateExactI();
  case vmIntrinsics::_negateExactL:             return inline_math_negateExactL();
  case vmIntrinsics::_subtractExactI:           return inline_math_subtractExactI(false /* subtract */);
  case vmIntrinsics::_subtractExactL:           return inline_math_subtractExactL(false /* subtract */);

  case vmIntrinsics::_arraycopy:                return inline_arraycopy();

  case vmIntrinsics::_compareToL:               return inline_string_compareTo(StrIntrinsicNode::LL);
  case vmIntrinsics::_compareToU:               return inline_string_compareTo(StrIntrinsicNode::UU);
  case vmIntrinsics::_compareToLU:              return inline_string_compareTo(StrIntrinsicNode::LU);
  case vmIntrinsics::_compareToUL:              return inline_string_compareTo(StrIntrinsicNode::UL);

  case vmIntrinsics::_indexOfL:                 return inline_string_indexOf(StrIntrinsicNode::LL);
  case vmIntrinsics::_indexOfU:                 return inline_string_indexOf(StrIntrinsicNode::UU);
  case vmIntrinsics::_indexOfUL:                return inline_string_indexOf(StrIntrinsicNode::UL);
  case vmIntrinsics::_indexOfIL:                return inline_string_indexOfI(StrIntrinsicNode::LL);
  case vmIntrinsics::_indexOfIU:                return inline_string_indexOfI(StrIntrinsicNode::UU);
  case vmIntrinsics::_indexOfIUL:               return inline_string_indexOfI(StrIntrinsicNode::UL);
  case vmIntrinsics::_indexOfU_char:            return inline_string_indexOfChar(StrIntrinsicNode::U);
  case vmIntrinsics::_indexOfL_char:            return inline_string_indexOfChar(StrIntrinsicNode::L);

  case vmIntrinsics::_equalsL:                  return inline_string_equals(StrIntrinsicNode::LL);
  case vmIntrinsics::_equalsU:                  return inline_string_equals(StrIntrinsicNode::UU);

  case vmIntrinsics::_vectorizedHashCode:       return inline_vectorizedHashCode();

  case vmIntrinsics::_toBytesStringU:           return inline_string_toBytesU();
  case vmIntrinsics::_getCharsStringU:          return inline_string_getCharsU();
  case vmIntrinsics::_getCharStringU:           return inline_string_char_access(!is_store);
  case vmIntrinsics::_putCharStringU:           return inline_string_char_access( is_store);

  case vmIntrinsics::_compressStringC:
  case vmIntrinsics::_compressStringB:          return inline_string_copy( is_compress);
  case vmIntrinsics::_inflateStringC:
  case vmIntrinsics::_inflateStringB:           return inline_string_copy(!is_compress);

  case vmIntrinsics::_makePrivateBuffer:        return inline_unsafe_make_private_buffer();
  case vmIntrinsics::_finishPrivateBuffer:      return inline_unsafe_finish_private_buffer();
  case vmIntrinsics::_getReference:             return inline_unsafe_access(!is_store, T_OBJECT,   Relaxed, false);
  case vmIntrinsics::_getBoolean:               return inline_unsafe_access(!is_store, T_BOOLEAN,  Relaxed, false);
  case vmIntrinsics::_getByte:                  return inline_unsafe_access(!is_store, T_BYTE,     Relaxed, false);
  case vmIntrinsics::_getShort:                 return inline_unsafe_access(!is_store, T_SHORT,    Relaxed, false);
  case vmIntrinsics::_getChar:                  return inline_unsafe_access(!is_store, T_CHAR,     Relaxed, false);
  case vmIntrinsics::_getInt:                   return inline_unsafe_access(!is_store, T_INT,      Relaxed, false);
  case vmIntrinsics::_getLong:                  return inline_unsafe_access(!is_store, T_LONG,     Relaxed, false);
  case vmIntrinsics::_getFloat:                 return inline_unsafe_access(!is_store, T_FLOAT,    Relaxed, false);
  case vmIntrinsics::_getDouble:                return inline_unsafe_access(!is_store, T_DOUBLE,   Relaxed, false);
  case vmIntrinsics::_getValue:                 return inline_unsafe_access(!is_store, T_PRIMITIVE_OBJECT,Relaxed, false);

  case vmIntrinsics::_putReference:             return inline_unsafe_access( is_store, T_OBJECT,   Relaxed, false);
  case vmIntrinsics::_putBoolean:               return inline_unsafe_access( is_store, T_BOOLEAN,  Relaxed, false);
  case vmIntrinsics::_putByte:                  return inline_unsafe_access( is_store, T_BYTE,     Relaxed, false);
  case vmIntrinsics::_putShort:                 return inline_unsafe_access( is_store, T_SHORT,    Relaxed, false);
  case vmIntrinsics::_putChar:                  return inline_unsafe_access( is_store, T_CHAR,     Relaxed, false);
  case vmIntrinsics::_putInt:                   return inline_unsafe_access( is_store, T_INT,      Relaxed, false);
  case vmIntrinsics::_putLong:                  return inline_unsafe_access( is_store, T_LONG,     Relaxed, false);
  case vmIntrinsics::_putFloat:                 return inline_unsafe_access( is_store, T_FLOAT,    Relaxed, false);
  case vmIntrinsics::_putDouble:                return inline_unsafe_access( is_store, T_DOUBLE,   Relaxed, false);
  case vmIntrinsics::_putValue:                 return inline_unsafe_access( is_store, T_PRIMITIVE_OBJECT,Relaxed, false);

  case vmIntrinsics::_getReferenceVolatile:     return inline_unsafe_access(!is_store, T_OBJECT,   Volatile, false);
  case vmIntrinsics::_getBooleanVolatile:       return inline_unsafe_access(!is_store, T_BOOLEAN,  Volatile, false);
  case vmIntrinsics::_getByteVolatile:          return inline_unsafe_access(!is_store, T_BYTE,     Volatile, false);
  case vmIntrinsics::_getShortVolatile:         return inline_unsafe_access(!is_store, T_SHORT,    Volatile, false);
  case vmIntrinsics::_getCharVolatile:          return inline_unsafe_access(!is_store, T_CHAR,     Volatile, false);
  case vmIntrinsics::_getIntVolatile:           return inline_unsafe_access(!is_store, T_INT,      Volatile, false);
  case vmIntrinsics::_getLongVolatile:          return inline_unsafe_access(!is_store, T_LONG,     Volatile, false);
  case vmIntrinsics::_getFloatVolatile:         return inline_unsafe_access(!is_store, T_FLOAT,    Volatile, false);
  case vmIntrinsics::_getDoubleVolatile:        return inline_unsafe_access(!is_store, T_DOUBLE,   Volatile, false);

  case vmIntrinsics::_putReferenceVolatile:     return inline_unsafe_access( is_store, T_OBJECT,   Volatile, false);
  case vmIntrinsics::_putBooleanVolatile:       return inline_unsafe_access( is_store, T_BOOLEAN,  Volatile, false);
  case vmIntrinsics::_putByteVolatile:          return inline_unsafe_access( is_store, T_BYTE,     Volatile, false);
  case vmIntrinsics::_putShortVolatile:         return inline_unsafe_access( is_store, T_SHORT,    Volatile, false);
  case vmIntrinsics::_putCharVolatile:          return inline_unsafe_access( is_store, T_CHAR,     Volatile, false);
  case vmIntrinsics::_putIntVolatile:           return inline_unsafe_access( is_store, T_INT,      Volatile, false);
  case vmIntrinsics::_putLongVolatile:          return inline_unsafe_access( is_store, T_LONG,     Volatile, false);
  case vmIntrinsics::_putFloatVolatile:         return inline_unsafe_access( is_store, T_FLOAT,    Volatile, false);
  case vmIntrinsics::_putDoubleVolatile:        return inline_unsafe_access( is_store, T_DOUBLE,   Volatile, false);

  case vmIntrinsics::_getShortUnaligned:        return inline_unsafe_access(!is_store, T_SHORT,    Relaxed, true);
  case vmIntrinsics::_getCharUnaligned:         return inline_unsafe_access(!is_store, T_CHAR,     Relaxed, true);
  case vmIntrinsics::_getIntUnaligned:          return inline_unsafe_access(!is_store, T_INT,      Relaxed, true);
  case vmIntrinsics::_getLongUnaligned:         return inline_unsafe_access(!is_store, T_LONG,     Relaxed, true);

  case vmIntrinsics::_putShortUnaligned:        return inline_unsafe_access( is_store, T_SHORT,    Relaxed, true);
  case vmIntrinsics::_putCharUnaligned:         return inline_unsafe_access( is_store, T_CHAR,     Relaxed, true);
  case vmIntrinsics::_putIntUnaligned:          return inline_unsafe_access( is_store, T_INT,      Relaxed, true);
  case vmIntrinsics::_putLongUnaligned:         return inline_unsafe_access( is_store, T_LONG,     Relaxed, true);

  case vmIntrinsics::_getReferenceAcquire:      return inline_unsafe_access(!is_store, T_OBJECT,   Acquire, false);
  case vmIntrinsics::_getBooleanAcquire:        return inline_unsafe_access(!is_store, T_BOOLEAN,  Acquire, false);
  case vmIntrinsics::_getByteAcquire:           return inline_unsafe_access(!is_store, T_BYTE,     Acquire, false);
  case vmIntrinsics::_getShortAcquire:          return inline_unsafe_access(!is_store, T_SHORT,    Acquire, false);
  case vmIntrinsics::_getCharAcquire:           return inline_unsafe_access(!is_store, T_CHAR,     Acquire, false);
  case vmIntrinsics::_getIntAcquire:            return inline_unsafe_access(!is_store, T_INT,      Acquire, false);
  case vmIntrinsics::_getLongAcquire:           return inline_unsafe_access(!is_store, T_LONG,     Acquire, false);
  case vmIntrinsics::_getFloatAcquire:          return inline_unsafe_access(!is_store, T_FLOAT,    Acquire, false);
  case vmIntrinsics::_getDoubleAcquire:         return inline_unsafe_access(!is_store, T_DOUBLE,   Acquire, false);

  case vmIntrinsics::_putReferenceRelease:      return inline_unsafe_access( is_store, T_OBJECT,   Release, false);
  case vmIntrinsics::_putBooleanRelease:        return inline_unsafe_access( is_store, T_BOOLEAN,  Release, false);
  case vmIntrinsics::_putByteRelease:           return inline_unsafe_access( is_store, T_BYTE,     Release, false);
  case vmIntrinsics::_putShortRelease:          return inline_unsafe_access( is_store, T_SHORT,    Release, false);
  case vmIntrinsics::_putCharRelease:           return inline_unsafe_access( is_store, T_CHAR,     Release, false);
  case vmIntrinsics::_putIntRelease:            return inline_unsafe_access( is_store, T_INT,      Release, false);
  case vmIntrinsics::_putLongRelease:           return inline_unsafe_access( is_store, T_LONG,     Release, false);
  case vmIntrinsics::_putFloatRelease:          return inline_unsafe_access( is_store, T_FLOAT,    Release, false);
  case vmIntrinsics::_putDoubleRelease:         return inline_unsafe_access( is_store, T_DOUBLE,   Release, false);

  case vmIntrinsics::_getReferenceOpaque:       return inline_unsafe_access(!is_store, T_OBJECT,   Opaque, false);
  case vmIntrinsics::_getBooleanOpaque:         return inline_unsafe_access(!is_store, T_BOOLEAN,  Opaque, false);
  case vmIntrinsics::_getByteOpaque:            return inline_unsafe_access(!is_store, T_BYTE,     Opaque, false);
  case vmIntrinsics::_getShortOpaque:           return inline_unsafe_access(!is_store, T_SHORT,    Opaque, false);
  case vmIntrinsics::_getCharOpaque:            return inline_unsafe_access(!is_store, T_CHAR,     Opaque, false);
  case vmIntrinsics::_getIntOpaque:             return inline_unsafe_access(!is_store, T_INT,      Opaque, false);
  case vmIntrinsics::_getLongOpaque:            return inline_unsafe_access(!is_store, T_LONG,     Opaque, false);
  case vmIntrinsics::_getFloatOpaque:           return inline_unsafe_access(!is_store, T_FLOAT,    Opaque, false);
  case vmIntrinsics::_getDoubleOpaque:          return inline_unsafe_access(!is_store, T_DOUBLE,   Opaque, false);

  case vmIntrinsics::_putReferenceOpaque:       return inline_unsafe_access( is_store, T_OBJECT,   Opaque, false);
  case vmIntrinsics::_putBooleanOpaque:         return inline_unsafe_access( is_store, T_BOOLEAN,  Opaque, false);
  case vmIntrinsics::_putByteOpaque:            return inline_unsafe_access( is_store, T_BYTE,     Opaque, false);
  case vmIntrinsics::_putShortOpaque:           return inline_unsafe_access( is_store, T_SHORT,    Opaque, false);
  case vmIntrinsics::_putCharOpaque:            return inline_unsafe_access( is_store, T_CHAR,     Opaque, false);
  case vmIntrinsics::_putIntOpaque:             return inline_unsafe_access( is_store, T_INT,      Opaque, false);
  case vmIntrinsics::_putLongOpaque:            return inline_unsafe_access( is_store, T_LONG,     Opaque, false);
  case vmIntrinsics::_putFloatOpaque:           return inline_unsafe_access( is_store, T_FLOAT,    Opaque, false);
  case vmIntrinsics::_putDoubleOpaque:          return inline_unsafe_access( is_store, T_DOUBLE,   Opaque, false);

  case vmIntrinsics::_compareAndSetReference:   return inline_unsafe_load_store(T_OBJECT, LS_cmp_swap,      Volatile);
  case vmIntrinsics::_compareAndSetByte:        return inline_unsafe_load_store(T_BYTE,   LS_cmp_swap,      Volatile);
  case vmIntrinsics::_compareAndSetShort:       return inline_unsafe_load_store(T_SHORT,  LS_cmp_swap,      Volatile);
  case vmIntrinsics::_compareAndSetInt:         return inline_unsafe_load_store(T_INT,    LS_cmp_swap,      Volatile);
  case vmIntrinsics::_compareAndSetLong:        return inline_unsafe_load_store(T_LONG,   LS_cmp_swap,      Volatile);

  case vmIntrinsics::_weakCompareAndSetReferencePlain:     return inline_unsafe_load_store(T_OBJECT, LS_cmp_swap_weak, Relaxed);
  case vmIntrinsics::_weakCompareAndSetReferenceAcquire:   return inline_unsafe_load_store(T_OBJECT, LS_cmp_swap_weak, Acquire);
  case vmIntrinsics::_weakCompareAndSetReferenceRelease:   return inline_unsafe_load_store(T_OBJECT, LS_cmp_swap_weak, Release);
  case vmIntrinsics::_weakCompareAndSetReference:          return inline_unsafe_load_store(T_OBJECT, LS_cmp_swap_weak, Volatile);
  case vmIntrinsics::_weakCompareAndSetBytePlain:          return inline_unsafe_load_store(T_BYTE,   LS_cmp_swap_weak, Relaxed);
  case vmIntrinsics::_weakCompareAndSetByteAcquire:        return inline_unsafe_load_store(T_BYTE,   LS_cmp_swap_weak, Acquire);
  case vmIntrinsics::_weakCompareAndSetByteRelease:        return inline_unsafe_load_store(T_BYTE,   LS_cmp_swap_weak, Release);
  case vmIntrinsics::_weakCompareAndSetByte:               return inline_unsafe_load_store(T_BYTE,   LS_cmp_swap_weak, Volatile);
  case vmIntrinsics::_weakCompareAndSetShortPlain:         return inline_unsafe_load_store(T_SHORT,  LS_cmp_swap_weak, Relaxed);
  case vmIntrinsics::_weakCompareAndSetShortAcquire:       return inline_unsafe_load_store(T_SHORT,  LS_cmp_swap_weak, Acquire);
  case vmIntrinsics::_weakCompareAndSetShortRelease:       return inline_unsafe_load_store(T_SHORT,  LS_cmp_swap_weak, Release);
  case vmIntrinsics::_weakCompareAndSetShort:              return inline_unsafe_load_store(T_SHORT,  LS_cmp_swap_weak, Volatile);
  case vmIntrinsics::_weakCompareAndSetIntPlain:           return inline_unsafe_load_store(T_INT,    LS_cmp_swap_weak, Relaxed);
  case vmIntrinsics::_weakCompareAndSetIntAcquire:         return inline_unsafe_load_store(T_INT,    LS_cmp_swap_weak, Acquire);
  case vmIntrinsics::_weakCompareAndSetIntRelease:         return inline_unsafe_load_store(T_INT,    LS_cmp_swap_weak, Release);
  case vmIntrinsics::_weakCompareAndSetInt:                return inline_unsafe_load_store(T_INT,    LS_cmp_swap_weak, Volatile);
  case vmIntrinsics::_weakCompareAndSetLongPlain:          return inline_unsafe_load_store(T_LONG,   LS_cmp_swap_weak, Relaxed);
  case vmIntrinsics::_weakCompareAndSetLongAcquire:        return inline_unsafe_load_store(T_LONG,   LS_cmp_swap_weak, Acquire);
  case vmIntrinsics::_weakCompareAndSetLongRelease:        return inline_unsafe_load_store(T_LONG,   LS_cmp_swap_weak, Release);
  case vmIntrinsics::_weakCompareAndSetLong:               return inline_unsafe_load_store(T_LONG,   LS_cmp_swap_weak, Volatile);

  case vmIntrinsics::_compareAndExchangeReference:         return inline_unsafe_load_store(T_OBJECT, LS_cmp_exchange,  Volatile);
  case vmIntrinsics::_compareAndExchangeReferenceAcquire:  return inline_unsafe_load_store(T_OBJECT, LS_cmp_exchange,  Acquire);
  case vmIntrinsics::_compareAndExchangeReferenceRelease:  return inline_unsafe_load_store(T_OBJECT, LS_cmp_exchange,  Release);
  case vmIntrinsics::_compareAndExchangeByte:              return inline_unsafe_load_store(T_BYTE,   LS_cmp_exchange,  Volatile);
  case vmIntrinsics::_compareAndExchangeByteAcquire:       return inline_unsafe_load_store(T_BYTE,   LS_cmp_exchange,  Acquire);
  case vmIntrinsics::_compareAndExchangeByteRelease:       return inline_unsafe_load_store(T_BYTE,   LS_cmp_exchange,  Release);
  case vmIntrinsics::_compareAndExchangeShort:             return inline_unsafe_load_store(T_SHORT,  LS_cmp_exchange,  Volatile);
  case vmIntrinsics::_compareAndExchangeShortAcquire:      return inline_unsafe_load_store(T_SHORT,  LS_cmp_exchange,  Acquire);
  case vmIntrinsics::_compareAndExchangeShortRelease:      return inline_unsafe_load_store(T_SHORT,  LS_cmp_exchange,  Release);
  case vmIntrinsics::_compareAndExchangeInt:               return inline_unsafe_load_store(T_INT,    LS_cmp_exchange,  Volatile);
  case vmIntrinsics::_compareAndExchangeIntAcquire:        return inline_unsafe_load_store(T_INT,    LS_cmp_exchange,  Acquire);
  case vmIntrinsics::_compareAndExchangeIntRelease:        return inline_unsafe_load_store(T_INT,    LS_cmp_exchange,  Release);
  case vmIntrinsics::_compareAndExchangeLong:              return inline_unsafe_load_store(T_LONG,   LS_cmp_exchange,  Volatile);
  case vmIntrinsics::_compareAndExchangeLongAcquire:       return inline_unsafe_load_store(T_LONG,   LS_cmp_exchange,  Acquire);
  case vmIntrinsics::_compareAndExchangeLongRelease:       return inline_unsafe_load_store(T_LONG,   LS_cmp_exchange,  Release);

  case vmIntrinsics::_getAndAddByte:                    return inline_unsafe_load_store(T_BYTE,   LS_get_add,       Volatile);
  case vmIntrinsics::_getAndAddShort:                   return inline_unsafe_load_store(T_SHORT,  LS_get_add,       Volatile);
  case vmIntrinsics::_getAndAddInt:                     return inline_unsafe_load_store(T_INT,    LS_get_add,       Volatile);
  case vmIntrinsics::_getAndAddLong:                    return inline_unsafe_load_store(T_LONG,   LS_get_add,       Volatile);

  case vmIntrinsics::_getAndSetByte:                    return inline_unsafe_load_store(T_BYTE,   LS_get_set,       Volatile);
  case vmIntrinsics::_getAndSetShort:                   return inline_unsafe_load_store(T_SHORT,  LS_get_set,       Volatile);
  case vmIntrinsics::_getAndSetInt:                     return inline_unsafe_load_store(T_INT,    LS_get_set,       Volatile);
  case vmIntrinsics::_getAndSetLong:                    return inline_unsafe_load_store(T_LONG,   LS_get_set,       Volatile);
  case vmIntrinsics::_getAndSetReference:               return inline_unsafe_load_store(T_OBJECT, LS_get_set,       Volatile);

  case vmIntrinsics::_loadFence:
  case vmIntrinsics::_storeFence:
  case vmIntrinsics::_storeStoreFence:
  case vmIntrinsics::_fullFence:                return inline_unsafe_fence(intrinsic_id());

  case vmIntrinsics::_onSpinWait:               return inline_onspinwait();

  case vmIntrinsics::_currentCarrierThread:     return inline_native_currentCarrierThread();
  case vmIntrinsics::_currentThread:            return inline_native_currentThread();
  case vmIntrinsics::_setCurrentThread:         return inline_native_setCurrentThread();

  case vmIntrinsics::_scopedValueCache:          return inline_native_scopedValueCache();
  case vmIntrinsics::_setScopedValueCache:       return inline_native_setScopedValueCache();

#ifdef JFR_HAVE_INTRINSICS
  case vmIntrinsics::_counterTime:              return inline_native_time_funcs(CAST_FROM_FN_PTR(address, JfrTime::time_function()), "counterTime");
  case vmIntrinsics::_getEventWriter:           return inline_native_getEventWriter();
#endif
  case vmIntrinsics::_currentTimeMillis:        return inline_native_time_funcs(CAST_FROM_FN_PTR(address, os::javaTimeMillis), "currentTimeMillis");
  case vmIntrinsics::_nanoTime:                 return inline_native_time_funcs(CAST_FROM_FN_PTR(address, os::javaTimeNanos), "nanoTime");
  case vmIntrinsics::_writeback0:               return inline_unsafe_writeback0();
  case vmIntrinsics::_writebackPreSync0:        return inline_unsafe_writebackSync0(true);
  case vmIntrinsics::_writebackPostSync0:       return inline_unsafe_writebackSync0(false);
  case vmIntrinsics::_allocateInstance:         return inline_unsafe_allocate();
  case vmIntrinsics::_copyMemory:               return inline_unsafe_copyMemory();
  case vmIntrinsics::_getLength:                return inline_native_getLength();
  case vmIntrinsics::_copyOf:                   return inline_array_copyOf(false);
  case vmIntrinsics::_copyOfRange:              return inline_array_copyOf(true);
  case vmIntrinsics::_equalsB:                  return inline_array_equals(StrIntrinsicNode::LL);
  case vmIntrinsics::_equalsC:                  return inline_array_equals(StrIntrinsicNode::UU);
  case vmIntrinsics::_Preconditions_checkIndex: return inline_preconditions_checkIndex(T_INT);
  case vmIntrinsics::_Preconditions_checkLongIndex: return inline_preconditions_checkIndex(T_LONG);
  case vmIntrinsics::_clone:                    return inline_native_clone(intrinsic()->is_virtual());

  case vmIntrinsics::_allocateUninitializedArray: return inline_unsafe_newArray(true);
  case vmIntrinsics::_newArray:                   return inline_unsafe_newArray(false);

  case vmIntrinsics::_isAssignableFrom:         return inline_native_subtype_check();

  case vmIntrinsics::_isInstance:
  case vmIntrinsics::_getModifiers:
  case vmIntrinsics::_isInterface:
  case vmIntrinsics::_isArray:
  case vmIntrinsics::_isPrimitive:
  case vmIntrinsics::_isHidden:
  case vmIntrinsics::_getSuperclass:
  case vmIntrinsics::_getClassAccessFlags:      return inline_native_Class_query(intrinsic_id());

  case vmIntrinsics::_asPrimaryType:
  case vmIntrinsics::_asPrimaryTypeArg:
  case vmIntrinsics::_asValueType:
  case vmIntrinsics::_asValueTypeArg:           return inline_primitive_Class_conversion(intrinsic_id());

  case vmIntrinsics::_floatToRawIntBits:
  case vmIntrinsics::_floatToIntBits:
  case vmIntrinsics::_intBitsToFloat:
  case vmIntrinsics::_doubleToRawLongBits:
  case vmIntrinsics::_doubleToLongBits:
  case vmIntrinsics::_longBitsToDouble:
  case vmIntrinsics::_floatToFloat16:
  case vmIntrinsics::_float16ToFloat:           return inline_fp_conversions(intrinsic_id());

  case vmIntrinsics::_floatIsFinite:
  case vmIntrinsics::_floatIsInfinite:
  case vmIntrinsics::_doubleIsFinite:
  case vmIntrinsics::_doubleIsInfinite:         return inline_fp_range_check(intrinsic_id());

  case vmIntrinsics::_numberOfLeadingZeros_i:
  case vmIntrinsics::_numberOfLeadingZeros_l:
  case vmIntrinsics::_numberOfTrailingZeros_i:
  case vmIntrinsics::_numberOfTrailingZeros_l:
  case vmIntrinsics::_bitCount_i:
  case vmIntrinsics::_bitCount_l:
  case vmIntrinsics::_reverse_i:
  case vmIntrinsics::_reverse_l:
  case vmIntrinsics::_reverseBytes_i:
  case vmIntrinsics::_reverseBytes_l:
  case vmIntrinsics::_reverseBytes_s:
  case vmIntrinsics::_reverseBytes_c:           return inline_number_methods(intrinsic_id());

  case vmIntrinsics::_compress_i:
  case vmIntrinsics::_compress_l:
  case vmIntrinsics::_expand_i:
  case vmIntrinsics::_expand_l:                 return inline_bitshuffle_methods(intrinsic_id());

  case vmIntrinsics::_compareUnsigned_i:
  case vmIntrinsics::_compareUnsigned_l:        return inline_compare_unsigned(intrinsic_id());

  case vmIntrinsics::_divideUnsigned_i:
  case vmIntrinsics::_divideUnsigned_l:
  case vmIntrinsics::_remainderUnsigned_i:
  case vmIntrinsics::_remainderUnsigned_l:      return inline_divmod_methods(intrinsic_id());

  case vmIntrinsics::_getCallerClass:           return inline_native_Reflection_getCallerClass();

  case vmIntrinsics::_Reference_get:            return inline_reference_get();
  case vmIntrinsics::_Reference_refersTo0:      return inline_reference_refersTo0(false);
  case vmIntrinsics::_PhantomReference_refersTo0: return inline_reference_refersTo0(true);

  case vmIntrinsics::_Class_cast:               return inline_Class_cast();

  case vmIntrinsics::_aescrypt_encryptBlock:
  case vmIntrinsics::_aescrypt_decryptBlock:    return inline_aescrypt_Block(intrinsic_id());

  case vmIntrinsics::_cipherBlockChaining_encryptAESCrypt:
  case vmIntrinsics::_cipherBlockChaining_decryptAESCrypt:
    return inline_cipherBlockChaining_AESCrypt(intrinsic_id());

  case vmIntrinsics::_electronicCodeBook_encryptAESCrypt:
  case vmIntrinsics::_electronicCodeBook_decryptAESCrypt:
    return inline_electronicCodeBook_AESCrypt(intrinsic_id());

  case vmIntrinsics::_counterMode_AESCrypt:
    return inline_counterMode_AESCrypt(intrinsic_id());

  case vmIntrinsics::_galoisCounterMode_AESCrypt:
    return inline_galoisCounterMode_AESCrypt();

  case vmIntrinsics::_md5_implCompress:
  case vmIntrinsics::_sha_implCompress:
  case vmIntrinsics::_sha2_implCompress:
  case vmIntrinsics::_sha5_implCompress:
  case vmIntrinsics::_sha3_implCompress:
    return inline_digestBase_implCompress(intrinsic_id());

  case vmIntrinsics::_digestBase_implCompressMB:
    return inline_digestBase_implCompressMB(predicate);

  case vmIntrinsics::_multiplyToLen:
    return inline_multiplyToLen();

  case vmIntrinsics::_squareToLen:
    return inline_squareToLen();

  case vmIntrinsics::_mulAdd:
    return inline_mulAdd();

  case vmIntrinsics::_montgomeryMultiply:
    return inline_montgomeryMultiply();
  case vmIntrinsics::_montgomerySquare:
    return inline_montgomerySquare();

  case vmIntrinsics::_bigIntegerRightShiftWorker:
    return inline_bigIntegerShift(true);
  case vmIntrinsics::_bigIntegerLeftShiftWorker:
    return inline_bigIntegerShift(false);

  case vmIntrinsics::_vectorizedMismatch:
    return inline_vectorizedMismatch();

  case vmIntrinsics::_ghash_processBlocks:
    return inline_ghash_processBlocks();
  case vmIntrinsics::_chacha20Block:
    return inline_chacha20Block();
  case vmIntrinsics::_base64_encodeBlock:
    return inline_base64_encodeBlock();
  case vmIntrinsics::_base64_decodeBlock:
    return inline_base64_decodeBlock();
  case vmIntrinsics::_poly1305_processBlocks:
    return inline_poly1305_processBlocks();

  case vmIntrinsics::_encodeISOArray:
  case vmIntrinsics::_encodeByteISOArray:
    return inline_encodeISOArray(false);
  case vmIntrinsics::_encodeAsciiArray:
    return inline_encodeISOArray(true);

  case vmIntrinsics::_updateCRC32:
    return inline_updateCRC32();
  case vmIntrinsics::_updateBytesCRC32:
    return inline_updateBytesCRC32();
  case vmIntrinsics::_updateByteBufferCRC32:
    return inline_updateByteBufferCRC32();

  case vmIntrinsics::_updateBytesCRC32C:
    return inline_updateBytesCRC32C();
  case vmIntrinsics::_updateDirectByteBufferCRC32C:
    return inline_updateDirectByteBufferCRC32C();

  case vmIntrinsics::_updateBytesAdler32:
    return inline_updateBytesAdler32();
  case vmIntrinsics::_updateByteBufferAdler32:
    return inline_updateByteBufferAdler32();

  case vmIntrinsics::_profileBoolean:
    return inline_profileBoolean();
  case vmIntrinsics::_isCompileConstant:
    return inline_isCompileConstant();

  case vmIntrinsics::_countPositives:
    return inline_countPositives();

  case vmIntrinsics::_fmaD:
  case vmIntrinsics::_fmaF:
    return inline_fma(intrinsic_id());

  case vmIntrinsics::_isDigit:
  case vmIntrinsics::_isLowerCase:
  case vmIntrinsics::_isUpperCase:
  case vmIntrinsics::_isWhitespace:
    return inline_character_compare(intrinsic_id());

  case vmIntrinsics::_min:
  case vmIntrinsics::_max:
  case vmIntrinsics::_min_strict:
  case vmIntrinsics::_max_strict:
    return inline_min_max(intrinsic_id());

  case vmIntrinsics::_maxF:
  case vmIntrinsics::_minF:
  case vmIntrinsics::_maxD:
  case vmIntrinsics::_minD:
  case vmIntrinsics::_maxF_strict:
  case vmIntrinsics::_minF_strict:
  case vmIntrinsics::_maxD_strict:
  case vmIntrinsics::_minD_strict:
      return inline_fp_min_max(intrinsic_id());

  case vmIntrinsics::_VectorUnaryOp:
    return inline_vector_nary_operation(1);
  case vmIntrinsics::_VectorBinaryOp:
    return inline_vector_nary_operation(2);
  case vmIntrinsics::_VectorTernaryOp:
    return inline_vector_nary_operation(3);
  case vmIntrinsics::_VectorFromBitsCoerced:
    return inline_vector_frombits_coerced();
  case vmIntrinsics::_VectorShuffleIota:
    return inline_vector_shuffle_iota();
  case vmIntrinsics::_VectorMaskOp:
    return inline_vector_mask_operation();
  case vmIntrinsics::_VectorShuffleToVector:
    return inline_vector_shuffle_to_vector();
  case vmIntrinsics::_VectorLoadOp:
    return inline_vector_mem_operation(/*is_store=*/false);
  case vmIntrinsics::_VectorLoadMaskedOp:
    return inline_vector_mem_masked_operation(/*is_store*/false);
  case vmIntrinsics::_VectorStoreOp:
    return inline_vector_mem_operation(/*is_store=*/true);
  case vmIntrinsics::_VectorStoreMaskedOp:
    return inline_vector_mem_masked_operation(/*is_store=*/true);
  case vmIntrinsics::_VectorGatherOp:
    return inline_vector_gather_scatter(/*is_scatter*/ false);
  case vmIntrinsics::_VectorScatterOp:
    return inline_vector_gather_scatter(/*is_scatter*/ true);
  case vmIntrinsics::_VectorReductionCoerced:
    return inline_vector_reduction();
  case vmIntrinsics::_VectorTest:
    return inline_vector_test();
  case vmIntrinsics::_VectorBlend:
    return inline_vector_blend();
  case vmIntrinsics::_VectorRearrange:
    return inline_vector_rearrange();
  case vmIntrinsics::_VectorCompare:
    return inline_vector_compare();
  case vmIntrinsics::_VectorBroadcastInt:
    return inline_vector_broadcast_int();
  case vmIntrinsics::_VectorConvert:
    return inline_vector_convert();
  case vmIntrinsics::_VectorInsert:
    return inline_vector_insert();
  case vmIntrinsics::_VectorExtract:
    return inline_vector_extract();
  case vmIntrinsics::_VectorCompressExpand:
    return inline_vector_compress_expand();
  case vmIntrinsics::_IndexVector:
    return inline_index_vector();
  case vmIntrinsics::_IndexPartiallyInUpperRange:
    return inline_index_partially_in_upper_range();

  case vmIntrinsics::_getObjectSize:
    return inline_getObjectSize();

  case vmIntrinsics::_blackhole:
    return inline_blackhole();

  default:
    // If you get here, it may be that someone has added a new intrinsic
    // to the list in vmIntrinsics.hpp without implementing it here.
#ifndef PRODUCT
    if ((PrintMiscellaneous && (Verbose || WizardMode)) || PrintOpto) {
      tty->print_cr("*** Warning: Unimplemented intrinsic %s(%d)",
                    vmIntrinsics::name_at(intrinsic_id()), vmIntrinsics::as_int(intrinsic_id()));
    }
#endif
    return false;
  }
}

Node* LibraryCallKit::try_to_predicate(int predicate) {
  if (!jvms()->has_method()) {
    // Root JVMState has a null method.
    assert(map()->memory()->Opcode() == Op_Parm, "");
    // Insert the memory aliasing node
    set_all_memory(reset_memory());
  }
  assert(merged_memory(), "");

  switch (intrinsic_id()) {
  case vmIntrinsics::_cipherBlockChaining_encryptAESCrypt:
    return inline_cipherBlockChaining_AESCrypt_predicate(false);
  case vmIntrinsics::_cipherBlockChaining_decryptAESCrypt:
    return inline_cipherBlockChaining_AESCrypt_predicate(true);
  case vmIntrinsics::_electronicCodeBook_encryptAESCrypt:
    return inline_electronicCodeBook_AESCrypt_predicate(false);
  case vmIntrinsics::_electronicCodeBook_decryptAESCrypt:
    return inline_electronicCodeBook_AESCrypt_predicate(true);
  case vmIntrinsics::_counterMode_AESCrypt:
    return inline_counterMode_AESCrypt_predicate();
  case vmIntrinsics::_digestBase_implCompressMB:
    return inline_digestBase_implCompressMB_predicate(predicate);
  case vmIntrinsics::_galoisCounterMode_AESCrypt:
    return inline_galoisCounterMode_AESCrypt_predicate();

  default:
    // If you get here, it may be that someone has added a new intrinsic
    // to the list in vmIntrinsics.hpp without implementing it here.
#ifndef PRODUCT
    if ((PrintMiscellaneous && (Verbose || WizardMode)) || PrintOpto) {
      tty->print_cr("*** Warning: Unimplemented predicate for intrinsic %s(%d)",
                    vmIntrinsics::name_at(intrinsic_id()), vmIntrinsics::as_int(intrinsic_id()));
    }
#endif
    Node* slow_ctl = control();
    set_control(top()); // No fast path intrinsic
    return slow_ctl;
  }
}

//------------------------------set_result-------------------------------
// Helper function for finishing intrinsics.
void LibraryCallKit::set_result(RegionNode* region, PhiNode* value) {
  record_for_igvn(region);
  set_control(_gvn.transform(region));
  set_result( _gvn.transform(value));
  assert(value->type()->basic_type() == result()->bottom_type()->basic_type(), "sanity");
}

//------------------------------generate_guard---------------------------
// Helper function for generating guarded fast-slow graph structures.
// The given 'test', if true, guards a slow path.  If the test fails
// then a fast path can be taken.  (We generally hope it fails.)
// In all cases, GraphKit::control() is updated to the fast path.
// The returned value represents the control for the slow path.
// The return value is never 'top'; it is either a valid control
// or NULL if it is obvious that the slow path can never be taken.
// Also, if region and the slow control are not NULL, the slow edge
// is appended to the region.
Node* LibraryCallKit::generate_guard(Node* test, RegionNode* region, float true_prob) {
  if (stopped()) {
    // Already short circuited.
    return NULL;
  }

  // Build an if node and its projections.
  // If test is true we take the slow path, which we assume is uncommon.
  if (_gvn.type(test) == TypeInt::ZERO) {
    // The slow branch is never taken.  No need to build this guard.
    return NULL;
  }

  IfNode* iff = create_and_map_if(control(), test, true_prob, COUNT_UNKNOWN);

  Node* if_slow = _gvn.transform(new IfTrueNode(iff));
  if (if_slow == top()) {
    // The slow branch is never taken.  No need to build this guard.
    return NULL;
  }

  if (region != NULL)
    region->add_req(if_slow);

  Node* if_fast = _gvn.transform(new IfFalseNode(iff));
  set_control(if_fast);

  return if_slow;
}

inline Node* LibraryCallKit::generate_slow_guard(Node* test, RegionNode* region) {
  return generate_guard(test, region, PROB_UNLIKELY_MAG(3));
}
inline Node* LibraryCallKit::generate_fair_guard(Node* test, RegionNode* region) {
  return generate_guard(test, region, PROB_FAIR);
}

inline Node* LibraryCallKit::generate_negative_guard(Node* index, RegionNode* region,
                                                     Node* *pos_index) {
  if (stopped())
    return NULL;                // already stopped
  if (_gvn.type(index)->higher_equal(TypeInt::POS)) // [0,maxint]
    return NULL;                // index is already adequately typed
  Node* cmp_lt = _gvn.transform(new CmpINode(index, intcon(0)));
  Node* bol_lt = _gvn.transform(new BoolNode(cmp_lt, BoolTest::lt));
  Node* is_neg = generate_guard(bol_lt, region, PROB_MIN);
  if (is_neg != NULL && pos_index != NULL) {
    // Emulate effect of Parse::adjust_map_after_if.
    Node* ccast = new CastIINode(index, TypeInt::POS);
    ccast->set_req(0, control());
    (*pos_index) = _gvn.transform(ccast);
  }
  return is_neg;
}

// Make sure that 'position' is a valid limit index, in [0..length].
// There are two equivalent plans for checking this:
//   A. (offset + copyLength)  unsigned<=  arrayLength
//   B. offset  <=  (arrayLength - copyLength)
// We require that all of the values above, except for the sum and
// difference, are already known to be non-negative.
// Plan A is robust in the face of overflow, if offset and copyLength
// are both hugely positive.
//
// Plan B is less direct and intuitive, but it does not overflow at
// all, since the difference of two non-negatives is always
// representable.  Whenever Java methods must perform the equivalent
// check they generally use Plan B instead of Plan A.
// For the moment we use Plan A.
inline Node* LibraryCallKit::generate_limit_guard(Node* offset,
                                                  Node* subseq_length,
                                                  Node* array_length,
                                                  RegionNode* region) {
  if (stopped())
    return NULL;                // already stopped
  bool zero_offset = _gvn.type(offset) == TypeInt::ZERO;
  if (zero_offset && subseq_length->eqv_uncast(array_length))
    return NULL;                // common case of whole-array copy
  Node* last = subseq_length;
  if (!zero_offset)             // last += offset
    last = _gvn.transform(new AddINode(last, offset));
  Node* cmp_lt = _gvn.transform(new CmpUNode(array_length, last));
  Node* bol_lt = _gvn.transform(new BoolNode(cmp_lt, BoolTest::lt));
  Node* is_over = generate_guard(bol_lt, region, PROB_MIN);
  return is_over;
}

// Emit range checks for the given String.value byte array
void LibraryCallKit::generate_string_range_check(Node* array, Node* offset, Node* count, bool char_count) {
  if (stopped()) {
    return; // already stopped
  }
  RegionNode* bailout = new RegionNode(1);
  record_for_igvn(bailout);
  if (char_count) {
    // Convert char count to byte count
    count = _gvn.transform(new LShiftINode(count, intcon(1)));
  }

  // Offset and count must not be negative
  generate_negative_guard(offset, bailout);
  generate_negative_guard(count, bailout);
  // Offset + count must not exceed length of array
  generate_limit_guard(offset, count, load_array_length(array), bailout);

  if (bailout->req() > 1) {
    PreserveJVMState pjvms(this);
    set_control(_gvn.transform(bailout));
    uncommon_trap(Deoptimization::Reason_intrinsic,
                  Deoptimization::Action_maybe_recompile);
  }
}

Node* LibraryCallKit::current_thread_helper(Node*& tls_output, ByteSize handle_offset,
                                            bool is_immutable) {
  ciKlass* thread_klass = env()->Thread_klass();
  const Type* thread_type
    = TypeOopPtr::make_from_klass(thread_klass)->cast_to_ptr_type(TypePtr::NotNull);

  Node* thread = _gvn.transform(new ThreadLocalNode());
  Node* p = basic_plus_adr(top()/*!oop*/, thread, in_bytes(handle_offset));
  tls_output = thread;

  Node* thread_obj_handle
    = (is_immutable
      ? LoadNode::make(_gvn, NULL, immutable_memory(), p, p->bottom_type()->is_ptr(),
        TypeRawPtr::NOTNULL, T_ADDRESS, MemNode::unordered)
      : make_load(NULL, p, p->bottom_type()->is_ptr(), T_ADDRESS, MemNode::unordered));
  thread_obj_handle = _gvn.transform(thread_obj_handle);

  DecoratorSet decorators = IN_NATIVE;
  if (is_immutable) {
    decorators |= C2_IMMUTABLE_MEMORY;
  }
  return access_load(thread_obj_handle, thread_type, T_OBJECT, decorators);
}

//--------------------------generate_current_thread--------------------
Node* LibraryCallKit::generate_current_thread(Node* &tls_output) {
  return current_thread_helper(tls_output, JavaThread::threadObj_offset(),
                               /*is_immutable*/false);
}

//--------------------------generate_virtual_thread--------------------
Node* LibraryCallKit::generate_virtual_thread(Node* tls_output) {
  return current_thread_helper(tls_output, JavaThread::vthread_offset(),
                               !C->method()->changes_current_thread());
}

//------------------------------make_string_method_node------------------------
// Helper method for String intrinsic functions. This version is called with
// str1 and str2 pointing to byte[] nodes containing Latin1 or UTF16 encoded
// characters (depending on 'is_byte'). cnt1 and cnt2 are pointing to Int nodes
// containing the lengths of str1 and str2.
Node* LibraryCallKit::make_string_method_node(int opcode, Node* str1_start, Node* cnt1, Node* str2_start, Node* cnt2, StrIntrinsicNode::ArgEnc ae) {
  Node* result = NULL;
  switch (opcode) {
  case Op_StrIndexOf:
    result = new StrIndexOfNode(control(), memory(TypeAryPtr::BYTES),
                                str1_start, cnt1, str2_start, cnt2, ae);
    break;
  case Op_StrComp:
    result = new StrCompNode(control(), memory(TypeAryPtr::BYTES),
                             str1_start, cnt1, str2_start, cnt2, ae);
    break;
  case Op_StrEquals:
    // We already know that cnt1 == cnt2 here (checked in 'inline_string_equals').
    // Use the constant length if there is one because optimized match rule may exist.
    result = new StrEqualsNode(control(), memory(TypeAryPtr::BYTES),
                               str1_start, str2_start, cnt2->is_Con() ? cnt2 : cnt1, ae);
    break;
  default:
    ShouldNotReachHere();
    return NULL;
  }

  // All these intrinsics have checks.
  C->set_has_split_ifs(true); // Has chance for split-if optimization
  clear_upper_avx();

  return _gvn.transform(result);
}

//------------------------------inline_string_compareTo------------------------
bool LibraryCallKit::inline_string_compareTo(StrIntrinsicNode::ArgEnc ae) {
  Node* arg1 = argument(0);
  Node* arg2 = argument(1);

  arg1 = must_be_not_null(arg1, true);
  arg2 = must_be_not_null(arg2, true);

  // Get start addr and length of first argument
  Node* arg1_start  = array_element_address(arg1, intcon(0), T_BYTE);
  Node* arg1_cnt    = load_array_length(arg1);

  // Get start addr and length of second argument
  Node* arg2_start  = array_element_address(arg2, intcon(0), T_BYTE);
  Node* arg2_cnt    = load_array_length(arg2);

  Node* result = make_string_method_node(Op_StrComp, arg1_start, arg1_cnt, arg2_start, arg2_cnt, ae);
  set_result(result);
  return true;
}

//------------------------------inline_string_equals------------------------
bool LibraryCallKit::inline_string_equals(StrIntrinsicNode::ArgEnc ae) {
  Node* arg1 = argument(0);
  Node* arg2 = argument(1);

  // paths (plus control) merge
  RegionNode* region = new RegionNode(3);
  Node* phi = new PhiNode(region, TypeInt::BOOL);

  if (!stopped()) {

    arg1 = must_be_not_null(arg1, true);
    arg2 = must_be_not_null(arg2, true);

    // Get start addr and length of first argument
    Node* arg1_start  = array_element_address(arg1, intcon(0), T_BYTE);
    Node* arg1_cnt    = load_array_length(arg1);

    // Get start addr and length of second argument
    Node* arg2_start  = array_element_address(arg2, intcon(0), T_BYTE);
    Node* arg2_cnt    = load_array_length(arg2);

    // Check for arg1_cnt != arg2_cnt
    Node* cmp = _gvn.transform(new CmpINode(arg1_cnt, arg2_cnt));
    Node* bol = _gvn.transform(new BoolNode(cmp, BoolTest::ne));
    Node* if_ne = generate_slow_guard(bol, NULL);
    if (if_ne != NULL) {
      phi->init_req(2, intcon(0));
      region->init_req(2, if_ne);
    }

    // Check for count == 0 is done by assembler code for StrEquals.

    if (!stopped()) {
      Node* equals = make_string_method_node(Op_StrEquals, arg1_start, arg1_cnt, arg2_start, arg2_cnt, ae);
      phi->init_req(1, equals);
      region->init_req(1, control());
    }
  }

  // post merge
  set_control(_gvn.transform(region));
  record_for_igvn(region);

  set_result(_gvn.transform(phi));
  return true;
}

//------------------------------inline_array_equals----------------------------
bool LibraryCallKit::inline_array_equals(StrIntrinsicNode::ArgEnc ae) {
  assert(ae == StrIntrinsicNode::UU || ae == StrIntrinsicNode::LL, "unsupported array types");
  Node* arg1 = argument(0);
  Node* arg2 = argument(1);

  const TypeAryPtr* mtype = (ae == StrIntrinsicNode::UU) ? TypeAryPtr::CHARS : TypeAryPtr::BYTES;
  set_result(_gvn.transform(new AryEqNode(control(), memory(mtype), arg1, arg2, ae)));
  clear_upper_avx();

  return true;
}


//------------------------------inline_countPositives------------------------------
bool LibraryCallKit::inline_countPositives() {
  if (too_many_traps(Deoptimization::Reason_intrinsic)) {
    return false;
  }

  assert(callee()->signature()->size() == 3, "countPositives has 3 parameters");
  // no receiver since it is static method
  Node* ba         = argument(0);
  Node* offset     = argument(1);
  Node* len        = argument(2);

  ba = must_be_not_null(ba, true);

  // Range checks
  generate_string_range_check(ba, offset, len, false);
  if (stopped()) {
    return true;
  }
  Node* ba_start = array_element_address(ba, offset, T_BYTE);
  Node* result = new CountPositivesNode(control(), memory(TypeAryPtr::BYTES), ba_start, len);
  set_result(_gvn.transform(result));
  return true;
}

bool LibraryCallKit::inline_preconditions_checkIndex(BasicType bt) {
  Node* index = argument(0);
  Node* length = bt == T_INT ? argument(1) : argument(2);
  if (too_many_traps(Deoptimization::Reason_intrinsic) || too_many_traps(Deoptimization::Reason_range_check)) {
    return false;
  }

  // check that length is positive
  Node* len_pos_cmp = _gvn.transform(CmpNode::make(length, integercon(0, bt), bt));
  Node* len_pos_bol = _gvn.transform(new BoolNode(len_pos_cmp, BoolTest::ge));

  {
    BuildCutout unless(this, len_pos_bol, PROB_MAX);
    uncommon_trap(Deoptimization::Reason_intrinsic,
                  Deoptimization::Action_make_not_entrant);
  }

  if (stopped()) {
    // Length is known to be always negative during compilation and the IR graph so far constructed is good so return success
    return true;
  }

  // length is now known positive, add a cast node to make this explicit
  jlong upper_bound = _gvn.type(length)->is_integer(bt)->hi_as_long();
  Node* casted_length = ConstraintCastNode::make(control(), length, TypeInteger::make(0, upper_bound, Type::WidenMax, bt), ConstraintCastNode::RegularDependency, bt);
  casted_length = _gvn.transform(casted_length);
  replace_in_map(length, casted_length);
  length = casted_length;

  // Use an unsigned comparison for the range check itself
  Node* rc_cmp = _gvn.transform(CmpNode::make(index, length, bt, true));
  BoolTest::mask btest = BoolTest::lt;
  Node* rc_bool = _gvn.transform(new BoolNode(rc_cmp, btest));
  RangeCheckNode* rc = new RangeCheckNode(control(), rc_bool, PROB_MAX, COUNT_UNKNOWN);
  _gvn.set_type(rc, rc->Value(&_gvn));
  if (!rc_bool->is_Con()) {
    record_for_igvn(rc);
  }
  set_control(_gvn.transform(new IfTrueNode(rc)));
  {
    PreserveJVMState pjvms(this);
    set_control(_gvn.transform(new IfFalseNode(rc)));
    uncommon_trap(Deoptimization::Reason_range_check,
                  Deoptimization::Action_make_not_entrant);
  }

  if (stopped()) {
    // Range check is known to always fail during compilation and the IR graph so far constructed is good so return success
    return true;
  }

  // index is now known to be >= 0 and < length, cast it
  Node* result = ConstraintCastNode::make(control(), index, TypeInteger::make(0, upper_bound, Type::WidenMax, bt), ConstraintCastNode::RegularDependency, bt);
  result = _gvn.transform(result);
  set_result(result);
  replace_in_map(index, result);
  return true;
}

//------------------------------inline_string_indexOf------------------------
bool LibraryCallKit::inline_string_indexOf(StrIntrinsicNode::ArgEnc ae) {
  if (!Matcher::match_rule_supported(Op_StrIndexOf)) {
    return false;
  }
  Node* src = argument(0);
  Node* tgt = argument(1);

  // Make the merge point
  RegionNode* result_rgn = new RegionNode(4);
  Node*       result_phi = new PhiNode(result_rgn, TypeInt::INT);

  src = must_be_not_null(src, true);
  tgt = must_be_not_null(tgt, true);

  // Get start addr and length of source string
  Node* src_start = array_element_address(src, intcon(0), T_BYTE);
  Node* src_count = load_array_length(src);

  // Get start addr and length of substring
  Node* tgt_start = array_element_address(tgt, intcon(0), T_BYTE);
  Node* tgt_count = load_array_length(tgt);

  if (ae == StrIntrinsicNode::UU || ae == StrIntrinsicNode::UL) {
    // Divide src size by 2 if String is UTF16 encoded
    src_count = _gvn.transform(new RShiftINode(src_count, intcon(1)));
  }
  if (ae == StrIntrinsicNode::UU) {
    // Divide substring size by 2 if String is UTF16 encoded
    tgt_count = _gvn.transform(new RShiftINode(tgt_count, intcon(1)));
  }

  Node* result = make_indexOf_node(src_start, src_count, tgt_start, tgt_count, result_rgn, result_phi, ae);
  if (result != NULL) {
    result_phi->init_req(3, result);
    result_rgn->init_req(3, control());
  }
  set_control(_gvn.transform(result_rgn));
  record_for_igvn(result_rgn);
  set_result(_gvn.transform(result_phi));

  return true;
}

//-----------------------------inline_string_indexOf-----------------------
bool LibraryCallKit::inline_string_indexOfI(StrIntrinsicNode::ArgEnc ae) {
  if (too_many_traps(Deoptimization::Reason_intrinsic)) {
    return false;
  }
  if (!Matcher::match_rule_supported(Op_StrIndexOf)) {
    return false;
  }
  assert(callee()->signature()->size() == 5, "String.indexOf() has 5 arguments");
  Node* src         = argument(0); // byte[]
  Node* src_count   = argument(1); // char count
  Node* tgt         = argument(2); // byte[]
  Node* tgt_count   = argument(3); // char count
  Node* from_index  = argument(4); // char index

  src = must_be_not_null(src, true);
  tgt = must_be_not_null(tgt, true);

  // Multiply byte array index by 2 if String is UTF16 encoded
  Node* src_offset = (ae == StrIntrinsicNode::LL) ? from_index : _gvn.transform(new LShiftINode(from_index, intcon(1)));
  src_count = _gvn.transform(new SubINode(src_count, from_index));
  Node* src_start = array_element_address(src, src_offset, T_BYTE);
  Node* tgt_start = array_element_address(tgt, intcon(0), T_BYTE);

  // Range checks
  generate_string_range_check(src, src_offset, src_count, ae != StrIntrinsicNode::LL);
  generate_string_range_check(tgt, intcon(0), tgt_count, ae == StrIntrinsicNode::UU);
  if (stopped()) {
    return true;
  }

  RegionNode* region = new RegionNode(5);
  Node* phi = new PhiNode(region, TypeInt::INT);

  Node* result = make_indexOf_node(src_start, src_count, tgt_start, tgt_count, region, phi, ae);
  if (result != NULL) {
    // The result is index relative to from_index if substring was found, -1 otherwise.
    // Generate code which will fold into cmove.
    Node* cmp = _gvn.transform(new CmpINode(result, intcon(0)));
    Node* bol = _gvn.transform(new BoolNode(cmp, BoolTest::lt));

    Node* if_lt = generate_slow_guard(bol, NULL);
    if (if_lt != NULL) {
      // result == -1
      phi->init_req(3, result);
      region->init_req(3, if_lt);
    }
    if (!stopped()) {
      result = _gvn.transform(new AddINode(result, from_index));
      phi->init_req(4, result);
      region->init_req(4, control());
    }
  }

  set_control(_gvn.transform(region));
  record_for_igvn(region);
  set_result(_gvn.transform(phi));
  clear_upper_avx();

  return true;
}

// Create StrIndexOfNode with fast path checks
Node* LibraryCallKit::make_indexOf_node(Node* src_start, Node* src_count, Node* tgt_start, Node* tgt_count,
                                        RegionNode* region, Node* phi, StrIntrinsicNode::ArgEnc ae) {
  // Check for substr count > string count
  Node* cmp = _gvn.transform(new CmpINode(tgt_count, src_count));
  Node* bol = _gvn.transform(new BoolNode(cmp, BoolTest::gt));
  Node* if_gt = generate_slow_guard(bol, NULL);
  if (if_gt != NULL) {
    phi->init_req(1, intcon(-1));
    region->init_req(1, if_gt);
  }
  if (!stopped()) {
    // Check for substr count == 0
    cmp = _gvn.transform(new CmpINode(tgt_count, intcon(0)));
    bol = _gvn.transform(new BoolNode(cmp, BoolTest::eq));
    Node* if_zero = generate_slow_guard(bol, NULL);
    if (if_zero != NULL) {
      phi->init_req(2, intcon(0));
      region->init_req(2, if_zero);
    }
  }
  if (!stopped()) {
    return make_string_method_node(Op_StrIndexOf, src_start, src_count, tgt_start, tgt_count, ae);
  }
  return NULL;
}

//-----------------------------inline_string_indexOfChar-----------------------
bool LibraryCallKit::inline_string_indexOfChar(StrIntrinsicNode::ArgEnc ae) {
  if (too_many_traps(Deoptimization::Reason_intrinsic)) {
    return false;
  }
  if (!Matcher::match_rule_supported(Op_StrIndexOfChar)) {
    return false;
  }
  assert(callee()->signature()->size() == 4, "String.indexOfChar() has 4 arguments");
  Node* src         = argument(0); // byte[]
  Node* int_ch      = argument(1);
  Node* from_index  = argument(2);
  Node* max         = argument(3);

  src = must_be_not_null(src, true);

  Node* src_offset = ae == StrIntrinsicNode::L ? from_index : _gvn.transform(new LShiftINode(from_index, intcon(1)));
  Node* src_start = array_element_address(src, src_offset, T_BYTE);
  Node* src_count = _gvn.transform(new SubINode(max, from_index));

  // Range checks
  generate_string_range_check(src, src_offset, src_count, ae == StrIntrinsicNode::U);

  // Check for int_ch >= 0
  Node* int_ch_cmp = _gvn.transform(new CmpINode(int_ch, intcon(0)));
  Node* int_ch_bol = _gvn.transform(new BoolNode(int_ch_cmp, BoolTest::ge));
  {
    BuildCutout unless(this, int_ch_bol, PROB_MAX);
    uncommon_trap(Deoptimization::Reason_intrinsic,
                  Deoptimization::Action_maybe_recompile);
  }
  if (stopped()) {
    return true;
  }

  RegionNode* region = new RegionNode(3);
  Node* phi = new PhiNode(region, TypeInt::INT);

  Node* result = new StrIndexOfCharNode(control(), memory(TypeAryPtr::BYTES), src_start, src_count, int_ch, ae);
  C->set_has_split_ifs(true); // Has chance for split-if optimization
  _gvn.transform(result);

  Node* cmp = _gvn.transform(new CmpINode(result, intcon(0)));
  Node* bol = _gvn.transform(new BoolNode(cmp, BoolTest::lt));

  Node* if_lt = generate_slow_guard(bol, NULL);
  if (if_lt != NULL) {
    // result == -1
    phi->init_req(2, result);
    region->init_req(2, if_lt);
  }
  if (!stopped()) {
    result = _gvn.transform(new AddINode(result, from_index));
    phi->init_req(1, result);
    region->init_req(1, control());
  }
  set_control(_gvn.transform(region));
  record_for_igvn(region);
  set_result(_gvn.transform(phi));

  return true;
}
//---------------------------inline_string_copy---------------------
// compressIt == true --> generate a compressed copy operation (compress char[]/byte[] to byte[])
//   int StringUTF16.compress(char[] src, int srcOff, byte[] dst, int dstOff, int len)
//   int StringUTF16.compress(byte[] src, int srcOff, byte[] dst, int dstOff, int len)
// compressIt == false --> generate an inflated copy operation (inflate byte[] to char[]/byte[])
//   void StringLatin1.inflate(byte[] src, int srcOff, char[] dst, int dstOff, int len)
//   void StringLatin1.inflate(byte[] src, int srcOff, byte[] dst, int dstOff, int len)
bool LibraryCallKit::inline_string_copy(bool compress) {
  if (too_many_traps(Deoptimization::Reason_intrinsic)) {
    return false;
  }
  int nargs = 5;  // 2 oops, 3 ints
  assert(callee()->signature()->size() == nargs, "string copy has 5 arguments");

  Node* src         = argument(0);
  Node* src_offset  = argument(1);
  Node* dst         = argument(2);
  Node* dst_offset  = argument(3);
  Node* length      = argument(4);

  // Check for allocation before we add nodes that would confuse
  // tightly_coupled_allocation()
  AllocateArrayNode* alloc = tightly_coupled_allocation(dst);

  // Figure out the size and type of the elements we will be copying.
  const TypeAryPtr* src_type = src->Value(&_gvn)->isa_aryptr();
  const TypeAryPtr* dst_type = dst->Value(&_gvn)->isa_aryptr();
  if (src_type == nullptr || dst_type == nullptr) {
    return false;
  }
  BasicType src_elem = src_type->elem()->array_element_basic_type();
  BasicType dst_elem = dst_type->elem()->array_element_basic_type();
  assert((compress && dst_elem == T_BYTE && (src_elem == T_BYTE || src_elem == T_CHAR)) ||
         (!compress && src_elem == T_BYTE && (dst_elem == T_BYTE || dst_elem == T_CHAR)),
         "Unsupported array types for inline_string_copy");

  src = must_be_not_null(src, true);
  dst = must_be_not_null(dst, true);

  // Convert char[] offsets to byte[] offsets
  bool convert_src = (compress && src_elem == T_BYTE);
  bool convert_dst = (!compress && dst_elem == T_BYTE);
  if (convert_src) {
    src_offset = _gvn.transform(new LShiftINode(src_offset, intcon(1)));
  } else if (convert_dst) {
    dst_offset = _gvn.transform(new LShiftINode(dst_offset, intcon(1)));
  }

  // Range checks
  generate_string_range_check(src, src_offset, length, convert_src);
  generate_string_range_check(dst, dst_offset, length, convert_dst);
  if (stopped()) {
    return true;
  }

  Node* src_start = array_element_address(src, src_offset, src_elem);
  Node* dst_start = array_element_address(dst, dst_offset, dst_elem);
  // 'src_start' points to src array + scaled offset
  // 'dst_start' points to dst array + scaled offset
  Node* count = NULL;
  if (compress) {
    count = compress_string(src_start, TypeAryPtr::get_array_body_type(src_elem), dst_start, length);
  } else {
    inflate_string(src_start, dst_start, TypeAryPtr::get_array_body_type(dst_elem), length);
  }

  if (alloc != NULL) {
    if (alloc->maybe_set_complete(&_gvn)) {
      // "You break it, you buy it."
      InitializeNode* init = alloc->initialization();
      assert(init->is_complete(), "we just did this");
      init->set_complete_with_arraycopy();
      assert(dst->is_CheckCastPP(), "sanity");
      assert(dst->in(0)->in(0) == init, "dest pinned");
    }
    // Do not let stores that initialize this object be reordered with
    // a subsequent store that would make this object accessible by
    // other threads.
    // Record what AllocateNode this StoreStore protects so that
    // escape analysis can go from the MemBarStoreStoreNode to the
    // AllocateNode and eliminate the MemBarStoreStoreNode if possible
    // based on the escape status of the AllocateNode.
    insert_mem_bar(Op_MemBarStoreStore, alloc->proj_out_or_null(AllocateNode::RawAddress));
  }
  if (compress) {
    set_result(_gvn.transform(count));
  }
  clear_upper_avx();

  return true;
}

#ifdef _LP64
#define XTOP ,top() /*additional argument*/
#else  //_LP64
#define XTOP        /*no additional argument*/
#endif //_LP64

//------------------------inline_string_toBytesU--------------------------
// public static byte[] StringUTF16.toBytes(char[] value, int off, int len)
bool LibraryCallKit::inline_string_toBytesU() {
  if (too_many_traps(Deoptimization::Reason_intrinsic)) {
    return false;
  }
  // Get the arguments.
  Node* value     = argument(0);
  Node* offset    = argument(1);
  Node* length    = argument(2);

  Node* newcopy = NULL;

  // Set the original stack and the reexecute bit for the interpreter to reexecute
  // the bytecode that invokes StringUTF16.toBytes() if deoptimization happens.
  { PreserveReexecuteState preexecs(this);
    jvms()->set_should_reexecute(true);

    // Check if a null path was taken unconditionally.
    value = null_check(value);

    RegionNode* bailout = new RegionNode(1);
    record_for_igvn(bailout);

    // Range checks
    generate_negative_guard(offset, bailout);
    generate_negative_guard(length, bailout);
    generate_limit_guard(offset, length, load_array_length(value), bailout);
    // Make sure that resulting byte[] length does not overflow Integer.MAX_VALUE
    generate_limit_guard(length, intcon(0), intcon(max_jint/2), bailout);

    if (bailout->req() > 1) {
      PreserveJVMState pjvms(this);
      set_control(_gvn.transform(bailout));
      uncommon_trap(Deoptimization::Reason_intrinsic,
                    Deoptimization::Action_maybe_recompile);
    }
    if (stopped()) {
      return true;
    }

    Node* size = _gvn.transform(new LShiftINode(length, intcon(1)));
    Node* klass_node = makecon(TypeKlassPtr::make(ciTypeArrayKlass::make(T_BYTE)));
    newcopy = new_array(klass_node, size, 0);  // no arguments to push
    AllocateArrayNode* alloc = tightly_coupled_allocation(newcopy);
    guarantee(alloc != NULL, "created above");

    // Calculate starting addresses.
    Node* src_start = array_element_address(value, offset, T_CHAR);
    Node* dst_start = basic_plus_adr(newcopy, arrayOopDesc::base_offset_in_bytes(T_BYTE));

    // Check if src array address is aligned to HeapWordSize (dst is always aligned)
    const TypeInt* toffset = gvn().type(offset)->is_int();
    bool aligned = toffset->is_con() && ((toffset->get_con() * type2aelembytes(T_CHAR)) % HeapWordSize == 0);

    // Figure out which arraycopy runtime method to call (disjoint, uninitialized).
    const char* copyfunc_name = "arraycopy";
    address     copyfunc_addr = StubRoutines::select_arraycopy_function(T_CHAR, aligned, true, copyfunc_name, true);
    Node* call = make_runtime_call(RC_LEAF|RC_NO_FP,
                      OptoRuntime::fast_arraycopy_Type(),
                      copyfunc_addr, copyfunc_name, TypeRawPtr::BOTTOM,
                      src_start, dst_start, ConvI2X(length) XTOP);
    // Do not let reads from the cloned object float above the arraycopy.
    if (alloc->maybe_set_complete(&_gvn)) {
      // "You break it, you buy it."
      InitializeNode* init = alloc->initialization();
      assert(init->is_complete(), "we just did this");
      init->set_complete_with_arraycopy();
      assert(newcopy->is_CheckCastPP(), "sanity");
      assert(newcopy->in(0)->in(0) == init, "dest pinned");
    }
    // Do not let stores that initialize this object be reordered with
    // a subsequent store that would make this object accessible by
    // other threads.
    // Record what AllocateNode this StoreStore protects so that
    // escape analysis can go from the MemBarStoreStoreNode to the
    // AllocateNode and eliminate the MemBarStoreStoreNode if possible
    // based on the escape status of the AllocateNode.
    insert_mem_bar(Op_MemBarStoreStore, alloc->proj_out_or_null(AllocateNode::RawAddress));
  } // original reexecute is set back here

  C->set_has_split_ifs(true); // Has chance for split-if optimization
  if (!stopped()) {
    set_result(newcopy);
  }
  clear_upper_avx();

  return true;
}

//------------------------inline_string_getCharsU--------------------------
// public void StringUTF16.getChars(byte[] src, int srcBegin, int srcEnd, char dst[], int dstBegin)
bool LibraryCallKit::inline_string_getCharsU() {
  if (too_many_traps(Deoptimization::Reason_intrinsic)) {
    return false;
  }

  // Get the arguments.
  Node* src       = argument(0);
  Node* src_begin = argument(1);
  Node* src_end   = argument(2); // exclusive offset (i < src_end)
  Node* dst       = argument(3);
  Node* dst_begin = argument(4);

  // Check for allocation before we add nodes that would confuse
  // tightly_coupled_allocation()
  AllocateArrayNode* alloc = tightly_coupled_allocation(dst);

  // Check if a null path was taken unconditionally.
  src = null_check(src);
  dst = null_check(dst);
  if (stopped()) {
    return true;
  }

  // Get length and convert char[] offset to byte[] offset
  Node* length = _gvn.transform(new SubINode(src_end, src_begin));
  src_begin = _gvn.transform(new LShiftINode(src_begin, intcon(1)));

  // Range checks
  generate_string_range_check(src, src_begin, length, true);
  generate_string_range_check(dst, dst_begin, length, false);
  if (stopped()) {
    return true;
  }

  if (!stopped()) {
    // Calculate starting addresses.
    Node* src_start = array_element_address(src, src_begin, T_BYTE);
    Node* dst_start = array_element_address(dst, dst_begin, T_CHAR);

    // Check if array addresses are aligned to HeapWordSize
    const TypeInt* tsrc = gvn().type(src_begin)->is_int();
    const TypeInt* tdst = gvn().type(dst_begin)->is_int();
    bool aligned = tsrc->is_con() && ((tsrc->get_con() * type2aelembytes(T_BYTE)) % HeapWordSize == 0) &&
                   tdst->is_con() && ((tdst->get_con() * type2aelembytes(T_CHAR)) % HeapWordSize == 0);

    // Figure out which arraycopy runtime method to call (disjoint, uninitialized).
    const char* copyfunc_name = "arraycopy";
    address     copyfunc_addr = StubRoutines::select_arraycopy_function(T_CHAR, aligned, true, copyfunc_name, true);
    Node* call = make_runtime_call(RC_LEAF|RC_NO_FP,
                      OptoRuntime::fast_arraycopy_Type(),
                      copyfunc_addr, copyfunc_name, TypeRawPtr::BOTTOM,
                      src_start, dst_start, ConvI2X(length) XTOP);
    // Do not let reads from the cloned object float above the arraycopy.
    if (alloc != NULL) {
      if (alloc->maybe_set_complete(&_gvn)) {
        // "You break it, you buy it."
        InitializeNode* init = alloc->initialization();
        assert(init->is_complete(), "we just did this");
        init->set_complete_with_arraycopy();
        assert(dst->is_CheckCastPP(), "sanity");
        assert(dst->in(0)->in(0) == init, "dest pinned");
      }
      // Do not let stores that initialize this object be reordered with
      // a subsequent store that would make this object accessible by
      // other threads.
      // Record what AllocateNode this StoreStore protects so that
      // escape analysis can go from the MemBarStoreStoreNode to the
      // AllocateNode and eliminate the MemBarStoreStoreNode if possible
      // based on the escape status of the AllocateNode.
      insert_mem_bar(Op_MemBarStoreStore, alloc->proj_out_or_null(AllocateNode::RawAddress));
    } else {
      insert_mem_bar(Op_MemBarCPUOrder);
    }
  }

  C->set_has_split_ifs(true); // Has chance for split-if optimization
  return true;
}

//----------------------inline_string_char_access----------------------------
// Store/Load char to/from byte[] array.
// static void StringUTF16.putChar(byte[] val, int index, int c)
// static char StringUTF16.getChar(byte[] val, int index)
bool LibraryCallKit::inline_string_char_access(bool is_store) {
  Node* value  = argument(0);
  Node* index  = argument(1);
  Node* ch = is_store ? argument(2) : NULL;

  // This intrinsic accesses byte[] array as char[] array. Computing the offsets
  // correctly requires matched array shapes.
  assert (arrayOopDesc::base_offset_in_bytes(T_CHAR) == arrayOopDesc::base_offset_in_bytes(T_BYTE),
          "sanity: byte[] and char[] bases agree");
  assert (type2aelembytes(T_CHAR) == type2aelembytes(T_BYTE)*2,
          "sanity: byte[] and char[] scales agree");

  // Bail when getChar over constants is requested: constant folding would
  // reject folding mismatched char access over byte[]. A normal inlining for getChar
  // Java method would constant fold nicely instead.
  if (!is_store && value->is_Con() && index->is_Con()) {
    return false;
  }

  // Save state and restore on bailout
  uint old_sp = sp();
  SafePointNode* old_map = clone_map();

  value = must_be_not_null(value, true);

  Node* adr = array_element_address(value, index, T_CHAR);
  if (adr->is_top()) {
    set_map(old_map);
    set_sp(old_sp);
    return false;
  }
  destruct_map_clone(old_map);
  if (is_store) {
    access_store_at(value, adr, TypeAryPtr::BYTES, ch, TypeInt::CHAR, T_CHAR, IN_HEAP | MO_UNORDERED | C2_MISMATCHED);
  } else {
    ch = access_load_at(value, adr, TypeAryPtr::BYTES, TypeInt::CHAR, T_CHAR, IN_HEAP | MO_UNORDERED | C2_MISMATCHED | C2_CONTROL_DEPENDENT_LOAD | C2_UNKNOWN_CONTROL_LOAD);
    set_result(ch);
  }
  return true;
}

//--------------------------round_double_node--------------------------------
// Round a double node if necessary.
Node* LibraryCallKit::round_double_node(Node* n) {
  if (Matcher::strict_fp_requires_explicit_rounding) {
#ifdef IA32
    if (UseSSE < 2) {
      n = _gvn.transform(new RoundDoubleNode(NULL, n));
    }
#else
    Unimplemented();
#endif // IA32
  }
  return n;
}

//------------------------------inline_math-----------------------------------
// public static double Math.abs(double)
// public static double Math.sqrt(double)
// public static double Math.log(double)
// public static double Math.log10(double)
// public static double Math.round(double)
bool LibraryCallKit::inline_double_math(vmIntrinsics::ID id) {
  Node* arg = round_double_node(argument(0));
  Node* n = NULL;
  switch (id) {
  case vmIntrinsics::_dabs:   n = new AbsDNode(                arg);  break;
  case vmIntrinsics::_dsqrt:
  case vmIntrinsics::_dsqrt_strict:
                              n = new SqrtDNode(C, control(),  arg);  break;
  case vmIntrinsics::_ceil:   n = RoundDoubleModeNode::make(_gvn, arg, RoundDoubleModeNode::rmode_ceil); break;
  case vmIntrinsics::_floor:  n = RoundDoubleModeNode::make(_gvn, arg, RoundDoubleModeNode::rmode_floor); break;
  case vmIntrinsics::_rint:   n = RoundDoubleModeNode::make(_gvn, arg, RoundDoubleModeNode::rmode_rint); break;
  case vmIntrinsics::_roundD: n = new RoundDNode(arg); break;
  case vmIntrinsics::_dcopySign: n = CopySignDNode::make(_gvn, arg, round_double_node(argument(2))); break;
  case vmIntrinsics::_dsignum: n = SignumDNode::make(_gvn, arg); break;
  default:  fatal_unexpected_iid(id);  break;
  }
  set_result(_gvn.transform(n));
  return true;
}

//------------------------------inline_math-----------------------------------
// public static float Math.abs(float)
// public static int Math.abs(int)
// public static long Math.abs(long)
bool LibraryCallKit::inline_math(vmIntrinsics::ID id) {
  Node* arg = argument(0);
  Node* n = NULL;
  switch (id) {
  case vmIntrinsics::_fabs:   n = new AbsFNode(                arg);  break;
  case vmIntrinsics::_iabs:   n = new AbsINode(                arg);  break;
  case vmIntrinsics::_labs:   n = new AbsLNode(                arg);  break;
  case vmIntrinsics::_fcopySign: n = new CopySignFNode(arg, argument(1)); break;
  case vmIntrinsics::_fsignum: n = SignumFNode::make(_gvn, arg); break;
  case vmIntrinsics::_roundF: n = new RoundFNode(arg); break;
  default:  fatal_unexpected_iid(id);  break;
  }
  set_result(_gvn.transform(n));
  return true;
}

//------------------------------runtime_math-----------------------------
bool LibraryCallKit::runtime_math(const TypeFunc* call_type, address funcAddr, const char* funcName) {
  assert(call_type == OptoRuntime::Math_DD_D_Type() || call_type == OptoRuntime::Math_D_D_Type(),
         "must be (DD)D or (D)D type");

  // Inputs
  Node* a = round_double_node(argument(0));
  Node* b = (call_type == OptoRuntime::Math_DD_D_Type()) ? round_double_node(argument(2)) : NULL;

  const TypePtr* no_memory_effects = NULL;
  Node* trig = make_runtime_call(RC_LEAF, call_type, funcAddr, funcName,
                                 no_memory_effects,
                                 a, top(), b, b ? top() : NULL);
  Node* value = _gvn.transform(new ProjNode(trig, TypeFunc::Parms+0));
#ifdef ASSERT
  Node* value_top = _gvn.transform(new ProjNode(trig, TypeFunc::Parms+1));
  assert(value_top == top(), "second value must be top");
#endif

  set_result(value);
  return true;
}

//------------------------------inline_math_pow-----------------------------
bool LibraryCallKit::inline_math_pow() {
  Node* exp = round_double_node(argument(2));
  const TypeD* d = _gvn.type(exp)->isa_double_constant();
  if (d != NULL) {
    if (d->getd() == 2.0) {
      // Special case: pow(x, 2.0) => x * x
      Node* base = round_double_node(argument(0));
      set_result(_gvn.transform(new MulDNode(base, base)));
      return true;
    } else if (d->getd() == 0.5 && Matcher::match_rule_supported(Op_SqrtD)) {
      // Special case: pow(x, 0.5) => sqrt(x)
      Node* base = round_double_node(argument(0));
      Node* zero = _gvn.zerocon(T_DOUBLE);

      RegionNode* region = new RegionNode(3);
      Node* phi = new PhiNode(region, Type::DOUBLE);

      Node* cmp  = _gvn.transform(new CmpDNode(base, zero));
      // According to the API specs, pow(-0.0, 0.5) = 0.0 and sqrt(-0.0) = -0.0.
      // So pow(-0.0, 0.5) shouldn't be replaced with sqrt(-0.0).
      // -0.0/+0.0 are both excluded since floating-point comparison doesn't distinguish -0.0 from +0.0.
      Node* test = _gvn.transform(new BoolNode(cmp, BoolTest::le));

      Node* if_pow = generate_slow_guard(test, NULL);
      Node* value_sqrt = _gvn.transform(new SqrtDNode(C, control(), base));
      phi->init_req(1, value_sqrt);
      region->init_req(1, control());

      if (if_pow != NULL) {
        set_control(if_pow);
        address target = StubRoutines::dpow() != NULL ? StubRoutines::dpow() :
                                                        CAST_FROM_FN_PTR(address, SharedRuntime::dpow);
        const TypePtr* no_memory_effects = NULL;
        Node* trig = make_runtime_call(RC_LEAF, OptoRuntime::Math_DD_D_Type(), target, "POW",
                                       no_memory_effects, base, top(), exp, top());
        Node* value_pow = _gvn.transform(new ProjNode(trig, TypeFunc::Parms+0));
#ifdef ASSERT
        Node* value_top = _gvn.transform(new ProjNode(trig, TypeFunc::Parms+1));
        assert(value_top == top(), "second value must be top");
#endif
        phi->init_req(2, value_pow);
        region->init_req(2, _gvn.transform(new ProjNode(trig, TypeFunc::Control)));
      }

      C->set_has_split_ifs(true); // Has chance for split-if optimization
      set_control(_gvn.transform(region));
      record_for_igvn(region);
      set_result(_gvn.transform(phi));

      return true;
    }
  }

  return StubRoutines::dpow() != NULL ?
    runtime_math(OptoRuntime::Math_DD_D_Type(), StubRoutines::dpow(),  "dpow") :
    runtime_math(OptoRuntime::Math_DD_D_Type(), CAST_FROM_FN_PTR(address, SharedRuntime::dpow),  "POW");
}

//------------------------------inline_math_native-----------------------------
bool LibraryCallKit::inline_math_native(vmIntrinsics::ID id) {
  switch (id) {
  case vmIntrinsics::_dsin:
    return StubRoutines::dsin() != NULL ?
      runtime_math(OptoRuntime::Math_D_D_Type(), StubRoutines::dsin(), "dsin") :
      runtime_math(OptoRuntime::Math_D_D_Type(), CAST_FROM_FN_PTR(address, SharedRuntime::dsin),   "SIN");
  case vmIntrinsics::_dcos:
    return StubRoutines::dcos() != NULL ?
      runtime_math(OptoRuntime::Math_D_D_Type(), StubRoutines::dcos(), "dcos") :
      runtime_math(OptoRuntime::Math_D_D_Type(), CAST_FROM_FN_PTR(address, SharedRuntime::dcos),   "COS");
  case vmIntrinsics::_dtan:
    return StubRoutines::dtan() != NULL ?
      runtime_math(OptoRuntime::Math_D_D_Type(), StubRoutines::dtan(), "dtan") :
      runtime_math(OptoRuntime::Math_D_D_Type(), CAST_FROM_FN_PTR(address, SharedRuntime::dtan), "TAN");
  case vmIntrinsics::_dexp:
    return StubRoutines::dexp() != NULL ?
      runtime_math(OptoRuntime::Math_D_D_Type(), StubRoutines::dexp(),  "dexp") :
      runtime_math(OptoRuntime::Math_D_D_Type(), CAST_FROM_FN_PTR(address, SharedRuntime::dexp),  "EXP");
  case vmIntrinsics::_dlog:
    return StubRoutines::dlog() != NULL ?
      runtime_math(OptoRuntime::Math_D_D_Type(), StubRoutines::dlog(), "dlog") :
      runtime_math(OptoRuntime::Math_D_D_Type(), CAST_FROM_FN_PTR(address, SharedRuntime::dlog),   "LOG");
  case vmIntrinsics::_dlog10:
    return StubRoutines::dlog10() != NULL ?
      runtime_math(OptoRuntime::Math_D_D_Type(), StubRoutines::dlog10(), "dlog10") :
      runtime_math(OptoRuntime::Math_D_D_Type(), CAST_FROM_FN_PTR(address, SharedRuntime::dlog10), "LOG10");

  case vmIntrinsics::_roundD: return Matcher::match_rule_supported(Op_RoundD) ? inline_double_math(id) : false;
  case vmIntrinsics::_ceil:
  case vmIntrinsics::_floor:
  case vmIntrinsics::_rint:   return Matcher::match_rule_supported(Op_RoundDoubleMode) ? inline_double_math(id) : false;

  case vmIntrinsics::_dsqrt:
  case vmIntrinsics::_dsqrt_strict:
                              return Matcher::match_rule_supported(Op_SqrtD) ? inline_double_math(id) : false;
  case vmIntrinsics::_dabs:   return Matcher::has_match_rule(Op_AbsD)   ? inline_double_math(id) : false;
  case vmIntrinsics::_fabs:   return Matcher::match_rule_supported(Op_AbsF)   ? inline_math(id) : false;
  case vmIntrinsics::_iabs:   return Matcher::match_rule_supported(Op_AbsI)   ? inline_math(id) : false;
  case vmIntrinsics::_labs:   return Matcher::match_rule_supported(Op_AbsL)   ? inline_math(id) : false;

  case vmIntrinsics::_dpow:      return inline_math_pow();
  case vmIntrinsics::_dcopySign: return inline_double_math(id);
  case vmIntrinsics::_fcopySign: return inline_math(id);
  case vmIntrinsics::_dsignum: return Matcher::match_rule_supported(Op_SignumD) ? inline_double_math(id) : false;
  case vmIntrinsics::_fsignum: return Matcher::match_rule_supported(Op_SignumF) ? inline_math(id) : false;
  case vmIntrinsics::_roundF: return Matcher::match_rule_supported(Op_RoundF) ? inline_math(id) : false;

   // These intrinsics are not yet correctly implemented
  case vmIntrinsics::_datan2:
    return false;

  default:
    fatal_unexpected_iid(id);
    return false;
  }
}

//----------------------------inline_notify-----------------------------------*
bool LibraryCallKit::inline_notify(vmIntrinsics::ID id) {
  const TypeFunc* ftype = OptoRuntime::monitor_notify_Type();
  address func;
  if (id == vmIntrinsics::_notify) {
    func = OptoRuntime::monitor_notify_Java();
  } else {
    func = OptoRuntime::monitor_notifyAll_Java();
  }
  Node* call = make_runtime_call(RC_NO_LEAF, ftype, func, NULL, TypeRawPtr::BOTTOM, argument(0));
  make_slow_call_ex(call, env()->Throwable_klass(), false);
  return true;
}


//----------------------------inline_min_max-----------------------------------
bool LibraryCallKit::inline_min_max(vmIntrinsics::ID id) {
  set_result(generate_min_max(id, argument(0), argument(1)));
  return true;
}

void LibraryCallKit::inline_math_mathExact(Node* math, Node *test) {
  Node* bol = _gvn.transform( new BoolNode(test, BoolTest::overflow) );
  IfNode* check = create_and_map_if(control(), bol, PROB_UNLIKELY_MAG(3), COUNT_UNKNOWN);
  Node* fast_path = _gvn.transform( new IfFalseNode(check));
  Node* slow_path = _gvn.transform( new IfTrueNode(check) );

  {
    PreserveJVMState pjvms(this);
    PreserveReexecuteState preexecs(this);
    jvms()->set_should_reexecute(true);

    set_control(slow_path);
    set_i_o(i_o());

    uncommon_trap(Deoptimization::Reason_intrinsic,
                  Deoptimization::Action_none);
  }

  set_control(fast_path);
  set_result(math);
}

template <typename OverflowOp>
bool LibraryCallKit::inline_math_overflow(Node* arg1, Node* arg2) {
  typedef typename OverflowOp::MathOp MathOp;

  MathOp* mathOp = new MathOp(arg1, arg2);
  Node* operation = _gvn.transform( mathOp );
  Node* ofcheck = _gvn.transform( new OverflowOp(arg1, arg2) );
  inline_math_mathExact(operation, ofcheck);
  return true;
}

bool LibraryCallKit::inline_math_addExactI(bool is_increment) {
  return inline_math_overflow<OverflowAddINode>(argument(0), is_increment ? intcon(1) : argument(1));
}

bool LibraryCallKit::inline_math_addExactL(bool is_increment) {
  return inline_math_overflow<OverflowAddLNode>(argument(0), is_increment ? longcon(1) : argument(2));
}

bool LibraryCallKit::inline_math_subtractExactI(bool is_decrement) {
  return inline_math_overflow<OverflowSubINode>(argument(0), is_decrement ? intcon(1) : argument(1));
}

bool LibraryCallKit::inline_math_subtractExactL(bool is_decrement) {
  return inline_math_overflow<OverflowSubLNode>(argument(0), is_decrement ? longcon(1) : argument(2));
}

bool LibraryCallKit::inline_math_negateExactI() {
  return inline_math_overflow<OverflowSubINode>(intcon(0), argument(0));
}

bool LibraryCallKit::inline_math_negateExactL() {
  return inline_math_overflow<OverflowSubLNode>(longcon(0), argument(0));
}

bool LibraryCallKit::inline_math_multiplyExactI() {
  return inline_math_overflow<OverflowMulINode>(argument(0), argument(1));
}

bool LibraryCallKit::inline_math_multiplyExactL() {
  return inline_math_overflow<OverflowMulLNode>(argument(0), argument(2));
}

bool LibraryCallKit::inline_math_multiplyHigh() {
  set_result(_gvn.transform(new MulHiLNode(argument(0), argument(2))));
  return true;
}

bool LibraryCallKit::inline_math_unsignedMultiplyHigh() {
  set_result(_gvn.transform(new UMulHiLNode(argument(0), argument(2))));
  return true;
}

Node*
LibraryCallKit::generate_min_max(vmIntrinsics::ID id, Node* x0, Node* y0) {
  Node* result_val = NULL;
  switch (id) {
  case vmIntrinsics::_min:
  case vmIntrinsics::_min_strict:
    result_val = _gvn.transform(new MinINode(x0, y0));
    break;
  case vmIntrinsics::_max:
  case vmIntrinsics::_max_strict:
    result_val = _gvn.transform(new MaxINode(x0, y0));
    break;
  default:
    fatal_unexpected_iid(id);
    break;
  }
  return result_val;
}

inline int
LibraryCallKit::classify_unsafe_addr(Node* &base, Node* &offset, BasicType type) {
  const TypePtr* base_type = TypePtr::NULL_PTR;
  if (base != NULL)  base_type = _gvn.type(base)->isa_ptr();
  if (base_type == NULL) {
    // Unknown type.
    return Type::AnyPtr;
  } else if (base_type == TypePtr::NULL_PTR) {
    // Since this is a NULL+long form, we have to switch to a rawptr.
    base   = _gvn.transform(new CastX2PNode(offset));
    offset = MakeConX(0);
    return Type::RawPtr;
  } else if (base_type->base() == Type::RawPtr) {
    return Type::RawPtr;
  } else if (base_type->isa_oopptr()) {
    // Base is never null => always a heap address.
    if (!TypePtr::NULL_PTR->higher_equal(base_type)) {
      return Type::OopPtr;
    }
    // Offset is small => always a heap address.
    const TypeX* offset_type = _gvn.type(offset)->isa_intptr_t();
    if (offset_type != NULL &&
        base_type->offset() == 0 &&     // (should always be?)
        offset_type->_lo >= 0 &&
        !MacroAssembler::needs_explicit_null_check(offset_type->_hi)) {
      return Type::OopPtr;
    } else if (type == T_OBJECT || type == T_PRIMITIVE_OBJECT) {
      // off heap access to an oop doesn't make any sense. Has to be on
      // heap.
      return Type::OopPtr;
    }
    // Otherwise, it might either be oop+off or NULL+addr.
    return Type::AnyPtr;
  } else {
    // No information:
    return Type::AnyPtr;
  }
}

Node* LibraryCallKit::make_unsafe_address(Node*& base, Node* offset, BasicType type, bool can_cast) {
  Node* uncasted_base = base;
  int kind = classify_unsafe_addr(uncasted_base, offset, type);
  if (kind == Type::RawPtr) {
    return basic_plus_adr(top(), uncasted_base, offset);
  } else if (kind == Type::AnyPtr) {
    assert(base == uncasted_base, "unexpected base change");
    if (can_cast) {
      if (!_gvn.type(base)->speculative_maybe_null() &&
          !too_many_traps(Deoptimization::Reason_speculate_null_check)) {
        // According to profiling, this access is always on
        // heap. Casting the base to not null and thus avoiding membars
        // around the access should allow better optimizations
        Node* null_ctl = top();
        base = null_check_oop(base, &null_ctl, true, true, true);
        assert(null_ctl->is_top(), "no null control here");
        return basic_plus_adr(base, offset);
      } else if (_gvn.type(base)->speculative_always_null() &&
                 !too_many_traps(Deoptimization::Reason_speculate_null_assert)) {
        // According to profiling, this access is always off
        // heap.
        base = null_assert(base);
        Node* raw_base = _gvn.transform(new CastX2PNode(offset));
        offset = MakeConX(0);
        return basic_plus_adr(top(), raw_base, offset);
      }
    }
    // We don't know if it's an on heap or off heap access. Fall back
    // to raw memory access.
    Node* raw = _gvn.transform(new CheckCastPPNode(control(), base, TypeRawPtr::BOTTOM));
    return basic_plus_adr(top(), raw, offset);
  } else {
    assert(base == uncasted_base, "unexpected base change");
    // We know it's an on heap access so base can't be null
    if (TypePtr::NULL_PTR->higher_equal(_gvn.type(base))) {
      base = must_be_not_null(base, true);
    }
    return basic_plus_adr(base, offset);
  }
}

//--------------------------inline_number_methods-----------------------------
// inline int     Integer.numberOfLeadingZeros(int)
// inline int        Long.numberOfLeadingZeros(long)
//
// inline int     Integer.numberOfTrailingZeros(int)
// inline int        Long.numberOfTrailingZeros(long)
//
// inline int     Integer.bitCount(int)
// inline int        Long.bitCount(long)
//
// inline char  Character.reverseBytes(char)
// inline short     Short.reverseBytes(short)
// inline int     Integer.reverseBytes(int)
// inline long       Long.reverseBytes(long)
bool LibraryCallKit::inline_number_methods(vmIntrinsics::ID id) {
  Node* arg = argument(0);
  Node* n = NULL;
  switch (id) {
  case vmIntrinsics::_numberOfLeadingZeros_i:   n = new CountLeadingZerosINode( arg);  break;
  case vmIntrinsics::_numberOfLeadingZeros_l:   n = new CountLeadingZerosLNode( arg);  break;
  case vmIntrinsics::_numberOfTrailingZeros_i:  n = new CountTrailingZerosINode(arg);  break;
  case vmIntrinsics::_numberOfTrailingZeros_l:  n = new CountTrailingZerosLNode(arg);  break;
  case vmIntrinsics::_bitCount_i:               n = new PopCountINode(          arg);  break;
  case vmIntrinsics::_bitCount_l:               n = new PopCountLNode(          arg);  break;
  case vmIntrinsics::_reverseBytes_c:           n = new ReverseBytesUSNode(0,   arg);  break;
  case vmIntrinsics::_reverseBytes_s:           n = new ReverseBytesSNode( 0,   arg);  break;
  case vmIntrinsics::_reverseBytes_i:           n = new ReverseBytesINode( 0,   arg);  break;
  case vmIntrinsics::_reverseBytes_l:           n = new ReverseBytesLNode( 0,   arg);  break;
  case vmIntrinsics::_reverse_i:                n = new ReverseINode(0, arg); break;
  case vmIntrinsics::_reverse_l:                n = new ReverseLNode(0, arg); break;
  default:  fatal_unexpected_iid(id);  break;
  }
  set_result(_gvn.transform(n));
  return true;
}

//--------------------------inline_bitshuffle_methods-----------------------------
// inline int Integer.compress(int, int)
// inline int Integer.expand(int, int)
// inline long Long.compress(long, long)
// inline long Long.expand(long, long)
bool LibraryCallKit::inline_bitshuffle_methods(vmIntrinsics::ID id) {
  Node* n = NULL;
  switch (id) {
    case vmIntrinsics::_compress_i:  n = new CompressBitsNode(argument(0), argument(1), TypeInt::INT); break;
    case vmIntrinsics::_expand_i:    n = new ExpandBitsNode(argument(0),  argument(1), TypeInt::INT); break;
    case vmIntrinsics::_compress_l:  n = new CompressBitsNode(argument(0), argument(2), TypeLong::LONG); break;
    case vmIntrinsics::_expand_l:    n = new ExpandBitsNode(argument(0), argument(2), TypeLong::LONG); break;
    default:  fatal_unexpected_iid(id);  break;
  }
  set_result(_gvn.transform(n));
  return true;
}

//--------------------------inline_number_methods-----------------------------
// inline int Integer.compareUnsigned(int, int)
// inline int    Long.compareUnsigned(long, long)
bool LibraryCallKit::inline_compare_unsigned(vmIntrinsics::ID id) {
  Node* arg1 = argument(0);
  Node* arg2 = (id == vmIntrinsics::_compareUnsigned_l) ? argument(2) : argument(1);
  Node* n = NULL;
  switch (id) {
    case vmIntrinsics::_compareUnsigned_i:   n = new CmpU3Node(arg1, arg2);  break;
    case vmIntrinsics::_compareUnsigned_l:   n = new CmpUL3Node(arg1, arg2); break;
    default:  fatal_unexpected_iid(id);  break;
  }
  set_result(_gvn.transform(n));
  return true;
}

//--------------------------inline_unsigned_divmod_methods-----------------------------
// inline int Integer.divideUnsigned(int, int)
// inline int Integer.remainderUnsigned(int, int)
// inline long Long.divideUnsigned(long, long)
// inline long Long.remainderUnsigned(long, long)
bool LibraryCallKit::inline_divmod_methods(vmIntrinsics::ID id) {
  Node* n = NULL;
  switch (id) {
    case vmIntrinsics::_divideUnsigned_i: {
      zero_check_int(argument(1));
      // Compile-time detect of null-exception
      if (stopped()) {
        return true; // keep the graph constructed so far
      }
      n = new UDivINode(control(), argument(0), argument(1));
      break;
    }
    case vmIntrinsics::_divideUnsigned_l: {
      zero_check_long(argument(2));
      // Compile-time detect of null-exception
      if (stopped()) {
        return true; // keep the graph constructed so far
      }
      n = new UDivLNode(control(), argument(0), argument(2));
      break;
    }
    case vmIntrinsics::_remainderUnsigned_i: {
      zero_check_int(argument(1));
      // Compile-time detect of null-exception
      if (stopped()) {
        return true; // keep the graph constructed so far
      }
      n = new UModINode(control(), argument(0), argument(1));
      break;
    }
    case vmIntrinsics::_remainderUnsigned_l: {
      zero_check_long(argument(2));
      // Compile-time detect of null-exception
      if (stopped()) {
        return true; // keep the graph constructed so far
      }
      n = new UModLNode(control(), argument(0), argument(2));
      break;
    }
    default:  fatal_unexpected_iid(id);  break;
  }
  set_result(_gvn.transform(n));
  return true;
}

//----------------------------inline_unsafe_access----------------------------

const TypeOopPtr* LibraryCallKit::sharpen_unsafe_type(Compile::AliasType* alias_type, const TypePtr *adr_type) {
  // Attempt to infer a sharper value type from the offset and base type.
  ciKlass* sharpened_klass = NULL;
  bool null_free = false;

  // See if it is an instance field, with an object type.
  if (alias_type->field() != NULL) {
    if (alias_type->field()->type()->is_klass()) {
      sharpened_klass = alias_type->field()->type()->as_klass();
      null_free = alias_type->field()->is_null_free();
    }
  }

  const TypeOopPtr* result = NULL;
  // See if it is a narrow oop array.
  if (adr_type->isa_aryptr()) {
    if (adr_type->offset() >= objArrayOopDesc::base_offset_in_bytes()) {
      const TypeOopPtr* elem_type = adr_type->is_aryptr()->elem()->make_oopptr();
      null_free = adr_type->is_aryptr()->is_null_free();
      if (elem_type != NULL && elem_type->is_loaded()) {
        // Sharpen the value type.
        result = elem_type;
      }
    }
  }

  // The sharpened class might be unloaded if there is no class loader
  // contraint in place.
  if (result == NULL && sharpened_klass != NULL && sharpened_klass->is_loaded()) {
    // Sharpen the value type.
    result = TypeOopPtr::make_from_klass(sharpened_klass);
    if (null_free) {
      result = result->join_speculative(TypePtr::NOTNULL)->is_oopptr();
    }
  }
  if (result != NULL) {
#ifndef PRODUCT
    if (C->print_intrinsics() || C->print_inlining()) {
      tty->print("  from base type:  ");  adr_type->dump(); tty->cr();
      tty->print("  sharpened value: ");  result->dump();    tty->cr();
    }
#endif
  }
  return result;
}

DecoratorSet LibraryCallKit::mo_decorator_for_access_kind(AccessKind kind) {
  switch (kind) {
      case Relaxed:
        return MO_UNORDERED;
      case Opaque:
        return MO_RELAXED;
      case Acquire:
        return MO_ACQUIRE;
      case Release:
        return MO_RELEASE;
      case Volatile:
        return MO_SEQ_CST;
      default:
        ShouldNotReachHere();
        return 0;
  }
}

bool LibraryCallKit::inline_unsafe_access(bool is_store, const BasicType type, const AccessKind kind, const bool unaligned) {
  if (callee()->is_static())  return false;  // caller must have the capability!
  DecoratorSet decorators = C2_UNSAFE_ACCESS;
  guarantee(!is_store || kind != Acquire, "Acquire accesses can be produced only for loads");
  guarantee( is_store || kind != Release, "Release accesses can be produced only for stores");
  assert(type != T_OBJECT || !unaligned, "unaligned access not supported with object type");

  if (is_reference_type(type)) {
    decorators |= ON_UNKNOWN_OOP_REF;
  }

  if (unaligned) {
    decorators |= C2_UNALIGNED;
  }

#ifndef PRODUCT
  {
    ResourceMark rm;
    // Check the signatures.
    ciSignature* sig = callee()->signature();
#ifdef ASSERT
    if (!is_store) {
      // Object getReference(Object base, int/long offset), etc.
      BasicType rtype = sig->return_type()->basic_type();
      assert(rtype == type || (rtype == T_OBJECT && type == T_PRIMITIVE_OBJECT), "getter must return the expected value");
      assert(sig->count() == 2 || (type == T_PRIMITIVE_OBJECT && sig->count() == 3), "oop getter has 2 or 3 arguments");
      assert(sig->type_at(0)->basic_type() == T_OBJECT, "getter base is object");
      assert(sig->type_at(1)->basic_type() == T_LONG, "getter offset is correct");
    } else {
      // void putReference(Object base, int/long offset, Object x), etc.
      assert(sig->return_type()->basic_type() == T_VOID, "putter must not return a value");
      assert(sig->count() == 3 || (type == T_PRIMITIVE_OBJECT && sig->count() == 4), "oop putter has 3 arguments");
      assert(sig->type_at(0)->basic_type() == T_OBJECT, "putter base is object");
      assert(sig->type_at(1)->basic_type() == T_LONG, "putter offset is correct");
      BasicType vtype = sig->type_at(sig->count()-1)->basic_type();
      assert(vtype == type || (type == T_PRIMITIVE_OBJECT && vtype == T_OBJECT), "putter must accept the expected value");
    }
#endif // ASSERT
 }
#endif //PRODUCT

  C->set_has_unsafe_access(true);  // Mark eventual nmethod as "unsafe".

  Node* receiver = argument(0);  // type: oop

  // Build address expression.
  Node* heap_base_oop = top();

  // The base is either a Java object or a value produced by Unsafe.staticFieldBase
  Node* base = argument(1);  // type: oop
  // The offset is a value produced by Unsafe.staticFieldOffset or Unsafe.objectFieldOffset
  Node* offset = argument(2);  // type: long
  // We currently rely on the cookies produced by Unsafe.xxxFieldOffset
  // to be plain byte offsets, which are also the same as those accepted
  // by oopDesc::field_addr.
  assert(Unsafe_field_offset_to_byte_offset(11) == 11,
         "fieldOffset must be byte-scaled");

  ciInlineKlass* inline_klass = NULL;
  if (type == T_PRIMITIVE_OBJECT) {
    const TypeInstPtr* cls = _gvn.type(argument(4))->isa_instptr();
    if (cls == NULL || cls->const_oop() == NULL) {
      return false;
    }
    ciType* mirror_type = cls->const_oop()->as_instance()->java_mirror_type();
    if (!mirror_type->is_inlinetype()) {
      return false;
    }
    inline_klass = mirror_type->as_inline_klass();
  }

  if (base->is_InlineType()) {
    InlineTypeNode* vt = base->as_InlineType();
    if (is_store) {
      if (!vt->is_allocated(&_gvn)) {
        return false;
      }
      base = vt->get_oop();
    } else {
      if (offset->is_Con()) {
        long off = find_long_con(offset, 0);
        ciInlineKlass* vk = vt->type()->inline_klass();
        if ((long)(int)off != off || !vk->contains_field_offset(off)) {
          return false;
        }

        ciField* field = vk->get_non_flattened_field_by_offset(off);
        if (field != NULL) {
          BasicType bt = field->layout_type();
          if (bt == T_ARRAY || bt == T_NARROWOOP || (bt == T_PRIMITIVE_OBJECT && !field->is_flattened())) {
            bt = T_OBJECT;
          }
          if (bt == type && (bt != T_PRIMITIVE_OBJECT || field->type() == inline_klass)) {
            Node* value = vt->field_value_by_offset(off, false);
            if (value->is_InlineType()) {
              value = value->as_InlineType()->adjust_scalarization_depth(this);
            }
            set_result(value);
            return true;
          }
        }
      }
      {
        // Re-execute the unsafe access if allocation triggers deoptimization.
        PreserveReexecuteState preexecs(this);
        jvms()->set_should_reexecute(true);
        vt = vt->buffer(this);
      }
      base = vt->get_oop();
    }
  }

  // 32-bit machines ignore the high half!
  offset = ConvL2X(offset);

  // Save state and restore on bailout
  uint old_sp = sp();
  SafePointNode* old_map = clone_map();

  Node* adr = make_unsafe_address(base, offset, type, kind == Relaxed);

  if (_gvn.type(base)->isa_ptr() == TypePtr::NULL_PTR) {
    if (type != T_OBJECT && (inline_klass == NULL || !inline_klass->has_object_fields())) {
      decorators |= IN_NATIVE; // off-heap primitive access
    } else {
      set_map(old_map);
      set_sp(old_sp);
      return false; // off-heap oop accesses are not supported
    }
  } else {
    heap_base_oop = base; // on-heap or mixed access
  }

  // Can base be NULL? Otherwise, always on-heap access.
  bool can_access_non_heap = TypePtr::NULL_PTR->higher_equal(_gvn.type(base));

  if (!can_access_non_heap) {
    decorators |= IN_HEAP;
  }

  Node* val = is_store ? argument(4 + (type == T_PRIMITIVE_OBJECT ? 1 : 0)) : NULL;

  const TypePtr* adr_type = _gvn.type(adr)->isa_ptr();
  if (adr_type == TypePtr::NULL_PTR) {
    set_map(old_map);
    set_sp(old_sp);
    return false; // off-heap access with zero address
  }

  // Try to categorize the address.
  Compile::AliasType* alias_type = C->alias_type(adr_type);
  assert(alias_type->index() != Compile::AliasIdxBot, "no bare pointers here");

  if (alias_type->adr_type() == TypeInstPtr::KLASS ||
      alias_type->adr_type() == TypeAryPtr::RANGE) {
    set_map(old_map);
    set_sp(old_sp);
    return false; // not supported
  }

  bool mismatched = false;
  BasicType bt = T_ILLEGAL;
  ciField* field = NULL;
  if (adr_type->isa_instptr()) {
    const TypeInstPtr* instptr = adr_type->is_instptr();
    ciInstanceKlass* k = instptr->instance_klass();
    int off = instptr->offset();
    if (instptr->const_oop() != NULL &&
        k == ciEnv::current()->Class_klass() &&
        instptr->offset() >= (k->size_helper() * wordSize)) {
      k = instptr->const_oop()->as_instance()->java_lang_Class_klass()->as_instance_klass();
      field = k->get_field_by_offset(off, true);
    } else {
      field = k->get_non_flattened_field_by_offset(off);
    }
    if (field != NULL) {
      bt = field->layout_type();
    }
    assert(bt == alias_type->basic_type() || bt == T_PRIMITIVE_OBJECT, "should match");
    if (field != NULL && bt == T_PRIMITIVE_OBJECT && !field->is_flattened()) {
      bt = T_OBJECT;
    }
  } else {
    bt = alias_type->basic_type();
  }

  if (bt != T_ILLEGAL) {
    assert(alias_type->adr_type()->is_oopptr(), "should be on-heap access");
    if (adr_type->is_flat()) {
      bt = T_PRIMITIVE_OBJECT;
    }
    if (bt == T_BYTE && adr_type->isa_aryptr()) {
      // Alias type doesn't differentiate between byte[] and boolean[]).
      // Use address type to get the element type.
      bt = adr_type->is_aryptr()->elem()->array_element_basic_type();
    }
    if (bt != T_PRIMITIVE_OBJECT && is_reference_type(bt, true)) {
      // accessing an array field with getReference is not a mismatch
      bt = T_OBJECT;
    }
    if ((bt == T_OBJECT) != (type == T_OBJECT)) {
      // Don't intrinsify mismatched object accesses
      set_map(old_map);
      set_sp(old_sp);
      return false;
    }
    mismatched = (bt != type);
  } else if (alias_type->adr_type()->isa_oopptr()) {
    mismatched = true; // conservatively mark all "wide" on-heap accesses as mismatched
  }

<<<<<<< HEAD
  if (type == T_PRIMITIVE_OBJECT) {
    if (adr_type->isa_instptr()) {
      if (field == NULL || field->type() != inline_klass) {
        mismatched = true;
      }
    } else if (adr_type->isa_aryptr()) {
      const Type* elem = adr_type->is_aryptr()->elem();
      if (!adr_type->is_flat() || elem->inline_klass() != inline_klass) {
        mismatched = true;
      }
    } else {
      mismatched = true;
    }
    if (is_store) {
      const Type* val_t = _gvn.type(val);
      if (!val_t->is_inlinetypeptr() || val_t->inline_klass() != inline_klass) {
        set_map(old_map);
        set_sp(old_sp);
        return false;
      }
    }
  }

  old_map->destruct(&_gvn);
  assert(!mismatched || type == T_PRIMITIVE_OBJECT || alias_type->adr_type()->is_oopptr(), "off-heap access can't be mismatched");
=======
  destruct_map_clone(old_map);
  assert(!mismatched || alias_type->adr_type()->is_oopptr(), "off-heap access can't be mismatched");
>>>>>>> 02875e77

  if (mismatched) {
    decorators |= C2_MISMATCHED;
  }

  // First guess at the value type.
  const Type *value_type = Type::get_const_basic_type(type);

  // Figure out the memory ordering.
  decorators |= mo_decorator_for_access_kind(kind);

  if (!is_store) {
    if (type == T_OBJECT) {
      const TypeOopPtr* tjp = sharpen_unsafe_type(alias_type, adr_type);
      if (tjp != NULL) {
        value_type = tjp;
      }
    } else if (type == T_PRIMITIVE_OBJECT) {
      value_type = NULL;
    }
  }

  receiver = null_check(receiver);
  if (stopped()) {
    return true;
  }
  // Heap pointers get a null-check from the interpreter,
  // as a courtesy.  However, this is not guaranteed by Unsafe,
  // and it is not possible to fully distinguish unintended nulls
  // from intended ones in this API.

  if (!is_store) {
    Node* p = NULL;
    // Try to constant fold a load from a constant field

    if (heap_base_oop != top() && field != NULL && field->is_constant() && !field->is_flattened() && !mismatched) {
      // final or stable field
      p = make_constant_from_field(field, heap_base_oop);
    }

    if (p == NULL) { // Could not constant fold the load
      if (type == T_PRIMITIVE_OBJECT) {
        if (adr_type->isa_instptr() && !mismatched) {
          ciInstanceKlass* holder = adr_type->is_instptr()->instance_klass();
          int offset = adr_type->is_instptr()->offset();
          p = InlineTypeNode::make_from_flattened(this, inline_klass, base, base, holder, offset, decorators);
        } else {
          p = InlineTypeNode::make_from_flattened(this, inline_klass, base, adr, NULL, 0, decorators);
        }
      } else {
        p = access_load_at(heap_base_oop, adr, adr_type, value_type, type, decorators);
        const TypeOopPtr* ptr = value_type->make_oopptr();
        if (ptr != NULL && ptr->is_inlinetypeptr()) {
          // Load a non-flattened inline type from memory
          p = InlineTypeNode::make_from_oop(this, p, ptr->inline_klass(), !ptr->maybe_null());
        }
      }
      // Normalize the value returned by getBoolean in the following cases
      if (type == T_BOOLEAN &&
          (mismatched ||
           heap_base_oop == top() ||                  // - heap_base_oop is NULL or
           (can_access_non_heap && field == NULL))    // - heap_base_oop is potentially NULL
                                                      //   and the unsafe access is made to large offset
                                                      //   (i.e., larger than the maximum offset necessary for any
                                                      //   field access)
            ) {
          IdealKit ideal = IdealKit(this);
#define __ ideal.
          IdealVariable normalized_result(ideal);
          __ declarations_done();
          __ set(normalized_result, p);
          __ if_then(p, BoolTest::ne, ideal.ConI(0));
          __ set(normalized_result, ideal.ConI(1));
          ideal.end_if();
          final_sync(ideal);
          p = __ value(normalized_result);
#undef __
      }
    }
    if (type == T_ADDRESS) {
      p = gvn().transform(new CastP2XNode(NULL, p));
      p = ConvX2UL(p);
    }
    // The load node has the control of the preceding MemBarCPUOrder.  All
    // following nodes will have the control of the MemBarCPUOrder inserted at
    // the end of this method.  So, pushing the load onto the stack at a later
    // point is fine.
    set_result(p);
  } else {
    if (bt == T_ADDRESS) {
      // Repackage the long as a pointer.
      val = ConvL2X(val);
      val = gvn().transform(new CastX2PNode(val));
    }
    if (type == T_PRIMITIVE_OBJECT) {
      if (adr_type->isa_instptr() && !mismatched) {
        ciInstanceKlass* holder = adr_type->is_instptr()->instance_klass();
        int offset = adr_type->is_instptr()->offset();
        val->as_InlineType()->store_flattened(this, base, base, holder, offset, decorators);
      } else {
        val->as_InlineType()->store_flattened(this, base, adr, NULL, 0, decorators);
      }
    } else {
      access_store_at(heap_base_oop, adr, adr_type, val, value_type, type, decorators);
    }
  }

  if (argument(1)->is_InlineType() && is_store) {
    InlineTypeNode* value = InlineTypeNode::make_from_oop(this, base, _gvn.type(argument(1))->inline_klass());
    value = value->make_larval(this, false);
    replace_in_map(argument(1), value);
  }

  return true;
}

bool LibraryCallKit::inline_unsafe_make_private_buffer() {
  Node* receiver = argument(0);
  Node* value = argument(1);
  if (!value->is_InlineType()) {
    return false;
  }

  receiver = null_check(receiver);
  if (stopped()) {
    return true;
  }

  set_result(value->as_InlineType()->make_larval(this, true));
  return true;
}

bool LibraryCallKit::inline_unsafe_finish_private_buffer() {
  Node* receiver = argument(0);
  Node* buffer = argument(1);
  if (!buffer->is_InlineType()) {
    return false;
  }
  InlineTypeNode* vt = buffer->as_InlineType();
  if (!vt->is_allocated(&_gvn)) {
    return false;
  }
  // TODO 8239003 Why is this needed?
  if (AllocateNode::Ideal_allocation(vt->get_oop(), &_gvn) == NULL) {
    return false;
  }

  receiver = null_check(receiver);
  if (stopped()) {
    return true;
  }

  set_result(vt->finish_larval(this));
  return true;
}

//----------------------------inline_unsafe_load_store----------------------------
// This method serves a couple of different customers (depending on LoadStoreKind):
//
// LS_cmp_swap:
//
//   boolean compareAndSetReference(Object o, long offset, Object expected, Object x);
//   boolean compareAndSetInt(   Object o, long offset, int    expected, int    x);
//   boolean compareAndSetLong(  Object o, long offset, long   expected, long   x);
//
// LS_cmp_swap_weak:
//
//   boolean weakCompareAndSetReference(       Object o, long offset, Object expected, Object x);
//   boolean weakCompareAndSetReferencePlain(  Object o, long offset, Object expected, Object x);
//   boolean weakCompareAndSetReferenceAcquire(Object o, long offset, Object expected, Object x);
//   boolean weakCompareAndSetReferenceRelease(Object o, long offset, Object expected, Object x);
//
//   boolean weakCompareAndSetInt(          Object o, long offset, int    expected, int    x);
//   boolean weakCompareAndSetIntPlain(     Object o, long offset, int    expected, int    x);
//   boolean weakCompareAndSetIntAcquire(   Object o, long offset, int    expected, int    x);
//   boolean weakCompareAndSetIntRelease(   Object o, long offset, int    expected, int    x);
//
//   boolean weakCompareAndSetLong(         Object o, long offset, long   expected, long   x);
//   boolean weakCompareAndSetLongPlain(    Object o, long offset, long   expected, long   x);
//   boolean weakCompareAndSetLongAcquire(  Object o, long offset, long   expected, long   x);
//   boolean weakCompareAndSetLongRelease(  Object o, long offset, long   expected, long   x);
//
// LS_cmp_exchange:
//
//   Object compareAndExchangeReferenceVolatile(Object o, long offset, Object expected, Object x);
//   Object compareAndExchangeReferenceAcquire( Object o, long offset, Object expected, Object x);
//   Object compareAndExchangeReferenceRelease( Object o, long offset, Object expected, Object x);
//
//   Object compareAndExchangeIntVolatile(   Object o, long offset, Object expected, Object x);
//   Object compareAndExchangeIntAcquire(    Object o, long offset, Object expected, Object x);
//   Object compareAndExchangeIntRelease(    Object o, long offset, Object expected, Object x);
//
//   Object compareAndExchangeLongVolatile(  Object o, long offset, Object expected, Object x);
//   Object compareAndExchangeLongAcquire(   Object o, long offset, Object expected, Object x);
//   Object compareAndExchangeLongRelease(   Object o, long offset, Object expected, Object x);
//
// LS_get_add:
//
//   int  getAndAddInt( Object o, long offset, int  delta)
//   long getAndAddLong(Object o, long offset, long delta)
//
// LS_get_set:
//
//   int    getAndSet(Object o, long offset, int    newValue)
//   long   getAndSet(Object o, long offset, long   newValue)
//   Object getAndSet(Object o, long offset, Object newValue)
//
bool LibraryCallKit::inline_unsafe_load_store(const BasicType type, const LoadStoreKind kind, const AccessKind access_kind) {
  // This basic scheme here is the same as inline_unsafe_access, but
  // differs in enough details that combining them would make the code
  // overly confusing.  (This is a true fact! I originally combined
  // them, but even I was confused by it!) As much code/comments as
  // possible are retained from inline_unsafe_access though to make
  // the correspondences clearer. - dl

  if (callee()->is_static())  return false;  // caller must have the capability!

  DecoratorSet decorators = C2_UNSAFE_ACCESS;
  decorators |= mo_decorator_for_access_kind(access_kind);

#ifndef PRODUCT
  BasicType rtype;
  {
    ResourceMark rm;
    // Check the signatures.
    ciSignature* sig = callee()->signature();
    rtype = sig->return_type()->basic_type();
    switch(kind) {
      case LS_get_add:
      case LS_get_set: {
      // Check the signatures.
#ifdef ASSERT
      assert(rtype == type, "get and set must return the expected type");
      assert(sig->count() == 3, "get and set has 3 arguments");
      assert(sig->type_at(0)->basic_type() == T_OBJECT, "get and set base is object");
      assert(sig->type_at(1)->basic_type() == T_LONG, "get and set offset is long");
      assert(sig->type_at(2)->basic_type() == type, "get and set must take expected type as new value/delta");
      assert(access_kind == Volatile, "mo is not passed to intrinsic nodes in current implementation");
#endif // ASSERT
        break;
      }
      case LS_cmp_swap:
      case LS_cmp_swap_weak: {
      // Check the signatures.
#ifdef ASSERT
      assert(rtype == T_BOOLEAN, "CAS must return boolean");
      assert(sig->count() == 4, "CAS has 4 arguments");
      assert(sig->type_at(0)->basic_type() == T_OBJECT, "CAS base is object");
      assert(sig->type_at(1)->basic_type() == T_LONG, "CAS offset is long");
#endif // ASSERT
        break;
      }
      case LS_cmp_exchange: {
      // Check the signatures.
#ifdef ASSERT
      assert(rtype == type, "CAS must return the expected type");
      assert(sig->count() == 4, "CAS has 4 arguments");
      assert(sig->type_at(0)->basic_type() == T_OBJECT, "CAS base is object");
      assert(sig->type_at(1)->basic_type() == T_LONG, "CAS offset is long");
#endif // ASSERT
        break;
      }
      default:
        ShouldNotReachHere();
    }
  }
#endif //PRODUCT

  C->set_has_unsafe_access(true);  // Mark eventual nmethod as "unsafe".

  // Get arguments:
  Node* receiver = NULL;
  Node* base     = NULL;
  Node* offset   = NULL;
  Node* oldval   = NULL;
  Node* newval   = NULL;
  switch(kind) {
    case LS_cmp_swap:
    case LS_cmp_swap_weak:
    case LS_cmp_exchange: {
      const bool two_slot_type = type2size[type] == 2;
      receiver = argument(0);  // type: oop
      base     = argument(1);  // type: oop
      offset   = argument(2);  // type: long
      oldval   = argument(4);  // type: oop, int, or long
      newval   = argument(two_slot_type ? 6 : 5);  // type: oop, int, or long
      break;
    }
    case LS_get_add:
    case LS_get_set: {
      receiver = argument(0);  // type: oop
      base     = argument(1);  // type: oop
      offset   = argument(2);  // type: long
      oldval   = NULL;
      newval   = argument(4);  // type: oop, int, or long
      break;
    }
    default:
      ShouldNotReachHere();
  }

  // Build field offset expression.
  // We currently rely on the cookies produced by Unsafe.xxxFieldOffset
  // to be plain byte offsets, which are also the same as those accepted
  // by oopDesc::field_addr.
  assert(Unsafe_field_offset_to_byte_offset(11) == 11, "fieldOffset must be byte-scaled");
  // 32-bit machines ignore the high half of long offsets
  offset = ConvL2X(offset);
  // Save state and restore on bailout
  uint old_sp = sp();
  SafePointNode* old_map = clone_map();
  Node* adr = make_unsafe_address(base, offset,type, false);
  const TypePtr *adr_type = _gvn.type(adr)->isa_ptr();

  Compile::AliasType* alias_type = C->alias_type(adr_type);
  BasicType bt = alias_type->basic_type();
  if (bt != T_ILLEGAL &&
      (is_reference_type(bt) != (type == T_OBJECT))) {
    // Don't intrinsify mismatched object accesses.
    set_map(old_map);
    set_sp(old_sp);
    return false;
  }

  destruct_map_clone(old_map);

  // For CAS, unlike inline_unsafe_access, there seems no point in
  // trying to refine types. Just use the coarse types here.
  assert(alias_type->index() != Compile::AliasIdxBot, "no bare pointers here");
  const Type *value_type = Type::get_const_basic_type(type);

  switch (kind) {
    case LS_get_set:
    case LS_cmp_exchange: {
      if (type == T_OBJECT) {
        const TypeOopPtr* tjp = sharpen_unsafe_type(alias_type, adr_type);
        if (tjp != NULL) {
          value_type = tjp;
        }
      }
      break;
    }
    case LS_cmp_swap:
    case LS_cmp_swap_weak:
    case LS_get_add:
      break;
    default:
      ShouldNotReachHere();
  }

  // Null check receiver.
  receiver = null_check(receiver);
  if (stopped()) {
    return true;
  }

  int alias_idx = C->get_alias_index(adr_type);

  if (is_reference_type(type)) {
    decorators |= IN_HEAP | ON_UNKNOWN_OOP_REF;

    if (oldval != NULL && oldval->is_InlineType()) {
      // Re-execute the unsafe access if allocation triggers deoptimization.
      PreserveReexecuteState preexecs(this);
      jvms()->set_should_reexecute(true);
      oldval = oldval->as_InlineType()->buffer(this)->get_oop();
    }
    if (newval != NULL && newval->is_InlineType()) {
      // Re-execute the unsafe access if allocation triggers deoptimization.
      PreserveReexecuteState preexecs(this);
      jvms()->set_should_reexecute(true);
      newval = newval->as_InlineType()->buffer(this)->get_oop();
    }

    // Transformation of a value which could be NULL pointer (CastPP #NULL)
    // could be delayed during Parse (for example, in adjust_map_after_if()).
    // Execute transformation here to avoid barrier generation in such case.
    if (_gvn.type(newval) == TypePtr::NULL_PTR)
      newval = _gvn.makecon(TypePtr::NULL_PTR);

    if (oldval != NULL && _gvn.type(oldval) == TypePtr::NULL_PTR) {
      // Refine the value to a null constant, when it is known to be null
      oldval = _gvn.makecon(TypePtr::NULL_PTR);
    }
  }

  Node* result = NULL;
  switch (kind) {
    case LS_cmp_exchange: {
      result = access_atomic_cmpxchg_val_at(base, adr, adr_type, alias_idx,
                                            oldval, newval, value_type, type, decorators);
      break;
    }
    case LS_cmp_swap_weak:
      decorators |= C2_WEAK_CMPXCHG;
    case LS_cmp_swap: {
      result = access_atomic_cmpxchg_bool_at(base, adr, adr_type, alias_idx,
                                             oldval, newval, value_type, type, decorators);
      break;
    }
    case LS_get_set: {
      result = access_atomic_xchg_at(base, adr, adr_type, alias_idx,
                                     newval, value_type, type, decorators);
      break;
    }
    case LS_get_add: {
      result = access_atomic_add_at(base, adr, adr_type, alias_idx,
                                    newval, value_type, type, decorators);
      break;
    }
    default:
      ShouldNotReachHere();
  }

  assert(type2size[result->bottom_type()->basic_type()] == type2size[rtype], "result type should match");
  set_result(result);
  return true;
}

bool LibraryCallKit::inline_unsafe_fence(vmIntrinsics::ID id) {
  // Regardless of form, don't allow previous ld/st to move down,
  // then issue acquire, release, or volatile mem_bar.
  insert_mem_bar(Op_MemBarCPUOrder);
  switch(id) {
    case vmIntrinsics::_loadFence:
      insert_mem_bar(Op_LoadFence);
      return true;
    case vmIntrinsics::_storeFence:
      insert_mem_bar(Op_StoreFence);
      return true;
    case vmIntrinsics::_storeStoreFence:
      insert_mem_bar(Op_StoreStoreFence);
      return true;
    case vmIntrinsics::_fullFence:
      insert_mem_bar(Op_MemBarVolatile);
      return true;
    default:
      fatal_unexpected_iid(id);
      return false;
  }
}

bool LibraryCallKit::inline_onspinwait() {
  insert_mem_bar(Op_OnSpinWait);
  return true;
}

bool LibraryCallKit::klass_needs_init_guard(Node* kls) {
  if (!kls->is_Con()) {
    return true;
  }
  const TypeInstKlassPtr* klsptr = kls->bottom_type()->isa_instklassptr();
  if (klsptr == NULL) {
    return true;
  }
  ciInstanceKlass* ik = klsptr->instance_klass();
  // don't need a guard for a klass that is already initialized
  return !ik->is_initialized();
}

//----------------------------inline_unsafe_writeback0-------------------------
// public native void Unsafe.writeback0(long address)
bool LibraryCallKit::inline_unsafe_writeback0() {
  if (!Matcher::has_match_rule(Op_CacheWB)) {
    return false;
  }
#ifndef PRODUCT
  assert(Matcher::has_match_rule(Op_CacheWBPreSync), "found match rule for CacheWB but not CacheWBPreSync");
  assert(Matcher::has_match_rule(Op_CacheWBPostSync), "found match rule for CacheWB but not CacheWBPostSync");
  ciSignature* sig = callee()->signature();
  assert(sig->type_at(0)->basic_type() == T_LONG, "Unsafe_writeback0 address is long!");
#endif
  null_check_receiver();  // null-check, then ignore
  Node *addr = argument(1);
  addr = new CastX2PNode(addr);
  addr = _gvn.transform(addr);
  Node *flush = new CacheWBNode(control(), memory(TypeRawPtr::BOTTOM), addr);
  flush = _gvn.transform(flush);
  set_memory(flush, TypeRawPtr::BOTTOM);
  return true;
}

//----------------------------inline_unsafe_writeback0-------------------------
// public native void Unsafe.writeback0(long address)
bool LibraryCallKit::inline_unsafe_writebackSync0(bool is_pre) {
  if (is_pre && !Matcher::has_match_rule(Op_CacheWBPreSync)) {
    return false;
  }
  if (!is_pre && !Matcher::has_match_rule(Op_CacheWBPostSync)) {
    return false;
  }
#ifndef PRODUCT
  assert(Matcher::has_match_rule(Op_CacheWB),
         (is_pre ? "found match rule for CacheWBPreSync but not CacheWB"
                : "found match rule for CacheWBPostSync but not CacheWB"));

#endif
  null_check_receiver();  // null-check, then ignore
  Node *sync;
  if (is_pre) {
    sync = new CacheWBPreSyncNode(control(), memory(TypeRawPtr::BOTTOM));
  } else {
    sync = new CacheWBPostSyncNode(control(), memory(TypeRawPtr::BOTTOM));
  }
  sync = _gvn.transform(sync);
  set_memory(sync, TypeRawPtr::BOTTOM);
  return true;
}

//----------------------------inline_unsafe_allocate---------------------------
// public native Object Unsafe.allocateInstance(Class<?> cls);
bool LibraryCallKit::inline_unsafe_allocate() {
  if (callee()->is_static())  return false;  // caller must have the capability!

  null_check_receiver();  // null-check, then ignore
  Node* cls = null_check(argument(1));
  if (stopped())  return true;

  Node* kls = load_klass_from_mirror(cls, false, NULL, 0);
  kls = null_check(kls);
  if (stopped())  return true;  // argument was like int.class

  Node* test = NULL;
  if (LibraryCallKit::klass_needs_init_guard(kls)) {
    // Note:  The argument might still be an illegal value like
    // Serializable.class or Object[].class.   The runtime will handle it.
    // But we must make an explicit check for initialization.
    Node* insp = basic_plus_adr(kls, in_bytes(InstanceKlass::init_state_offset()));
    // Use T_BOOLEAN for InstanceKlass::_init_state so the compiler
    // can generate code to load it as unsigned byte.
    Node* inst = make_load(NULL, insp, TypeInt::UBYTE, T_BOOLEAN, MemNode::unordered);
    Node* bits = intcon(InstanceKlass::fully_initialized);
    test = _gvn.transform(new SubINode(inst, bits));
    // The 'test' is non-zero if we need to take a slow path.
  }
  Node* obj = NULL;
  const TypeInstKlassPtr* tkls = _gvn.type(kls)->isa_instklassptr();
  if (tkls != NULL && tkls->instance_klass()->is_inlinetype()) {
    obj = InlineTypeNode::make_default(_gvn, tkls->instance_klass()->as_inline_klass())->buffer(this);
  } else {
    obj = new_instance(kls, test);
  }
  set_result(obj);
  return true;
}

//------------------------inline_native_time_funcs--------------
// inline code for System.currentTimeMillis() and System.nanoTime()
// these have the same type and signature
bool LibraryCallKit::inline_native_time_funcs(address funcAddr, const char* funcName) {
  const TypeFunc* tf = OptoRuntime::void_long_Type();
  const TypePtr* no_memory_effects = NULL;
  Node* time = make_runtime_call(RC_LEAF, tf, funcAddr, funcName, no_memory_effects);
  Node* value = _gvn.transform(new ProjNode(time, TypeFunc::Parms+0));
#ifdef ASSERT
  Node* value_top = _gvn.transform(new ProjNode(time, TypeFunc::Parms+1));
  assert(value_top == top(), "second value must be top");
#endif
  set_result(value);
  return true;
}

#ifdef JFR_HAVE_INTRINSICS

/**
 * if oop->klass != null
 *   // normal class
 *   epoch = _epoch_state ? 2 : 1
 *   if oop->klass->trace_id & ((epoch << META_SHIFT) | epoch)) != epoch {
 *     ... // enter slow path when the klass is first recorded or the epoch of JFR shifts
 *   }
 *   id = oop->klass->trace_id >> TRACE_ID_SHIFT // normal class path
 * else
 *   // primitive class
 *   if oop->array_klass != null
 *     id = (oop->array_klass->trace_id >> TRACE_ID_SHIFT) + 1 // primitive class path
 *   else
 *     id = LAST_TYPE_ID + 1 // void class path
 *   if (!signaled)
 *     signaled = true
 */
bool LibraryCallKit::inline_native_classID() {
  Node* cls = argument(0);

  IdealKit ideal(this);
#define __ ideal.
  IdealVariable result(ideal); __ declarations_done();
  Node* kls = _gvn.transform(LoadKlassNode::make(_gvn, NULL, immutable_memory(),
                                                 basic_plus_adr(cls, java_lang_Class::klass_offset()),
                                                 TypeRawPtr::BOTTOM, TypeInstKlassPtr::OBJECT_OR_NULL));


  __ if_then(kls, BoolTest::ne, null()); {
    Node* kls_trace_id_addr = basic_plus_adr(kls, in_bytes(KLASS_TRACE_ID_OFFSET));
    Node* kls_trace_id_raw = ideal.load(ideal.ctrl(), kls_trace_id_addr,TypeLong::LONG, T_LONG, Compile::AliasIdxRaw);

    Node* epoch_address = makecon(TypeRawPtr::make(JfrIntrinsicSupport::epoch_address()));
    Node* epoch = ideal.load(ideal.ctrl(), epoch_address, TypeInt::BOOL, T_BOOLEAN, Compile::AliasIdxRaw);
    epoch = _gvn.transform(new LShiftLNode(longcon(1), epoch));
    Node* mask = _gvn.transform(new LShiftLNode(epoch, intcon(META_SHIFT)));
    mask = _gvn.transform(new OrLNode(mask, epoch));
    Node* kls_trace_id_raw_and_mask = _gvn.transform(new AndLNode(kls_trace_id_raw, mask));

    float unlikely  = PROB_UNLIKELY(0.999);
    __ if_then(kls_trace_id_raw_and_mask, BoolTest::ne, epoch, unlikely); {
      sync_kit(ideal);
      make_runtime_call(RC_LEAF,
                        OptoRuntime::class_id_load_barrier_Type(),
                        CAST_FROM_FN_PTR(address, JfrIntrinsicSupport::load_barrier),
                        "class id load barrier",
                        TypePtr::BOTTOM,
                        kls);
      ideal.sync_kit(this);
    } __ end_if();

    ideal.set(result,  _gvn.transform(new URShiftLNode(kls_trace_id_raw, ideal.ConI(TRACE_ID_SHIFT))));
  } __ else_(); {
    Node* array_kls = _gvn.transform(LoadKlassNode::make(_gvn, NULL, immutable_memory(),
                                                   basic_plus_adr(cls, java_lang_Class::array_klass_offset()),
                                                   TypeRawPtr::BOTTOM, TypeInstKlassPtr::OBJECT_OR_NULL));
    __ if_then(array_kls, BoolTest::ne, null()); {
      Node* array_kls_trace_id_addr = basic_plus_adr(array_kls, in_bytes(KLASS_TRACE_ID_OFFSET));
      Node* array_kls_trace_id_raw = ideal.load(ideal.ctrl(), array_kls_trace_id_addr, TypeLong::LONG, T_LONG, Compile::AliasIdxRaw);
      Node* array_kls_trace_id = _gvn.transform(new URShiftLNode(array_kls_trace_id_raw, ideal.ConI(TRACE_ID_SHIFT)));
      ideal.set(result, _gvn.transform(new AddLNode(array_kls_trace_id, longcon(1))));
    } __ else_(); {
      // void class case
      ideal.set(result, _gvn.transform(longcon(LAST_TYPE_ID + 1)));
    } __ end_if();

    Node* signaled_flag_address = makecon(TypeRawPtr::make(JfrIntrinsicSupport::signal_address()));
    Node* signaled = ideal.load(ideal.ctrl(), signaled_flag_address, TypeInt::BOOL, T_BOOLEAN, Compile::AliasIdxRaw, true, MemNode::acquire);
    __ if_then(signaled, BoolTest::ne, ideal.ConI(1)); {
      ideal.store(ideal.ctrl(), signaled_flag_address, ideal.ConI(1), T_BOOLEAN, Compile::AliasIdxRaw, MemNode::release, true);
    } __ end_if();
  } __ end_if();

  final_sync(ideal);
  set_result(ideal.value(result));
#undef __
  return true;
}

/*
 * The intrinsic is a model of this pseudo-code:
 *
 * JfrThreadLocal* const tl = Thread::jfr_thread_local()
 * jobject h_event_writer = tl->java_event_writer();
 * if (h_event_writer == NULL) {
 *   return NULL;
 * }
 * oop threadObj = Thread::threadObj();
 * oop vthread = java_lang_Thread::vthread(threadObj);
 * traceid tid;
 * bool excluded;
 * if (vthread != threadObj) {  // i.e. current thread is virtual
 *   tid = java_lang_Thread::tid(vthread);
 *   u2 vthread_epoch_raw = java_lang_Thread::jfr_epoch(vthread);
 *   excluded = vthread_epoch_raw & excluded_mask;
 *   if (!excluded) {
 *     traceid current_epoch = JfrTraceIdEpoch::current_generation();
 *     u2 vthread_epoch = vthread_epoch_raw & epoch_mask;
 *     if (vthread_epoch != current_epoch) {
 *       write_checkpoint();
 *     }
 *   }
 * } else {
 *   tid = java_lang_Thread::tid(threadObj);
 *   u2 thread_epoch_raw = java_lang_Thread::jfr_epoch(threadObj);
 *   excluded = thread_epoch_raw & excluded_mask;
 * }
 * oop event_writer = JNIHandles::resolve_non_null(h_event_writer);
 * traceid tid_in_event_writer = getField(event_writer, "threadID");
 * if (tid_in_event_writer != tid) {
 *   setField(event_writer, "threadID", tid);
 *   setField(event_writer, "excluded", excluded);
 * }
 * return event_writer
 */
bool LibraryCallKit::inline_native_getEventWriter() {
  enum { _true_path = 1, _false_path = 2, PATH_LIMIT };

  // Save input memory and i_o state.
  Node* input_memory_state = reset_memory();
  set_all_memory(input_memory_state);
  Node* input_io_state = i_o();

  Node* excluded_mask = _gvn.intcon(32768);
  Node* epoch_mask = _gvn.intcon(32767);

  // TLS
  Node* tls_ptr = _gvn.transform(new ThreadLocalNode());

  // Load the address of java event writer jobject handle from the jfr_thread_local structure.
  Node* jobj_ptr = basic_plus_adr(top(), tls_ptr, in_bytes(THREAD_LOCAL_WRITER_OFFSET_JFR));

  // Load the eventwriter jobject handle.
  Node* jobj = make_load(control(), jobj_ptr, TypeRawPtr::BOTTOM, T_ADDRESS, MemNode::unordered);

  // Null check the jobject handle.
  Node* jobj_cmp_null = _gvn.transform(new CmpPNode(jobj, null()));
  Node* test_jobj_not_equal_null = _gvn.transform(new BoolNode(jobj_cmp_null, BoolTest::ne));
  IfNode* iff_jobj_not_equal_null = create_and_map_if(control(), test_jobj_not_equal_null, PROB_MAX, COUNT_UNKNOWN);

  // False path, jobj is null.
  Node* jobj_is_null = _gvn.transform(new IfFalseNode(iff_jobj_not_equal_null));

  // True path, jobj is not null.
  Node* jobj_is_not_null = _gvn.transform(new IfTrueNode(iff_jobj_not_equal_null));

  set_control(jobj_is_not_null);

  // Load the threadObj for the CarrierThread.
  Node* threadObj = generate_current_thread(tls_ptr);

  // Load the vthread.
  Node* vthread = generate_virtual_thread(tls_ptr);

  // If vthread != threadObj, this is a virtual thread.
  Node* vthread_cmp_threadObj = _gvn.transform(new CmpPNode(vthread, threadObj));
  Node* test_vthread_not_equal_threadObj = _gvn.transform(new BoolNode(vthread_cmp_threadObj, BoolTest::ne));
  IfNode* iff_vthread_not_equal_threadObj =
    create_and_map_if(jobj_is_not_null, test_vthread_not_equal_threadObj, PROB_FAIR, COUNT_UNKNOWN);

  // False branch, fallback to threadObj.
  Node* vthread_equal_threadObj = _gvn.transform(new IfFalseNode(iff_vthread_not_equal_threadObj));
  set_control(vthread_equal_threadObj);

  // Load the tid field from the vthread object.
  Node* thread_obj_tid = load_field_from_object(threadObj, "tid", "J");

  // Load the raw epoch value from the threadObj.
  Node* threadObj_epoch_offset = basic_plus_adr(threadObj, java_lang_Thread::jfr_epoch_offset());
  Node* threadObj_epoch_raw = access_load_at(threadObj, threadObj_epoch_offset, TypeRawPtr::BOTTOM, TypeInt::CHAR, T_CHAR,
                                             IN_HEAP | MO_UNORDERED | C2_MISMATCHED | C2_CONTROL_DEPENDENT_LOAD);

  // Mask off the excluded information from the epoch.
  Node * threadObj_is_excluded = _gvn.transform(new AndINode(threadObj_epoch_raw, excluded_mask));

  // True branch, this is a virtual thread.
  Node* vthread_not_equal_threadObj = _gvn.transform(new IfTrueNode(iff_vthread_not_equal_threadObj));
  set_control(vthread_not_equal_threadObj);

  // Load the tid field from the vthread object.
  Node* vthread_tid = load_field_from_object(vthread, "tid", "J");

  // Load the raw epoch value from the vthread.
  Node* vthread_epoch_offset = basic_plus_adr(vthread, java_lang_Thread::jfr_epoch_offset());
  Node* vthread_epoch_raw = access_load_at(vthread, vthread_epoch_offset, TypeRawPtr::BOTTOM, TypeInt::CHAR, T_CHAR,
                                           IN_HEAP | MO_UNORDERED | C2_MISMATCHED | C2_CONTROL_DEPENDENT_LOAD);

  // Mask off the excluded information from the epoch.
  Node * vthread_is_excluded = _gvn.transform(new AndINode(vthread_epoch_raw, _gvn.transform(excluded_mask)));

  // Branch on excluded to conditionalize updating the epoch for the virtual thread.
  Node* is_excluded_cmp = _gvn.transform(new CmpINode(vthread_is_excluded, _gvn.transform(excluded_mask)));
  Node* test_not_excluded = _gvn.transform(new BoolNode(is_excluded_cmp, BoolTest::ne));
  IfNode* iff_not_excluded = create_and_map_if(control(), test_not_excluded, PROB_MAX, COUNT_UNKNOWN);

  // False branch, vthread is excluded, no need to write epoch info.
  Node* excluded = _gvn.transform(new IfFalseNode(iff_not_excluded));

  // True branch, vthread is included, update epoch info.
  Node* included = _gvn.transform(new IfTrueNode(iff_not_excluded));
  set_control(included);

  // Get epoch value.
  Node* epoch = _gvn.transform(new AndINode(vthread_epoch_raw, _gvn.transform(epoch_mask)));

  // Load the current epoch generation. The value is unsigned 16-bit, so we type it as T_CHAR.
  Node* epoch_generation_address = makecon(TypeRawPtr::make(JfrIntrinsicSupport::epoch_generation_address()));
  Node* current_epoch_generation = make_load(control(), epoch_generation_address, TypeInt::CHAR, T_CHAR, MemNode::unordered);

  // Compare the epoch in the vthread to the current epoch generation.
  Node* const epoch_cmp = _gvn.transform(new CmpUNode(current_epoch_generation, epoch));
  Node* test_epoch_not_equal = _gvn.transform(new BoolNode(epoch_cmp, BoolTest::ne));
  IfNode* iff_epoch_not_equal = create_and_map_if(control(), test_epoch_not_equal, PROB_FAIR, COUNT_UNKNOWN);

  // False path, epoch is equal, checkpoint information is valid.
  Node* epoch_is_equal = _gvn.transform(new IfFalseNode(iff_epoch_not_equal));

  // True path, epoch is not equal, write a checkpoint for the vthread.
  Node* epoch_is_not_equal = _gvn.transform(new IfTrueNode(iff_epoch_not_equal));

  set_control(epoch_is_not_equal);

  // Make a runtime call, which can safepoint, to write a checkpoint for the vthread for this epoch.
  // The call also updates the native thread local thread id and the vthread with the current epoch.
  Node* call_write_checkpoint = make_runtime_call(RC_NO_LEAF,
                                                  OptoRuntime::jfr_write_checkpoint_Type(),
                                                  StubRoutines::jfr_write_checkpoint(),
                                                  "write_checkpoint", TypePtr::BOTTOM);
  Node* call_write_checkpoint_control = _gvn.transform(new ProjNode(call_write_checkpoint, TypeFunc::Control));

  // vthread epoch != current epoch
  RegionNode* epoch_compare_rgn = new RegionNode(PATH_LIMIT);
  record_for_igvn(epoch_compare_rgn);
  PhiNode* epoch_compare_mem = new PhiNode(epoch_compare_rgn, Type::MEMORY, TypePtr::BOTTOM);
  record_for_igvn(epoch_compare_mem);
  PhiNode* epoch_compare_io = new PhiNode(epoch_compare_rgn, Type::ABIO);
  record_for_igvn(epoch_compare_io);

  // Update control and phi nodes.
  epoch_compare_rgn->init_req(_true_path, call_write_checkpoint_control);
  epoch_compare_rgn->init_req(_false_path, epoch_is_equal);
  epoch_compare_mem->init_req(_true_path, _gvn.transform(reset_memory()));
  epoch_compare_mem->init_req(_false_path, input_memory_state);
  epoch_compare_io->init_req(_true_path, i_o());
  epoch_compare_io->init_req(_false_path, input_io_state);

  // excluded != true
  RegionNode* exclude_compare_rgn = new RegionNode(PATH_LIMIT);
  record_for_igvn(exclude_compare_rgn);
  PhiNode* exclude_compare_mem = new PhiNode(exclude_compare_rgn, Type::MEMORY, TypePtr::BOTTOM);
  record_for_igvn(exclude_compare_mem);
  PhiNode* exclude_compare_io = new PhiNode(exclude_compare_rgn, Type::ABIO);
  record_for_igvn(exclude_compare_io);

  // Update control and phi nodes.
  exclude_compare_rgn->init_req(_true_path, _gvn.transform(epoch_compare_rgn));
  exclude_compare_rgn->init_req(_false_path, excluded);
  exclude_compare_mem->init_req(_true_path, _gvn.transform(epoch_compare_mem));
  exclude_compare_mem->init_req(_false_path, input_memory_state);
  exclude_compare_io->init_req(_true_path, _gvn.transform(epoch_compare_io));
  exclude_compare_io->init_req(_false_path, input_io_state);

  // vthread != threadObj
  RegionNode* vthread_compare_rgn = new RegionNode(PATH_LIMIT);
  record_for_igvn(vthread_compare_rgn);
  PhiNode* vthread_compare_mem = new PhiNode(vthread_compare_rgn, Type::MEMORY, TypePtr::BOTTOM);
  PhiNode* vthread_compare_io = new PhiNode(vthread_compare_rgn, Type::ABIO);
  record_for_igvn(vthread_compare_io);
  PhiNode* tid = new PhiNode(vthread_compare_rgn, TypeLong::LONG);
  record_for_igvn(tid);
  PhiNode* exclusion = new PhiNode(vthread_compare_rgn, TypeInt::BOOL);
  record_for_igvn(exclusion);

  // Update control and phi nodes.
  vthread_compare_rgn->init_req(_true_path, _gvn.transform(exclude_compare_rgn));
  vthread_compare_rgn->init_req(_false_path, vthread_equal_threadObj);
  vthread_compare_mem->init_req(_true_path, _gvn.transform(exclude_compare_mem));
  vthread_compare_mem->init_req(_false_path, input_memory_state);
  vthread_compare_io->init_req(_true_path, _gvn.transform(exclude_compare_io));
  vthread_compare_io->init_req(_false_path, input_io_state);
  tid->init_req(_true_path, _gvn.transform(vthread_tid));
  tid->init_req(_false_path, _gvn.transform(thread_obj_tid));
  exclusion->init_req(_true_path, _gvn.transform(vthread_is_excluded));
  exclusion->init_req(_false_path, _gvn.transform(threadObj_is_excluded));

  // Update branch state.
  set_control(_gvn.transform(vthread_compare_rgn));
  set_all_memory(_gvn.transform(vthread_compare_mem));
  set_i_o(_gvn.transform(vthread_compare_io));

  // Load the event writer oop by dereferencing the jobject handle.
  ciKlass* klass_EventWriter = env()->find_system_klass(ciSymbol::make("jdk/jfr/internal/event/EventWriter"));
  assert(klass_EventWriter->is_loaded(), "invariant");
  ciInstanceKlass* const instklass_EventWriter = klass_EventWriter->as_instance_klass();
  const TypeKlassPtr* const aklass = TypeKlassPtr::make(instklass_EventWriter);
  const TypeOopPtr* const xtype = aklass->as_instance_type();
  Node* jobj_untagged = _gvn.transform(new AddPNode(top(), jobj, _gvn.MakeConX(-JNIHandles::TypeTag::global)));
  Node* event_writer = access_load(jobj_untagged, xtype, T_OBJECT, IN_NATIVE | C2_CONTROL_DEPENDENT_LOAD);

  // Load the current thread id from the event writer object.
  Node* const event_writer_tid = load_field_from_object(event_writer, "threadID", "J");
  // Get the field offset to, conditionally, store an updated tid value later.
  Node* const event_writer_tid_field = field_address_from_object(event_writer, "threadID", "J", false);
  const TypePtr* event_writer_tid_field_type = _gvn.type(event_writer_tid_field)->isa_ptr();
  // Get the field offset to, conditionally, store an updated exclusion value later.
  Node* const event_writer_excluded_field = field_address_from_object(event_writer, "excluded", "Z", false);
  const TypePtr* event_writer_excluded_field_type = _gvn.type(event_writer_excluded_field)->isa_ptr();

  RegionNode* event_writer_tid_compare_rgn = new RegionNode(PATH_LIMIT);
  record_for_igvn(event_writer_tid_compare_rgn);
  PhiNode* event_writer_tid_compare_mem = new PhiNode(event_writer_tid_compare_rgn, Type::MEMORY, TypePtr::BOTTOM);
  record_for_igvn(event_writer_tid_compare_mem);
  PhiNode* event_writer_tid_compare_io = new PhiNode(event_writer_tid_compare_rgn, Type::ABIO);
  record_for_igvn(event_writer_tid_compare_io);

  // Compare the current tid from the thread object to what is currently stored in the event writer object.
  Node* const tid_cmp = _gvn.transform(new CmpLNode(event_writer_tid, _gvn.transform(tid)));
  Node* test_tid_not_equal = _gvn.transform(new BoolNode(tid_cmp, BoolTest::ne));
  IfNode* iff_tid_not_equal = create_and_map_if(_gvn.transform(vthread_compare_rgn), test_tid_not_equal, PROB_FAIR, COUNT_UNKNOWN);

  // False path, tids are the same.
  Node* tid_is_equal = _gvn.transform(new IfFalseNode(iff_tid_not_equal));

  // True path, tid is not equal, need to update the tid in the event writer.
  Node* tid_is_not_equal = _gvn.transform(new IfTrueNode(iff_tid_not_equal));
  record_for_igvn(tid_is_not_equal);

  // Store the exclusion state to the event writer.
  store_to_memory(tid_is_not_equal, event_writer_excluded_field, _gvn.transform(exclusion), T_BOOLEAN, event_writer_excluded_field_type, MemNode::unordered);

  // Store the tid to the event writer.
  store_to_memory(tid_is_not_equal, event_writer_tid_field, tid, T_LONG, event_writer_tid_field_type, MemNode::unordered);

  // Update control and phi nodes.
  event_writer_tid_compare_rgn->init_req(_true_path, tid_is_not_equal);
  event_writer_tid_compare_rgn->init_req(_false_path, tid_is_equal);
  event_writer_tid_compare_mem->init_req(_true_path, _gvn.transform(reset_memory()));
  event_writer_tid_compare_mem->init_req(_false_path, _gvn.transform(vthread_compare_mem));
  event_writer_tid_compare_io->init_req(_true_path, _gvn.transform(i_o()));
  event_writer_tid_compare_io->init_req(_false_path, _gvn.transform(vthread_compare_io));

  // Result of top level CFG, Memory, IO and Value.
  RegionNode* result_rgn = new RegionNode(PATH_LIMIT);
  PhiNode* result_mem = new PhiNode(result_rgn, Type::MEMORY, TypePtr::BOTTOM);
  PhiNode* result_io = new PhiNode(result_rgn, Type::ABIO);
  PhiNode* result_value = new PhiNode(result_rgn, TypeInstPtr::BOTTOM);

  // Result control.
  result_rgn->init_req(_true_path, _gvn.transform(event_writer_tid_compare_rgn));
  result_rgn->init_req(_false_path, jobj_is_null);

  // Result memory.
  result_mem->init_req(_true_path, _gvn.transform(event_writer_tid_compare_mem));
  result_mem->init_req(_false_path, _gvn.transform(input_memory_state));

  // Result IO.
  result_io->init_req(_true_path, _gvn.transform(event_writer_tid_compare_io));
  result_io->init_req(_false_path, _gvn.transform(input_io_state));

  // Result value.
  result_value->init_req(_true_path, _gvn.transform(event_writer)); // return event writer oop
  result_value->init_req(_false_path, null()); // return NULL

  // Set output state.
  set_control(_gvn.transform(result_rgn));
  set_all_memory(_gvn.transform(result_mem));
  set_i_o(_gvn.transform(result_io));
  set_result(result_rgn, result_value);
  return true;
}

/*
 * The intrinsic is a model of this pseudo-code:
 *
 * JfrThreadLocal* const tl = thread->jfr_thread_local();
 * if (carrierThread != thread) { // is virtual thread
 *   const u2 vthread_epoch_raw = java_lang_Thread::jfr_epoch(thread);
 *   bool excluded = vthread_epoch_raw & excluded_mask;
 *   Atomic::store(&tl->_contextual_tid, java_lang_Thread::tid(thread));
 *   Atomic::store(&tl->_contextual_thread_excluded, is_excluded);
 *   if (!excluded) {
 *     const u2 vthread_epoch = vthread_epoch_raw & epoch_mask;
 *     Atomic::store(&tl->_vthread_epoch, vthread_epoch);
 *   }
 *   Atomic::release_store(&tl->_vthread, true);
 *   return;
 * }
 * Atomic::release_store(&tl->_vthread, false);
 */
void LibraryCallKit::extend_setCurrentThread(Node* jt, Node* thread) {
  enum { _true_path = 1, _false_path = 2, PATH_LIMIT };

  Node* input_memory_state = reset_memory();
  set_all_memory(input_memory_state);

  Node* excluded_mask = _gvn.intcon(32768);
  Node* epoch_mask = _gvn.intcon(32767);

  Node* const carrierThread = generate_current_thread(jt);
  // If thread != carrierThread, this is a virtual thread.
  Node* thread_cmp_carrierThread = _gvn.transform(new CmpPNode(thread, carrierThread));
  Node* test_thread_not_equal_carrierThread = _gvn.transform(new BoolNode(thread_cmp_carrierThread, BoolTest::ne));
  IfNode* iff_thread_not_equal_carrierThread =
    create_and_map_if(control(), test_thread_not_equal_carrierThread, PROB_FAIR, COUNT_UNKNOWN);

  Node* vthread_offset = basic_plus_adr(jt, in_bytes(THREAD_LOCAL_OFFSET_JFR + VTHREAD_OFFSET_JFR));

  // False branch, is carrierThread.
  Node* thread_equal_carrierThread = _gvn.transform(new IfFalseNode(iff_thread_not_equal_carrierThread));
  // Store release
  Node* vthread_false_memory = store_to_memory(thread_equal_carrierThread, vthread_offset, _gvn.intcon(0), T_BOOLEAN, Compile::AliasIdxRaw, MemNode::release, true);

  set_all_memory(input_memory_state);

  // True branch, is virtual thread.
  Node* thread_not_equal_carrierThread = _gvn.transform(new IfTrueNode(iff_thread_not_equal_carrierThread));
  set_control(thread_not_equal_carrierThread);

  // Load the raw epoch value from the vthread.
  Node* epoch_offset = basic_plus_adr(thread, java_lang_Thread::jfr_epoch_offset());
  Node* epoch_raw = access_load_at(thread, epoch_offset, TypeRawPtr::BOTTOM, TypeInt::CHAR, T_CHAR,
                                   IN_HEAP | MO_UNORDERED | C2_MISMATCHED | C2_CONTROL_DEPENDENT_LOAD);

  // Mask off the excluded information from the epoch.
  Node * const is_excluded = _gvn.transform(new AndINode(epoch_raw, _gvn.transform(excluded_mask)));

  // Load the tid field from the thread.
  Node* tid = load_field_from_object(thread, "tid", "J");

  // Store the vthread tid to the jfr thread local.
  Node* thread_id_offset = basic_plus_adr(jt, in_bytes(THREAD_LOCAL_OFFSET_JFR + VTHREAD_ID_OFFSET_JFR));
  Node* tid_memory = store_to_memory(control(), thread_id_offset, tid, T_LONG, Compile::AliasIdxRaw, MemNode::unordered, true);

  // Branch is_excluded to conditionalize updating the epoch .
  Node* excluded_cmp = _gvn.transform(new CmpINode(is_excluded, _gvn.transform(excluded_mask)));
  Node* test_excluded = _gvn.transform(new BoolNode(excluded_cmp, BoolTest::eq));
  IfNode* iff_excluded = create_and_map_if(control(), test_excluded, PROB_MIN, COUNT_UNKNOWN);

  // True branch, vthread is excluded, no need to write epoch info.
  Node* excluded = _gvn.transform(new IfTrueNode(iff_excluded));
  set_control(excluded);
  Node* vthread_is_excluded = _gvn.intcon(1);

  // False branch, vthread is included, update epoch info.
  Node* included = _gvn.transform(new IfFalseNode(iff_excluded));
  set_control(included);
  Node* vthread_is_included = _gvn.intcon(0);

  // Get epoch value.
  Node* epoch = _gvn.transform(new AndINode(epoch_raw, _gvn.transform(epoch_mask)));

  // Store the vthread epoch to the jfr thread local.
  Node* vthread_epoch_offset = basic_plus_adr(jt, in_bytes(THREAD_LOCAL_OFFSET_JFR + VTHREAD_EPOCH_OFFSET_JFR));
  Node* included_memory = store_to_memory(control(), vthread_epoch_offset, epoch, T_CHAR, Compile::AliasIdxRaw, MemNode::unordered, true);

  RegionNode* excluded_rgn = new RegionNode(PATH_LIMIT);
  record_for_igvn(excluded_rgn);
  PhiNode* excluded_mem = new PhiNode(excluded_rgn, Type::MEMORY, TypePtr::BOTTOM);
  record_for_igvn(excluded_mem);
  PhiNode* exclusion = new PhiNode(excluded_rgn, TypeInt::BOOL);
  record_for_igvn(exclusion);

  // Merge the excluded control and memory.
  excluded_rgn->init_req(_true_path, excluded);
  excluded_rgn->init_req(_false_path, included);
  excluded_mem->init_req(_true_path, tid_memory);
  excluded_mem->init_req(_false_path, included_memory);
  exclusion->init_req(_true_path, _gvn.transform(vthread_is_excluded));
  exclusion->init_req(_false_path, _gvn.transform(vthread_is_included));

  // Set intermediate state.
  set_control(_gvn.transform(excluded_rgn));
  set_all_memory(excluded_mem);

  // Store the vthread exclusion state to the jfr thread local.
  Node* thread_local_excluded_offset = basic_plus_adr(jt, in_bytes(THREAD_LOCAL_OFFSET_JFR + VTHREAD_EXCLUDED_OFFSET_JFR));
  store_to_memory(control(), thread_local_excluded_offset, _gvn.transform(exclusion), T_BOOLEAN, Compile::AliasIdxRaw, MemNode::unordered, true);

  // Store release
  Node * vthread_true_memory = store_to_memory(control(), vthread_offset, _gvn.intcon(1), T_BOOLEAN, Compile::AliasIdxRaw, MemNode::release, true);

  RegionNode* thread_compare_rgn = new RegionNode(PATH_LIMIT);
  record_for_igvn(thread_compare_rgn);
  PhiNode* thread_compare_mem = new PhiNode(thread_compare_rgn, Type::MEMORY, TypePtr::BOTTOM);
  record_for_igvn(thread_compare_mem);
  PhiNode* vthread = new PhiNode(thread_compare_rgn, TypeInt::BOOL);
  record_for_igvn(vthread);

  // Merge the thread_compare control and memory.
  thread_compare_rgn->init_req(_true_path, control());
  thread_compare_rgn->init_req(_false_path, thread_equal_carrierThread);
  thread_compare_mem->init_req(_true_path, vthread_true_memory);
  thread_compare_mem->init_req(_false_path, vthread_false_memory);

  // Set output state.
  set_control(_gvn.transform(thread_compare_rgn));
  set_all_memory(_gvn.transform(thread_compare_mem));
}

#endif // JFR_HAVE_INTRINSICS

//------------------------inline_native_currentCarrierThread------------------
bool LibraryCallKit::inline_native_currentCarrierThread() {
  Node* junk = NULL;
  set_result(generate_current_thread(junk));
  return true;
}

//------------------------inline_native_currentThread------------------
bool LibraryCallKit::inline_native_currentThread() {
  Node* junk = NULL;
  set_result(generate_virtual_thread(junk));
  return true;
}

//------------------------inline_native_setVthread------------------
bool LibraryCallKit::inline_native_setCurrentThread() {
  assert(C->method()->changes_current_thread(),
         "method changes current Thread but is not annotated ChangesCurrentThread");
  Node* arr = argument(1);
  Node* thread = _gvn.transform(new ThreadLocalNode());
  Node* p = basic_plus_adr(top()/*!oop*/, thread, in_bytes(JavaThread::vthread_offset()));
  Node* thread_obj_handle
    = make_load(NULL, p, p->bottom_type()->is_ptr(), T_OBJECT, MemNode::unordered);
  thread_obj_handle = _gvn.transform(thread_obj_handle);
  const TypePtr *adr_type = _gvn.type(thread_obj_handle)->isa_ptr();
  access_store_at(NULL, thread_obj_handle, adr_type, arr, _gvn.type(arr), T_OBJECT, IN_NATIVE | MO_UNORDERED);
  JFR_ONLY(extend_setCurrentThread(thread, arr);)
  return true;
}

Node* LibraryCallKit::scopedValueCache_helper() {
  ciKlass *objects_klass = ciObjArrayKlass::make(env()->Object_klass());
  const TypeOopPtr *etype = TypeOopPtr::make_from_klass(env()->Object_klass());

  bool xk = etype->klass_is_exact();

  Node* thread = _gvn.transform(new ThreadLocalNode());
  Node* p = basic_plus_adr(top()/*!oop*/, thread, in_bytes(JavaThread::scopedValueCache_offset()));
  // We cannot use immutable_memory() because we might flip onto a
  // different carrier thread, at which point we'll need to use that
  // carrier thread's cache.
  // return _gvn.transform(LoadNode::make(_gvn, NULL, immutable_memory(), p, p->bottom_type()->is_ptr(),
  //       TypeRawPtr::NOTNULL, T_ADDRESS, MemNode::unordered));
  return make_load(NULL, p, p->bottom_type()->is_ptr(), T_ADDRESS, MemNode::unordered);
}

//------------------------inline_native_scopedValueCache------------------
bool LibraryCallKit::inline_native_scopedValueCache() {
  ciKlass *objects_klass = ciObjArrayKlass::make(env()->Object_klass());
  const TypeOopPtr *etype = TypeOopPtr::make_from_klass(env()->Object_klass());
  const TypeAry* arr0 = TypeAry::make(etype, TypeInt::POS);

  // Because we create the scopedValue cache lazily we have to make the
  // type of the result BotPTR.
  bool xk = etype->klass_is_exact();
  const Type* objects_type = TypeAryPtr::make(TypePtr::BotPTR, arr0, objects_klass, xk, TypeAryPtr::Offset(0));
  Node* cache_obj_handle = scopedValueCache_helper();
  set_result(access_load(cache_obj_handle, objects_type, T_OBJECT, IN_NATIVE));

  return true;
}

//------------------------inline_native_setScopedValueCache------------------
bool LibraryCallKit::inline_native_setScopedValueCache() {
  Node* arr = argument(0);
  Node* cache_obj_handle = scopedValueCache_helper();

  const TypePtr *adr_type = _gvn.type(cache_obj_handle)->isa_ptr();
  store_to_memory(control(), cache_obj_handle, arr, T_OBJECT, adr_type,
                  MemNode::unordered);

  return true;
}

//-----------------------load_klass_from_mirror_common-------------------------
// Given a java mirror (a java.lang.Class oop), load its corresponding klass oop.
// Test the klass oop for null (signifying a primitive Class like Integer.TYPE),
// and branch to the given path on the region.
// If never_see_null, take an uncommon trap on null, so we can optimistically
// compile for the non-null case.
// If the region is NULL, force never_see_null = true.
Node* LibraryCallKit::load_klass_from_mirror_common(Node* mirror,
                                                    bool never_see_null,
                                                    RegionNode* region,
                                                    int null_path,
                                                    int offset) {
  if (region == NULL)  never_see_null = true;
  Node* p = basic_plus_adr(mirror, offset);
  const TypeKlassPtr*  kls_type = TypeInstKlassPtr::OBJECT_OR_NULL;
  Node* kls = _gvn.transform(LoadKlassNode::make(_gvn, NULL, immutable_memory(), p, TypeRawPtr::BOTTOM, kls_type));
  Node* null_ctl = top();
  kls = null_check_oop(kls, &null_ctl, never_see_null);
  if (region != NULL) {
    // Set region->in(null_path) if the mirror is a primitive (e.g, int.class).
    region->init_req(null_path, null_ctl);
  } else {
    assert(null_ctl == top(), "no loose ends");
  }
  return kls;
}

//--------------------(inline_native_Class_query helpers)---------------------
// Use this for JVM_ACC_INTERFACE, JVM_ACC_IS_CLONEABLE_FAST, JVM_ACC_HAS_FINALIZER.
// Fall through if (mods & mask) == bits, take the guard otherwise.
Node* LibraryCallKit::generate_access_flags_guard(Node* kls, int modifier_mask, int modifier_bits, RegionNode* region) {
  // Branch around if the given klass has the given modifier bit set.
  // Like generate_guard, adds a new path onto the region.
  Node* modp = basic_plus_adr(kls, in_bytes(Klass::access_flags_offset()));
  Node* mods = make_load(NULL, modp, TypeInt::INT, T_INT, MemNode::unordered);
  Node* mask = intcon(modifier_mask);
  Node* bits = intcon(modifier_bits);
  Node* mbit = _gvn.transform(new AndINode(mods, mask));
  Node* cmp  = _gvn.transform(new CmpINode(mbit, bits));
  Node* bol  = _gvn.transform(new BoolNode(cmp, BoolTest::ne));
  return generate_fair_guard(bol, region);
}

Node* LibraryCallKit::generate_interface_guard(Node* kls, RegionNode* region) {
  return generate_access_flags_guard(kls, JVM_ACC_INTERFACE, 0, region);
}
Node* LibraryCallKit::generate_hidden_class_guard(Node* kls, RegionNode* region) {
  return generate_access_flags_guard(kls, JVM_ACC_IS_HIDDEN_CLASS, 0, region);
}

//-------------------------inline_native_Class_query-------------------
bool LibraryCallKit::inline_native_Class_query(vmIntrinsics::ID id) {
  const Type* return_type = TypeInt::BOOL;
  Node* prim_return_value = top();  // what happens if it's a primitive class?
  bool never_see_null = !too_many_traps(Deoptimization::Reason_null_check);
  bool expect_prim = false;     // most of these guys expect to work on refs

  enum { _normal_path = 1, _prim_path = 2, PATH_LIMIT };

  Node* mirror = argument(0);
  Node* obj    = top();

  switch (id) {
  case vmIntrinsics::_isInstance:
    // nothing is an instance of a primitive type
    prim_return_value = intcon(0);
    obj = argument(1);
    break;
  case vmIntrinsics::_getModifiers:
    prim_return_value = intcon(JVM_ACC_ABSTRACT | JVM_ACC_FINAL | JVM_ACC_PUBLIC);
    assert(is_power_of_2((int)JVM_ACC_WRITTEN_FLAGS+1), "change next line");
    return_type = TypeInt::make(0, JVM_ACC_WRITTEN_FLAGS, Type::WidenMin);
    break;
  case vmIntrinsics::_isInterface:
    prim_return_value = intcon(0);
    break;
  case vmIntrinsics::_isArray:
    prim_return_value = intcon(0);
    expect_prim = true;  // cf. ObjectStreamClass.getClassSignature
    break;
  case vmIntrinsics::_isPrimitive:
    prim_return_value = intcon(1);
    expect_prim = true;  // obviously
    break;
  case vmIntrinsics::_isHidden:
    prim_return_value = intcon(0);
    break;
  case vmIntrinsics::_getSuperclass:
    prim_return_value = null();
    return_type = TypeInstPtr::MIRROR->cast_to_ptr_type(TypePtr::BotPTR);
    break;
  case vmIntrinsics::_getClassAccessFlags:
    prim_return_value = intcon(JVM_ACC_ABSTRACT | JVM_ACC_FINAL | JVM_ACC_PUBLIC);
    return_type = TypeInt::INT;  // not bool!  6297094
    break;
  default:
    fatal_unexpected_iid(id);
    break;
  }

  const TypeInstPtr* mirror_con = _gvn.type(mirror)->isa_instptr();
  if (mirror_con == NULL)  return false;  // cannot happen?

#ifndef PRODUCT
  if (C->print_intrinsics() || C->print_inlining()) {
    ciType* k = mirror_con->java_mirror_type();
    if (k) {
      tty->print("Inlining %s on constant Class ", vmIntrinsics::name_at(intrinsic_id()));
      k->print_name();
      tty->cr();
    }
  }
#endif

  // Null-check the mirror, and the mirror's klass ptr (in case it is a primitive).
  RegionNode* region = new RegionNode(PATH_LIMIT);
  record_for_igvn(region);
  PhiNode* phi = new PhiNode(region, return_type);

  // The mirror will never be null of Reflection.getClassAccessFlags, however
  // it may be null for Class.isInstance or Class.getModifiers. Throw a NPE
  // if it is. See bug 4774291.

  // For Reflection.getClassAccessFlags(), the null check occurs in
  // the wrong place; see inline_unsafe_access(), above, for a similar
  // situation.
  mirror = null_check(mirror);
  // If mirror or obj is dead, only null-path is taken.
  if (stopped())  return true;

  if (expect_prim)  never_see_null = false;  // expect nulls (meaning prims)

  // Now load the mirror's klass metaobject, and null-check it.
  // Side-effects region with the control path if the klass is null.
  Node* kls = load_klass_from_mirror(mirror, never_see_null, region, _prim_path);
  // If kls is null, we have a primitive mirror.
  phi->init_req(_prim_path, prim_return_value);
  if (stopped()) { set_result(region, phi); return true; }
  bool safe_for_replace = (region->in(_prim_path) == top());

  Node* p;  // handy temp
  Node* null_ctl;

  // Now that we have the non-null klass, we can perform the real query.
  // For constant classes, the query will constant-fold in LoadNode::Value.
  Node* query_value = top();
  switch (id) {
  case vmIntrinsics::_isInstance:
    // nothing is an instance of a primitive type
    query_value = gen_instanceof(obj, kls, safe_for_replace);
    break;

  case vmIntrinsics::_getModifiers:
    p = basic_plus_adr(kls, in_bytes(Klass::modifier_flags_offset()));
    query_value = make_load(NULL, p, TypeInt::INT, T_INT, MemNode::unordered);
    break;

  case vmIntrinsics::_isInterface:
    // (To verify this code sequence, check the asserts in JVM_IsInterface.)
    if (generate_interface_guard(kls, region) != NULL)
      // A guard was added.  If the guard is taken, it was an interface.
      phi->add_req(intcon(1));
    // If we fall through, it's a plain class.
    query_value = intcon(0);
    break;

  case vmIntrinsics::_isArray:
    // (To verify this code sequence, check the asserts in JVM_IsArrayClass.)
    if (generate_array_guard(kls, region) != NULL)
      // A guard was added.  If the guard is taken, it was an array.
      phi->add_req(intcon(1));
    // If we fall through, it's a plain class.
    query_value = intcon(0);
    break;

  case vmIntrinsics::_isPrimitive:
    query_value = intcon(0); // "normal" path produces false
    break;

  case vmIntrinsics::_isHidden:
    // (To verify this code sequence, check the asserts in JVM_IsHiddenClass.)
    if (generate_hidden_class_guard(kls, region) != NULL)
      // A guard was added.  If the guard is taken, it was an hidden class.
      phi->add_req(intcon(1));
    // If we fall through, it's a plain class.
    query_value = intcon(0);
    break;


  case vmIntrinsics::_getSuperclass:
    // The rules here are somewhat unfortunate, but we can still do better
    // with random logic than with a JNI call.
    // Interfaces store null or Object as _super, but must report null.
    // Arrays store an intermediate super as _super, but must report Object.
    // Other types can report the actual _super.
    // (To verify this code sequence, check the asserts in JVM_IsInterface.)
    if (generate_interface_guard(kls, region) != NULL)
      // A guard was added.  If the guard is taken, it was an interface.
      phi->add_req(null());
    if (generate_array_guard(kls, region) != NULL)
      // A guard was added.  If the guard is taken, it was an array.
      phi->add_req(makecon(TypeInstPtr::make(env()->Object_klass()->java_mirror())));
    // If we fall through, it's a plain class.  Get its _super.
    p = basic_plus_adr(kls, in_bytes(Klass::super_offset()));
    kls = _gvn.transform(LoadKlassNode::make(_gvn, NULL, immutable_memory(), p, TypeRawPtr::BOTTOM, TypeInstKlassPtr::OBJECT_OR_NULL));
    null_ctl = top();
    kls = null_check_oop(kls, &null_ctl);
    if (null_ctl != top()) {
      // If the guard is taken, Object.superClass is null (both klass and mirror).
      region->add_req(null_ctl);
      phi   ->add_req(null());
    }
    if (!stopped()) {
      query_value = load_mirror_from_klass(kls);
    }
    break;

  case vmIntrinsics::_getClassAccessFlags:
    p = basic_plus_adr(kls, in_bytes(Klass::access_flags_offset()));
    query_value = make_load(NULL, p, TypeInt::INT, T_INT, MemNode::unordered);
    break;

  default:
    fatal_unexpected_iid(id);
    break;
  }

  // Fall-through is the normal case of a query to a real class.
  phi->init_req(1, query_value);
  region->init_req(1, control());

  C->set_has_split_ifs(true); // Has chance for split-if optimization
  set_result(region, phi);
  return true;
}

//-------------------------inline_primitive_Class_conversion-------------------
//               Class<T> java.lang.Class                  .asPrimaryType()
// public static Class<T> jdk.internal.value.PrimitiveClass.asPrimaryType(Class<T>)
//               Class<T> java.lang.Class                  .asValueType()
// public static Class<T> jdk.internal.value.PrimitiveClass.asValueType(Class<T>)
bool LibraryCallKit::inline_primitive_Class_conversion(vmIntrinsics::ID id) {
  Node* mirror = argument(0); // Receiver/argument Class
  const TypeInstPtr* mirror_con = _gvn.type(mirror)->isa_instptr();
  if (mirror_con == NULL) {
    return false;
  }

  bool is_val_mirror = true;
  ciType* tm = mirror_con->java_mirror_type(&is_val_mirror);
  if (tm != NULL) {
    Node* result = mirror;
    if ((id == vmIntrinsics::_asPrimaryType || id == vmIntrinsics::_asPrimaryTypeArg) && is_val_mirror) {
      result = _gvn.makecon(TypeInstPtr::make(tm->as_inline_klass()->ref_mirror()));
    } else if (id == vmIntrinsics::_asValueType || id == vmIntrinsics::_asValueTypeArg) {
      if (!tm->is_inlinetype()) {
        return false; // Throw UnsupportedOperationException
      } else if (!is_val_mirror) {
        result = _gvn.makecon(TypeInstPtr::make(tm->as_inline_klass()->val_mirror()));
      }
    }
    set_result(result);
    return true;
  }
  return false;
}

//-------------------------inline_Class_cast-------------------
bool LibraryCallKit::inline_Class_cast() {
  Node* mirror = argument(0); // Class
  Node* obj    = argument(1);
  const TypeInstPtr* mirror_con = _gvn.type(mirror)->isa_instptr();
  if (mirror_con == NULL) {
    return false;  // dead path (mirror->is_top()).
  }
  if (obj == NULL || obj->is_top()) {
    return false;  // dead path
  }
  const TypeOopPtr* tp = _gvn.type(obj)->isa_oopptr();

  // First, see if Class.cast() can be folded statically.
  // java_mirror_type() returns non-null for compile-time Class constants.
  bool requires_null_check = false;
  ciType* tm = mirror_con->java_mirror_type(&requires_null_check);
  if (tm != NULL && tm->is_klass() &&
      tp != NULL) {
    if (!tp->is_loaded()) {
      // Don't use intrinsic when class is not loaded.
      return false;
    } else {
      int static_res = C->static_subtype_check(TypeKlassPtr::make(tm->as_klass(), Type::trust_interfaces), tp->as_klass_type());
      if (static_res == Compile::SSC_always_true) {
        // isInstance() is true - fold the code.
        if (requires_null_check) {
          obj = null_check(obj);
        }
        set_result(obj);
        return true;
      } else if (static_res == Compile::SSC_always_false) {
        // Don't use intrinsic, have to throw ClassCastException.
        // If the reference is null, the non-intrinsic bytecode will
        // be optimized appropriately.
        return false;
      }
    }
  }

  // Bailout intrinsic and do normal inlining if exception path is frequent.
  if (too_many_traps(Deoptimization::Reason_intrinsic)) {
    return false;
  }

  // Generate dynamic checks.
  // Class.cast() is java implementation of _checkcast bytecode.
  // Do checkcast (Parse::do_checkcast()) optimizations here.

  if (requires_null_check) {
    obj = null_check(obj);
  }
  mirror = null_check(mirror);
  // If mirror is dead, only null-path is taken.
  if (stopped()) {
    return true;
  }

  // Not-subtype or the mirror's klass ptr is NULL (in case it is a primitive).
  enum { _bad_type_path = 1, _prim_path = 2, _npe_path = 3, PATH_LIMIT };
  RegionNode* region = new RegionNode(PATH_LIMIT);
  record_for_igvn(region);

  // Now load the mirror's klass metaobject, and null-check it.
  // If kls is null, we have a primitive mirror and
  // nothing is an instance of a primitive type.
  Node* kls = load_klass_from_mirror(mirror, false, region, _prim_path);

  Node* res = top();
  Node* io = i_o();
  Node* mem = merged_memory();
  if (!stopped()) {
    if (EnableValhalla && !requires_null_check) {
      // Check if we are casting to QMyValue
      Node* ctrl_val_mirror = generate_fair_guard(is_val_mirror(mirror), NULL);
      if (ctrl_val_mirror != NULL) {
        RegionNode* r = new RegionNode(3);
        record_for_igvn(r);
        r->init_req(1, control());

        // Casting to QMyValue, check for null
        set_control(ctrl_val_mirror);
        { // PreserveJVMState because null check replaces obj in map
          PreserveJVMState pjvms(this);
          Node* null_ctr = top();
          null_check_oop(obj, &null_ctr);
          region->init_req(_npe_path, null_ctr);
          r->init_req(2, control());
        }
        set_control(_gvn.transform(r));
      }
    }

    Node* bad_type_ctrl = top();
    // Do checkcast optimizations.
    res = gen_checkcast(obj, kls, &bad_type_ctrl);
    region->init_req(_bad_type_path, bad_type_ctrl);
  }
  if (region->in(_prim_path) != top() ||
      region->in(_bad_type_path) != top() ||
      region->in(_npe_path) != top()) {
    // Let Interpreter throw ClassCastException.
    PreserveJVMState pjvms(this);
    set_control(_gvn.transform(region));
    // Set IO and memory because gen_checkcast may override them when buffering inline types
    set_i_o(io);
    set_all_memory(mem);
    uncommon_trap(Deoptimization::Reason_intrinsic,
                  Deoptimization::Action_maybe_recompile);
  }
  if (!stopped()) {
    set_result(res);
  }
  return true;
}


//--------------------------inline_native_subtype_check------------------------
// This intrinsic takes the JNI calls out of the heart of
// UnsafeFieldAccessorImpl.set, which improves Field.set, readObject, etc.
bool LibraryCallKit::inline_native_subtype_check() {
  // Pull both arguments off the stack.
  Node* args[2];                // two java.lang.Class mirrors: superc, subc
  args[0] = argument(0);
  args[1] = argument(1);
  Node* klasses[2];             // corresponding Klasses: superk, subk
  klasses[0] = klasses[1] = top();

  enum {
    // A full decision tree on {superc is prim, subc is prim}:
    _prim_0_path = 1,           // {P,N} => false
                                // {P,P} & superc!=subc => false
    _prim_same_path,            // {P,P} & superc==subc => true
    _prim_1_path,               // {N,P} => false
    _ref_subtype_path,          // {N,N} & subtype check wins => true
    _both_ref_path,             // {N,N} & subtype check loses => false
    PATH_LIMIT
  };

  RegionNode* region = new RegionNode(PATH_LIMIT);
  RegionNode* prim_region = new RegionNode(2);
  Node*       phi    = new PhiNode(region, TypeInt::BOOL);
  record_for_igvn(region);
  record_for_igvn(prim_region);

  const TypePtr* adr_type = TypeRawPtr::BOTTOM;   // memory type of loads
  const TypeKlassPtr* kls_type = TypeInstKlassPtr::OBJECT_OR_NULL;
  int class_klass_offset = java_lang_Class::klass_offset();

  // First null-check both mirrors and load each mirror's klass metaobject.
  int which_arg;
  for (which_arg = 0; which_arg <= 1; which_arg++) {
    Node* arg = args[which_arg];
    arg = null_check(arg);
    if (stopped())  break;
    args[which_arg] = arg;

    Node* p = basic_plus_adr(arg, class_klass_offset);
    Node* kls = LoadKlassNode::make(_gvn, NULL, immutable_memory(), p, adr_type, kls_type);
    klasses[which_arg] = _gvn.transform(kls);
  }

  // Having loaded both klasses, test each for null.
  bool never_see_null = !too_many_traps(Deoptimization::Reason_null_check);
  for (which_arg = 0; which_arg <= 1; which_arg++) {
    Node* kls = klasses[which_arg];
    Node* null_ctl = top();
    kls = null_check_oop(kls, &null_ctl, never_see_null);
    if (which_arg == 0) {
      prim_region->init_req(1, null_ctl);
    } else {
      region->init_req(_prim_1_path, null_ctl);
    }
    if (stopped())  break;
    klasses[which_arg] = kls;
  }

  if (!stopped()) {
    // now we have two reference types, in klasses[0..1]
    Node* subk   = klasses[1];  // the argument to isAssignableFrom
    Node* superk = klasses[0];  // the receiver
    region->set_req(_both_ref_path, gen_subtype_check(subk, superk));
    // If superc is an inline mirror, we also need to check if superc == subc because LMyValue
    // is not a subtype of QMyValue but due to subk == superk the subtype check will pass.
    generate_fair_guard(is_val_mirror(args[0]), prim_region);
    // now we have a successful reference subtype check
    region->set_req(_ref_subtype_path, control());
  }

  // If both operands are primitive (both klasses null), then
  // we must return true when they are identical primitives.
  // It is convenient to test this after the first null klass check.
  // This path is also used if superc is a value mirror.
  set_control(_gvn.transform(prim_region));
  if (!stopped()) {
    // Since superc is primitive, make a guard for the superc==subc case.
    Node* cmp_eq = _gvn.transform(new CmpPNode(args[0], args[1]));
    Node* bol_eq = _gvn.transform(new BoolNode(cmp_eq, BoolTest::eq));
    generate_fair_guard(bol_eq, region);
    if (region->req() == PATH_LIMIT+1) {
      // A guard was added.  If the added guard is taken, superc==subc.
      region->swap_edges(PATH_LIMIT, _prim_same_path);
      region->del_req(PATH_LIMIT);
    }
    region->set_req(_prim_0_path, control()); // Not equal after all.
  }

  // these are the only paths that produce 'true':
  phi->set_req(_prim_same_path,   intcon(1));
  phi->set_req(_ref_subtype_path, intcon(1));

  // pull together the cases:
  assert(region->req() == PATH_LIMIT, "sane region");
  for (uint i = 1; i < region->req(); i++) {
    Node* ctl = region->in(i);
    if (ctl == NULL || ctl == top()) {
      region->set_req(i, top());
      phi   ->set_req(i, top());
    } else if (phi->in(i) == NULL) {
      phi->set_req(i, intcon(0)); // all other paths produce 'false'
    }
  }

  set_control(_gvn.transform(region));
  set_result(_gvn.transform(phi));
  return true;
}

//---------------------generate_array_guard_common------------------------
Node* LibraryCallKit::generate_array_guard_common(Node* kls, RegionNode* region, ArrayKind kind) {

  if (stopped()) {
    return NULL;
  }

  // Like generate_guard, adds a new path onto the region.
  jint  layout_con = 0;
  Node* layout_val = get_layout_helper(kls, layout_con);
  if (layout_val == NULL) {
    bool query = 0;
    switch(kind) {
      case ObjectArray:    query = Klass::layout_helper_is_objArray(layout_con); break;
      case NonObjectArray: query = !Klass::layout_helper_is_objArray(layout_con); break;
      case TypeArray:      query = Klass::layout_helper_is_typeArray(layout_con); break;
      case AnyArray:       query = Klass::layout_helper_is_array(layout_con); break;
      case NonArray:       query = !Klass::layout_helper_is_array(layout_con); break;
      default:
        ShouldNotReachHere();
    }
    if (!query) {
      return NULL;                       // never a branch
    } else {                             // always a branch
      Node* always_branch = control();
      if (region != NULL)
        region->add_req(always_branch);
      set_control(top());
      return always_branch;
    }
  }
  unsigned int value = 0;
  BoolTest::mask btest = BoolTest::illegal;
  switch(kind) {
    case ObjectArray:
    case NonObjectArray: {
      value = Klass::_lh_array_tag_obj_value;
      layout_val = _gvn.transform(new RShiftINode(layout_val, intcon(Klass::_lh_array_tag_shift)));
      btest = (kind == ObjectArray) ? BoolTest::eq : BoolTest::ne;
      break;
    }
    case TypeArray: {
      value = Klass::_lh_array_tag_type_value;
      layout_val = _gvn.transform(new RShiftINode(layout_val, intcon(Klass::_lh_array_tag_shift)));
      btest = BoolTest::eq;
      break;
    }
    case AnyArray:    value = Klass::_lh_neutral_value; btest = BoolTest::lt; break;
    case NonArray:    value = Klass::_lh_neutral_value; btest = BoolTest::gt; break;
    default:
      ShouldNotReachHere();
  }
  // Now test the correct condition.
  jint nval = (jint)value;
  Node* cmp = _gvn.transform(new CmpINode(layout_val, intcon(nval)));
  Node* bol = _gvn.transform(new BoolNode(cmp, btest));
  return generate_fair_guard(bol, region);
}


//-----------------------inline_native_newArray--------------------------
// private static native Object java.lang.reflect.Array.newArray(Class<?> componentType, int length);
// private        native Object Unsafe.allocateUninitializedArray0(Class<?> cls, int size);
bool LibraryCallKit::inline_unsafe_newArray(bool uninitialized) {
  Node* mirror;
  Node* count_val;
  if (uninitialized) {
    mirror    = argument(1);
    count_val = argument(2);
  } else {
    mirror    = argument(0);
    count_val = argument(1);
  }

  mirror = null_check(mirror);
  // If mirror or obj is dead, only null-path is taken.
  if (stopped())  return true;

  enum { _normal_path = 1, _slow_path = 2, PATH_LIMIT };
  RegionNode* result_reg = new RegionNode(PATH_LIMIT);
  PhiNode*    result_val = new PhiNode(result_reg, TypeInstPtr::NOTNULL);
  PhiNode*    result_io  = new PhiNode(result_reg, Type::ABIO);
  PhiNode*    result_mem = new PhiNode(result_reg, Type::MEMORY, TypePtr::BOTTOM);

  bool never_see_null = !too_many_traps(Deoptimization::Reason_null_check);
  Node* klass_node = load_array_klass_from_mirror(mirror, never_see_null,
                                                  result_reg, _slow_path);
  Node* normal_ctl   = control();
  Node* no_array_ctl = result_reg->in(_slow_path);

  // Generate code for the slow case.  We make a call to newArray().
  set_control(no_array_ctl);
  if (!stopped()) {
    // Either the input type is void.class, or else the
    // array klass has not yet been cached.  Either the
    // ensuing call will throw an exception, or else it
    // will cache the array klass for next time.
    PreserveJVMState pjvms(this);
    CallJavaNode* slow_call = NULL;
    if (uninitialized) {
      // Generate optimized virtual call (holder class 'Unsafe' is final)
      slow_call = generate_method_call(vmIntrinsics::_allocateUninitializedArray, false, false);
    } else {
      slow_call = generate_method_call_static(vmIntrinsics::_newArray);
    }
    Node* slow_result = set_results_for_java_call(slow_call);
    // this->control() comes from set_results_for_java_call
    result_reg->set_req(_slow_path, control());
    result_val->set_req(_slow_path, slow_result);
    result_io ->set_req(_slow_path, i_o());
    result_mem->set_req(_slow_path, reset_memory());
  }

  set_control(normal_ctl);
  if (!stopped()) {
    // Normal case:  The array type has been cached in the java.lang.Class.
    // The following call works fine even if the array type is polymorphic.
    // It could be a dynamic mix of int[], boolean[], Object[], etc.
    Node* obj = new_array(klass_node, count_val, 0);  // no arguments to push
    result_reg->init_req(_normal_path, control());
    result_val->init_req(_normal_path, obj);
    result_io ->init_req(_normal_path, i_o());
    result_mem->init_req(_normal_path, reset_memory());

    if (uninitialized) {
      // Mark the allocation so that zeroing is skipped
      AllocateArrayNode* alloc = AllocateArrayNode::Ideal_array_allocation(obj, &_gvn);
      alloc->maybe_set_complete(&_gvn);
    }
  }

  // Return the combined state.
  set_i_o(        _gvn.transform(result_io)  );
  set_all_memory( _gvn.transform(result_mem));

  C->set_has_split_ifs(true); // Has chance for split-if optimization
  set_result(result_reg, result_val);
  return true;
}

//----------------------inline_native_getLength--------------------------
// public static native int java.lang.reflect.Array.getLength(Object array);
bool LibraryCallKit::inline_native_getLength() {
  if (too_many_traps(Deoptimization::Reason_intrinsic))  return false;

  Node* array = null_check(argument(0));
  // If array is dead, only null-path is taken.
  if (stopped())  return true;

  // Deoptimize if it is a non-array.
  Node* non_array = generate_non_array_guard(load_object_klass(array), NULL);

  if (non_array != NULL) {
    PreserveJVMState pjvms(this);
    set_control(non_array);
    uncommon_trap(Deoptimization::Reason_intrinsic,
                  Deoptimization::Action_maybe_recompile);
  }

  // If control is dead, only non-array-path is taken.
  if (stopped())  return true;

  // The works fine even if the array type is polymorphic.
  // It could be a dynamic mix of int[], boolean[], Object[], etc.
  Node* result = load_array_length(array);

  C->set_has_split_ifs(true);  // Has chance for split-if optimization
  set_result(result);
  return true;
}

//------------------------inline_array_copyOf----------------------------
// public static <T,U> T[] java.util.Arrays.copyOf(     U[] original, int newLength,         Class<? extends T[]> newType);
// public static <T,U> T[] java.util.Arrays.copyOfRange(U[] original, int from,      int to, Class<? extends T[]> newType);
bool LibraryCallKit::inline_array_copyOf(bool is_copyOfRange) {
  if (too_many_traps(Deoptimization::Reason_intrinsic))  return false;

  // Get the arguments.
  Node* original          = argument(0);
  Node* start             = is_copyOfRange? argument(1): intcon(0);
  Node* end               = is_copyOfRange? argument(2): argument(1);
  Node* array_type_mirror = is_copyOfRange? argument(3): argument(2);

  Node* newcopy = NULL;

  // Set the original stack and the reexecute bit for the interpreter to reexecute
  // the bytecode that invokes Arrays.copyOf if deoptimization happens.
  { PreserveReexecuteState preexecs(this);
    jvms()->set_should_reexecute(true);

    array_type_mirror = null_check(array_type_mirror);
    original          = null_check(original);

    // Check if a null path was taken unconditionally.
    if (stopped())  return true;

    Node* orig_length = load_array_length(original);

    Node* klass_node = load_klass_from_mirror(array_type_mirror, false, NULL, 0);
    klass_node = null_check(klass_node);

    RegionNode* bailout = new RegionNode(1);
    record_for_igvn(bailout);

    // Despite the generic type of Arrays.copyOf, the mirror might be int, int[], etc.
    // Bail out if that is so.
    // Inline type array may have object field that would require a
    // write barrier. Conservatively, go to slow path.
    // TODO 8251971: Optimize for the case when flat src/dst are later found
    // to not contain oops (i.e., move this check to the macro expansion phase).
    BarrierSetC2* bs = BarrierSet::barrier_set()->barrier_set_c2();
    const TypeAryPtr* orig_t = _gvn.type(original)->isa_aryptr();
    const TypeKlassPtr* tklass = _gvn.type(klass_node)->is_klassptr();
    bool exclude_flat = UseFlatArray && bs->array_copy_requires_gc_barriers(true, T_OBJECT, false, false, BarrierSetC2::Parsing) &&
                        // Can src array be flat and contain oops?
                        (orig_t == NULL || (!orig_t->is_not_flat() && (!orig_t->is_flat() || orig_t->elem()->inline_klass()->contains_oops()))) &&
                        // Can dest array be flat and contain oops?
                        tklass->can_be_inline_array() && (!tklass->is_flat() || tklass->is_aryklassptr()->elem()->is_instklassptr()->instance_klass()->as_inline_klass()->contains_oops());
    Node* not_objArray = exclude_flat ? generate_non_objArray_guard(klass_node, bailout) : generate_typeArray_guard(klass_node, bailout);
    if (not_objArray != NULL) {
      // Improve the klass node's type from the new optimistic assumption:
      ciKlass* ak = ciArrayKlass::make(env()->Object_klass());
      const Type* akls = TypeKlassPtr::make(TypePtr::NotNull, ak, Type::Offset(0));
      Node* cast = new CastPPNode(klass_node, akls);
      cast->init_req(0, control());
      klass_node = _gvn.transform(cast);
    }

    // Bail out if either start or end is negative.
    generate_negative_guard(start, bailout, &start);
    generate_negative_guard(end,   bailout, &end);

    Node* length = end;
    if (_gvn.type(start) != TypeInt::ZERO) {
      length = _gvn.transform(new SubINode(end, start));
    }

    // Bail out if length is negative.
    // Without this the new_array would throw
    // NegativeArraySizeException but IllegalArgumentException is what
    // should be thrown
    generate_negative_guard(length, bailout, &length);

    // Handle inline type arrays
    bool can_validate = !too_many_traps(Deoptimization::Reason_class_check);
    if (!stopped()) {
      orig_t = _gvn.type(original)->isa_aryptr();
      if (orig_t != NULL && orig_t->is_flat()) {
        // Src is flat, check that dest is flat as well
        if (exclude_flat) {
          // Dest can't be flat, bail out
          bailout->add_req(control());
          set_control(top());
        } else {
          generate_fair_guard(flat_array_test(klass_node, /* flat = */ false), bailout);
        }
      } else if (UseFlatArray && (orig_t == NULL || !orig_t->is_not_flat()) &&
                 // If dest is flat, src must be flat as well (guaranteed by src <: dest check if validated).
                 ((!tklass->is_flat() && tklass->can_be_inline_array()) || !can_validate)) {
        // Src might be flat and dest might not be flat. Go to the slow path if src is flat.
        // TODO 8251971: Optimize for the case when src/dest are later found to be both flat.
        generate_fair_guard(flat_array_test(load_object_klass(original)), bailout);
        if (orig_t != NULL) {
          orig_t = orig_t->cast_to_not_flat();
          original = _gvn.transform(new CheckCastPPNode(control(), original, orig_t));
        }
      }
      if (!can_validate) {
        // No validation. The subtype check emitted at macro expansion time will not go to the slow
        // path but call checkcast_arraycopy which can not handle flat/null-free inline type arrays.
        // TODO 8251971: Optimize for the case when src/dest are later found to be both flat/null-free.
        generate_fair_guard(null_free_array_test(klass_node), bailout);
      }
    }

    if (bailout->req() > 1) {
      PreserveJVMState pjvms(this);
      set_control(_gvn.transform(bailout));
      uncommon_trap(Deoptimization::Reason_intrinsic,
                    Deoptimization::Action_maybe_recompile);
    }

    if (!stopped()) {
      // How many elements will we copy from the original?
      // The answer is MinI(orig_length - start, length).
      Node* orig_tail = _gvn.transform(new SubINode(orig_length, start));
      Node* moved = generate_min_max(vmIntrinsics::_min, orig_tail, length);

      // Generate a direct call to the right arraycopy function(s).
      // We know the copy is disjoint but we might not know if the
      // oop stores need checking.
      // Extreme case:  Arrays.copyOf((Integer[])x, 10, String[].class).
      // This will fail a store-check if x contains any non-nulls.

      // ArrayCopyNode:Ideal may transform the ArrayCopyNode to
      // loads/stores but it is legal only if we're sure the
      // Arrays.copyOf would succeed. So we need all input arguments
      // to the copyOf to be validated, including that the copy to the
      // new array won't trigger an ArrayStoreException. That subtype
      // check can be optimized if we know something on the type of
      // the input array from type speculation.
      if (_gvn.type(klass_node)->singleton()) {
        const TypeKlassPtr* subk = _gvn.type(load_object_klass(original))->is_klassptr();
        const TypeKlassPtr* superk = _gvn.type(klass_node)->is_klassptr();

        int test = C->static_subtype_check(superk, subk);
        if (test != Compile::SSC_always_true && test != Compile::SSC_always_false) {
          const TypeOopPtr* t_original = _gvn.type(original)->is_oopptr();
          if (t_original->speculative_type() != NULL) {
            original = maybe_cast_profiled_obj(original, t_original->speculative_type(), true);
          }
        }
      }

      bool validated = false;
      // Reason_class_check rather than Reason_intrinsic because we
      // want to intrinsify even if this traps.
      if (can_validate) {
        Node* not_subtype_ctrl = gen_subtype_check(original, klass_node);

        if (not_subtype_ctrl != top()) {
          PreserveJVMState pjvms(this);
          set_control(not_subtype_ctrl);
          uncommon_trap(Deoptimization::Reason_class_check,
                        Deoptimization::Action_make_not_entrant);
          assert(stopped(), "Should be stopped");
        }
        validated = true;
      }

      if (!stopped()) {
        newcopy = new_array(klass_node, length, 0);  // no arguments to push

        ArrayCopyNode* ac = ArrayCopyNode::make(this, true, original, start, newcopy, intcon(0), moved, true, false,
                                                load_object_klass(original), klass_node);
        if (!is_copyOfRange) {
          ac->set_copyof(validated);
        } else {
          ac->set_copyofrange(validated);
        }
        Node* n = _gvn.transform(ac);
        if (n == ac) {
          ac->connect_outputs(this);
        } else {
          assert(validated, "shouldn't transform if all arguments not validated");
          set_all_memory(n);
        }
      }
    }
  } // original reexecute is set back here

  C->set_has_split_ifs(true); // Has chance for split-if optimization
  if (!stopped()) {
    set_result(newcopy);
  }
  return true;
}


//----------------------generate_virtual_guard---------------------------
// Helper for hashCode and clone.  Peeks inside the vtable to avoid a call.
Node* LibraryCallKit::generate_virtual_guard(Node* obj_klass,
                                             RegionNode* slow_region) {
  ciMethod* method = callee();
  int vtable_index = method->vtable_index();
  assert(vtable_index >= 0 || vtable_index == Method::nonvirtual_vtable_index,
         "bad index %d", vtable_index);
  // Get the Method* out of the appropriate vtable entry.
  int entry_offset  = in_bytes(Klass::vtable_start_offset()) +
                     vtable_index*vtableEntry::size_in_bytes() +
                     vtableEntry::method_offset_in_bytes();
  Node* entry_addr  = basic_plus_adr(obj_klass, entry_offset);
  Node* target_call = make_load(NULL, entry_addr, TypePtr::NOTNULL, T_ADDRESS, MemNode::unordered);

  // Compare the target method with the expected method (e.g., Object.hashCode).
  const TypePtr* native_call_addr = TypeMetadataPtr::make(method);

  Node* native_call = makecon(native_call_addr);
  Node* chk_native  = _gvn.transform(new CmpPNode(target_call, native_call));
  Node* test_native = _gvn.transform(new BoolNode(chk_native, BoolTest::ne));

  return generate_slow_guard(test_native, slow_region);
}

//-----------------------generate_method_call----------------------------
// Use generate_method_call to make a slow-call to the real
// method if the fast path fails.  An alternative would be to
// use a stub like OptoRuntime::slow_arraycopy_Java.
// This only works for expanding the current library call,
// not another intrinsic.  (E.g., don't use this for making an
// arraycopy call inside of the copyOf intrinsic.)
CallJavaNode*
LibraryCallKit::generate_method_call(vmIntrinsics::ID method_id, bool is_virtual, bool is_static) {
  // When compiling the intrinsic method itself, do not use this technique.
  guarantee(callee() != C->method(), "cannot make slow-call to self");

  ciMethod* method = callee();
  // ensure the JVMS we have will be correct for this call
  guarantee(method_id == method->intrinsic_id(), "must match");

  const TypeFunc* tf = TypeFunc::make(method);
  CallJavaNode* slow_call;
  if (is_static) {
    assert(!is_virtual, "");
    slow_call = new CallStaticJavaNode(C, tf,
                           SharedRuntime::get_resolve_static_call_stub(), method);
  } else if (is_virtual) {
    null_check_receiver();
    int vtable_index = Method::invalid_vtable_index;
    if (UseInlineCaches) {
      // Suppress the vtable call
    } else {
      // hashCode and clone are not a miranda methods,
      // so the vtable index is fixed.
      // No need to use the linkResolver to get it.
       vtable_index = method->vtable_index();
       assert(vtable_index >= 0 || vtable_index == Method::nonvirtual_vtable_index,
              "bad index %d", vtable_index);
    }
    slow_call = new CallDynamicJavaNode(tf,
                          SharedRuntime::get_resolve_virtual_call_stub(),
                          method, vtable_index);
  } else {  // neither virtual nor static:  opt_virtual
    null_check_receiver();
    slow_call = new CallStaticJavaNode(C, tf,
                                SharedRuntime::get_resolve_opt_virtual_call_stub(), method);
    slow_call->set_optimized_virtual(true);
  }
  if (CallGenerator::is_inlined_method_handle_intrinsic(this->method(), bci(), callee())) {
    // To be able to issue a direct call (optimized virtual or virtual)
    // and skip a call to MH.linkTo*/invokeBasic adapter, additional information
    // about the method being invoked should be attached to the call site to
    // make resolution logic work (see SharedRuntime::resolve_{virtual,opt_virtual}_call_C).
    slow_call->set_override_symbolic_info(true);
  }
  set_arguments_for_java_call(slow_call);
  set_edges_for_java_call(slow_call);
  return slow_call;
}


/**
 * Build special case code for calls to hashCode on an object. This call may
 * be virtual (invokevirtual) or bound (invokespecial). For each case we generate
 * slightly different code.
 */
bool LibraryCallKit::inline_native_hashcode(bool is_virtual, bool is_static) {
  assert(is_static == callee()->is_static(), "correct intrinsic selection");
  assert(!(is_virtual && is_static), "either virtual, special, or static");

  enum { _slow_path = 1, _fast_path, _null_path, PATH_LIMIT };

  RegionNode* result_reg = new RegionNode(PATH_LIMIT);
  PhiNode*    result_val = new PhiNode(result_reg, TypeInt::INT);
  PhiNode*    result_io  = new PhiNode(result_reg, Type::ABIO);
  PhiNode*    result_mem = new PhiNode(result_reg, Type::MEMORY, TypePtr::BOTTOM);
  Node* obj = argument(0);

  if (gvn().type(obj)->is_inlinetypeptr()) {
    return false;
  }

  if (!is_static) {
    // Check for hashing null object
    obj = null_check_receiver();
    if (stopped())  return true;        // unconditionally null
    result_reg->init_req(_null_path, top());
    result_val->init_req(_null_path, top());
  } else {
    // Do a null check, and return zero if null.
    // System.identityHashCode(null) == 0
    Node* null_ctl = top();
    obj = null_check_oop(obj, &null_ctl);
    result_reg->init_req(_null_path, null_ctl);
    result_val->init_req(_null_path, _gvn.intcon(0));
  }

  // Unconditionally null?  Then return right away.
  if (stopped()) {
    set_control( result_reg->in(_null_path));
    if (!stopped())
      set_result(result_val->in(_null_path));
    return true;
  }

  // We only go to the fast case code if we pass a number of guards.  The
  // paths which do not pass are accumulated in the slow_region.
  RegionNode* slow_region = new RegionNode(1);
  record_for_igvn(slow_region);

  // If this is a virtual call, we generate a funny guard.  We pull out
  // the vtable entry corresponding to hashCode() from the target object.
  // If the target method which we are calling happens to be the native
  // Object hashCode() method, we pass the guard.  We do not need this
  // guard for non-virtual calls -- the caller is known to be the native
  // Object hashCode().
  if (is_virtual) {
    // After null check, get the object's klass.
    Node* obj_klass = load_object_klass(obj);
    generate_virtual_guard(obj_klass, slow_region);
  }

  // Get the header out of the object, use LoadMarkNode when available
  Node* header_addr = basic_plus_adr(obj, oopDesc::mark_offset_in_bytes());
  // The control of the load must be NULL. Otherwise, the load can move before
  // the null check after castPP removal.
  Node* no_ctrl = NULL;
  Node* header = make_load(no_ctrl, header_addr, TypeX_X, TypeX_X->basic_type(), MemNode::unordered);

  // Test the header to see if it is unlocked.
  // This also serves as guard against inline types
  Node *lock_mask      = _gvn.MakeConX(markWord::inline_type_mask_in_place);
  Node *lmasked_header = _gvn.transform(new AndXNode(header, lock_mask));
  Node *unlocked_val   = _gvn.MakeConX(markWord::unlocked_value);
  Node *chk_unlocked   = _gvn.transform(new CmpXNode( lmasked_header, unlocked_val));
  Node *test_unlocked  = _gvn.transform(new BoolNode( chk_unlocked, BoolTest::ne));

  generate_slow_guard(test_unlocked, slow_region);

  // Get the hash value and check to see that it has been properly assigned.
  // We depend on hash_mask being at most 32 bits and avoid the use of
  // hash_mask_in_place because it could be larger than 32 bits in a 64-bit
  // vm: see markWord.hpp.
  Node *hash_mask      = _gvn.intcon(markWord::hash_mask);
  Node *hash_shift     = _gvn.intcon(markWord::hash_shift);
  Node *hshifted_header= _gvn.transform(new URShiftXNode(header, hash_shift));
  // This hack lets the hash bits live anywhere in the mark object now, as long
  // as the shift drops the relevant bits into the low 32 bits.  Note that
  // Java spec says that HashCode is an int so there's no point in capturing
  // an 'X'-sized hashcode (32 in 32-bit build or 64 in 64-bit build).
  hshifted_header      = ConvX2I(hshifted_header);
  Node *hash_val       = _gvn.transform(new AndINode(hshifted_header, hash_mask));

  Node *no_hash_val    = _gvn.intcon(markWord::no_hash);
  Node *chk_assigned   = _gvn.transform(new CmpINode( hash_val, no_hash_val));
  Node *test_assigned  = _gvn.transform(new BoolNode( chk_assigned, BoolTest::eq));

  generate_slow_guard(test_assigned, slow_region);

  Node* init_mem = reset_memory();
  // fill in the rest of the null path:
  result_io ->init_req(_null_path, i_o());
  result_mem->init_req(_null_path, init_mem);

  result_val->init_req(_fast_path, hash_val);
  result_reg->init_req(_fast_path, control());
  result_io ->init_req(_fast_path, i_o());
  result_mem->init_req(_fast_path, init_mem);

  // Generate code for the slow case.  We make a call to hashCode().
  set_control(_gvn.transform(slow_region));
  if (!stopped()) {
    // No need for PreserveJVMState, because we're using up the present state.
    set_all_memory(init_mem);
    vmIntrinsics::ID hashCode_id = is_static ? vmIntrinsics::_identityHashCode : vmIntrinsics::_hashCode;
    CallJavaNode* slow_call = generate_method_call(hashCode_id, is_virtual, is_static);
    Node* slow_result = set_results_for_java_call(slow_call);
    // this->control() comes from set_results_for_java_call
    result_reg->init_req(_slow_path, control());
    result_val->init_req(_slow_path, slow_result);
    result_io  ->set_req(_slow_path, i_o());
    result_mem ->set_req(_slow_path, reset_memory());
  }

  // Return the combined state.
  set_i_o(        _gvn.transform(result_io)  );
  set_all_memory( _gvn.transform(result_mem));

  set_result(result_reg, result_val);
  return true;
}

//---------------------------inline_native_getClass----------------------------
// public final native Class<?> java.lang.Object.getClass();
//
// Build special case code for calls to getClass on an object.
bool LibraryCallKit::inline_native_getClass() {
  Node* obj = argument(0);
  if (obj->is_InlineType()) {
    const Type* t = _gvn.type(obj);
    if (t->maybe_null()) {
      null_check(obj);
    }
    set_result(makecon(TypeInstPtr::make(t->inline_klass()->java_mirror())));
    return true;
  }
  obj = null_check_receiver();
  if (stopped())  return true;
  set_result(load_mirror_from_klass(load_object_klass(obj)));
  return true;
}

//-----------------inline_native_Reflection_getCallerClass---------------------
// public static native Class<?> sun.reflect.Reflection.getCallerClass();
//
// In the presence of deep enough inlining, getCallerClass() becomes a no-op.
//
// NOTE: This code must perform the same logic as JVM_GetCallerClass
// in that it must skip particular security frames and checks for
// caller sensitive methods.
bool LibraryCallKit::inline_native_Reflection_getCallerClass() {
#ifndef PRODUCT
  if ((C->print_intrinsics() || C->print_inlining()) && Verbose) {
    tty->print_cr("Attempting to inline sun.reflect.Reflection.getCallerClass");
  }
#endif

  if (!jvms()->has_method()) {
#ifndef PRODUCT
    if ((C->print_intrinsics() || C->print_inlining()) && Verbose) {
      tty->print_cr("  Bailing out because intrinsic was inlined at top level");
    }
#endif
    return false;
  }

  // Walk back up the JVM state to find the caller at the required
  // depth.
  JVMState* caller_jvms = jvms();

  // Cf. JVM_GetCallerClass
  // NOTE: Start the loop at depth 1 because the current JVM state does
  // not include the Reflection.getCallerClass() frame.
  for (int n = 1; caller_jvms != NULL; caller_jvms = caller_jvms->caller(), n++) {
    ciMethod* m = caller_jvms->method();
    switch (n) {
    case 0:
      fatal("current JVM state does not include the Reflection.getCallerClass frame");
      break;
    case 1:
      // Frame 0 and 1 must be caller sensitive (see JVM_GetCallerClass).
      if (!m->caller_sensitive()) {
#ifndef PRODUCT
        if ((C->print_intrinsics() || C->print_inlining()) && Verbose) {
          tty->print_cr("  Bailing out: CallerSensitive annotation expected at frame %d", n);
        }
#endif
        return false;  // bail-out; let JVM_GetCallerClass do the work
      }
      break;
    default:
      if (!m->is_ignored_by_security_stack_walk()) {
        // We have reached the desired frame; return the holder class.
        // Acquire method holder as java.lang.Class and push as constant.
        ciInstanceKlass* caller_klass = caller_jvms->method()->holder();
        ciInstance* caller_mirror = caller_klass->java_mirror();
        set_result(makecon(TypeInstPtr::make(caller_mirror)));

#ifndef PRODUCT
        if ((C->print_intrinsics() || C->print_inlining()) && Verbose) {
          tty->print_cr("  Succeeded: caller = %d) %s.%s, JVMS depth = %d", n, caller_klass->name()->as_utf8(), caller_jvms->method()->name()->as_utf8(), jvms()->depth());
          tty->print_cr("  JVM state at this point:");
          for (int i = jvms()->depth(), n = 1; i >= 1; i--, n++) {
            ciMethod* m = jvms()->of_depth(i)->method();
            tty->print_cr("   %d) %s.%s", n, m->holder()->name()->as_utf8(), m->name()->as_utf8());
          }
        }
#endif
        return true;
      }
      break;
    }
  }

#ifndef PRODUCT
  if ((C->print_intrinsics() || C->print_inlining()) && Verbose) {
    tty->print_cr("  Bailing out because caller depth exceeded inlining depth = %d", jvms()->depth());
    tty->print_cr("  JVM state at this point:");
    for (int i = jvms()->depth(), n = 1; i >= 1; i--, n++) {
      ciMethod* m = jvms()->of_depth(i)->method();
      tty->print_cr("   %d) %s.%s", n, m->holder()->name()->as_utf8(), m->name()->as_utf8());
    }
  }
#endif

  return false;  // bail-out; let JVM_GetCallerClass do the work
}

bool LibraryCallKit::inline_fp_conversions(vmIntrinsics::ID id) {
  Node* arg = argument(0);
  Node* result = NULL;

  switch (id) {
  case vmIntrinsics::_floatToRawIntBits:    result = new MoveF2INode(arg);  break;
  case vmIntrinsics::_intBitsToFloat:       result = new MoveI2FNode(arg);  break;
  case vmIntrinsics::_doubleToRawLongBits:  result = new MoveD2LNode(arg);  break;
  case vmIntrinsics::_longBitsToDouble:     result = new MoveL2DNode(arg);  break;
  case vmIntrinsics::_floatToFloat16:       result = new ConvF2HFNode(arg); break;
  case vmIntrinsics::_float16ToFloat:       result = new ConvHF2FNode(arg); break;

  case vmIntrinsics::_doubleToLongBits: {
    // two paths (plus control) merge in a wood
    RegionNode *r = new RegionNode(3);
    Node *phi = new PhiNode(r, TypeLong::LONG);

    Node *cmpisnan = _gvn.transform(new CmpDNode(arg, arg));
    // Build the boolean node
    Node *bolisnan = _gvn.transform(new BoolNode(cmpisnan, BoolTest::ne));

    // Branch either way.
    // NaN case is less traveled, which makes all the difference.
    IfNode *ifisnan = create_and_xform_if(control(), bolisnan, PROB_STATIC_FREQUENT, COUNT_UNKNOWN);
    Node *opt_isnan = _gvn.transform(ifisnan);
    assert( opt_isnan->is_If(), "Expect an IfNode");
    IfNode *opt_ifisnan = (IfNode*)opt_isnan;
    Node *iftrue = _gvn.transform(new IfTrueNode(opt_ifisnan));

    set_control(iftrue);

    static const jlong nan_bits = CONST64(0x7ff8000000000000);
    Node *slow_result = longcon(nan_bits); // return NaN
    phi->init_req(1, _gvn.transform( slow_result ));
    r->init_req(1, iftrue);

    // Else fall through
    Node *iffalse = _gvn.transform(new IfFalseNode(opt_ifisnan));
    set_control(iffalse);

    phi->init_req(2, _gvn.transform(new MoveD2LNode(arg)));
    r->init_req(2, iffalse);

    // Post merge
    set_control(_gvn.transform(r));
    record_for_igvn(r);

    C->set_has_split_ifs(true); // Has chance for split-if optimization
    result = phi;
    assert(result->bottom_type()->isa_long(), "must be");
    break;
  }

  case vmIntrinsics::_floatToIntBits: {
    // two paths (plus control) merge in a wood
    RegionNode *r = new RegionNode(3);
    Node *phi = new PhiNode(r, TypeInt::INT);

    Node *cmpisnan = _gvn.transform(new CmpFNode(arg, arg));
    // Build the boolean node
    Node *bolisnan = _gvn.transform(new BoolNode(cmpisnan, BoolTest::ne));

    // Branch either way.
    // NaN case is less traveled, which makes all the difference.
    IfNode *ifisnan = create_and_xform_if(control(), bolisnan, PROB_STATIC_FREQUENT, COUNT_UNKNOWN);
    Node *opt_isnan = _gvn.transform(ifisnan);
    assert( opt_isnan->is_If(), "Expect an IfNode");
    IfNode *opt_ifisnan = (IfNode*)opt_isnan;
    Node *iftrue = _gvn.transform(new IfTrueNode(opt_ifisnan));

    set_control(iftrue);

    static const jint nan_bits = 0x7fc00000;
    Node *slow_result = makecon(TypeInt::make(nan_bits)); // return NaN
    phi->init_req(1, _gvn.transform( slow_result ));
    r->init_req(1, iftrue);

    // Else fall through
    Node *iffalse = _gvn.transform(new IfFalseNode(opt_ifisnan));
    set_control(iffalse);

    phi->init_req(2, _gvn.transform(new MoveF2INode(arg)));
    r->init_req(2, iffalse);

    // Post merge
    set_control(_gvn.transform(r));
    record_for_igvn(r);

    C->set_has_split_ifs(true); // Has chance for split-if optimization
    result = phi;
    assert(result->bottom_type()->isa_int(), "must be");
    break;
  }

  default:
    fatal_unexpected_iid(id);
    break;
  }
  set_result(_gvn.transform(result));
  return true;
}

bool LibraryCallKit::inline_fp_range_check(vmIntrinsics::ID id) {
  Node* arg = argument(0);
  Node* result = NULL;

  switch (id) {
  case vmIntrinsics::_floatIsInfinite:
    result = new IsInfiniteFNode(arg);
    break;
  case vmIntrinsics::_floatIsFinite:
    result = new IsFiniteFNode(arg);
    break;
  case vmIntrinsics::_doubleIsInfinite:
    result = new IsInfiniteDNode(arg);
    break;
  case vmIntrinsics::_doubleIsFinite:
    result = new IsFiniteDNode(arg);
    break;
  default:
    fatal_unexpected_iid(id);
    break;
  }
  set_result(_gvn.transform(result));
  return true;
}

//----------------------inline_unsafe_copyMemory-------------------------
// public native void Unsafe.copyMemory0(Object srcBase, long srcOffset, Object destBase, long destOffset, long bytes);

static bool has_wide_mem(PhaseGVN& gvn, Node* addr, Node* base) {
  const TypeAryPtr* addr_t = gvn.type(addr)->isa_aryptr();
  const Type*       base_t = gvn.type(base);

  bool in_native = (base_t == TypePtr::NULL_PTR);
  bool in_heap   = !TypePtr::NULL_PTR->higher_equal(base_t);
  bool is_mixed  = !in_heap && !in_native;

  if (is_mixed) {
    return true; // mixed accesses can touch both on-heap and off-heap memory
  }
  if (in_heap) {
    bool is_prim_array = (addr_t != NULL) && (addr_t->elem() != Type::BOTTOM);
    if (!is_prim_array) {
      // Though Unsafe.copyMemory() ensures at runtime for on-heap accesses that base is a primitive array,
      // there's not enough type information available to determine proper memory slice for it.
      return true;
    }
  }
  return false;
}

bool LibraryCallKit::inline_unsafe_copyMemory() {
  if (callee()->is_static())  return false;  // caller must have the capability!
  null_check_receiver();  // null-check receiver
  if (stopped())  return true;

  C->set_has_unsafe_access(true);  // Mark eventual nmethod as "unsafe".

  Node* src_base =         argument(1);  // type: oop
  Node* src_off  = ConvL2X(argument(2)); // type: long
  Node* dst_base =         argument(4);  // type: oop
  Node* dst_off  = ConvL2X(argument(5)); // type: long
  Node* size     = ConvL2X(argument(7)); // type: long

  assert(Unsafe_field_offset_to_byte_offset(11) == 11,
         "fieldOffset must be byte-scaled");

  Node* src_addr = make_unsafe_address(src_base, src_off);
  Node* dst_addr = make_unsafe_address(dst_base, dst_off);

  Node* thread = _gvn.transform(new ThreadLocalNode());
  Node* doing_unsafe_access_addr = basic_plus_adr(top(), thread, in_bytes(JavaThread::doing_unsafe_access_offset()));
  BasicType doing_unsafe_access_bt = T_BYTE;
  assert((sizeof(bool) * CHAR_BIT) == 8, "not implemented");

  // update volatile field
  store_to_memory(control(), doing_unsafe_access_addr, intcon(1), doing_unsafe_access_bt, Compile::AliasIdxRaw, MemNode::unordered);

  int flags = RC_LEAF | RC_NO_FP;

  const TypePtr* dst_type = TypePtr::BOTTOM;

  // Adjust memory effects of the runtime call based on input values.
  if (!has_wide_mem(_gvn, src_addr, src_base) &&
      !has_wide_mem(_gvn, dst_addr, dst_base)) {
    dst_type = _gvn.type(dst_addr)->is_ptr(); // narrow out memory

    const TypePtr* src_type = _gvn.type(src_addr)->is_ptr();
    if (C->get_alias_index(src_type) == C->get_alias_index(dst_type)) {
      flags |= RC_NARROW_MEM; // narrow in memory
    }
  }

  // Call it.  Note that the length argument is not scaled.
  make_runtime_call(flags,
                    OptoRuntime::fast_arraycopy_Type(),
                    StubRoutines::unsafe_arraycopy(),
                    "unsafe_arraycopy",
                    dst_type,
                    src_addr, dst_addr, size XTOP);

  store_to_memory(control(), doing_unsafe_access_addr, intcon(0), doing_unsafe_access_bt, Compile::AliasIdxRaw, MemNode::unordered);

  return true;
}

#undef XTOP

//------------------------clone_coping-----------------------------------
// Helper function for inline_native_clone.
void LibraryCallKit::copy_to_clone(Node* obj, Node* alloc_obj, Node* obj_size, bool is_array) {
  assert(obj_size != NULL, "");
  Node* raw_obj = alloc_obj->in(1);
  assert(alloc_obj->is_CheckCastPP() && raw_obj->is_Proj() && raw_obj->in(0)->is_Allocate(), "");

  AllocateNode* alloc = NULL;
  if (ReduceBulkZeroing) {
    // We will be completely responsible for initializing this object -
    // mark Initialize node as complete.
    alloc = AllocateNode::Ideal_allocation(alloc_obj, &_gvn);
    // The object was just allocated - there should be no any stores!
    guarantee(alloc != NULL && alloc->maybe_set_complete(&_gvn), "");
    // Mark as complete_with_arraycopy so that on AllocateNode
    // expansion, we know this AllocateNode is initialized by an array
    // copy and a StoreStore barrier exists after the array copy.
    alloc->initialization()->set_complete_with_arraycopy();
  }

  Node* size = _gvn.transform(obj_size);
  access_clone(obj, alloc_obj, size, is_array);

  // Do not let reads from the cloned object float above the arraycopy.
  if (alloc != NULL) {
    // Do not let stores that initialize this object be reordered with
    // a subsequent store that would make this object accessible by
    // other threads.
    // Record what AllocateNode this StoreStore protects so that
    // escape analysis can go from the MemBarStoreStoreNode to the
    // AllocateNode and eliminate the MemBarStoreStoreNode if possible
    // based on the escape status of the AllocateNode.
    insert_mem_bar(Op_MemBarStoreStore, alloc->proj_out_or_null(AllocateNode::RawAddress));
  } else {
    insert_mem_bar(Op_MemBarCPUOrder);
  }
}

//------------------------inline_native_clone----------------------------
// protected native Object java.lang.Object.clone();
//
// Here are the simple edge cases:
//  null receiver => normal trap
//  virtual and clone was overridden => slow path to out-of-line clone
//  not cloneable or finalizer => slow path to out-of-line Object.clone
//
// The general case has two steps, allocation and copying.
// Allocation has two cases, and uses GraphKit::new_instance or new_array.
//
// Copying also has two cases, oop arrays and everything else.
// Oop arrays use arrayof_oop_arraycopy (same as System.arraycopy).
// Everything else uses the tight inline loop supplied by CopyArrayNode.
//
// These steps fold up nicely if and when the cloned object's klass
// can be sharply typed as an object array, a type array, or an instance.
//
bool LibraryCallKit::inline_native_clone(bool is_virtual) {
  PhiNode* result_val;

  // Set the reexecute bit for the interpreter to reexecute
  // the bytecode that invokes Object.clone if deoptimization happens.
  { PreserveReexecuteState preexecs(this);
    jvms()->set_should_reexecute(true);

    Node* obj = argument(0);
    obj = null_check_receiver();
    if (stopped())  return true;

    const TypeOopPtr* obj_type = _gvn.type(obj)->is_oopptr();

    // If we are going to clone an instance, we need its exact type to
    // know the number and types of fields to convert the clone to
    // loads/stores. Maybe a speculative type can help us.
    if (!obj_type->klass_is_exact() &&
        obj_type->speculative_type() != NULL &&
        obj_type->speculative_type()->is_instance_klass() &&
        !obj_type->speculative_type()->is_inlinetype()) {
      ciInstanceKlass* spec_ik = obj_type->speculative_type()->as_instance_klass();
      if (spec_ik->nof_nonstatic_fields() <= ArrayCopyLoadStoreMaxElem &&
          !spec_ik->has_injected_fields()) {
        if (!obj_type->isa_instptr() ||
            obj_type->is_instptr()->instance_klass()->has_subklass()) {
          obj = maybe_cast_profiled_obj(obj, obj_type->speculative_type(), false);
        }
      }
    }

    // Conservatively insert a memory barrier on all memory slices.
    // Do not let writes into the original float below the clone.
    insert_mem_bar(Op_MemBarCPUOrder);

    // paths into result_reg:
    enum {
      _slow_path = 1,     // out-of-line call to clone method (virtual or not)
      _objArray_path,     // plain array allocation, plus arrayof_oop_arraycopy
      _array_path,        // plain array allocation, plus arrayof_long_arraycopy
      _instance_path,     // plain instance allocation, plus arrayof_long_arraycopy
      PATH_LIMIT
    };
    RegionNode* result_reg = new RegionNode(PATH_LIMIT);
    result_val             = new PhiNode(result_reg, TypeInstPtr::NOTNULL);
    PhiNode*    result_i_o = new PhiNode(result_reg, Type::ABIO);
    PhiNode*    result_mem = new PhiNode(result_reg, Type::MEMORY, TypePtr::BOTTOM);
    record_for_igvn(result_reg);

    Node* obj_klass = load_object_klass(obj);
    // We only go to the fast case code if we pass a number of guards.
    // The paths which do not pass are accumulated in the slow_region.
    RegionNode* slow_region = new RegionNode(1);
    record_for_igvn(slow_region);

    Node* array_ctl = generate_array_guard(obj_klass, (RegionNode*)NULL);
    if (array_ctl != NULL) {
      // It's an array.
      PreserveJVMState pjvms(this);
      set_control(array_ctl);

      BarrierSetC2* bs = BarrierSet::barrier_set()->barrier_set_c2();
      const TypeAryPtr* ary_ptr = obj_type->isa_aryptr();
      if (UseFlatArray && bs->array_copy_requires_gc_barriers(true, T_OBJECT, true, false, BarrierSetC2::Expansion) &&
          obj_type->can_be_inline_array() &&
          (ary_ptr == NULL || (!ary_ptr->is_not_flat() && (!ary_ptr->is_flat() || ary_ptr->elem()->inline_klass()->contains_oops())))) {
        // Flattened inline type array may have object field that would require a
        // write barrier. Conservatively, go to slow path.
        generate_fair_guard(flat_array_test(obj_klass), slow_region);
      }

      if (!stopped()) {
        Node* obj_length = load_array_length(obj);
        Node* obj_size  = NULL;
        Node* alloc_obj = new_array(obj_klass, obj_length, 0, &obj_size, /*deoptimize_on_exception=*/true);

        BarrierSetC2* bs = BarrierSet::barrier_set()->barrier_set_c2();
        if (bs->array_copy_requires_gc_barriers(true, T_OBJECT, true, false, BarrierSetC2::Parsing)) {
          // If it is an oop array, it requires very special treatment,
          // because gc barriers are required when accessing the array.
          Node* is_obja = generate_objArray_guard(obj_klass, (RegionNode*)NULL);
          if (is_obja != NULL) {
            PreserveJVMState pjvms2(this);
            set_control(is_obja);
            // Generate a direct call to the right arraycopy function(s).
            // Clones are always tightly coupled.
            ArrayCopyNode* ac = ArrayCopyNode::make(this, true, obj, intcon(0), alloc_obj, intcon(0), obj_length, true, false);
            ac->set_clone_oop_array();
            Node* n = _gvn.transform(ac);
            assert(n == ac, "cannot disappear");
            ac->connect_outputs(this, /*deoptimize_on_exception=*/true);

            result_reg->init_req(_objArray_path, control());
            result_val->init_req(_objArray_path, alloc_obj);
            result_i_o ->set_req(_objArray_path, i_o());
            result_mem ->set_req(_objArray_path, reset_memory());
          }
        }
        // Otherwise, there are no barriers to worry about.
        // (We can dispense with card marks if we know the allocation
        //  comes out of eden (TLAB)...  In fact, ReduceInitialCardMarks
        //  causes the non-eden paths to take compensating steps to
        //  simulate a fresh allocation, so that no further
        //  card marks are required in compiled code to initialize
        //  the object.)

        if (!stopped()) {
          copy_to_clone(obj, alloc_obj, obj_size, true);

          // Present the results of the copy.
          result_reg->init_req(_array_path, control());
          result_val->init_req(_array_path, alloc_obj);
          result_i_o ->set_req(_array_path, i_o());
          result_mem ->set_req(_array_path, reset_memory());
        }
      }
    }

    if (!stopped()) {
      // It's an instance (we did array above).  Make the slow-path tests.
      // If this is a virtual call, we generate a funny guard.  We grab
      // the vtable entry corresponding to clone() from the target object.
      // If the target method which we are calling happens to be the
      // Object clone() method, we pass the guard.  We do not need this
      // guard for non-virtual calls; the caller is known to be the native
      // Object clone().
      if (is_virtual) {
        generate_virtual_guard(obj_klass, slow_region);
      }

      // The object must be easily cloneable and must not have a finalizer.
      // Both of these conditions may be checked in a single test.
      // We could optimize the test further, but we don't care.
      generate_access_flags_guard(obj_klass,
                                  // Test both conditions:
                                  JVM_ACC_IS_CLONEABLE_FAST | JVM_ACC_HAS_FINALIZER,
                                  // Must be cloneable but not finalizer:
                                  JVM_ACC_IS_CLONEABLE_FAST,
                                  slow_region);
    }

    if (!stopped()) {
      // It's an instance, and it passed the slow-path tests.
      PreserveJVMState pjvms(this);
      Node* obj_size  = NULL;
      // Need to deoptimize on exception from allocation since Object.clone intrinsic
      // is reexecuted if deoptimization occurs and there could be problems when merging
      // exception state between multiple Object.clone versions (reexecute=true vs reexecute=false).
      Node* alloc_obj = new_instance(obj_klass, NULL, &obj_size, /*deoptimize_on_exception=*/true);

      copy_to_clone(obj, alloc_obj, obj_size, false);

      // Present the results of the slow call.
      result_reg->init_req(_instance_path, control());
      result_val->init_req(_instance_path, alloc_obj);
      result_i_o ->set_req(_instance_path, i_o());
      result_mem ->set_req(_instance_path, reset_memory());
    }

    // Generate code for the slow case.  We make a call to clone().
    set_control(_gvn.transform(slow_region));
    if (!stopped()) {
      PreserveJVMState pjvms(this);
      CallJavaNode* slow_call = generate_method_call(vmIntrinsics::_clone, is_virtual);
      // We need to deoptimize on exception (see comment above)
      Node* slow_result = set_results_for_java_call(slow_call, false, /* deoptimize */ true);
      // this->control() comes from set_results_for_java_call
      result_reg->init_req(_slow_path, control());
      result_val->init_req(_slow_path, slow_result);
      result_i_o ->set_req(_slow_path, i_o());
      result_mem ->set_req(_slow_path, reset_memory());
    }

    // Return the combined state.
    set_control(    _gvn.transform(result_reg));
    set_i_o(        _gvn.transform(result_i_o));
    set_all_memory( _gvn.transform(result_mem));
  } // original reexecute is set back here

  set_result(_gvn.transform(result_val));
  return true;
}

// If we have a tightly coupled allocation, the arraycopy may take care
// of the array initialization. If one of the guards we insert between
// the allocation and the arraycopy causes a deoptimization, an
// uninitialized array will escape the compiled method. To prevent that
// we set the JVM state for uncommon traps between the allocation and
// the arraycopy to the state before the allocation so, in case of
// deoptimization, we'll reexecute the allocation and the
// initialization.
JVMState* LibraryCallKit::arraycopy_restore_alloc_state(AllocateArrayNode* alloc, int& saved_reexecute_sp) {
  if (alloc != NULL) {
    ciMethod* trap_method = alloc->jvms()->method();
    int trap_bci = alloc->jvms()->bci();

    if (!C->too_many_traps(trap_method, trap_bci, Deoptimization::Reason_intrinsic) &&
        !C->too_many_traps(trap_method, trap_bci, Deoptimization::Reason_null_check)) {
      // Make sure there's no store between the allocation and the
      // arraycopy otherwise visible side effects could be rexecuted
      // in case of deoptimization and cause incorrect execution.
      bool no_interfering_store = true;
      Node* mem = alloc->in(TypeFunc::Memory);
      if (mem->is_MergeMem()) {
        for (MergeMemStream mms(merged_memory(), mem->as_MergeMem()); mms.next_non_empty2(); ) {
          Node* n = mms.memory();
          if (n != mms.memory2() && !(n->is_Proj() && n->in(0) == alloc->initialization())) {
            assert(n->is_Store(), "what else?");
            no_interfering_store = false;
            break;
          }
        }
      } else {
        for (MergeMemStream mms(merged_memory()); mms.next_non_empty(); ) {
          Node* n = mms.memory();
          if (n != mem && !(n->is_Proj() && n->in(0) == alloc->initialization())) {
            assert(n->is_Store(), "what else?");
            no_interfering_store = false;
            break;
          }
        }
      }

      if (no_interfering_store) {
        SafePointNode* sfpt = create_safepoint_with_state_before_array_allocation(alloc);

        JVMState* saved_jvms = jvms();
        saved_reexecute_sp = _reexecute_sp;

        set_jvms(sfpt->jvms());
        _reexecute_sp = jvms()->sp();

        return saved_jvms;
      }
    }
  }
  return NULL;
}

// Clone the JVMState of the array allocation and create a new safepoint with it. Re-push the array length to the stack
// such that uncommon traps can be emitted to re-execute the array allocation in the interpreter.
SafePointNode* LibraryCallKit::create_safepoint_with_state_before_array_allocation(const AllocateArrayNode* alloc) const {
  JVMState* old_jvms = alloc->jvms()->clone_shallow(C);
  uint size = alloc->req();
  SafePointNode* sfpt = new SafePointNode(size, old_jvms);
  old_jvms->set_map(sfpt);
  for (uint i = 0; i < size; i++) {
    sfpt->init_req(i, alloc->in(i));
  }
  // re-push array length for deoptimization
  sfpt->ins_req(old_jvms->stkoff() + old_jvms->sp(), alloc->in(AllocateNode::ALength));
  old_jvms->set_sp(old_jvms->sp()+1);
  old_jvms->set_monoff(old_jvms->monoff()+1);
  old_jvms->set_scloff(old_jvms->scloff()+1);
  old_jvms->set_endoff(old_jvms->endoff()+1);
  old_jvms->set_should_reexecute(true);

  sfpt->set_i_o(map()->i_o());
  sfpt->set_memory(map()->memory());
  sfpt->set_control(map()->control());
  return sfpt;
}

// In case of a deoptimization, we restart execution at the
// allocation, allocating a new array. We would leave an uninitialized
// array in the heap that GCs wouldn't expect. Move the allocation
// after the traps so we don't allocate the array if we
// deoptimize. This is possible because tightly_coupled_allocation()
// guarantees there's no observer of the allocated array at this point
// and the control flow is simple enough.
void LibraryCallKit::arraycopy_move_allocation_here(AllocateArrayNode* alloc, Node* dest, JVMState* saved_jvms_before_guards,
                                                    int saved_reexecute_sp, uint new_idx) {
  if (saved_jvms_before_guards != NULL && !stopped()) {
    replace_unrelated_uncommon_traps_with_alloc_state(alloc, saved_jvms_before_guards);

    assert(alloc != NULL, "only with a tightly coupled allocation");
    // restore JVM state to the state at the arraycopy
    saved_jvms_before_guards->map()->set_control(map()->control());
    assert(saved_jvms_before_guards->map()->memory() == map()->memory(), "memory state changed?");
    assert(saved_jvms_before_guards->map()->i_o() == map()->i_o(), "IO state changed?");
    // If we've improved the types of some nodes (null check) while
    // emitting the guards, propagate them to the current state
    map()->replaced_nodes().apply(saved_jvms_before_guards->map(), new_idx);
    set_jvms(saved_jvms_before_guards);
    _reexecute_sp = saved_reexecute_sp;

    // Remove the allocation from above the guards
    CallProjections* callprojs = alloc->extract_projections(true);
    InitializeNode* init = alloc->initialization();
    Node* alloc_mem = alloc->in(TypeFunc::Memory);
    C->gvn_replace_by(callprojs->fallthrough_ioproj, alloc->in(TypeFunc::I_O));
    C->gvn_replace_by(init->proj_out(TypeFunc::Memory), alloc_mem);

    // The CastIINode created in GraphKit::new_array (in AllocateArrayNode::make_ideal_length) must stay below
    // the allocation (i.e. is only valid if the allocation succeeds):
    // 1) replace CastIINode with AllocateArrayNode's length here
    // 2) Create CastIINode again once allocation has moved (see below) at the end of this method
    //
    // Multiple identical CastIINodes might exist here. Each GraphKit::load_array_length() call will generate
    // new separate CastIINode (arraycopy guard checks or any array length use between array allocation and ararycopy)
    Node* init_control = init->proj_out(TypeFunc::Control);
    Node* alloc_length = alloc->Ideal_length();
#ifdef ASSERT
    Node* prev_cast = NULL;
#endif
    for (uint i = 0; i < init_control->outcnt(); i++) {
      Node* init_out = init_control->raw_out(i);
      if (init_out->is_CastII() && init_out->in(TypeFunc::Control) == init_control && init_out->in(1) == alloc_length) {
#ifdef ASSERT
        if (prev_cast == NULL) {
          prev_cast = init_out;
        } else {
          if (prev_cast->cmp(*init_out) == false) {
            prev_cast->dump();
            init_out->dump();
            assert(false, "not equal CastIINode");
          }
        }
#endif
        C->gvn_replace_by(init_out, alloc_length);
      }
    }
    C->gvn_replace_by(init->proj_out(TypeFunc::Control), alloc->in(0));

    // move the allocation here (after the guards)
    _gvn.hash_delete(alloc);
    alloc->set_req(TypeFunc::Control, control());
    alloc->set_req(TypeFunc::I_O, i_o());
    Node *mem = reset_memory();
    set_all_memory(mem);
    alloc->set_req(TypeFunc::Memory, mem);
    set_control(init->proj_out_or_null(TypeFunc::Control));
    set_i_o(callprojs->fallthrough_ioproj);

    // Update memory as done in GraphKit::set_output_for_allocation()
    const TypeInt* length_type = _gvn.find_int_type(alloc->in(AllocateNode::ALength));
    const TypeOopPtr* ary_type = _gvn.type(alloc->in(AllocateNode::KlassNode))->is_klassptr()->as_instance_type();
    if (ary_type->isa_aryptr() && length_type != NULL) {
      ary_type = ary_type->is_aryptr()->cast_to_size(length_type);
    }
    const TypePtr* telemref = ary_type->add_offset(Type::OffsetBot);
    int            elemidx  = C->get_alias_index(telemref);
    set_memory(init->proj_out_or_null(TypeFunc::Memory), Compile::AliasIdxRaw);
    set_memory(init->proj_out_or_null(TypeFunc::Memory), elemidx);

    Node* allocx = _gvn.transform(alloc);
    assert(allocx == alloc, "where has the allocation gone?");
    assert(dest->is_CheckCastPP(), "not an allocation result?");

    _gvn.hash_delete(dest);
    dest->set_req(0, control());
    Node* destx = _gvn.transform(dest);
    assert(destx == dest, "where has the allocation result gone?");

    array_ideal_length(alloc, ary_type, true);
  }
}

// Unrelated UCTs between the array allocation and the array copy, which are considered safe by tightly_coupled_allocation(),
// need to be replaced by an UCT with a state before the array allocation (including the array length). This is necessary
// because we could hit one of these UCTs (which are executed before the emitted array copy guards and the actual array
// allocation which is moved down in arraycopy_move_allocation_here()). When later resuming execution in the interpreter,
// we would have wrongly skipped the array allocation. To prevent this, we resume execution at the array allocation in
// the interpreter similar to what we are doing for the newly emitted guards for the array copy.
void LibraryCallKit::replace_unrelated_uncommon_traps_with_alloc_state(AllocateArrayNode* alloc,
                                                                       JVMState* saved_jvms_before_guards) {
  if (saved_jvms_before_guards->map()->control()->is_IfProj()) {
    // There is at least one unrelated uncommon trap which needs to be replaced.
    SafePointNode* sfpt = create_safepoint_with_state_before_array_allocation(alloc);

    JVMState* saved_jvms = jvms();
    const int saved_reexecute_sp = _reexecute_sp;
    set_jvms(sfpt->jvms());
    _reexecute_sp = jvms()->sp();

    replace_unrelated_uncommon_traps_with_alloc_state(saved_jvms_before_guards);

    // Restore state
    set_jvms(saved_jvms);
    _reexecute_sp = saved_reexecute_sp;
  }
}

// Replace the unrelated uncommon traps with new uncommon trap nodes by reusing the action and reason. The new uncommon
// traps will have the state of the array allocation. Let the old uncommon trap nodes die.
void LibraryCallKit::replace_unrelated_uncommon_traps_with_alloc_state(JVMState* saved_jvms_before_guards) {
  Node* if_proj = saved_jvms_before_guards->map()->control(); // Start the search right before the newly emitted guards
  while (if_proj->is_IfProj()) {
    CallStaticJavaNode* uncommon_trap = get_uncommon_trap_from_success_proj(if_proj);
    if (uncommon_trap != nullptr) {
      create_new_uncommon_trap(uncommon_trap);
    }
    assert(if_proj->in(0)->is_If(), "must be If");
    if_proj = if_proj->in(0)->in(0);
  }
  assert(if_proj->is_Proj() && if_proj->in(0)->is_Initialize(),
         "must have reached control projection of init node");
}

void LibraryCallKit::create_new_uncommon_trap(CallStaticJavaNode* uncommon_trap_call) {
  const int trap_request = uncommon_trap_call->uncommon_trap_request();
  assert(trap_request != 0, "no valid UCT trap request");
  PreserveJVMState pjvms(this);
  set_control(uncommon_trap_call->in(0));
  uncommon_trap(Deoptimization::trap_request_reason(trap_request),
                Deoptimization::trap_request_action(trap_request));
  assert(stopped(), "Should be stopped");
  _gvn.hash_delete(uncommon_trap_call);
  uncommon_trap_call->set_req(0, top()); // not used anymore, kill it
}

//------------------------------inline_arraycopy-----------------------
// public static native void java.lang.System.arraycopy(Object src,  int  srcPos,
//                                                      Object dest, int destPos,
//                                                      int length);
bool LibraryCallKit::inline_arraycopy() {
  // Get the arguments.
  Node* src         = argument(0);  // type: oop
  Node* src_offset  = argument(1);  // type: int
  Node* dest        = argument(2);  // type: oop
  Node* dest_offset = argument(3);  // type: int
  Node* length      = argument(4);  // type: int

  uint new_idx = C->unique();

  // Check for allocation before we add nodes that would confuse
  // tightly_coupled_allocation()
  AllocateArrayNode* alloc = tightly_coupled_allocation(dest);

  int saved_reexecute_sp = -1;
  JVMState* saved_jvms_before_guards = arraycopy_restore_alloc_state(alloc, saved_reexecute_sp);
  // See arraycopy_restore_alloc_state() comment
  // if alloc == NULL we don't have to worry about a tightly coupled allocation so we can emit all needed guards
  // if saved_jvms_before_guards != NULL (then alloc != NULL) then we can handle guards and a tightly coupled allocation
  // if saved_jvms_before_guards == NULL and alloc != NULL, we can't emit any guards
  bool can_emit_guards = (alloc == NULL || saved_jvms_before_guards != NULL);

  // The following tests must be performed
  // (1) src and dest are arrays.
  // (2) src and dest arrays must have elements of the same BasicType
  // (3) src and dest must not be null.
  // (4) src_offset must not be negative.
  // (5) dest_offset must not be negative.
  // (6) length must not be negative.
  // (7) src_offset + length must not exceed length of src.
  // (8) dest_offset + length must not exceed length of dest.
  // (9) each element of an oop array must be assignable

  // (3) src and dest must not be null.
  // always do this here because we need the JVM state for uncommon traps
  Node* null_ctl = top();
  src  = saved_jvms_before_guards != NULL ? null_check_oop(src, &null_ctl, true, true) : null_check(src, T_ARRAY);
  assert(null_ctl->is_top(), "no null control here");
  dest = null_check(dest, T_ARRAY);

  if (!can_emit_guards) {
    // if saved_jvms_before_guards == NULL and alloc != NULL, we don't emit any
    // guards but the arraycopy node could still take advantage of a
    // tightly allocated allocation. tightly_coupled_allocation() is
    // called again to make sure it takes the null check above into
    // account: the null check is mandatory and if it caused an
    // uncommon trap to be emitted then the allocation can't be
    // considered tightly coupled in this context.
    alloc = tightly_coupled_allocation(dest);
  }

  bool validated = false;

  const Type* src_type  = _gvn.type(src);
  const Type* dest_type = _gvn.type(dest);
  const TypeAryPtr* top_src  = src_type->isa_aryptr();
  const TypeAryPtr* top_dest = dest_type->isa_aryptr();

  // Do we have the type of src?
  bool has_src = (top_src != NULL && top_src->elem() != Type::BOTTOM);
  // Do we have the type of dest?
  bool has_dest = (top_dest != NULL && top_dest->elem() != Type::BOTTOM);
  // Is the type for src from speculation?
  bool src_spec = false;
  // Is the type for dest from speculation?
  bool dest_spec = false;

  if ((!has_src || !has_dest) && can_emit_guards) {
    // We don't have sufficient type information, let's see if
    // speculative types can help. We need to have types for both src
    // and dest so that it pays off.

    // Do we already have or could we have type information for src
    bool could_have_src = has_src;
    // Do we already have or could we have type information for dest
    bool could_have_dest = has_dest;

    ciKlass* src_k = NULL;
    if (!has_src) {
      src_k = src_type->speculative_type_not_null();
      if (src_k != NULL && src_k->is_array_klass()) {
        could_have_src = true;
      }
    }

    ciKlass* dest_k = NULL;
    if (!has_dest) {
      dest_k = dest_type->speculative_type_not_null();
      if (dest_k != NULL && dest_k->is_array_klass()) {
        could_have_dest = true;
      }
    }

    if (could_have_src && could_have_dest) {
      // This is going to pay off so emit the required guards
      if (!has_src) {
        src = maybe_cast_profiled_obj(src, src_k, true);
        src_type  = _gvn.type(src);
        top_src  = src_type->isa_aryptr();
        has_src = (top_src != NULL && top_src->elem() != Type::BOTTOM);
        src_spec = true;
      }
      if (!has_dest) {
        dest = maybe_cast_profiled_obj(dest, dest_k, true);
        dest_type  = _gvn.type(dest);
        top_dest  = dest_type->isa_aryptr();
        has_dest = (top_dest != NULL && top_dest->elem() != Type::BOTTOM);
        dest_spec = true;
      }
    }
  }

  if (has_src && has_dest && can_emit_guards) {
    BasicType src_elem = top_src->isa_aryptr()->elem()->array_element_basic_type();
    BasicType dest_elem = top_dest->isa_aryptr()->elem()->array_element_basic_type();
    if (is_reference_type(src_elem, true)) src_elem = T_OBJECT;
    if (is_reference_type(dest_elem, true)) dest_elem = T_OBJECT;

    if (src_elem == dest_elem && top_src->is_flat() == top_dest->is_flat() && src_elem == T_OBJECT) {
      // If both arrays are object arrays then having the exact types
      // for both will remove the need for a subtype check at runtime
      // before the call and may make it possible to pick a faster copy
      // routine (without a subtype check on every element)
      // Do we have the exact type of src?
      bool could_have_src = src_spec;
      // Do we have the exact type of dest?
      bool could_have_dest = dest_spec;
      ciKlass* src_k = NULL;
      ciKlass* dest_k = NULL;
      if (!src_spec) {
        src_k = src_type->speculative_type_not_null();
        if (src_k != NULL && src_k->is_array_klass()) {
          could_have_src = true;
        }
      }
      if (!dest_spec) {
        dest_k = dest_type->speculative_type_not_null();
        if (dest_k != NULL && dest_k->is_array_klass()) {
          could_have_dest = true;
        }
      }
      if (could_have_src && could_have_dest) {
        // If we can have both exact types, emit the missing guards
        if (could_have_src && !src_spec) {
          src = maybe_cast_profiled_obj(src, src_k, true);
          src_type = _gvn.type(src);
          top_src = src_type->isa_aryptr();
        }
        if (could_have_dest && !dest_spec) {
          dest = maybe_cast_profiled_obj(dest, dest_k, true);
          dest_type = _gvn.type(dest);
          top_dest = dest_type->isa_aryptr();
        }
      }
    }
  }

  ciMethod* trap_method = method();
  int trap_bci = bci();
  if (saved_jvms_before_guards != NULL) {
    trap_method = alloc->jvms()->method();
    trap_bci = alloc->jvms()->bci();
  }

  bool negative_length_guard_generated = false;

  if (!C->too_many_traps(trap_method, trap_bci, Deoptimization::Reason_intrinsic) &&
      can_emit_guards && !src->is_top() && !dest->is_top()) {
    // validate arguments: enables transformation the ArrayCopyNode
    validated = true;

    RegionNode* slow_region = new RegionNode(1);
    record_for_igvn(slow_region);

    // (1) src and dest are arrays.
    generate_non_array_guard(load_object_klass(src), slow_region);
    generate_non_array_guard(load_object_klass(dest), slow_region);

    // (2) src and dest arrays must have elements of the same BasicType
    // done at macro expansion or at Ideal transformation time

    // (4) src_offset must not be negative.
    generate_negative_guard(src_offset, slow_region);

    // (5) dest_offset must not be negative.
    generate_negative_guard(dest_offset, slow_region);

    // (7) src_offset + length must not exceed length of src.
    generate_limit_guard(src_offset, length,
                         load_array_length(src),
                         slow_region);

    // (8) dest_offset + length must not exceed length of dest.
    generate_limit_guard(dest_offset, length,
                         load_array_length(dest),
                         slow_region);

    // (6) length must not be negative.
    // This is also checked in generate_arraycopy() during macro expansion, but
    // we also have to check it here for the case where the ArrayCopyNode will
    // be eliminated by Escape Analysis.
    if (EliminateAllocations) {
      generate_negative_guard(length, slow_region);
      negative_length_guard_generated = true;
    }

    // (9) each element of an oop array must be assignable
    Node* dest_klass = load_object_klass(dest);
    if (src != dest) {
      Node* not_subtype_ctrl = gen_subtype_check(src, dest_klass);
      slow_region->add_req(not_subtype_ctrl);
    }

    const TypeKlassPtr* dest_klass_t = _gvn.type(dest_klass)->is_klassptr();
    const Type* toop = dest_klass_t->cast_to_exactness(false)->as_instance_type();
    src = _gvn.transform(new CheckCastPPNode(control(), src, toop));
    src_type = _gvn.type(src);
    top_src  = src_type->isa_aryptr();

    // Handle flat inline type arrays (null-free arrays are handled by the subtype check above)
    if (!stopped() && UseFlatArray) {
      // If dest is flat, src must be flat as well (guaranteed by src <: dest check). Handle flat src here.
      assert(top_dest == NULL || !top_dest->is_flat() || top_src->is_flat(), "src array must be flat");
      if (top_src != NULL && top_src->is_flat()) {
        // Src is flat, check that dest is flat as well
        if (top_dest != NULL && !top_dest->is_flat()) {
          generate_fair_guard(flat_array_test(dest_klass, /* flat = */ false), slow_region);
          // Since dest is flat and src <: dest, dest must have the same type as src.
          top_dest = top_src->cast_to_exactness(false);
          assert(top_dest->is_flat(), "dest must be flat");
          dest = _gvn.transform(new CheckCastPPNode(control(), dest, top_dest));
        }
      } else if (top_src == NULL || !top_src->is_not_flat()) {
        // Src might be flat and dest might not be flat. Go to the slow path if src is flat.
        // TODO 8251971: Optimize for the case when src/dest are later found to be both flat.
        assert(top_dest == NULL || !top_dest->is_flat(), "dest array must not be flat");
        generate_fair_guard(flat_array_test(src), slow_region);
        if (top_src != NULL) {
          top_src = top_src->cast_to_not_flat();
          src = _gvn.transform(new CheckCastPPNode(control(), src, top_src));
        }
      }
    }

    {
      PreserveJVMState pjvms(this);
      set_control(_gvn.transform(slow_region));
      uncommon_trap(Deoptimization::Reason_intrinsic,
                    Deoptimization::Action_make_not_entrant);
      assert(stopped(), "Should be stopped");
    }
    arraycopy_move_allocation_here(alloc, dest, saved_jvms_before_guards, saved_reexecute_sp, new_idx);
  }

  if (stopped()) {
    return true;
  }

  ArrayCopyNode* ac = ArrayCopyNode::make(this, true, src, src_offset, dest, dest_offset, length, alloc != NULL, negative_length_guard_generated,
                                          // Create LoadRange and LoadKlass nodes for use during macro expansion here
                                          // so the compiler has a chance to eliminate them: during macro expansion,
                                          // we have to set their control (CastPP nodes are eliminated).
                                          load_object_klass(src), load_object_klass(dest),
                                          load_array_length(src), load_array_length(dest));

  ac->set_arraycopy(validated);

  Node* n = _gvn.transform(ac);
  if (n == ac) {
    ac->connect_outputs(this);
  } else {
    assert(validated, "shouldn't transform if all arguments not validated");
    set_all_memory(n);
  }
  clear_upper_avx();


  return true;
}


// Helper function which determines if an arraycopy immediately follows
// an allocation, with no intervening tests or other escapes for the object.
AllocateArrayNode*
LibraryCallKit::tightly_coupled_allocation(Node* ptr) {
  if (stopped())             return NULL;  // no fast path
  if (!C->do_aliasing())     return NULL;  // no MergeMems around

  AllocateArrayNode* alloc = AllocateArrayNode::Ideal_array_allocation(ptr, &_gvn);
  if (alloc == NULL)  return NULL;

  Node* rawmem = memory(Compile::AliasIdxRaw);
  // Is the allocation's memory state untouched?
  if (!(rawmem->is_Proj() && rawmem->in(0)->is_Initialize())) {
    // Bail out if there have been raw-memory effects since the allocation.
    // (Example:  There might have been a call or safepoint.)
    return NULL;
  }
  rawmem = rawmem->in(0)->as_Initialize()->memory(Compile::AliasIdxRaw);
  if (!(rawmem->is_Proj() && rawmem->in(0) == alloc)) {
    return NULL;
  }

  // There must be no unexpected observers of this allocation.
  for (DUIterator_Fast imax, i = ptr->fast_outs(imax); i < imax; i++) {
    Node* obs = ptr->fast_out(i);
    if (obs != this->map()) {
      return NULL;
    }
  }

  // This arraycopy must unconditionally follow the allocation of the ptr.
  Node* alloc_ctl = ptr->in(0);
  Node* ctl = control();
  while (ctl != alloc_ctl) {
    // There may be guards which feed into the slow_region.
    // Any other control flow means that we might not get a chance
    // to finish initializing the allocated object.
    // Various low-level checks bottom out in uncommon traps. These
    // are considered safe since we've already checked above that
    // there is no unexpected observer of this allocation.
    if (get_uncommon_trap_from_success_proj(ctl) != nullptr) {
      assert(ctl->in(0)->is_If(), "must be If");
      ctl = ctl->in(0)->in(0);
    } else {
      return nullptr;
    }
  }

  // If we get this far, we have an allocation which immediately
  // precedes the arraycopy, and we can take over zeroing the new object.
  // The arraycopy will finish the initialization, and provide
  // a new control state to which we will anchor the destination pointer.

  return alloc;
}

CallStaticJavaNode* LibraryCallKit::get_uncommon_trap_from_success_proj(Node* node) {
  if (node->is_IfProj()) {
    Node* other_proj = node->as_IfProj()->other_if_proj();
    for (DUIterator_Fast jmax, j = other_proj->fast_outs(jmax); j < jmax; j++) {
      Node* obs = other_proj->fast_out(j);
      if (obs->in(0) == other_proj && obs->is_CallStaticJava() &&
          (obs->as_CallStaticJava()->entry_point() == SharedRuntime::uncommon_trap_blob()->entry_point())) {
        return obs->as_CallStaticJava();
      }
    }
  }
  return nullptr;
}

//-------------inline_encodeISOArray-----------------------------------
// encode char[] to byte[] in ISO_8859_1 or ASCII
bool LibraryCallKit::inline_encodeISOArray(bool ascii) {
  assert(callee()->signature()->size() == 5, "encodeISOArray has 5 parameters");
  // no receiver since it is static method
  Node *src         = argument(0);
  Node *src_offset  = argument(1);
  Node *dst         = argument(2);
  Node *dst_offset  = argument(3);
  Node *length      = argument(4);

  src = must_be_not_null(src, true);
  dst = must_be_not_null(dst, true);

  const TypeAryPtr* src_type = src->Value(&_gvn)->isa_aryptr();
  const TypeAryPtr* dst_type = dst->Value(&_gvn)->isa_aryptr();
  if (src_type == nullptr || src_type->elem() == Type::BOTTOM ||
      dst_type == nullptr || dst_type->elem() == Type::BOTTOM) {
    // failed array check
    return false;
  }

  // Figure out the size and type of the elements we will be copying.
  BasicType src_elem = src_type->elem()->array_element_basic_type();
  BasicType dst_elem = dst_type->elem()->array_element_basic_type();
  if (!((src_elem == T_CHAR) || (src_elem== T_BYTE)) || dst_elem != T_BYTE) {
    return false;
  }

  Node* src_start = array_element_address(src, src_offset, T_CHAR);
  Node* dst_start = array_element_address(dst, dst_offset, dst_elem);
  // 'src_start' points to src array + scaled offset
  // 'dst_start' points to dst array + scaled offset

  const TypeAryPtr* mtype = TypeAryPtr::BYTES;
  Node* enc = new EncodeISOArrayNode(control(), memory(mtype), src_start, dst_start, length, ascii);
  enc = _gvn.transform(enc);
  Node* res_mem = _gvn.transform(new SCMemProjNode(enc));
  set_memory(res_mem, mtype);
  set_result(enc);
  clear_upper_avx();

  return true;
}

//-------------inline_multiplyToLen-----------------------------------
bool LibraryCallKit::inline_multiplyToLen() {
  assert(UseMultiplyToLenIntrinsic, "not implemented on this platform");

  address stubAddr = StubRoutines::multiplyToLen();
  if (stubAddr == NULL) {
    return false; // Intrinsic's stub is not implemented on this platform
  }
  const char* stubName = "multiplyToLen";

  assert(callee()->signature()->size() == 5, "multiplyToLen has 5 parameters");

  // no receiver because it is a static method
  Node* x    = argument(0);
  Node* xlen = argument(1);
  Node* y    = argument(2);
  Node* ylen = argument(3);
  Node* z    = argument(4);

  x = must_be_not_null(x, true);
  y = must_be_not_null(y, true);

  const TypeAryPtr* x_type = x->Value(&_gvn)->isa_aryptr();
  const TypeAryPtr* y_type = y->Value(&_gvn)->isa_aryptr();
  if (x_type == nullptr || x_type->elem() == Type::BOTTOM ||
      y_type == nullptr || y_type->elem() == Type::BOTTOM) {
    // failed array check
    return false;
  }

  BasicType x_elem = x_type->elem()->array_element_basic_type();
  BasicType y_elem = y_type->elem()->array_element_basic_type();
  if (x_elem != T_INT || y_elem != T_INT) {
    return false;
  }

  // Set the original stack and the reexecute bit for the interpreter to reexecute
  // the bytecode that invokes BigInteger.multiplyToLen() if deoptimization happens
  // on the return from z array allocation in runtime.
  { PreserveReexecuteState preexecs(this);
    jvms()->set_should_reexecute(true);

    Node* x_start = array_element_address(x, intcon(0), x_elem);
    Node* y_start = array_element_address(y, intcon(0), y_elem);
    // 'x_start' points to x array + scaled xlen
    // 'y_start' points to y array + scaled ylen

    // Allocate the result array
    Node* zlen = _gvn.transform(new AddINode(xlen, ylen));
    ciKlass* klass = ciTypeArrayKlass::make(T_INT);
    Node* klass_node = makecon(TypeKlassPtr::make(klass));

    IdealKit ideal(this);

#define __ ideal.
     Node* one = __ ConI(1);
     Node* zero = __ ConI(0);
     IdealVariable need_alloc(ideal), z_alloc(ideal);  __ declarations_done();
     __ set(need_alloc, zero);
     __ set(z_alloc, z);
     __ if_then(z, BoolTest::eq, null()); {
       __ increment (need_alloc, one);
     } __ else_(); {
       // Update graphKit memory and control from IdealKit.
       sync_kit(ideal);
       Node *cast = new CastPPNode(z, TypePtr::NOTNULL);
       cast->init_req(0, control());
       _gvn.set_type(cast, cast->bottom_type());
       C->record_for_igvn(cast);

       Node* zlen_arg = load_array_length(cast);
       // Update IdealKit memory and control from graphKit.
       __ sync_kit(this);
       __ if_then(zlen_arg, BoolTest::lt, zlen); {
         __ increment (need_alloc, one);
       } __ end_if();
     } __ end_if();

     __ if_then(__ value(need_alloc), BoolTest::ne, zero); {
       // Update graphKit memory and control from IdealKit.
       sync_kit(ideal);
       Node * narr = new_array(klass_node, zlen, 1);
       // Update IdealKit memory and control from graphKit.
       __ sync_kit(this);
       __ set(z_alloc, narr);
     } __ end_if();

     sync_kit(ideal);
     z = __ value(z_alloc);
     // Can't use TypeAryPtr::INTS which uses Bottom offset.
     _gvn.set_type(z, TypeOopPtr::make_from_klass(klass));
     // Final sync IdealKit and GraphKit.
     final_sync(ideal);
#undef __

    Node* z_start = array_element_address(z, intcon(0), T_INT);

    Node* call = make_runtime_call(RC_LEAF|RC_NO_FP,
                                   OptoRuntime::multiplyToLen_Type(),
                                   stubAddr, stubName, TypePtr::BOTTOM,
                                   x_start, xlen, y_start, ylen, z_start, zlen);
  } // original reexecute is set back here

  C->set_has_split_ifs(true); // Has chance for split-if optimization
  set_result(z);
  return true;
}

//-------------inline_squareToLen------------------------------------
bool LibraryCallKit::inline_squareToLen() {
  assert(UseSquareToLenIntrinsic, "not implemented on this platform");

  address stubAddr = StubRoutines::squareToLen();
  if (stubAddr == NULL) {
    return false; // Intrinsic's stub is not implemented on this platform
  }
  const char* stubName = "squareToLen";

  assert(callee()->signature()->size() == 4, "implSquareToLen has 4 parameters");

  Node* x    = argument(0);
  Node* len  = argument(1);
  Node* z    = argument(2);
  Node* zlen = argument(3);

  x = must_be_not_null(x, true);
  z = must_be_not_null(z, true);

  const TypeAryPtr* x_type = x->Value(&_gvn)->isa_aryptr();
  const TypeAryPtr* z_type = z->Value(&_gvn)->isa_aryptr();
  if (x_type == nullptr || x_type->elem() == Type::BOTTOM ||
      z_type == nullptr || z_type->elem() == Type::BOTTOM) {
    // failed array check
    return false;
  }

  BasicType x_elem = x_type->elem()->array_element_basic_type();
  BasicType z_elem = z_type->elem()->array_element_basic_type();
  if (x_elem != T_INT || z_elem != T_INT) {
    return false;
  }


  Node* x_start = array_element_address(x, intcon(0), x_elem);
  Node* z_start = array_element_address(z, intcon(0), z_elem);

  Node*  call = make_runtime_call(RC_LEAF|RC_NO_FP,
                                  OptoRuntime::squareToLen_Type(),
                                  stubAddr, stubName, TypePtr::BOTTOM,
                                  x_start, len, z_start, zlen);

  set_result(z);
  return true;
}

//-------------inline_mulAdd------------------------------------------
bool LibraryCallKit::inline_mulAdd() {
  assert(UseMulAddIntrinsic, "not implemented on this platform");

  address stubAddr = StubRoutines::mulAdd();
  if (stubAddr == NULL) {
    return false; // Intrinsic's stub is not implemented on this platform
  }
  const char* stubName = "mulAdd";

  assert(callee()->signature()->size() == 5, "mulAdd has 5 parameters");

  Node* out      = argument(0);
  Node* in       = argument(1);
  Node* offset   = argument(2);
  Node* len      = argument(3);
  Node* k        = argument(4);

  in = must_be_not_null(in, true);
  out = must_be_not_null(out, true);

  const TypeAryPtr* out_type = out->Value(&_gvn)->isa_aryptr();
  const TypeAryPtr* in_type = in->Value(&_gvn)->isa_aryptr();
  if (out_type == nullptr || out_type->elem() == Type::BOTTOM ||
       in_type == nullptr ||  in_type->elem() == Type::BOTTOM) {
    // failed array check
    return false;
  }

  BasicType out_elem = out_type->elem()->array_element_basic_type();
  BasicType in_elem = in_type->elem()->array_element_basic_type();
  if (out_elem != T_INT || in_elem != T_INT) {
    return false;
  }

  Node* outlen = load_array_length(out);
  Node* new_offset = _gvn.transform(new SubINode(outlen, offset));
  Node* out_start = array_element_address(out, intcon(0), out_elem);
  Node* in_start = array_element_address(in, intcon(0), in_elem);

  Node*  call = make_runtime_call(RC_LEAF|RC_NO_FP,
                                  OptoRuntime::mulAdd_Type(),
                                  stubAddr, stubName, TypePtr::BOTTOM,
                                  out_start,in_start, new_offset, len, k);
  Node* result = _gvn.transform(new ProjNode(call, TypeFunc::Parms));
  set_result(result);
  return true;
}

//-------------inline_montgomeryMultiply-----------------------------------
bool LibraryCallKit::inline_montgomeryMultiply() {
  address stubAddr = StubRoutines::montgomeryMultiply();
  if (stubAddr == NULL) {
    return false; // Intrinsic's stub is not implemented on this platform
  }

  assert(UseMontgomeryMultiplyIntrinsic, "not implemented on this platform");
  const char* stubName = "montgomery_multiply";

  assert(callee()->signature()->size() == 7, "montgomeryMultiply has 7 parameters");

  Node* a    = argument(0);
  Node* b    = argument(1);
  Node* n    = argument(2);
  Node* len  = argument(3);
  Node* inv  = argument(4);
  Node* m    = argument(6);

  const TypeAryPtr* a_type = a->Value(&_gvn)->isa_aryptr();
  const TypeAryPtr* b_type = b->Value(&_gvn)->isa_aryptr();
  const TypeAryPtr* n_type = n->Value(&_gvn)->isa_aryptr();
  const TypeAryPtr* m_type = m->Value(&_gvn)->isa_aryptr();
  if (a_type == nullptr || a_type->elem() == Type::BOTTOM ||
      b_type == nullptr || b_type->elem() == Type::BOTTOM ||
      n_type == nullptr || n_type->elem() == Type::BOTTOM ||
      m_type == nullptr || m_type->elem() == Type::BOTTOM) {
    // failed array check
    return false;
  }

  BasicType a_elem = a_type->elem()->array_element_basic_type();
  BasicType b_elem = b_type->elem()->array_element_basic_type();
  BasicType n_elem = n_type->elem()->array_element_basic_type();
  BasicType m_elem = m_type->elem()->array_element_basic_type();
  if (a_elem != T_INT || b_elem != T_INT || n_elem != T_INT || m_elem != T_INT) {
    return false;
  }

  // Make the call
  {
    Node* a_start = array_element_address(a, intcon(0), a_elem);
    Node* b_start = array_element_address(b, intcon(0), b_elem);
    Node* n_start = array_element_address(n, intcon(0), n_elem);
    Node* m_start = array_element_address(m, intcon(0), m_elem);

    Node* call = make_runtime_call(RC_LEAF,
                                   OptoRuntime::montgomeryMultiply_Type(),
                                   stubAddr, stubName, TypePtr::BOTTOM,
                                   a_start, b_start, n_start, len, inv, top(),
                                   m_start);
    set_result(m);
  }

  return true;
}

bool LibraryCallKit::inline_montgomerySquare() {
  address stubAddr = StubRoutines::montgomerySquare();
  if (stubAddr == NULL) {
    return false; // Intrinsic's stub is not implemented on this platform
  }

  assert(UseMontgomerySquareIntrinsic, "not implemented on this platform");
  const char* stubName = "montgomery_square";

  assert(callee()->signature()->size() == 6, "montgomerySquare has 6 parameters");

  Node* a    = argument(0);
  Node* n    = argument(1);
  Node* len  = argument(2);
  Node* inv  = argument(3);
  Node* m    = argument(5);

  const TypeAryPtr* a_type = a->Value(&_gvn)->isa_aryptr();
  const TypeAryPtr* n_type = n->Value(&_gvn)->isa_aryptr();
  const TypeAryPtr* m_type = m->Value(&_gvn)->isa_aryptr();
  if (a_type == nullptr || a_type->elem() == Type::BOTTOM ||
      n_type == nullptr || n_type->elem() == Type::BOTTOM ||
      m_type == nullptr || m_type->elem() == Type::BOTTOM) {
    // failed array check
    return false;
  }

  BasicType a_elem = a_type->elem()->array_element_basic_type();
  BasicType n_elem = n_type->elem()->array_element_basic_type();
  BasicType m_elem = m_type->elem()->array_element_basic_type();
  if (a_elem != T_INT || n_elem != T_INT || m_elem != T_INT) {
    return false;
  }

  // Make the call
  {
    Node* a_start = array_element_address(a, intcon(0), a_elem);
    Node* n_start = array_element_address(n, intcon(0), n_elem);
    Node* m_start = array_element_address(m, intcon(0), m_elem);

    Node* call = make_runtime_call(RC_LEAF,
                                   OptoRuntime::montgomerySquare_Type(),
                                   stubAddr, stubName, TypePtr::BOTTOM,
                                   a_start, n_start, len, inv, top(),
                                   m_start);
    set_result(m);
  }

  return true;
}

bool LibraryCallKit::inline_bigIntegerShift(bool isRightShift) {
  address stubAddr = NULL;
  const char* stubName = NULL;

  stubAddr = isRightShift? StubRoutines::bigIntegerRightShift(): StubRoutines::bigIntegerLeftShift();
  if (stubAddr == NULL) {
    return false; // Intrinsic's stub is not implemented on this platform
  }

  stubName = isRightShift? "bigIntegerRightShiftWorker" : "bigIntegerLeftShiftWorker";

  assert(callee()->signature()->size() == 5, "expected 5 arguments");

  Node* newArr = argument(0);
  Node* oldArr = argument(1);
  Node* newIdx = argument(2);
  Node* shiftCount = argument(3);
  Node* numIter = argument(4);

  const TypeAryPtr* newArr_type = newArr->Value(&_gvn)->isa_aryptr();
  const TypeAryPtr* oldArr_type = oldArr->Value(&_gvn)->isa_aryptr();
  if (newArr_type == nullptr || newArr_type->elem() == Type::BOTTOM ||
      oldArr_type == nullptr || oldArr_type->elem() == Type::BOTTOM) {
    return false;
  }

  BasicType newArr_elem = newArr_type->elem()->array_element_basic_type();
  BasicType oldArr_elem = oldArr_type->elem()->array_element_basic_type();
  if (newArr_elem != T_INT || oldArr_elem != T_INT) {
    return false;
  }

  // Make the call
  {
    Node* newArr_start = array_element_address(newArr, intcon(0), newArr_elem);
    Node* oldArr_start = array_element_address(oldArr, intcon(0), oldArr_elem);

    Node* call = make_runtime_call(RC_LEAF,
                                   OptoRuntime::bigIntegerShift_Type(),
                                   stubAddr,
                                   stubName,
                                   TypePtr::BOTTOM,
                                   newArr_start,
                                   oldArr_start,
                                   newIdx,
                                   shiftCount,
                                   numIter);
  }

  return true;
}

//-------------inline_vectorizedMismatch------------------------------
bool LibraryCallKit::inline_vectorizedMismatch() {
  assert(UseVectorizedMismatchIntrinsic, "not implemented on this platform");

  assert(callee()->signature()->size() == 8, "vectorizedMismatch has 6 parameters");
  Node* obja    = argument(0); // Object
  Node* aoffset = argument(1); // long
  Node* objb    = argument(3); // Object
  Node* boffset = argument(4); // long
  Node* length  = argument(6); // int
  Node* scale   = argument(7); // int

  const TypeAryPtr* obja_t = _gvn.type(obja)->isa_aryptr();
  const TypeAryPtr* objb_t = _gvn.type(objb)->isa_aryptr();
  if (obja_t == NULL || obja_t->elem() == Type::BOTTOM ||
      objb_t == NULL || objb_t->elem() == Type::BOTTOM ||
      scale == top()) {
    return false; // failed input validation
  }

  Node* obja_adr = make_unsafe_address(obja, aoffset);
  Node* objb_adr = make_unsafe_address(objb, boffset);

  // Partial inlining handling for inputs smaller than ArrayOperationPartialInlineSize bytes in size.
  //
  //    inline_limit = ArrayOperationPartialInlineSize / element_size;
  //    if (length <= inline_limit) {
  //      inline_path:
  //        vmask   = VectorMaskGen length
  //        vload1  = LoadVectorMasked obja, vmask
  //        vload2  = LoadVectorMasked objb, vmask
  //        result1 = VectorCmpMasked vload1, vload2, vmask
  //    } else {
  //      call_stub_path:
  //        result2 = call vectorizedMismatch_stub(obja, objb, length, scale)
  //    }
  //    exit_block:
  //      return Phi(result1, result2);
  //
  enum { inline_path = 1,  // input is small enough to process it all at once
         stub_path   = 2,  // input is too large; call into the VM
         PATH_LIMIT  = 3
  };

  Node* exit_block = new RegionNode(PATH_LIMIT);
  Node* result_phi = new PhiNode(exit_block, TypeInt::INT);
  Node* memory_phi = new PhiNode(exit_block, Type::MEMORY, TypePtr::BOTTOM);

  Node* call_stub_path = control();

  BasicType elem_bt = T_ILLEGAL;

  const TypeInt* scale_t = _gvn.type(scale)->is_int();
  if (scale_t->is_con()) {
    switch (scale_t->get_con()) {
      case 0: elem_bt = T_BYTE;  break;
      case 1: elem_bt = T_SHORT; break;
      case 2: elem_bt = T_INT;   break;
      case 3: elem_bt = T_LONG;  break;

      default: elem_bt = T_ILLEGAL; break; // not supported
    }
  }

  int inline_limit = 0;
  bool do_partial_inline = false;

  if (elem_bt != T_ILLEGAL && ArrayOperationPartialInlineSize > 0) {
    inline_limit = ArrayOperationPartialInlineSize / type2aelembytes(elem_bt);
    do_partial_inline = inline_limit >= 16;
  }

  if (do_partial_inline) {
    assert(elem_bt != T_ILLEGAL, "sanity");

    if (Matcher::match_rule_supported_vector(Op_VectorMaskGen,    inline_limit, elem_bt) &&
        Matcher::match_rule_supported_vector(Op_LoadVectorMasked, inline_limit, elem_bt) &&
        Matcher::match_rule_supported_vector(Op_VectorCmpMasked,  inline_limit, elem_bt)) {

      const TypeVect* vt = TypeVect::make(elem_bt, inline_limit);
      Node* cmp_length = _gvn.transform(new CmpINode(length, intcon(inline_limit)));
      Node* bol_gt     = _gvn.transform(new BoolNode(cmp_length, BoolTest::gt));

      call_stub_path = generate_guard(bol_gt, NULL, PROB_MIN);

      if (!stopped()) {
        Node* casted_length = _gvn.transform(new CastIINode(control(), length, TypeInt::make(0, inline_limit, Type::WidenMin)));

        const TypePtr* obja_adr_t = _gvn.type(obja_adr)->isa_ptr();
        const TypePtr* objb_adr_t = _gvn.type(objb_adr)->isa_ptr();
        Node* obja_adr_mem = memory(C->get_alias_index(obja_adr_t));
        Node* objb_adr_mem = memory(C->get_alias_index(objb_adr_t));

        Node* vmask      = _gvn.transform(VectorMaskGenNode::make(ConvI2X(casted_length), elem_bt));
        Node* vload_obja = _gvn.transform(new LoadVectorMaskedNode(control(), obja_adr_mem, obja_adr, obja_adr_t, vt, vmask));
        Node* vload_objb = _gvn.transform(new LoadVectorMaskedNode(control(), objb_adr_mem, objb_adr, objb_adr_t, vt, vmask));
        Node* result     = _gvn.transform(new VectorCmpMaskedNode(vload_obja, vload_objb, vmask, TypeInt::INT));

        exit_block->init_req(inline_path, control());
        memory_phi->init_req(inline_path, map()->memory());
        result_phi->init_req(inline_path, result);

        C->set_max_vector_size(MAX2((uint)ArrayOperationPartialInlineSize, C->max_vector_size()));
        clear_upper_avx();
      }
    }
  }

  if (call_stub_path != NULL) {
    set_control(call_stub_path);

    Node* call = make_runtime_call(RC_LEAF,
                                   OptoRuntime::vectorizedMismatch_Type(),
                                   StubRoutines::vectorizedMismatch(), "vectorizedMismatch", TypePtr::BOTTOM,
                                   obja_adr, objb_adr, length, scale);

    exit_block->init_req(stub_path, control());
    memory_phi->init_req(stub_path, map()->memory());
    result_phi->init_req(stub_path, _gvn.transform(new ProjNode(call, TypeFunc::Parms)));
  }

  exit_block = _gvn.transform(exit_block);
  memory_phi = _gvn.transform(memory_phi);
  result_phi = _gvn.transform(result_phi);

  set_control(exit_block);
  set_all_memory(memory_phi);
  set_result(result_phi);

  return true;
}

//------------------------------inline_vectorizedHashcode----------------------------
bool LibraryCallKit::inline_vectorizedHashCode() {
  assert(UseVectorizedHashCodeIntrinsic, "not implemented on this platform");

  assert(callee()->signature()->size() == 5, "vectorizedHashCode has 5 parameters");
  Node* array          = argument(0);
  Node* offset         = argument(1);
  Node* length         = argument(2);
  Node* initialValue   = argument(3);
  Node* basic_type     = argument(4);

  if (basic_type == top()) {
    return false; // failed input validation
  }

  const TypeInt* basic_type_t = _gvn.type(basic_type)->is_int();
  if (!basic_type_t->is_con()) {
    return false; // Only intrinsify if mode argument is constant
  }

  array = must_be_not_null(array, true);

  BasicType bt = (BasicType)basic_type_t->get_con();

  // Resolve address of first element
  Node* array_start = array_element_address(array, offset, bt);

  set_result(_gvn.transform(new VectorizedHashCodeNode(control(), memory(TypeAryPtr::get_array_body_type(bt)),
    array_start, length, initialValue, basic_type)));
  clear_upper_avx();

  return true;
}

/**
 * Calculate CRC32 for byte.
 * int java.util.zip.CRC32.update(int crc, int b)
 */
bool LibraryCallKit::inline_updateCRC32() {
  assert(UseCRC32Intrinsics, "need AVX and LCMUL instructions support");
  assert(callee()->signature()->size() == 2, "update has 2 parameters");
  // no receiver since it is static method
  Node* crc  = argument(0); // type: int
  Node* b    = argument(1); // type: int

  /*
   *    int c = ~ crc;
   *    b = timesXtoThe32[(b ^ c) & 0xFF];
   *    b = b ^ (c >>> 8);
   *    crc = ~b;
   */

  Node* M1 = intcon(-1);
  crc = _gvn.transform(new XorINode(crc, M1));
  Node* result = _gvn.transform(new XorINode(crc, b));
  result = _gvn.transform(new AndINode(result, intcon(0xFF)));

  Node* base = makecon(TypeRawPtr::make(StubRoutines::crc_table_addr()));
  Node* offset = _gvn.transform(new LShiftINode(result, intcon(0x2)));
  Node* adr = basic_plus_adr(top(), base, ConvI2X(offset));
  result = make_load(control(), adr, TypeInt::INT, T_INT, MemNode::unordered);

  crc = _gvn.transform(new URShiftINode(crc, intcon(8)));
  result = _gvn.transform(new XorINode(crc, result));
  result = _gvn.transform(new XorINode(result, M1));
  set_result(result);
  return true;
}

/**
 * Calculate CRC32 for byte[] array.
 * int java.util.zip.CRC32.updateBytes(int crc, byte[] buf, int off, int len)
 */
bool LibraryCallKit::inline_updateBytesCRC32() {
  assert(UseCRC32Intrinsics, "need AVX and LCMUL instructions support");
  assert(callee()->signature()->size() == 4, "updateBytes has 4 parameters");
  // no receiver since it is static method
  Node* crc     = argument(0); // type: int
  Node* src     = argument(1); // type: oop
  Node* offset  = argument(2); // type: int
  Node* length  = argument(3); // type: int

  const TypeAryPtr* src_type = src->Value(&_gvn)->isa_aryptr();
  if (src_type == nullptr || src_type->elem() == Type::BOTTOM) {
    // failed array check
    return false;
  }

  // Figure out the size and type of the elements we will be copying.
  BasicType src_elem = src_type->elem()->array_element_basic_type();
  if (src_elem != T_BYTE) {
    return false;
  }

  // 'src_start' points to src array + scaled offset
  src = must_be_not_null(src, true);
  Node* src_start = array_element_address(src, offset, src_elem);

  // We assume that range check is done by caller.
  // TODO: generate range check (offset+length < src.length) in debug VM.

  // Call the stub.
  address stubAddr = StubRoutines::updateBytesCRC32();
  const char *stubName = "updateBytesCRC32";

  Node* call = make_runtime_call(RC_LEAF|RC_NO_FP, OptoRuntime::updateBytesCRC32_Type(),
                                 stubAddr, stubName, TypePtr::BOTTOM,
                                 crc, src_start, length);
  Node* result = _gvn.transform(new ProjNode(call, TypeFunc::Parms));
  set_result(result);
  return true;
}

/**
 * Calculate CRC32 for ByteBuffer.
 * int java.util.zip.CRC32.updateByteBuffer(int crc, long buf, int off, int len)
 */
bool LibraryCallKit::inline_updateByteBufferCRC32() {
  assert(UseCRC32Intrinsics, "need AVX and LCMUL instructions support");
  assert(callee()->signature()->size() == 5, "updateByteBuffer has 4 parameters and one is long");
  // no receiver since it is static method
  Node* crc     = argument(0); // type: int
  Node* src     = argument(1); // type: long
  Node* offset  = argument(3); // type: int
  Node* length  = argument(4); // type: int

  src = ConvL2X(src);  // adjust Java long to machine word
  Node* base = _gvn.transform(new CastX2PNode(src));
  offset = ConvI2X(offset);

  // 'src_start' points to src array + scaled offset
  Node* src_start = basic_plus_adr(top(), base, offset);

  // Call the stub.
  address stubAddr = StubRoutines::updateBytesCRC32();
  const char *stubName = "updateBytesCRC32";

  Node* call = make_runtime_call(RC_LEAF|RC_NO_FP, OptoRuntime::updateBytesCRC32_Type(),
                                 stubAddr, stubName, TypePtr::BOTTOM,
                                 crc, src_start, length);
  Node* result = _gvn.transform(new ProjNode(call, TypeFunc::Parms));
  set_result(result);
  return true;
}

//------------------------------get_table_from_crc32c_class-----------------------
Node * LibraryCallKit::get_table_from_crc32c_class(ciInstanceKlass *crc32c_class) {
  Node* table = load_field_from_object(NULL, "byteTable", "[I", /*decorators*/ IN_HEAP, /*is_static*/ true, crc32c_class);
  assert (table != NULL, "wrong version of java.util.zip.CRC32C");

  return table;
}

//------------------------------inline_updateBytesCRC32C-----------------------
//
// Calculate CRC32C for byte[] array.
// int java.util.zip.CRC32C.updateBytes(int crc, byte[] buf, int off, int end)
//
bool LibraryCallKit::inline_updateBytesCRC32C() {
  assert(UseCRC32CIntrinsics, "need CRC32C instruction support");
  assert(callee()->signature()->size() == 4, "updateBytes has 4 parameters");
  assert(callee()->holder()->is_loaded(), "CRC32C class must be loaded");
  // no receiver since it is a static method
  Node* crc     = argument(0); // type: int
  Node* src     = argument(1); // type: oop
  Node* offset  = argument(2); // type: int
  Node* end     = argument(3); // type: int

  Node* length = _gvn.transform(new SubINode(end, offset));

  const TypeAryPtr* src_type = src->Value(&_gvn)->isa_aryptr();
  if (src_type == nullptr || src_type->elem() == Type::BOTTOM) {
    // failed array check
    return false;
  }

  // Figure out the size and type of the elements we will be copying.
  BasicType src_elem = src_type->elem()->array_element_basic_type();
  if (src_elem != T_BYTE) {
    return false;
  }

  // 'src_start' points to src array + scaled offset
  src = must_be_not_null(src, true);
  Node* src_start = array_element_address(src, offset, src_elem);

  // static final int[] byteTable in class CRC32C
  Node* table = get_table_from_crc32c_class(callee()->holder());
  table = must_be_not_null(table, true);
  Node* table_start = array_element_address(table, intcon(0), T_INT);

  // We assume that range check is done by caller.
  // TODO: generate range check (offset+length < src.length) in debug VM.

  // Call the stub.
  address stubAddr = StubRoutines::updateBytesCRC32C();
  const char *stubName = "updateBytesCRC32C";

  Node* call = make_runtime_call(RC_LEAF, OptoRuntime::updateBytesCRC32C_Type(),
                                 stubAddr, stubName, TypePtr::BOTTOM,
                                 crc, src_start, length, table_start);
  Node* result = _gvn.transform(new ProjNode(call, TypeFunc::Parms));
  set_result(result);
  return true;
}

//------------------------------inline_updateDirectByteBufferCRC32C-----------------------
//
// Calculate CRC32C for DirectByteBuffer.
// int java.util.zip.CRC32C.updateDirectByteBuffer(int crc, long buf, int off, int end)
//
bool LibraryCallKit::inline_updateDirectByteBufferCRC32C() {
  assert(UseCRC32CIntrinsics, "need CRC32C instruction support");
  assert(callee()->signature()->size() == 5, "updateDirectByteBuffer has 4 parameters and one is long");
  assert(callee()->holder()->is_loaded(), "CRC32C class must be loaded");
  // no receiver since it is a static method
  Node* crc     = argument(0); // type: int
  Node* src     = argument(1); // type: long
  Node* offset  = argument(3); // type: int
  Node* end     = argument(4); // type: int

  Node* length = _gvn.transform(new SubINode(end, offset));

  src = ConvL2X(src);  // adjust Java long to machine word
  Node* base = _gvn.transform(new CastX2PNode(src));
  offset = ConvI2X(offset);

  // 'src_start' points to src array + scaled offset
  Node* src_start = basic_plus_adr(top(), base, offset);

  // static final int[] byteTable in class CRC32C
  Node* table = get_table_from_crc32c_class(callee()->holder());
  table = must_be_not_null(table, true);
  Node* table_start = array_element_address(table, intcon(0), T_INT);

  // Call the stub.
  address stubAddr = StubRoutines::updateBytesCRC32C();
  const char *stubName = "updateBytesCRC32C";

  Node* call = make_runtime_call(RC_LEAF, OptoRuntime::updateBytesCRC32C_Type(),
                                 stubAddr, stubName, TypePtr::BOTTOM,
                                 crc, src_start, length, table_start);
  Node* result = _gvn.transform(new ProjNode(call, TypeFunc::Parms));
  set_result(result);
  return true;
}

//------------------------------inline_updateBytesAdler32----------------------
//
// Calculate Adler32 checksum for byte[] array.
// int java.util.zip.Adler32.updateBytes(int crc, byte[] buf, int off, int len)
//
bool LibraryCallKit::inline_updateBytesAdler32() {
  assert(UseAdler32Intrinsics, "Adler32 Intrinsic support need"); // check if we actually need to check this flag or check a different one
  assert(callee()->signature()->size() == 4, "updateBytes has 4 parameters");
  assert(callee()->holder()->is_loaded(), "Adler32 class must be loaded");
  // no receiver since it is static method
  Node* crc     = argument(0); // type: int
  Node* src     = argument(1); // type: oop
  Node* offset  = argument(2); // type: int
  Node* length  = argument(3); // type: int

  const TypeAryPtr* src_type = src->Value(&_gvn)->isa_aryptr();
  if (src_type == nullptr || src_type->elem() == Type::BOTTOM) {
    // failed array check
    return false;
  }

  // Figure out the size and type of the elements we will be copying.
  BasicType src_elem = src_type->elem()->array_element_basic_type();
  if (src_elem != T_BYTE) {
    return false;
  }

  // 'src_start' points to src array + scaled offset
  Node* src_start = array_element_address(src, offset, src_elem);

  // We assume that range check is done by caller.
  // TODO: generate range check (offset+length < src.length) in debug VM.

  // Call the stub.
  address stubAddr = StubRoutines::updateBytesAdler32();
  const char *stubName = "updateBytesAdler32";

  Node* call = make_runtime_call(RC_LEAF, OptoRuntime::updateBytesAdler32_Type(),
                                 stubAddr, stubName, TypePtr::BOTTOM,
                                 crc, src_start, length);
  Node* result = _gvn.transform(new ProjNode(call, TypeFunc::Parms));
  set_result(result);
  return true;
}

//------------------------------inline_updateByteBufferAdler32---------------
//
// Calculate Adler32 checksum for DirectByteBuffer.
// int java.util.zip.Adler32.updateByteBuffer(int crc, long buf, int off, int len)
//
bool LibraryCallKit::inline_updateByteBufferAdler32() {
  assert(UseAdler32Intrinsics, "Adler32 Intrinsic support need"); // check if we actually need to check this flag or check a different one
  assert(callee()->signature()->size() == 5, "updateByteBuffer has 4 parameters and one is long");
  assert(callee()->holder()->is_loaded(), "Adler32 class must be loaded");
  // no receiver since it is static method
  Node* crc     = argument(0); // type: int
  Node* src     = argument(1); // type: long
  Node* offset  = argument(3); // type: int
  Node* length  = argument(4); // type: int

  src = ConvL2X(src);  // adjust Java long to machine word
  Node* base = _gvn.transform(new CastX2PNode(src));
  offset = ConvI2X(offset);

  // 'src_start' points to src array + scaled offset
  Node* src_start = basic_plus_adr(top(), base, offset);

  // Call the stub.
  address stubAddr = StubRoutines::updateBytesAdler32();
  const char *stubName = "updateBytesAdler32";

  Node* call = make_runtime_call(RC_LEAF, OptoRuntime::updateBytesAdler32_Type(),
                                 stubAddr, stubName, TypePtr::BOTTOM,
                                 crc, src_start, length);

  Node* result = _gvn.transform(new ProjNode(call, TypeFunc::Parms));
  set_result(result);
  return true;
}

//----------------------------inline_reference_get----------------------------
// public T java.lang.ref.Reference.get();
bool LibraryCallKit::inline_reference_get() {
  const int referent_offset = java_lang_ref_Reference::referent_offset();

  // Get the argument:
  Node* reference_obj = null_check_receiver();
  if (stopped()) return true;

  DecoratorSet decorators = IN_HEAP | ON_WEAK_OOP_REF;
  Node* result = load_field_from_object(reference_obj, "referent", "Ljava/lang/Object;",
                                        decorators, /*is_static*/ false, NULL);
  if (result == NULL) return false;

  // Add memory barrier to prevent commoning reads from this field
  // across safepoint since GC can change its value.
  insert_mem_bar(Op_MemBarCPUOrder);

  set_result(result);
  return true;
}

//----------------------------inline_reference_refersTo0----------------------------
// bool java.lang.ref.Reference.refersTo0();
// bool java.lang.ref.PhantomReference.refersTo0();
bool LibraryCallKit::inline_reference_refersTo0(bool is_phantom) {
  // Get arguments:
  Node* reference_obj = null_check_receiver();
  Node* other_obj = argument(1);
  if (stopped()) return true;

  DecoratorSet decorators = IN_HEAP | AS_NO_KEEPALIVE;
  decorators |= (is_phantom ? ON_PHANTOM_OOP_REF : ON_WEAK_OOP_REF);
  Node* referent = load_field_from_object(reference_obj, "referent", "Ljava/lang/Object;",
                                          decorators, /*is_static*/ false, NULL);
  if (referent == NULL) return false;

  // Add memory barrier to prevent commoning reads from this field
  // across safepoint since GC can change its value.
  insert_mem_bar(Op_MemBarCPUOrder);

  Node* cmp = _gvn.transform(new CmpPNode(referent, other_obj));
  Node* bol = _gvn.transform(new BoolNode(cmp, BoolTest::eq));
  IfNode* if_node = create_and_map_if(control(), bol, PROB_FAIR, COUNT_UNKNOWN);

  RegionNode* region = new RegionNode(3);
  PhiNode* phi = new PhiNode(region, TypeInt::BOOL);

  Node* if_true = _gvn.transform(new IfTrueNode(if_node));
  region->init_req(1, if_true);
  phi->init_req(1, intcon(1));

  Node* if_false = _gvn.transform(new IfFalseNode(if_node));
  region->init_req(2, if_false);
  phi->init_req(2, intcon(0));

  set_control(_gvn.transform(region));
  record_for_igvn(region);
  set_result(_gvn.transform(phi));
  return true;
}


Node* LibraryCallKit::load_field_from_object(Node* fromObj, const char* fieldName, const char* fieldTypeString,
                                             DecoratorSet decorators, bool is_static,
                                             ciInstanceKlass* fromKls) {
  if (fromKls == NULL) {
    const TypeInstPtr* tinst = _gvn.type(fromObj)->isa_instptr();
    assert(tinst != NULL, "obj is null");
    assert(tinst->is_loaded(), "obj is not loaded");
    fromKls = tinst->instance_klass();
  } else {
    assert(is_static, "only for static field access");
  }
  ciField* field = fromKls->get_field_by_name(ciSymbol::make(fieldName),
                                              ciSymbol::make(fieldTypeString),
                                              is_static);

  assert(field != NULL, "undefined field %s %s %s", fieldTypeString, fromKls->name()->as_utf8(), fieldName);
  if (field == NULL) return (Node *) NULL;

  if (is_static) {
    const TypeInstPtr* tip = TypeInstPtr::make(fromKls->java_mirror());
    fromObj = makecon(tip);
  }

  // Next code  copied from Parse::do_get_xxx():

  // Compute address and memory type.
  int offset  = field->offset_in_bytes();
  bool is_vol = field->is_volatile();
  ciType* field_klass = field->type();
  assert(field_klass->is_loaded(), "should be loaded");
  const TypePtr* adr_type = C->alias_type(field)->adr_type();
  Node *adr = basic_plus_adr(fromObj, fromObj, offset);
  BasicType bt = field->layout_type();

  // Build the resultant type of the load
  const Type *type;
  if (bt == T_OBJECT) {
    type = TypeOopPtr::make_from_klass(field_klass->as_klass());
  } else {
    type = Type::get_const_basic_type(bt);
  }

  if (is_vol) {
    decorators |= MO_SEQ_CST;
  }

  return access_load_at(fromObj, adr, adr_type, type, bt, decorators);
}

Node * LibraryCallKit::field_address_from_object(Node * fromObj, const char * fieldName, const char * fieldTypeString,
                                                 bool is_exact /* true */, bool is_static /* false */,
                                                 ciInstanceKlass * fromKls /* NULL */) {
  if (fromKls == NULL) {
    const TypeInstPtr* tinst = _gvn.type(fromObj)->isa_instptr();
    assert(tinst != NULL, "obj is null");
    assert(tinst->is_loaded(), "obj is not loaded");
    assert(!is_exact || tinst->klass_is_exact(), "klass not exact");
    fromKls = tinst->instance_klass();
  }
  else {
    assert(is_static, "only for static field access");
  }
  ciField* field = fromKls->get_field_by_name(ciSymbol::make(fieldName),
    ciSymbol::make(fieldTypeString),
    is_static);

  assert(field != NULL, "undefined field");
  assert(!field->is_volatile(), "not defined for volatile fields");

  if (is_static) {
    const TypeInstPtr* tip = TypeInstPtr::make(fromKls->java_mirror());
    fromObj = makecon(tip);
  }

  // Next code  copied from Parse::do_get_xxx():

  // Compute address and memory type.
  int offset = field->offset_in_bytes();
  Node *adr = basic_plus_adr(fromObj, fromObj, offset);

  return adr;
}

//------------------------------inline_aescrypt_Block-----------------------
bool LibraryCallKit::inline_aescrypt_Block(vmIntrinsics::ID id) {
  address stubAddr = NULL;
  const char *stubName;
  assert(UseAES, "need AES instruction support");

  switch(id) {
  case vmIntrinsics::_aescrypt_encryptBlock:
    stubAddr = StubRoutines::aescrypt_encryptBlock();
    stubName = "aescrypt_encryptBlock";
    break;
  case vmIntrinsics::_aescrypt_decryptBlock:
    stubAddr = StubRoutines::aescrypt_decryptBlock();
    stubName = "aescrypt_decryptBlock";
    break;
  default:
    break;
  }
  if (stubAddr == NULL) return false;

  Node* aescrypt_object = argument(0);
  Node* src             = argument(1);
  Node* src_offset      = argument(2);
  Node* dest            = argument(3);
  Node* dest_offset     = argument(4);

  src = must_be_not_null(src, true);
  dest = must_be_not_null(dest, true);

  // (1) src and dest are arrays.
  const TypeAryPtr* src_type = src->Value(&_gvn)->isa_aryptr();
  const TypeAryPtr* dest_type = dest->Value(&_gvn)->isa_aryptr();
  assert( src_type != nullptr &&  src_type->elem() != Type::BOTTOM &&
         dest_type != nullptr && dest_type->elem() != Type::BOTTOM, "args are strange");

  // for the quick and dirty code we will skip all the checks.
  // we are just trying to get the call to be generated.
  Node* src_start  = src;
  Node* dest_start = dest;
  if (src_offset != NULL || dest_offset != NULL) {
    assert(src_offset != NULL && dest_offset != NULL, "");
    src_start  = array_element_address(src,  src_offset,  T_BYTE);
    dest_start = array_element_address(dest, dest_offset, T_BYTE);
  }

  // now need to get the start of its expanded key array
  // this requires a newer class file that has this array as littleEndian ints, otherwise we revert to java
  Node* k_start = get_key_start_from_aescrypt_object(aescrypt_object);
  if (k_start == NULL) return false;

  // Call the stub.
  make_runtime_call(RC_LEAF|RC_NO_FP, OptoRuntime::aescrypt_block_Type(),
                    stubAddr, stubName, TypePtr::BOTTOM,
                    src_start, dest_start, k_start);

  return true;
}

//------------------------------inline_cipherBlockChaining_AESCrypt-----------------------
bool LibraryCallKit::inline_cipherBlockChaining_AESCrypt(vmIntrinsics::ID id) {
  address stubAddr = NULL;
  const char *stubName = NULL;

  assert(UseAES, "need AES instruction support");

  switch(id) {
  case vmIntrinsics::_cipherBlockChaining_encryptAESCrypt:
    stubAddr = StubRoutines::cipherBlockChaining_encryptAESCrypt();
    stubName = "cipherBlockChaining_encryptAESCrypt";
    break;
  case vmIntrinsics::_cipherBlockChaining_decryptAESCrypt:
    stubAddr = StubRoutines::cipherBlockChaining_decryptAESCrypt();
    stubName = "cipherBlockChaining_decryptAESCrypt";
    break;
  default:
    break;
  }
  if (stubAddr == NULL) return false;

  Node* cipherBlockChaining_object = argument(0);
  Node* src                        = argument(1);
  Node* src_offset                 = argument(2);
  Node* len                        = argument(3);
  Node* dest                       = argument(4);
  Node* dest_offset                = argument(5);

  src = must_be_not_null(src, false);
  dest = must_be_not_null(dest, false);

  // (1) src and dest are arrays.
  const TypeAryPtr* src_type = src->Value(&_gvn)->isa_aryptr();
  const TypeAryPtr* dest_type = dest->Value(&_gvn)->isa_aryptr();
  assert( src_type != nullptr &&  src_type->elem() != Type::BOTTOM &&
         dest_type != nullptr && dest_type->elem() != Type::BOTTOM, "args are strange");

  // checks are the responsibility of the caller
  Node* src_start  = src;
  Node* dest_start = dest;
  if (src_offset != NULL || dest_offset != NULL) {
    assert(src_offset != NULL && dest_offset != NULL, "");
    src_start  = array_element_address(src,  src_offset,  T_BYTE);
    dest_start = array_element_address(dest, dest_offset, T_BYTE);
  }

  // if we are in this set of code, we "know" the embeddedCipher is an AESCrypt object
  // (because of the predicated logic executed earlier).
  // so we cast it here safely.
  // this requires a newer class file that has this array as littleEndian ints, otherwise we revert to java

  Node* embeddedCipherObj = load_field_from_object(cipherBlockChaining_object, "embeddedCipher", "Lcom/sun/crypto/provider/SymmetricCipher;");
  if (embeddedCipherObj == NULL) return false;

  // cast it to what we know it will be at runtime
  const TypeInstPtr* tinst = _gvn.type(cipherBlockChaining_object)->isa_instptr();
  assert(tinst != NULL, "CBC obj is null");
  assert(tinst->is_loaded(), "CBC obj is not loaded");
  ciKlass* klass_AESCrypt = tinst->instance_klass()->find_klass(ciSymbol::make("com/sun/crypto/provider/AESCrypt"));
  assert(klass_AESCrypt->is_loaded(), "predicate checks that this class is loaded");

  ciInstanceKlass* instklass_AESCrypt = klass_AESCrypt->as_instance_klass();
  const TypeKlassPtr* aklass = TypeKlassPtr::make(instklass_AESCrypt);
  const TypeOopPtr* xtype = aklass->as_instance_type()->cast_to_ptr_type(TypePtr::NotNull);
  Node* aescrypt_object = new CheckCastPPNode(control(), embeddedCipherObj, xtype);
  aescrypt_object = _gvn.transform(aescrypt_object);

  // we need to get the start of the aescrypt_object's expanded key array
  Node* k_start = get_key_start_from_aescrypt_object(aescrypt_object);
  if (k_start == NULL) return false;

  // similarly, get the start address of the r vector
  Node* objRvec = load_field_from_object(cipherBlockChaining_object, "r", "[B");
  if (objRvec == NULL) return false;
  Node* r_start = array_element_address(objRvec, intcon(0), T_BYTE);

  // Call the stub, passing src_start, dest_start, k_start, r_start and src_len
  Node* cbcCrypt = make_runtime_call(RC_LEAF|RC_NO_FP,
                                     OptoRuntime::cipherBlockChaining_aescrypt_Type(),
                                     stubAddr, stubName, TypePtr::BOTTOM,
                                     src_start, dest_start, k_start, r_start, len);

  // return cipher length (int)
  Node* retvalue = _gvn.transform(new ProjNode(cbcCrypt, TypeFunc::Parms));
  set_result(retvalue);
  return true;
}

//------------------------------inline_electronicCodeBook_AESCrypt-----------------------
bool LibraryCallKit::inline_electronicCodeBook_AESCrypt(vmIntrinsics::ID id) {
  address stubAddr = NULL;
  const char *stubName = NULL;

  assert(UseAES, "need AES instruction support");

  switch (id) {
  case vmIntrinsics::_electronicCodeBook_encryptAESCrypt:
    stubAddr = StubRoutines::electronicCodeBook_encryptAESCrypt();
    stubName = "electronicCodeBook_encryptAESCrypt";
    break;
  case vmIntrinsics::_electronicCodeBook_decryptAESCrypt:
    stubAddr = StubRoutines::electronicCodeBook_decryptAESCrypt();
    stubName = "electronicCodeBook_decryptAESCrypt";
    break;
  default:
    break;
  }

  if (stubAddr == NULL) return false;

  Node* electronicCodeBook_object = argument(0);
  Node* src                       = argument(1);
  Node* src_offset                = argument(2);
  Node* len                       = argument(3);
  Node* dest                      = argument(4);
  Node* dest_offset               = argument(5);

  // (1) src and dest are arrays.
  const TypeAryPtr* src_type = src->Value(&_gvn)->isa_aryptr();
  const TypeAryPtr* dest_type = dest->Value(&_gvn)->isa_aryptr();
  assert( src_type != nullptr &&  src_type->elem() != Type::BOTTOM &&
         dest_type != nullptr && dest_type->elem() != Type::BOTTOM, "args are strange");

  // checks are the responsibility of the caller
  Node* src_start = src;
  Node* dest_start = dest;
  if (src_offset != NULL || dest_offset != NULL) {
    assert(src_offset != NULL && dest_offset != NULL, "");
    src_start = array_element_address(src, src_offset, T_BYTE);
    dest_start = array_element_address(dest, dest_offset, T_BYTE);
  }

  // if we are in this set of code, we "know" the embeddedCipher is an AESCrypt object
  // (because of the predicated logic executed earlier).
  // so we cast it here safely.
  // this requires a newer class file that has this array as littleEndian ints, otherwise we revert to java

  Node* embeddedCipherObj = load_field_from_object(electronicCodeBook_object, "embeddedCipher", "Lcom/sun/crypto/provider/SymmetricCipher;");
  if (embeddedCipherObj == NULL) return false;

  // cast it to what we know it will be at runtime
  const TypeInstPtr* tinst = _gvn.type(electronicCodeBook_object)->isa_instptr();
  assert(tinst != NULL, "ECB obj is null");
  assert(tinst->is_loaded(), "ECB obj is not loaded");
  ciKlass* klass_AESCrypt = tinst->instance_klass()->find_klass(ciSymbol::make("com/sun/crypto/provider/AESCrypt"));
  assert(klass_AESCrypt->is_loaded(), "predicate checks that this class is loaded");

  ciInstanceKlass* instklass_AESCrypt = klass_AESCrypt->as_instance_klass();
  const TypeKlassPtr* aklass = TypeKlassPtr::make(instklass_AESCrypt);
  const TypeOopPtr* xtype = aklass->as_instance_type()->cast_to_ptr_type(TypePtr::NotNull);
  Node* aescrypt_object = new CheckCastPPNode(control(), embeddedCipherObj, xtype);
  aescrypt_object = _gvn.transform(aescrypt_object);

  // we need to get the start of the aescrypt_object's expanded key array
  Node* k_start = get_key_start_from_aescrypt_object(aescrypt_object);
  if (k_start == NULL) return false;

  // Call the stub, passing src_start, dest_start, k_start, r_start and src_len
  Node* ecbCrypt = make_runtime_call(RC_LEAF | RC_NO_FP,
                                     OptoRuntime::electronicCodeBook_aescrypt_Type(),
                                     stubAddr, stubName, TypePtr::BOTTOM,
                                     src_start, dest_start, k_start, len);

  // return cipher length (int)
  Node* retvalue = _gvn.transform(new ProjNode(ecbCrypt, TypeFunc::Parms));
  set_result(retvalue);
  return true;
}

//------------------------------inline_counterMode_AESCrypt-----------------------
bool LibraryCallKit::inline_counterMode_AESCrypt(vmIntrinsics::ID id) {
  assert(UseAES, "need AES instruction support");
  if (!UseAESCTRIntrinsics) return false;

  address stubAddr = NULL;
  const char *stubName = NULL;
  if (id == vmIntrinsics::_counterMode_AESCrypt) {
    stubAddr = StubRoutines::counterMode_AESCrypt();
    stubName = "counterMode_AESCrypt";
  }
  if (stubAddr == NULL) return false;

  Node* counterMode_object = argument(0);
  Node* src = argument(1);
  Node* src_offset = argument(2);
  Node* len = argument(3);
  Node* dest = argument(4);
  Node* dest_offset = argument(5);

  // (1) src and dest are arrays.
  const TypeAryPtr* src_type = src->Value(&_gvn)->isa_aryptr();
  const TypeAryPtr* dest_type = dest->Value(&_gvn)->isa_aryptr();
  assert( src_type != nullptr &&  src_type->elem() != Type::BOTTOM &&
         dest_type != nullptr && dest_type->elem() != Type::BOTTOM, "args are strange");

  // checks are the responsibility of the caller
  Node* src_start = src;
  Node* dest_start = dest;
  if (src_offset != NULL || dest_offset != NULL) {
    assert(src_offset != NULL && dest_offset != NULL, "");
    src_start = array_element_address(src, src_offset, T_BYTE);
    dest_start = array_element_address(dest, dest_offset, T_BYTE);
  }

  // if we are in this set of code, we "know" the embeddedCipher is an AESCrypt object
  // (because of the predicated logic executed earlier).
  // so we cast it here safely.
  // this requires a newer class file that has this array as littleEndian ints, otherwise we revert to java
  Node* embeddedCipherObj = load_field_from_object(counterMode_object, "embeddedCipher", "Lcom/sun/crypto/provider/SymmetricCipher;");
  if (embeddedCipherObj == NULL) return false;
  // cast it to what we know it will be at runtime
  const TypeInstPtr* tinst = _gvn.type(counterMode_object)->isa_instptr();
  assert(tinst != NULL, "CTR obj is null");
  assert(tinst->is_loaded(), "CTR obj is not loaded");
  ciKlass* klass_AESCrypt = tinst->instance_klass()->find_klass(ciSymbol::make("com/sun/crypto/provider/AESCrypt"));
  assert(klass_AESCrypt->is_loaded(), "predicate checks that this class is loaded");
  ciInstanceKlass* instklass_AESCrypt = klass_AESCrypt->as_instance_klass();
  const TypeKlassPtr* aklass = TypeKlassPtr::make(instklass_AESCrypt);
  const TypeOopPtr* xtype = aklass->as_instance_type()->cast_to_ptr_type(TypePtr::NotNull);
  Node* aescrypt_object = new CheckCastPPNode(control(), embeddedCipherObj, xtype);
  aescrypt_object = _gvn.transform(aescrypt_object);
  // we need to get the start of the aescrypt_object's expanded key array
  Node* k_start = get_key_start_from_aescrypt_object(aescrypt_object);
  if (k_start == NULL) return false;
  // similarly, get the start address of the r vector
  Node* obj_counter = load_field_from_object(counterMode_object, "counter", "[B");
  if (obj_counter == NULL) return false;
  Node* cnt_start = array_element_address(obj_counter, intcon(0), T_BYTE);

  Node* saved_encCounter = load_field_from_object(counterMode_object, "encryptedCounter", "[B");
  if (saved_encCounter == NULL) return false;
  Node* saved_encCounter_start = array_element_address(saved_encCounter, intcon(0), T_BYTE);
  Node* used = field_address_from_object(counterMode_object, "used", "I", /*is_exact*/ false);

  // Call the stub, passing src_start, dest_start, k_start, r_start and src_len
  Node* ctrCrypt = make_runtime_call(RC_LEAF|RC_NO_FP,
                                     OptoRuntime::counterMode_aescrypt_Type(),
                                     stubAddr, stubName, TypePtr::BOTTOM,
                                     src_start, dest_start, k_start, cnt_start, len, saved_encCounter_start, used);

  // return cipher length (int)
  Node* retvalue = _gvn.transform(new ProjNode(ctrCrypt, TypeFunc::Parms));
  set_result(retvalue);
  return true;
}

//------------------------------get_key_start_from_aescrypt_object-----------------------
Node * LibraryCallKit::get_key_start_from_aescrypt_object(Node *aescrypt_object) {
#if defined(PPC64) || defined(S390)
  // MixColumns for decryption can be reduced by preprocessing MixColumns with round keys.
  // Intel's extension is based on this optimization and AESCrypt generates round keys by preprocessing MixColumns.
  // However, ppc64 vncipher processes MixColumns and requires the same round keys with encryption.
  // The ppc64 stubs of encryption and decryption use the same round keys (sessionK[0]).
  Node* objSessionK = load_field_from_object(aescrypt_object, "sessionK", "[[I");
  assert (objSessionK != NULL, "wrong version of com.sun.crypto.provider.AESCrypt");
  if (objSessionK == NULL) {
    return (Node *) NULL;
  }
  Node* objAESCryptKey = load_array_element(objSessionK, intcon(0), TypeAryPtr::OOPS, /* set_ctrl */ true);
#else
  Node* objAESCryptKey = load_field_from_object(aescrypt_object, "K", "[I");
#endif // PPC64
  assert (objAESCryptKey != NULL, "wrong version of com.sun.crypto.provider.AESCrypt");
  if (objAESCryptKey == NULL) return (Node *) NULL;

  // now have the array, need to get the start address of the K array
  Node* k_start = array_element_address(objAESCryptKey, intcon(0), T_INT);
  return k_start;
}

//----------------------------inline_cipherBlockChaining_AESCrypt_predicate----------------------------
// Return node representing slow path of predicate check.
// the pseudo code we want to emulate with this predicate is:
// for encryption:
//    if (embeddedCipherObj instanceof AESCrypt) do_intrinsic, else do_javapath
// for decryption:
//    if ((embeddedCipherObj instanceof AESCrypt) && (cipher!=plain)) do_intrinsic, else do_javapath
//    note cipher==plain is more conservative than the original java code but that's OK
//
Node* LibraryCallKit::inline_cipherBlockChaining_AESCrypt_predicate(bool decrypting) {
  // The receiver was checked for NULL already.
  Node* objCBC = argument(0);

  Node* src = argument(1);
  Node* dest = argument(4);

  // Load embeddedCipher field of CipherBlockChaining object.
  Node* embeddedCipherObj = load_field_from_object(objCBC, "embeddedCipher", "Lcom/sun/crypto/provider/SymmetricCipher;");

  // get AESCrypt klass for instanceOf check
  // AESCrypt might not be loaded yet if some other SymmetricCipher got us to this compile point
  // will have same classloader as CipherBlockChaining object
  const TypeInstPtr* tinst = _gvn.type(objCBC)->isa_instptr();
  assert(tinst != NULL, "CBCobj is null");
  assert(tinst->is_loaded(), "CBCobj is not loaded");

  // we want to do an instanceof comparison against the AESCrypt class
  ciKlass* klass_AESCrypt = tinst->instance_klass()->find_klass(ciSymbol::make("com/sun/crypto/provider/AESCrypt"));
  if (!klass_AESCrypt->is_loaded()) {
    // if AESCrypt is not even loaded, we never take the intrinsic fast path
    Node* ctrl = control();
    set_control(top()); // no regular fast path
    return ctrl;
  }

  src = must_be_not_null(src, true);
  dest = must_be_not_null(dest, true);

  // Resolve oops to stable for CmpP below.
  ciInstanceKlass* instklass_AESCrypt = klass_AESCrypt->as_instance_klass();

  Node* instof = gen_instanceof(embeddedCipherObj, makecon(TypeKlassPtr::make(instklass_AESCrypt)));
  Node* cmp_instof  = _gvn.transform(new CmpINode(instof, intcon(1)));
  Node* bool_instof  = _gvn.transform(new BoolNode(cmp_instof, BoolTest::ne));

  Node* instof_false = generate_guard(bool_instof, NULL, PROB_MIN);

  // for encryption, we are done
  if (!decrypting)
    return instof_false;  // even if it is NULL

  // for decryption, we need to add a further check to avoid
  // taking the intrinsic path when cipher and plain are the same
  // see the original java code for why.
  RegionNode* region = new RegionNode(3);
  region->init_req(1, instof_false);

  Node* cmp_src_dest = _gvn.transform(new CmpPNode(src, dest));
  Node* bool_src_dest = _gvn.transform(new BoolNode(cmp_src_dest, BoolTest::eq));
  Node* src_dest_conjoint = generate_guard(bool_src_dest, NULL, PROB_MIN);
  region->init_req(2, src_dest_conjoint);

  record_for_igvn(region);
  return _gvn.transform(region);
}

//----------------------------inline_electronicCodeBook_AESCrypt_predicate----------------------------
// Return node representing slow path of predicate check.
// the pseudo code we want to emulate with this predicate is:
// for encryption:
//    if (embeddedCipherObj instanceof AESCrypt) do_intrinsic, else do_javapath
// for decryption:
//    if ((embeddedCipherObj instanceof AESCrypt) && (cipher!=plain)) do_intrinsic, else do_javapath
//    note cipher==plain is more conservative than the original java code but that's OK
//
Node* LibraryCallKit::inline_electronicCodeBook_AESCrypt_predicate(bool decrypting) {
  // The receiver was checked for NULL already.
  Node* objECB = argument(0);

  // Load embeddedCipher field of ElectronicCodeBook object.
  Node* embeddedCipherObj = load_field_from_object(objECB, "embeddedCipher", "Lcom/sun/crypto/provider/SymmetricCipher;");

  // get AESCrypt klass for instanceOf check
  // AESCrypt might not be loaded yet if some other SymmetricCipher got us to this compile point
  // will have same classloader as ElectronicCodeBook object
  const TypeInstPtr* tinst = _gvn.type(objECB)->isa_instptr();
  assert(tinst != NULL, "ECBobj is null");
  assert(tinst->is_loaded(), "ECBobj is not loaded");

  // we want to do an instanceof comparison against the AESCrypt class
  ciKlass* klass_AESCrypt = tinst->instance_klass()->find_klass(ciSymbol::make("com/sun/crypto/provider/AESCrypt"));
  if (!klass_AESCrypt->is_loaded()) {
    // if AESCrypt is not even loaded, we never take the intrinsic fast path
    Node* ctrl = control();
    set_control(top()); // no regular fast path
    return ctrl;
  }
  ciInstanceKlass* instklass_AESCrypt = klass_AESCrypt->as_instance_klass();

  Node* instof = gen_instanceof(embeddedCipherObj, makecon(TypeKlassPtr::make(instklass_AESCrypt)));
  Node* cmp_instof = _gvn.transform(new CmpINode(instof, intcon(1)));
  Node* bool_instof = _gvn.transform(new BoolNode(cmp_instof, BoolTest::ne));

  Node* instof_false = generate_guard(bool_instof, NULL, PROB_MIN);

  // for encryption, we are done
  if (!decrypting)
    return instof_false;  // even if it is NULL

  // for decryption, we need to add a further check to avoid
  // taking the intrinsic path when cipher and plain are the same
  // see the original java code for why.
  RegionNode* region = new RegionNode(3);
  region->init_req(1, instof_false);
  Node* src = argument(1);
  Node* dest = argument(4);
  Node* cmp_src_dest = _gvn.transform(new CmpPNode(src, dest));
  Node* bool_src_dest = _gvn.transform(new BoolNode(cmp_src_dest, BoolTest::eq));
  Node* src_dest_conjoint = generate_guard(bool_src_dest, NULL, PROB_MIN);
  region->init_req(2, src_dest_conjoint);

  record_for_igvn(region);
  return _gvn.transform(region);
}

//----------------------------inline_counterMode_AESCrypt_predicate----------------------------
// Return node representing slow path of predicate check.
// the pseudo code we want to emulate with this predicate is:
// for encryption:
//    if (embeddedCipherObj instanceof AESCrypt) do_intrinsic, else do_javapath
// for decryption:
//    if ((embeddedCipherObj instanceof AESCrypt) && (cipher!=plain)) do_intrinsic, else do_javapath
//    note cipher==plain is more conservative than the original java code but that's OK
//

Node* LibraryCallKit::inline_counterMode_AESCrypt_predicate() {
  // The receiver was checked for NULL already.
  Node* objCTR = argument(0);

  // Load embeddedCipher field of CipherBlockChaining object.
  Node* embeddedCipherObj = load_field_from_object(objCTR, "embeddedCipher", "Lcom/sun/crypto/provider/SymmetricCipher;");

  // get AESCrypt klass for instanceOf check
  // AESCrypt might not be loaded yet if some other SymmetricCipher got us to this compile point
  // will have same classloader as CipherBlockChaining object
  const TypeInstPtr* tinst = _gvn.type(objCTR)->isa_instptr();
  assert(tinst != NULL, "CTRobj is null");
  assert(tinst->is_loaded(), "CTRobj is not loaded");

  // we want to do an instanceof comparison against the AESCrypt class
  ciKlass* klass_AESCrypt = tinst->instance_klass()->find_klass(ciSymbol::make("com/sun/crypto/provider/AESCrypt"));
  if (!klass_AESCrypt->is_loaded()) {
    // if AESCrypt is not even loaded, we never take the intrinsic fast path
    Node* ctrl = control();
    set_control(top()); // no regular fast path
    return ctrl;
  }

  ciInstanceKlass* instklass_AESCrypt = klass_AESCrypt->as_instance_klass();
  Node* instof = gen_instanceof(embeddedCipherObj, makecon(TypeKlassPtr::make(instklass_AESCrypt)));
  Node* cmp_instof = _gvn.transform(new CmpINode(instof, intcon(1)));
  Node* bool_instof = _gvn.transform(new BoolNode(cmp_instof, BoolTest::ne));
  Node* instof_false = generate_guard(bool_instof, NULL, PROB_MIN);

  return instof_false; // even if it is NULL
}

//------------------------------inline_ghash_processBlocks
bool LibraryCallKit::inline_ghash_processBlocks() {
  address stubAddr;
  const char *stubName;
  assert(UseGHASHIntrinsics, "need GHASH intrinsics support");

  stubAddr = StubRoutines::ghash_processBlocks();
  stubName = "ghash_processBlocks";

  Node* data           = argument(0);
  Node* offset         = argument(1);
  Node* len            = argument(2);
  Node* state          = argument(3);
  Node* subkeyH        = argument(4);

  state = must_be_not_null(state, true);
  subkeyH = must_be_not_null(subkeyH, true);
  data = must_be_not_null(data, true);

  Node* state_start  = array_element_address(state, intcon(0), T_LONG);
  assert(state_start, "state is NULL");
  Node* subkeyH_start  = array_element_address(subkeyH, intcon(0), T_LONG);
  assert(subkeyH_start, "subkeyH is NULL");
  Node* data_start  = array_element_address(data, offset, T_BYTE);
  assert(data_start, "data is NULL");

  Node* ghash = make_runtime_call(RC_LEAF|RC_NO_FP,
                                  OptoRuntime::ghash_processBlocks_Type(),
                                  stubAddr, stubName, TypePtr::BOTTOM,
                                  state_start, subkeyH_start, data_start, len);
  return true;
}

//------------------------------inline_chacha20Block
bool LibraryCallKit::inline_chacha20Block() {
  address stubAddr;
  const char *stubName;
  assert(UseChaCha20Intrinsics, "need ChaCha20 intrinsics support");

  stubAddr = StubRoutines::chacha20Block();
  stubName = "chacha20Block";

  Node* state          = argument(0);
  Node* result         = argument(1);

  state = must_be_not_null(state, true);
  result = must_be_not_null(result, true);

  Node* state_start  = array_element_address(state, intcon(0), T_INT);
  assert(state_start, "state is NULL");
  Node* result_start  = array_element_address(result, intcon(0), T_BYTE);
  assert(result_start, "result is NULL");

  Node* cc20Blk = make_runtime_call(RC_LEAF|RC_NO_FP,
                                  OptoRuntime::chacha20Block_Type(),
                                  stubAddr, stubName, TypePtr::BOTTOM,
                                  state_start, result_start);
  // return key stream length (int)
  Node* retvalue = _gvn.transform(new ProjNode(cc20Blk, TypeFunc::Parms));
  set_result(retvalue);
  return true;
}

bool LibraryCallKit::inline_base64_encodeBlock() {
  address stubAddr;
  const char *stubName;
  assert(UseBASE64Intrinsics, "need Base64 intrinsics support");
  assert(callee()->signature()->size() == 6, "base64_encodeBlock has 6 parameters");
  stubAddr = StubRoutines::base64_encodeBlock();
  stubName = "encodeBlock";

  if (!stubAddr) return false;
  Node* base64obj = argument(0);
  Node* src = argument(1);
  Node* offset = argument(2);
  Node* len = argument(3);
  Node* dest = argument(4);
  Node* dp = argument(5);
  Node* isURL = argument(6);

  src = must_be_not_null(src, true);
  dest = must_be_not_null(dest, true);

  Node* src_start = array_element_address(src, intcon(0), T_BYTE);
  assert(src_start, "source array is NULL");
  Node* dest_start = array_element_address(dest, intcon(0), T_BYTE);
  assert(dest_start, "destination array is NULL");

  Node* base64 = make_runtime_call(RC_LEAF,
                                   OptoRuntime::base64_encodeBlock_Type(),
                                   stubAddr, stubName, TypePtr::BOTTOM,
                                   src_start, offset, len, dest_start, dp, isURL);
  return true;
}

bool LibraryCallKit::inline_base64_decodeBlock() {
  address stubAddr;
  const char *stubName;
  assert(UseBASE64Intrinsics, "need Base64 intrinsics support");
  assert(callee()->signature()->size() == 7, "base64_decodeBlock has 7 parameters");
  stubAddr = StubRoutines::base64_decodeBlock();
  stubName = "decodeBlock";

  if (!stubAddr) return false;
  Node* base64obj = argument(0);
  Node* src = argument(1);
  Node* src_offset = argument(2);
  Node* len = argument(3);
  Node* dest = argument(4);
  Node* dest_offset = argument(5);
  Node* isURL = argument(6);
  Node* isMIME = argument(7);

  src = must_be_not_null(src, true);
  dest = must_be_not_null(dest, true);

  Node* src_start = array_element_address(src, intcon(0), T_BYTE);
  assert(src_start, "source array is NULL");
  Node* dest_start = array_element_address(dest, intcon(0), T_BYTE);
  assert(dest_start, "destination array is NULL");

  Node* call = make_runtime_call(RC_LEAF,
                                 OptoRuntime::base64_decodeBlock_Type(),
                                 stubAddr, stubName, TypePtr::BOTTOM,
                                 src_start, src_offset, len, dest_start, dest_offset, isURL, isMIME);
  Node* result = _gvn.transform(new ProjNode(call, TypeFunc::Parms));
  set_result(result);
  return true;
}

bool LibraryCallKit::inline_poly1305_processBlocks() {
  address stubAddr;
  const char *stubName;
  assert(UsePoly1305Intrinsics, "need Poly intrinsics support");
  assert(callee()->signature()->size() == 5, "poly1305_processBlocks has %d parameters", callee()->signature()->size());
  stubAddr = StubRoutines::poly1305_processBlocks();
  stubName = "poly1305_processBlocks";

  if (!stubAddr) return false;
  null_check_receiver();  // null-check receiver
  if (stopped())  return true;

  Node* input = argument(1);
  Node* input_offset = argument(2);
  Node* len = argument(3);
  Node* alimbs = argument(4);
  Node* rlimbs = argument(5);

  input = must_be_not_null(input, true);
  alimbs = must_be_not_null(alimbs, true);
  rlimbs = must_be_not_null(rlimbs, true);

  Node* input_start = array_element_address(input, input_offset, T_BYTE);
  assert(input_start, "input array is NULL");
  Node* acc_start = array_element_address(alimbs, intcon(0), T_LONG);
  assert(acc_start, "acc array is NULL");
  Node* r_start = array_element_address(rlimbs, intcon(0), T_LONG);
  assert(r_start, "r array is NULL");

  Node* call = make_runtime_call(RC_LEAF | RC_NO_FP,
                                 OptoRuntime::poly1305_processBlocks_Type(),
                                 stubAddr, stubName, TypePtr::BOTTOM,
                                 input_start, len, acc_start, r_start);
  return true;
}

//------------------------------inline_digestBase_implCompress-----------------------
//
// Calculate MD5 for single-block byte[] array.
// void com.sun.security.provider.MD5.implCompress(byte[] buf, int ofs)
//
// Calculate SHA (i.e., SHA-1) for single-block byte[] array.
// void com.sun.security.provider.SHA.implCompress(byte[] buf, int ofs)
//
// Calculate SHA2 (i.e., SHA-244 or SHA-256) for single-block byte[] array.
// void com.sun.security.provider.SHA2.implCompress(byte[] buf, int ofs)
//
// Calculate SHA5 (i.e., SHA-384 or SHA-512) for single-block byte[] array.
// void com.sun.security.provider.SHA5.implCompress(byte[] buf, int ofs)
//
// Calculate SHA3 (i.e., SHA3-224 or SHA3-256 or SHA3-384 or SHA3-512) for single-block byte[] array.
// void com.sun.security.provider.SHA3.implCompress(byte[] buf, int ofs)
//
bool LibraryCallKit::inline_digestBase_implCompress(vmIntrinsics::ID id) {
  assert(callee()->signature()->size() == 2, "sha_implCompress has 2 parameters");

  Node* digestBase_obj = argument(0);
  Node* src            = argument(1); // type oop
  Node* ofs            = argument(2); // type int

  const TypeAryPtr* src_type = src->Value(&_gvn)->isa_aryptr();
  if (src_type == nullptr || src_type->elem() == Type::BOTTOM) {
    // failed array check
    return false;
  }
  // Figure out the size and type of the elements we will be copying.
  BasicType src_elem = src_type->elem()->array_element_basic_type();
  if (src_elem != T_BYTE) {
    return false;
  }
  // 'src_start' points to src array + offset
  src = must_be_not_null(src, true);
  Node* src_start = array_element_address(src, ofs, src_elem);
  Node* state = NULL;
  Node* block_size = NULL;
  address stubAddr;
  const char *stubName;

  switch(id) {
  case vmIntrinsics::_md5_implCompress:
    assert(UseMD5Intrinsics, "need MD5 instruction support");
    state = get_state_from_digest_object(digestBase_obj, T_INT);
    stubAddr = StubRoutines::md5_implCompress();
    stubName = "md5_implCompress";
    break;
  case vmIntrinsics::_sha_implCompress:
    assert(UseSHA1Intrinsics, "need SHA1 instruction support");
    state = get_state_from_digest_object(digestBase_obj, T_INT);
    stubAddr = StubRoutines::sha1_implCompress();
    stubName = "sha1_implCompress";
    break;
  case vmIntrinsics::_sha2_implCompress:
    assert(UseSHA256Intrinsics, "need SHA256 instruction support");
    state = get_state_from_digest_object(digestBase_obj, T_INT);
    stubAddr = StubRoutines::sha256_implCompress();
    stubName = "sha256_implCompress";
    break;
  case vmIntrinsics::_sha5_implCompress:
    assert(UseSHA512Intrinsics, "need SHA512 instruction support");
    state = get_state_from_digest_object(digestBase_obj, T_LONG);
    stubAddr = StubRoutines::sha512_implCompress();
    stubName = "sha512_implCompress";
    break;
  case vmIntrinsics::_sha3_implCompress:
    assert(UseSHA3Intrinsics, "need SHA3 instruction support");
    state = get_state_from_digest_object(digestBase_obj, T_BYTE);
    stubAddr = StubRoutines::sha3_implCompress();
    stubName = "sha3_implCompress";
    block_size = get_block_size_from_digest_object(digestBase_obj);
    if (block_size == NULL) return false;
    break;
  default:
    fatal_unexpected_iid(id);
    return false;
  }
  if (state == NULL) return false;

  assert(stubAddr != NULL, "Stub is generated");
  if (stubAddr == NULL) return false;

  // Call the stub.
  Node* call;
  if (block_size == NULL) {
    call = make_runtime_call(RC_LEAF|RC_NO_FP, OptoRuntime::digestBase_implCompress_Type(false),
                             stubAddr, stubName, TypePtr::BOTTOM,
                             src_start, state);
  } else {
    call = make_runtime_call(RC_LEAF|RC_NO_FP, OptoRuntime::digestBase_implCompress_Type(true),
                             stubAddr, stubName, TypePtr::BOTTOM,
                             src_start, state, block_size);
  }

  return true;
}

//------------------------------inline_digestBase_implCompressMB-----------------------
//
// Calculate MD5/SHA/SHA2/SHA5/SHA3 for multi-block byte[] array.
// int com.sun.security.provider.DigestBase.implCompressMultiBlock(byte[] b, int ofs, int limit)
//
bool LibraryCallKit::inline_digestBase_implCompressMB(int predicate) {
  assert(UseMD5Intrinsics || UseSHA1Intrinsics || UseSHA256Intrinsics || UseSHA512Intrinsics || UseSHA3Intrinsics,
         "need MD5/SHA1/SHA256/SHA512/SHA3 instruction support");
  assert((uint)predicate < 5, "sanity");
  assert(callee()->signature()->size() == 3, "digestBase_implCompressMB has 3 parameters");

  Node* digestBase_obj = argument(0); // The receiver was checked for NULL already.
  Node* src            = argument(1); // byte[] array
  Node* ofs            = argument(2); // type int
  Node* limit          = argument(3); // type int

  const TypeAryPtr* src_type = src->Value(&_gvn)->isa_aryptr();
  if (src_type == nullptr || src_type->elem() == Type::BOTTOM) {
    // failed array check
    return false;
  }
  // Figure out the size and type of the elements we will be copying.
  BasicType src_elem = src_type->elem()->array_element_basic_type();
  if (src_elem != T_BYTE) {
    return false;
  }
  // 'src_start' points to src array + offset
  src = must_be_not_null(src, false);
  Node* src_start = array_element_address(src, ofs, src_elem);

  const char* klass_digestBase_name = NULL;
  const char* stub_name = NULL;
  address     stub_addr = NULL;
  BasicType elem_type = T_INT;

  switch (predicate) {
  case 0:
    if (vmIntrinsics::is_intrinsic_available(vmIntrinsics::_md5_implCompress)) {
      klass_digestBase_name = "sun/security/provider/MD5";
      stub_name = "md5_implCompressMB";
      stub_addr = StubRoutines::md5_implCompressMB();
    }
    break;
  case 1:
    if (vmIntrinsics::is_intrinsic_available(vmIntrinsics::_sha_implCompress)) {
      klass_digestBase_name = "sun/security/provider/SHA";
      stub_name = "sha1_implCompressMB";
      stub_addr = StubRoutines::sha1_implCompressMB();
    }
    break;
  case 2:
    if (vmIntrinsics::is_intrinsic_available(vmIntrinsics::_sha2_implCompress)) {
      klass_digestBase_name = "sun/security/provider/SHA2";
      stub_name = "sha256_implCompressMB";
      stub_addr = StubRoutines::sha256_implCompressMB();
    }
    break;
  case 3:
    if (vmIntrinsics::is_intrinsic_available(vmIntrinsics::_sha5_implCompress)) {
      klass_digestBase_name = "sun/security/provider/SHA5";
      stub_name = "sha512_implCompressMB";
      stub_addr = StubRoutines::sha512_implCompressMB();
      elem_type = T_LONG;
    }
    break;
  case 4:
    if (vmIntrinsics::is_intrinsic_available(vmIntrinsics::_sha3_implCompress)) {
      klass_digestBase_name = "sun/security/provider/SHA3";
      stub_name = "sha3_implCompressMB";
      stub_addr = StubRoutines::sha3_implCompressMB();
      elem_type = T_BYTE;
    }
    break;
  default:
    fatal("unknown DigestBase intrinsic predicate: %d", predicate);
  }
  if (klass_digestBase_name != NULL) {
    assert(stub_addr != NULL, "Stub is generated");
    if (stub_addr == NULL) return false;

    // get DigestBase klass to lookup for SHA klass
    const TypeInstPtr* tinst = _gvn.type(digestBase_obj)->isa_instptr();
    assert(tinst != NULL, "digestBase_obj is not instance???");
    assert(tinst->is_loaded(), "DigestBase is not loaded");

    ciKlass* klass_digestBase = tinst->instance_klass()->find_klass(ciSymbol::make(klass_digestBase_name));
    assert(klass_digestBase->is_loaded(), "predicate checks that this class is loaded");
    ciInstanceKlass* instklass_digestBase = klass_digestBase->as_instance_klass();
    return inline_digestBase_implCompressMB(digestBase_obj, instklass_digestBase, elem_type, stub_addr, stub_name, src_start, ofs, limit);
  }
  return false;
}

//------------------------------inline_digestBase_implCompressMB-----------------------
bool LibraryCallKit::inline_digestBase_implCompressMB(Node* digestBase_obj, ciInstanceKlass* instklass_digestBase,
                                                      BasicType elem_type, address stubAddr, const char *stubName,
                                                      Node* src_start, Node* ofs, Node* limit) {
  const TypeKlassPtr* aklass = TypeKlassPtr::make(instklass_digestBase);
  const TypeOopPtr* xtype = aklass->cast_to_exactness(false)->as_instance_type()->cast_to_ptr_type(TypePtr::NotNull);
  Node* digest_obj = new CheckCastPPNode(control(), digestBase_obj, xtype);
  digest_obj = _gvn.transform(digest_obj);

  Node* state = get_state_from_digest_object(digest_obj, elem_type);
  if (state == NULL) return false;

  Node* block_size = NULL;
  if (strcmp("sha3_implCompressMB", stubName) == 0) {
    block_size = get_block_size_from_digest_object(digest_obj);
    if (block_size == NULL) return false;
  }

  // Call the stub.
  Node* call;
  if (block_size == NULL) {
    call = make_runtime_call(RC_LEAF|RC_NO_FP,
                             OptoRuntime::digestBase_implCompressMB_Type(false),
                             stubAddr, stubName, TypePtr::BOTTOM,
                             src_start, state, ofs, limit);
  } else {
     call = make_runtime_call(RC_LEAF|RC_NO_FP,
                             OptoRuntime::digestBase_implCompressMB_Type(true),
                             stubAddr, stubName, TypePtr::BOTTOM,
                             src_start, state, block_size, ofs, limit);
  }

  // return ofs (int)
  Node* result = _gvn.transform(new ProjNode(call, TypeFunc::Parms));
  set_result(result);

  return true;
}

//------------------------------inline_galoisCounterMode_AESCrypt-----------------------
bool LibraryCallKit::inline_galoisCounterMode_AESCrypt() {
  assert(UseAES, "need AES instruction support");
  address stubAddr = NULL;
  const char *stubName = NULL;
  stubAddr = StubRoutines::galoisCounterMode_AESCrypt();
  stubName = "galoisCounterMode_AESCrypt";

  if (stubAddr == NULL) return false;

  Node* in      = argument(0);
  Node* inOfs   = argument(1);
  Node* len     = argument(2);
  Node* ct      = argument(3);
  Node* ctOfs   = argument(4);
  Node* out     = argument(5);
  Node* outOfs  = argument(6);
  Node* gctr_object = argument(7);
  Node* ghash_object = argument(8);

  // (1) in, ct and out are arrays.
  const TypeAryPtr* in_type = in->Value(&_gvn)->isa_aryptr();
  const TypeAryPtr* ct_type = ct->Value(&_gvn)->isa_aryptr();
  const TypeAryPtr* out_type = out->Value(&_gvn)->isa_aryptr();
  assert( in_type != nullptr &&  in_type->elem() != Type::BOTTOM &&
          ct_type != nullptr &&  ct_type->elem() != Type::BOTTOM &&
         out_type != nullptr && out_type->elem() != Type::BOTTOM, "args are strange");

  // checks are the responsibility of the caller
  Node* in_start = in;
  Node* ct_start = ct;
  Node* out_start = out;
  if (inOfs != NULL || ctOfs != NULL || outOfs != NULL) {
    assert(inOfs != NULL && ctOfs != NULL && outOfs != NULL, "");
    in_start = array_element_address(in, inOfs, T_BYTE);
    ct_start = array_element_address(ct, ctOfs, T_BYTE);
    out_start = array_element_address(out, outOfs, T_BYTE);
  }

  // if we are in this set of code, we "know" the embeddedCipher is an AESCrypt object
  // (because of the predicated logic executed earlier).
  // so we cast it here safely.
  // this requires a newer class file that has this array as littleEndian ints, otherwise we revert to java
  Node* embeddedCipherObj = load_field_from_object(gctr_object, "embeddedCipher", "Lcom/sun/crypto/provider/SymmetricCipher;");
  Node* counter = load_field_from_object(gctr_object, "counter", "[B");
  Node* subkeyHtbl = load_field_from_object(ghash_object, "subkeyHtbl", "[J");
  Node* state = load_field_from_object(ghash_object, "state", "[J");

  if (embeddedCipherObj == NULL || counter == NULL || subkeyHtbl == NULL || state == NULL) {
    return false;
  }
  // cast it to what we know it will be at runtime
  const TypeInstPtr* tinst = _gvn.type(gctr_object)->isa_instptr();
  assert(tinst != NULL, "GCTR obj is null");
  assert(tinst->is_loaded(), "GCTR obj is not loaded");
  ciKlass* klass_AESCrypt = tinst->instance_klass()->find_klass(ciSymbol::make("com/sun/crypto/provider/AESCrypt"));
  assert(klass_AESCrypt->is_loaded(), "predicate checks that this class is loaded");
  ciInstanceKlass* instklass_AESCrypt = klass_AESCrypt->as_instance_klass();
  const TypeKlassPtr* aklass = TypeKlassPtr::make(instklass_AESCrypt);
  const TypeOopPtr* xtype = aklass->as_instance_type();
  Node* aescrypt_object = new CheckCastPPNode(control(), embeddedCipherObj, xtype);
  aescrypt_object = _gvn.transform(aescrypt_object);
  // we need to get the start of the aescrypt_object's expanded key array
  Node* k_start = get_key_start_from_aescrypt_object(aescrypt_object);
  if (k_start == NULL) return false;
  // similarly, get the start address of the r vector
  Node* cnt_start = array_element_address(counter, intcon(0), T_BYTE);
  Node* state_start = array_element_address(state, intcon(0), T_LONG);
  Node* subkeyHtbl_start = array_element_address(subkeyHtbl, intcon(0), T_LONG);


  // Call the stub, passing params
  Node* gcmCrypt = make_runtime_call(RC_LEAF|RC_NO_FP,
                               OptoRuntime::galoisCounterMode_aescrypt_Type(),
                               stubAddr, stubName, TypePtr::BOTTOM,
                               in_start, len, ct_start, out_start, k_start, state_start, subkeyHtbl_start, cnt_start);

  // return cipher length (int)
  Node* retvalue = _gvn.transform(new ProjNode(gcmCrypt, TypeFunc::Parms));
  set_result(retvalue);

  return true;
}

//----------------------------inline_galoisCounterMode_AESCrypt_predicate----------------------------
// Return node representing slow path of predicate check.
// the pseudo code we want to emulate with this predicate is:
// for encryption:
//    if (embeddedCipherObj instanceof AESCrypt) do_intrinsic, else do_javapath
// for decryption:
//    if ((embeddedCipherObj instanceof AESCrypt) && (cipher!=plain)) do_intrinsic, else do_javapath
//    note cipher==plain is more conservative than the original java code but that's OK
//

Node* LibraryCallKit::inline_galoisCounterMode_AESCrypt_predicate() {
  // The receiver was checked for NULL already.
  Node* objGCTR = argument(7);
  // Load embeddedCipher field of GCTR object.
  Node* embeddedCipherObj = load_field_from_object(objGCTR, "embeddedCipher", "Lcom/sun/crypto/provider/SymmetricCipher;");
  assert(embeddedCipherObj != NULL, "embeddedCipherObj is null");

  // get AESCrypt klass for instanceOf check
  // AESCrypt might not be loaded yet if some other SymmetricCipher got us to this compile point
  // will have same classloader as CipherBlockChaining object
  const TypeInstPtr* tinst = _gvn.type(objGCTR)->isa_instptr();
  assert(tinst != NULL, "GCTR obj is null");
  assert(tinst->is_loaded(), "GCTR obj is not loaded");

  // we want to do an instanceof comparison against the AESCrypt class
  ciKlass* klass_AESCrypt = tinst->instance_klass()->find_klass(ciSymbol::make("com/sun/crypto/provider/AESCrypt"));
  if (!klass_AESCrypt->is_loaded()) {
    // if AESCrypt is not even loaded, we never take the intrinsic fast path
    Node* ctrl = control();
    set_control(top()); // no regular fast path
    return ctrl;
  }

  ciInstanceKlass* instklass_AESCrypt = klass_AESCrypt->as_instance_klass();
  Node* instof = gen_instanceof(embeddedCipherObj, makecon(TypeKlassPtr::make(instklass_AESCrypt)));
  Node* cmp_instof = _gvn.transform(new CmpINode(instof, intcon(1)));
  Node* bool_instof = _gvn.transform(new BoolNode(cmp_instof, BoolTest::ne));
  Node* instof_false = generate_guard(bool_instof, NULL, PROB_MIN);

  return instof_false; // even if it is NULL
}

//------------------------------get_state_from_digest_object-----------------------
Node * LibraryCallKit::get_state_from_digest_object(Node *digest_object, BasicType elem_type) {
  const char* state_type;
  switch (elem_type) {
    case T_BYTE: state_type = "[B"; break;
    case T_INT:  state_type = "[I"; break;
    case T_LONG: state_type = "[J"; break;
    default: ShouldNotReachHere();
  }
  Node* digest_state = load_field_from_object(digest_object, "state", state_type);
  assert (digest_state != NULL, "wrong version of sun.security.provider.MD5/SHA/SHA2/SHA5/SHA3");
  if (digest_state == NULL) return (Node *) NULL;

  // now have the array, need to get the start address of the state array
  Node* state = array_element_address(digest_state, intcon(0), elem_type);
  return state;
}

//------------------------------get_block_size_from_sha3_object----------------------------------
Node * LibraryCallKit::get_block_size_from_digest_object(Node *digest_object) {
  Node* block_size = load_field_from_object(digest_object, "blockSize", "I");
  assert (block_size != NULL, "sanity");
  return block_size;
}

//----------------------------inline_digestBase_implCompressMB_predicate----------------------------
// Return node representing slow path of predicate check.
// the pseudo code we want to emulate with this predicate is:
//    if (digestBaseObj instanceof MD5/SHA/SHA2/SHA5/SHA3) do_intrinsic, else do_javapath
//
Node* LibraryCallKit::inline_digestBase_implCompressMB_predicate(int predicate) {
  assert(UseMD5Intrinsics || UseSHA1Intrinsics || UseSHA256Intrinsics || UseSHA512Intrinsics || UseSHA3Intrinsics,
         "need MD5/SHA1/SHA256/SHA512/SHA3 instruction support");
  assert((uint)predicate < 5, "sanity");

  // The receiver was checked for NULL already.
  Node* digestBaseObj = argument(0);

  // get DigestBase klass for instanceOf check
  const TypeInstPtr* tinst = _gvn.type(digestBaseObj)->isa_instptr();
  assert(tinst != NULL, "digestBaseObj is null");
  assert(tinst->is_loaded(), "DigestBase is not loaded");

  const char* klass_name = NULL;
  switch (predicate) {
  case 0:
    if (UseMD5Intrinsics) {
      // we want to do an instanceof comparison against the MD5 class
      klass_name = "sun/security/provider/MD5";
    }
    break;
  case 1:
    if (UseSHA1Intrinsics) {
      // we want to do an instanceof comparison against the SHA class
      klass_name = "sun/security/provider/SHA";
    }
    break;
  case 2:
    if (UseSHA256Intrinsics) {
      // we want to do an instanceof comparison against the SHA2 class
      klass_name = "sun/security/provider/SHA2";
    }
    break;
  case 3:
    if (UseSHA512Intrinsics) {
      // we want to do an instanceof comparison against the SHA5 class
      klass_name = "sun/security/provider/SHA5";
    }
    break;
  case 4:
    if (UseSHA3Intrinsics) {
      // we want to do an instanceof comparison against the SHA3 class
      klass_name = "sun/security/provider/SHA3";
    }
    break;
  default:
    fatal("unknown SHA intrinsic predicate: %d", predicate);
  }

  ciKlass* klass = NULL;
  if (klass_name != NULL) {
    klass = tinst->instance_klass()->find_klass(ciSymbol::make(klass_name));
  }
  if ((klass == NULL) || !klass->is_loaded()) {
    // if none of MD5/SHA/SHA2/SHA5 is loaded, we never take the intrinsic fast path
    Node* ctrl = control();
    set_control(top()); // no intrinsic path
    return ctrl;
  }
  ciInstanceKlass* instklass = klass->as_instance_klass();

  Node* instof = gen_instanceof(digestBaseObj, makecon(TypeKlassPtr::make(instklass)));
  Node* cmp_instof = _gvn.transform(new CmpINode(instof, intcon(1)));
  Node* bool_instof = _gvn.transform(new BoolNode(cmp_instof, BoolTest::ne));
  Node* instof_false = generate_guard(bool_instof, NULL, PROB_MIN);

  return instof_false;  // even if it is NULL
}

//-------------inline_fma-----------------------------------
bool LibraryCallKit::inline_fma(vmIntrinsics::ID id) {
  Node *a = NULL;
  Node *b = NULL;
  Node *c = NULL;
  Node* result = NULL;
  switch (id) {
  case vmIntrinsics::_fmaD:
    assert(callee()->signature()->size() == 6, "fma has 3 parameters of size 2 each.");
    // no receiver since it is static method
    a = round_double_node(argument(0));
    b = round_double_node(argument(2));
    c = round_double_node(argument(4));
    result = _gvn.transform(new FmaDNode(control(), a, b, c));
    break;
  case vmIntrinsics::_fmaF:
    assert(callee()->signature()->size() == 3, "fma has 3 parameters of size 1 each.");
    a = argument(0);
    b = argument(1);
    c = argument(2);
    result = _gvn.transform(new FmaFNode(control(), a, b, c));
    break;
  default:
    fatal_unexpected_iid(id);  break;
  }
  set_result(result);
  return true;
}

bool LibraryCallKit::inline_character_compare(vmIntrinsics::ID id) {
  // argument(0) is receiver
  Node* codePoint = argument(1);
  Node* n = NULL;

  switch (id) {
    case vmIntrinsics::_isDigit :
      n = new DigitNode(control(), codePoint);
      break;
    case vmIntrinsics::_isLowerCase :
      n = new LowerCaseNode(control(), codePoint);
      break;
    case vmIntrinsics::_isUpperCase :
      n = new UpperCaseNode(control(), codePoint);
      break;
    case vmIntrinsics::_isWhitespace :
      n = new WhitespaceNode(control(), codePoint);
      break;
    default:
      fatal_unexpected_iid(id);
  }

  set_result(_gvn.transform(n));
  return true;
}

//------------------------------inline_fp_min_max------------------------------
bool LibraryCallKit::inline_fp_min_max(vmIntrinsics::ID id) {
/* DISABLED BECAUSE METHOD DATA ISN'T COLLECTED PER CALL-SITE, SEE JDK-8015416.

  // The intrinsic should be used only when the API branches aren't predictable,
  // the last one performing the most important comparison. The following heuristic
  // uses the branch statistics to eventually bail out if necessary.

  ciMethodData *md = callee()->method_data();

  if ( md != NULL && md->is_mature() && md->invocation_count() > 0 ) {
    ciCallProfile cp = caller()->call_profile_at_bci(bci());

    if ( ((double)cp.count()) / ((double)md->invocation_count()) < 0.8 ) {
      // Bail out if the call-site didn't contribute enough to the statistics.
      return false;
    }

    uint taken = 0, not_taken = 0;

    for (ciProfileData *p = md->first_data(); md->is_valid(p); p = md->next_data(p)) {
      if (p->is_BranchData()) {
        taken = ((ciBranchData*)p)->taken();
        not_taken = ((ciBranchData*)p)->not_taken();
      }
    }

    double balance = (((double)taken) - ((double)not_taken)) / ((double)md->invocation_count());
    balance = balance < 0 ? -balance : balance;
    if ( balance > 0.2 ) {
      // Bail out if the most important branch is predictable enough.
      return false;
    }
  }
*/

  Node *a = NULL;
  Node *b = NULL;
  Node *n = NULL;
  switch (id) {
  case vmIntrinsics::_maxF:
  case vmIntrinsics::_minF:
  case vmIntrinsics::_maxF_strict:
  case vmIntrinsics::_minF_strict:
    assert(callee()->signature()->size() == 2, "minF/maxF has 2 parameters of size 1 each.");
    a = argument(0);
    b = argument(1);
    break;
  case vmIntrinsics::_maxD:
  case vmIntrinsics::_minD:
  case vmIntrinsics::_maxD_strict:
  case vmIntrinsics::_minD_strict:
    assert(callee()->signature()->size() == 4, "minD/maxD has 2 parameters of size 2 each.");
    a = round_double_node(argument(0));
    b = round_double_node(argument(2));
    break;
  default:
    fatal_unexpected_iid(id);
    break;
  }
  switch (id) {
  case vmIntrinsics::_maxF:
  case vmIntrinsics::_maxF_strict:
    n = new MaxFNode(a, b);
    break;
  case vmIntrinsics::_minF:
  case vmIntrinsics::_minF_strict:
    n = new MinFNode(a, b);
    break;
  case vmIntrinsics::_maxD:
  case vmIntrinsics::_maxD_strict:
    n = new MaxDNode(a, b);
    break;
  case vmIntrinsics::_minD:
  case vmIntrinsics::_minD_strict:
    n = new MinDNode(a, b);
    break;
  default:
    fatal_unexpected_iid(id);
    break;
  }
  set_result(_gvn.transform(n));
  return true;
}

bool LibraryCallKit::inline_profileBoolean() {
  Node* counts = argument(1);
  const TypeAryPtr* ary = NULL;
  ciArray* aobj = NULL;
  if (counts->is_Con()
      && (ary = counts->bottom_type()->isa_aryptr()) != NULL
      && (aobj = ary->const_oop()->as_array()) != NULL
      && (aobj->length() == 2)) {
    // Profile is int[2] where [0] and [1] correspond to false and true value occurrences respectively.
    jint false_cnt = aobj->element_value(0).as_int();
    jint  true_cnt = aobj->element_value(1).as_int();

    if (C->log() != NULL) {
      C->log()->elem("observe source='profileBoolean' false='%d' true='%d'",
                     false_cnt, true_cnt);
    }

    if (false_cnt + true_cnt == 0) {
      // According to profile, never executed.
      uncommon_trap_exact(Deoptimization::Reason_intrinsic,
                          Deoptimization::Action_reinterpret);
      return true;
    }

    // result is a boolean (0 or 1) and its profile (false_cnt & true_cnt)
    // is a number of each value occurrences.
    Node* result = argument(0);
    if (false_cnt == 0 || true_cnt == 0) {
      // According to profile, one value has been never seen.
      int expected_val = (false_cnt == 0) ? 1 : 0;

      Node* cmp  = _gvn.transform(new CmpINode(result, intcon(expected_val)));
      Node* test = _gvn.transform(new BoolNode(cmp, BoolTest::eq));

      IfNode* check = create_and_map_if(control(), test, PROB_ALWAYS, COUNT_UNKNOWN);
      Node* fast_path = _gvn.transform(new IfTrueNode(check));
      Node* slow_path = _gvn.transform(new IfFalseNode(check));

      { // Slow path: uncommon trap for never seen value and then reexecute
        // MethodHandleImpl::profileBoolean() to bump the count, so JIT knows
        // the value has been seen at least once.
        PreserveJVMState pjvms(this);
        PreserveReexecuteState preexecs(this);
        jvms()->set_should_reexecute(true);

        set_control(slow_path);
        set_i_o(i_o());

        uncommon_trap_exact(Deoptimization::Reason_intrinsic,
                            Deoptimization::Action_reinterpret);
      }
      // The guard for never seen value enables sharpening of the result and
      // returning a constant. It allows to eliminate branches on the same value
      // later on.
      set_control(fast_path);
      result = intcon(expected_val);
    }
    // Stop profiling.
    // MethodHandleImpl::profileBoolean() has profiling logic in its bytecode.
    // By replacing method body with profile data (represented as ProfileBooleanNode
    // on IR level) we effectively disable profiling.
    // It enables full speed execution once optimized code is generated.
    Node* profile = _gvn.transform(new ProfileBooleanNode(result, false_cnt, true_cnt));
    C->record_for_igvn(profile);
    set_result(profile);
    return true;
  } else {
    // Continue profiling.
    // Profile data isn't available at the moment. So, execute method's bytecode version.
    // Usually, when GWT LambdaForms are profiled it means that a stand-alone nmethod
    // is compiled and counters aren't available since corresponding MethodHandle
    // isn't a compile-time constant.
    return false;
  }
}

bool LibraryCallKit::inline_isCompileConstant() {
  Node* n = argument(0);
  set_result(n->is_Con() ? intcon(1) : intcon(0));
  return true;
}

//------------------------------- inline_getObjectSize --------------------------------------
//
// Calculate the runtime size of the object/array.
//   native long sun.instrument.InstrumentationImpl.getObjectSize0(long nativeAgent, Object objectToSize);
//
bool LibraryCallKit::inline_getObjectSize() {
  Node* obj = argument(3);
  Node* klass_node = load_object_klass(obj);

  jint  layout_con = Klass::_lh_neutral_value;
  Node* layout_val = get_layout_helper(klass_node, layout_con);
  int   layout_is_con = (layout_val == NULL);

  if (layout_is_con) {
    // Layout helper is constant, can figure out things at compile time.

    if (Klass::layout_helper_is_instance(layout_con)) {
      // Instance case:  layout_con contains the size itself.
      Node *size = longcon(Klass::layout_helper_size_in_bytes(layout_con));
      set_result(size);
    } else {
      // Array case: size is round(header + element_size*arraylength).
      // Since arraylength is different for every array instance, we have to
      // compute the whole thing at runtime.

      Node* arr_length = load_array_length(obj);

      int round_mask = MinObjAlignmentInBytes - 1;
      int hsize  = Klass::layout_helper_header_size(layout_con);
      int eshift = Klass::layout_helper_log2_element_size(layout_con);

      if ((round_mask & ~right_n_bits(eshift)) == 0) {
        round_mask = 0;  // strength-reduce it if it goes away completely
      }
      assert((hsize & right_n_bits(eshift)) == 0, "hsize is pre-rounded");
      Node* header_size = intcon(hsize + round_mask);

      Node* lengthx = ConvI2X(arr_length);
      Node* headerx = ConvI2X(header_size);

      Node* abody = lengthx;
      if (eshift != 0) {
        abody = _gvn.transform(new LShiftXNode(lengthx, intcon(eshift)));
      }
      Node* size = _gvn.transform( new AddXNode(headerx, abody) );
      if (round_mask != 0) {
        size = _gvn.transform( new AndXNode(size, MakeConX(~round_mask)) );
      }
      size = ConvX2L(size);
      set_result(size);
    }
  } else {
    // Layout helper is not constant, need to test for array-ness at runtime.

    enum { _instance_path = 1, _array_path, PATH_LIMIT };
    RegionNode* result_reg = new RegionNode(PATH_LIMIT);
    PhiNode* result_val = new PhiNode(result_reg, TypeLong::LONG);
    record_for_igvn(result_reg);

    Node* array_ctl = generate_array_guard(klass_node, NULL);
    if (array_ctl != NULL) {
      // Array case: size is round(header + element_size*arraylength).
      // Since arraylength is different for every array instance, we have to
      // compute the whole thing at runtime.

      PreserveJVMState pjvms(this);
      set_control(array_ctl);
      Node* arr_length = load_array_length(obj);

      int round_mask = MinObjAlignmentInBytes - 1;
      Node* mask = intcon(round_mask);

      Node* hss = intcon(Klass::_lh_header_size_shift);
      Node* hsm = intcon(Klass::_lh_header_size_mask);
      Node* header_size = _gvn.transform(new URShiftINode(layout_val, hss));
      header_size = _gvn.transform(new AndINode(header_size, hsm));
      header_size = _gvn.transform(new AddINode(header_size, mask));

      // There is no need to mask or shift this value.
      // The semantics of LShiftINode include an implicit mask to 0x1F.
      assert(Klass::_lh_log2_element_size_shift == 0, "use shift in place");
      Node* elem_shift = layout_val;

      Node* lengthx = ConvI2X(arr_length);
      Node* headerx = ConvI2X(header_size);

      Node* abody = _gvn.transform(new LShiftXNode(lengthx, elem_shift));
      Node* size = _gvn.transform(new AddXNode(headerx, abody));
      if (round_mask != 0) {
        size = _gvn.transform(new AndXNode(size, MakeConX(~round_mask)));
      }
      size = ConvX2L(size);

      result_reg->init_req(_array_path, control());
      result_val->init_req(_array_path, size);
    }

    if (!stopped()) {
      // Instance case: the layout helper gives us instance size almost directly,
      // but we need to mask out the _lh_instance_slow_path_bit.
      Node* size = ConvI2X(layout_val);
      assert((int) Klass::_lh_instance_slow_path_bit < BytesPerLong, "clear bit");
      Node* mask = MakeConX(~(intptr_t) right_n_bits(LogBytesPerLong));
      size = _gvn.transform(new AndXNode(size, mask));
      size = ConvX2L(size);

      result_reg->init_req(_instance_path, control());
      result_val->init_req(_instance_path, size);
    }

    set_result(result_reg, result_val);
  }

  return true;
}

//------------------------------- inline_blackhole --------------------------------------
//
// Make sure all arguments to this node are alive.
// This matches methods that were requested to be blackholed through compile commands.
//
bool LibraryCallKit::inline_blackhole() {
  assert(callee()->is_static(), "Should have been checked before: only static methods here");
  assert(callee()->is_empty(), "Should have been checked before: only empty methods here");
  assert(callee()->holder()->is_loaded(), "Should have been checked before: only methods for loaded classes here");

  // Blackhole node pinches only the control, not memory. This allows
  // the blackhole to be pinned in the loop that computes blackholed
  // values, but have no other side effects, like breaking the optimizations
  // across the blackhole.

  Node* bh = _gvn.transform(new BlackholeNode(control()));
  set_control(_gvn.transform(new ProjNode(bh, TypeFunc::Control)));

  // Bind call arguments as blackhole arguments to keep them alive
  uint nargs = callee()->arg_size();
  for (uint i = 0; i < nargs; i++) {
    bh->add_req(argument(i));
  }

  return true;
}<|MERGE_RESOLUTION|>--- conflicted
+++ resolved
@@ -2468,7 +2468,6 @@
     mismatched = true; // conservatively mark all "wide" on-heap accesses as mismatched
   }
 
-<<<<<<< HEAD
   if (type == T_PRIMITIVE_OBJECT) {
     if (adr_type->isa_instptr()) {
       if (field == NULL || field->type() != inline_klass) {
@@ -2492,12 +2491,8 @@
     }
   }
 
-  old_map->destruct(&_gvn);
+  destruct_map_clone(old_map);
   assert(!mismatched || type == T_PRIMITIVE_OBJECT || alias_type->adr_type()->is_oopptr(), "off-heap access can't be mismatched");
-=======
-  destruct_map_clone(old_map);
-  assert(!mismatched || alias_type->adr_type()->is_oopptr(), "off-heap access can't be mismatched");
->>>>>>> 02875e77
 
   if (mismatched) {
     decorators |= C2_MISMATCHED;
