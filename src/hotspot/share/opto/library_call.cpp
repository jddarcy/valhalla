/*
 * Copyright (c) 1999, 2019, Oracle and/or its affiliates. All rights reserved.
 * DO NOT ALTER OR REMOVE COPYRIGHT NOTICES OR THIS FILE HEADER.
 *
 * This code is free software; you can redistribute it and/or modify it
 * under the terms of the GNU General Public License version 2 only, as
 * published by the Free Software Foundation.
 *
 * This code is distributed in the hope that it will be useful, but WITHOUT
 * ANY WARRANTY; without even the implied warranty of MERCHANTABILITY or
 * FITNESS FOR A PARTICULAR PURPOSE.  See the GNU General Public License
 * version 2 for more details (a copy is included in the LICENSE file that
 * accompanied this code).
 *
 * You should have received a copy of the GNU General Public License version
 * 2 along with this work; if not, write to the Free Software Foundation,
 * Inc., 51 Franklin St, Fifth Floor, Boston, MA 02110-1301 USA.
 *
 * Please contact Oracle, 500 Oracle Parkway, Redwood Shores, CA 94065 USA
 * or visit www.oracle.com if you need additional information or have any
 * questions.
 *
 */

#include "precompiled.hpp"
#include "asm/macroAssembler.hpp"
#include "ci/ciUtilities.inline.hpp"
#include "classfile/systemDictionary.hpp"
#include "classfile/vmSymbols.hpp"
#include "compiler/compileBroker.hpp"
#include "compiler/compileLog.hpp"
#include "gc/shared/barrierSet.hpp"
#include "jfr/support/jfrIntrinsics.hpp"
#include "memory/resourceArea.hpp"
#include "oops/klass.inline.hpp"
#include "oops/objArrayKlass.hpp"
#include "opto/addnode.hpp"
#include "opto/arraycopynode.hpp"
#include "opto/c2compiler.hpp"
#include "opto/callGenerator.hpp"
#include "opto/castnode.hpp"
#include "opto/cfgnode.hpp"
#include "opto/convertnode.hpp"
#include "opto/countbitsnode.hpp"
#include "opto/intrinsicnode.hpp"
#include "opto/idealKit.hpp"
#include "opto/mathexactnode.hpp"
#include "opto/movenode.hpp"
#include "opto/mulnode.hpp"
#include "opto/narrowptrnode.hpp"
#include "opto/opaquenode.hpp"
#include "opto/parse.hpp"
#include "opto/runtime.hpp"
#include "opto/rootnode.hpp"
#include "opto/subnode.hpp"
#include "opto/valuetypenode.hpp"
#include "prims/nativeLookup.hpp"
#include "prims/unsafe.hpp"
#include "runtime/objectMonitor.hpp"
#include "runtime/sharedRuntime.hpp"
#include "utilities/macros.hpp"
#include "utilities/powerOfTwo.hpp"

class LibraryIntrinsic : public InlineCallGenerator {
  // Extend the set of intrinsics known to the runtime:
 public:
 private:
  bool             _is_virtual;
  bool             _does_virtual_dispatch;
  int8_t           _predicates_count;  // Intrinsic is predicated by several conditions
  int8_t           _last_predicate; // Last generated predicate
  vmIntrinsics::ID _intrinsic_id;

 public:
  LibraryIntrinsic(ciMethod* m, bool is_virtual, int predicates_count, bool does_virtual_dispatch, vmIntrinsics::ID id)
    : InlineCallGenerator(m),
      _is_virtual(is_virtual),
      _does_virtual_dispatch(does_virtual_dispatch),
      _predicates_count((int8_t)predicates_count),
      _last_predicate((int8_t)-1),
      _intrinsic_id(id)
  {
  }
  virtual bool is_intrinsic() const { return true; }
  virtual bool is_virtual()   const { return _is_virtual; }
  virtual bool is_predicated() const { return _predicates_count > 0; }
  virtual int  predicates_count() const { return _predicates_count; }
  virtual bool does_virtual_dispatch()   const { return _does_virtual_dispatch; }
  virtual JVMState* generate(JVMState* jvms);
  virtual Node* generate_predicate(JVMState* jvms, int predicate);
  vmIntrinsics::ID intrinsic_id() const { return _intrinsic_id; }
};


// Local helper class for LibraryIntrinsic:
class LibraryCallKit : public GraphKit {
 private:
  LibraryIntrinsic* _intrinsic;     // the library intrinsic being called
  Node*             _result;        // the result node, if any
  int               _reexecute_sp;  // the stack pointer when bytecode needs to be reexecuted

  const TypeOopPtr* sharpen_unsafe_type(Compile::AliasType* alias_type, const TypePtr *adr_type);

 public:
  LibraryCallKit(JVMState* jvms, LibraryIntrinsic* intrinsic)
    : GraphKit(jvms),
      _intrinsic(intrinsic),
      _result(NULL)
  {
    // Check if this is a root compile.  In that case we don't have a caller.
    if (!jvms->has_method()) {
      _reexecute_sp = sp();
    } else {
      // Find out how many arguments the interpreter needs when deoptimizing
      // and save the stack pointer value so it can used by uncommon_trap.
      // We find the argument count by looking at the declared signature.
      bool ignored_will_link;
      ciSignature* declared_signature = NULL;
      ciMethod* ignored_callee = caller()->get_method_at_bci(bci(), ignored_will_link, &declared_signature);
      const int nargs = declared_signature->arg_size_for_bc(caller()->java_code_at_bci(bci()));
      _reexecute_sp = sp() + nargs;  // "push" arguments back on stack
    }
  }

  virtual LibraryCallKit* is_LibraryCallKit() const { return (LibraryCallKit*)this; }

  ciMethod*         caller()    const    { return jvms()->method(); }
  int               bci()       const    { return jvms()->bci(); }
  LibraryIntrinsic* intrinsic() const    { return _intrinsic; }
  vmIntrinsics::ID  intrinsic_id() const { return _intrinsic->intrinsic_id(); }
  ciMethod*         callee()    const    { return _intrinsic->method(); }

  bool  try_to_inline(int predicate);
  Node* try_to_predicate(int predicate);

  void push_result() {
    // Push the result onto the stack.
    Node* res = result();
    if (!stopped() && res != NULL) {
      BasicType bt = res->bottom_type()->basic_type();
      if (C->inlining_incrementally() && res->is_ValueType()) {
        // The caller expects an oop when incrementally inlining an intrinsic that returns an
        // inline type. Make sure the call is re-executed if the allocation triggers a deoptimization.
        PreserveReexecuteState preexecs(this);
        jvms()->set_should_reexecute(true);
        res = ValueTypePtrNode::make_from_value_type(this, res->as_ValueType());
      }
      push_node(bt, res);
    }
  }

 private:
  void fatal_unexpected_iid(vmIntrinsics::ID iid) {
    fatal("unexpected intrinsic %d: %s", iid, vmIntrinsics::name_at(iid));
  }

  void  set_result(Node* n) { assert(_result == NULL, "only set once"); _result = n; }
  void  set_result(RegionNode* region, PhiNode* value);
  Node*     result() { return _result; }

  virtual int reexecute_sp() { return _reexecute_sp; }

  // Helper functions to inline natives
  Node* generate_guard(Node* test, RegionNode* region, float true_prob);
  Node* generate_slow_guard(Node* test, RegionNode* region);
  Node* generate_fair_guard(Node* test, RegionNode* region);
  Node* generate_negative_guard(Node* index, RegionNode* region,
                                // resulting CastII of index:
                                Node* *pos_index = NULL);
  Node* generate_limit_guard(Node* offset, Node* subseq_length,
                             Node* array_length,
                             RegionNode* region);
  void  generate_string_range_check(Node* array, Node* offset,
                                    Node* length, bool char_count);
  Node* generate_current_thread(Node* &tls_output);
  Node* load_klass_from_mirror_common(Node* mirror, bool never_see_null,
                                      RegionNode* region, int null_path,
                                      int offset);
  Node* load_klass_from_mirror(Node* mirror, bool never_see_null,
                               RegionNode* region, int null_path) {
    int offset = java_lang_Class::klass_offset_in_bytes();
    return load_klass_from_mirror_common(mirror, never_see_null,
                                         region, null_path,
                                         offset);
  }
  Node* load_array_klass_from_mirror(Node* mirror, bool never_see_null,
                                     RegionNode* region, int null_path) {
    int offset = java_lang_Class::array_klass_offset_in_bytes();
    return load_klass_from_mirror_common(mirror, never_see_null,
                                         region, null_path,
                                         offset);
  }
  Node* generate_access_flags_guard(Node* kls,
                                    int modifier_mask, int modifier_bits,
                                    RegionNode* region);
  Node* generate_interface_guard(Node* kls, RegionNode* region);

  enum ArrayKind {
    AnyArray,
    NonArray,
    ObjectArray,
    NonObjectArray,
    TypeArray,
    ValueArray
  };

  Node* generate_array_guard(Node* kls, RegionNode* region) {
    return generate_array_guard_common(kls, region, AnyArray);
  }
  Node* generate_non_array_guard(Node* kls, RegionNode* region) {
    return generate_array_guard_common(kls, region, NonArray);
  }
  Node* generate_objArray_guard(Node* kls, RegionNode* region) {
    return generate_array_guard_common(kls, region, ObjectArray);
  }
  Node* generate_non_objArray_guard(Node* kls, RegionNode* region) {
    return generate_array_guard_common(kls, region, NonObjectArray);
  }
  Node* generate_typeArray_guard(Node* kls, RegionNode* region) {
    return generate_array_guard_common(kls, region, TypeArray);
  }
  Node* generate_valueArray_guard(Node* kls, RegionNode* region) {
    assert(ValueArrayFlatten, "can never be flattened");
    return generate_array_guard_common(kls, region, ValueArray);
  }
  Node* generate_array_guard_common(Node* kls, RegionNode* region, ArrayKind kind);
  Node* generate_virtual_guard(Node* obj_klass, RegionNode* slow_region);
  CallJavaNode* generate_method_call(vmIntrinsics::ID method_id,
                                     bool is_virtual = false, bool is_static = false);
  CallJavaNode* generate_method_call_static(vmIntrinsics::ID method_id) {
    return generate_method_call(method_id, false, true);
  }
  CallJavaNode* generate_method_call_virtual(vmIntrinsics::ID method_id) {
    return generate_method_call(method_id, true, false);
  }
  Node * load_field_from_object(Node * fromObj, const char * fieldName, const char * fieldTypeString, bool is_exact, bool is_static, ciInstanceKlass * fromKls);
  Node * field_address_from_object(Node * fromObj, const char * fieldName, const char * fieldTypeString, bool is_exact, bool is_static, ciInstanceKlass * fromKls);

  Node* make_string_method_node(int opcode, Node* str1_start, Node* cnt1, Node* str2_start, Node* cnt2, StrIntrinsicNode::ArgEnc ae);
  bool inline_string_compareTo(StrIntrinsicNode::ArgEnc ae);
  bool inline_string_indexOf(StrIntrinsicNode::ArgEnc ae);
  bool inline_string_indexOfI(StrIntrinsicNode::ArgEnc ae);
  Node* make_indexOf_node(Node* src_start, Node* src_count, Node* tgt_start, Node* tgt_count,
                          RegionNode* region, Node* phi, StrIntrinsicNode::ArgEnc ae);
  bool inline_string_indexOfChar();
  bool inline_string_equals(StrIntrinsicNode::ArgEnc ae);
  bool inline_string_toBytesU();
  bool inline_string_getCharsU();
  bool inline_string_copy(bool compress);
  bool inline_string_char_access(bool is_store);
  Node* round_double_node(Node* n);
  bool runtime_math(const TypeFunc* call_type, address funcAddr, const char* funcName);
  bool inline_math_native(vmIntrinsics::ID id);
  bool inline_math(vmIntrinsics::ID id);
  bool inline_double_math(vmIntrinsics::ID id);
  template <typename OverflowOp>
  bool inline_math_overflow(Node* arg1, Node* arg2);
  void inline_math_mathExact(Node* math, Node* test);
  bool inline_math_addExactI(bool is_increment);
  bool inline_math_addExactL(bool is_increment);
  bool inline_math_multiplyExactI();
  bool inline_math_multiplyExactL();
  bool inline_math_multiplyHigh();
  bool inline_math_negateExactI();
  bool inline_math_negateExactL();
  bool inline_math_subtractExactI(bool is_decrement);
  bool inline_math_subtractExactL(bool is_decrement);
  bool inline_min_max(vmIntrinsics::ID id);
  bool inline_notify(vmIntrinsics::ID id);
  Node* generate_min_max(vmIntrinsics::ID id, Node* x, Node* y);
  // This returns Type::AnyPtr, RawPtr, or OopPtr.
  int classify_unsafe_addr(Node* &base, Node* &offset, BasicType type);
  Node* make_unsafe_address(Node*& base, Node* offset, DecoratorSet decorators, BasicType type = T_ILLEGAL, bool can_cast = false);

  typedef enum { Relaxed, Opaque, Volatile, Acquire, Release } AccessKind;
  DecoratorSet mo_decorator_for_access_kind(AccessKind kind);
  bool inline_unsafe_access(bool is_store, BasicType type, AccessKind kind, bool is_unaligned);
  static bool klass_needs_init_guard(Node* kls);
  bool inline_unsafe_allocate();
  bool inline_unsafe_newArray(bool uninitialized);
  bool inline_unsafe_writeback0();
  bool inline_unsafe_writebackSync0(bool is_pre);
  bool inline_unsafe_copyMemory();
  bool inline_unsafe_make_private_buffer();
  bool inline_unsafe_finish_private_buffer();
  bool inline_native_currentThread();

  bool inline_native_time_funcs(address method, const char* funcName);
#ifdef JFR_HAVE_INTRINSICS
  bool inline_native_classID();
  bool inline_native_getEventWriter();
#endif
  bool inline_native_Class_query(vmIntrinsics::ID id);
  bool inline_value_Class_conversion(vmIntrinsics::ID id);
  bool inline_native_subtype_check();
  bool inline_native_getLength();
  bool inline_array_copyOf(bool is_copyOfRange);
  bool inline_array_equals(StrIntrinsicNode::ArgEnc ae);
  bool inline_preconditions_checkIndex();
  void copy_to_clone(Node* obj, Node* alloc_obj, Node* obj_size, bool is_array);
  bool inline_native_clone(bool is_virtual);
  bool inline_native_Reflection_getCallerClass();
  // Helper function for inlining native object hash method
  bool inline_native_hashcode(bool is_virtual, bool is_static);
  bool inline_native_getClass();

  // Helper functions for inlining arraycopy
  bool inline_arraycopy();
  AllocateArrayNode* tightly_coupled_allocation(Node* ptr,
                                                RegionNode* slow_region);
  JVMState* arraycopy_restore_alloc_state(AllocateArrayNode* alloc, int& saved_reexecute_sp);
  void arraycopy_move_allocation_here(AllocateArrayNode* alloc, Node* dest, JVMState* saved_jvms, int saved_reexecute_sp,
                                      uint new_idx);

  typedef enum { LS_get_add, LS_get_set, LS_cmp_swap, LS_cmp_swap_weak, LS_cmp_exchange } LoadStoreKind;
  bool inline_unsafe_load_store(BasicType type,  LoadStoreKind kind, AccessKind access_kind);
  bool inline_unsafe_fence(vmIntrinsics::ID id);
  bool inline_onspinwait();
  bool inline_fp_conversions(vmIntrinsics::ID id);
  bool inline_number_methods(vmIntrinsics::ID id);
  bool inline_reference_get();
  bool inline_Class_cast();
  bool inline_aescrypt_Block(vmIntrinsics::ID id);
  bool inline_cipherBlockChaining_AESCrypt(vmIntrinsics::ID id);
  bool inline_electronicCodeBook_AESCrypt(vmIntrinsics::ID id);
  bool inline_counterMode_AESCrypt(vmIntrinsics::ID id);
  Node* inline_cipherBlockChaining_AESCrypt_predicate(bool decrypting);
  Node* inline_electronicCodeBook_AESCrypt_predicate(bool decrypting);
  Node* inline_counterMode_AESCrypt_predicate();
  Node* get_key_start_from_aescrypt_object(Node* aescrypt_object);
  Node* get_original_key_start_from_aescrypt_object(Node* aescrypt_object);
  bool inline_ghash_processBlocks();
  bool inline_base64_encodeBlock();
  bool inline_sha_implCompress(vmIntrinsics::ID id);
  bool inline_digestBase_implCompressMB(int predicate);
  bool inline_sha_implCompressMB(Node* digestBaseObj, ciInstanceKlass* instklass_SHA,
                                 bool long_state, address stubAddr, const char *stubName,
                                 Node* src_start, Node* ofs, Node* limit);
  Node* get_state_from_sha_object(Node *sha_object);
  Node* get_state_from_sha5_object(Node *sha_object);
  Node* inline_digestBase_implCompressMB_predicate(int predicate);
  bool inline_encodeISOArray();
  bool inline_updateCRC32();
  bool inline_updateBytesCRC32();
  bool inline_updateByteBufferCRC32();
  Node* get_table_from_crc32c_class(ciInstanceKlass *crc32c_class);
  bool inline_updateBytesCRC32C();
  bool inline_updateDirectByteBufferCRC32C();
  bool inline_updateBytesAdler32();
  bool inline_updateByteBufferAdler32();
  bool inline_multiplyToLen();
  bool inline_hasNegatives();
  bool inline_squareToLen();
  bool inline_mulAdd();
  bool inline_montgomeryMultiply();
  bool inline_montgomerySquare();
  bool inline_bigIntegerShift(bool isRightShift);
  bool inline_vectorizedMismatch();
  bool inline_fma(vmIntrinsics::ID id);
  bool inline_character_compare(vmIntrinsics::ID id);
  bool inline_fp_min_max(vmIntrinsics::ID id);

  bool inline_profileBoolean();
  bool inline_isCompileConstant();
  void clear_upper_avx() {
#ifdef X86
    if (UseAVX >= 2) {
      C->set_clear_upper_avx(true);
    }
#endif
  }
};

//---------------------------make_vm_intrinsic----------------------------
CallGenerator* Compile::make_vm_intrinsic(ciMethod* m, bool is_virtual) {
  vmIntrinsics::ID id = m->intrinsic_id();
  assert(id != vmIntrinsics::_none, "must be a VM intrinsic");

  if (!m->is_loaded()) {
    // Do not attempt to inline unloaded methods.
    return NULL;
  }

  C2Compiler* compiler = (C2Compiler*)CompileBroker::compiler(CompLevel_full_optimization);
  bool is_available = false;

  {
    // For calling is_intrinsic_supported and is_intrinsic_disabled_by_flag
    // the compiler must transition to '_thread_in_vm' state because both
    // methods access VM-internal data.
    VM_ENTRY_MARK;
    methodHandle mh(THREAD, m->get_Method());
    is_available = compiler != NULL && compiler->is_intrinsic_supported(mh, is_virtual) &&
                   !C->directive()->is_intrinsic_disabled(mh) &&
                   !vmIntrinsics::is_disabled_by_flags(mh);

  }

  if (is_available) {
    assert(id <= vmIntrinsics::LAST_COMPILER_INLINE, "caller responsibility");
    assert(id != vmIntrinsics::_Object_init && id != vmIntrinsics::_invoke, "enum out of order?");
    return new LibraryIntrinsic(m, is_virtual,
                                vmIntrinsics::predicates_needed(id),
                                vmIntrinsics::does_virtual_dispatch(id),
                                (vmIntrinsics::ID) id);
  } else {
    return NULL;
  }
}

//----------------------register_library_intrinsics-----------------------
// Initialize this file's data structures, for each Compile instance.
void Compile::register_library_intrinsics() {
  // Nothing to do here.
}

JVMState* LibraryIntrinsic::generate(JVMState* jvms) {
  LibraryCallKit kit(jvms, this);
  Compile* C = kit.C;
  int nodes = C->unique();
#ifndef PRODUCT
  if ((C->print_intrinsics() || C->print_inlining()) && Verbose) {
    char buf[1000];
    const char* str = vmIntrinsics::short_name_as_C_string(intrinsic_id(), buf, sizeof(buf));
    tty->print_cr("Intrinsic %s", str);
  }
#endif
  ciMethod* callee = kit.callee();
  const int bci    = kit.bci();

  // Try to inline the intrinsic.
  if ((CheckIntrinsics ? callee->intrinsic_candidate() : true) &&
      kit.try_to_inline(_last_predicate)) {
    const char *inline_msg = is_virtual() ? "(intrinsic, virtual)"
                                          : "(intrinsic)";
    CompileTask::print_inlining_ul(callee, jvms->depth() - 1, bci, inline_msg);
    if (C->print_intrinsics() || C->print_inlining()) {
      C->print_inlining(callee, jvms->depth() - 1, bci, inline_msg);
    }
    C->gather_intrinsic_statistics(intrinsic_id(), is_virtual(), Compile::_intrinsic_worked);
    if (C->log()) {
      C->log()->elem("intrinsic id='%s'%s nodes='%d'",
                     vmIntrinsics::name_at(intrinsic_id()),
                     (is_virtual() ? " virtual='1'" : ""),
                     C->unique() - nodes);
    }
    // Push the result from the inlined method onto the stack.
    kit.push_result();
    C->print_inlining_update(this);
    return kit.transfer_exceptions_into_jvms();
  }

  // The intrinsic bailed out
  if (jvms->has_method()) {
    // Not a root compile.
    const char* msg;
    if (callee->intrinsic_candidate()) {
      msg = is_virtual() ? "failed to inline (intrinsic, virtual)" : "failed to inline (intrinsic)";
    } else {
      msg = is_virtual() ? "failed to inline (intrinsic, virtual), method not annotated"
                         : "failed to inline (intrinsic), method not annotated";
    }
    CompileTask::print_inlining_ul(callee, jvms->depth() - 1, bci, msg);
    if (C->print_intrinsics() || C->print_inlining()) {
      C->print_inlining(callee, jvms->depth() - 1, bci, msg);
    }
  } else {
    // Root compile
    ResourceMark rm;
    stringStream msg_stream;
    msg_stream.print("Did not generate intrinsic %s%s at bci:%d in",
                     vmIntrinsics::name_at(intrinsic_id()),
                     is_virtual() ? " (virtual)" : "", bci);
    const char *msg = msg_stream.as_string();
    log_debug(jit, inlining)("%s", msg);
    if (C->print_intrinsics() || C->print_inlining()) {
      tty->print("%s", msg);
    }
  }
  C->gather_intrinsic_statistics(intrinsic_id(), is_virtual(), Compile::_intrinsic_failed);
  C->print_inlining_update(this);
  return NULL;
}

Node* LibraryIntrinsic::generate_predicate(JVMState* jvms, int predicate) {
  LibraryCallKit kit(jvms, this);
  Compile* C = kit.C;
  int nodes = C->unique();
  _last_predicate = predicate;
#ifndef PRODUCT
  assert(is_predicated() && predicate < predicates_count(), "sanity");
  if ((C->print_intrinsics() || C->print_inlining()) && Verbose) {
    char buf[1000];
    const char* str = vmIntrinsics::short_name_as_C_string(intrinsic_id(), buf, sizeof(buf));
    tty->print_cr("Predicate for intrinsic %s", str);
  }
#endif
  ciMethod* callee = kit.callee();
  const int bci    = kit.bci();

  Node* slow_ctl = kit.try_to_predicate(predicate);
  if (!kit.failing()) {
    const char *inline_msg = is_virtual() ? "(intrinsic, virtual, predicate)"
                                          : "(intrinsic, predicate)";
    CompileTask::print_inlining_ul(callee, jvms->depth() - 1, bci, inline_msg);
    if (C->print_intrinsics() || C->print_inlining()) {
      C->print_inlining(callee, jvms->depth() - 1, bci, inline_msg);
    }
    C->gather_intrinsic_statistics(intrinsic_id(), is_virtual(), Compile::_intrinsic_worked);
    if (C->log()) {
      C->log()->elem("predicate_intrinsic id='%s'%s nodes='%d'",
                     vmIntrinsics::name_at(intrinsic_id()),
                     (is_virtual() ? " virtual='1'" : ""),
                     C->unique() - nodes);
    }
    return slow_ctl; // Could be NULL if the check folds.
  }

  // The intrinsic bailed out
  if (jvms->has_method()) {
    // Not a root compile.
    const char* msg = "failed to generate predicate for intrinsic";
    CompileTask::print_inlining_ul(kit.callee(), jvms->depth() - 1, bci, msg);
    if (C->print_intrinsics() || C->print_inlining()) {
      C->print_inlining(kit.callee(), jvms->depth() - 1, bci, msg);
    }
  } else {
    // Root compile
    ResourceMark rm;
    stringStream msg_stream;
    msg_stream.print("Did not generate intrinsic %s%s at bci:%d in",
                     vmIntrinsics::name_at(intrinsic_id()),
                     is_virtual() ? " (virtual)" : "", bci);
    const char *msg = msg_stream.as_string();
    log_debug(jit, inlining)("%s", msg);
    if (C->print_intrinsics() || C->print_inlining()) {
      C->print_inlining_stream()->print("%s", msg);
    }
  }
  C->gather_intrinsic_statistics(intrinsic_id(), is_virtual(), Compile::_intrinsic_failed);
  return NULL;
}

bool LibraryCallKit::try_to_inline(int predicate) {
  // Handle symbolic names for otherwise undistinguished boolean switches:
  const bool is_store       = true;
  const bool is_compress    = true;
  const bool is_static      = true;
  const bool is_volatile    = true;

  if (!jvms()->has_method()) {
    // Root JVMState has a null method.
    assert(map()->memory()->Opcode() == Op_Parm, "");
    // Insert the memory aliasing node
    set_all_memory(reset_memory());
  }
  assert(merged_memory(), "");


  switch (intrinsic_id()) {
  case vmIntrinsics::_hashCode:                 return inline_native_hashcode(intrinsic()->is_virtual(), !is_static);
  case vmIntrinsics::_identityHashCode:         return inline_native_hashcode(/*!virtual*/ false,         is_static);
  case vmIntrinsics::_getClass:                 return inline_native_getClass();

  case vmIntrinsics::_ceil:
  case vmIntrinsics::_floor:
  case vmIntrinsics::_rint:
  case vmIntrinsics::_dsin:
  case vmIntrinsics::_dcos:
  case vmIntrinsics::_dtan:
  case vmIntrinsics::_dabs:
  case vmIntrinsics::_fabs:
  case vmIntrinsics::_iabs:
  case vmIntrinsics::_labs:
  case vmIntrinsics::_datan2:
  case vmIntrinsics::_dsqrt:
  case vmIntrinsics::_dexp:
  case vmIntrinsics::_dlog:
  case vmIntrinsics::_dlog10:
  case vmIntrinsics::_dpow:                     return inline_math_native(intrinsic_id());

  case vmIntrinsics::_min:
  case vmIntrinsics::_max:                      return inline_min_max(intrinsic_id());

  case vmIntrinsics::_notify:
  case vmIntrinsics::_notifyAll:
    return inline_notify(intrinsic_id());

  case vmIntrinsics::_addExactI:                return inline_math_addExactI(false /* add */);
  case vmIntrinsics::_addExactL:                return inline_math_addExactL(false /* add */);
  case vmIntrinsics::_decrementExactI:          return inline_math_subtractExactI(true /* decrement */);
  case vmIntrinsics::_decrementExactL:          return inline_math_subtractExactL(true /* decrement */);
  case vmIntrinsics::_incrementExactI:          return inline_math_addExactI(true /* increment */);
  case vmIntrinsics::_incrementExactL:          return inline_math_addExactL(true /* increment */);
  case vmIntrinsics::_multiplyExactI:           return inline_math_multiplyExactI();
  case vmIntrinsics::_multiplyExactL:           return inline_math_multiplyExactL();
  case vmIntrinsics::_multiplyHigh:             return inline_math_multiplyHigh();
  case vmIntrinsics::_negateExactI:             return inline_math_negateExactI();
  case vmIntrinsics::_negateExactL:             return inline_math_negateExactL();
  case vmIntrinsics::_subtractExactI:           return inline_math_subtractExactI(false /* subtract */);
  case vmIntrinsics::_subtractExactL:           return inline_math_subtractExactL(false /* subtract */);

  case vmIntrinsics::_arraycopy:                return inline_arraycopy();

  case vmIntrinsics::_compareToL:               return inline_string_compareTo(StrIntrinsicNode::LL);
  case vmIntrinsics::_compareToU:               return inline_string_compareTo(StrIntrinsicNode::UU);
  case vmIntrinsics::_compareToLU:              return inline_string_compareTo(StrIntrinsicNode::LU);
  case vmIntrinsics::_compareToUL:              return inline_string_compareTo(StrIntrinsicNode::UL);

  case vmIntrinsics::_indexOfL:                 return inline_string_indexOf(StrIntrinsicNode::LL);
  case vmIntrinsics::_indexOfU:                 return inline_string_indexOf(StrIntrinsicNode::UU);
  case vmIntrinsics::_indexOfUL:                return inline_string_indexOf(StrIntrinsicNode::UL);
  case vmIntrinsics::_indexOfIL:                return inline_string_indexOfI(StrIntrinsicNode::LL);
  case vmIntrinsics::_indexOfIU:                return inline_string_indexOfI(StrIntrinsicNode::UU);
  case vmIntrinsics::_indexOfIUL:               return inline_string_indexOfI(StrIntrinsicNode::UL);
  case vmIntrinsics::_indexOfU_char:            return inline_string_indexOfChar();

  case vmIntrinsics::_equalsL:                  return inline_string_equals(StrIntrinsicNode::LL);
  case vmIntrinsics::_equalsU:                  return inline_string_equals(StrIntrinsicNode::UU);

  case vmIntrinsics::_toBytesStringU:           return inline_string_toBytesU();
  case vmIntrinsics::_getCharsStringU:          return inline_string_getCharsU();
  case vmIntrinsics::_getCharStringU:           return inline_string_char_access(!is_store);
  case vmIntrinsics::_putCharStringU:           return inline_string_char_access( is_store);

  case vmIntrinsics::_compressStringC:
  case vmIntrinsics::_compressStringB:          return inline_string_copy( is_compress);
  case vmIntrinsics::_inflateStringC:
  case vmIntrinsics::_inflateStringB:           return inline_string_copy(!is_compress);

  case vmIntrinsics::_makePrivateBuffer:        return inline_unsafe_make_private_buffer();
  case vmIntrinsics::_finishPrivateBuffer:      return inline_unsafe_finish_private_buffer();
  case vmIntrinsics::_getReference:             return inline_unsafe_access(!is_store, T_OBJECT,   Relaxed, false);
  case vmIntrinsics::_getBoolean:               return inline_unsafe_access(!is_store, T_BOOLEAN,  Relaxed, false);
  case vmIntrinsics::_getByte:                  return inline_unsafe_access(!is_store, T_BYTE,     Relaxed, false);
  case vmIntrinsics::_getShort:                 return inline_unsafe_access(!is_store, T_SHORT,    Relaxed, false);
  case vmIntrinsics::_getChar:                  return inline_unsafe_access(!is_store, T_CHAR,     Relaxed, false);
  case vmIntrinsics::_getInt:                   return inline_unsafe_access(!is_store, T_INT,      Relaxed, false);
  case vmIntrinsics::_getLong:                  return inline_unsafe_access(!is_store, T_LONG,     Relaxed, false);
  case vmIntrinsics::_getFloat:                 return inline_unsafe_access(!is_store, T_FLOAT,    Relaxed, false);
  case vmIntrinsics::_getDouble:                return inline_unsafe_access(!is_store, T_DOUBLE,   Relaxed, false);
  case vmIntrinsics::_getValue:                 return inline_unsafe_access(!is_store, T_VALUETYPE,Relaxed, false);

  case vmIntrinsics::_putReference:             return inline_unsafe_access( is_store, T_OBJECT,   Relaxed, false);
  case vmIntrinsics::_putBoolean:               return inline_unsafe_access( is_store, T_BOOLEAN,  Relaxed, false);
  case vmIntrinsics::_putByte:                  return inline_unsafe_access( is_store, T_BYTE,     Relaxed, false);
  case vmIntrinsics::_putShort:                 return inline_unsafe_access( is_store, T_SHORT,    Relaxed, false);
  case vmIntrinsics::_putChar:                  return inline_unsafe_access( is_store, T_CHAR,     Relaxed, false);
  case vmIntrinsics::_putInt:                   return inline_unsafe_access( is_store, T_INT,      Relaxed, false);
  case vmIntrinsics::_putLong:                  return inline_unsafe_access( is_store, T_LONG,     Relaxed, false);
  case vmIntrinsics::_putFloat:                 return inline_unsafe_access( is_store, T_FLOAT,    Relaxed, false);
  case vmIntrinsics::_putDouble:                return inline_unsafe_access( is_store, T_DOUBLE,   Relaxed, false);
  case vmIntrinsics::_putValue:                 return inline_unsafe_access( is_store, T_VALUETYPE,Relaxed, false);

  case vmIntrinsics::_getReferenceVolatile:     return inline_unsafe_access(!is_store, T_OBJECT,   Volatile, false);
  case vmIntrinsics::_getBooleanVolatile:       return inline_unsafe_access(!is_store, T_BOOLEAN,  Volatile, false);
  case vmIntrinsics::_getByteVolatile:          return inline_unsafe_access(!is_store, T_BYTE,     Volatile, false);
  case vmIntrinsics::_getShortVolatile:         return inline_unsafe_access(!is_store, T_SHORT,    Volatile, false);
  case vmIntrinsics::_getCharVolatile:          return inline_unsafe_access(!is_store, T_CHAR,     Volatile, false);
  case vmIntrinsics::_getIntVolatile:           return inline_unsafe_access(!is_store, T_INT,      Volatile, false);
  case vmIntrinsics::_getLongVolatile:          return inline_unsafe_access(!is_store, T_LONG,     Volatile, false);
  case vmIntrinsics::_getFloatVolatile:         return inline_unsafe_access(!is_store, T_FLOAT,    Volatile, false);
  case vmIntrinsics::_getDoubleVolatile:        return inline_unsafe_access(!is_store, T_DOUBLE,   Volatile, false);

  case vmIntrinsics::_putReferenceVolatile:     return inline_unsafe_access( is_store, T_OBJECT,   Volatile, false);
  case vmIntrinsics::_putBooleanVolatile:       return inline_unsafe_access( is_store, T_BOOLEAN,  Volatile, false);
  case vmIntrinsics::_putByteVolatile:          return inline_unsafe_access( is_store, T_BYTE,     Volatile, false);
  case vmIntrinsics::_putShortVolatile:         return inline_unsafe_access( is_store, T_SHORT,    Volatile, false);
  case vmIntrinsics::_putCharVolatile:          return inline_unsafe_access( is_store, T_CHAR,     Volatile, false);
  case vmIntrinsics::_putIntVolatile:           return inline_unsafe_access( is_store, T_INT,      Volatile, false);
  case vmIntrinsics::_putLongVolatile:          return inline_unsafe_access( is_store, T_LONG,     Volatile, false);
  case vmIntrinsics::_putFloatVolatile:         return inline_unsafe_access( is_store, T_FLOAT,    Volatile, false);
  case vmIntrinsics::_putDoubleVolatile:        return inline_unsafe_access( is_store, T_DOUBLE,   Volatile, false);

  case vmIntrinsics::_getShortUnaligned:        return inline_unsafe_access(!is_store, T_SHORT,    Relaxed, true);
  case vmIntrinsics::_getCharUnaligned:         return inline_unsafe_access(!is_store, T_CHAR,     Relaxed, true);
  case vmIntrinsics::_getIntUnaligned:          return inline_unsafe_access(!is_store, T_INT,      Relaxed, true);
  case vmIntrinsics::_getLongUnaligned:         return inline_unsafe_access(!is_store, T_LONG,     Relaxed, true);

  case vmIntrinsics::_putShortUnaligned:        return inline_unsafe_access( is_store, T_SHORT,    Relaxed, true);
  case vmIntrinsics::_putCharUnaligned:         return inline_unsafe_access( is_store, T_CHAR,     Relaxed, true);
  case vmIntrinsics::_putIntUnaligned:          return inline_unsafe_access( is_store, T_INT,      Relaxed, true);
  case vmIntrinsics::_putLongUnaligned:         return inline_unsafe_access( is_store, T_LONG,     Relaxed, true);

  case vmIntrinsics::_getReferenceAcquire:      return inline_unsafe_access(!is_store, T_OBJECT,   Acquire, false);
  case vmIntrinsics::_getBooleanAcquire:        return inline_unsafe_access(!is_store, T_BOOLEAN,  Acquire, false);
  case vmIntrinsics::_getByteAcquire:           return inline_unsafe_access(!is_store, T_BYTE,     Acquire, false);
  case vmIntrinsics::_getShortAcquire:          return inline_unsafe_access(!is_store, T_SHORT,    Acquire, false);
  case vmIntrinsics::_getCharAcquire:           return inline_unsafe_access(!is_store, T_CHAR,     Acquire, false);
  case vmIntrinsics::_getIntAcquire:            return inline_unsafe_access(!is_store, T_INT,      Acquire, false);
  case vmIntrinsics::_getLongAcquire:           return inline_unsafe_access(!is_store, T_LONG,     Acquire, false);
  case vmIntrinsics::_getFloatAcquire:          return inline_unsafe_access(!is_store, T_FLOAT,    Acquire, false);
  case vmIntrinsics::_getDoubleAcquire:         return inline_unsafe_access(!is_store, T_DOUBLE,   Acquire, false);

  case vmIntrinsics::_putReferenceRelease:      return inline_unsafe_access( is_store, T_OBJECT,   Release, false);
  case vmIntrinsics::_putBooleanRelease:        return inline_unsafe_access( is_store, T_BOOLEAN,  Release, false);
  case vmIntrinsics::_putByteRelease:           return inline_unsafe_access( is_store, T_BYTE,     Release, false);
  case vmIntrinsics::_putShortRelease:          return inline_unsafe_access( is_store, T_SHORT,    Release, false);
  case vmIntrinsics::_putCharRelease:           return inline_unsafe_access( is_store, T_CHAR,     Release, false);
  case vmIntrinsics::_putIntRelease:            return inline_unsafe_access( is_store, T_INT,      Release, false);
  case vmIntrinsics::_putLongRelease:           return inline_unsafe_access( is_store, T_LONG,     Release, false);
  case vmIntrinsics::_putFloatRelease:          return inline_unsafe_access( is_store, T_FLOAT,    Release, false);
  case vmIntrinsics::_putDoubleRelease:         return inline_unsafe_access( is_store, T_DOUBLE,   Release, false);

  case vmIntrinsics::_getReferenceOpaque:       return inline_unsafe_access(!is_store, T_OBJECT,   Opaque, false);
  case vmIntrinsics::_getBooleanOpaque:         return inline_unsafe_access(!is_store, T_BOOLEAN,  Opaque, false);
  case vmIntrinsics::_getByteOpaque:            return inline_unsafe_access(!is_store, T_BYTE,     Opaque, false);
  case vmIntrinsics::_getShortOpaque:           return inline_unsafe_access(!is_store, T_SHORT,    Opaque, false);
  case vmIntrinsics::_getCharOpaque:            return inline_unsafe_access(!is_store, T_CHAR,     Opaque, false);
  case vmIntrinsics::_getIntOpaque:             return inline_unsafe_access(!is_store, T_INT,      Opaque, false);
  case vmIntrinsics::_getLongOpaque:            return inline_unsafe_access(!is_store, T_LONG,     Opaque, false);
  case vmIntrinsics::_getFloatOpaque:           return inline_unsafe_access(!is_store, T_FLOAT,    Opaque, false);
  case vmIntrinsics::_getDoubleOpaque:          return inline_unsafe_access(!is_store, T_DOUBLE,   Opaque, false);

  case vmIntrinsics::_putReferenceOpaque:       return inline_unsafe_access( is_store, T_OBJECT,   Opaque, false);
  case vmIntrinsics::_putBooleanOpaque:         return inline_unsafe_access( is_store, T_BOOLEAN,  Opaque, false);
  case vmIntrinsics::_putByteOpaque:            return inline_unsafe_access( is_store, T_BYTE,     Opaque, false);
  case vmIntrinsics::_putShortOpaque:           return inline_unsafe_access( is_store, T_SHORT,    Opaque, false);
  case vmIntrinsics::_putCharOpaque:            return inline_unsafe_access( is_store, T_CHAR,     Opaque, false);
  case vmIntrinsics::_putIntOpaque:             return inline_unsafe_access( is_store, T_INT,      Opaque, false);
  case vmIntrinsics::_putLongOpaque:            return inline_unsafe_access( is_store, T_LONG,     Opaque, false);
  case vmIntrinsics::_putFloatOpaque:           return inline_unsafe_access( is_store, T_FLOAT,    Opaque, false);
  case vmIntrinsics::_putDoubleOpaque:          return inline_unsafe_access( is_store, T_DOUBLE,   Opaque, false);

  case vmIntrinsics::_compareAndSetReference:   return inline_unsafe_load_store(T_OBJECT, LS_cmp_swap,      Volatile);
  case vmIntrinsics::_compareAndSetByte:        return inline_unsafe_load_store(T_BYTE,   LS_cmp_swap,      Volatile);
  case vmIntrinsics::_compareAndSetShort:       return inline_unsafe_load_store(T_SHORT,  LS_cmp_swap,      Volatile);
  case vmIntrinsics::_compareAndSetInt:         return inline_unsafe_load_store(T_INT,    LS_cmp_swap,      Volatile);
  case vmIntrinsics::_compareAndSetLong:        return inline_unsafe_load_store(T_LONG,   LS_cmp_swap,      Volatile);

  case vmIntrinsics::_weakCompareAndSetReferencePlain:     return inline_unsafe_load_store(T_OBJECT, LS_cmp_swap_weak, Relaxed);
  case vmIntrinsics::_weakCompareAndSetReferenceAcquire:   return inline_unsafe_load_store(T_OBJECT, LS_cmp_swap_weak, Acquire);
  case vmIntrinsics::_weakCompareAndSetReferenceRelease:   return inline_unsafe_load_store(T_OBJECT, LS_cmp_swap_weak, Release);
  case vmIntrinsics::_weakCompareAndSetReference:          return inline_unsafe_load_store(T_OBJECT, LS_cmp_swap_weak, Volatile);
  case vmIntrinsics::_weakCompareAndSetBytePlain:          return inline_unsafe_load_store(T_BYTE,   LS_cmp_swap_weak, Relaxed);
  case vmIntrinsics::_weakCompareAndSetByteAcquire:        return inline_unsafe_load_store(T_BYTE,   LS_cmp_swap_weak, Acquire);
  case vmIntrinsics::_weakCompareAndSetByteRelease:        return inline_unsafe_load_store(T_BYTE,   LS_cmp_swap_weak, Release);
  case vmIntrinsics::_weakCompareAndSetByte:               return inline_unsafe_load_store(T_BYTE,   LS_cmp_swap_weak, Volatile);
  case vmIntrinsics::_weakCompareAndSetShortPlain:         return inline_unsafe_load_store(T_SHORT,  LS_cmp_swap_weak, Relaxed);
  case vmIntrinsics::_weakCompareAndSetShortAcquire:       return inline_unsafe_load_store(T_SHORT,  LS_cmp_swap_weak, Acquire);
  case vmIntrinsics::_weakCompareAndSetShortRelease:       return inline_unsafe_load_store(T_SHORT,  LS_cmp_swap_weak, Release);
  case vmIntrinsics::_weakCompareAndSetShort:              return inline_unsafe_load_store(T_SHORT,  LS_cmp_swap_weak, Volatile);
  case vmIntrinsics::_weakCompareAndSetIntPlain:           return inline_unsafe_load_store(T_INT,    LS_cmp_swap_weak, Relaxed);
  case vmIntrinsics::_weakCompareAndSetIntAcquire:         return inline_unsafe_load_store(T_INT,    LS_cmp_swap_weak, Acquire);
  case vmIntrinsics::_weakCompareAndSetIntRelease:         return inline_unsafe_load_store(T_INT,    LS_cmp_swap_weak, Release);
  case vmIntrinsics::_weakCompareAndSetInt:                return inline_unsafe_load_store(T_INT,    LS_cmp_swap_weak, Volatile);
  case vmIntrinsics::_weakCompareAndSetLongPlain:          return inline_unsafe_load_store(T_LONG,   LS_cmp_swap_weak, Relaxed);
  case vmIntrinsics::_weakCompareAndSetLongAcquire:        return inline_unsafe_load_store(T_LONG,   LS_cmp_swap_weak, Acquire);
  case vmIntrinsics::_weakCompareAndSetLongRelease:        return inline_unsafe_load_store(T_LONG,   LS_cmp_swap_weak, Release);
  case vmIntrinsics::_weakCompareAndSetLong:               return inline_unsafe_load_store(T_LONG,   LS_cmp_swap_weak, Volatile);

  case vmIntrinsics::_compareAndExchangeReference:         return inline_unsafe_load_store(T_OBJECT, LS_cmp_exchange,  Volatile);
  case vmIntrinsics::_compareAndExchangeReferenceAcquire:  return inline_unsafe_load_store(T_OBJECT, LS_cmp_exchange,  Acquire);
  case vmIntrinsics::_compareAndExchangeReferenceRelease:  return inline_unsafe_load_store(T_OBJECT, LS_cmp_exchange,  Release);
  case vmIntrinsics::_compareAndExchangeByte:              return inline_unsafe_load_store(T_BYTE,   LS_cmp_exchange,  Volatile);
  case vmIntrinsics::_compareAndExchangeByteAcquire:       return inline_unsafe_load_store(T_BYTE,   LS_cmp_exchange,  Acquire);
  case vmIntrinsics::_compareAndExchangeByteRelease:       return inline_unsafe_load_store(T_BYTE,   LS_cmp_exchange,  Release);
  case vmIntrinsics::_compareAndExchangeShort:             return inline_unsafe_load_store(T_SHORT,  LS_cmp_exchange,  Volatile);
  case vmIntrinsics::_compareAndExchangeShortAcquire:      return inline_unsafe_load_store(T_SHORT,  LS_cmp_exchange,  Acquire);
  case vmIntrinsics::_compareAndExchangeShortRelease:      return inline_unsafe_load_store(T_SHORT,  LS_cmp_exchange,  Release);
  case vmIntrinsics::_compareAndExchangeInt:               return inline_unsafe_load_store(T_INT,    LS_cmp_exchange,  Volatile);
  case vmIntrinsics::_compareAndExchangeIntAcquire:        return inline_unsafe_load_store(T_INT,    LS_cmp_exchange,  Acquire);
  case vmIntrinsics::_compareAndExchangeIntRelease:        return inline_unsafe_load_store(T_INT,    LS_cmp_exchange,  Release);
  case vmIntrinsics::_compareAndExchangeLong:              return inline_unsafe_load_store(T_LONG,   LS_cmp_exchange,  Volatile);
  case vmIntrinsics::_compareAndExchangeLongAcquire:       return inline_unsafe_load_store(T_LONG,   LS_cmp_exchange,  Acquire);
  case vmIntrinsics::_compareAndExchangeLongRelease:       return inline_unsafe_load_store(T_LONG,   LS_cmp_exchange,  Release);

  case vmIntrinsics::_getAndAddByte:                    return inline_unsafe_load_store(T_BYTE,   LS_get_add,       Volatile);
  case vmIntrinsics::_getAndAddShort:                   return inline_unsafe_load_store(T_SHORT,  LS_get_add,       Volatile);
  case vmIntrinsics::_getAndAddInt:                     return inline_unsafe_load_store(T_INT,    LS_get_add,       Volatile);
  case vmIntrinsics::_getAndAddLong:                    return inline_unsafe_load_store(T_LONG,   LS_get_add,       Volatile);

  case vmIntrinsics::_getAndSetByte:                    return inline_unsafe_load_store(T_BYTE,   LS_get_set,       Volatile);
  case vmIntrinsics::_getAndSetShort:                   return inline_unsafe_load_store(T_SHORT,  LS_get_set,       Volatile);
  case vmIntrinsics::_getAndSetInt:                     return inline_unsafe_load_store(T_INT,    LS_get_set,       Volatile);
  case vmIntrinsics::_getAndSetLong:                    return inline_unsafe_load_store(T_LONG,   LS_get_set,       Volatile);
  case vmIntrinsics::_getAndSetReference:               return inline_unsafe_load_store(T_OBJECT, LS_get_set,       Volatile);

  case vmIntrinsics::_loadFence:
  case vmIntrinsics::_storeFence:
  case vmIntrinsics::_fullFence:                return inline_unsafe_fence(intrinsic_id());

  case vmIntrinsics::_onSpinWait:               return inline_onspinwait();

  case vmIntrinsics::_currentThread:            return inline_native_currentThread();

#ifdef JFR_HAVE_INTRINSICS
  case vmIntrinsics::_counterTime:              return inline_native_time_funcs(CAST_FROM_FN_PTR(address, JFR_TIME_FUNCTION), "counterTime");
  case vmIntrinsics::_getClassId:               return inline_native_classID();
  case vmIntrinsics::_getEventWriter:           return inline_native_getEventWriter();
#endif
  case vmIntrinsics::_currentTimeMillis:        return inline_native_time_funcs(CAST_FROM_FN_PTR(address, os::javaTimeMillis), "currentTimeMillis");
  case vmIntrinsics::_nanoTime:                 return inline_native_time_funcs(CAST_FROM_FN_PTR(address, os::javaTimeNanos), "nanoTime");
  case vmIntrinsics::_writeback0:               return inline_unsafe_writeback0();
  case vmIntrinsics::_writebackPreSync0:        return inline_unsafe_writebackSync0(true);
  case vmIntrinsics::_writebackPostSync0:       return inline_unsafe_writebackSync0(false);
  case vmIntrinsics::_allocateInstance:         return inline_unsafe_allocate();
  case vmIntrinsics::_copyMemory:               return inline_unsafe_copyMemory();
  case vmIntrinsics::_getLength:                return inline_native_getLength();
  case vmIntrinsics::_copyOf:                   return inline_array_copyOf(false);
  case vmIntrinsics::_copyOfRange:              return inline_array_copyOf(true);
  case vmIntrinsics::_equalsB:                  return inline_array_equals(StrIntrinsicNode::LL);
  case vmIntrinsics::_equalsC:                  return inline_array_equals(StrIntrinsicNode::UU);
  case vmIntrinsics::_Preconditions_checkIndex: return inline_preconditions_checkIndex();
  case vmIntrinsics::_clone:                    return inline_native_clone(intrinsic()->is_virtual());

  case vmIntrinsics::_allocateUninitializedArray: return inline_unsafe_newArray(true);
  case vmIntrinsics::_newArray:                   return inline_unsafe_newArray(false);

  case vmIntrinsics::_isAssignableFrom:         return inline_native_subtype_check();

  case vmIntrinsics::_isInstance:
  case vmIntrinsics::_getModifiers:
  case vmIntrinsics::_isInterface:
  case vmIntrinsics::_isArray:
  case vmIntrinsics::_isPrimitive:
  case vmIntrinsics::_getSuperclass:
  case vmIntrinsics::_getClassAccessFlags:      return inline_native_Class_query(intrinsic_id());

  case vmIntrinsics::_asPrimaryType:
  case vmIntrinsics::_asIndirectType:           return inline_value_Class_conversion(intrinsic_id());

  case vmIntrinsics::_floatToRawIntBits:
  case vmIntrinsics::_floatToIntBits:
  case vmIntrinsics::_intBitsToFloat:
  case vmIntrinsics::_doubleToRawLongBits:
  case vmIntrinsics::_doubleToLongBits:
  case vmIntrinsics::_longBitsToDouble:         return inline_fp_conversions(intrinsic_id());

  case vmIntrinsics::_numberOfLeadingZeros_i:
  case vmIntrinsics::_numberOfLeadingZeros_l:
  case vmIntrinsics::_numberOfTrailingZeros_i:
  case vmIntrinsics::_numberOfTrailingZeros_l:
  case vmIntrinsics::_bitCount_i:
  case vmIntrinsics::_bitCount_l:
  case vmIntrinsics::_reverseBytes_i:
  case vmIntrinsics::_reverseBytes_l:
  case vmIntrinsics::_reverseBytes_s:
  case vmIntrinsics::_reverseBytes_c:           return inline_number_methods(intrinsic_id());

  case vmIntrinsics::_getCallerClass:           return inline_native_Reflection_getCallerClass();

  case vmIntrinsics::_Reference_get:            return inline_reference_get();

  case vmIntrinsics::_Class_cast:               return inline_Class_cast();

  case vmIntrinsics::_aescrypt_encryptBlock:
  case vmIntrinsics::_aescrypt_decryptBlock:    return inline_aescrypt_Block(intrinsic_id());

  case vmIntrinsics::_cipherBlockChaining_encryptAESCrypt:
  case vmIntrinsics::_cipherBlockChaining_decryptAESCrypt:
    return inline_cipherBlockChaining_AESCrypt(intrinsic_id());

  case vmIntrinsics::_electronicCodeBook_encryptAESCrypt:
  case vmIntrinsics::_electronicCodeBook_decryptAESCrypt:
    return inline_electronicCodeBook_AESCrypt(intrinsic_id());

  case vmIntrinsics::_counterMode_AESCrypt:
    return inline_counterMode_AESCrypt(intrinsic_id());

  case vmIntrinsics::_sha_implCompress:
  case vmIntrinsics::_sha2_implCompress:
  case vmIntrinsics::_sha5_implCompress:
    return inline_sha_implCompress(intrinsic_id());

  case vmIntrinsics::_digestBase_implCompressMB:
    return inline_digestBase_implCompressMB(predicate);

  case vmIntrinsics::_multiplyToLen:
    return inline_multiplyToLen();

  case vmIntrinsics::_squareToLen:
    return inline_squareToLen();

  case vmIntrinsics::_mulAdd:
    return inline_mulAdd();

  case vmIntrinsics::_montgomeryMultiply:
    return inline_montgomeryMultiply();
  case vmIntrinsics::_montgomerySquare:
    return inline_montgomerySquare();

  case vmIntrinsics::_bigIntegerRightShiftWorker:
    return inline_bigIntegerShift(true);
  case vmIntrinsics::_bigIntegerLeftShiftWorker:
    return inline_bigIntegerShift(false);

  case vmIntrinsics::_vectorizedMismatch:
    return inline_vectorizedMismatch();

  case vmIntrinsics::_ghash_processBlocks:
    return inline_ghash_processBlocks();
  case vmIntrinsics::_base64_encodeBlock:
    return inline_base64_encodeBlock();

  case vmIntrinsics::_encodeISOArray:
  case vmIntrinsics::_encodeByteISOArray:
    return inline_encodeISOArray();

  case vmIntrinsics::_updateCRC32:
    return inline_updateCRC32();
  case vmIntrinsics::_updateBytesCRC32:
    return inline_updateBytesCRC32();
  case vmIntrinsics::_updateByteBufferCRC32:
    return inline_updateByteBufferCRC32();

  case vmIntrinsics::_updateBytesCRC32C:
    return inline_updateBytesCRC32C();
  case vmIntrinsics::_updateDirectByteBufferCRC32C:
    return inline_updateDirectByteBufferCRC32C();

  case vmIntrinsics::_updateBytesAdler32:
    return inline_updateBytesAdler32();
  case vmIntrinsics::_updateByteBufferAdler32:
    return inline_updateByteBufferAdler32();

  case vmIntrinsics::_profileBoolean:
    return inline_profileBoolean();
  case vmIntrinsics::_isCompileConstant:
    return inline_isCompileConstant();

  case vmIntrinsics::_hasNegatives:
    return inline_hasNegatives();

  case vmIntrinsics::_fmaD:
  case vmIntrinsics::_fmaF:
    return inline_fma(intrinsic_id());

  case vmIntrinsics::_isDigit:
  case vmIntrinsics::_isLowerCase:
  case vmIntrinsics::_isUpperCase:
  case vmIntrinsics::_isWhitespace:
    return inline_character_compare(intrinsic_id());

  case vmIntrinsics::_maxF:
  case vmIntrinsics::_minF:
  case vmIntrinsics::_maxD:
  case vmIntrinsics::_minD:
    return inline_fp_min_max(intrinsic_id());

  default:
    // If you get here, it may be that someone has added a new intrinsic
    // to the list in vmSymbols.hpp without implementing it here.
#ifndef PRODUCT
    if ((PrintMiscellaneous && (Verbose || WizardMode)) || PrintOpto) {
      tty->print_cr("*** Warning: Unimplemented intrinsic %s(%d)",
                    vmIntrinsics::name_at(intrinsic_id()), intrinsic_id());
    }
#endif
    return false;
  }
}

Node* LibraryCallKit::try_to_predicate(int predicate) {
  if (!jvms()->has_method()) {
    // Root JVMState has a null method.
    assert(map()->memory()->Opcode() == Op_Parm, "");
    // Insert the memory aliasing node
    set_all_memory(reset_memory());
  }
  assert(merged_memory(), "");

  switch (intrinsic_id()) {
  case vmIntrinsics::_cipherBlockChaining_encryptAESCrypt:
    return inline_cipherBlockChaining_AESCrypt_predicate(false);
  case vmIntrinsics::_cipherBlockChaining_decryptAESCrypt:
    return inline_cipherBlockChaining_AESCrypt_predicate(true);
  case vmIntrinsics::_electronicCodeBook_encryptAESCrypt:
    return inline_electronicCodeBook_AESCrypt_predicate(false);
  case vmIntrinsics::_electronicCodeBook_decryptAESCrypt:
    return inline_electronicCodeBook_AESCrypt_predicate(true);
  case vmIntrinsics::_counterMode_AESCrypt:
    return inline_counterMode_AESCrypt_predicate();
  case vmIntrinsics::_digestBase_implCompressMB:
    return inline_digestBase_implCompressMB_predicate(predicate);

  default:
    // If you get here, it may be that someone has added a new intrinsic
    // to the list in vmSymbols.hpp without implementing it here.
#ifndef PRODUCT
    if ((PrintMiscellaneous && (Verbose || WizardMode)) || PrintOpto) {
      tty->print_cr("*** Warning: Unimplemented predicate for intrinsic %s(%d)",
                    vmIntrinsics::name_at(intrinsic_id()), intrinsic_id());
    }
#endif
    Node* slow_ctl = control();
    set_control(top()); // No fast path instrinsic
    return slow_ctl;
  }
}

//------------------------------set_result-------------------------------
// Helper function for finishing intrinsics.
void LibraryCallKit::set_result(RegionNode* region, PhiNode* value) {
  record_for_igvn(region);
  set_control(_gvn.transform(region));
  set_result( _gvn.transform(value));
  assert(value->type()->basic_type() == result()->bottom_type()->basic_type(), "sanity");
}

//------------------------------generate_guard---------------------------
// Helper function for generating guarded fast-slow graph structures.
// The given 'test', if true, guards a slow path.  If the test fails
// then a fast path can be taken.  (We generally hope it fails.)
// In all cases, GraphKit::control() is updated to the fast path.
// The returned value represents the control for the slow path.
// The return value is never 'top'; it is either a valid control
// or NULL if it is obvious that the slow path can never be taken.
// Also, if region and the slow control are not NULL, the slow edge
// is appended to the region.
Node* LibraryCallKit::generate_guard(Node* test, RegionNode* region, float true_prob) {
  if (stopped()) {
    // Already short circuited.
    return NULL;
  }

  // Build an if node and its projections.
  // If test is true we take the slow path, which we assume is uncommon.
  if (_gvn.type(test) == TypeInt::ZERO) {
    // The slow branch is never taken.  No need to build this guard.
    return NULL;
  }

  IfNode* iff = create_and_map_if(control(), test, true_prob, COUNT_UNKNOWN);

  Node* if_slow = _gvn.transform(new IfTrueNode(iff));
  if (if_slow == top()) {
    // The slow branch is never taken.  No need to build this guard.
    return NULL;
  }

  if (region != NULL)
    region->add_req(if_slow);

  Node* if_fast = _gvn.transform(new IfFalseNode(iff));
  set_control(if_fast);

  return if_slow;
}

inline Node* LibraryCallKit::generate_slow_guard(Node* test, RegionNode* region) {
  return generate_guard(test, region, PROB_UNLIKELY_MAG(3));
}
inline Node* LibraryCallKit::generate_fair_guard(Node* test, RegionNode* region) {
  return generate_guard(test, region, PROB_FAIR);
}

inline Node* LibraryCallKit::generate_negative_guard(Node* index, RegionNode* region,
                                                     Node* *pos_index) {
  if (stopped())
    return NULL;                // already stopped
  if (_gvn.type(index)->higher_equal(TypeInt::POS)) // [0,maxint]
    return NULL;                // index is already adequately typed
  Node* cmp_lt = _gvn.transform(new CmpINode(index, intcon(0)));
  Node* bol_lt = _gvn.transform(new BoolNode(cmp_lt, BoolTest::lt));
  Node* is_neg = generate_guard(bol_lt, region, PROB_MIN);
  if (is_neg != NULL && pos_index != NULL) {
    // Emulate effect of Parse::adjust_map_after_if.
    Node* ccast = new CastIINode(index, TypeInt::POS);
    ccast->set_req(0, control());
    (*pos_index) = _gvn.transform(ccast);
  }
  return is_neg;
}

// Make sure that 'position' is a valid limit index, in [0..length].
// There are two equivalent plans for checking this:
//   A. (offset + copyLength)  unsigned<=  arrayLength
//   B. offset  <=  (arrayLength - copyLength)
// We require that all of the values above, except for the sum and
// difference, are already known to be non-negative.
// Plan A is robust in the face of overflow, if offset and copyLength
// are both hugely positive.
//
// Plan B is less direct and intuitive, but it does not overflow at
// all, since the difference of two non-negatives is always
// representable.  Whenever Java methods must perform the equivalent
// check they generally use Plan B instead of Plan A.
// For the moment we use Plan A.
inline Node* LibraryCallKit::generate_limit_guard(Node* offset,
                                                  Node* subseq_length,
                                                  Node* array_length,
                                                  RegionNode* region) {
  if (stopped())
    return NULL;                // already stopped
  bool zero_offset = _gvn.type(offset) == TypeInt::ZERO;
  if (zero_offset && subseq_length->eqv_uncast(array_length))
    return NULL;                // common case of whole-array copy
  Node* last = subseq_length;
  if (!zero_offset)             // last += offset
    last = _gvn.transform(new AddINode(last, offset));
  Node* cmp_lt = _gvn.transform(new CmpUNode(array_length, last));
  Node* bol_lt = _gvn.transform(new BoolNode(cmp_lt, BoolTest::lt));
  Node* is_over = generate_guard(bol_lt, region, PROB_MIN);
  return is_over;
}

// Emit range checks for the given String.value byte array
void LibraryCallKit::generate_string_range_check(Node* array, Node* offset, Node* count, bool char_count) {
  if (stopped()) {
    return; // already stopped
  }
  RegionNode* bailout = new RegionNode(1);
  record_for_igvn(bailout);
  if (char_count) {
    // Convert char count to byte count
    count = _gvn.transform(new LShiftINode(count, intcon(1)));
  }

  // Offset and count must not be negative
  generate_negative_guard(offset, bailout);
  generate_negative_guard(count, bailout);
  // Offset + count must not exceed length of array
  generate_limit_guard(offset, count, load_array_length(array), bailout);

  if (bailout->req() > 1) {
    PreserveJVMState pjvms(this);
    set_control(_gvn.transform(bailout));
    uncommon_trap(Deoptimization::Reason_intrinsic,
                  Deoptimization::Action_maybe_recompile);
  }
}

//--------------------------generate_current_thread--------------------
Node* LibraryCallKit::generate_current_thread(Node* &tls_output) {
  ciKlass*    thread_klass = env()->Thread_klass();
  const Type* thread_type  = TypeOopPtr::make_from_klass(thread_klass)->cast_to_ptr_type(TypePtr::NotNull);
  Node* thread = _gvn.transform(new ThreadLocalNode());
  Node* p = basic_plus_adr(top()/*!oop*/, thread, in_bytes(JavaThread::threadObj_offset()));
  Node* threadObj = _gvn.transform(LoadNode::make(_gvn, NULL, immutable_memory(), p, p->bottom_type()->is_ptr(), thread_type, T_OBJECT, MemNode::unordered));
  tls_output = thread;
  return threadObj;
}


//------------------------------make_string_method_node------------------------
// Helper method for String intrinsic functions. This version is called with
// str1 and str2 pointing to byte[] nodes containing Latin1 or UTF16 encoded
// characters (depending on 'is_byte'). cnt1 and cnt2 are pointing to Int nodes
// containing the lengths of str1 and str2.
Node* LibraryCallKit::make_string_method_node(int opcode, Node* str1_start, Node* cnt1, Node* str2_start, Node* cnt2, StrIntrinsicNode::ArgEnc ae) {
  Node* result = NULL;
  switch (opcode) {
  case Op_StrIndexOf:
    result = new StrIndexOfNode(control(), memory(TypeAryPtr::BYTES),
                                str1_start, cnt1, str2_start, cnt2, ae);
    break;
  case Op_StrComp:
    result = new StrCompNode(control(), memory(TypeAryPtr::BYTES),
                             str1_start, cnt1, str2_start, cnt2, ae);
    break;
  case Op_StrEquals:
    // We already know that cnt1 == cnt2 here (checked in 'inline_string_equals').
    // Use the constant length if there is one because optimized match rule may exist.
    result = new StrEqualsNode(control(), memory(TypeAryPtr::BYTES),
                               str1_start, str2_start, cnt2->is_Con() ? cnt2 : cnt1, ae);
    break;
  default:
    ShouldNotReachHere();
    return NULL;
  }

  // All these intrinsics have checks.
  C->set_has_split_ifs(true); // Has chance for split-if optimization
  clear_upper_avx();

  return _gvn.transform(result);
}

//------------------------------inline_string_compareTo------------------------
bool LibraryCallKit::inline_string_compareTo(StrIntrinsicNode::ArgEnc ae) {
  Node* arg1 = argument(0);
  Node* arg2 = argument(1);

  arg1 = must_be_not_null(arg1, true);
  arg2 = must_be_not_null(arg2, true);

  // Get start addr and length of first argument
  Node* arg1_start  = array_element_address(arg1, intcon(0), T_BYTE);
  Node* arg1_cnt    = load_array_length(arg1);

  // Get start addr and length of second argument
  Node* arg2_start  = array_element_address(arg2, intcon(0), T_BYTE);
  Node* arg2_cnt    = load_array_length(arg2);

  Node* result = make_string_method_node(Op_StrComp, arg1_start, arg1_cnt, arg2_start, arg2_cnt, ae);
  set_result(result);
  return true;
}

//------------------------------inline_string_equals------------------------
bool LibraryCallKit::inline_string_equals(StrIntrinsicNode::ArgEnc ae) {
  Node* arg1 = argument(0);
  Node* arg2 = argument(1);

  // paths (plus control) merge
  RegionNode* region = new RegionNode(3);
  Node* phi = new PhiNode(region, TypeInt::BOOL);

  if (!stopped()) {

    arg1 = must_be_not_null(arg1, true);
    arg2 = must_be_not_null(arg2, true);

    // Get start addr and length of first argument
    Node* arg1_start  = array_element_address(arg1, intcon(0), T_BYTE);
    Node* arg1_cnt    = load_array_length(arg1);

    // Get start addr and length of second argument
    Node* arg2_start  = array_element_address(arg2, intcon(0), T_BYTE);
    Node* arg2_cnt    = load_array_length(arg2);

    // Check for arg1_cnt != arg2_cnt
    Node* cmp = _gvn.transform(new CmpINode(arg1_cnt, arg2_cnt));
    Node* bol = _gvn.transform(new BoolNode(cmp, BoolTest::ne));
    Node* if_ne = generate_slow_guard(bol, NULL);
    if (if_ne != NULL) {
      phi->init_req(2, intcon(0));
      region->init_req(2, if_ne);
    }

    // Check for count == 0 is done by assembler code for StrEquals.

    if (!stopped()) {
      Node* equals = make_string_method_node(Op_StrEquals, arg1_start, arg1_cnt, arg2_start, arg2_cnt, ae);
      phi->init_req(1, equals);
      region->init_req(1, control());
    }
  }

  // post merge
  set_control(_gvn.transform(region));
  record_for_igvn(region);

  set_result(_gvn.transform(phi));
  return true;
}

//------------------------------inline_array_equals----------------------------
bool LibraryCallKit::inline_array_equals(StrIntrinsicNode::ArgEnc ae) {
  assert(ae == StrIntrinsicNode::UU || ae == StrIntrinsicNode::LL, "unsupported array types");
  Node* arg1 = argument(0);
  Node* arg2 = argument(1);

  const TypeAryPtr* mtype = (ae == StrIntrinsicNode::UU) ? TypeAryPtr::CHARS : TypeAryPtr::BYTES;
  set_result(_gvn.transform(new AryEqNode(control(), memory(mtype), arg1, arg2, ae)));
  clear_upper_avx();

  return true;
}

//------------------------------inline_hasNegatives------------------------------
bool LibraryCallKit::inline_hasNegatives() {
  if (too_many_traps(Deoptimization::Reason_intrinsic)) {
    return false;
  }

  assert(callee()->signature()->size() == 3, "hasNegatives has 3 parameters");
  // no receiver since it is static method
  Node* ba         = argument(0);
  Node* offset     = argument(1);
  Node* len        = argument(2);

  ba = must_be_not_null(ba, true);

  // Range checks
  generate_string_range_check(ba, offset, len, false);
  if (stopped()) {
    return true;
  }
  Node* ba_start = array_element_address(ba, offset, T_BYTE);
  Node* result = new HasNegativesNode(control(), memory(TypeAryPtr::BYTES), ba_start, len);
  set_result(_gvn.transform(result));
  return true;
}

bool LibraryCallKit::inline_preconditions_checkIndex() {
  Node* index = argument(0);
  Node* length = argument(1);
  if (too_many_traps(Deoptimization::Reason_intrinsic) || too_many_traps(Deoptimization::Reason_range_check)) {
    return false;
  }

  Node* len_pos_cmp = _gvn.transform(new CmpINode(length, intcon(0)));
  Node* len_pos_bol = _gvn.transform(new BoolNode(len_pos_cmp, BoolTest::ge));

  {
    BuildCutout unless(this, len_pos_bol, PROB_MAX);
    uncommon_trap(Deoptimization::Reason_intrinsic,
                  Deoptimization::Action_make_not_entrant);
  }

  if (stopped()) {
    return false;
  }

  Node* rc_cmp = _gvn.transform(new CmpUNode(index, length));
  BoolTest::mask btest = BoolTest::lt;
  Node* rc_bool = _gvn.transform(new BoolNode(rc_cmp, btest));
  RangeCheckNode* rc = new RangeCheckNode(control(), rc_bool, PROB_MAX, COUNT_UNKNOWN);
  _gvn.set_type(rc, rc->Value(&_gvn));
  if (!rc_bool->is_Con()) {
    record_for_igvn(rc);
  }
  set_control(_gvn.transform(new IfTrueNode(rc)));
  {
    PreserveJVMState pjvms(this);
    set_control(_gvn.transform(new IfFalseNode(rc)));
    uncommon_trap(Deoptimization::Reason_range_check,
                  Deoptimization::Action_make_not_entrant);
  }

  if (stopped()) {
    return false;
  }

  Node* result = new CastIINode(index, TypeInt::make(0, _gvn.type(length)->is_int()->_hi, Type::WidenMax));
  result->set_req(0, control());
  result = _gvn.transform(result);
  set_result(result);
  replace_in_map(index, result);
  clear_upper_avx();
  return true;
}

//------------------------------inline_string_indexOf------------------------
bool LibraryCallKit::inline_string_indexOf(StrIntrinsicNode::ArgEnc ae) {
  if (!Matcher::match_rule_supported(Op_StrIndexOf)) {
    return false;
  }
  Node* src = argument(0);
  Node* tgt = argument(1);

  // Make the merge point
  RegionNode* result_rgn = new RegionNode(4);
  Node*       result_phi = new PhiNode(result_rgn, TypeInt::INT);

  src = must_be_not_null(src, true);
  tgt = must_be_not_null(tgt, true);

  // Get start addr and length of source string
  Node* src_start = array_element_address(src, intcon(0), T_BYTE);
  Node* src_count = load_array_length(src);

  // Get start addr and length of substring
  Node* tgt_start = array_element_address(tgt, intcon(0), T_BYTE);
  Node* tgt_count = load_array_length(tgt);

  if (ae == StrIntrinsicNode::UU || ae == StrIntrinsicNode::UL) {
    // Divide src size by 2 if String is UTF16 encoded
    src_count = _gvn.transform(new RShiftINode(src_count, intcon(1)));
  }
  if (ae == StrIntrinsicNode::UU) {
    // Divide substring size by 2 if String is UTF16 encoded
    tgt_count = _gvn.transform(new RShiftINode(tgt_count, intcon(1)));
  }

  Node* result = make_indexOf_node(src_start, src_count, tgt_start, tgt_count, result_rgn, result_phi, ae);
  if (result != NULL) {
    result_phi->init_req(3, result);
    result_rgn->init_req(3, control());
  }
  set_control(_gvn.transform(result_rgn));
  record_for_igvn(result_rgn);
  set_result(_gvn.transform(result_phi));

  return true;
}

//-----------------------------inline_string_indexOf-----------------------
bool LibraryCallKit::inline_string_indexOfI(StrIntrinsicNode::ArgEnc ae) {
  if (too_many_traps(Deoptimization::Reason_intrinsic)) {
    return false;
  }
  if (!Matcher::match_rule_supported(Op_StrIndexOf)) {
    return false;
  }
  assert(callee()->signature()->size() == 5, "String.indexOf() has 5 arguments");
  Node* src         = argument(0); // byte[]
  Node* src_count   = argument(1); // char count
  Node* tgt         = argument(2); // byte[]
  Node* tgt_count   = argument(3); // char count
  Node* from_index  = argument(4); // char index

  src = must_be_not_null(src, true);
  tgt = must_be_not_null(tgt, true);

  // Multiply byte array index by 2 if String is UTF16 encoded
  Node* src_offset = (ae == StrIntrinsicNode::LL) ? from_index : _gvn.transform(new LShiftINode(from_index, intcon(1)));
  src_count = _gvn.transform(new SubINode(src_count, from_index));
  Node* src_start = array_element_address(src, src_offset, T_BYTE);
  Node* tgt_start = array_element_address(tgt, intcon(0), T_BYTE);

  // Range checks
  generate_string_range_check(src, src_offset, src_count, ae != StrIntrinsicNode::LL);
  generate_string_range_check(tgt, intcon(0), tgt_count, ae == StrIntrinsicNode::UU);
  if (stopped()) {
    return true;
  }

  RegionNode* region = new RegionNode(5);
  Node* phi = new PhiNode(region, TypeInt::INT);

  Node* result = make_indexOf_node(src_start, src_count, tgt_start, tgt_count, region, phi, ae);
  if (result != NULL) {
    // The result is index relative to from_index if substring was found, -1 otherwise.
    // Generate code which will fold into cmove.
    Node* cmp = _gvn.transform(new CmpINode(result, intcon(0)));
    Node* bol = _gvn.transform(new BoolNode(cmp, BoolTest::lt));

    Node* if_lt = generate_slow_guard(bol, NULL);
    if (if_lt != NULL) {
      // result == -1
      phi->init_req(3, result);
      region->init_req(3, if_lt);
    }
    if (!stopped()) {
      result = _gvn.transform(new AddINode(result, from_index));
      phi->init_req(4, result);
      region->init_req(4, control());
    }
  }

  set_control(_gvn.transform(region));
  record_for_igvn(region);
  set_result(_gvn.transform(phi));
  clear_upper_avx();

  return true;
}

// Create StrIndexOfNode with fast path checks
Node* LibraryCallKit::make_indexOf_node(Node* src_start, Node* src_count, Node* tgt_start, Node* tgt_count,
                                        RegionNode* region, Node* phi, StrIntrinsicNode::ArgEnc ae) {
  // Check for substr count > string count
  Node* cmp = _gvn.transform(new CmpINode(tgt_count, src_count));
  Node* bol = _gvn.transform(new BoolNode(cmp, BoolTest::gt));
  Node* if_gt = generate_slow_guard(bol, NULL);
  if (if_gt != NULL) {
    phi->init_req(1, intcon(-1));
    region->init_req(1, if_gt);
  }
  if (!stopped()) {
    // Check for substr count == 0
    cmp = _gvn.transform(new CmpINode(tgt_count, intcon(0)));
    bol = _gvn.transform(new BoolNode(cmp, BoolTest::eq));
    Node* if_zero = generate_slow_guard(bol, NULL);
    if (if_zero != NULL) {
      phi->init_req(2, intcon(0));
      region->init_req(2, if_zero);
    }
  }
  if (!stopped()) {
    return make_string_method_node(Op_StrIndexOf, src_start, src_count, tgt_start, tgt_count, ae);
  }
  return NULL;
}

//-----------------------------inline_string_indexOfChar-----------------------
bool LibraryCallKit::inline_string_indexOfChar() {
  if (too_many_traps(Deoptimization::Reason_intrinsic)) {
    return false;
  }
  if (!Matcher::match_rule_supported(Op_StrIndexOfChar)) {
    return false;
  }
  assert(callee()->signature()->size() == 4, "String.indexOfChar() has 4 arguments");
  Node* src         = argument(0); // byte[]
  Node* tgt         = argument(1); // tgt is int ch
  Node* from_index  = argument(2);
  Node* max         = argument(3);

  src = must_be_not_null(src, true);

  Node* src_offset = _gvn.transform(new LShiftINode(from_index, intcon(1)));
  Node* src_start = array_element_address(src, src_offset, T_BYTE);
  Node* src_count = _gvn.transform(new SubINode(max, from_index));

  // Range checks
  generate_string_range_check(src, src_offset, src_count, true);
  if (stopped()) {
    return true;
  }

  RegionNode* region = new RegionNode(3);
  Node* phi = new PhiNode(region, TypeInt::INT);

  Node* result = new StrIndexOfCharNode(control(), memory(TypeAryPtr::BYTES), src_start, src_count, tgt, StrIntrinsicNode::none);
  C->set_has_split_ifs(true); // Has chance for split-if optimization
  _gvn.transform(result);

  Node* cmp = _gvn.transform(new CmpINode(result, intcon(0)));
  Node* bol = _gvn.transform(new BoolNode(cmp, BoolTest::lt));

  Node* if_lt = generate_slow_guard(bol, NULL);
  if (if_lt != NULL) {
    // result == -1
    phi->init_req(2, result);
    region->init_req(2, if_lt);
  }
  if (!stopped()) {
    result = _gvn.transform(new AddINode(result, from_index));
    phi->init_req(1, result);
    region->init_req(1, control());
  }
  set_control(_gvn.transform(region));
  record_for_igvn(region);
  set_result(_gvn.transform(phi));

  return true;
}
//---------------------------inline_string_copy---------------------
// compressIt == true --> generate a compressed copy operation (compress char[]/byte[] to byte[])
//   int StringUTF16.compress(char[] src, int srcOff, byte[] dst, int dstOff, int len)
//   int StringUTF16.compress(byte[] src, int srcOff, byte[] dst, int dstOff, int len)
// compressIt == false --> generate an inflated copy operation (inflate byte[] to char[]/byte[])
//   void StringLatin1.inflate(byte[] src, int srcOff, char[] dst, int dstOff, int len)
//   void StringLatin1.inflate(byte[] src, int srcOff, byte[] dst, int dstOff, int len)
bool LibraryCallKit::inline_string_copy(bool compress) {
  if (too_many_traps(Deoptimization::Reason_intrinsic)) {
    return false;
  }
  int nargs = 5;  // 2 oops, 3 ints
  assert(callee()->signature()->size() == nargs, "string copy has 5 arguments");

  Node* src         = argument(0);
  Node* src_offset  = argument(1);
  Node* dst         = argument(2);
  Node* dst_offset  = argument(3);
  Node* length      = argument(4);

  // Check for allocation before we add nodes that would confuse
  // tightly_coupled_allocation()
  AllocateArrayNode* alloc = tightly_coupled_allocation(dst, NULL);

  // Figure out the size and type of the elements we will be copying.
  const Type* src_type = src->Value(&_gvn);
  const Type* dst_type = dst->Value(&_gvn);
  BasicType src_elem = src_type->isa_aryptr()->klass()->as_array_klass()->element_type()->basic_type();
  BasicType dst_elem = dst_type->isa_aryptr()->klass()->as_array_klass()->element_type()->basic_type();
  assert((compress && dst_elem == T_BYTE && (src_elem == T_BYTE || src_elem == T_CHAR)) ||
         (!compress && src_elem == T_BYTE && (dst_elem == T_BYTE || dst_elem == T_CHAR)),
         "Unsupported array types for inline_string_copy");

  src = must_be_not_null(src, true);
  dst = must_be_not_null(dst, true);

  // Convert char[] offsets to byte[] offsets
  bool convert_src = (compress && src_elem == T_BYTE);
  bool convert_dst = (!compress && dst_elem == T_BYTE);
  if (convert_src) {
    src_offset = _gvn.transform(new LShiftINode(src_offset, intcon(1)));
  } else if (convert_dst) {
    dst_offset = _gvn.transform(new LShiftINode(dst_offset, intcon(1)));
  }

  // Range checks
  generate_string_range_check(src, src_offset, length, convert_src);
  generate_string_range_check(dst, dst_offset, length, convert_dst);
  if (stopped()) {
    return true;
  }

  Node* src_start = array_element_address(src, src_offset, src_elem);
  Node* dst_start = array_element_address(dst, dst_offset, dst_elem);
  // 'src_start' points to src array + scaled offset
  // 'dst_start' points to dst array + scaled offset
  Node* count = NULL;
  if (compress) {
    count = compress_string(src_start, TypeAryPtr::get_array_body_type(src_elem), dst_start, length);
  } else {
    inflate_string(src_start, dst_start, TypeAryPtr::get_array_body_type(dst_elem), length);
  }

  if (alloc != NULL) {
    if (alloc->maybe_set_complete(&_gvn)) {
      // "You break it, you buy it."
      InitializeNode* init = alloc->initialization();
      assert(init->is_complete(), "we just did this");
      init->set_complete_with_arraycopy();
      assert(dst->is_CheckCastPP(), "sanity");
      assert(dst->in(0)->in(0) == init, "dest pinned");
    }
    // Do not let stores that initialize this object be reordered with
    // a subsequent store that would make this object accessible by
    // other threads.
    // Record what AllocateNode this StoreStore protects so that
    // escape analysis can go from the MemBarStoreStoreNode to the
    // AllocateNode and eliminate the MemBarStoreStoreNode if possible
    // based on the escape status of the AllocateNode.
    insert_mem_bar(Op_MemBarStoreStore, alloc->proj_out_or_null(AllocateNode::RawAddress));
  }
  if (compress) {
    set_result(_gvn.transform(count));
  }
  clear_upper_avx();

  return true;
}

#ifdef _LP64
#define XTOP ,top() /*additional argument*/
#else  //_LP64
#define XTOP        /*no additional argument*/
#endif //_LP64

//------------------------inline_string_toBytesU--------------------------
// public static byte[] StringUTF16.toBytes(char[] value, int off, int len)
bool LibraryCallKit::inline_string_toBytesU() {
  if (too_many_traps(Deoptimization::Reason_intrinsic)) {
    return false;
  }
  // Get the arguments.
  Node* value     = argument(0);
  Node* offset    = argument(1);
  Node* length    = argument(2);

  Node* newcopy = NULL;

  // Set the original stack and the reexecute bit for the interpreter to reexecute
  // the bytecode that invokes StringUTF16.toBytes() if deoptimization happens.
  { PreserveReexecuteState preexecs(this);
    jvms()->set_should_reexecute(true);

    // Check if a null path was taken unconditionally.
    value = null_check(value);

    RegionNode* bailout = new RegionNode(1);
    record_for_igvn(bailout);

    // Range checks
    generate_negative_guard(offset, bailout);
    generate_negative_guard(length, bailout);
    generate_limit_guard(offset, length, load_array_length(value), bailout);
    // Make sure that resulting byte[] length does not overflow Integer.MAX_VALUE
    generate_limit_guard(length, intcon(0), intcon(max_jint/2), bailout);

    if (bailout->req() > 1) {
      PreserveJVMState pjvms(this);
      set_control(_gvn.transform(bailout));
      uncommon_trap(Deoptimization::Reason_intrinsic,
                    Deoptimization::Action_maybe_recompile);
    }
    if (stopped()) {
      return true;
    }

    Node* size = _gvn.transform(new LShiftINode(length, intcon(1)));
    Node* klass_node = makecon(TypeKlassPtr::make(ciTypeArrayKlass::make(T_BYTE)));
    newcopy = new_array(klass_node, size, 0);  // no arguments to push
    AllocateArrayNode* alloc = tightly_coupled_allocation(newcopy, NULL);

    // Calculate starting addresses.
    Node* src_start = array_element_address(value, offset, T_CHAR);
    Node* dst_start = basic_plus_adr(newcopy, arrayOopDesc::base_offset_in_bytes(T_BYTE));

    // Check if src array address is aligned to HeapWordSize (dst is always aligned)
    const TypeInt* toffset = gvn().type(offset)->is_int();
    bool aligned = toffset->is_con() && ((toffset->get_con() * type2aelembytes(T_CHAR)) % HeapWordSize == 0);

    // Figure out which arraycopy runtime method to call (disjoint, uninitialized).
    const char* copyfunc_name = "arraycopy";
    address     copyfunc_addr = StubRoutines::select_arraycopy_function(T_CHAR, aligned, true, copyfunc_name, true);
    Node* call = make_runtime_call(RC_LEAF|RC_NO_FP,
                      OptoRuntime::fast_arraycopy_Type(),
                      copyfunc_addr, copyfunc_name, TypeRawPtr::BOTTOM,
                      src_start, dst_start, ConvI2X(length) XTOP);
    // Do not let reads from the cloned object float above the arraycopy.
    if (alloc != NULL) {
      if (alloc->maybe_set_complete(&_gvn)) {
        // "You break it, you buy it."
        InitializeNode* init = alloc->initialization();
        assert(init->is_complete(), "we just did this");
        init->set_complete_with_arraycopy();
        assert(newcopy->is_CheckCastPP(), "sanity");
        assert(newcopy->in(0)->in(0) == init, "dest pinned");
      }
      // Do not let stores that initialize this object be reordered with
      // a subsequent store that would make this object accessible by
      // other threads.
      // Record what AllocateNode this StoreStore protects so that
      // escape analysis can go from the MemBarStoreStoreNode to the
      // AllocateNode and eliminate the MemBarStoreStoreNode if possible
      // based on the escape status of the AllocateNode.
      insert_mem_bar(Op_MemBarStoreStore, alloc->proj_out_or_null(AllocateNode::RawAddress));
    } else {
      insert_mem_bar(Op_MemBarCPUOrder);
    }
  } // original reexecute is set back here

  C->set_has_split_ifs(true); // Has chance for split-if optimization
  if (!stopped()) {
    set_result(newcopy);
  }
  clear_upper_avx();

  return true;
}

//------------------------inline_string_getCharsU--------------------------
// public void StringUTF16.getChars(byte[] src, int srcBegin, int srcEnd, char dst[], int dstBegin)
bool LibraryCallKit::inline_string_getCharsU() {
  if (too_many_traps(Deoptimization::Reason_intrinsic)) {
    return false;
  }

  // Get the arguments.
  Node* src       = argument(0);
  Node* src_begin = argument(1);
  Node* src_end   = argument(2); // exclusive offset (i < src_end)
  Node* dst       = argument(3);
  Node* dst_begin = argument(4);

  // Check for allocation before we add nodes that would confuse
  // tightly_coupled_allocation()
  AllocateArrayNode* alloc = tightly_coupled_allocation(dst, NULL);

  // Check if a null path was taken unconditionally.
  src = null_check(src);
  dst = null_check(dst);
  if (stopped()) {
    return true;
  }

  // Get length and convert char[] offset to byte[] offset
  Node* length = _gvn.transform(new SubINode(src_end, src_begin));
  src_begin = _gvn.transform(new LShiftINode(src_begin, intcon(1)));

  // Range checks
  generate_string_range_check(src, src_begin, length, true);
  generate_string_range_check(dst, dst_begin, length, false);
  if (stopped()) {
    return true;
  }

  if (!stopped()) {
    // Calculate starting addresses.
    Node* src_start = array_element_address(src, src_begin, T_BYTE);
    Node* dst_start = array_element_address(dst, dst_begin, T_CHAR);

    // Check if array addresses are aligned to HeapWordSize
    const TypeInt* tsrc = gvn().type(src_begin)->is_int();
    const TypeInt* tdst = gvn().type(dst_begin)->is_int();
    bool aligned = tsrc->is_con() && ((tsrc->get_con() * type2aelembytes(T_BYTE)) % HeapWordSize == 0) &&
                   tdst->is_con() && ((tdst->get_con() * type2aelembytes(T_CHAR)) % HeapWordSize == 0);

    // Figure out which arraycopy runtime method to call (disjoint, uninitialized).
    const char* copyfunc_name = "arraycopy";
    address     copyfunc_addr = StubRoutines::select_arraycopy_function(T_CHAR, aligned, true, copyfunc_name, true);
    Node* call = make_runtime_call(RC_LEAF|RC_NO_FP,
                      OptoRuntime::fast_arraycopy_Type(),
                      copyfunc_addr, copyfunc_name, TypeRawPtr::BOTTOM,
                      src_start, dst_start, ConvI2X(length) XTOP);
    // Do not let reads from the cloned object float above the arraycopy.
    if (alloc != NULL) {
      if (alloc->maybe_set_complete(&_gvn)) {
        // "You break it, you buy it."
        InitializeNode* init = alloc->initialization();
        assert(init->is_complete(), "we just did this");
        init->set_complete_with_arraycopy();
        assert(dst->is_CheckCastPP(), "sanity");
        assert(dst->in(0)->in(0) == init, "dest pinned");
      }
      // Do not let stores that initialize this object be reordered with
      // a subsequent store that would make this object accessible by
      // other threads.
      // Record what AllocateNode this StoreStore protects so that
      // escape analysis can go from the MemBarStoreStoreNode to the
      // AllocateNode and eliminate the MemBarStoreStoreNode if possible
      // based on the escape status of the AllocateNode.
      insert_mem_bar(Op_MemBarStoreStore, alloc->proj_out_or_null(AllocateNode::RawAddress));
    } else {
      insert_mem_bar(Op_MemBarCPUOrder);
    }
  }

  C->set_has_split_ifs(true); // Has chance for split-if optimization
  return true;
}

//----------------------inline_string_char_access----------------------------
// Store/Load char to/from byte[] array.
// static void StringUTF16.putChar(byte[] val, int index, int c)
// static char StringUTF16.getChar(byte[] val, int index)
bool LibraryCallKit::inline_string_char_access(bool is_store) {
  Node* value  = argument(0);
  Node* index  = argument(1);
  Node* ch = is_store ? argument(2) : NULL;

  // This intrinsic accesses byte[] array as char[] array. Computing the offsets
  // correctly requires matched array shapes.
  assert (arrayOopDesc::base_offset_in_bytes(T_CHAR) == arrayOopDesc::base_offset_in_bytes(T_BYTE),
          "sanity: byte[] and char[] bases agree");
  assert (type2aelembytes(T_CHAR) == type2aelembytes(T_BYTE)*2,
          "sanity: byte[] and char[] scales agree");

  // Bail when getChar over constants is requested: constant folding would
  // reject folding mismatched char access over byte[]. A normal inlining for getChar
  // Java method would constant fold nicely instead.
  if (!is_store && value->is_Con() && index->is_Con()) {
    return false;
  }

  value = must_be_not_null(value, true);

  Node* adr = array_element_address(value, index, T_CHAR);
  if (adr->is_top()) {
    return false;
  }
  if (is_store) {
    access_store_at(value, adr, TypeAryPtr::BYTES, ch, TypeInt::CHAR, T_CHAR, IN_HEAP | MO_UNORDERED | C2_MISMATCHED);
  } else {
    ch = access_load_at(value, adr, TypeAryPtr::BYTES, TypeInt::CHAR, T_CHAR, IN_HEAP | MO_UNORDERED | C2_MISMATCHED | C2_CONTROL_DEPENDENT_LOAD);
    set_result(ch);
  }
  return true;
}

//--------------------------round_double_node--------------------------------
// Round a double node if necessary.
Node* LibraryCallKit::round_double_node(Node* n) {
  if (Matcher::strict_fp_requires_explicit_rounding) {
#ifdef IA32
    if (UseSSE < 2) {
      n = _gvn.transform(new RoundDoubleNode(NULL, n));
    }
#else
    Unimplemented();
#endif // IA32
  }
  return n;
}

//------------------------------inline_math-----------------------------------
// public static double Math.abs(double)
// public static double Math.sqrt(double)
// public static double Math.log(double)
// public static double Math.log10(double)
bool LibraryCallKit::inline_double_math(vmIntrinsics::ID id) {
  Node* arg = round_double_node(argument(0));
  Node* n = NULL;
  switch (id) {
  case vmIntrinsics::_dabs:   n = new AbsDNode(                arg);  break;
  case vmIntrinsics::_dsqrt:  n = new SqrtDNode(C, control(),  arg);  break;
  case vmIntrinsics::_ceil:   n = RoundDoubleModeNode::make(_gvn, arg, RoundDoubleModeNode::rmode_ceil); break;
  case vmIntrinsics::_floor:  n = RoundDoubleModeNode::make(_gvn, arg, RoundDoubleModeNode::rmode_floor); break;
  case vmIntrinsics::_rint:   n = RoundDoubleModeNode::make(_gvn, arg, RoundDoubleModeNode::rmode_rint); break;
  default:  fatal_unexpected_iid(id);  break;
  }
  set_result(_gvn.transform(n));
  return true;
}

//------------------------------inline_math-----------------------------------
// public static float Math.abs(float)
// public static int Math.abs(int)
// public static long Math.abs(long)
bool LibraryCallKit::inline_math(vmIntrinsics::ID id) {
  Node* arg = argument(0);
  Node* n = NULL;
  switch (id) {
  case vmIntrinsics::_fabs:   n = new AbsFNode(                arg);  break;
  case vmIntrinsics::_iabs:   n = new AbsINode(                arg);  break;
  case vmIntrinsics::_labs:   n = new AbsLNode(                arg);  break;
  default:  fatal_unexpected_iid(id);  break;
  }
  set_result(_gvn.transform(n));
  return true;
}

//------------------------------runtime_math-----------------------------
bool LibraryCallKit::runtime_math(const TypeFunc* call_type, address funcAddr, const char* funcName) {
  assert(call_type == OptoRuntime::Math_DD_D_Type() || call_type == OptoRuntime::Math_D_D_Type(),
         "must be (DD)D or (D)D type");

  // Inputs
  Node* a = round_double_node(argument(0));
  Node* b = (call_type == OptoRuntime::Math_DD_D_Type()) ? round_double_node(argument(2)) : NULL;

  const TypePtr* no_memory_effects = NULL;
  Node* trig = make_runtime_call(RC_LEAF, call_type, funcAddr, funcName,
                                 no_memory_effects,
                                 a, top(), b, b ? top() : NULL);
  Node* value = _gvn.transform(new ProjNode(trig, TypeFunc::Parms+0));
#ifdef ASSERT
  Node* value_top = _gvn.transform(new ProjNode(trig, TypeFunc::Parms+1));
  assert(value_top == top(), "second value must be top");
#endif

  set_result(value);
  return true;
}

//------------------------------inline_math_native-----------------------------
bool LibraryCallKit::inline_math_native(vmIntrinsics::ID id) {
#define FN_PTR(f) CAST_FROM_FN_PTR(address, f)
  switch (id) {
    // These intrinsics are not properly supported on all hardware
  case vmIntrinsics::_dsin:
    return StubRoutines::dsin() != NULL ?
      runtime_math(OptoRuntime::Math_D_D_Type(), StubRoutines::dsin(), "dsin") :
      runtime_math(OptoRuntime::Math_D_D_Type(), FN_PTR(SharedRuntime::dsin),   "SIN");
  case vmIntrinsics::_dcos:
    return StubRoutines::dcos() != NULL ?
      runtime_math(OptoRuntime::Math_D_D_Type(), StubRoutines::dcos(), "dcos") :
      runtime_math(OptoRuntime::Math_D_D_Type(), FN_PTR(SharedRuntime::dcos),   "COS");
  case vmIntrinsics::_dtan:
    return StubRoutines::dtan() != NULL ?
      runtime_math(OptoRuntime::Math_D_D_Type(), StubRoutines::dtan(), "dtan") :
      runtime_math(OptoRuntime::Math_D_D_Type(), FN_PTR(SharedRuntime::dtan), "TAN");
  case vmIntrinsics::_dlog:
    return StubRoutines::dlog() != NULL ?
      runtime_math(OptoRuntime::Math_D_D_Type(), StubRoutines::dlog(), "dlog") :
      runtime_math(OptoRuntime::Math_D_D_Type(), FN_PTR(SharedRuntime::dlog),   "LOG");
  case vmIntrinsics::_dlog10:
    return StubRoutines::dlog10() != NULL ?
      runtime_math(OptoRuntime::Math_D_D_Type(), StubRoutines::dlog10(), "dlog10") :
      runtime_math(OptoRuntime::Math_D_D_Type(), FN_PTR(SharedRuntime::dlog10), "LOG10");

    // These intrinsics are supported on all hardware
  case vmIntrinsics::_ceil:
  case vmIntrinsics::_floor:
  case vmIntrinsics::_rint:   return Matcher::match_rule_supported(Op_RoundDoubleMode) ? inline_double_math(id) : false;
  case vmIntrinsics::_dsqrt:  return Matcher::match_rule_supported(Op_SqrtD) ? inline_double_math(id) : false;
  case vmIntrinsics::_dabs:   return Matcher::has_match_rule(Op_AbsD)   ? inline_double_math(id) : false;
  case vmIntrinsics::_fabs:   return Matcher::match_rule_supported(Op_AbsF)   ? inline_math(id) : false;
  case vmIntrinsics::_iabs:   return Matcher::match_rule_supported(Op_AbsI)   ? inline_math(id) : false;
  case vmIntrinsics::_labs:   return Matcher::match_rule_supported(Op_AbsL)   ? inline_math(id) : false;

  case vmIntrinsics::_dexp:
    return StubRoutines::dexp() != NULL ?
      runtime_math(OptoRuntime::Math_D_D_Type(), StubRoutines::dexp(),  "dexp") :
      runtime_math(OptoRuntime::Math_D_D_Type(), FN_PTR(SharedRuntime::dexp),  "EXP");
  case vmIntrinsics::_dpow: {
    Node* exp = round_double_node(argument(2));
    const TypeD* d = _gvn.type(exp)->isa_double_constant();
    if (d != NULL && d->getd() == 2.0) {
      // Special case: pow(x, 2.0) => x * x
      Node* base = round_double_node(argument(0));
      set_result(_gvn.transform(new MulDNode(base, base)));
      return true;
    }
    return StubRoutines::dpow() != NULL ?
      runtime_math(OptoRuntime::Math_DD_D_Type(), StubRoutines::dpow(),  "dpow") :
      runtime_math(OptoRuntime::Math_DD_D_Type(), FN_PTR(SharedRuntime::dpow),  "POW");
  }
#undef FN_PTR

   // These intrinsics are not yet correctly implemented
  case vmIntrinsics::_datan2:
    return false;

  default:
    fatal_unexpected_iid(id);
    return false;
  }
}

static bool is_simple_name(Node* n) {
  return (n->req() == 1         // constant
          || (n->is_Type() && n->as_Type()->type()->singleton())
          || n->is_Proj()       // parameter or return value
          || n->is_Phi()        // local of some sort
          );
}

//----------------------------inline_notify-----------------------------------*
bool LibraryCallKit::inline_notify(vmIntrinsics::ID id) {
  const TypeFunc* ftype = OptoRuntime::monitor_notify_Type();
  address func;
  if (id == vmIntrinsics::_notify) {
    func = OptoRuntime::monitor_notify_Java();
  } else {
    func = OptoRuntime::monitor_notifyAll_Java();
  }
  Node* call = make_runtime_call(RC_NO_LEAF, ftype, func, NULL, TypeRawPtr::BOTTOM, argument(0));
  make_slow_call_ex(call, env()->Throwable_klass(), false);
  return true;
}


//----------------------------inline_min_max-----------------------------------
bool LibraryCallKit::inline_min_max(vmIntrinsics::ID id) {
  set_result(generate_min_max(id, argument(0), argument(1)));
  return true;
}

void LibraryCallKit::inline_math_mathExact(Node* math, Node *test) {
  Node* bol = _gvn.transform( new BoolNode(test, BoolTest::overflow) );
  IfNode* check = create_and_map_if(control(), bol, PROB_UNLIKELY_MAG(3), COUNT_UNKNOWN);
  Node* fast_path = _gvn.transform( new IfFalseNode(check));
  Node* slow_path = _gvn.transform( new IfTrueNode(check) );

  {
    PreserveJVMState pjvms(this);
    PreserveReexecuteState preexecs(this);
    jvms()->set_should_reexecute(true);

    set_control(slow_path);
    set_i_o(i_o());

    uncommon_trap(Deoptimization::Reason_intrinsic,
                  Deoptimization::Action_none);
  }

  set_control(fast_path);
  set_result(math);
}

template <typename OverflowOp>
bool LibraryCallKit::inline_math_overflow(Node* arg1, Node* arg2) {
  typedef typename OverflowOp::MathOp MathOp;

  MathOp* mathOp = new MathOp(arg1, arg2);
  Node* operation = _gvn.transform( mathOp );
  Node* ofcheck = _gvn.transform( new OverflowOp(arg1, arg2) );
  inline_math_mathExact(operation, ofcheck);
  return true;
}

bool LibraryCallKit::inline_math_addExactI(bool is_increment) {
  return inline_math_overflow<OverflowAddINode>(argument(0), is_increment ? intcon(1) : argument(1));
}

bool LibraryCallKit::inline_math_addExactL(bool is_increment) {
  return inline_math_overflow<OverflowAddLNode>(argument(0), is_increment ? longcon(1) : argument(2));
}

bool LibraryCallKit::inline_math_subtractExactI(bool is_decrement) {
  return inline_math_overflow<OverflowSubINode>(argument(0), is_decrement ? intcon(1) : argument(1));
}

bool LibraryCallKit::inline_math_subtractExactL(bool is_decrement) {
  return inline_math_overflow<OverflowSubLNode>(argument(0), is_decrement ? longcon(1) : argument(2));
}

bool LibraryCallKit::inline_math_negateExactI() {
  return inline_math_overflow<OverflowSubINode>(intcon(0), argument(0));
}

bool LibraryCallKit::inline_math_negateExactL() {
  return inline_math_overflow<OverflowSubLNode>(longcon(0), argument(0));
}

bool LibraryCallKit::inline_math_multiplyExactI() {
  return inline_math_overflow<OverflowMulINode>(argument(0), argument(1));
}

bool LibraryCallKit::inline_math_multiplyExactL() {
  return inline_math_overflow<OverflowMulLNode>(argument(0), argument(2));
}

bool LibraryCallKit::inline_math_multiplyHigh() {
  set_result(_gvn.transform(new MulHiLNode(argument(0), argument(2))));
  return true;
}

Node*
LibraryCallKit::generate_min_max(vmIntrinsics::ID id, Node* x0, Node* y0) {
  // These are the candidate return value:
  Node* xvalue = x0;
  Node* yvalue = y0;

  if (xvalue == yvalue) {
    return xvalue;
  }

  bool want_max = (id == vmIntrinsics::_max);

  const TypeInt* txvalue = _gvn.type(xvalue)->isa_int();
  const TypeInt* tyvalue = _gvn.type(yvalue)->isa_int();
  if (txvalue == NULL || tyvalue == NULL)  return top();
  // This is not really necessary, but it is consistent with a
  // hypothetical MaxINode::Value method:
  int widen = MAX2(txvalue->_widen, tyvalue->_widen);

  // %%% This folding logic should (ideally) be in a different place.
  // Some should be inside IfNode, and there to be a more reliable
  // transformation of ?: style patterns into cmoves.  We also want
  // more powerful optimizations around cmove and min/max.

  // Try to find a dominating comparison of these guys.
  // It can simplify the index computation for Arrays.copyOf
  // and similar uses of System.arraycopy.
  // First, compute the normalized version of CmpI(x, y).
  int   cmp_op = Op_CmpI;
  Node* xkey = xvalue;
  Node* ykey = yvalue;
  Node* ideal_cmpxy = _gvn.transform(new CmpINode(xkey, ykey));
  if (ideal_cmpxy->is_Cmp()) {
    // E.g., if we have CmpI(length - offset, count),
    // it might idealize to CmpI(length, count + offset)
    cmp_op = ideal_cmpxy->Opcode();
    xkey = ideal_cmpxy->in(1);
    ykey = ideal_cmpxy->in(2);
  }

  // Start by locating any relevant comparisons.
  Node* start_from = (xkey->outcnt() < ykey->outcnt()) ? xkey : ykey;
  Node* cmpxy = NULL;
  Node* cmpyx = NULL;
  for (DUIterator_Fast kmax, k = start_from->fast_outs(kmax); k < kmax; k++) {
    Node* cmp = start_from->fast_out(k);
    if (cmp->outcnt() > 0 &&            // must have prior uses
        cmp->in(0) == NULL &&           // must be context-independent
        cmp->Opcode() == cmp_op) {      // right kind of compare
      if (cmp->in(1) == xkey && cmp->in(2) == ykey)  cmpxy = cmp;
      if (cmp->in(1) == ykey && cmp->in(2) == xkey)  cmpyx = cmp;
    }
  }

  const int NCMPS = 2;
  Node* cmps[NCMPS] = { cmpxy, cmpyx };
  int cmpn;
  for (cmpn = 0; cmpn < NCMPS; cmpn++) {
    if (cmps[cmpn] != NULL)  break;     // find a result
  }
  if (cmpn < NCMPS) {
    // Look for a dominating test that tells us the min and max.
    int depth = 0;                // Limit search depth for speed
    Node* dom = control();
    for (; dom != NULL; dom = IfNode::up_one_dom(dom, true)) {
      if (++depth >= 100)  break;
      Node* ifproj = dom;
      if (!ifproj->is_Proj())  continue;
      Node* iff = ifproj->in(0);
      if (!iff->is_If())  continue;
      Node* bol = iff->in(1);
      if (!bol->is_Bool())  continue;
      Node* cmp = bol->in(1);
      if (cmp == NULL)  continue;
      for (cmpn = 0; cmpn < NCMPS; cmpn++)
        if (cmps[cmpn] == cmp)  break;
      if (cmpn == NCMPS)  continue;
      BoolTest::mask btest = bol->as_Bool()->_test._test;
      if (ifproj->is_IfFalse())  btest = BoolTest(btest).negate();
      if (cmp->in(1) == ykey)    btest = BoolTest(btest).commute();
      // At this point, we know that 'x btest y' is true.
      switch (btest) {
      case BoolTest::eq:
        // They are proven equal, so we can collapse the min/max.
        // Either value is the answer.  Choose the simpler.
        if (is_simple_name(yvalue) && !is_simple_name(xvalue))
          return yvalue;
        return xvalue;
      case BoolTest::lt:          // x < y
      case BoolTest::le:          // x <= y
        return (want_max ? yvalue : xvalue);
      case BoolTest::gt:          // x > y
      case BoolTest::ge:          // x >= y
        return (want_max ? xvalue : yvalue);
      default:
        break;
      }
    }
  }

  // We failed to find a dominating test.
  // Let's pick a test that might GVN with prior tests.
  Node*          best_bol   = NULL;
  BoolTest::mask best_btest = BoolTest::illegal;
  for (cmpn = 0; cmpn < NCMPS; cmpn++) {
    Node* cmp = cmps[cmpn];
    if (cmp == NULL)  continue;
    for (DUIterator_Fast jmax, j = cmp->fast_outs(jmax); j < jmax; j++) {
      Node* bol = cmp->fast_out(j);
      if (!bol->is_Bool())  continue;
      BoolTest::mask btest = bol->as_Bool()->_test._test;
      if (btest == BoolTest::eq || btest == BoolTest::ne)  continue;
      if (cmp->in(1) == ykey)   btest = BoolTest(btest).commute();
      if (bol->outcnt() > (best_bol == NULL ? 0 : best_bol->outcnt())) {
        best_bol   = bol->as_Bool();
        best_btest = btest;
      }
    }
  }

  Node* answer_if_true  = NULL;
  Node* answer_if_false = NULL;
  switch (best_btest) {
  default:
    if (cmpxy == NULL)
      cmpxy = ideal_cmpxy;
    best_bol = _gvn.transform(new BoolNode(cmpxy, BoolTest::lt));
    // and fall through:
  case BoolTest::lt:          // x < y
  case BoolTest::le:          // x <= y
    answer_if_true  = (want_max ? yvalue : xvalue);
    answer_if_false = (want_max ? xvalue : yvalue);
    break;
  case BoolTest::gt:          // x > y
  case BoolTest::ge:          // x >= y
    answer_if_true  = (want_max ? xvalue : yvalue);
    answer_if_false = (want_max ? yvalue : xvalue);
    break;
  }

  jint hi, lo;
  if (want_max) {
    // We can sharpen the minimum.
    hi = MAX2(txvalue->_hi, tyvalue->_hi);
    lo = MAX2(txvalue->_lo, tyvalue->_lo);
  } else {
    // We can sharpen the maximum.
    hi = MIN2(txvalue->_hi, tyvalue->_hi);
    lo = MIN2(txvalue->_lo, tyvalue->_lo);
  }

  // Use a flow-free graph structure, to avoid creating excess control edges
  // which could hinder other optimizations.
  // Since Math.min/max is often used with arraycopy, we want
  // tightly_coupled_allocation to be able to see beyond min/max expressions.
  Node* cmov = CMoveNode::make(NULL, best_bol,
                               answer_if_false, answer_if_true,
                               TypeInt::make(lo, hi, widen));

  return _gvn.transform(cmov);

  /*
  // This is not as desirable as it may seem, since Min and Max
  // nodes do not have a full set of optimizations.
  // And they would interfere, anyway, with 'if' optimizations
  // and with CMoveI canonical forms.
  switch (id) {
  case vmIntrinsics::_min:
    result_val = _gvn.transform(new (C, 3) MinINode(x,y)); break;
  case vmIntrinsics::_max:
    result_val = _gvn.transform(new (C, 3) MaxINode(x,y)); break;
  default:
    ShouldNotReachHere();
  }
  */
}

inline int
LibraryCallKit::classify_unsafe_addr(Node* &base, Node* &offset, BasicType type) {
  const TypePtr* base_type = TypePtr::NULL_PTR;
  if (base != NULL)  base_type = _gvn.type(base)->isa_ptr();
  if (base_type == NULL) {
    // Unknown type.
    return Type::AnyPtr;
  } else if (base_type == TypePtr::NULL_PTR) {
    // Since this is a NULL+long form, we have to switch to a rawptr.
    base   = _gvn.transform(new CastX2PNode(offset));
    offset = MakeConX(0);
    return Type::RawPtr;
  } else if (base_type->base() == Type::RawPtr) {
    return Type::RawPtr;
  } else if (base_type->isa_oopptr()) {
    // Base is never null => always a heap address.
    if (!TypePtr::NULL_PTR->higher_equal(base_type)) {
      return Type::OopPtr;
    }
    // Offset is small => always a heap address.
    const TypeX* offset_type = _gvn.type(offset)->isa_intptr_t();
    if (offset_type != NULL &&
        base_type->offset() == 0 &&     // (should always be?)
        offset_type->_lo >= 0 &&
        !MacroAssembler::needs_explicit_null_check(offset_type->_hi)) {
      return Type::OopPtr;
    } else if (type == T_OBJECT) {
      // off heap access to an oop doesn't make any sense. Has to be on
      // heap.
      return Type::OopPtr;
    }
    // Otherwise, it might either be oop+off or NULL+addr.
    return Type::AnyPtr;
  } else {
    // No information:
    return Type::AnyPtr;
  }
}

inline Node* LibraryCallKit::make_unsafe_address(Node*& base, Node* offset, DecoratorSet decorators, BasicType type, bool can_cast) {
  Node* uncasted_base = base;
  int kind = classify_unsafe_addr(uncasted_base, offset, type);
  if (kind == Type::RawPtr) {
    return basic_plus_adr(top(), uncasted_base, offset);
  } else if (kind == Type::AnyPtr) {
    assert(base == uncasted_base, "unexpected base change");
    if (can_cast) {
      if (!_gvn.type(base)->speculative_maybe_null() &&
          !too_many_traps(Deoptimization::Reason_speculate_null_check)) {
        // According to profiling, this access is always on
        // heap. Casting the base to not null and thus avoiding membars
        // around the access should allow better optimizations
        Node* null_ctl = top();
        base = null_check_oop(base, &null_ctl, true, true, true);
        assert(null_ctl->is_top(), "no null control here");
        return basic_plus_adr(base, offset);
      } else if (_gvn.type(base)->speculative_always_null() &&
                 !too_many_traps(Deoptimization::Reason_speculate_null_assert)) {
        // According to profiling, this access is always off
        // heap.
        base = null_assert(base);
        Node* raw_base = _gvn.transform(new CastX2PNode(offset));
        offset = MakeConX(0);
        return basic_plus_adr(top(), raw_base, offset);
      }
    }
    // We don't know if it's an on heap or off heap access. Fall back
    // to raw memory access.
    Node* raw = _gvn.transform(new CheckCastPPNode(control(), base, TypeRawPtr::BOTTOM));
    return basic_plus_adr(top(), raw, offset);
  } else {
    assert(base == uncasted_base, "unexpected base change");
    // We know it's an on heap access so base can't be null
    if (TypePtr::NULL_PTR->higher_equal(_gvn.type(base))) {
      base = must_be_not_null(base, true);
    }
    return basic_plus_adr(base, offset);
  }
}

//--------------------------inline_number_methods-----------------------------
// inline int     Integer.numberOfLeadingZeros(int)
// inline int        Long.numberOfLeadingZeros(long)
//
// inline int     Integer.numberOfTrailingZeros(int)
// inline int        Long.numberOfTrailingZeros(long)
//
// inline int     Integer.bitCount(int)
// inline int        Long.bitCount(long)
//
// inline char  Character.reverseBytes(char)
// inline short     Short.reverseBytes(short)
// inline int     Integer.reverseBytes(int)
// inline long       Long.reverseBytes(long)
bool LibraryCallKit::inline_number_methods(vmIntrinsics::ID id) {
  Node* arg = argument(0);
  Node* n = NULL;
  switch (id) {
  case vmIntrinsics::_numberOfLeadingZeros_i:   n = new CountLeadingZerosINode( arg);  break;
  case vmIntrinsics::_numberOfLeadingZeros_l:   n = new CountLeadingZerosLNode( arg);  break;
  case vmIntrinsics::_numberOfTrailingZeros_i:  n = new CountTrailingZerosINode(arg);  break;
  case vmIntrinsics::_numberOfTrailingZeros_l:  n = new CountTrailingZerosLNode(arg);  break;
  case vmIntrinsics::_bitCount_i:               n = new PopCountINode(          arg);  break;
  case vmIntrinsics::_bitCount_l:               n = new PopCountLNode(          arg);  break;
  case vmIntrinsics::_reverseBytes_c:           n = new ReverseBytesUSNode(0,   arg);  break;
  case vmIntrinsics::_reverseBytes_s:           n = new ReverseBytesSNode( 0,   arg);  break;
  case vmIntrinsics::_reverseBytes_i:           n = new ReverseBytesINode( 0,   arg);  break;
  case vmIntrinsics::_reverseBytes_l:           n = new ReverseBytesLNode( 0,   arg);  break;
  default:  fatal_unexpected_iid(id);  break;
  }
  set_result(_gvn.transform(n));
  return true;
}

//----------------------------inline_unsafe_access----------------------------

const TypeOopPtr* LibraryCallKit::sharpen_unsafe_type(Compile::AliasType* alias_type, const TypePtr *adr_type) {
  // Attempt to infer a sharper value type from the offset and base type.
  ciKlass* sharpened_klass = NULL;

  // See if it is an instance field, with an object type.
  if (alias_type->field() != NULL) {
    if (alias_type->field()->type()->is_klass()) {
      sharpened_klass = alias_type->field()->type()->as_klass();
    }
  }

  // See if it is a narrow oop array.
  if (adr_type->isa_aryptr()) {
    if (adr_type->offset() >= objArrayOopDesc::base_offset_in_bytes()) {
      const TypeOopPtr *elem_type = adr_type->is_aryptr()->elem()->isa_oopptr();
      if (elem_type != NULL) {
        sharpened_klass = elem_type->klass();
      }
    }
  }

  // The sharpened class might be unloaded if there is no class loader
  // contraint in place.
  if (sharpened_klass != NULL && sharpened_klass->is_loaded()) {
    const TypeOopPtr* tjp = TypeOopPtr::make_from_klass(sharpened_klass);

#ifndef PRODUCT
    if (C->print_intrinsics() || C->print_inlining()) {
      tty->print("  from base type:  ");  adr_type->dump(); tty->cr();
      tty->print("  sharpened value: ");  tjp->dump();      tty->cr();
    }
#endif
    // Sharpen the value type.
    return tjp;
  }
  return NULL;
}

DecoratorSet LibraryCallKit::mo_decorator_for_access_kind(AccessKind kind) {
  switch (kind) {
      case Relaxed:
        return MO_UNORDERED;
      case Opaque:
        return MO_RELAXED;
      case Acquire:
        return MO_ACQUIRE;
      case Release:
        return MO_RELEASE;
      case Volatile:
        return MO_SEQ_CST;
      default:
        ShouldNotReachHere();
        return 0;
  }
}

bool LibraryCallKit::inline_unsafe_access(bool is_store, const BasicType type, const AccessKind kind, const bool unaligned) {
  if (callee()->is_static())  return false;  // caller must have the capability!
  DecoratorSet decorators = C2_UNSAFE_ACCESS;
  guarantee(!is_store || kind != Acquire, "Acquire accesses can be produced only for loads");
  guarantee( is_store || kind != Release, "Release accesses can be produced only for stores");
  assert(type != T_OBJECT || !unaligned, "unaligned access not supported with object type");

  if (is_reference_type(type)) {
    decorators |= ON_UNKNOWN_OOP_REF;
  }

  if (unaligned) {
    decorators |= C2_UNALIGNED;
  }

#ifndef PRODUCT
  {
    ResourceMark rm;
    // Check the signatures.
    ciSignature* sig = callee()->signature();
#ifdef ASSERT
    if (!is_store) {
      // Object getReference(Object base, int/long offset), etc.
      BasicType rtype = sig->return_type()->basic_type();
      assert(rtype == type || (rtype == T_OBJECT && type == T_VALUETYPE), "getter must return the expected value");
      assert(sig->count() == 2 || (type == T_VALUETYPE && sig->count() == 3), "oop getter has 2 or 3 arguments");
      assert(sig->type_at(0)->basic_type() == T_OBJECT, "getter base is object");
      assert(sig->type_at(1)->basic_type() == T_LONG, "getter offset is correct");
    } else {
      // void putReference(Object base, int/long offset, Object x), etc.
      assert(sig->return_type()->basic_type() == T_VOID, "putter must not return a value");
      assert(sig->count() == 3 || (type == T_VALUETYPE && sig->count() == 4), "oop putter has 3 arguments");
      assert(sig->type_at(0)->basic_type() == T_OBJECT, "putter base is object");
      assert(sig->type_at(1)->basic_type() == T_LONG, "putter offset is correct");
      BasicType vtype = sig->type_at(sig->count()-1)->basic_type();
      assert(vtype == type || (type == T_VALUETYPE && vtype == T_OBJECT), "putter must accept the expected value");
    }
#endif // ASSERT
 }
#endif //PRODUCT

  C->set_has_unsafe_access(true);  // Mark eventual nmethod as "unsafe".

  Node* receiver = argument(0);  // type: oop

  // Build address expression.
  Node* adr;
  Node* heap_base_oop = top();
  Node* offset = top();
  Node* val;

  // The base is either a Java object or a value produced by Unsafe.staticFieldBase
  Node* base = argument(1);  // type: oop
  // The offset is a value produced by Unsafe.staticFieldOffset or Unsafe.objectFieldOffset
  offset = argument(2);  // type: long
  // We currently rely on the cookies produced by Unsafe.xxxFieldOffset
  // to be plain byte offsets, which are also the same as those accepted
  // by oopDesc::field_addr.
  assert(Unsafe_field_offset_to_byte_offset(11) == 11,
         "fieldOffset must be byte-scaled");

  ciValueKlass* value_klass = NULL;
  if (type == T_VALUETYPE) {
    Node* cls = null_check(argument(4));
    if (stopped()) {
      return true;
    }
    Node* kls = load_klass_from_mirror(cls, false, NULL, 0);
    const TypeKlassPtr* kls_t = _gvn.type(kls)->isa_klassptr();
    if (!kls_t->klass_is_exact()) {
      return false;
    }
    ciKlass* klass = kls_t->klass();
    if (!klass->is_valuetype()) {
      return false;
    }
    value_klass = klass->as_value_klass();
  }

  receiver = null_check(receiver);
  if (stopped()) {
    return true;
  }

  if (base->is_ValueType()) {
    ValueTypeNode* vt = base->as_ValueType();

    if (is_store) {
      if (!vt->is_allocated(&_gvn) || !_gvn.type(vt)->is_valuetype()->larval()) {
        return false;
      }
      base = vt->get_oop();
    } else {
      if (offset->is_Con()) {
        long off = find_long_con(offset, 0);
        ciValueKlass* vk = vt->type()->value_klass();
        if ((long)(int)off != off || !vk->contains_field_offset(off)) {
          return false;
        }

        ciField* f = vk->get_non_flattened_field_by_offset((int)off);

        if (f != NULL) {
          BasicType bt = f->layout_type();
          if (bt == T_ARRAY || bt == T_NARROWOOP) {
            bt = T_OBJECT;
          }
          if (bt == type) {
            if (bt != T_VALUETYPE || f->type() == value_klass) {
              set_result(vt->field_value_by_offset((int)off, false));
              return true;
            }
          }
        }
      }
      // Re-execute the unsafe access if allocation triggers deoptimization.
      PreserveReexecuteState preexecs(this);
      jvms()->set_should_reexecute(true);
      vt = vt->allocate(this)->as_ValueType();
      base = vt->get_oop();
    }
  }

  // 32-bit machines ignore the high half!
  offset = ConvL2X(offset);
  adr = make_unsafe_address(base, offset, is_store ? ACCESS_WRITE : ACCESS_READ, type, kind == Relaxed);

  if (_gvn.type(base)->isa_ptr() == TypePtr::NULL_PTR) {
    if (type != T_OBJECT && (value_klass == NULL || !value_klass->has_object_fields())) {
      decorators |= IN_NATIVE; // off-heap primitive access
    } else {
      return false; // off-heap oop accesses are not supported
    }
  } else {
    heap_base_oop = base; // on-heap or mixed access
  }

  // Can base be NULL? Otherwise, always on-heap access.
  bool can_access_non_heap = TypePtr::NULL_PTR->higher_equal(_gvn.type(base));

  if (!can_access_non_heap) {
    decorators |= IN_HEAP;
  }

  val = is_store ? argument(4 + (type == T_VALUETYPE ? 1 : 0)) : NULL;

  const TypePtr* adr_type = _gvn.type(adr)->isa_ptr();
  if (adr_type == TypePtr::NULL_PTR) {
    return false; // off-heap access with zero address
  }

  // Try to categorize the address.
  Compile::AliasType* alias_type = C->alias_type(adr_type);
  assert(alias_type->index() != Compile::AliasIdxBot, "no bare pointers here");

  if (alias_type->adr_type() == TypeInstPtr::KLASS ||
      alias_type->adr_type() == TypeAryPtr::RANGE) {
    return false; // not supported
  }

  bool mismatched = false;
  BasicType bt = T_ILLEGAL;
  ciField* field = NULL;
  if (adr_type->isa_instptr()) {
    const TypeInstPtr* instptr = adr_type->is_instptr();
    ciInstanceKlass* k = instptr->klass()->as_instance_klass();
    int off = instptr->offset();
    if (instptr->const_oop() != NULL &&
        instptr->klass() == ciEnv::current()->Class_klass() &&
        instptr->offset() >= (instptr->klass()->as_instance_klass()->size_helper() * wordSize)) {
      k = instptr->const_oop()->as_instance()->java_lang_Class_klass()->as_instance_klass();
      field = k->get_field_by_offset(off, true);
    } else {
      field = k->get_non_flattened_field_by_offset(off);
    }
    if (field != NULL) {
      bt = field->layout_type();
    }
    assert(bt == alias_type->basic_type() || bt == T_VALUETYPE, "should match");
    if (field != NULL && bt == T_VALUETYPE && !field->is_flattened()) {
      bt = T_OBJECT;
    }
  } else {
    bt = alias_type->basic_type();
  }

  if (bt != T_ILLEGAL) {
    assert(alias_type->adr_type()->is_oopptr(), "should be on-heap access");
    if (bt == T_BYTE && adr_type->isa_aryptr()) {
      // Alias type doesn't differentiate between byte[] and boolean[]).
      // Use address type to get the element type.
      bt = adr_type->is_aryptr()->elem()->array_element_basic_type();
    }
    if (bt == T_ARRAY || bt == T_NARROWOOP) {
      // accessing an array field with getReference is not a mismatch
      bt = T_OBJECT;
    }
    if ((bt == T_OBJECT) != (type == T_OBJECT)) {
      // Don't intrinsify mismatched object accesses
      return false;
    }
    mismatched = (bt != type);
  } else if (alias_type->adr_type()->isa_oopptr()) {
    mismatched = true; // conservatively mark all "wide" on-heap accesses as mismatched
  }

  if (type == T_VALUETYPE) {
    if (adr_type->isa_instptr()) {
      if (field == NULL || field->type() != value_klass) {
        mismatched = true;
      }
    } else if (adr_type->isa_aryptr()) {
      const Type* elem = adr_type->is_aryptr()->elem();
      if (!elem->isa_valuetype()) {
        mismatched = true;
      } else if (elem->value_klass() != value_klass) {
        mismatched = true;
      }
    }
    if (is_store) {
      const Type* val_t = _gvn.type(val);
      if (!val_t->isa_valuetype() || val_t->value_klass() != value_klass) {
        return false;
      }
    }
  }

  assert(!mismatched || alias_type->adr_type()->is_oopptr(), "off-heap access can't be mismatched");

  if (mismatched) {
    decorators |= C2_MISMATCHED;
  }

  // First guess at the value type.
  const Type *value_type = Type::get_const_basic_type(type);

  // Figure out the memory ordering.
  decorators |= mo_decorator_for_access_kind(kind);

  if (!is_store) {
    if (type == T_OBJECT) {
      const TypeOopPtr* tjp = sharpen_unsafe_type(alias_type, adr_type);
      if (tjp != NULL) {
        value_type = tjp;
      }
    } else if (type == T_VALUETYPE) {
      value_type = NULL;
    }
  }

  // Heap pointers get a null-check from the interpreter,
  // as a courtesy.  However, this is not guaranteed by Unsafe,
  // and it is not possible to fully distinguish unintended nulls
  // from intended ones in this API.

  if (!is_store) {
    Node* p = NULL;
    // Try to constant fold a load from a constant field

    if (heap_base_oop != top() && field != NULL && field->is_constant() && !mismatched) {
      // final or stable field
      p = make_constant_from_field(field, heap_base_oop);
    }

    if (p == NULL) { // Could not constant fold the load
      if (type == T_VALUETYPE) {
        if (adr_type->isa_instptr() && !mismatched) {
          ciInstanceKlass* holder = adr_type->is_instptr()->klass()->as_instance_klass();
          int offset = adr_type->is_instptr()->offset();
          p = ValueTypeNode::make_from_flattened(this, value_klass, base, base, holder, offset, decorators);
        } else {
          p = ValueTypeNode::make_from_flattened(this, value_klass, base, adr, NULL, 0, decorators);
        }
      } else {
        p = access_load_at(heap_base_oop, adr, adr_type, value_type, type, decorators);
      }
      // Normalize the value returned by getBoolean in the following cases
      if (type == T_BOOLEAN &&
          (mismatched ||
           heap_base_oop == top() ||                  // - heap_base_oop is NULL or
           (can_access_non_heap && field == NULL))    // - heap_base_oop is potentially NULL
                                                      //   and the unsafe access is made to large offset
                                                      //   (i.e., larger than the maximum offset necessary for any
                                                      //   field access)
            ) {
          IdealKit ideal = IdealKit(this);
#define __ ideal.
          IdealVariable normalized_result(ideal);
          __ declarations_done();
          __ set(normalized_result, p);
          __ if_then(p, BoolTest::ne, ideal.ConI(0));
          __ set(normalized_result, ideal.ConI(1));
          ideal.end_if();
          final_sync(ideal);
          p = __ value(normalized_result);
#undef __
      }
    }
    if (type == T_ADDRESS) {
      p = gvn().transform(new CastP2XNode(NULL, p));
      p = ConvX2UL(p);
    }
    if (field != NULL && field->is_flattenable() && !field->is_flattened()) {
      // Load a non-flattened but flattenable value type from memory
      if (value_type->value_klass()->is_scalarizable()) {
        p = ValueTypeNode::make_from_oop(this, p, value_type->value_klass());
      } else {
        p = null2default(p, value_type->value_klass());
      }
    }
    // The load node has the control of the preceding MemBarCPUOrder.  All
    // following nodes will have the control of the MemBarCPUOrder inserted at
    // the end of this method.  So, pushing the load onto the stack at a later
    // point is fine.
    set_result(p);
  } else {
    if (bt == T_ADDRESS) {
      // Repackage the long as a pointer.
      val = ConvL2X(val);
      val = gvn().transform(new CastX2PNode(val));
    }
    if (type == T_VALUETYPE) {
      if (adr_type->isa_instptr() && !mismatched) {
        ciInstanceKlass* holder = adr_type->is_instptr()->klass()->as_instance_klass();
        int offset = adr_type->is_instptr()->offset();
        val->as_ValueType()->store_flattened(this, base, base, holder, offset, decorators);
      } else {
        val->as_ValueType()->store_flattened(this, base, adr, NULL, 0, decorators);
      }
    } else {
      access_store_at(heap_base_oop, adr, adr_type, val, value_type, type, decorators);
    }
  }

  if (argument(1)->is_ValueType() && is_store) {
    Node* value = ValueTypeNode::make_from_oop(this, base, _gvn.type(base)->value_klass());
    value = value->as_ValueType()->make_larval(this, false);
    replace_in_map(argument(1), value);
  }

  return true;
}

bool LibraryCallKit::inline_unsafe_make_private_buffer() {
  Node* receiver = argument(0);
  Node* value = argument(1);

  receiver = null_check(receiver);
  if (stopped()) {
    return true;
  }

  if (!value->is_ValueType()) {
    return false;
  }

  set_result(value->as_ValueType()->make_larval(this, true));

  return true;
}

bool LibraryCallKit::inline_unsafe_finish_private_buffer() {
  Node* receiver = argument(0);
  Node* buffer = argument(1);

  receiver = null_check(receiver);
  if (stopped()) {
    return true;
  }

  if (!buffer->is_ValueType()) {
    return false;
  }

  ValueTypeNode* vt = buffer->as_ValueType();
  if (!vt->is_allocated(&_gvn) || !_gvn.type(vt)->is_valuetype()->larval()) {
    return false;
  }

  set_result(vt->finish_larval(this));

  return true;
}

//----------------------------inline_unsafe_load_store----------------------------
// This method serves a couple of different customers (depending on LoadStoreKind):
//
// LS_cmp_swap:
//
//   boolean compareAndSetReference(Object o, long offset, Object expected, Object x);
//   boolean compareAndSetInt(   Object o, long offset, int    expected, int    x);
//   boolean compareAndSetLong(  Object o, long offset, long   expected, long   x);
//
// LS_cmp_swap_weak:
//
//   boolean weakCompareAndSetReference(       Object o, long offset, Object expected, Object x);
//   boolean weakCompareAndSetReferencePlain(  Object o, long offset, Object expected, Object x);
//   boolean weakCompareAndSetReferenceAcquire(Object o, long offset, Object expected, Object x);
//   boolean weakCompareAndSetReferenceRelease(Object o, long offset, Object expected, Object x);
//
//   boolean weakCompareAndSetInt(          Object o, long offset, int    expected, int    x);
//   boolean weakCompareAndSetIntPlain(     Object o, long offset, int    expected, int    x);
//   boolean weakCompareAndSetIntAcquire(   Object o, long offset, int    expected, int    x);
//   boolean weakCompareAndSetIntRelease(   Object o, long offset, int    expected, int    x);
//
//   boolean weakCompareAndSetLong(         Object o, long offset, long   expected, long   x);
//   boolean weakCompareAndSetLongPlain(    Object o, long offset, long   expected, long   x);
//   boolean weakCompareAndSetLongAcquire(  Object o, long offset, long   expected, long   x);
//   boolean weakCompareAndSetLongRelease(  Object o, long offset, long   expected, long   x);
//
// LS_cmp_exchange:
//
//   Object compareAndExchangeReferenceVolatile(Object o, long offset, Object expected, Object x);
//   Object compareAndExchangeReferenceAcquire( Object o, long offset, Object expected, Object x);
//   Object compareAndExchangeReferenceRelease( Object o, long offset, Object expected, Object x);
//
//   Object compareAndExchangeIntVolatile(   Object o, long offset, Object expected, Object x);
//   Object compareAndExchangeIntAcquire(    Object o, long offset, Object expected, Object x);
//   Object compareAndExchangeIntRelease(    Object o, long offset, Object expected, Object x);
//
//   Object compareAndExchangeLongVolatile(  Object o, long offset, Object expected, Object x);
//   Object compareAndExchangeLongAcquire(   Object o, long offset, Object expected, Object x);
//   Object compareAndExchangeLongRelease(   Object o, long offset, Object expected, Object x);
//
// LS_get_add:
//
//   int  getAndAddInt( Object o, long offset, int  delta)
//   long getAndAddLong(Object o, long offset, long delta)
//
// LS_get_set:
//
//   int    getAndSet(Object o, long offset, int    newValue)
//   long   getAndSet(Object o, long offset, long   newValue)
//   Object getAndSet(Object o, long offset, Object newValue)
//
bool LibraryCallKit::inline_unsafe_load_store(const BasicType type, const LoadStoreKind kind, const AccessKind access_kind) {
  // This basic scheme here is the same as inline_unsafe_access, but
  // differs in enough details that combining them would make the code
  // overly confusing.  (This is a true fact! I originally combined
  // them, but even I was confused by it!) As much code/comments as
  // possible are retained from inline_unsafe_access though to make
  // the correspondences clearer. - dl

  if (callee()->is_static())  return false;  // caller must have the capability!

  DecoratorSet decorators = C2_UNSAFE_ACCESS;
  decorators |= mo_decorator_for_access_kind(access_kind);

#ifndef PRODUCT
  BasicType rtype;
  {
    ResourceMark rm;
    // Check the signatures.
    ciSignature* sig = callee()->signature();
    rtype = sig->return_type()->basic_type();
    switch(kind) {
      case LS_get_add:
      case LS_get_set: {
      // Check the signatures.
#ifdef ASSERT
      assert(rtype == type, "get and set must return the expected type");
      assert(sig->count() == 3, "get and set has 3 arguments");
      assert(sig->type_at(0)->basic_type() == T_OBJECT, "get and set base is object");
      assert(sig->type_at(1)->basic_type() == T_LONG, "get and set offset is long");
      assert(sig->type_at(2)->basic_type() == type, "get and set must take expected type as new value/delta");
      assert(access_kind == Volatile, "mo is not passed to intrinsic nodes in current implementation");
#endif // ASSERT
        break;
      }
      case LS_cmp_swap:
      case LS_cmp_swap_weak: {
      // Check the signatures.
#ifdef ASSERT
      assert(rtype == T_BOOLEAN, "CAS must return boolean");
      assert(sig->count() == 4, "CAS has 4 arguments");
      assert(sig->type_at(0)->basic_type() == T_OBJECT, "CAS base is object");
      assert(sig->type_at(1)->basic_type() == T_LONG, "CAS offset is long");
#endif // ASSERT
        break;
      }
      case LS_cmp_exchange: {
      // Check the signatures.
#ifdef ASSERT
      assert(rtype == type, "CAS must return the expected type");
      assert(sig->count() == 4, "CAS has 4 arguments");
      assert(sig->type_at(0)->basic_type() == T_OBJECT, "CAS base is object");
      assert(sig->type_at(1)->basic_type() == T_LONG, "CAS offset is long");
#endif // ASSERT
        break;
      }
      default:
        ShouldNotReachHere();
    }
  }
#endif //PRODUCT

  C->set_has_unsafe_access(true);  // Mark eventual nmethod as "unsafe".

  // Get arguments:
  Node* receiver = NULL;
  Node* base     = NULL;
  Node* offset   = NULL;
  Node* oldval   = NULL;
  Node* newval   = NULL;
  switch(kind) {
    case LS_cmp_swap:
    case LS_cmp_swap_weak:
    case LS_cmp_exchange: {
      const bool two_slot_type = type2size[type] == 2;
      receiver = argument(0);  // type: oop
      base     = argument(1);  // type: oop
      offset   = argument(2);  // type: long
      oldval   = argument(4);  // type: oop, int, or long
      newval   = argument(two_slot_type ? 6 : 5);  // type: oop, int, or long
      break;
    }
    case LS_get_add:
    case LS_get_set: {
      receiver = argument(0);  // type: oop
      base     = argument(1);  // type: oop
      offset   = argument(2);  // type: long
      oldval   = NULL;
      newval   = argument(4);  // type: oop, int, or long
      break;
    }
    default:
      ShouldNotReachHere();
  }

  // Build field offset expression.
  // We currently rely on the cookies produced by Unsafe.xxxFieldOffset
  // to be plain byte offsets, which are also the same as those accepted
  // by oopDesc::field_addr.
  assert(Unsafe_field_offset_to_byte_offset(11) == 11, "fieldOffset must be byte-scaled");
  // 32-bit machines ignore the high half of long offsets
  offset = ConvL2X(offset);
  Node* adr = make_unsafe_address(base, offset, ACCESS_WRITE | ACCESS_READ, type, false);
  const TypePtr *adr_type = _gvn.type(adr)->isa_ptr();

  Compile::AliasType* alias_type = C->alias_type(adr_type);
  BasicType bt = alias_type->basic_type();
  if (bt != T_ILLEGAL &&
      (is_reference_type(bt) != (type == T_OBJECT))) {
    // Don't intrinsify mismatched object accesses.
    return false;
  }

  // For CAS, unlike inline_unsafe_access, there seems no point in
  // trying to refine types. Just use the coarse types here.
  assert(alias_type->index() != Compile::AliasIdxBot, "no bare pointers here");
  const Type *value_type = Type::get_const_basic_type(type);

  switch (kind) {
    case LS_get_set:
    case LS_cmp_exchange: {
      if (type == T_OBJECT) {
        const TypeOopPtr* tjp = sharpen_unsafe_type(alias_type, adr_type);
        if (tjp != NULL) {
          value_type = tjp;
        }
      }
      break;
    }
    case LS_cmp_swap:
    case LS_cmp_swap_weak:
    case LS_get_add:
      break;
    default:
      ShouldNotReachHere();
  }

  // Null check receiver.
  receiver = null_check(receiver);
  if (stopped()) {
    return true;
  }

  int alias_idx = C->get_alias_index(adr_type);

  if (is_reference_type(type)) {
    decorators |= IN_HEAP | ON_UNKNOWN_OOP_REF;

    // Transformation of a value which could be NULL pointer (CastPP #NULL)
    // could be delayed during Parse (for example, in adjust_map_after_if()).
    // Execute transformation here to avoid barrier generation in such case.
    if (_gvn.type(newval) == TypePtr::NULL_PTR)
      newval = _gvn.makecon(TypePtr::NULL_PTR);

    if (oldval != NULL && _gvn.type(oldval) == TypePtr::NULL_PTR) {
      // Refine the value to a null constant, when it is known to be null
      oldval = _gvn.makecon(TypePtr::NULL_PTR);
    }
  }

  Node* result = NULL;
  switch (kind) {
    case LS_cmp_exchange: {
      result = access_atomic_cmpxchg_val_at(base, adr, adr_type, alias_idx,
                                            oldval, newval, value_type, type, decorators);
      break;
    }
    case LS_cmp_swap_weak:
      decorators |= C2_WEAK_CMPXCHG;
    case LS_cmp_swap: {
      result = access_atomic_cmpxchg_bool_at(base, adr, adr_type, alias_idx,
                                             oldval, newval, value_type, type, decorators);
      break;
    }
    case LS_get_set: {
      result = access_atomic_xchg_at(base, adr, adr_type, alias_idx,
                                     newval, value_type, type, decorators);
      break;
    }
    case LS_get_add: {
      result = access_atomic_add_at(base, adr, adr_type, alias_idx,
                                    newval, value_type, type, decorators);
      break;
    }
    default:
      ShouldNotReachHere();
  }

  assert(type2size[result->bottom_type()->basic_type()] == type2size[rtype], "result type should match");
  set_result(result);
  return true;
}

bool LibraryCallKit::inline_unsafe_fence(vmIntrinsics::ID id) {
  // Regardless of form, don't allow previous ld/st to move down,
  // then issue acquire, release, or volatile mem_bar.
  insert_mem_bar(Op_MemBarCPUOrder);
  switch(id) {
    case vmIntrinsics::_loadFence:
      insert_mem_bar(Op_LoadFence);
      return true;
    case vmIntrinsics::_storeFence:
      insert_mem_bar(Op_StoreFence);
      return true;
    case vmIntrinsics::_fullFence:
      insert_mem_bar(Op_MemBarVolatile);
      return true;
    default:
      fatal_unexpected_iid(id);
      return false;
  }
}

bool LibraryCallKit::inline_onspinwait() {
  insert_mem_bar(Op_OnSpinWait);
  return true;
}

bool LibraryCallKit::klass_needs_init_guard(Node* kls) {
  if (!kls->is_Con()) {
    return true;
  }
  const TypeKlassPtr* klsptr = kls->bottom_type()->isa_klassptr();
  if (klsptr == NULL) {
    return true;
  }
  ciInstanceKlass* ik = klsptr->klass()->as_instance_klass();
  // don't need a guard for a klass that is already initialized
  return !ik->is_initialized();
}

//----------------------------inline_unsafe_writeback0-------------------------
// public native void Unsafe.writeback0(long address)
bool LibraryCallKit::inline_unsafe_writeback0() {
  if (!Matcher::has_match_rule(Op_CacheWB)) {
    return false;
  }
#ifndef PRODUCT
  assert(Matcher::has_match_rule(Op_CacheWBPreSync), "found match rule for CacheWB but not CacheWBPreSync");
  assert(Matcher::has_match_rule(Op_CacheWBPostSync), "found match rule for CacheWB but not CacheWBPostSync");
  ciSignature* sig = callee()->signature();
  assert(sig->type_at(0)->basic_type() == T_LONG, "Unsafe_writeback0 address is long!");
#endif
  null_check_receiver();  // null-check, then ignore
  Node *addr = argument(1);
  addr = new CastX2PNode(addr);
  addr = _gvn.transform(addr);
  Node *flush = new CacheWBNode(control(), memory(TypeRawPtr::BOTTOM), addr);
  flush = _gvn.transform(flush);
  set_memory(flush, TypeRawPtr::BOTTOM);
  return true;
}

//----------------------------inline_unsafe_writeback0-------------------------
// public native void Unsafe.writeback0(long address)
bool LibraryCallKit::inline_unsafe_writebackSync0(bool is_pre) {
  if (is_pre && !Matcher::has_match_rule(Op_CacheWBPreSync)) {
    return false;
  }
  if (!is_pre && !Matcher::has_match_rule(Op_CacheWBPostSync)) {
    return false;
  }
#ifndef PRODUCT
  assert(Matcher::has_match_rule(Op_CacheWB),
         (is_pre ? "found match rule for CacheWBPreSync but not CacheWB"
                : "found match rule for CacheWBPostSync but not CacheWB"));

#endif
  null_check_receiver();  // null-check, then ignore
  Node *sync;
  if (is_pre) {
    sync = new CacheWBPreSyncNode(control(), memory(TypeRawPtr::BOTTOM));
  } else {
    sync = new CacheWBPostSyncNode(control(), memory(TypeRawPtr::BOTTOM));
  }
  sync = _gvn.transform(sync);
  set_memory(sync, TypeRawPtr::BOTTOM);
  return true;
}

//----------------------------inline_unsafe_allocate---------------------------
// public native Object Unsafe.allocateInstance(Class<?> cls);
bool LibraryCallKit::inline_unsafe_allocate() {
  if (callee()->is_static())  return false;  // caller must have the capability!

  null_check_receiver();  // null-check, then ignore
  Node* cls = null_check(argument(1));
  if (stopped())  return true;

  Node* kls = load_klass_from_mirror(cls, false, NULL, 0);
  kls = null_check(kls);
  if (stopped())  return true;  // argument was like int.class

  Node* test = NULL;
  if (LibraryCallKit::klass_needs_init_guard(kls)) {
    // Note:  The argument might still be an illegal value like
    // Serializable.class or Object[].class.   The runtime will handle it.
    // But we must make an explicit check for initialization.
    Node* insp = basic_plus_adr(kls, in_bytes(InstanceKlass::init_state_offset()));
    // Use T_BOOLEAN for InstanceKlass::_init_state so the compiler
    // can generate code to load it as unsigned byte.
    Node* inst = make_load(NULL, insp, TypeInt::UBYTE, T_BOOLEAN, MemNode::unordered);
    Node* bits = intcon(InstanceKlass::fully_initialized);
    test = _gvn.transform(new SubINode(inst, bits));
    // The 'test' is non-zero if we need to take a slow path.
  }

  Node* obj = new_instance(kls, test);
  set_result(obj);
  return true;
}

//------------------------inline_native_time_funcs--------------
// inline code for System.currentTimeMillis() and System.nanoTime()
// these have the same type and signature
bool LibraryCallKit::inline_native_time_funcs(address funcAddr, const char* funcName) {
  const TypeFunc* tf = OptoRuntime::void_long_Type();
  const TypePtr* no_memory_effects = NULL;
  Node* time = make_runtime_call(RC_LEAF, tf, funcAddr, funcName, no_memory_effects);
  Node* value = _gvn.transform(new ProjNode(time, TypeFunc::Parms+0));
#ifdef ASSERT
  Node* value_top = _gvn.transform(new ProjNode(time, TypeFunc::Parms+1));
  assert(value_top == top(), "second value must be top");
#endif
  set_result(value);
  return true;
}

#ifdef JFR_HAVE_INTRINSICS

/*
* oop -> myklass
* myklass->trace_id |= USED
* return myklass->trace_id & ~0x3
*/
bool LibraryCallKit::inline_native_classID() {
  Node* cls = null_check(argument(0), T_OBJECT);
  Node* kls = load_klass_from_mirror(cls, false, NULL, 0);
  kls = null_check(kls, T_OBJECT);

  ByteSize offset = KLASS_TRACE_ID_OFFSET;
  Node* insp = basic_plus_adr(kls, in_bytes(offset));
  Node* tvalue = make_load(NULL, insp, TypeLong::LONG, T_LONG, MemNode::unordered);

  Node* clsused = longcon(0x01l); // set the class bit
  Node* orl = _gvn.transform(new OrLNode(tvalue, clsused));
  const TypePtr *adr_type = _gvn.type(insp)->isa_ptr();
  store_to_memory(control(), insp, orl, T_LONG, adr_type, MemNode::unordered);

#ifdef TRACE_ID_META_BITS
  Node* mbits = longcon(~TRACE_ID_META_BITS);
  tvalue = _gvn.transform(new AndLNode(tvalue, mbits));
#endif
#ifdef TRACE_ID_SHIFT
  Node* cbits = intcon(TRACE_ID_SHIFT);
  tvalue = _gvn.transform(new URShiftLNode(tvalue, cbits));
#endif

  set_result(tvalue);
  return true;

}

bool LibraryCallKit::inline_native_getEventWriter() {
  Node* tls_ptr = _gvn.transform(new ThreadLocalNode());

  Node* jobj_ptr = basic_plus_adr(top(), tls_ptr,
                                  in_bytes(THREAD_LOCAL_WRITER_OFFSET_JFR));

  Node* jobj = make_load(control(), jobj_ptr, TypeRawPtr::BOTTOM, T_ADDRESS, MemNode::unordered);

  Node* jobj_cmp_null = _gvn.transform( new CmpPNode(jobj, null()) );
  Node* test_jobj_eq_null  = _gvn.transform( new BoolNode(jobj_cmp_null, BoolTest::eq) );

  IfNode* iff_jobj_null =
    create_and_map_if(control(), test_jobj_eq_null, PROB_MIN, COUNT_UNKNOWN);

  enum { _normal_path = 1,
         _null_path = 2,
         PATH_LIMIT };

  RegionNode* result_rgn = new RegionNode(PATH_LIMIT);
  PhiNode*    result_val = new PhiNode(result_rgn, TypeInstPtr::BOTTOM);

  Node* jobj_is_null = _gvn.transform(new IfTrueNode(iff_jobj_null));
  result_rgn->init_req(_null_path, jobj_is_null);
  result_val->init_req(_null_path, null());

  Node* jobj_is_not_null = _gvn.transform(new IfFalseNode(iff_jobj_null));
  set_control(jobj_is_not_null);
  Node* res = access_load(jobj, TypeInstPtr::NOTNULL, T_OBJECT,
                          IN_NATIVE | C2_CONTROL_DEPENDENT_LOAD);
  result_rgn->init_req(_normal_path, control());
  result_val->init_req(_normal_path, res);

  set_result(result_rgn, result_val);

  return true;
}

#endif // JFR_HAVE_INTRINSICS

//------------------------inline_native_currentThread------------------
bool LibraryCallKit::inline_native_currentThread() {
  Node* junk = NULL;
  set_result(generate_current_thread(junk));
  return true;
}

//-----------------------load_klass_from_mirror_common-------------------------
// Given a java mirror (a java.lang.Class oop), load its corresponding klass oop.
// Test the klass oop for null (signifying a primitive Class like Integer.TYPE),
// and branch to the given path on the region.
// If never_see_null, take an uncommon trap on null, so we can optimistically
// compile for the non-null case.
// If the region is NULL, force never_see_null = true.
Node* LibraryCallKit::load_klass_from_mirror_common(Node* mirror,
                                                    bool never_see_null,
                                                    RegionNode* region,
                                                    int null_path,
                                                    int offset) {
  if (region == NULL)  never_see_null = true;
  Node* p = basic_plus_adr(mirror, offset);
  const TypeKlassPtr*  kls_type = TypeKlassPtr::OBJECT_OR_NULL;
  Node* kls = _gvn.transform(LoadKlassNode::make(_gvn, NULL, immutable_memory(), p, TypeRawPtr::BOTTOM, kls_type));
  Node* null_ctl = top();
  kls = null_check_oop(kls, &null_ctl, never_see_null);
  if (region != NULL) {
    // Set region->in(null_path) if the mirror is a primitive (e.g, int.class).
    region->init_req(null_path, null_ctl);
  } else {
    assert(null_ctl == top(), "no loose ends");
  }
  return kls;
}

//--------------------(inline_native_Class_query helpers)---------------------
// Use this for JVM_ACC_INTERFACE, JVM_ACC_IS_CLONEABLE_FAST, JVM_ACC_HAS_FINALIZER.
// Fall through if (mods & mask) == bits, take the guard otherwise.
Node* LibraryCallKit::generate_access_flags_guard(Node* kls, int modifier_mask, int modifier_bits, RegionNode* region) {
  // Branch around if the given klass has the given modifier bit set.
  // Like generate_guard, adds a new path onto the region.
  Node* modp = basic_plus_adr(kls, in_bytes(Klass::access_flags_offset()));
  Node* mods = make_load(NULL, modp, TypeInt::INT, T_INT, MemNode::unordered);
  Node* mask = intcon(modifier_mask);
  Node* bits = intcon(modifier_bits);
  Node* mbit = _gvn.transform(new AndINode(mods, mask));
  Node* cmp  = _gvn.transform(new CmpINode(mbit, bits));
  Node* bol  = _gvn.transform(new BoolNode(cmp, BoolTest::ne));
  return generate_fair_guard(bol, region);
}
Node* LibraryCallKit::generate_interface_guard(Node* kls, RegionNode* region) {
  return generate_access_flags_guard(kls, JVM_ACC_INTERFACE, 0, region);
}

//-------------------------inline_native_Class_query-------------------
bool LibraryCallKit::inline_native_Class_query(vmIntrinsics::ID id) {
  const Type* return_type = TypeInt::BOOL;
  Node* prim_return_value = top();  // what happens if it's a primitive class?
  bool never_see_null = !too_many_traps(Deoptimization::Reason_null_check);
  bool expect_prim = false;     // most of these guys expect to work on refs

  enum { _normal_path = 1, _prim_path = 2, PATH_LIMIT };

  Node* mirror = argument(0);
  Node* obj    = top();

  switch (id) {
  case vmIntrinsics::_isInstance:
    // nothing is an instance of a primitive type
    prim_return_value = intcon(0);
    obj = argument(1);
    break;
  case vmIntrinsics::_getModifiers:
    prim_return_value = intcon(JVM_ACC_ABSTRACT | JVM_ACC_FINAL | JVM_ACC_PUBLIC);
    assert(is_power_of_2((int)JVM_ACC_WRITTEN_FLAGS+1), "change next line");
    return_type = TypeInt::make(0, JVM_ACC_WRITTEN_FLAGS, Type::WidenMin);
    break;
  case vmIntrinsics::_isInterface:
    prim_return_value = intcon(0);
    break;
  case vmIntrinsics::_isArray:
    prim_return_value = intcon(0);
    expect_prim = true;  // cf. ObjectStreamClass.getClassSignature
    break;
  case vmIntrinsics::_isPrimitive:
    prim_return_value = intcon(1);
    expect_prim = true;  // obviously
    break;
  case vmIntrinsics::_getSuperclass:
    prim_return_value = null();
    return_type = TypeInstPtr::MIRROR->cast_to_ptr_type(TypePtr::BotPTR);
    break;
  case vmIntrinsics::_getClassAccessFlags:
    prim_return_value = intcon(JVM_ACC_ABSTRACT | JVM_ACC_FINAL | JVM_ACC_PUBLIC);
    return_type = TypeInt::INT;  // not bool!  6297094
    break;
  default:
    fatal_unexpected_iid(id);
    break;
  }

  const TypeInstPtr* mirror_con = _gvn.type(mirror)->isa_instptr();
  if (mirror_con == NULL)  return false;  // cannot happen?

#ifndef PRODUCT
  if (C->print_intrinsics() || C->print_inlining()) {
    ciType* k = mirror_con->java_mirror_type();
    if (k) {
      tty->print("Inlining %s on constant Class ", vmIntrinsics::name_at(intrinsic_id()));
      k->print_name();
      tty->cr();
    }
  }
#endif

  // Null-check the mirror, and the mirror's klass ptr (in case it is a primitive).
  RegionNode* region = new RegionNode(PATH_LIMIT);
  record_for_igvn(region);
  PhiNode* phi = new PhiNode(region, return_type);

  // The mirror will never be null of Reflection.getClassAccessFlags, however
  // it may be null for Class.isInstance or Class.getModifiers. Throw a NPE
  // if it is. See bug 4774291.

  // For Reflection.getClassAccessFlags(), the null check occurs in
  // the wrong place; see inline_unsafe_access(), above, for a similar
  // situation.
  mirror = null_check(mirror);
  // If mirror or obj is dead, only null-path is taken.
  if (stopped())  return true;

  if (expect_prim)  never_see_null = false;  // expect nulls (meaning prims)

  // Now load the mirror's klass metaobject, and null-check it.
  // Side-effects region with the control path if the klass is null.
  Node* kls = load_klass_from_mirror(mirror, never_see_null, region, _prim_path);
  // If kls is null, we have a primitive mirror.
  phi->init_req(_prim_path, prim_return_value);
  if (stopped()) { set_result(region, phi); return true; }
  bool safe_for_replace = (region->in(_prim_path) == top());

  Node* p;  // handy temp
  Node* null_ctl;

  // Now that we have the non-null klass, we can perform the real query.
  // For constant classes, the query will constant-fold in LoadNode::Value.
  Node* query_value = top();
  switch (id) {
  case vmIntrinsics::_isInstance:
    // nothing is an instance of a primitive type
    query_value = gen_instanceof(obj, kls, safe_for_replace);
    break;

  case vmIntrinsics::_getModifiers:
    p = basic_plus_adr(kls, in_bytes(Klass::modifier_flags_offset()));
    query_value = make_load(NULL, p, TypeInt::INT, T_INT, MemNode::unordered);
    break;

  case vmIntrinsics::_isInterface:
    // (To verify this code sequence, check the asserts in JVM_IsInterface.)
    if (generate_interface_guard(kls, region) != NULL)
      // A guard was added.  If the guard is taken, it was an interface.
      phi->add_req(intcon(1));
    // If we fall through, it's a plain class.
    query_value = intcon(0);
    break;

  case vmIntrinsics::_isArray:
    // (To verify this code sequence, check the asserts in JVM_IsArrayClass.)
    if (generate_array_guard(kls, region) != NULL)
      // A guard was added.  If the guard is taken, it was an array.
      phi->add_req(intcon(1));
    // If we fall through, it's a plain class.
    query_value = intcon(0);
    break;

  case vmIntrinsics::_isPrimitive:
    query_value = intcon(0); // "normal" path produces false
    break;

  case vmIntrinsics::_getSuperclass:
    // The rules here are somewhat unfortunate, but we can still do better
    // with random logic than with a JNI call.
    // Interfaces store null or Object as _super, but must report null.
    // Arrays store an intermediate super as _super, but must report Object.
    // Other types can report the actual _super.
    // (To verify this code sequence, check the asserts in JVM_IsInterface.)
    if (generate_interface_guard(kls, region) != NULL)
      // A guard was added.  If the guard is taken, it was an interface.
      phi->add_req(null());
    if (generate_array_guard(kls, region) != NULL)
      // A guard was added.  If the guard is taken, it was an array.
      phi->add_req(makecon(TypeInstPtr::make(env()->Object_klass()->java_mirror())));
    // If we fall through, it's a plain class.  Get its _super.
    p = basic_plus_adr(kls, in_bytes(Klass::super_offset()));
    kls = _gvn.transform(LoadKlassNode::make(_gvn, NULL, immutable_memory(), p, TypeRawPtr::BOTTOM, TypeKlassPtr::OBJECT_OR_NULL));
    null_ctl = top();
    kls = null_check_oop(kls, &null_ctl);
    if (null_ctl != top()) {
      // If the guard is taken, Object.superClass is null (both klass and mirror).
      region->add_req(null_ctl);
      phi   ->add_req(null());
    }
    if (!stopped()) {
      query_value = load_mirror_from_klass(kls);
    }
    break;

  case vmIntrinsics::_getClassAccessFlags:
    p = basic_plus_adr(kls, in_bytes(Klass::access_flags_offset()));
    query_value = make_load(NULL, p, TypeInt::INT, T_INT, MemNode::unordered);
    break;

  default:
    fatal_unexpected_iid(id);
    break;
  }

  // Fall-through is the normal case of a query to a real class.
  phi->init_req(1, query_value);
  region->init_req(1, control());

  C->set_has_split_ifs(true); // Has chance for split-if optimization
  set_result(region, phi);
  return true;
}

//-------------------------inline_value_Class_conversion-------------------
// public Class<T> java.lang.Class.asPrimaryType();
// public Class<T> java.lang.Class.asIndirectType()
bool LibraryCallKit::inline_value_Class_conversion(vmIntrinsics::ID id) {
  Node* mirror = argument(0); // Receiver Class
  const TypeInstPtr* mirror_con = _gvn.type(mirror)->isa_instptr();
  if (mirror_con == NULL) {
    return false;
  }

  bool is_indirect_type = true;
  ciType* tm = mirror_con->java_mirror_type(&is_indirect_type);
  if (tm != NULL) {
    Node* result = mirror;
    if (tm->is_valuetype()) {
      if (id == vmIntrinsics::_asPrimaryType && is_indirect_type) {
        result = _gvn.makecon(TypeInstPtr::make(tm->as_value_klass()->inline_mirror_instance()));
      } else if (id == vmIntrinsics::_asIndirectType && !is_indirect_type) {
        result = _gvn.makecon(TypeInstPtr::make(tm->as_value_klass()->indirect_mirror_instance()));
      }
    }
    set_result(result);
    return true;
  }
  return false;
}

//-------------------------inline_Class_cast-------------------
bool LibraryCallKit::inline_Class_cast() {
  Node* mirror = argument(0); // Class
  Node* obj    = argument(1);
  const TypeInstPtr* mirror_con = _gvn.type(mirror)->isa_instptr();
  if (mirror_con == NULL) {
    return false;  // dead path (mirror->is_top()).
  }
  if (obj == NULL || obj->is_top()) {
    return false;  // dead path
  }

  ciKlass* obj_klass = NULL;
  if (obj->is_ValueType()) {
    obj_klass = _gvn.type(obj)->value_klass();
  } else {
    const TypeOopPtr* tp = _gvn.type(obj)->isa_oopptr();
    if (tp != NULL) {
      obj_klass = tp->klass();
    }
  }

  // First, see if Class.cast() can be folded statically.
  // java_mirror_type() returns non-null for compile-time Class constants.
  bool is_indirect_type = true;
  ciType* tm = mirror_con->java_mirror_type(&is_indirect_type);
  if (!obj->is_ValueType() && !is_indirect_type) {
    obj = null_check(obj);
    if (stopped()) {
      return true;
    }
  }
  if (tm != NULL && tm->is_klass() && obj_klass != NULL) {
    if (!obj_klass->is_loaded()) {
      // Don't use intrinsic when class is not loaded.
      return false;
    } else {
      int static_res = C->static_subtype_check(tm->as_klass(), obj_klass);
      if (static_res == Compile::SSC_always_true) {
        // isInstance() is true - fold the code.
        set_result(obj);
        return true;
      } else if (static_res == Compile::SSC_always_false) {
        // Don't use intrinsic, have to throw ClassCastException.
        // If the reference is null, the non-intrinsic bytecode will
        // be optimized appropriately.
        return false;
      }
    }
  }

  // Bailout intrinsic and do normal inlining if exception path is frequent.
  if (too_many_traps(Deoptimization::Reason_intrinsic)) {
    return false;
  }

  // Generate dynamic checks.
  // Class.cast() is java implementation of _checkcast bytecode.
  // Do checkcast (Parse::do_checkcast()) optimizations here.

  mirror = null_check(mirror);
  // If mirror is dead, only null-path is taken.
  if (stopped()) {
    return true;
  }

  // Not-subtype or the mirror's klass ptr is NULL (in case it is a primitive).
  enum { _bad_type_path = 1, _prim_path = 2, _npe_path = 3, PATH_LIMIT };
  RegionNode* region = new RegionNode(PATH_LIMIT);
  record_for_igvn(region);

  // Now load the mirror's klass metaobject, and null-check it.
  // If kls is null, we have a primitive mirror and
  // nothing is an instance of a primitive type.
  Node* kls = load_klass_from_mirror(mirror, false, region, _prim_path);

  Node* res = top();
  if (!stopped()) {
    if (EnableValhalla && !obj->is_ValueType() && is_indirect_type) {
      // Check if (mirror == inline_mirror && obj == null)
      Node* is_val_mirror = generate_fair_guard(is_value_mirror(mirror), NULL);
      if (is_val_mirror != NULL) {
        RegionNode* r = new RegionNode(3);
        record_for_igvn(r);
        r->init_req(1, control());

        // Casting to .val, check for null
        set_control(is_val_mirror);
        Node *null_ctr = top();
        null_check_oop(obj, &null_ctr);
        region->init_req(_npe_path, null_ctr);
        r->init_req(2, control());

        set_control(_gvn.transform(r));
      }
    }

    Node* bad_type_ctrl = top();
    // Do checkcast optimizations.
    res = gen_checkcast(obj, kls, &bad_type_ctrl);
    region->init_req(_bad_type_path, bad_type_ctrl);
  }
  if (region->in(_prim_path) != top() ||
      region->in(_bad_type_path) != top() ||
      region->in(_npe_path) != top()) {
    // Let Interpreter throw ClassCastException.
    PreserveJVMState pjvms(this);
    set_control(_gvn.transform(region));
    uncommon_trap(Deoptimization::Reason_intrinsic,
                  Deoptimization::Action_maybe_recompile);
  }
  if (!stopped()) {
    set_result(res);
  }
  return true;
}


//--------------------------inline_native_subtype_check------------------------
// This intrinsic takes the JNI calls out of the heart of
// UnsafeFieldAccessorImpl.set, which improves Field.set, readObject, etc.
bool LibraryCallKit::inline_native_subtype_check() {
  // Pull both arguments off the stack.
  Node* args[2];                // two java.lang.Class mirrors: superc, subc
  args[0] = argument(0);
  args[1] = argument(1);
  Node* klasses[2];             // corresponding Klasses: superk, subk
  klasses[0] = klasses[1] = top();

  enum {
    // A full decision tree on {superc is prim, subc is prim}:
    _prim_0_path = 1,           // {P,N} => false
                                // {P,P} & superc!=subc => false
    _prim_same_path,            // {P,P} & superc==subc => true
    _prim_1_path,               // {N,P} => false
    _ref_subtype_path,          // {N,N} & subtype check wins => true
    _both_ref_path,             // {N,N} & subtype check loses => false
    PATH_LIMIT
  };

  RegionNode* region = new RegionNode(PATH_LIMIT);
  RegionNode* prim_region = new RegionNode(2);
  Node*       phi    = new PhiNode(region, TypeInt::BOOL);
  record_for_igvn(region);
  record_for_igvn(prim_region);

  const TypePtr* adr_type = TypeRawPtr::BOTTOM;   // memory type of loads
  const TypeKlassPtr* kls_type = TypeKlassPtr::OBJECT_OR_NULL;
  int class_klass_offset = java_lang_Class::klass_offset_in_bytes();

  // First null-check both mirrors and load each mirror's klass metaobject.
  int which_arg;
  for (which_arg = 0; which_arg <= 1; which_arg++) {
    Node* arg = args[which_arg];
    arg = null_check(arg);
    if (stopped())  break;
    args[which_arg] = arg;

    Node* p = basic_plus_adr(arg, class_klass_offset);
    Node* kls = LoadKlassNode::make(_gvn, NULL, immutable_memory(), p, adr_type, kls_type);
    klasses[which_arg] = _gvn.transform(kls);
  }

  // Having loaded both klasses, test each for null.
  bool never_see_null = !too_many_traps(Deoptimization::Reason_null_check);
  for (which_arg = 0; which_arg <= 1; which_arg++) {
    Node* kls = klasses[which_arg];
    Node* null_ctl = top();
    kls = null_check_oop(kls, &null_ctl, never_see_null);
    if (which_arg == 0) {
      prim_region->init_req(1, null_ctl);
    } else {
      region->init_req(_prim_1_path, null_ctl);
    }
    if (stopped())  break;
    klasses[which_arg] = kls;
  }

  if (!stopped()) {
    // now we have two reference types, in klasses[0..1]
    Node* subk   = klasses[1];  // the argument to isAssignableFrom
    Node* superk = klasses[0];  // the receiver
    region->set_req(_both_ref_path, gen_subtype_check(subk, superk));
    // If superc is a value mirror, we also need to check if superc == subc because
    // V? is not a subtype of V but due to subk == superk the subtype check will pass.
    generate_fair_guard(is_value_mirror(args[0]), prim_region);
    // now we have a successful reference subtype check
    region->set_req(_ref_subtype_path, control());
  }

  // If both operands are primitive (both klasses null), then
  // we must return true when they are identical primitives.
  // It is convenient to test this after the first null klass check.
  // This path is also used if superc is a value mirror.
  set_control(_gvn.transform(prim_region));
  if (!stopped()) {
    // Since superc is primitive, make a guard for the superc==subc case.
    Node* cmp_eq = _gvn.transform(new CmpPNode(args[0], args[1]));
    Node* bol_eq = _gvn.transform(new BoolNode(cmp_eq, BoolTest::eq));
    generate_fair_guard(bol_eq, region);
    if (region->req() == PATH_LIMIT+1) {
      // A guard was added.  If the added guard is taken, superc==subc.
      region->swap_edges(PATH_LIMIT, _prim_same_path);
      region->del_req(PATH_LIMIT);
    }
    region->set_req(_prim_0_path, control()); // Not equal after all.
  }

  // these are the only paths that produce 'true':
  phi->set_req(_prim_same_path,   intcon(1));
  phi->set_req(_ref_subtype_path, intcon(1));

  // pull together the cases:
  assert(region->req() == PATH_LIMIT, "sane region");
  for (uint i = 1; i < region->req(); i++) {
    Node* ctl = region->in(i);
    if (ctl == NULL || ctl == top()) {
      region->set_req(i, top());
      phi   ->set_req(i, top());
    } else if (phi->in(i) == NULL) {
      phi->set_req(i, intcon(0)); // all other paths produce 'false'
    }
  }

  set_control(_gvn.transform(region));
  set_result(_gvn.transform(phi));
  return true;
}

//---------------------generate_array_guard_common------------------------
Node* LibraryCallKit::generate_array_guard_common(Node* kls, RegionNode* region, ArrayKind kind) {

  if (stopped()) {
    return NULL;
  }

  // Like generate_guard, adds a new path onto the region.
  jint  layout_con = 0;
  Node* layout_val = get_layout_helper(kls, layout_con);
  if (layout_val == NULL) {
    bool query = 0;
    switch(kind) {
      case ObjectArray:    query = Klass::layout_helper_is_objArray(layout_con); break;
      case NonObjectArray: query = !Klass::layout_helper_is_objArray(layout_con); break;
      case TypeArray:      query = Klass::layout_helper_is_typeArray(layout_con); break;
      case ValueArray:     query = Klass::layout_helper_is_valueArray(layout_con); break;
      case AnyArray:       query = Klass::layout_helper_is_array(layout_con); break;
      case NonArray:       query = !Klass::layout_helper_is_array(layout_con); break;
      default:
        ShouldNotReachHere();
    }
    if (!query) {
      return NULL;                       // never a branch
    } else {                             // always a branch
      Node* always_branch = control();
      if (region != NULL)
        region->add_req(always_branch);
      set_control(top());
      return always_branch;
    }
  }
  unsigned int value = 0;
  BoolTest::mask btest = BoolTest::illegal;
  switch(kind) {
    case ObjectArray:
    case NonObjectArray: {
      value = Klass::_lh_array_tag_obj_value;
      layout_val = _gvn.transform(new RShiftINode(layout_val, intcon(Klass::_lh_array_tag_shift)));
      btest = kind == ObjectArray ? BoolTest::eq : BoolTest::ne;
      break;
    }
    case TypeArray: {
      value = Klass::_lh_array_tag_type_value;
      layout_val = _gvn.transform(new RShiftINode(layout_val, intcon(Klass::_lh_array_tag_shift)));
      btest = BoolTest::eq;
      break;
    }
    case ValueArray: {
      value = Klass::_lh_array_tag_vt_value;
      layout_val = _gvn.transform(new RShiftINode(layout_val, intcon(Klass::_lh_array_tag_shift)));
      btest = BoolTest::eq;
      break;
    }
    case AnyArray:    value = Klass::_lh_neutral_value; btest = BoolTest::lt; break;
    case NonArray:    value = Klass::_lh_neutral_value; btest = BoolTest::gt; break;
    default:
      ShouldNotReachHere();
  }
  // Now test the correct condition.
  jint nval = (jint)value;
  Node* cmp = _gvn.transform(new CmpINode(layout_val, intcon(nval)));
  Node* bol = _gvn.transform(new BoolNode(cmp, btest));
  return generate_fair_guard(bol, region);
}


//-----------------------inline_native_newArray--------------------------
// private static native Object java.lang.reflect.Array.newArray(Class<?> componentType, int length);
// private        native Object Unsafe.allocateUninitializedArray0(Class<?> cls, int size);
bool LibraryCallKit::inline_unsafe_newArray(bool uninitialized) {
  Node* mirror;
  Node* count_val;
  if (uninitialized) {
    mirror    = argument(1);
    count_val = argument(2);
  } else {
    mirror    = argument(0);
    count_val = argument(1);
  }

  mirror = null_check(mirror);
  // If mirror or obj is dead, only null-path is taken.
  if (stopped())  return true;

  enum { _normal_path = 1, _slow_path = 2, PATH_LIMIT };
  RegionNode* result_reg = new RegionNode(PATH_LIMIT);
  PhiNode*    result_val = new PhiNode(result_reg, TypeInstPtr::NOTNULL);
  PhiNode*    result_io  = new PhiNode(result_reg, Type::ABIO);
  PhiNode*    result_mem = new PhiNode(result_reg, Type::MEMORY, TypePtr::BOTTOM);

  bool never_see_null = !too_many_traps(Deoptimization::Reason_null_check);
  Node* klass_node = load_array_klass_from_mirror(mirror, never_see_null,
                                                  result_reg, _slow_path);
  Node* normal_ctl   = control();
  Node* no_array_ctl = result_reg->in(_slow_path);

  // Generate code for the slow case.  We make a call to newArray().
  set_control(no_array_ctl);
  if (!stopped()) {
    // Either the input type is void.class, or else the
    // array klass has not yet been cached.  Either the
    // ensuing call will throw an exception, or else it
    // will cache the array klass for next time.
    PreserveJVMState pjvms(this);
    CallJavaNode* slow_call = generate_method_call_static(vmIntrinsics::_newArray);
    Node* slow_result = set_results_for_java_call(slow_call);
    // this->control() comes from set_results_for_java_call
    result_reg->set_req(_slow_path, control());
    result_val->set_req(_slow_path, slow_result);
    result_io ->set_req(_slow_path, i_o());
    result_mem->set_req(_slow_path, reset_memory());
  }

  set_control(normal_ctl);
  if (!stopped()) {
    // Normal case:  The array type has been cached in the java.lang.Class.
    // The following call works fine even if the array type is polymorphic.
    // It could be a dynamic mix of int[], boolean[], Object[], etc.
    Node* obj = new_array(klass_node, count_val, 0, NULL, false, mirror);  // no arguments to push
    result_reg->init_req(_normal_path, control());
    result_val->init_req(_normal_path, obj);
    result_io ->init_req(_normal_path, i_o());
    result_mem->init_req(_normal_path, reset_memory());

    if (uninitialized) {
      // Mark the allocation so that zeroing is skipped
      AllocateArrayNode* alloc = AllocateArrayNode::Ideal_array_allocation(obj, &_gvn);
      alloc->maybe_set_complete(&_gvn);
    }
  }

  // Return the combined state.
  set_i_o(        _gvn.transform(result_io)  );
  set_all_memory( _gvn.transform(result_mem));

  C->set_has_split_ifs(true); // Has chance for split-if optimization
  set_result(result_reg, result_val);
  return true;
}

//----------------------inline_native_getLength--------------------------
// public static native int java.lang.reflect.Array.getLength(Object array);
bool LibraryCallKit::inline_native_getLength() {
  if (too_many_traps(Deoptimization::Reason_intrinsic))  return false;

  Node* array = null_check(argument(0));
  // If array is dead, only null-path is taken.
  if (stopped())  return true;

  // Deoptimize if it is a non-array.
  Node* non_array = generate_non_array_guard(load_object_klass(array), NULL);

  if (non_array != NULL) {
    PreserveJVMState pjvms(this);
    set_control(non_array);
    uncommon_trap(Deoptimization::Reason_intrinsic,
                  Deoptimization::Action_maybe_recompile);
  }

  // If control is dead, only non-array-path is taken.
  if (stopped())  return true;

  // The works fine even if the array type is polymorphic.
  // It could be a dynamic mix of int[], boolean[], Object[], etc.
  Node* result = load_array_length(array);

  C->set_has_split_ifs(true);  // Has chance for split-if optimization
  set_result(result);
  return true;
}

//------------------------inline_array_copyOf----------------------------
// public static <T,U> T[] java.util.Arrays.copyOf(     U[] original, int newLength,         Class<? extends T[]> newType);
// public static <T,U> T[] java.util.Arrays.copyOfRange(U[] original, int from,      int to, Class<? extends T[]> newType);
bool LibraryCallKit::inline_array_copyOf(bool is_copyOfRange) {
  if (too_many_traps(Deoptimization::Reason_intrinsic))  return false;

  // Get the arguments.
  Node* original          = argument(0);
  Node* start             = is_copyOfRange? argument(1): intcon(0);
  Node* end               = is_copyOfRange? argument(2): argument(1);
  Node* array_type_mirror = is_copyOfRange? argument(3): argument(2);

  const TypeAryPtr* original_t = _gvn.type(original)->isa_aryptr();
  const TypeInstPtr* mirror_t = _gvn.type(array_type_mirror)->isa_instptr();
  if (EnableValhalla && ValueArrayFlatten &&
      (original_t == NULL || mirror_t == NULL ||
       (mirror_t->java_mirror_type() == NULL &&
        (original_t->elem()->isa_valuetype() ||
         (original_t->elem()->make_oopptr() != NULL &&
          original_t->elem()->make_oopptr()->can_be_value_type()))))) {
    // We need to know statically if the copy is to a flattened array
    // or not but can't tell.
    return false;
  }

  Node* newcopy = NULL;

  // Set the original stack and the reexecute bit for the interpreter to reexecute
  // the bytecode that invokes Arrays.copyOf if deoptimization happens.
  { PreserveReexecuteState preexecs(this);
    jvms()->set_should_reexecute(true);

    array_type_mirror = null_check(array_type_mirror);
    original          = null_check(original);

    // Check if a null path was taken unconditionally.
    if (stopped())  return true;

    Node* orig_length = load_array_length(original);

    Node* klass_node = load_klass_from_mirror(array_type_mirror, false, NULL, 0);
    klass_node = null_check(klass_node);

    RegionNode* bailout = new RegionNode(1);
    record_for_igvn(bailout);

    // Despite the generic type of Arrays.copyOf, the mirror might be int, int[], etc.
    // Bail out if that is so.
    // Value type array may have object field that would require a
    // write barrier. Conservatively, go to slow path.
    BarrierSetC2* bs = BarrierSet::barrier_set()->barrier_set_c2();
    Node* not_objArray = !bs->array_copy_requires_gc_barriers(false, T_OBJECT, false, BarrierSetC2::Parsing) ?
        generate_typeArray_guard(klass_node, bailout) : generate_non_objArray_guard(klass_node, bailout);
    if (not_objArray != NULL) {
      // Improve the klass node's type from the new optimistic assumption:
      ciKlass* ak = ciArrayKlass::make(env()->Object_klass());
      const Type* akls = TypeKlassPtr::make(TypePtr::NotNull, ak, Type::Offset(0), false);
      Node* cast = new CastPPNode(klass_node, akls);
      cast->init_req(0, control());
      klass_node = _gvn.transform(cast);
    }

    Node* original_kls = load_object_klass(original);
    // ArrayCopyNode:Ideal may transform the ArrayCopyNode to
    // loads/stores but it is legal only if we're sure the
    // Arrays.copyOf would succeed. So we need all input arguments
    // to the copyOf to be validated, including that the copy to the
    // new array won't trigger an ArrayStoreException. That subtype
    // check can be optimized if we know something on the type of
    // the input array from type speculation.
    if (_gvn.type(klass_node)->singleton() && !stopped()) {
      ciKlass* subk   = _gvn.type(original_kls)->is_klassptr()->klass();
      ciKlass* superk = _gvn.type(klass_node)->is_klassptr()->klass();

      int test = C->static_subtype_check(superk, subk);
      if (test != Compile::SSC_always_true && test != Compile::SSC_always_false) {
        const TypeOopPtr* t_original = _gvn.type(original)->is_oopptr();
        if (t_original->speculative_type() != NULL) {
          original = maybe_cast_profiled_obj(original, t_original->speculative_type(), true);
          original_kls = load_object_klass(original);
        }
      }
    }

    if (ValueArrayFlatten) {
      // Either both or neither new array klass and original array
      // klass must be flattened
      Node* is_flat = generate_valueArray_guard(klass_node, NULL);
      if (!original_t->is_not_flat()) {
        generate_valueArray_guard(original_kls, bailout);
      }
      if (is_flat != NULL) {
        RegionNode* r = new RegionNode(2);
        record_for_igvn(r);
        r->init_req(1, control());
        set_control(is_flat);
        if (!original_t->is_not_flat()) {
          generate_valueArray_guard(original_kls, r);
        }
        bailout->add_req(control());
        set_control(_gvn.transform(r));
      }
    }

    // Bail out if either start or end is negative.
    generate_negative_guard(start, bailout, &start);
    generate_negative_guard(end,   bailout, &end);

    Node* length = end;
    if (_gvn.type(start) != TypeInt::ZERO) {
      length = _gvn.transform(new SubINode(end, start));
    }

    // Bail out if length is negative.
    // Without this the new_array would throw
    // NegativeArraySizeException but IllegalArgumentException is what
    // should be thrown
    generate_negative_guard(length, bailout, &length);

    if (bailout->req() > 1) {
      PreserveJVMState pjvms(this);
      set_control(_gvn.transform(bailout));
      uncommon_trap(Deoptimization::Reason_intrinsic,
                    Deoptimization::Action_maybe_recompile);
    }

    if (!stopped()) {
      // How many elements will we copy from the original?
      // The answer is MinI(orig_length - start, length).
      Node* orig_tail = _gvn.transform(new SubINode(orig_length, start));
      Node* moved = generate_min_max(vmIntrinsics::_min, orig_tail, length);

      // Generate a direct call to the right arraycopy function(s).
      // We know the copy is disjoint but we might not know if the
      // oop stores need checking.
      // Extreme case:  Arrays.copyOf((Integer[])x, 10, String[].class).
      // This will fail a store-check if x contains any non-nulls.

      bool validated = false;
      // Reason_class_check rather than Reason_intrinsic because we
      // want to intrinsify even if this traps.
      if (!too_many_traps(Deoptimization::Reason_class_check)) {
<<<<<<< HEAD
        Node* not_subtype_ctrl = gen_subtype_check(original_kls,
                                                   klass_node);
=======
        Node* not_subtype_ctrl = gen_subtype_check(original, klass_node);
>>>>>>> 67ba91ba

        if (not_subtype_ctrl != top()) {
          PreserveJVMState pjvms(this);
          set_control(not_subtype_ctrl);
          uncommon_trap(Deoptimization::Reason_class_check,
                        Deoptimization::Action_make_not_entrant);
          assert(stopped(), "Should be stopped");
        }
        validated = true;
      }

      if (!stopped()) {
        // Load element mirror
        Node* p = basic_plus_adr(array_type_mirror, java_lang_Class::component_mirror_offset_in_bytes());
        Node* elem_mirror = access_load_at(array_type_mirror, p, _gvn.type(p)->is_ptr(), TypeInstPtr::MIRROR, T_OBJECT, IN_HEAP);

        newcopy = new_array(klass_node, length, 0, NULL, false, elem_mirror);

        ArrayCopyNode* ac = ArrayCopyNode::make(this, true, original, start, newcopy, intcon(0), moved, true, false,
                                                original_kls, klass_node);
        if (!is_copyOfRange) {
          ac->set_copyof(validated);
        } else {
          ac->set_copyofrange(validated);
        }
        Node* n = _gvn.transform(ac);
        if (n == ac) {
          ac->connect_outputs(this);
        } else {
          assert(validated, "shouldn't transform if all arguments not validated");
          set_all_memory(n);
        }
      }
    }
  } // original reexecute is set back here

  C->set_has_split_ifs(true); // Has chance for split-if optimization
  if (!stopped()) {
    set_result(newcopy);
  }
  return true;
}


//----------------------generate_virtual_guard---------------------------
// Helper for hashCode and clone.  Peeks inside the vtable to avoid a call.
Node* LibraryCallKit::generate_virtual_guard(Node* obj_klass,
                                             RegionNode* slow_region) {
  ciMethod* method = callee();
  int vtable_index = method->vtable_index();
  assert(vtable_index >= 0 || vtable_index == Method::nonvirtual_vtable_index,
         "bad index %d", vtable_index);
  // Get the Method* out of the appropriate vtable entry.
  int entry_offset  = in_bytes(Klass::vtable_start_offset()) +
                     vtable_index*vtableEntry::size_in_bytes() +
                     vtableEntry::method_offset_in_bytes();
  Node* entry_addr  = basic_plus_adr(obj_klass, entry_offset);
  Node* target_call = make_load(NULL, entry_addr, TypePtr::NOTNULL, T_ADDRESS, MemNode::unordered);

  // Compare the target method with the expected method (e.g., Object.hashCode).
  const TypePtr* native_call_addr = TypeMetadataPtr::make(method);

  Node* native_call = makecon(native_call_addr);
  Node* chk_native  = _gvn.transform(new CmpPNode(target_call, native_call));
  Node* test_native = _gvn.transform(new BoolNode(chk_native, BoolTest::ne));

  return generate_slow_guard(test_native, slow_region);
}

//-----------------------generate_method_call----------------------------
// Use generate_method_call to make a slow-call to the real
// method if the fast path fails.  An alternative would be to
// use a stub like OptoRuntime::slow_arraycopy_Java.
// This only works for expanding the current library call,
// not another intrinsic.  (E.g., don't use this for making an
// arraycopy call inside of the copyOf intrinsic.)
CallJavaNode*
LibraryCallKit::generate_method_call(vmIntrinsics::ID method_id, bool is_virtual, bool is_static) {
  // When compiling the intrinsic method itself, do not use this technique.
  guarantee(callee() != C->method(), "cannot make slow-call to self");

  ciMethod* method = callee();
  // ensure the JVMS we have will be correct for this call
  guarantee(method_id == method->intrinsic_id(), "must match");

  const TypeFunc* tf = TypeFunc::make(method);
  CallJavaNode* slow_call;
  if (is_static) {
    assert(!is_virtual, "");
    slow_call = new CallStaticJavaNode(C, tf,
                           SharedRuntime::get_resolve_static_call_stub(),
                           method, bci());
  } else if (is_virtual) {
    null_check_receiver();
    int vtable_index = Method::invalid_vtable_index;
    if (UseInlineCaches) {
      // Suppress the vtable call
    } else {
      // hashCode and clone are not a miranda methods,
      // so the vtable index is fixed.
      // No need to use the linkResolver to get it.
       vtable_index = method->vtable_index();
       assert(vtable_index >= 0 || vtable_index == Method::nonvirtual_vtable_index,
              "bad index %d", vtable_index);
    }
    slow_call = new CallDynamicJavaNode(tf,
                          SharedRuntime::get_resolve_virtual_call_stub(),
                          method, vtable_index, bci());
  } else {  // neither virtual nor static:  opt_virtual
    null_check_receiver();
    slow_call = new CallStaticJavaNode(C, tf,
                                SharedRuntime::get_resolve_opt_virtual_call_stub(),
                                method, bci());
    slow_call->set_optimized_virtual(true);
  }
  if (CallGenerator::is_inlined_method_handle_intrinsic(this->method(), bci(), callee())) {
    // To be able to issue a direct call (optimized virtual or virtual)
    // and skip a call to MH.linkTo*/invokeBasic adapter, additional information
    // about the method being invoked should be attached to the call site to
    // make resolution logic work (see SharedRuntime::resolve_{virtual,opt_virtual}_call_C).
    slow_call->set_override_symbolic_info(true);
  }
  set_arguments_for_java_call(slow_call);
  set_edges_for_java_call(slow_call);
  return slow_call;
}


/**
 * Build special case code for calls to hashCode on an object. This call may
 * be virtual (invokevirtual) or bound (invokespecial). For each case we generate
 * slightly different code.
 */
bool LibraryCallKit::inline_native_hashcode(bool is_virtual, bool is_static) {
  assert(is_static == callee()->is_static(), "correct intrinsic selection");
  assert(!(is_virtual && is_static), "either virtual, special, or static");

  enum { _slow_path = 1, _fast_path, _null_path, PATH_LIMIT };

  RegionNode* result_reg = new RegionNode(PATH_LIMIT);
  PhiNode*    result_val = new PhiNode(result_reg, TypeInt::INT);
  PhiNode*    result_io  = new PhiNode(result_reg, Type::ABIO);
  PhiNode*    result_mem = new PhiNode(result_reg, Type::MEMORY, TypePtr::BOTTOM);
  Node* obj = argument(0);

  if (obj->is_ValueType() || gvn().type(obj)->is_valuetypeptr()) {
    return false;
  }

  if (!is_static) {
    // Check for hashing null object
    obj = null_check_receiver();
    if (stopped())  return true;        // unconditionally null
    result_reg->init_req(_null_path, top());
    result_val->init_req(_null_path, top());
  } else {
    // Do a null check, and return zero if null.
    // System.identityHashCode(null) == 0
    Node* null_ctl = top();
    obj = null_check_oop(obj, &null_ctl);
    result_reg->init_req(_null_path, null_ctl);
    result_val->init_req(_null_path, _gvn.intcon(0));
  }

  // Unconditionally null?  Then return right away.
  if (stopped()) {
    set_control( result_reg->in(_null_path));
    if (!stopped())
      set_result(result_val->in(_null_path));
    return true;
  }

  // We only go to the fast case code if we pass a number of guards.  The
  // paths which do not pass are accumulated in the slow_region.
  RegionNode* slow_region = new RegionNode(1);
  record_for_igvn(slow_region);

  // If this is a virtual call, we generate a funny guard.  We pull out
  // the vtable entry corresponding to hashCode() from the target object.
  // If the target method which we are calling happens to be the native
  // Object hashCode() method, we pass the guard.  We do not need this
  // guard for non-virtual calls -- the caller is known to be the native
  // Object hashCode().
  if (is_virtual) {
    // After null check, get the object's klass.
    Node* obj_klass = load_object_klass(obj);
    generate_virtual_guard(obj_klass, slow_region);
  }

  // Get the header out of the object, use LoadMarkNode when available
  Node* header_addr = basic_plus_adr(obj, oopDesc::mark_offset_in_bytes());
  // The control of the load must be NULL. Otherwise, the load can move before
  // the null check after castPP removal.
  Node* no_ctrl = NULL;
  Node* header = make_load(no_ctrl, header_addr, TypeX_X, TypeX_X->basic_type(), MemNode::unordered);

  // Test the header to see if it is unlocked.
  // This also serves as guard against value types (they have the always_locked_pattern set).
  Node *lock_mask      = _gvn.MakeConX(markWord::biased_lock_mask_in_place);
  Node *lmasked_header = _gvn.transform(new AndXNode(header, lock_mask));
  Node *unlocked_val   = _gvn.MakeConX(markWord::unlocked_value);
  Node *chk_unlocked   = _gvn.transform(new CmpXNode( lmasked_header, unlocked_val));
  Node *test_unlocked  = _gvn.transform(new BoolNode( chk_unlocked, BoolTest::ne));

  generate_slow_guard(test_unlocked, slow_region);

  // Get the hash value and check to see that it has been properly assigned.
  // We depend on hash_mask being at most 32 bits and avoid the use of
  // hash_mask_in_place because it could be larger than 32 bits in a 64-bit
  // vm: see markWord.hpp.
  Node *hash_mask      = _gvn.intcon(markWord::hash_mask);
  Node *hash_shift     = _gvn.intcon(markWord::hash_shift);
  Node *hshifted_header= _gvn.transform(new URShiftXNode(header, hash_shift));
  // This hack lets the hash bits live anywhere in the mark object now, as long
  // as the shift drops the relevant bits into the low 32 bits.  Note that
  // Java spec says that HashCode is an int so there's no point in capturing
  // an 'X'-sized hashcode (32 in 32-bit build or 64 in 64-bit build).
  hshifted_header      = ConvX2I(hshifted_header);
  Node *hash_val       = _gvn.transform(new AndINode(hshifted_header, hash_mask));

  Node *no_hash_val    = _gvn.intcon(markWord::no_hash);
  Node *chk_assigned   = _gvn.transform(new CmpINode( hash_val, no_hash_val));
  Node *test_assigned  = _gvn.transform(new BoolNode( chk_assigned, BoolTest::eq));

  generate_slow_guard(test_assigned, slow_region);

  Node* init_mem = reset_memory();
  // fill in the rest of the null path:
  result_io ->init_req(_null_path, i_o());
  result_mem->init_req(_null_path, init_mem);

  result_val->init_req(_fast_path, hash_val);
  result_reg->init_req(_fast_path, control());
  result_io ->init_req(_fast_path, i_o());
  result_mem->init_req(_fast_path, init_mem);

  // Generate code for the slow case.  We make a call to hashCode().
  set_control(_gvn.transform(slow_region));
  if (!stopped()) {
    // No need for PreserveJVMState, because we're using up the present state.
    set_all_memory(init_mem);
    vmIntrinsics::ID hashCode_id = is_static ? vmIntrinsics::_identityHashCode : vmIntrinsics::_hashCode;
    CallJavaNode* slow_call = generate_method_call(hashCode_id, is_virtual, is_static);
    Node* slow_result = set_results_for_java_call(slow_call);
    // this->control() comes from set_results_for_java_call
    result_reg->init_req(_slow_path, control());
    result_val->init_req(_slow_path, slow_result);
    result_io  ->set_req(_slow_path, i_o());
    result_mem ->set_req(_slow_path, reset_memory());
  }

  // Return the combined state.
  set_i_o(        _gvn.transform(result_io)  );
  set_all_memory( _gvn.transform(result_mem));

  set_result(result_reg, result_val);
  return true;
}

//---------------------------inline_native_getClass----------------------------
// public final native Class<?> java.lang.Object.getClass();
//
// Build special case code for calls to getClass on an object.
bool LibraryCallKit::inline_native_getClass() {
  Node* obj = argument(0);
  if (obj->is_ValueType()) {
    ciKlass* vk = _gvn.type(obj)->value_klass();
    set_result(makecon(TypeInstPtr::make(vk->java_mirror())));
    return true;
  }
  obj = null_check_receiver();
  if (stopped())  return true;
  set_result(load_mirror_from_klass(load_object_klass(obj)));
  return true;
}

//-----------------inline_native_Reflection_getCallerClass---------------------
// public static native Class<?> sun.reflect.Reflection.getCallerClass();
//
// In the presence of deep enough inlining, getCallerClass() becomes a no-op.
//
// NOTE: This code must perform the same logic as JVM_GetCallerClass
// in that it must skip particular security frames and checks for
// caller sensitive methods.
bool LibraryCallKit::inline_native_Reflection_getCallerClass() {
#ifndef PRODUCT
  if ((C->print_intrinsics() || C->print_inlining()) && Verbose) {
    tty->print_cr("Attempting to inline sun.reflect.Reflection.getCallerClass");
  }
#endif

  if (!jvms()->has_method()) {
#ifndef PRODUCT
    if ((C->print_intrinsics() || C->print_inlining()) && Verbose) {
      tty->print_cr("  Bailing out because intrinsic was inlined at top level");
    }
#endif
    return false;
  }

  // Walk back up the JVM state to find the caller at the required
  // depth.
  JVMState* caller_jvms = jvms();

  // Cf. JVM_GetCallerClass
  // NOTE: Start the loop at depth 1 because the current JVM state does
  // not include the Reflection.getCallerClass() frame.
  for (int n = 1; caller_jvms != NULL; caller_jvms = caller_jvms->caller(), n++) {
    ciMethod* m = caller_jvms->method();
    switch (n) {
    case 0:
      fatal("current JVM state does not include the Reflection.getCallerClass frame");
      break;
    case 1:
      // Frame 0 and 1 must be caller sensitive (see JVM_GetCallerClass).
      if (!m->caller_sensitive()) {
#ifndef PRODUCT
        if ((C->print_intrinsics() || C->print_inlining()) && Verbose) {
          tty->print_cr("  Bailing out: CallerSensitive annotation expected at frame %d", n);
        }
#endif
        return false;  // bail-out; let JVM_GetCallerClass do the work
      }
      break;
    default:
      if (!m->is_ignored_by_security_stack_walk()) {
        // We have reached the desired frame; return the holder class.
        // Acquire method holder as java.lang.Class and push as constant.
        ciInstanceKlass* caller_klass = caller_jvms->method()->holder();
        ciInstance* caller_mirror = caller_klass->java_mirror();
        set_result(makecon(TypeInstPtr::make(caller_mirror)));

#ifndef PRODUCT
        if ((C->print_intrinsics() || C->print_inlining()) && Verbose) {
          tty->print_cr("  Succeeded: caller = %d) %s.%s, JVMS depth = %d", n, caller_klass->name()->as_utf8(), caller_jvms->method()->name()->as_utf8(), jvms()->depth());
          tty->print_cr("  JVM state at this point:");
          for (int i = jvms()->depth(), n = 1; i >= 1; i--, n++) {
            ciMethod* m = jvms()->of_depth(i)->method();
            tty->print_cr("   %d) %s.%s", n, m->holder()->name()->as_utf8(), m->name()->as_utf8());
          }
        }
#endif
        return true;
      }
      break;
    }
  }

#ifndef PRODUCT
  if ((C->print_intrinsics() || C->print_inlining()) && Verbose) {
    tty->print_cr("  Bailing out because caller depth exceeded inlining depth = %d", jvms()->depth());
    tty->print_cr("  JVM state at this point:");
    for (int i = jvms()->depth(), n = 1; i >= 1; i--, n++) {
      ciMethod* m = jvms()->of_depth(i)->method();
      tty->print_cr("   %d) %s.%s", n, m->holder()->name()->as_utf8(), m->name()->as_utf8());
    }
  }
#endif

  return false;  // bail-out; let JVM_GetCallerClass do the work
}

bool LibraryCallKit::inline_fp_conversions(vmIntrinsics::ID id) {
  Node* arg = argument(0);
  Node* result = NULL;

  switch (id) {
  case vmIntrinsics::_floatToRawIntBits:    result = new MoveF2INode(arg);  break;
  case vmIntrinsics::_intBitsToFloat:       result = new MoveI2FNode(arg);  break;
  case vmIntrinsics::_doubleToRawLongBits:  result = new MoveD2LNode(arg);  break;
  case vmIntrinsics::_longBitsToDouble:     result = new MoveL2DNode(arg);  break;

  case vmIntrinsics::_doubleToLongBits: {
    // two paths (plus control) merge in a wood
    RegionNode *r = new RegionNode(3);
    Node *phi = new PhiNode(r, TypeLong::LONG);

    Node *cmpisnan = _gvn.transform(new CmpDNode(arg, arg));
    // Build the boolean node
    Node *bolisnan = _gvn.transform(new BoolNode(cmpisnan, BoolTest::ne));

    // Branch either way.
    // NaN case is less traveled, which makes all the difference.
    IfNode *ifisnan = create_and_xform_if(control(), bolisnan, PROB_STATIC_FREQUENT, COUNT_UNKNOWN);
    Node *opt_isnan = _gvn.transform(ifisnan);
    assert( opt_isnan->is_If(), "Expect an IfNode");
    IfNode *opt_ifisnan = (IfNode*)opt_isnan;
    Node *iftrue = _gvn.transform(new IfTrueNode(opt_ifisnan));

    set_control(iftrue);

    static const jlong nan_bits = CONST64(0x7ff8000000000000);
    Node *slow_result = longcon(nan_bits); // return NaN
    phi->init_req(1, _gvn.transform( slow_result ));
    r->init_req(1, iftrue);

    // Else fall through
    Node *iffalse = _gvn.transform(new IfFalseNode(opt_ifisnan));
    set_control(iffalse);

    phi->init_req(2, _gvn.transform(new MoveD2LNode(arg)));
    r->init_req(2, iffalse);

    // Post merge
    set_control(_gvn.transform(r));
    record_for_igvn(r);

    C->set_has_split_ifs(true); // Has chance for split-if optimization
    result = phi;
    assert(result->bottom_type()->isa_long(), "must be");
    break;
  }

  case vmIntrinsics::_floatToIntBits: {
    // two paths (plus control) merge in a wood
    RegionNode *r = new RegionNode(3);
    Node *phi = new PhiNode(r, TypeInt::INT);

    Node *cmpisnan = _gvn.transform(new CmpFNode(arg, arg));
    // Build the boolean node
    Node *bolisnan = _gvn.transform(new BoolNode(cmpisnan, BoolTest::ne));

    // Branch either way.
    // NaN case is less traveled, which makes all the difference.
    IfNode *ifisnan = create_and_xform_if(control(), bolisnan, PROB_STATIC_FREQUENT, COUNT_UNKNOWN);
    Node *opt_isnan = _gvn.transform(ifisnan);
    assert( opt_isnan->is_If(), "Expect an IfNode");
    IfNode *opt_ifisnan = (IfNode*)opt_isnan;
    Node *iftrue = _gvn.transform(new IfTrueNode(opt_ifisnan));

    set_control(iftrue);

    static const jint nan_bits = 0x7fc00000;
    Node *slow_result = makecon(TypeInt::make(nan_bits)); // return NaN
    phi->init_req(1, _gvn.transform( slow_result ));
    r->init_req(1, iftrue);

    // Else fall through
    Node *iffalse = _gvn.transform(new IfFalseNode(opt_ifisnan));
    set_control(iffalse);

    phi->init_req(2, _gvn.transform(new MoveF2INode(arg)));
    r->init_req(2, iffalse);

    // Post merge
    set_control(_gvn.transform(r));
    record_for_igvn(r);

    C->set_has_split_ifs(true); // Has chance for split-if optimization
    result = phi;
    assert(result->bottom_type()->isa_int(), "must be");
    break;
  }

  default:
    fatal_unexpected_iid(id);
    break;
  }
  set_result(_gvn.transform(result));
  return true;
}

//----------------------inline_unsafe_copyMemory-------------------------
// public native void Unsafe.copyMemory0(Object srcBase, long srcOffset, Object destBase, long destOffset, long bytes);
bool LibraryCallKit::inline_unsafe_copyMemory() {
  if (callee()->is_static())  return false;  // caller must have the capability!
  null_check_receiver();  // null-check receiver
  if (stopped())  return true;

  C->set_has_unsafe_access(true);  // Mark eventual nmethod as "unsafe".

  Node* src_ptr =         argument(1);   // type: oop
  Node* src_off = ConvL2X(argument(2));  // type: long
  Node* dst_ptr =         argument(4);   // type: oop
  Node* dst_off = ConvL2X(argument(5));  // type: long
  Node* size    = ConvL2X(argument(7));  // type: long

  assert(Unsafe_field_offset_to_byte_offset(11) == 11,
         "fieldOffset must be byte-scaled");

  Node* src = make_unsafe_address(src_ptr, src_off, ACCESS_READ);
  Node* dst = make_unsafe_address(dst_ptr, dst_off, ACCESS_WRITE);

  // Conservatively insert a memory barrier on all memory slices.
  // Do not let writes of the copy source or destination float below the copy.
  insert_mem_bar(Op_MemBarCPUOrder);

  Node* thread = _gvn.transform(new ThreadLocalNode());
  Node* doing_unsafe_access_addr = basic_plus_adr(top(), thread, in_bytes(JavaThread::doing_unsafe_access_offset()));
  BasicType doing_unsafe_access_bt = T_BYTE;
  assert((sizeof(bool) * CHAR_BIT) == 8, "not implemented");

  // update volatile field
  store_to_memory(control(), doing_unsafe_access_addr, intcon(1), doing_unsafe_access_bt, Compile::AliasIdxRaw, MemNode::unordered);

  // Call it.  Note that the length argument is not scaled.
  make_runtime_call(RC_LEAF|RC_NO_FP,
                    OptoRuntime::fast_arraycopy_Type(),
                    StubRoutines::unsafe_arraycopy(),
                    "unsafe_arraycopy",
                    TypeRawPtr::BOTTOM,
                    src, dst, size XTOP);

  store_to_memory(control(), doing_unsafe_access_addr, intcon(0), doing_unsafe_access_bt, Compile::AliasIdxRaw, MemNode::unordered);

  // Do not let reads of the copy destination float above the copy.
  insert_mem_bar(Op_MemBarCPUOrder);

  return true;
}

//------------------------clone_coping-----------------------------------
// Helper function for inline_native_clone.
void LibraryCallKit::copy_to_clone(Node* obj, Node* alloc_obj, Node* obj_size, bool is_array) {
  assert(obj_size != NULL, "");
  Node* raw_obj = alloc_obj->in(1);
  assert(alloc_obj->is_CheckCastPP() && raw_obj->is_Proj() && raw_obj->in(0)->is_Allocate(), "");

  AllocateNode* alloc = NULL;
  if (ReduceBulkZeroing) {
    // We will be completely responsible for initializing this object -
    // mark Initialize node as complete.
    alloc = AllocateNode::Ideal_allocation(alloc_obj, &_gvn);
    // The object was just allocated - there should be no any stores!
    guarantee(alloc != NULL && alloc->maybe_set_complete(&_gvn), "");
    // Mark as complete_with_arraycopy so that on AllocateNode
    // expansion, we know this AllocateNode is initialized by an array
    // copy and a StoreStore barrier exists after the array copy.
    alloc->initialization()->set_complete_with_arraycopy();
  }

  Node* size = _gvn.transform(obj_size);
  // Exclude the header but include array length to copy by 8 bytes words.
  // Can't use base_offset_in_bytes(bt) since basic type is unknown.
  int base_off = BarrierSetC2::arraycopy_payload_base_offset(is_array);
  Node* src_base  = basic_plus_adr(obj,  base_off);
  Node* dst_base = basic_plus_adr(alloc_obj, base_off);

  // Compute the length also, if needed:
  Node* countx = size;
  countx = _gvn.transform(new SubXNode(countx, MakeConX(base_off)));
  countx = _gvn.transform(new URShiftXNode(countx, intcon(LogBytesPerLong)));

  access_clone(src_base, dst_base, countx, is_array);

  // Do not let reads from the cloned object float above the arraycopy.
  if (alloc != NULL) {
    // Do not let stores that initialize this object be reordered with
    // a subsequent store that would make this object accessible by
    // other threads.
    // Record what AllocateNode this StoreStore protects so that
    // escape analysis can go from the MemBarStoreStoreNode to the
    // AllocateNode and eliminate the MemBarStoreStoreNode if possible
    // based on the escape status of the AllocateNode.
    insert_mem_bar(Op_MemBarStoreStore, alloc->proj_out_or_null(AllocateNode::RawAddress));
  } else {
    insert_mem_bar(Op_MemBarCPUOrder);
  }
}

//------------------------inline_native_clone----------------------------
// protected native Object java.lang.Object.clone();
//
// Here are the simple edge cases:
//  null receiver => normal trap
//  virtual and clone was overridden => slow path to out-of-line clone
//  not cloneable or finalizer => slow path to out-of-line Object.clone
//
// The general case has two steps, allocation and copying.
// Allocation has two cases, and uses GraphKit::new_instance or new_array.
//
// Copying also has two cases, oop arrays and everything else.
// Oop arrays use arrayof_oop_arraycopy (same as System.arraycopy).
// Everything else uses the tight inline loop supplied by CopyArrayNode.
//
// These steps fold up nicely if and when the cloned object's klass
// can be sharply typed as an object array, a type array, or an instance.
//
bool LibraryCallKit::inline_native_clone(bool is_virtual) {
  PhiNode* result_val;

  // Set the reexecute bit for the interpreter to reexecute
  // the bytecode that invokes Object.clone if deoptimization happens.
  { PreserveReexecuteState preexecs(this);
    jvms()->set_should_reexecute(true);

    Node* obj = argument(0);
    if (obj->is_ValueType()) {
      return false;
    }

    obj = null_check_receiver();
    if (stopped())  return true;

    const TypeOopPtr* obj_type = _gvn.type(obj)->is_oopptr();

    // If we are going to clone an instance, we need its exact type to
    // know the number and types of fields to convert the clone to
    // loads/stores. Maybe a speculative type can help us.
    if (!obj_type->klass_is_exact() &&
        obj_type->speculative_type() != NULL &&
        obj_type->speculative_type()->is_instance_klass() &&
        !obj_type->speculative_type()->is_valuetype()) {
      ciInstanceKlass* spec_ik = obj_type->speculative_type()->as_instance_klass();
      if (spec_ik->nof_nonstatic_fields() <= ArrayCopyLoadStoreMaxElem &&
          !spec_ik->has_injected_fields()) {
        ciKlass* k = obj_type->klass();
        if (!k->is_instance_klass() ||
            k->as_instance_klass()->is_interface() ||
            k->as_instance_klass()->has_subklass()) {
          obj = maybe_cast_profiled_obj(obj, obj_type->speculative_type(), false);
        }
      }
    }

    // Conservatively insert a memory barrier on all memory slices.
    // Do not let writes into the original float below the clone.
    insert_mem_bar(Op_MemBarCPUOrder);

    // paths into result_reg:
    enum {
      _slow_path = 1,     // out-of-line call to clone method (virtual or not)
      _objArray_path,     // plain array allocation, plus arrayof_oop_arraycopy
      _array_path,        // plain array allocation, plus arrayof_long_arraycopy
      _instance_path,     // plain instance allocation, plus arrayof_long_arraycopy
      PATH_LIMIT
    };
    RegionNode* result_reg = new RegionNode(PATH_LIMIT);
    result_val             = new PhiNode(result_reg, TypeInstPtr::NOTNULL);
    PhiNode*    result_i_o = new PhiNode(result_reg, Type::ABIO);
    PhiNode*    result_mem = new PhiNode(result_reg, Type::MEMORY, TypePtr::BOTTOM);
    record_for_igvn(result_reg);

    Node* obj_klass = load_object_klass(obj);
    // We only go to the fast case code if we pass a number of guards.
    // The paths which do not pass are accumulated in the slow_region.
    RegionNode* slow_region = new RegionNode(1);
    record_for_igvn(slow_region);

    Node* array_ctl = generate_array_guard(obj_klass, (RegionNode*)NULL);
    if (array_ctl != NULL) {
      // It's an array.
      PreserveJVMState pjvms(this);
      set_control(array_ctl);

      BarrierSetC2* bs = BarrierSet::barrier_set()->barrier_set_c2();
      if (bs->array_copy_requires_gc_barriers(true, T_OBJECT, true, BarrierSetC2::Parsing) &&
          (!obj_type->isa_aryptr() || !obj_type->is_aryptr()->is_not_flat())) {
        // Flattened value type array may have object field that would require a
        // write barrier. Conservatively, go to slow path.
        generate_valueArray_guard(obj_klass, slow_region);
      }

      if (!stopped()) {
        Node* obj_length = load_array_length(obj);
        Node* obj_size  = NULL;
        // Load element mirror
        Node* array_type_mirror = load_mirror_from_klass(obj_klass);
        Node* p = basic_plus_adr(array_type_mirror, java_lang_Class::component_mirror_offset_in_bytes());
        Node* elem_mirror = access_load_at(array_type_mirror, p, _gvn.type(p)->is_ptr(), TypeInstPtr::MIRROR, T_OBJECT, IN_HEAP);

        Node* alloc_obj = new_array(obj_klass, obj_length, 0, &obj_size, false, elem_mirror);

        BarrierSetC2* bs = BarrierSet::barrier_set()->barrier_set_c2();
        if (bs->array_copy_requires_gc_barriers(true, T_OBJECT, true, BarrierSetC2::Parsing)) {
          // If it is an oop array, it requires very special treatment,
          // because gc barriers are required when accessing the array.
          Node* is_obja = generate_objArray_guard(obj_klass, (RegionNode*)NULL);
          if (is_obja != NULL) {
            PreserveJVMState pjvms2(this);
            set_control(is_obja);
            // Generate a direct call to the right arraycopy function(s).
            Node* alloc = tightly_coupled_allocation(alloc_obj, NULL);
            ArrayCopyNode* ac = ArrayCopyNode::make(this, true, obj, intcon(0), alloc_obj, intcon(0), obj_length, alloc != NULL, false);
            ac->set_clone_oop_array();
            Node* n = _gvn.transform(ac);
            assert(n == ac, "cannot disappear");
            ac->connect_outputs(this);

            result_reg->init_req(_objArray_path, control());
            result_val->init_req(_objArray_path, alloc_obj);
            result_i_o ->set_req(_objArray_path, i_o());
            result_mem ->set_req(_objArray_path, reset_memory());
          }
        }
        // Otherwise, there are no barriers to worry about.
        // (We can dispense with card marks if we know the allocation
        //  comes out of eden (TLAB)...  In fact, ReduceInitialCardMarks
        //  causes the non-eden paths to take compensating steps to
        //  simulate a fresh allocation, so that no further
        //  card marks are required in compiled code to initialize
        //  the object.)

        if (!stopped()) {
          copy_to_clone(obj, alloc_obj, obj_size, true);

          // Present the results of the copy.
          result_reg->init_req(_array_path, control());
          result_val->init_req(_array_path, alloc_obj);
          result_i_o ->set_req(_array_path, i_o());
          result_mem ->set_req(_array_path, reset_memory());
        }
      }
    }

    if (!stopped()) {
      // It's an instance (we did array above).  Make the slow-path tests.
      // If this is a virtual call, we generate a funny guard.  We grab
      // the vtable entry corresponding to clone() from the target object.
      // If the target method which we are calling happens to be the
      // Object clone() method, we pass the guard.  We do not need this
      // guard for non-virtual calls; the caller is known to be the native
      // Object clone().
      if (is_virtual) {
        generate_virtual_guard(obj_klass, slow_region);
      }

      // The object must be easily cloneable and must not have a finalizer.
      // Both of these conditions may be checked in a single test.
      // We could optimize the test further, but we don't care.
      generate_access_flags_guard(obj_klass,
                                  // Test both conditions:
                                  JVM_ACC_IS_CLONEABLE_FAST | JVM_ACC_HAS_FINALIZER,
                                  // Must be cloneable but not finalizer:
                                  JVM_ACC_IS_CLONEABLE_FAST,
                                  slow_region);
    }

    if (!stopped()) {
      // It's an instance, and it passed the slow-path tests.
      PreserveJVMState pjvms(this);
      Node* obj_size  = NULL;
      // Need to deoptimize on exception from allocation since Object.clone intrinsic
      // is reexecuted if deoptimization occurs and there could be problems when merging
      // exception state between multiple Object.clone versions (reexecute=true vs reexecute=false).
      Node* alloc_obj = new_instance(obj_klass, NULL, &obj_size, /*deoptimize_on_exception=*/true);

      copy_to_clone(obj, alloc_obj, obj_size, false);

      // Present the results of the slow call.
      result_reg->init_req(_instance_path, control());
      result_val->init_req(_instance_path, alloc_obj);
      result_i_o ->set_req(_instance_path, i_o());
      result_mem ->set_req(_instance_path, reset_memory());
    }

    // Generate code for the slow case.  We make a call to clone().
    set_control(_gvn.transform(slow_region));
    if (!stopped()) {
      PreserveJVMState pjvms(this);
      CallJavaNode* slow_call = generate_method_call(vmIntrinsics::_clone, is_virtual);
      // We need to deoptimize on exception (see comment above)
      Node* slow_result = set_results_for_java_call(slow_call, false, /* deoptimize */ true);
      // this->control() comes from set_results_for_java_call
      result_reg->init_req(_slow_path, control());
      result_val->init_req(_slow_path, slow_result);
      result_i_o ->set_req(_slow_path, i_o());
      result_mem ->set_req(_slow_path, reset_memory());
    }

    // Return the combined state.
    set_control(    _gvn.transform(result_reg));
    set_i_o(        _gvn.transform(result_i_o));
    set_all_memory( _gvn.transform(result_mem));
  } // original reexecute is set back here

  set_result(_gvn.transform(result_val));
  return true;
}

// If we have a tightly coupled allocation, the arraycopy may take care
// of the array initialization. If one of the guards we insert between
// the allocation and the arraycopy causes a deoptimization, an
// unitialized array will escape the compiled method. To prevent that
// we set the JVM state for uncommon traps between the allocation and
// the arraycopy to the state before the allocation so, in case of
// deoptimization, we'll reexecute the allocation and the
// initialization.
JVMState* LibraryCallKit::arraycopy_restore_alloc_state(AllocateArrayNode* alloc, int& saved_reexecute_sp) {
  if (alloc != NULL) {
    ciMethod* trap_method = alloc->jvms()->method();
    int trap_bci = alloc->jvms()->bci();

    if (!C->too_many_traps(trap_method, trap_bci, Deoptimization::Reason_intrinsic) &&
        !C->too_many_traps(trap_method, trap_bci, Deoptimization::Reason_null_check)) {
      // Make sure there's no store between the allocation and the
      // arraycopy otherwise visible side effects could be rexecuted
      // in case of deoptimization and cause incorrect execution.
      bool no_interfering_store = true;
      Node* mem = alloc->in(TypeFunc::Memory);
      if (mem->is_MergeMem()) {
        for (MergeMemStream mms(merged_memory(), mem->as_MergeMem()); mms.next_non_empty2(); ) {
          Node* n = mms.memory();
          if (n != mms.memory2() && !(n->is_Proj() && n->in(0) == alloc->initialization())) {
            assert(n->is_Store(), "what else?");
            no_interfering_store = false;
            break;
          }
        }
      } else {
        for (MergeMemStream mms(merged_memory()); mms.next_non_empty(); ) {
          Node* n = mms.memory();
          if (n != mem && !(n->is_Proj() && n->in(0) == alloc->initialization())) {
            assert(n->is_Store(), "what else?");
            no_interfering_store = false;
            break;
          }
        }
      }

      if (no_interfering_store) {
        JVMState* old_jvms = alloc->jvms()->clone_shallow(C);
        uint size = alloc->req();
        SafePointNode* sfpt = new SafePointNode(size, old_jvms);
        old_jvms->set_map(sfpt);
        for (uint i = 0; i < size; i++) {
          sfpt->init_req(i, alloc->in(i));
        }
        // re-push array length for deoptimization
        sfpt->ins_req(old_jvms->stkoff() + old_jvms->sp(), alloc->in(AllocateNode::ALength));
        old_jvms->set_sp(old_jvms->sp()+1);
        old_jvms->set_monoff(old_jvms->monoff()+1);
        old_jvms->set_scloff(old_jvms->scloff()+1);
        old_jvms->set_endoff(old_jvms->endoff()+1);
        old_jvms->set_should_reexecute(true);

        sfpt->set_i_o(map()->i_o());
        sfpt->set_memory(map()->memory());
        sfpt->set_control(map()->control());

        JVMState* saved_jvms = jvms();
        saved_reexecute_sp = _reexecute_sp;

        set_jvms(sfpt->jvms());
        _reexecute_sp = jvms()->sp();

        return saved_jvms;
      }
    }
  }
  return NULL;
}

// In case of a deoptimization, we restart execution at the
// allocation, allocating a new array. We would leave an uninitialized
// array in the heap that GCs wouldn't expect. Move the allocation
// after the traps so we don't allocate the array if we
// deoptimize. This is possible because tightly_coupled_allocation()
// guarantees there's no observer of the allocated array at this point
// and the control flow is simple enough.
void LibraryCallKit::arraycopy_move_allocation_here(AllocateArrayNode* alloc, Node* dest, JVMState* saved_jvms,
                                                    int saved_reexecute_sp, uint new_idx) {
  if (saved_jvms != NULL && !stopped()) {
    assert(alloc != NULL, "only with a tightly coupled allocation");
    // restore JVM state to the state at the arraycopy
    saved_jvms->map()->set_control(map()->control());
    assert(saved_jvms->map()->memory() == map()->memory(), "memory state changed?");
    assert(saved_jvms->map()->i_o() == map()->i_o(), "IO state changed?");
    // If we've improved the types of some nodes (null check) while
    // emitting the guards, propagate them to the current state
    map()->replaced_nodes().apply(saved_jvms->map(), new_idx);
    set_jvms(saved_jvms);
    _reexecute_sp = saved_reexecute_sp;

    // Remove the allocation from above the guards
    CallProjections* callprojs = alloc->extract_projections(true);
    InitializeNode* init = alloc->initialization();
    Node* alloc_mem = alloc->in(TypeFunc::Memory);
    C->gvn_replace_by(callprojs->fallthrough_ioproj, alloc->in(TypeFunc::I_O));
    C->gvn_replace_by(init->proj_out(TypeFunc::Memory), alloc_mem);
    C->gvn_replace_by(init->proj_out(TypeFunc::Control), alloc->in(0));

    // move the allocation here (after the guards)
    _gvn.hash_delete(alloc);
    alloc->set_req(TypeFunc::Control, control());
    alloc->set_req(TypeFunc::I_O, i_o());
    Node *mem = reset_memory();
    set_all_memory(mem);
    alloc->set_req(TypeFunc::Memory, mem);
    set_control(init->proj_out_or_null(TypeFunc::Control));
    set_i_o(callprojs->fallthrough_ioproj);

    // Update memory as done in GraphKit::set_output_for_allocation()
    const TypeInt* length_type = _gvn.find_int_type(alloc->in(AllocateNode::ALength));
    const TypeOopPtr* ary_type = _gvn.type(alloc->in(AllocateNode::KlassNode))->is_klassptr()->as_instance_type();
    if (ary_type->isa_aryptr() && length_type != NULL) {
      ary_type = ary_type->is_aryptr()->cast_to_size(length_type);
    }
    const TypePtr* telemref = ary_type->add_offset(Type::OffsetBot);
    int            elemidx  = C->get_alias_index(telemref);
    set_memory(init->proj_out_or_null(TypeFunc::Memory), Compile::AliasIdxRaw);
    set_memory(init->proj_out_or_null(TypeFunc::Memory), elemidx);

    Node* allocx = _gvn.transform(alloc);
    assert(allocx == alloc, "where has the allocation gone?");
    assert(dest->is_CheckCastPP(), "not an allocation result?");

    _gvn.hash_delete(dest);
    dest->set_req(0, control());
    Node* destx = _gvn.transform(dest);
    assert(destx == dest, "where has the allocation result gone?");
  }
}


//------------------------------inline_arraycopy-----------------------
// public static native void java.lang.System.arraycopy(Object src,  int  srcPos,
//                                                      Object dest, int destPos,
//                                                      int length);
bool LibraryCallKit::inline_arraycopy() {
  // Get the arguments.
  Node* src         = argument(0);  // type: oop
  Node* src_offset  = argument(1);  // type: int
  Node* dest        = argument(2);  // type: oop
  Node* dest_offset = argument(3);  // type: int
  Node* length      = argument(4);  // type: int

  uint new_idx = C->unique();

  // Check for allocation before we add nodes that would confuse
  // tightly_coupled_allocation()
  AllocateArrayNode* alloc = tightly_coupled_allocation(dest, NULL);

  int saved_reexecute_sp = -1;
  JVMState* saved_jvms = arraycopy_restore_alloc_state(alloc, saved_reexecute_sp);
  // See arraycopy_restore_alloc_state() comment
  // if alloc == NULL we don't have to worry about a tightly coupled allocation so we can emit all needed guards
  // if saved_jvms != NULL (then alloc != NULL) then we can handle guards and a tightly coupled allocation
  // if saved_jvms == NULL and alloc != NULL, we can't emit any guards
  bool can_emit_guards = (alloc == NULL || saved_jvms != NULL);

  // The following tests must be performed
  // (1) src and dest are arrays.
  // (2) src and dest arrays must have elements of the same BasicType
  // (3) src and dest must not be null.
  // (4) src_offset must not be negative.
  // (5) dest_offset must not be negative.
  // (6) length must not be negative.
  // (7) src_offset + length must not exceed length of src.
  // (8) dest_offset + length must not exceed length of dest.
  // (9) each element of an oop array must be assignable

  // (3) src and dest must not be null.
  // always do this here because we need the JVM state for uncommon traps
  Node* null_ctl = top();
  src  = saved_jvms != NULL ? null_check_oop(src, &null_ctl, true, true) : null_check(src,  T_ARRAY);
  assert(null_ctl->is_top(), "no null control here");
  dest = null_check(dest, T_ARRAY);

  if (!can_emit_guards) {
    // if saved_jvms == NULL and alloc != NULL, we don't emit any
    // guards but the arraycopy node could still take advantage of a
    // tightly allocated allocation. tightly_coupled_allocation() is
    // called again to make sure it takes the null check above into
    // account: the null check is mandatory and if it caused an
    // uncommon trap to be emitted then the allocation can't be
    // considered tightly coupled in this context.
    alloc = tightly_coupled_allocation(dest, NULL);
  }

  bool validated = false;

  const Type* src_type  = _gvn.type(src);
  const Type* dest_type = _gvn.type(dest);
  const TypeAryPtr* top_src  = src_type->isa_aryptr();
  const TypeAryPtr* top_dest = dest_type->isa_aryptr();

  // Do we have the type of src?
  bool has_src = (top_src != NULL && top_src->klass() != NULL);
  // Do we have the type of dest?
  bool has_dest = (top_dest != NULL && top_dest->klass() != NULL);
  // Is the type for src from speculation?
  bool src_spec = false;
  // Is the type for dest from speculation?
  bool dest_spec = false;

  if ((!has_src || !has_dest) && can_emit_guards) {
    // We don't have sufficient type information, let's see if
    // speculative types can help. We need to have types for both src
    // and dest so that it pays off.

    // Do we already have or could we have type information for src
    bool could_have_src = has_src;
    // Do we already have or could we have type information for dest
    bool could_have_dest = has_dest;

    ciKlass* src_k = NULL;
    if (!has_src) {
      src_k = src_type->speculative_type_not_null();
      if (src_k != NULL && src_k->is_array_klass()) {
        could_have_src = true;
      }
    }

    ciKlass* dest_k = NULL;
    if (!has_dest) {
      dest_k = dest_type->speculative_type_not_null();
      if (dest_k != NULL && dest_k->is_array_klass()) {
        could_have_dest = true;
      }
    }

    if (could_have_src && could_have_dest) {
      // This is going to pay off so emit the required guards
      if (!has_src) {
        src = maybe_cast_profiled_obj(src, src_k, true);
        src_type  = _gvn.type(src);
        top_src  = src_type->isa_aryptr();
        has_src = (top_src != NULL && top_src->klass() != NULL);
        src_spec = true;
      }
      if (!has_dest) {
        dest = maybe_cast_profiled_obj(dest, dest_k, true);
        dest_type  = _gvn.type(dest);
        top_dest  = dest_type->isa_aryptr();
        has_dest = (top_dest != NULL && top_dest->klass() != NULL);
        dest_spec = true;
      }
    }
  }

  if (has_src && has_dest && can_emit_guards) {
    BasicType src_elem  = top_src->klass()->as_array_klass()->element_type()->basic_type();
    BasicType dest_elem = top_dest->klass()->as_array_klass()->element_type()->basic_type();
    if (src_elem  == T_ARRAY)  src_elem  = T_OBJECT;
    if (dest_elem == T_ARRAY)  dest_elem = T_OBJECT;

    if (src_elem == dest_elem && src_elem == T_OBJECT) {
      // If both arrays are object arrays then having the exact types
      // for both will remove the need for a subtype check at runtime
      // before the call and may make it possible to pick a faster copy
      // routine (without a subtype check on every element)
      // Do we have the exact type of src?
      bool could_have_src = src_spec;
      // Do we have the exact type of dest?
      bool could_have_dest = dest_spec;
      ciKlass* src_k = top_src->klass();
      ciKlass* dest_k = top_dest->klass();
      if (!src_spec) {
        src_k = src_type->speculative_type_not_null();
        if (src_k != NULL && src_k->is_array_klass()) {
          could_have_src = true;
        }
      }
      if (!dest_spec) {
        dest_k = dest_type->speculative_type_not_null();
        if (dest_k != NULL && dest_k->is_array_klass()) {
          could_have_dest = true;
        }
      }
      if (could_have_src && could_have_dest) {
        // If we can have both exact types, emit the missing guards
        if (could_have_src && !src_spec) {
          src = maybe_cast_profiled_obj(src, src_k, true);
        }
        if (could_have_dest && !dest_spec) {
          dest = maybe_cast_profiled_obj(dest, dest_k, true);
        }
      }
    }
  }

  ciMethod* trap_method = method();
  int trap_bci = bci();
  if (saved_jvms != NULL) {
    trap_method = alloc->jvms()->method();
    trap_bci = alloc->jvms()->bci();
  }

  bool negative_length_guard_generated = false;

  if (!C->too_many_traps(trap_method, trap_bci, Deoptimization::Reason_intrinsic) &&
      can_emit_guards &&
      !src->is_top() && !dest->is_top()) {
    // validate arguments: enables transformation the ArrayCopyNode
    validated = true;

    RegionNode* slow_region = new RegionNode(1);
    record_for_igvn(slow_region);

    // (1) src and dest are arrays.
    generate_non_array_guard(load_object_klass(src), slow_region);
    generate_non_array_guard(load_object_klass(dest), slow_region);

    // (2) src and dest arrays must have elements of the same BasicType
    // done at macro expansion or at Ideal transformation time

    // (4) src_offset must not be negative.
    generate_negative_guard(src_offset, slow_region);

    // (5) dest_offset must not be negative.
    generate_negative_guard(dest_offset, slow_region);

    // (7) src_offset + length must not exceed length of src.
    generate_limit_guard(src_offset, length,
                         load_array_length(src),
                         slow_region);

    // (8) dest_offset + length must not exceed length of dest.
    generate_limit_guard(dest_offset, length,
                         load_array_length(dest),
                         slow_region);

    // (6) length must not be negative.
    // This is also checked in generate_arraycopy() during macro expansion, but
    // we also have to check it here for the case where the ArrayCopyNode will
    // be eliminated by Escape Analysis.
    if (EliminateAllocations) {
      generate_negative_guard(length, slow_region);
      negative_length_guard_generated = true;
    }

    // (9) each element of an oop array must be assignable
    Node* dest_klass = load_object_klass(dest);
    if (src != dest) {
      Node* not_subtype_ctrl = gen_subtype_check(src, dest_klass);

      if (not_subtype_ctrl != top()) {
        PreserveJVMState pjvms(this);
        set_control(not_subtype_ctrl);
        uncommon_trap(Deoptimization::Reason_intrinsic,
                      Deoptimization::Action_make_not_entrant);
        assert(stopped(), "Should be stopped");
      }
    }

    const TypeKlassPtr* dest_klass_t = _gvn.type(dest_klass)->is_klassptr();
    const Type* toop = TypeOopPtr::make_from_klass(dest_klass_t->klass());
    src = _gvn.transform(new CheckCastPPNode(control(), src, toop));
    src_type = _gvn.type(src);
    top_src  = src_type->isa_aryptr();

    if (top_dest != NULL && !top_dest->elem()->isa_valuetype() && !top_dest->is_not_flat()) {
      generate_valueArray_guard(dest_klass, slow_region);
    }

    if (top_src != NULL && !top_src->elem()->isa_valuetype() && !top_src->is_not_flat()) {
      generate_valueArray_guard(src_klass, slow_region);
    }

    {
      PreserveJVMState pjvms(this);
      set_control(_gvn.transform(slow_region));
      uncommon_trap(Deoptimization::Reason_intrinsic,
                    Deoptimization::Action_make_not_entrant);
      assert(stopped(), "Should be stopped");
    }
  }

  arraycopy_move_allocation_here(alloc, dest, saved_jvms, saved_reexecute_sp, new_idx);

  if (stopped()) {
    return true;
  }

  ArrayCopyNode* ac = ArrayCopyNode::make(this, true, src, src_offset, dest, dest_offset, length, alloc != NULL, negative_length_guard_generated,
                                          // Create LoadRange and LoadKlass nodes for use during macro expansion here
                                          // so the compiler has a chance to eliminate them: during macro expansion,
                                          // we have to set their control (CastPP nodes are eliminated).
                                          load_object_klass(src), load_object_klass(dest),
                                          load_array_length(src), load_array_length(dest));

  ac->set_arraycopy(validated);

  Node* n = _gvn.transform(ac);
  if (n == ac) {
    ac->connect_outputs(this);
  } else {
    assert(validated, "shouldn't transform if all arguments not validated");
    set_all_memory(n);
  }
  clear_upper_avx();


  return true;
}


// Helper function which determines if an arraycopy immediately follows
// an allocation, with no intervening tests or other escapes for the object.
AllocateArrayNode*
LibraryCallKit::tightly_coupled_allocation(Node* ptr,
                                           RegionNode* slow_region) {
  if (stopped())             return NULL;  // no fast path
  if (C->AliasLevel() == 0)  return NULL;  // no MergeMems around

  AllocateArrayNode* alloc = AllocateArrayNode::Ideal_array_allocation(ptr, &_gvn);
  if (alloc == NULL)  return NULL;

  Node* rawmem = memory(Compile::AliasIdxRaw);
  // Is the allocation's memory state untouched?
  if (!(rawmem->is_Proj() && rawmem->in(0)->is_Initialize())) {
    // Bail out if there have been raw-memory effects since the allocation.
    // (Example:  There might have been a call or safepoint.)
    return NULL;
  }
  rawmem = rawmem->in(0)->as_Initialize()->memory(Compile::AliasIdxRaw);
  if (!(rawmem->is_Proj() && rawmem->in(0) == alloc)) {
    return NULL;
  }

  // There must be no unexpected observers of this allocation.
  for (DUIterator_Fast imax, i = ptr->fast_outs(imax); i < imax; i++) {
    Node* obs = ptr->fast_out(i);
    if (obs != this->map()) {
      return NULL;
    }
  }

  // This arraycopy must unconditionally follow the allocation of the ptr.
  Node* alloc_ctl = ptr->in(0);
  Node* ctl = control();
  while (ctl != alloc_ctl) {
    // There may be guards which feed into the slow_region.
    // Any other control flow means that we might not get a chance
    // to finish initializing the allocated object.
    if ((ctl->is_IfFalse() || ctl->is_IfTrue()) && ctl->in(0)->is_If()) {
      IfNode* iff = ctl->in(0)->as_If();
      Node* not_ctl = iff->proj_out_or_null(1 - ctl->as_Proj()->_con);
      assert(not_ctl != NULL && not_ctl != ctl, "found alternate");
      if (slow_region != NULL && slow_region->find_edge(not_ctl) >= 1) {
        ctl = iff->in(0);       // This test feeds the known slow_region.
        continue;
      }
      // One more try:  Various low-level checks bottom out in
      // uncommon traps.  If the debug-info of the trap omits
      // any reference to the allocation, as we've already
      // observed, then there can be no objection to the trap.
      bool found_trap = false;
      for (DUIterator_Fast jmax, j = not_ctl->fast_outs(jmax); j < jmax; j++) {
        Node* obs = not_ctl->fast_out(j);
        if (obs->in(0) == not_ctl && obs->is_Call() &&
            (obs->as_Call()->entry_point() == SharedRuntime::uncommon_trap_blob()->entry_point())) {
          found_trap = true; break;
        }
      }
      if (found_trap) {
        ctl = iff->in(0);       // This test feeds a harmless uncommon trap.
        continue;
      }
    }
    return NULL;
  }

  // If we get this far, we have an allocation which immediately
  // precedes the arraycopy, and we can take over zeroing the new object.
  // The arraycopy will finish the initialization, and provide
  // a new control state to which we will anchor the destination pointer.

  return alloc;
}

//-------------inline_encodeISOArray-----------------------------------
// encode char[] to byte[] in ISO_8859_1
bool LibraryCallKit::inline_encodeISOArray() {
  assert(callee()->signature()->size() == 5, "encodeISOArray has 5 parameters");
  // no receiver since it is static method
  Node *src         = argument(0);
  Node *src_offset  = argument(1);
  Node *dst         = argument(2);
  Node *dst_offset  = argument(3);
  Node *length      = argument(4);

  src = must_be_not_null(src, true);
  dst = must_be_not_null(dst, true);

  const Type* src_type = src->Value(&_gvn);
  const Type* dst_type = dst->Value(&_gvn);
  const TypeAryPtr* top_src = src_type->isa_aryptr();
  const TypeAryPtr* top_dest = dst_type->isa_aryptr();
  if (top_src  == NULL || top_src->klass()  == NULL ||
      top_dest == NULL || top_dest->klass() == NULL) {
    // failed array check
    return false;
  }

  // Figure out the size and type of the elements we will be copying.
  BasicType src_elem = src_type->isa_aryptr()->klass()->as_array_klass()->element_type()->basic_type();
  BasicType dst_elem = dst_type->isa_aryptr()->klass()->as_array_klass()->element_type()->basic_type();
  if (!((src_elem == T_CHAR) || (src_elem== T_BYTE)) || dst_elem != T_BYTE) {
    return false;
  }

  Node* src_start = array_element_address(src, src_offset, T_CHAR);
  Node* dst_start = array_element_address(dst, dst_offset, dst_elem);
  // 'src_start' points to src array + scaled offset
  // 'dst_start' points to dst array + scaled offset

  const TypeAryPtr* mtype = TypeAryPtr::BYTES;
  Node* enc = new EncodeISOArrayNode(control(), memory(mtype), src_start, dst_start, length);
  enc = _gvn.transform(enc);
  Node* res_mem = _gvn.transform(new SCMemProjNode(enc));
  set_memory(res_mem, mtype);
  set_result(enc);
  clear_upper_avx();

  return true;
}

//-------------inline_multiplyToLen-----------------------------------
bool LibraryCallKit::inline_multiplyToLen() {
  assert(UseMultiplyToLenIntrinsic, "not implemented on this platform");

  address stubAddr = StubRoutines::multiplyToLen();
  if (stubAddr == NULL) {
    return false; // Intrinsic's stub is not implemented on this platform
  }
  const char* stubName = "multiplyToLen";

  assert(callee()->signature()->size() == 5, "multiplyToLen has 5 parameters");

  // no receiver because it is a static method
  Node* x    = argument(0);
  Node* xlen = argument(1);
  Node* y    = argument(2);
  Node* ylen = argument(3);
  Node* z    = argument(4);

  x = must_be_not_null(x, true);
  y = must_be_not_null(y, true);

  const Type* x_type = x->Value(&_gvn);
  const Type* y_type = y->Value(&_gvn);
  const TypeAryPtr* top_x = x_type->isa_aryptr();
  const TypeAryPtr* top_y = y_type->isa_aryptr();
  if (top_x  == NULL || top_x->klass()  == NULL ||
      top_y == NULL || top_y->klass() == NULL) {
    // failed array check
    return false;
  }

  BasicType x_elem = x_type->isa_aryptr()->klass()->as_array_klass()->element_type()->basic_type();
  BasicType y_elem = y_type->isa_aryptr()->klass()->as_array_klass()->element_type()->basic_type();
  if (x_elem != T_INT || y_elem != T_INT) {
    return false;
  }

  // Set the original stack and the reexecute bit for the interpreter to reexecute
  // the bytecode that invokes BigInteger.multiplyToLen() if deoptimization happens
  // on the return from z array allocation in runtime.
  { PreserveReexecuteState preexecs(this);
    jvms()->set_should_reexecute(true);

    Node* x_start = array_element_address(x, intcon(0), x_elem);
    Node* y_start = array_element_address(y, intcon(0), y_elem);
    // 'x_start' points to x array + scaled xlen
    // 'y_start' points to y array + scaled ylen

    // Allocate the result array
    Node* zlen = _gvn.transform(new AddINode(xlen, ylen));
    ciKlass* klass = ciTypeArrayKlass::make(T_INT);
    Node* klass_node = makecon(TypeKlassPtr::make(klass));

    IdealKit ideal(this);

#define __ ideal.
     Node* one = __ ConI(1);
     Node* zero = __ ConI(0);
     IdealVariable need_alloc(ideal), z_alloc(ideal);  __ declarations_done();
     __ set(need_alloc, zero);
     __ set(z_alloc, z);
     __ if_then(z, BoolTest::eq, null()); {
       __ increment (need_alloc, one);
     } __ else_(); {
       // Update graphKit memory and control from IdealKit.
       sync_kit(ideal);
       Node *cast = new CastPPNode(z, TypePtr::NOTNULL);
       cast->init_req(0, control());
       _gvn.set_type(cast, cast->bottom_type());
       C->record_for_igvn(cast);

       Node* zlen_arg = load_array_length(cast);
       // Update IdealKit memory and control from graphKit.
       __ sync_kit(this);
       __ if_then(zlen_arg, BoolTest::lt, zlen); {
         __ increment (need_alloc, one);
       } __ end_if();
     } __ end_if();

     __ if_then(__ value(need_alloc), BoolTest::ne, zero); {
       // Update graphKit memory and control from IdealKit.
       sync_kit(ideal);
       Node * narr = new_array(klass_node, zlen, 1);
       // Update IdealKit memory and control from graphKit.
       __ sync_kit(this);
       __ set(z_alloc, narr);
     } __ end_if();

     sync_kit(ideal);
     z = __ value(z_alloc);
     // Can't use TypeAryPtr::INTS which uses Bottom offset.
     _gvn.set_type(z, TypeOopPtr::make_from_klass(klass));
     // Final sync IdealKit and GraphKit.
     final_sync(ideal);
#undef __

    Node* z_start = array_element_address(z, intcon(0), T_INT);

    Node* call = make_runtime_call(RC_LEAF|RC_NO_FP,
                                   OptoRuntime::multiplyToLen_Type(),
                                   stubAddr, stubName, TypePtr::BOTTOM,
                                   x_start, xlen, y_start, ylen, z_start, zlen);
  } // original reexecute is set back here

  C->set_has_split_ifs(true); // Has chance for split-if optimization
  set_result(z);
  return true;
}

//-------------inline_squareToLen------------------------------------
bool LibraryCallKit::inline_squareToLen() {
  assert(UseSquareToLenIntrinsic, "not implemented on this platform");

  address stubAddr = StubRoutines::squareToLen();
  if (stubAddr == NULL) {
    return false; // Intrinsic's stub is not implemented on this platform
  }
  const char* stubName = "squareToLen";

  assert(callee()->signature()->size() == 4, "implSquareToLen has 4 parameters");

  Node* x    = argument(0);
  Node* len  = argument(1);
  Node* z    = argument(2);
  Node* zlen = argument(3);

  x = must_be_not_null(x, true);
  z = must_be_not_null(z, true);

  const Type* x_type = x->Value(&_gvn);
  const Type* z_type = z->Value(&_gvn);
  const TypeAryPtr* top_x = x_type->isa_aryptr();
  const TypeAryPtr* top_z = z_type->isa_aryptr();
  if (top_x  == NULL || top_x->klass()  == NULL ||
      top_z  == NULL || top_z->klass()  == NULL) {
    // failed array check
    return false;
  }

  BasicType x_elem = x_type->isa_aryptr()->klass()->as_array_klass()->element_type()->basic_type();
  BasicType z_elem = z_type->isa_aryptr()->klass()->as_array_klass()->element_type()->basic_type();
  if (x_elem != T_INT || z_elem != T_INT) {
    return false;
  }


  Node* x_start = array_element_address(x, intcon(0), x_elem);
  Node* z_start = array_element_address(z, intcon(0), z_elem);

  Node*  call = make_runtime_call(RC_LEAF|RC_NO_FP,
                                  OptoRuntime::squareToLen_Type(),
                                  stubAddr, stubName, TypePtr::BOTTOM,
                                  x_start, len, z_start, zlen);

  set_result(z);
  return true;
}

//-------------inline_mulAdd------------------------------------------
bool LibraryCallKit::inline_mulAdd() {
  assert(UseMulAddIntrinsic, "not implemented on this platform");

  address stubAddr = StubRoutines::mulAdd();
  if (stubAddr == NULL) {
    return false; // Intrinsic's stub is not implemented on this platform
  }
  const char* stubName = "mulAdd";

  assert(callee()->signature()->size() == 5, "mulAdd has 5 parameters");

  Node* out      = argument(0);
  Node* in       = argument(1);
  Node* offset   = argument(2);
  Node* len      = argument(3);
  Node* k        = argument(4);

  out = must_be_not_null(out, true);

  const Type* out_type = out->Value(&_gvn);
  const Type* in_type = in->Value(&_gvn);
  const TypeAryPtr* top_out = out_type->isa_aryptr();
  const TypeAryPtr* top_in = in_type->isa_aryptr();
  if (top_out  == NULL || top_out->klass()  == NULL ||
      top_in == NULL || top_in->klass() == NULL) {
    // failed array check
    return false;
  }

  BasicType out_elem = out_type->isa_aryptr()->klass()->as_array_klass()->element_type()->basic_type();
  BasicType in_elem = in_type->isa_aryptr()->klass()->as_array_klass()->element_type()->basic_type();
  if (out_elem != T_INT || in_elem != T_INT) {
    return false;
  }

  Node* outlen = load_array_length(out);
  Node* new_offset = _gvn.transform(new SubINode(outlen, offset));
  Node* out_start = array_element_address(out, intcon(0), out_elem);
  Node* in_start = array_element_address(in, intcon(0), in_elem);

  Node*  call = make_runtime_call(RC_LEAF|RC_NO_FP,
                                  OptoRuntime::mulAdd_Type(),
                                  stubAddr, stubName, TypePtr::BOTTOM,
                                  out_start,in_start, new_offset, len, k);
  Node* result = _gvn.transform(new ProjNode(call, TypeFunc::Parms));
  set_result(result);
  return true;
}

//-------------inline_montgomeryMultiply-----------------------------------
bool LibraryCallKit::inline_montgomeryMultiply() {
  address stubAddr = StubRoutines::montgomeryMultiply();
  if (stubAddr == NULL) {
    return false; // Intrinsic's stub is not implemented on this platform
  }

  assert(UseMontgomeryMultiplyIntrinsic, "not implemented on this platform");
  const char* stubName = "montgomery_multiply";

  assert(callee()->signature()->size() == 7, "montgomeryMultiply has 7 parameters");

  Node* a    = argument(0);
  Node* b    = argument(1);
  Node* n    = argument(2);
  Node* len  = argument(3);
  Node* inv  = argument(4);
  Node* m    = argument(6);

  const Type* a_type = a->Value(&_gvn);
  const TypeAryPtr* top_a = a_type->isa_aryptr();
  const Type* b_type = b->Value(&_gvn);
  const TypeAryPtr* top_b = b_type->isa_aryptr();
  const Type* n_type = a->Value(&_gvn);
  const TypeAryPtr* top_n = n_type->isa_aryptr();
  const Type* m_type = a->Value(&_gvn);
  const TypeAryPtr* top_m = m_type->isa_aryptr();
  if (top_a  == NULL || top_a->klass()  == NULL ||
      top_b == NULL || top_b->klass()  == NULL ||
      top_n == NULL || top_n->klass()  == NULL ||
      top_m == NULL || top_m->klass()  == NULL) {
    // failed array check
    return false;
  }

  BasicType a_elem = a_type->isa_aryptr()->klass()->as_array_klass()->element_type()->basic_type();
  BasicType b_elem = b_type->isa_aryptr()->klass()->as_array_klass()->element_type()->basic_type();
  BasicType n_elem = n_type->isa_aryptr()->klass()->as_array_klass()->element_type()->basic_type();
  BasicType m_elem = m_type->isa_aryptr()->klass()->as_array_klass()->element_type()->basic_type();
  if (a_elem != T_INT || b_elem != T_INT || n_elem != T_INT || m_elem != T_INT) {
    return false;
  }

  // Make the call
  {
    Node* a_start = array_element_address(a, intcon(0), a_elem);
    Node* b_start = array_element_address(b, intcon(0), b_elem);
    Node* n_start = array_element_address(n, intcon(0), n_elem);
    Node* m_start = array_element_address(m, intcon(0), m_elem);

    Node* call = make_runtime_call(RC_LEAF,
                                   OptoRuntime::montgomeryMultiply_Type(),
                                   stubAddr, stubName, TypePtr::BOTTOM,
                                   a_start, b_start, n_start, len, inv, top(),
                                   m_start);
    set_result(m);
  }

  return true;
}

bool LibraryCallKit::inline_montgomerySquare() {
  address stubAddr = StubRoutines::montgomerySquare();
  if (stubAddr == NULL) {
    return false; // Intrinsic's stub is not implemented on this platform
  }

  assert(UseMontgomerySquareIntrinsic, "not implemented on this platform");
  const char* stubName = "montgomery_square";

  assert(callee()->signature()->size() == 6, "montgomerySquare has 6 parameters");

  Node* a    = argument(0);
  Node* n    = argument(1);
  Node* len  = argument(2);
  Node* inv  = argument(3);
  Node* m    = argument(5);

  const Type* a_type = a->Value(&_gvn);
  const TypeAryPtr* top_a = a_type->isa_aryptr();
  const Type* n_type = a->Value(&_gvn);
  const TypeAryPtr* top_n = n_type->isa_aryptr();
  const Type* m_type = a->Value(&_gvn);
  const TypeAryPtr* top_m = m_type->isa_aryptr();
  if (top_a  == NULL || top_a->klass()  == NULL ||
      top_n == NULL || top_n->klass()  == NULL ||
      top_m == NULL || top_m->klass()  == NULL) {
    // failed array check
    return false;
  }

  BasicType a_elem = a_type->isa_aryptr()->klass()->as_array_klass()->element_type()->basic_type();
  BasicType n_elem = n_type->isa_aryptr()->klass()->as_array_klass()->element_type()->basic_type();
  BasicType m_elem = m_type->isa_aryptr()->klass()->as_array_klass()->element_type()->basic_type();
  if (a_elem != T_INT || n_elem != T_INT || m_elem != T_INT) {
    return false;
  }

  // Make the call
  {
    Node* a_start = array_element_address(a, intcon(0), a_elem);
    Node* n_start = array_element_address(n, intcon(0), n_elem);
    Node* m_start = array_element_address(m, intcon(0), m_elem);

    Node* call = make_runtime_call(RC_LEAF,
                                   OptoRuntime::montgomerySquare_Type(),
                                   stubAddr, stubName, TypePtr::BOTTOM,
                                   a_start, n_start, len, inv, top(),
                                   m_start);
    set_result(m);
  }

  return true;
}

bool LibraryCallKit::inline_bigIntegerShift(bool isRightShift) {
  address stubAddr = NULL;
  const char* stubName = NULL;

  stubAddr = isRightShift? StubRoutines::bigIntegerRightShift(): StubRoutines::bigIntegerLeftShift();
  if (stubAddr == NULL) {
    return false; // Intrinsic's stub is not implemented on this platform
  }

  stubName = isRightShift? "bigIntegerRightShiftWorker" : "bigIntegerLeftShiftWorker";

  assert(callee()->signature()->size() == 5, "expected 5 arguments");

  Node* newArr = argument(0);
  Node* oldArr = argument(1);
  Node* newIdx = argument(2);
  Node* shiftCount = argument(3);
  Node* numIter = argument(4);

  const Type* newArr_type = newArr->Value(&_gvn);
  const TypeAryPtr* top_newArr = newArr_type->isa_aryptr();
  const Type* oldArr_type = oldArr->Value(&_gvn);
  const TypeAryPtr* top_oldArr = oldArr_type->isa_aryptr();
  if (top_newArr == NULL || top_newArr->klass() == NULL || top_oldArr == NULL
      || top_oldArr->klass() == NULL) {
    return false;
  }

  BasicType newArr_elem = newArr_type->isa_aryptr()->klass()->as_array_klass()->element_type()->basic_type();
  BasicType oldArr_elem = oldArr_type->isa_aryptr()->klass()->as_array_klass()->element_type()->basic_type();
  if (newArr_elem != T_INT || oldArr_elem != T_INT) {
    return false;
  }

  // Make the call
  {
    Node* newArr_start = array_element_address(newArr, intcon(0), newArr_elem);
    Node* oldArr_start = array_element_address(oldArr, intcon(0), oldArr_elem);

    Node* call = make_runtime_call(RC_LEAF,
                                   OptoRuntime::bigIntegerShift_Type(),
                                   stubAddr,
                                   stubName,
                                   TypePtr::BOTTOM,
                                   newArr_start,
                                   oldArr_start,
                                   newIdx,
                                   shiftCount,
                                   numIter);
  }

  return true;
}

//-------------inline_vectorizedMismatch------------------------------
bool LibraryCallKit::inline_vectorizedMismatch() {
  assert(UseVectorizedMismatchIntrinsic, "not implementated on this platform");

  address stubAddr = StubRoutines::vectorizedMismatch();
  if (stubAddr == NULL) {
    return false; // Intrinsic's stub is not implemented on this platform
  }
  const char* stubName = "vectorizedMismatch";
  int size_l = callee()->signature()->size();
  assert(callee()->signature()->size() == 8, "vectorizedMismatch has 6 parameters");

  Node* obja = argument(0);
  Node* aoffset = argument(1);
  Node* objb = argument(3);
  Node* boffset = argument(4);
  Node* length = argument(6);
  Node* scale = argument(7);

  const Type* a_type = obja->Value(&_gvn);
  const Type* b_type = objb->Value(&_gvn);
  const TypeAryPtr* top_a = a_type->isa_aryptr();
  const TypeAryPtr* top_b = b_type->isa_aryptr();
  if (top_a == NULL || top_a->klass() == NULL ||
    top_b == NULL || top_b->klass() == NULL) {
    // failed array check
    return false;
  }

  Node* call;
  jvms()->set_should_reexecute(true);

  Node* obja_adr = make_unsafe_address(obja, aoffset, ACCESS_READ);
  Node* objb_adr = make_unsafe_address(objb, boffset, ACCESS_READ);

  call = make_runtime_call(RC_LEAF,
    OptoRuntime::vectorizedMismatch_Type(),
    stubAddr, stubName, TypePtr::BOTTOM,
    obja_adr, objb_adr, length, scale);

  Node* result = _gvn.transform(new ProjNode(call, TypeFunc::Parms));
  set_result(result);
  return true;
}

/**
 * Calculate CRC32 for byte.
 * int java.util.zip.CRC32.update(int crc, int b)
 */
bool LibraryCallKit::inline_updateCRC32() {
  assert(UseCRC32Intrinsics, "need AVX and LCMUL instructions support");
  assert(callee()->signature()->size() == 2, "update has 2 parameters");
  // no receiver since it is static method
  Node* crc  = argument(0); // type: int
  Node* b    = argument(1); // type: int

  /*
   *    int c = ~ crc;
   *    b = timesXtoThe32[(b ^ c) & 0xFF];
   *    b = b ^ (c >>> 8);
   *    crc = ~b;
   */

  Node* M1 = intcon(-1);
  crc = _gvn.transform(new XorINode(crc, M1));
  Node* result = _gvn.transform(new XorINode(crc, b));
  result = _gvn.transform(new AndINode(result, intcon(0xFF)));

  Node* base = makecon(TypeRawPtr::make(StubRoutines::crc_table_addr()));
  Node* offset = _gvn.transform(new LShiftINode(result, intcon(0x2)));
  Node* adr = basic_plus_adr(top(), base, ConvI2X(offset));
  result = make_load(control(), adr, TypeInt::INT, T_INT, MemNode::unordered);

  crc = _gvn.transform(new URShiftINode(crc, intcon(8)));
  result = _gvn.transform(new XorINode(crc, result));
  result = _gvn.transform(new XorINode(result, M1));
  set_result(result);
  return true;
}

/**
 * Calculate CRC32 for byte[] array.
 * int java.util.zip.CRC32.updateBytes(int crc, byte[] buf, int off, int len)
 */
bool LibraryCallKit::inline_updateBytesCRC32() {
  assert(UseCRC32Intrinsics, "need AVX and LCMUL instructions support");
  assert(callee()->signature()->size() == 4, "updateBytes has 4 parameters");
  // no receiver since it is static method
  Node* crc     = argument(0); // type: int
  Node* src     = argument(1); // type: oop
  Node* offset  = argument(2); // type: int
  Node* length  = argument(3); // type: int

  const Type* src_type = src->Value(&_gvn);
  const TypeAryPtr* top_src = src_type->isa_aryptr();
  if (top_src  == NULL || top_src->klass()  == NULL) {
    // failed array check
    return false;
  }

  // Figure out the size and type of the elements we will be copying.
  BasicType src_elem = src_type->isa_aryptr()->klass()->as_array_klass()->element_type()->basic_type();
  if (src_elem != T_BYTE) {
    return false;
  }

  // 'src_start' points to src array + scaled offset
  src = must_be_not_null(src, true);
  Node* src_start = array_element_address(src, offset, src_elem);

  // We assume that range check is done by caller.
  // TODO: generate range check (offset+length < src.length) in debug VM.

  // Call the stub.
  address stubAddr = StubRoutines::updateBytesCRC32();
  const char *stubName = "updateBytesCRC32";

  Node* call = make_runtime_call(RC_LEAF|RC_NO_FP, OptoRuntime::updateBytesCRC32_Type(),
                                 stubAddr, stubName, TypePtr::BOTTOM,
                                 crc, src_start, length);
  Node* result = _gvn.transform(new ProjNode(call, TypeFunc::Parms));
  set_result(result);
  return true;
}

/**
 * Calculate CRC32 for ByteBuffer.
 * int java.util.zip.CRC32.updateByteBuffer(int crc, long buf, int off, int len)
 */
bool LibraryCallKit::inline_updateByteBufferCRC32() {
  assert(UseCRC32Intrinsics, "need AVX and LCMUL instructions support");
  assert(callee()->signature()->size() == 5, "updateByteBuffer has 4 parameters and one is long");
  // no receiver since it is static method
  Node* crc     = argument(0); // type: int
  Node* src     = argument(1); // type: long
  Node* offset  = argument(3); // type: int
  Node* length  = argument(4); // type: int

  src = ConvL2X(src);  // adjust Java long to machine word
  Node* base = _gvn.transform(new CastX2PNode(src));
  offset = ConvI2X(offset);

  // 'src_start' points to src array + scaled offset
  Node* src_start = basic_plus_adr(top(), base, offset);

  // Call the stub.
  address stubAddr = StubRoutines::updateBytesCRC32();
  const char *stubName = "updateBytesCRC32";

  Node* call = make_runtime_call(RC_LEAF|RC_NO_FP, OptoRuntime::updateBytesCRC32_Type(),
                                 stubAddr, stubName, TypePtr::BOTTOM,
                                 crc, src_start, length);
  Node* result = _gvn.transform(new ProjNode(call, TypeFunc::Parms));
  set_result(result);
  return true;
}

//------------------------------get_table_from_crc32c_class-----------------------
Node * LibraryCallKit::get_table_from_crc32c_class(ciInstanceKlass *crc32c_class) {
  Node* table = load_field_from_object(NULL, "byteTable", "[I", /*is_exact*/ false, /*is_static*/ true, crc32c_class);
  assert (table != NULL, "wrong version of java.util.zip.CRC32C");

  return table;
}

//------------------------------inline_updateBytesCRC32C-----------------------
//
// Calculate CRC32C for byte[] array.
// int java.util.zip.CRC32C.updateBytes(int crc, byte[] buf, int off, int end)
//
bool LibraryCallKit::inline_updateBytesCRC32C() {
  assert(UseCRC32CIntrinsics, "need CRC32C instruction support");
  assert(callee()->signature()->size() == 4, "updateBytes has 4 parameters");
  assert(callee()->holder()->is_loaded(), "CRC32C class must be loaded");
  // no receiver since it is a static method
  Node* crc     = argument(0); // type: int
  Node* src     = argument(1); // type: oop
  Node* offset  = argument(2); // type: int
  Node* end     = argument(3); // type: int

  Node* length = _gvn.transform(new SubINode(end, offset));

  const Type* src_type = src->Value(&_gvn);
  const TypeAryPtr* top_src = src_type->isa_aryptr();
  if (top_src  == NULL || top_src->klass()  == NULL) {
    // failed array check
    return false;
  }

  // Figure out the size and type of the elements we will be copying.
  BasicType src_elem = src_type->isa_aryptr()->klass()->as_array_klass()->element_type()->basic_type();
  if (src_elem != T_BYTE) {
    return false;
  }

  // 'src_start' points to src array + scaled offset
  src = must_be_not_null(src, true);
  Node* src_start = array_element_address(src, offset, src_elem);

  // static final int[] byteTable in class CRC32C
  Node* table = get_table_from_crc32c_class(callee()->holder());
  table = must_be_not_null(table, true);
  Node* table_start = array_element_address(table, intcon(0), T_INT);

  // We assume that range check is done by caller.
  // TODO: generate range check (offset+length < src.length) in debug VM.

  // Call the stub.
  address stubAddr = StubRoutines::updateBytesCRC32C();
  const char *stubName = "updateBytesCRC32C";

  Node* call = make_runtime_call(RC_LEAF, OptoRuntime::updateBytesCRC32C_Type(),
                                 stubAddr, stubName, TypePtr::BOTTOM,
                                 crc, src_start, length, table_start);
  Node* result = _gvn.transform(new ProjNode(call, TypeFunc::Parms));
  set_result(result);
  return true;
}

//------------------------------inline_updateDirectByteBufferCRC32C-----------------------
//
// Calculate CRC32C for DirectByteBuffer.
// int java.util.zip.CRC32C.updateDirectByteBuffer(int crc, long buf, int off, int end)
//
bool LibraryCallKit::inline_updateDirectByteBufferCRC32C() {
  assert(UseCRC32CIntrinsics, "need CRC32C instruction support");
  assert(callee()->signature()->size() == 5, "updateDirectByteBuffer has 4 parameters and one is long");
  assert(callee()->holder()->is_loaded(), "CRC32C class must be loaded");
  // no receiver since it is a static method
  Node* crc     = argument(0); // type: int
  Node* src     = argument(1); // type: long
  Node* offset  = argument(3); // type: int
  Node* end     = argument(4); // type: int

  Node* length = _gvn.transform(new SubINode(end, offset));

  src = ConvL2X(src);  // adjust Java long to machine word
  Node* base = _gvn.transform(new CastX2PNode(src));
  offset = ConvI2X(offset);

  // 'src_start' points to src array + scaled offset
  Node* src_start = basic_plus_adr(top(), base, offset);

  // static final int[] byteTable in class CRC32C
  Node* table = get_table_from_crc32c_class(callee()->holder());
  table = must_be_not_null(table, true);
  Node* table_start = array_element_address(table, intcon(0), T_INT);

  // Call the stub.
  address stubAddr = StubRoutines::updateBytesCRC32C();
  const char *stubName = "updateBytesCRC32C";

  Node* call = make_runtime_call(RC_LEAF, OptoRuntime::updateBytesCRC32C_Type(),
                                 stubAddr, stubName, TypePtr::BOTTOM,
                                 crc, src_start, length, table_start);
  Node* result = _gvn.transform(new ProjNode(call, TypeFunc::Parms));
  set_result(result);
  return true;
}

//------------------------------inline_updateBytesAdler32----------------------
//
// Calculate Adler32 checksum for byte[] array.
// int java.util.zip.Adler32.updateBytes(int crc, byte[] buf, int off, int len)
//
bool LibraryCallKit::inline_updateBytesAdler32() {
  assert(UseAdler32Intrinsics, "Adler32 Instrinsic support need"); // check if we actually need to check this flag or check a different one
  assert(callee()->signature()->size() == 4, "updateBytes has 4 parameters");
  assert(callee()->holder()->is_loaded(), "Adler32 class must be loaded");
  // no receiver since it is static method
  Node* crc     = argument(0); // type: int
  Node* src     = argument(1); // type: oop
  Node* offset  = argument(2); // type: int
  Node* length  = argument(3); // type: int

  const Type* src_type = src->Value(&_gvn);
  const TypeAryPtr* top_src = src_type->isa_aryptr();
  if (top_src  == NULL || top_src->klass()  == NULL) {
    // failed array check
    return false;
  }

  // Figure out the size and type of the elements we will be copying.
  BasicType src_elem = src_type->isa_aryptr()->klass()->as_array_klass()->element_type()->basic_type();
  if (src_elem != T_BYTE) {
    return false;
  }

  // 'src_start' points to src array + scaled offset
  Node* src_start = array_element_address(src, offset, src_elem);

  // We assume that range check is done by caller.
  // TODO: generate range check (offset+length < src.length) in debug VM.

  // Call the stub.
  address stubAddr = StubRoutines::updateBytesAdler32();
  const char *stubName = "updateBytesAdler32";

  Node* call = make_runtime_call(RC_LEAF, OptoRuntime::updateBytesAdler32_Type(),
                                 stubAddr, stubName, TypePtr::BOTTOM,
                                 crc, src_start, length);
  Node* result = _gvn.transform(new ProjNode(call, TypeFunc::Parms));
  set_result(result);
  return true;
}

//------------------------------inline_updateByteBufferAdler32---------------
//
// Calculate Adler32 checksum for DirectByteBuffer.
// int java.util.zip.Adler32.updateByteBuffer(int crc, long buf, int off, int len)
//
bool LibraryCallKit::inline_updateByteBufferAdler32() {
  assert(UseAdler32Intrinsics, "Adler32 Instrinsic support need"); // check if we actually need to check this flag or check a different one
  assert(callee()->signature()->size() == 5, "updateByteBuffer has 4 parameters and one is long");
  assert(callee()->holder()->is_loaded(), "Adler32 class must be loaded");
  // no receiver since it is static method
  Node* crc     = argument(0); // type: int
  Node* src     = argument(1); // type: long
  Node* offset  = argument(3); // type: int
  Node* length  = argument(4); // type: int

  src = ConvL2X(src);  // adjust Java long to machine word
  Node* base = _gvn.transform(new CastX2PNode(src));
  offset = ConvI2X(offset);

  // 'src_start' points to src array + scaled offset
  Node* src_start = basic_plus_adr(top(), base, offset);

  // Call the stub.
  address stubAddr = StubRoutines::updateBytesAdler32();
  const char *stubName = "updateBytesAdler32";

  Node* call = make_runtime_call(RC_LEAF, OptoRuntime::updateBytesAdler32_Type(),
                                 stubAddr, stubName, TypePtr::BOTTOM,
                                 crc, src_start, length);

  Node* result = _gvn.transform(new ProjNode(call, TypeFunc::Parms));
  set_result(result);
  return true;
}

//----------------------------inline_reference_get----------------------------
// public T java.lang.ref.Reference.get();
bool LibraryCallKit::inline_reference_get() {
  const int referent_offset = java_lang_ref_Reference::referent_offset;
  guarantee(referent_offset > 0, "should have already been set");

  // Get the argument:
  Node* reference_obj = null_check_receiver();
  if (stopped()) return true;

  const TypeInstPtr* tinst = _gvn.type(reference_obj)->isa_instptr();
  assert(tinst != NULL, "obj is null");
  assert(tinst->klass()->is_loaded(), "obj is not loaded");
  ciInstanceKlass* referenceKlass = tinst->klass()->as_instance_klass();
  ciField* field = referenceKlass->get_field_by_name(ciSymbol::make("referent"),
                                                     ciSymbol::make("Ljava/lang/Object;"),
                                                     false);
  assert (field != NULL, "undefined field");

  Node* adr = basic_plus_adr(reference_obj, reference_obj, referent_offset);
  const TypePtr* adr_type = C->alias_type(field)->adr_type();

  ciInstanceKlass* klass = env()->Object_klass();
  const TypeOopPtr* object_type = TypeOopPtr::make_from_klass(klass);

  DecoratorSet decorators = IN_HEAP | ON_WEAK_OOP_REF;
  Node* result = access_load_at(reference_obj, adr, adr_type, object_type, T_OBJECT, decorators);
  // Add memory barrier to prevent commoning reads from this field
  // across safepoint since GC can change its value.
  insert_mem_bar(Op_MemBarCPUOrder);

  set_result(result);
  return true;
}


Node * LibraryCallKit::load_field_from_object(Node * fromObj, const char * fieldName, const char * fieldTypeString,
                                              bool is_exact=true, bool is_static=false,
                                              ciInstanceKlass * fromKls=NULL) {
  if (fromKls == NULL) {
    const TypeInstPtr* tinst = _gvn.type(fromObj)->isa_instptr();
    assert(tinst != NULL, "obj is null");
    assert(tinst->klass()->is_loaded(), "obj is not loaded");
    assert(!is_exact || tinst->klass_is_exact(), "klass not exact");
    fromKls = tinst->klass()->as_instance_klass();
  } else {
    assert(is_static, "only for static field access");
  }
  ciField* field = fromKls->get_field_by_name(ciSymbol::make(fieldName),
                                              ciSymbol::make(fieldTypeString),
                                              is_static);

  assert (field != NULL, "undefined field");
  if (field == NULL) return (Node *) NULL;

  if (is_static) {
    const TypeInstPtr* tip = TypeInstPtr::make(fromKls->java_mirror());
    fromObj = makecon(tip);
  }

  // Next code  copied from Parse::do_get_xxx():

  // Compute address and memory type.
  int offset  = field->offset_in_bytes();
  bool is_vol = field->is_volatile();
  ciType* field_klass = field->type();
  assert(field_klass->is_loaded(), "should be loaded");
  const TypePtr* adr_type = C->alias_type(field)->adr_type();
  Node *adr = basic_plus_adr(fromObj, fromObj, offset);
  BasicType bt = field->layout_type();

  // Build the resultant type of the load
  const Type *type;
  if (bt == T_OBJECT) {
    type = TypeOopPtr::make_from_klass(field_klass->as_klass());
  } else {
    type = Type::get_const_basic_type(bt);
  }

  DecoratorSet decorators = IN_HEAP;

  if (is_vol) {
    decorators |= MO_SEQ_CST;
  }

  return access_load_at(fromObj, adr, adr_type, type, bt, decorators);
}

Node * LibraryCallKit::field_address_from_object(Node * fromObj, const char * fieldName, const char * fieldTypeString,
                                                 bool is_exact = true, bool is_static = false,
                                                 ciInstanceKlass * fromKls = NULL) {
  if (fromKls == NULL) {
    const TypeInstPtr* tinst = _gvn.type(fromObj)->isa_instptr();
    assert(tinst != NULL, "obj is null");
    assert(tinst->klass()->is_loaded(), "obj is not loaded");
    assert(!is_exact || tinst->klass_is_exact(), "klass not exact");
    fromKls = tinst->klass()->as_instance_klass();
  }
  else {
    assert(is_static, "only for static field access");
  }
  ciField* field = fromKls->get_field_by_name(ciSymbol::make(fieldName),
    ciSymbol::make(fieldTypeString),
    is_static);

  assert(field != NULL, "undefined field");
  assert(!field->is_volatile(), "not defined for volatile fields");

  if (is_static) {
    const TypeInstPtr* tip = TypeInstPtr::make(fromKls->java_mirror());
    fromObj = makecon(tip);
  }

  // Next code  copied from Parse::do_get_xxx():

  // Compute address and memory type.
  int offset = field->offset_in_bytes();
  Node *adr = basic_plus_adr(fromObj, fromObj, offset);

  return adr;
}

//------------------------------inline_aescrypt_Block-----------------------
bool LibraryCallKit::inline_aescrypt_Block(vmIntrinsics::ID id) {
  address stubAddr = NULL;
  const char *stubName;
  assert(UseAES, "need AES instruction support");

  switch(id) {
  case vmIntrinsics::_aescrypt_encryptBlock:
    stubAddr = StubRoutines::aescrypt_encryptBlock();
    stubName = "aescrypt_encryptBlock";
    break;
  case vmIntrinsics::_aescrypt_decryptBlock:
    stubAddr = StubRoutines::aescrypt_decryptBlock();
    stubName = "aescrypt_decryptBlock";
    break;
  default:
    break;
  }
  if (stubAddr == NULL) return false;

  Node* aescrypt_object = argument(0);
  Node* src             = argument(1);
  Node* src_offset      = argument(2);
  Node* dest            = argument(3);
  Node* dest_offset     = argument(4);

  src = must_be_not_null(src, true);
  dest = must_be_not_null(dest, true);

  // (1) src and dest are arrays.
  const Type* src_type = src->Value(&_gvn);
  const Type* dest_type = dest->Value(&_gvn);
  const TypeAryPtr* top_src = src_type->isa_aryptr();
  const TypeAryPtr* top_dest = dest_type->isa_aryptr();
  assert (top_src  != NULL && top_src->klass()  != NULL &&  top_dest != NULL && top_dest->klass() != NULL, "args are strange");

  // for the quick and dirty code we will skip all the checks.
  // we are just trying to get the call to be generated.
  Node* src_start  = src;
  Node* dest_start = dest;
  if (src_offset != NULL || dest_offset != NULL) {
    assert(src_offset != NULL && dest_offset != NULL, "");
    src_start  = array_element_address(src,  src_offset,  T_BYTE);
    dest_start = array_element_address(dest, dest_offset, T_BYTE);
  }

  // now need to get the start of its expanded key array
  // this requires a newer class file that has this array as littleEndian ints, otherwise we revert to java
  Node* k_start = get_key_start_from_aescrypt_object(aescrypt_object);
  if (k_start == NULL) return false;

  if (Matcher::pass_original_key_for_aes()) {
    // on SPARC we need to pass the original key since key expansion needs to happen in intrinsics due to
    // compatibility issues between Java key expansion and SPARC crypto instructions
    Node* original_k_start = get_original_key_start_from_aescrypt_object(aescrypt_object);
    if (original_k_start == NULL) return false;

    // Call the stub.
    make_runtime_call(RC_LEAF|RC_NO_FP, OptoRuntime::aescrypt_block_Type(),
                      stubAddr, stubName, TypePtr::BOTTOM,
                      src_start, dest_start, k_start, original_k_start);
  } else {
    // Call the stub.
    make_runtime_call(RC_LEAF|RC_NO_FP, OptoRuntime::aescrypt_block_Type(),
                      stubAddr, stubName, TypePtr::BOTTOM,
                      src_start, dest_start, k_start);
  }

  return true;
}

//------------------------------inline_cipherBlockChaining_AESCrypt-----------------------
bool LibraryCallKit::inline_cipherBlockChaining_AESCrypt(vmIntrinsics::ID id) {
  address stubAddr = NULL;
  const char *stubName = NULL;

  assert(UseAES, "need AES instruction support");

  switch(id) {
  case vmIntrinsics::_cipherBlockChaining_encryptAESCrypt:
    stubAddr = StubRoutines::cipherBlockChaining_encryptAESCrypt();
    stubName = "cipherBlockChaining_encryptAESCrypt";
    break;
  case vmIntrinsics::_cipherBlockChaining_decryptAESCrypt:
    stubAddr = StubRoutines::cipherBlockChaining_decryptAESCrypt();
    stubName = "cipherBlockChaining_decryptAESCrypt";
    break;
  default:
    break;
  }
  if (stubAddr == NULL) return false;

  Node* cipherBlockChaining_object = argument(0);
  Node* src                        = argument(1);
  Node* src_offset                 = argument(2);
  Node* len                        = argument(3);
  Node* dest                       = argument(4);
  Node* dest_offset                = argument(5);

  src = must_be_not_null(src, false);
  dest = must_be_not_null(dest, false);

  // (1) src and dest are arrays.
  const Type* src_type = src->Value(&_gvn);
  const Type* dest_type = dest->Value(&_gvn);
  const TypeAryPtr* top_src = src_type->isa_aryptr();
  const TypeAryPtr* top_dest = dest_type->isa_aryptr();
  assert (top_src  != NULL && top_src->klass()  != NULL
          &&  top_dest != NULL && top_dest->klass() != NULL, "args are strange");

  // checks are the responsibility of the caller
  Node* src_start  = src;
  Node* dest_start = dest;
  if (src_offset != NULL || dest_offset != NULL) {
    assert(src_offset != NULL && dest_offset != NULL, "");
    src_start  = array_element_address(src,  src_offset,  T_BYTE);
    dest_start = array_element_address(dest, dest_offset, T_BYTE);
  }

  // if we are in this set of code, we "know" the embeddedCipher is an AESCrypt object
  // (because of the predicated logic executed earlier).
  // so we cast it here safely.
  // this requires a newer class file that has this array as littleEndian ints, otherwise we revert to java

  Node* embeddedCipherObj = load_field_from_object(cipherBlockChaining_object, "embeddedCipher", "Lcom/sun/crypto/provider/SymmetricCipher;", /*is_exact*/ false);
  if (embeddedCipherObj == NULL) return false;

  // cast it to what we know it will be at runtime
  const TypeInstPtr* tinst = _gvn.type(cipherBlockChaining_object)->isa_instptr();
  assert(tinst != NULL, "CBC obj is null");
  assert(tinst->klass()->is_loaded(), "CBC obj is not loaded");
  ciKlass* klass_AESCrypt = tinst->klass()->as_instance_klass()->find_klass(ciSymbol::make("com/sun/crypto/provider/AESCrypt"));
  assert(klass_AESCrypt->is_loaded(), "predicate checks that this class is loaded");

  ciInstanceKlass* instklass_AESCrypt = klass_AESCrypt->as_instance_klass();
  const TypeKlassPtr* aklass = TypeKlassPtr::make(instklass_AESCrypt);
  const TypeOopPtr* xtype = aklass->as_instance_type();
  Node* aescrypt_object = new CheckCastPPNode(control(), embeddedCipherObj, xtype);
  aescrypt_object = _gvn.transform(aescrypt_object);

  // we need to get the start of the aescrypt_object's expanded key array
  Node* k_start = get_key_start_from_aescrypt_object(aescrypt_object);
  if (k_start == NULL) return false;

  // similarly, get the start address of the r vector
  Node* objRvec = load_field_from_object(cipherBlockChaining_object, "r", "[B", /*is_exact*/ false);
  if (objRvec == NULL) return false;
  Node* r_start = array_element_address(objRvec, intcon(0), T_BYTE);

  Node* cbcCrypt;
  if (Matcher::pass_original_key_for_aes()) {
    // on SPARC we need to pass the original key since key expansion needs to happen in intrinsics due to
    // compatibility issues between Java key expansion and SPARC crypto instructions
    Node* original_k_start = get_original_key_start_from_aescrypt_object(aescrypt_object);
    if (original_k_start == NULL) return false;

    // Call the stub, passing src_start, dest_start, k_start, r_start, src_len and original_k_start
    cbcCrypt = make_runtime_call(RC_LEAF|RC_NO_FP,
                                 OptoRuntime::cipherBlockChaining_aescrypt_Type(),
                                 stubAddr, stubName, TypePtr::BOTTOM,
                                 src_start, dest_start, k_start, r_start, len, original_k_start);
  } else {
    // Call the stub, passing src_start, dest_start, k_start, r_start and src_len
    cbcCrypt = make_runtime_call(RC_LEAF|RC_NO_FP,
                                 OptoRuntime::cipherBlockChaining_aescrypt_Type(),
                                 stubAddr, stubName, TypePtr::BOTTOM,
                                 src_start, dest_start, k_start, r_start, len);
  }

  // return cipher length (int)
  Node* retvalue = _gvn.transform(new ProjNode(cbcCrypt, TypeFunc::Parms));
  set_result(retvalue);
  return true;
}

//------------------------------inline_electronicCodeBook_AESCrypt-----------------------
bool LibraryCallKit::inline_electronicCodeBook_AESCrypt(vmIntrinsics::ID id) {
  address stubAddr = NULL;
  const char *stubName = NULL;

  assert(UseAES, "need AES instruction support");

  switch (id) {
  case vmIntrinsics::_electronicCodeBook_encryptAESCrypt:
    stubAddr = StubRoutines::electronicCodeBook_encryptAESCrypt();
    stubName = "electronicCodeBook_encryptAESCrypt";
    break;
  case vmIntrinsics::_electronicCodeBook_decryptAESCrypt:
    stubAddr = StubRoutines::electronicCodeBook_decryptAESCrypt();
    stubName = "electronicCodeBook_decryptAESCrypt";
    break;
  default:
    break;
  }

  if (stubAddr == NULL) return false;

  Node* electronicCodeBook_object = argument(0);
  Node* src                       = argument(1);
  Node* src_offset                = argument(2);
  Node* len                       = argument(3);
  Node* dest                      = argument(4);
  Node* dest_offset               = argument(5);

  // (1) src and dest are arrays.
  const Type* src_type = src->Value(&_gvn);
  const Type* dest_type = dest->Value(&_gvn);
  const TypeAryPtr* top_src = src_type->isa_aryptr();
  const TypeAryPtr* top_dest = dest_type->isa_aryptr();
  assert(top_src != NULL && top_src->klass() != NULL
         &&  top_dest != NULL && top_dest->klass() != NULL, "args are strange");

  // checks are the responsibility of the caller
  Node* src_start = src;
  Node* dest_start = dest;
  if (src_offset != NULL || dest_offset != NULL) {
    assert(src_offset != NULL && dest_offset != NULL, "");
    src_start = array_element_address(src, src_offset, T_BYTE);
    dest_start = array_element_address(dest, dest_offset, T_BYTE);
  }

  // if we are in this set of code, we "know" the embeddedCipher is an AESCrypt object
  // (because of the predicated logic executed earlier).
  // so we cast it here safely.
  // this requires a newer class file that has this array as littleEndian ints, otherwise we revert to java

  Node* embeddedCipherObj = load_field_from_object(electronicCodeBook_object, "embeddedCipher", "Lcom/sun/crypto/provider/SymmetricCipher;", /*is_exact*/ false);
  if (embeddedCipherObj == NULL) return false;

  // cast it to what we know it will be at runtime
  const TypeInstPtr* tinst = _gvn.type(electronicCodeBook_object)->isa_instptr();
  assert(tinst != NULL, "ECB obj is null");
  assert(tinst->klass()->is_loaded(), "ECB obj is not loaded");
  ciKlass* klass_AESCrypt = tinst->klass()->as_instance_klass()->find_klass(ciSymbol::make("com/sun/crypto/provider/AESCrypt"));
  assert(klass_AESCrypt->is_loaded(), "predicate checks that this class is loaded");

  ciInstanceKlass* instklass_AESCrypt = klass_AESCrypt->as_instance_klass();
  const TypeKlassPtr* aklass = TypeKlassPtr::make(instklass_AESCrypt);
  const TypeOopPtr* xtype = aklass->as_instance_type();
  Node* aescrypt_object = new CheckCastPPNode(control(), embeddedCipherObj, xtype);
  aescrypt_object = _gvn.transform(aescrypt_object);

  // we need to get the start of the aescrypt_object's expanded key array
  Node* k_start = get_key_start_from_aescrypt_object(aescrypt_object);
  if (k_start == NULL) return false;

  Node* ecbCrypt;
  if (Matcher::pass_original_key_for_aes()) {
    // no SPARC version for AES/ECB intrinsics now.
    return false;
  }
  // Call the stub, passing src_start, dest_start, k_start, r_start and src_len
  ecbCrypt = make_runtime_call(RC_LEAF | RC_NO_FP,
                               OptoRuntime::electronicCodeBook_aescrypt_Type(),
                               stubAddr, stubName, TypePtr::BOTTOM,
                               src_start, dest_start, k_start, len);

  // return cipher length (int)
  Node* retvalue = _gvn.transform(new ProjNode(ecbCrypt, TypeFunc::Parms));
  set_result(retvalue);
  return true;
}

//------------------------------inline_counterMode_AESCrypt-----------------------
bool LibraryCallKit::inline_counterMode_AESCrypt(vmIntrinsics::ID id) {
  assert(UseAES, "need AES instruction support");
  if (!UseAESCTRIntrinsics) return false;

  address stubAddr = NULL;
  const char *stubName = NULL;
  if (id == vmIntrinsics::_counterMode_AESCrypt) {
    stubAddr = StubRoutines::counterMode_AESCrypt();
    stubName = "counterMode_AESCrypt";
  }
  if (stubAddr == NULL) return false;

  Node* counterMode_object = argument(0);
  Node* src = argument(1);
  Node* src_offset = argument(2);
  Node* len = argument(3);
  Node* dest = argument(4);
  Node* dest_offset = argument(5);

  // (1) src and dest are arrays.
  const Type* src_type = src->Value(&_gvn);
  const Type* dest_type = dest->Value(&_gvn);
  const TypeAryPtr* top_src = src_type->isa_aryptr();
  const TypeAryPtr* top_dest = dest_type->isa_aryptr();
  assert(top_src != NULL && top_src->klass() != NULL &&
         top_dest != NULL && top_dest->klass() != NULL, "args are strange");

  // checks are the responsibility of the caller
  Node* src_start = src;
  Node* dest_start = dest;
  if (src_offset != NULL || dest_offset != NULL) {
    assert(src_offset != NULL && dest_offset != NULL, "");
    src_start = array_element_address(src, src_offset, T_BYTE);
    dest_start = array_element_address(dest, dest_offset, T_BYTE);
  }

  // if we are in this set of code, we "know" the embeddedCipher is an AESCrypt object
  // (because of the predicated logic executed earlier).
  // so we cast it here safely.
  // this requires a newer class file that has this array as littleEndian ints, otherwise we revert to java
  Node* embeddedCipherObj = load_field_from_object(counterMode_object, "embeddedCipher", "Lcom/sun/crypto/provider/SymmetricCipher;", /*is_exact*/ false);
  if (embeddedCipherObj == NULL) return false;
  // cast it to what we know it will be at runtime
  const TypeInstPtr* tinst = _gvn.type(counterMode_object)->isa_instptr();
  assert(tinst != NULL, "CTR obj is null");
  assert(tinst->klass()->is_loaded(), "CTR obj is not loaded");
  ciKlass* klass_AESCrypt = tinst->klass()->as_instance_klass()->find_klass(ciSymbol::make("com/sun/crypto/provider/AESCrypt"));
  assert(klass_AESCrypt->is_loaded(), "predicate checks that this class is loaded");
  ciInstanceKlass* instklass_AESCrypt = klass_AESCrypt->as_instance_klass();
  const TypeKlassPtr* aklass = TypeKlassPtr::make(instklass_AESCrypt);
  const TypeOopPtr* xtype = aklass->as_instance_type();
  Node* aescrypt_object = new CheckCastPPNode(control(), embeddedCipherObj, xtype);
  aescrypt_object = _gvn.transform(aescrypt_object);
  // we need to get the start of the aescrypt_object's expanded key array
  Node* k_start = get_key_start_from_aescrypt_object(aescrypt_object);
  if (k_start == NULL) return false;
  // similarly, get the start address of the r vector
  Node* obj_counter = load_field_from_object(counterMode_object, "counter", "[B", /*is_exact*/ false);
  if (obj_counter == NULL) return false;
  Node* cnt_start = array_element_address(obj_counter, intcon(0), T_BYTE);

  Node* saved_encCounter = load_field_from_object(counterMode_object, "encryptedCounter", "[B", /*is_exact*/ false);
  if (saved_encCounter == NULL) return false;
  Node* saved_encCounter_start = array_element_address(saved_encCounter, intcon(0), T_BYTE);
  Node* used = field_address_from_object(counterMode_object, "used", "I", /*is_exact*/ false);

  Node* ctrCrypt;
  if (Matcher::pass_original_key_for_aes()) {
    // no SPARC version for AES/CTR intrinsics now.
    return false;
  }
  // Call the stub, passing src_start, dest_start, k_start, r_start and src_len
  ctrCrypt = make_runtime_call(RC_LEAF|RC_NO_FP,
                               OptoRuntime::counterMode_aescrypt_Type(),
                               stubAddr, stubName, TypePtr::BOTTOM,
                               src_start, dest_start, k_start, cnt_start, len, saved_encCounter_start, used);

  // return cipher length (int)
  Node* retvalue = _gvn.transform(new ProjNode(ctrCrypt, TypeFunc::Parms));
  set_result(retvalue);
  return true;
}

//------------------------------get_key_start_from_aescrypt_object-----------------------
Node * LibraryCallKit::get_key_start_from_aescrypt_object(Node *aescrypt_object) {
#if defined(PPC64) || defined(S390)
  // MixColumns for decryption can be reduced by preprocessing MixColumns with round keys.
  // Intel's extention is based on this optimization and AESCrypt generates round keys by preprocessing MixColumns.
  // However, ppc64 vncipher processes MixColumns and requires the same round keys with encryption.
  // The ppc64 stubs of encryption and decryption use the same round keys (sessionK[0]).
  Node* objSessionK = load_field_from_object(aescrypt_object, "sessionK", "[[I", /*is_exact*/ false);
  assert (objSessionK != NULL, "wrong version of com.sun.crypto.provider.AESCrypt");
  if (objSessionK == NULL) {
    return (Node *) NULL;
  }
  Node* objAESCryptKey = load_array_element(control(), objSessionK, intcon(0), TypeAryPtr::OOPS);
#else
  Node* objAESCryptKey = load_field_from_object(aescrypt_object, "K", "[I", /*is_exact*/ false);
#endif // PPC64
  assert (objAESCryptKey != NULL, "wrong version of com.sun.crypto.provider.AESCrypt");
  if (objAESCryptKey == NULL) return (Node *) NULL;

  // now have the array, need to get the start address of the K array
  Node* k_start = array_element_address(objAESCryptKey, intcon(0), T_INT);
  return k_start;
}

//------------------------------get_original_key_start_from_aescrypt_object-----------------------
Node * LibraryCallKit::get_original_key_start_from_aescrypt_object(Node *aescrypt_object) {
  Node* objAESCryptKey = load_field_from_object(aescrypt_object, "lastKey", "[B", /*is_exact*/ false);
  assert (objAESCryptKey != NULL, "wrong version of com.sun.crypto.provider.AESCrypt");
  if (objAESCryptKey == NULL) return (Node *) NULL;

  // now have the array, need to get the start address of the lastKey array
  Node* original_k_start = array_element_address(objAESCryptKey, intcon(0), T_BYTE);
  return original_k_start;
}

//----------------------------inline_cipherBlockChaining_AESCrypt_predicate----------------------------
// Return node representing slow path of predicate check.
// the pseudo code we want to emulate with this predicate is:
// for encryption:
//    if (embeddedCipherObj instanceof AESCrypt) do_intrinsic, else do_javapath
// for decryption:
//    if ((embeddedCipherObj instanceof AESCrypt) && (cipher!=plain)) do_intrinsic, else do_javapath
//    note cipher==plain is more conservative than the original java code but that's OK
//
Node* LibraryCallKit::inline_cipherBlockChaining_AESCrypt_predicate(bool decrypting) {
  // The receiver was checked for NULL already.
  Node* objCBC = argument(0);

  Node* src = argument(1);
  Node* dest = argument(4);

  // Load embeddedCipher field of CipherBlockChaining object.
  Node* embeddedCipherObj = load_field_from_object(objCBC, "embeddedCipher", "Lcom/sun/crypto/provider/SymmetricCipher;", /*is_exact*/ false);

  // get AESCrypt klass for instanceOf check
  // AESCrypt might not be loaded yet if some other SymmetricCipher got us to this compile point
  // will have same classloader as CipherBlockChaining object
  const TypeInstPtr* tinst = _gvn.type(objCBC)->isa_instptr();
  assert(tinst != NULL, "CBCobj is null");
  assert(tinst->klass()->is_loaded(), "CBCobj is not loaded");

  // we want to do an instanceof comparison against the AESCrypt class
  ciKlass* klass_AESCrypt = tinst->klass()->as_instance_klass()->find_klass(ciSymbol::make("com/sun/crypto/provider/AESCrypt"));
  if (!klass_AESCrypt->is_loaded()) {
    // if AESCrypt is not even loaded, we never take the intrinsic fast path
    Node* ctrl = control();
    set_control(top()); // no regular fast path
    return ctrl;
  }

  src = must_be_not_null(src, true);
  dest = must_be_not_null(dest, true);

  // Resolve oops to stable for CmpP below.
  ciInstanceKlass* instklass_AESCrypt = klass_AESCrypt->as_instance_klass();

  Node* instof = gen_instanceof(embeddedCipherObj, makecon(TypeKlassPtr::make(instklass_AESCrypt)));
  Node* cmp_instof  = _gvn.transform(new CmpINode(instof, intcon(1)));
  Node* bool_instof  = _gvn.transform(new BoolNode(cmp_instof, BoolTest::ne));

  Node* instof_false = generate_guard(bool_instof, NULL, PROB_MIN);

  // for encryption, we are done
  if (!decrypting)
    return instof_false;  // even if it is NULL

  // for decryption, we need to add a further check to avoid
  // taking the intrinsic path when cipher and plain are the same
  // see the original java code for why.
  RegionNode* region = new RegionNode(3);
  region->init_req(1, instof_false);

  Node* cmp_src_dest = _gvn.transform(new CmpPNode(src, dest));
  Node* bool_src_dest = _gvn.transform(new BoolNode(cmp_src_dest, BoolTest::eq));
  Node* src_dest_conjoint = generate_guard(bool_src_dest, NULL, PROB_MIN);
  region->init_req(2, src_dest_conjoint);

  record_for_igvn(region);
  return _gvn.transform(region);
}

//----------------------------inline_electronicCodeBook_AESCrypt_predicate----------------------------
// Return node representing slow path of predicate check.
// the pseudo code we want to emulate with this predicate is:
// for encryption:
//    if (embeddedCipherObj instanceof AESCrypt) do_intrinsic, else do_javapath
// for decryption:
//    if ((embeddedCipherObj instanceof AESCrypt) && (cipher!=plain)) do_intrinsic, else do_javapath
//    note cipher==plain is more conservative than the original java code but that's OK
//
Node* LibraryCallKit::inline_electronicCodeBook_AESCrypt_predicate(bool decrypting) {
  // The receiver was checked for NULL already.
  Node* objECB = argument(0);

  // Load embeddedCipher field of ElectronicCodeBook object.
  Node* embeddedCipherObj = load_field_from_object(objECB, "embeddedCipher", "Lcom/sun/crypto/provider/SymmetricCipher;", /*is_exact*/ false);

  // get AESCrypt klass for instanceOf check
  // AESCrypt might not be loaded yet if some other SymmetricCipher got us to this compile point
  // will have same classloader as ElectronicCodeBook object
  const TypeInstPtr* tinst = _gvn.type(objECB)->isa_instptr();
  assert(tinst != NULL, "ECBobj is null");
  assert(tinst->klass()->is_loaded(), "ECBobj is not loaded");

  // we want to do an instanceof comparison against the AESCrypt class
  ciKlass* klass_AESCrypt = tinst->klass()->as_instance_klass()->find_klass(ciSymbol::make("com/sun/crypto/provider/AESCrypt"));
  if (!klass_AESCrypt->is_loaded()) {
    // if AESCrypt is not even loaded, we never take the intrinsic fast path
    Node* ctrl = control();
    set_control(top()); // no regular fast path
    return ctrl;
  }
  ciInstanceKlass* instklass_AESCrypt = klass_AESCrypt->as_instance_klass();

  Node* instof = gen_instanceof(embeddedCipherObj, makecon(TypeKlassPtr::make(instklass_AESCrypt)));
  Node* cmp_instof = _gvn.transform(new CmpINode(instof, intcon(1)));
  Node* bool_instof = _gvn.transform(new BoolNode(cmp_instof, BoolTest::ne));

  Node* instof_false = generate_guard(bool_instof, NULL, PROB_MIN);

  // for encryption, we are done
  if (!decrypting)
    return instof_false;  // even if it is NULL

  // for decryption, we need to add a further check to avoid
  // taking the intrinsic path when cipher and plain are the same
  // see the original java code for why.
  RegionNode* region = new RegionNode(3);
  region->init_req(1, instof_false);
  Node* src = argument(1);
  Node* dest = argument(4);
  Node* cmp_src_dest = _gvn.transform(new CmpPNode(src, dest));
  Node* bool_src_dest = _gvn.transform(new BoolNode(cmp_src_dest, BoolTest::eq));
  Node* src_dest_conjoint = generate_guard(bool_src_dest, NULL, PROB_MIN);
  region->init_req(2, src_dest_conjoint);

  record_for_igvn(region);
  return _gvn.transform(region);
}

//----------------------------inline_counterMode_AESCrypt_predicate----------------------------
// Return node representing slow path of predicate check.
// the pseudo code we want to emulate with this predicate is:
// for encryption:
//    if (embeddedCipherObj instanceof AESCrypt) do_intrinsic, else do_javapath
// for decryption:
//    if ((embeddedCipherObj instanceof AESCrypt) && (cipher!=plain)) do_intrinsic, else do_javapath
//    note cipher==plain is more conservative than the original java code but that's OK
//

Node* LibraryCallKit::inline_counterMode_AESCrypt_predicate() {
  // The receiver was checked for NULL already.
  Node* objCTR = argument(0);

  // Load embeddedCipher field of CipherBlockChaining object.
  Node* embeddedCipherObj = load_field_from_object(objCTR, "embeddedCipher", "Lcom/sun/crypto/provider/SymmetricCipher;", /*is_exact*/ false);

  // get AESCrypt klass for instanceOf check
  // AESCrypt might not be loaded yet if some other SymmetricCipher got us to this compile point
  // will have same classloader as CipherBlockChaining object
  const TypeInstPtr* tinst = _gvn.type(objCTR)->isa_instptr();
  assert(tinst != NULL, "CTRobj is null");
  assert(tinst->klass()->is_loaded(), "CTRobj is not loaded");

  // we want to do an instanceof comparison against the AESCrypt class
  ciKlass* klass_AESCrypt = tinst->klass()->as_instance_klass()->find_klass(ciSymbol::make("com/sun/crypto/provider/AESCrypt"));
  if (!klass_AESCrypt->is_loaded()) {
    // if AESCrypt is not even loaded, we never take the intrinsic fast path
    Node* ctrl = control();
    set_control(top()); // no regular fast path
    return ctrl;
  }

  ciInstanceKlass* instklass_AESCrypt = klass_AESCrypt->as_instance_klass();
  Node* instof = gen_instanceof(embeddedCipherObj, makecon(TypeKlassPtr::make(instklass_AESCrypt)));
  Node* cmp_instof = _gvn.transform(new CmpINode(instof, intcon(1)));
  Node* bool_instof = _gvn.transform(new BoolNode(cmp_instof, BoolTest::ne));
  Node* instof_false = generate_guard(bool_instof, NULL, PROB_MIN);

  return instof_false; // even if it is NULL
}

//------------------------------inline_ghash_processBlocks
bool LibraryCallKit::inline_ghash_processBlocks() {
  address stubAddr;
  const char *stubName;
  assert(UseGHASHIntrinsics, "need GHASH intrinsics support");

  stubAddr = StubRoutines::ghash_processBlocks();
  stubName = "ghash_processBlocks";

  Node* data           = argument(0);
  Node* offset         = argument(1);
  Node* len            = argument(2);
  Node* state          = argument(3);
  Node* subkeyH        = argument(4);

  state = must_be_not_null(state, true);
  subkeyH = must_be_not_null(subkeyH, true);
  data = must_be_not_null(data, true);

  Node* state_start  = array_element_address(state, intcon(0), T_LONG);
  assert(state_start, "state is NULL");
  Node* subkeyH_start  = array_element_address(subkeyH, intcon(0), T_LONG);
  assert(subkeyH_start, "subkeyH is NULL");
  Node* data_start  = array_element_address(data, offset, T_BYTE);
  assert(data_start, "data is NULL");

  Node* ghash = make_runtime_call(RC_LEAF|RC_NO_FP,
                                  OptoRuntime::ghash_processBlocks_Type(),
                                  stubAddr, stubName, TypePtr::BOTTOM,
                                  state_start, subkeyH_start, data_start, len);
  return true;
}

bool LibraryCallKit::inline_base64_encodeBlock() {
  address stubAddr;
  const char *stubName;
  assert(UseBASE64Intrinsics, "need Base64 intrinsics support");
  assert(callee()->signature()->size() == 6, "base64_encodeBlock has 6 parameters");
  stubAddr = StubRoutines::base64_encodeBlock();
  stubName = "encodeBlock";

  if (!stubAddr) return false;
  Node* base64obj = argument(0);
  Node* src = argument(1);
  Node* offset = argument(2);
  Node* len = argument(3);
  Node* dest = argument(4);
  Node* dp = argument(5);
  Node* isURL = argument(6);

  src = must_be_not_null(src, true);
  dest = must_be_not_null(dest, true);

  Node* src_start = array_element_address(src, intcon(0), T_BYTE);
  assert(src_start, "source array is NULL");
  Node* dest_start = array_element_address(dest, intcon(0), T_BYTE);
  assert(dest_start, "destination array is NULL");

  Node* base64 = make_runtime_call(RC_LEAF,
                                   OptoRuntime::base64_encodeBlock_Type(),
                                   stubAddr, stubName, TypePtr::BOTTOM,
                                   src_start, offset, len, dest_start, dp, isURL);
  return true;
}

//------------------------------inline_sha_implCompress-----------------------
//
// Calculate SHA (i.e., SHA-1) for single-block byte[] array.
// void com.sun.security.provider.SHA.implCompress(byte[] buf, int ofs)
//
// Calculate SHA2 (i.e., SHA-244 or SHA-256) for single-block byte[] array.
// void com.sun.security.provider.SHA2.implCompress(byte[] buf, int ofs)
//
// Calculate SHA5 (i.e., SHA-384 or SHA-512) for single-block byte[] array.
// void com.sun.security.provider.SHA5.implCompress(byte[] buf, int ofs)
//
bool LibraryCallKit::inline_sha_implCompress(vmIntrinsics::ID id) {
  assert(callee()->signature()->size() == 2, "sha_implCompress has 2 parameters");

  Node* sha_obj = argument(0);
  Node* src     = argument(1); // type oop
  Node* ofs     = argument(2); // type int

  const Type* src_type = src->Value(&_gvn);
  const TypeAryPtr* top_src = src_type->isa_aryptr();
  if (top_src  == NULL || top_src->klass()  == NULL) {
    // failed array check
    return false;
  }
  // Figure out the size and type of the elements we will be copying.
  BasicType src_elem = src_type->isa_aryptr()->klass()->as_array_klass()->element_type()->basic_type();
  if (src_elem != T_BYTE) {
    return false;
  }
  // 'src_start' points to src array + offset
  src = must_be_not_null(src, true);
  Node* src_start = array_element_address(src, ofs, src_elem);
  Node* state = NULL;
  address stubAddr;
  const char *stubName;

  switch(id) {
  case vmIntrinsics::_sha_implCompress:
    assert(UseSHA1Intrinsics, "need SHA1 instruction support");
    state = get_state_from_sha_object(sha_obj);
    stubAddr = StubRoutines::sha1_implCompress();
    stubName = "sha1_implCompress";
    break;
  case vmIntrinsics::_sha2_implCompress:
    assert(UseSHA256Intrinsics, "need SHA256 instruction support");
    state = get_state_from_sha_object(sha_obj);
    stubAddr = StubRoutines::sha256_implCompress();
    stubName = "sha256_implCompress";
    break;
  case vmIntrinsics::_sha5_implCompress:
    assert(UseSHA512Intrinsics, "need SHA512 instruction support");
    state = get_state_from_sha5_object(sha_obj);
    stubAddr = StubRoutines::sha512_implCompress();
    stubName = "sha512_implCompress";
    break;
  default:
    fatal_unexpected_iid(id);
    return false;
  }
  if (state == NULL) return false;

  assert(stubAddr != NULL, "Stub is generated");
  if (stubAddr == NULL) return false;

  // Call the stub.
  Node* call = make_runtime_call(RC_LEAF|RC_NO_FP, OptoRuntime::sha_implCompress_Type(),
                                 stubAddr, stubName, TypePtr::BOTTOM,
                                 src_start, state);

  return true;
}

//------------------------------inline_digestBase_implCompressMB-----------------------
//
// Calculate SHA/SHA2/SHA5 for multi-block byte[] array.
// int com.sun.security.provider.DigestBase.implCompressMultiBlock(byte[] b, int ofs, int limit)
//
bool LibraryCallKit::inline_digestBase_implCompressMB(int predicate) {
  assert(UseSHA1Intrinsics || UseSHA256Intrinsics || UseSHA512Intrinsics,
         "need SHA1/SHA256/SHA512 instruction support");
  assert((uint)predicate < 3, "sanity");
  assert(callee()->signature()->size() == 3, "digestBase_implCompressMB has 3 parameters");

  Node* digestBase_obj = argument(0); // The receiver was checked for NULL already.
  Node* src            = argument(1); // byte[] array
  Node* ofs            = argument(2); // type int
  Node* limit          = argument(3); // type int

  const Type* src_type = src->Value(&_gvn);
  const TypeAryPtr* top_src = src_type->isa_aryptr();
  if (top_src  == NULL || top_src->klass()  == NULL) {
    // failed array check
    return false;
  }
  // Figure out the size and type of the elements we will be copying.
  BasicType src_elem = src_type->isa_aryptr()->klass()->as_array_klass()->element_type()->basic_type();
  if (src_elem != T_BYTE) {
    return false;
  }
  // 'src_start' points to src array + offset
  src = must_be_not_null(src, false);
  Node* src_start = array_element_address(src, ofs, src_elem);

  const char* klass_SHA_name = NULL;
  const char* stub_name = NULL;
  address     stub_addr = NULL;
  bool        long_state = false;

  switch (predicate) {
  case 0:
    if (UseSHA1Intrinsics) {
      klass_SHA_name = "sun/security/provider/SHA";
      stub_name = "sha1_implCompressMB";
      stub_addr = StubRoutines::sha1_implCompressMB();
    }
    break;
  case 1:
    if (UseSHA256Intrinsics) {
      klass_SHA_name = "sun/security/provider/SHA2";
      stub_name = "sha256_implCompressMB";
      stub_addr = StubRoutines::sha256_implCompressMB();
    }
    break;
  case 2:
    if (UseSHA512Intrinsics) {
      klass_SHA_name = "sun/security/provider/SHA5";
      stub_name = "sha512_implCompressMB";
      stub_addr = StubRoutines::sha512_implCompressMB();
      long_state = true;
    }
    break;
  default:
    fatal("unknown SHA intrinsic predicate: %d", predicate);
  }
  if (klass_SHA_name != NULL) {
    assert(stub_addr != NULL, "Stub is generated");
    if (stub_addr == NULL) return false;

    // get DigestBase klass to lookup for SHA klass
    const TypeInstPtr* tinst = _gvn.type(digestBase_obj)->isa_instptr();
    assert(tinst != NULL, "digestBase_obj is not instance???");
    assert(tinst->klass()->is_loaded(), "DigestBase is not loaded");

    ciKlass* klass_SHA = tinst->klass()->as_instance_klass()->find_klass(ciSymbol::make(klass_SHA_name));
    assert(klass_SHA->is_loaded(), "predicate checks that this class is loaded");
    ciInstanceKlass* instklass_SHA = klass_SHA->as_instance_klass();
    return inline_sha_implCompressMB(digestBase_obj, instklass_SHA, long_state, stub_addr, stub_name, src_start, ofs, limit);
  }
  return false;
}
//------------------------------inline_sha_implCompressMB-----------------------
bool LibraryCallKit::inline_sha_implCompressMB(Node* digestBase_obj, ciInstanceKlass* instklass_SHA,
                                               bool long_state, address stubAddr, const char *stubName,
                                               Node* src_start, Node* ofs, Node* limit) {
  const TypeKlassPtr* aklass = TypeKlassPtr::make(instklass_SHA);
  const TypeOopPtr* xtype = aklass->as_instance_type();
  Node* sha_obj = new CheckCastPPNode(control(), digestBase_obj, xtype);
  sha_obj = _gvn.transform(sha_obj);

  Node* state;
  if (long_state) {
    state = get_state_from_sha5_object(sha_obj);
  } else {
    state = get_state_from_sha_object(sha_obj);
  }
  if (state == NULL) return false;

  // Call the stub.
  Node* call = make_runtime_call(RC_LEAF|RC_NO_FP,
                                 OptoRuntime::digestBase_implCompressMB_Type(),
                                 stubAddr, stubName, TypePtr::BOTTOM,
                                 src_start, state, ofs, limit);
  // return ofs (int)
  Node* result = _gvn.transform(new ProjNode(call, TypeFunc::Parms));
  set_result(result);

  return true;
}

//------------------------------get_state_from_sha_object-----------------------
Node * LibraryCallKit::get_state_from_sha_object(Node *sha_object) {
  Node* sha_state = load_field_from_object(sha_object, "state", "[I", /*is_exact*/ false);
  assert (sha_state != NULL, "wrong version of sun.security.provider.SHA/SHA2");
  if (sha_state == NULL) return (Node *) NULL;

  // now have the array, need to get the start address of the state array
  Node* state = array_element_address(sha_state, intcon(0), T_INT);
  return state;
}

//------------------------------get_state_from_sha5_object-----------------------
Node * LibraryCallKit::get_state_from_sha5_object(Node *sha_object) {
  Node* sha_state = load_field_from_object(sha_object, "state", "[J", /*is_exact*/ false);
  assert (sha_state != NULL, "wrong version of sun.security.provider.SHA5");
  if (sha_state == NULL) return (Node *) NULL;

  // now have the array, need to get the start address of the state array
  Node* state = array_element_address(sha_state, intcon(0), T_LONG);
  return state;
}

//----------------------------inline_digestBase_implCompressMB_predicate----------------------------
// Return node representing slow path of predicate check.
// the pseudo code we want to emulate with this predicate is:
//    if (digestBaseObj instanceof SHA/SHA2/SHA5) do_intrinsic, else do_javapath
//
Node* LibraryCallKit::inline_digestBase_implCompressMB_predicate(int predicate) {
  assert(UseSHA1Intrinsics || UseSHA256Intrinsics || UseSHA512Intrinsics,
         "need SHA1/SHA256/SHA512 instruction support");
  assert((uint)predicate < 3, "sanity");

  // The receiver was checked for NULL already.
  Node* digestBaseObj = argument(0);

  // get DigestBase klass for instanceOf check
  const TypeInstPtr* tinst = _gvn.type(digestBaseObj)->isa_instptr();
  assert(tinst != NULL, "digestBaseObj is null");
  assert(tinst->klass()->is_loaded(), "DigestBase is not loaded");

  const char* klass_SHA_name = NULL;
  switch (predicate) {
  case 0:
    if (UseSHA1Intrinsics) {
      // we want to do an instanceof comparison against the SHA class
      klass_SHA_name = "sun/security/provider/SHA";
    }
    break;
  case 1:
    if (UseSHA256Intrinsics) {
      // we want to do an instanceof comparison against the SHA2 class
      klass_SHA_name = "sun/security/provider/SHA2";
    }
    break;
  case 2:
    if (UseSHA512Intrinsics) {
      // we want to do an instanceof comparison against the SHA5 class
      klass_SHA_name = "sun/security/provider/SHA5";
    }
    break;
  default:
    fatal("unknown SHA intrinsic predicate: %d", predicate);
  }

  ciKlass* klass_SHA = NULL;
  if (klass_SHA_name != NULL) {
    klass_SHA = tinst->klass()->as_instance_klass()->find_klass(ciSymbol::make(klass_SHA_name));
  }
  if ((klass_SHA == NULL) || !klass_SHA->is_loaded()) {
    // if none of SHA/SHA2/SHA5 is loaded, we never take the intrinsic fast path
    Node* ctrl = control();
    set_control(top()); // no intrinsic path
    return ctrl;
  }
  ciInstanceKlass* instklass_SHA = klass_SHA->as_instance_klass();

  Node* instofSHA = gen_instanceof(digestBaseObj, makecon(TypeKlassPtr::make(instklass_SHA)));
  Node* cmp_instof = _gvn.transform(new CmpINode(instofSHA, intcon(1)));
  Node* bool_instof = _gvn.transform(new BoolNode(cmp_instof, BoolTest::ne));
  Node* instof_false = generate_guard(bool_instof, NULL, PROB_MIN);

  return instof_false;  // even if it is NULL
}

//-------------inline_fma-----------------------------------
bool LibraryCallKit::inline_fma(vmIntrinsics::ID id) {
  Node *a = NULL;
  Node *b = NULL;
  Node *c = NULL;
  Node* result = NULL;
  switch (id) {
  case vmIntrinsics::_fmaD:
    assert(callee()->signature()->size() == 6, "fma has 3 parameters of size 2 each.");
    // no receiver since it is static method
    a = round_double_node(argument(0));
    b = round_double_node(argument(2));
    c = round_double_node(argument(4));
    result = _gvn.transform(new FmaDNode(control(), a, b, c));
    break;
  case vmIntrinsics::_fmaF:
    assert(callee()->signature()->size() == 3, "fma has 3 parameters of size 1 each.");
    a = argument(0);
    b = argument(1);
    c = argument(2);
    result = _gvn.transform(new FmaFNode(control(), a, b, c));
    break;
  default:
    fatal_unexpected_iid(id);  break;
  }
  set_result(result);
  return true;
}

bool LibraryCallKit::inline_character_compare(vmIntrinsics::ID id) {
  // argument(0) is receiver
  Node* codePoint = argument(1);
  Node* n = NULL;

  switch (id) {
    case vmIntrinsics::_isDigit :
      n = new DigitNode(control(), codePoint);
      break;
    case vmIntrinsics::_isLowerCase :
      n = new LowerCaseNode(control(), codePoint);
      break;
    case vmIntrinsics::_isUpperCase :
      n = new UpperCaseNode(control(), codePoint);
      break;
    case vmIntrinsics::_isWhitespace :
      n = new WhitespaceNode(control(), codePoint);
      break;
    default:
      fatal_unexpected_iid(id);
  }

  set_result(_gvn.transform(n));
  return true;
}

//------------------------------inline_fp_min_max------------------------------
bool LibraryCallKit::inline_fp_min_max(vmIntrinsics::ID id) {
/* DISABLED BECAUSE METHOD DATA ISN'T COLLECTED PER CALL-SITE, SEE JDK-8015416.

  // The intrinsic should be used only when the API branches aren't predictable,
  // the last one performing the most important comparison. The following heuristic
  // uses the branch statistics to eventually bail out if necessary.

  ciMethodData *md = callee()->method_data();

  if ( md != NULL && md->is_mature() && md->invocation_count() > 0 ) {
    ciCallProfile cp = caller()->call_profile_at_bci(bci());

    if ( ((double)cp.count()) / ((double)md->invocation_count()) < 0.8 ) {
      // Bail out if the call-site didn't contribute enough to the statistics.
      return false;
    }

    uint taken = 0, not_taken = 0;

    for (ciProfileData *p = md->first_data(); md->is_valid(p); p = md->next_data(p)) {
      if (p->is_BranchData()) {
        taken = ((ciBranchData*)p)->taken();
        not_taken = ((ciBranchData*)p)->not_taken();
      }
    }

    double balance = (((double)taken) - ((double)not_taken)) / ((double)md->invocation_count());
    balance = balance < 0 ? -balance : balance;
    if ( balance > 0.2 ) {
      // Bail out if the most important branch is predictable enough.
      return false;
    }
  }
*/

  Node *a = NULL;
  Node *b = NULL;
  Node *n = NULL;
  switch (id) {
  case vmIntrinsics::_maxF:
  case vmIntrinsics::_minF:
    assert(callee()->signature()->size() == 2, "minF/maxF has 2 parameters of size 1 each.");
    a = argument(0);
    b = argument(1);
    break;
  case vmIntrinsics::_maxD:
  case vmIntrinsics::_minD:
    assert(callee()->signature()->size() == 4, "minD/maxD has 2 parameters of size 2 each.");
    a = round_double_node(argument(0));
    b = round_double_node(argument(2));
    break;
  default:
    fatal_unexpected_iid(id);
    break;
  }
  switch (id) {
  case vmIntrinsics::_maxF:  n = new MaxFNode(a, b);  break;
  case vmIntrinsics::_minF:  n = new MinFNode(a, b);  break;
  case vmIntrinsics::_maxD:  n = new MaxDNode(a, b);  break;
  case vmIntrinsics::_minD:  n = new MinDNode(a, b);  break;
  default:  fatal_unexpected_iid(id);  break;
  }
  set_result(_gvn.transform(n));
  return true;
}

bool LibraryCallKit::inline_profileBoolean() {
  Node* counts = argument(1);
  const TypeAryPtr* ary = NULL;
  ciArray* aobj = NULL;
  if (counts->is_Con()
      && (ary = counts->bottom_type()->isa_aryptr()) != NULL
      && (aobj = ary->const_oop()->as_array()) != NULL
      && (aobj->length() == 2)) {
    // Profile is int[2] where [0] and [1] correspond to false and true value occurrences respectively.
    jint false_cnt = aobj->element_value(0).as_int();
    jint  true_cnt = aobj->element_value(1).as_int();

    if (C->log() != NULL) {
      C->log()->elem("observe source='profileBoolean' false='%d' true='%d'",
                     false_cnt, true_cnt);
    }

    if (false_cnt + true_cnt == 0) {
      // According to profile, never executed.
      uncommon_trap_exact(Deoptimization::Reason_intrinsic,
                          Deoptimization::Action_reinterpret);
      return true;
    }

    // result is a boolean (0 or 1) and its profile (false_cnt & true_cnt)
    // is a number of each value occurrences.
    Node* result = argument(0);
    if (false_cnt == 0 || true_cnt == 0) {
      // According to profile, one value has been never seen.
      int expected_val = (false_cnt == 0) ? 1 : 0;

      Node* cmp  = _gvn.transform(new CmpINode(result, intcon(expected_val)));
      Node* test = _gvn.transform(new BoolNode(cmp, BoolTest::eq));

      IfNode* check = create_and_map_if(control(), test, PROB_ALWAYS, COUNT_UNKNOWN);
      Node* fast_path = _gvn.transform(new IfTrueNode(check));
      Node* slow_path = _gvn.transform(new IfFalseNode(check));

      { // Slow path: uncommon trap for never seen value and then reexecute
        // MethodHandleImpl::profileBoolean() to bump the count, so JIT knows
        // the value has been seen at least once.
        PreserveJVMState pjvms(this);
        PreserveReexecuteState preexecs(this);
        jvms()->set_should_reexecute(true);

        set_control(slow_path);
        set_i_o(i_o());

        uncommon_trap_exact(Deoptimization::Reason_intrinsic,
                            Deoptimization::Action_reinterpret);
      }
      // The guard for never seen value enables sharpening of the result and
      // returning a constant. It allows to eliminate branches on the same value
      // later on.
      set_control(fast_path);
      result = intcon(expected_val);
    }
    // Stop profiling.
    // MethodHandleImpl::profileBoolean() has profiling logic in its bytecode.
    // By replacing method body with profile data (represented as ProfileBooleanNode
    // on IR level) we effectively disable profiling.
    // It enables full speed execution once optimized code is generated.
    Node* profile = _gvn.transform(new ProfileBooleanNode(result, false_cnt, true_cnt));
    C->record_for_igvn(profile);
    set_result(profile);
    return true;
  } else {
    // Continue profiling.
    // Profile data isn't available at the moment. So, execute method's bytecode version.
    // Usually, when GWT LambdaForms are profiled it means that a stand-alone nmethod
    // is compiled and counters aren't available since corresponding MethodHandle
    // isn't a compile-time constant.
    return false;
  }
}

bool LibraryCallKit::inline_isCompileConstant() {
  Node* n = argument(0);
  set_result(n->is_Con() ? intcon(1) : intcon(0));
  return true;
}<|MERGE_RESOLUTION|>--- conflicted
+++ resolved
@@ -4036,12 +4036,7 @@
       // Reason_class_check rather than Reason_intrinsic because we
       // want to intrinsify even if this traps.
       if (!too_many_traps(Deoptimization::Reason_class_check)) {
-<<<<<<< HEAD
-        Node* not_subtype_ctrl = gen_subtype_check(original_kls,
-                                                   klass_node);
-=======
         Node* not_subtype_ctrl = gen_subtype_check(original, klass_node);
->>>>>>> 67ba91ba
 
         if (not_subtype_ctrl != top()) {
           PreserveJVMState pjvms(this);
@@ -5179,6 +5174,7 @@
     }
 
     if (top_src != NULL && !top_src->elem()->isa_valuetype() && !top_src->is_not_flat()) {
+      Node* src_klass = load_object_klass(src);
       generate_valueArray_guard(src_klass, slow_region);
     }
 
