--- conflicted
+++ resolved
@@ -1179,10 +1179,10 @@
   const Type* arg_type = arg->bottom_type();
   const Type* sig_type = TypeOopPtr::make_from_klass(t->as_klass());
   if (t->as_klass()->is_inlinetype() && null_free) {
-    sig_type = sig_type->join_speculative(TypePtr::NOTNULL);
+    sig_type = sig_type->filter_speculative(TypePtr::NOTNULL);
   }
   if (arg_type->isa_oopptr() && !arg_type->higher_equal(sig_type)) {
-    const Type* narrowed_arg_type = arg_type->join_speculative(sig_type); // keep speculative part
+    const Type* narrowed_arg_type = arg_type->filter_speculative(sig_type); // keep speculative part
     arg = gvn.transform(new CheckCastPPNode(kit.control(), arg, narrowed_arg_type));
     kit.set_argument(arg_nb, arg);
   }
@@ -1286,36 +1286,14 @@
         const int receiver_skip = target->is_static() ? 0 : 1;
         // Cast receiver to its type.
         if (!target->is_static()) {
-<<<<<<< HEAD
           cast_argument(nargs, 0, signature->accessing_klass(), kit, false);
-=======
-          Node* arg = kit.argument(0);
-          const TypeOopPtr* arg_type = arg->bottom_type()->isa_oopptr();
-          const Type*       sig_type = TypeOopPtr::make_from_klass(signature->accessing_klass());
-          if (arg_type != NULL && !arg_type->higher_equal(sig_type)) {
-            const Type* recv_type = arg_type->filter_speculative(sig_type); // keep speculative part
-            Node* cast_obj = gvn.transform(new CheckCastPPNode(kit.control(), arg, recv_type));
-            kit.set_argument(0, cast_obj);
-          }
->>>>>>> 024c4027
         }
         // Cast reference arguments to its type.
         for (int i = 0, j = 0; i < signature->count(); i++) {
           ciType* t = signature->type_at(i);
           if (t->is_klass()) {
-<<<<<<< HEAD
             bool null_free = signature->is_null_free_at(i);
             cast_argument(nargs, receiver_skip + j, t, kit, null_free);
-=======
-            Node* arg = kit.argument(receiver_skip + j);
-            const TypeOopPtr* arg_type = arg->bottom_type()->isa_oopptr();
-            const Type*       sig_type = TypeOopPtr::make_from_klass(t->as_klass());
-            if (arg_type != NULL && !arg_type->higher_equal(sig_type)) {
-              const Type* narrowed_arg_type = arg_type->filter_speculative(sig_type); // keep speculative part
-              Node* cast_obj = gvn.transform(new CheckCastPPNode(kit.control(), arg, narrowed_arg_type));
-              kit.set_argument(receiver_skip + j, cast_obj);
-            }
->>>>>>> 024c4027
           }
           j += t->size();  // long and double take two slots
         }
