--- conflicted
+++ resolved
@@ -2655,40 +2655,6 @@
           ok = false;
           break;
         }
-<<<<<<< HEAD
-        while (n->is_ConstraintCast()) {
-          if (n->in(0) != nullptr && n->in(0)->is_top()) {
-            // Will die, don't optimize
-            can_optimize = false;
-            break;
-          }
-          casts.push(n);
-          n = n->in(1);
-        }
-        const Type* t = phase->type(n);
-        // FIXME: Skipping pushing VectorBox across Phi
-        // since they are special type of InlineTypeNode
-        // carrying VBA as oop fields.
-        // We have a seperate handling for pushing VectorBoxes
-        // across PhiNodes in merge_through_phi.
-        // In long run we should eliminate VectorBox which is
-        // just a light weight wrapper of InlineTypeNode.
-        // Only reason to keep VectorBox was to defer buffering
-        // to a later stage and associate VBA which carry
-        // JVM state to reinitialize GraphKit before buffering.
-        if (n->is_VectorBox()) {
-          can_optimize = false;
-          break;
-        }
-        if (n->is_InlineType() && (vk == nullptr || vk == t->inline_klass())) {
-          vk = (vk == nullptr) ? t->inline_klass() : vk;
-        } else if (n->is_Phi() && can_reshape && n->bottom_type()->isa_ptr()) {
-          worklist.push(n);
-        } else if (!t->is_zero_type()) {
-          can_optimize = false;
-        }
-=======
->>>>>>> e01ec832
       }
 
       if (ok) {
@@ -2774,6 +2740,19 @@
         }
         casts.push(n);
         n = n->in(1);
+      }
+      // FIXME: Skipping pushing VectorBox across Phi
+      // since they are special type of InlineTypeNode
+      // carrying VBA as oop fields.
+      // We have a seperate handling for pushing VectorBoxes
+      // across PhiNodes in merge_through_phi.
+      // In long run we should eliminate VectorBox which is
+      // just a light weight wrapper of InlineTypeNode.
+      // Only reason to keep VectorBox was to defer buffering
+      // to a later stage and associate VBA which carry
+      // JVM state to reinitialize GraphKit before buffering.
+      if (n->is_VectorBox()) {
+        return false;
       }
       const Type* type = phase->type(n);
       if (n->is_InlineType() && (inline_klass == nullptr || inline_klass == type->inline_klass())) {
