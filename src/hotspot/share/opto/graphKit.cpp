/*
 * Copyright (c) 2001, 2024, Oracle and/or its affiliates. All rights reserved.
 * DO NOT ALTER OR REMOVE COPYRIGHT NOTICES OR THIS FILE HEADER.
 *
 * This code is free software; you can redistribute it and/or modify it
 * under the terms of the GNU General Public License version 2 only, as
 * published by the Free Software Foundation.
 *
 * This code is distributed in the hope that it will be useful, but WITHOUT
 * ANY WARRANTY; without even the implied warranty of MERCHANTABILITY or
 * FITNESS FOR A PARTICULAR PURPOSE.  See the GNU General Public License
 * version 2 for more details (a copy is included in the LICENSE file that
 * accompanied this code).
 *
 * You should have received a copy of the GNU General Public License version
 * 2 along with this work; if not, write to the Free Software Foundation,
 * Inc., 51 Franklin St, Fifth Floor, Boston, MA 02110-1301 USA.
 *
 * Please contact Oracle, 500 Oracle Parkway, Redwood Shores, CA 94065 USA
 * or visit www.oracle.com if you need additional information or have any
 * questions.
 *
 */

#include "precompiled.hpp"
#include "ci/ciFlatArrayKlass.hpp"
#include "ci/ciInlineKlass.hpp"
#include "ci/ciUtilities.hpp"
#include "classfile/javaClasses.hpp"
#include "ci/ciObjArray.hpp"
#include "asm/register.hpp"
#include "compiler/compileLog.hpp"
#include "gc/shared/barrierSet.hpp"
#include "gc/shared/c2/barrierSetC2.hpp"
#include "interpreter/interpreter.hpp"
#include "memory/resourceArea.hpp"
#include "opto/addnode.hpp"
#include "opto/castnode.hpp"
#include "opto/convertnode.hpp"
#include "opto/graphKit.hpp"
#include "opto/idealKit.hpp"
#include "opto/inlinetypenode.hpp"
#include "opto/intrinsicnode.hpp"
#include "opto/locknode.hpp"
#include "opto/machnode.hpp"
#include "opto/narrowptrnode.hpp"
#include "opto/opaquenode.hpp"
#include "opto/parse.hpp"
#include "opto/rootnode.hpp"
#include "opto/runtime.hpp"
#include "opto/subtypenode.hpp"
#include "runtime/deoptimization.hpp"
#include "runtime/sharedRuntime.hpp"
#include "utilities/bitMap.inline.hpp"
#include "utilities/powerOfTwo.hpp"
#include "utilities/growableArray.hpp"

//----------------------------GraphKit-----------------------------------------
// Main utility constructor.
GraphKit::GraphKit(JVMState* jvms, PhaseGVN* gvn)
  : Phase(Phase::Parser),
    _env(C->env()),
    _gvn((gvn != nullptr) ? *gvn : *C->initial_gvn()),
    _barrier_set(BarrierSet::barrier_set()->barrier_set_c2())
{
  assert(gvn == nullptr || !gvn->is_IterGVN() || gvn->is_IterGVN()->delay_transform(), "delay transform should be enabled");
  _exceptions = jvms->map()->next_exception();
  if (_exceptions != nullptr)  jvms->map()->set_next_exception(nullptr);
  set_jvms(jvms);
#ifdef ASSERT
  if (_gvn.is_IterGVN() != nullptr) {
    assert(_gvn.is_IterGVN()->delay_transform(), "Transformation must be delayed if IterGVN is used");
    // Save the initial size of _for_igvn worklist for verification (see ~GraphKit)
    _worklist_size = _gvn.C->igvn_worklist()->size();
  }
#endif
}

// Private constructor for parser.
GraphKit::GraphKit()
  : Phase(Phase::Parser),
    _env(C->env()),
    _gvn(*C->initial_gvn()),
    _barrier_set(BarrierSet::barrier_set()->barrier_set_c2())
{
  _exceptions = nullptr;
  set_map(nullptr);
  debug_only(_sp = -99);
  debug_only(set_bci(-99));
}



//---------------------------clean_stack---------------------------------------
// Clear away rubbish from the stack area of the JVM state.
// This destroys any arguments that may be waiting on the stack.
void GraphKit::clean_stack(int from_sp) {
  SafePointNode* map      = this->map();
  JVMState*      jvms     = this->jvms();
  int            stk_size = jvms->stk_size();
  int            stkoff   = jvms->stkoff();
  Node*          top      = this->top();
  for (int i = from_sp; i < stk_size; i++) {
    if (map->in(stkoff + i) != top) {
      map->set_req(stkoff + i, top);
    }
  }
}


//--------------------------------sync_jvms-----------------------------------
// Make sure our current jvms agrees with our parse state.
JVMState* GraphKit::sync_jvms() const {
  JVMState* jvms = this->jvms();
  jvms->set_bci(bci());       // Record the new bci in the JVMState
  jvms->set_sp(sp());         // Record the new sp in the JVMState
  assert(jvms_in_sync(), "jvms is now in sync");
  return jvms;
}

//--------------------------------sync_jvms_for_reexecute---------------------
// Make sure our current jvms agrees with our parse state.  This version
// uses the reexecute_sp for reexecuting bytecodes.
JVMState* GraphKit::sync_jvms_for_reexecute() {
  JVMState* jvms = this->jvms();
  jvms->set_bci(bci());          // Record the new bci in the JVMState
  jvms->set_sp(reexecute_sp());  // Record the new sp in the JVMState
  return jvms;
}

#ifdef ASSERT
bool GraphKit::jvms_in_sync() const {
  Parse* parse = is_Parse();
  if (parse == nullptr) {
    if (bci() !=      jvms()->bci())          return false;
    if (sp()  != (int)jvms()->sp())           return false;
    return true;
  }
  if (jvms()->method() != parse->method())    return false;
  if (jvms()->bci()    != parse->bci())       return false;
  int jvms_sp = jvms()->sp();
  if (jvms_sp          != parse->sp())        return false;
  int jvms_depth = jvms()->depth();
  if (jvms_depth       != parse->depth())     return false;
  return true;
}

// Local helper checks for special internal merge points
// used to accumulate and merge exception states.
// They are marked by the region's in(0) edge being the map itself.
// Such merge points must never "escape" into the parser at large,
// until they have been handed to gvn.transform.
static bool is_hidden_merge(Node* reg) {
  if (reg == nullptr)  return false;
  if (reg->is_Phi()) {
    reg = reg->in(0);
    if (reg == nullptr)  return false;
  }
  return reg->is_Region() && reg->in(0) != nullptr && reg->in(0)->is_Root();
}

void GraphKit::verify_map() const {
  if (map() == nullptr)  return;  // null map is OK
  assert(map()->req() <= jvms()->endoff(), "no extra garbage on map");
  assert(!map()->has_exceptions(),    "call add_exception_states_from 1st");
  assert(!is_hidden_merge(control()), "call use_exception_state, not set_map");
}

void GraphKit::verify_exception_state(SafePointNode* ex_map) {
  assert(ex_map->next_exception() == nullptr, "not already part of a chain");
  assert(has_saved_ex_oop(ex_map), "every exception state has an ex_oop");
}
#endif

//---------------------------stop_and_kill_map---------------------------------
// Set _map to null, signalling a stop to further bytecode execution.
// First smash the current map's control to a constant, to mark it dead.
void GraphKit::stop_and_kill_map() {
  SafePointNode* dead_map = stop();
  if (dead_map != nullptr) {
    dead_map->disconnect_inputs(C); // Mark the map as killed.
    assert(dead_map->is_killed(), "must be so marked");
  }
}


//--------------------------------stopped--------------------------------------
// Tell if _map is null, or control is top.
bool GraphKit::stopped() {
  if (map() == nullptr)        return true;
  else if (control() == top()) return true;
  else                         return false;
}


//-----------------------------has_exception_handler----------------------------------
// Tell if this method or any caller method has exception handlers.
bool GraphKit::has_exception_handler() {
  for (JVMState* jvmsp = jvms(); jvmsp != nullptr; jvmsp = jvmsp->caller()) {
    if (jvmsp->has_method() && jvmsp->method()->has_exception_handlers()) {
      return true;
    }
  }
  return false;
}

//------------------------------save_ex_oop------------------------------------
// Save an exception without blowing stack contents or other JVM state.
void GraphKit::set_saved_ex_oop(SafePointNode* ex_map, Node* ex_oop) {
  assert(!has_saved_ex_oop(ex_map), "clear ex-oop before setting again");
  ex_map->add_req(ex_oop);
  debug_only(verify_exception_state(ex_map));
}

inline static Node* common_saved_ex_oop(SafePointNode* ex_map, bool clear_it) {
  assert(GraphKit::has_saved_ex_oop(ex_map), "ex_oop must be there");
  Node* ex_oop = ex_map->in(ex_map->req()-1);
  if (clear_it)  ex_map->del_req(ex_map->req()-1);
  return ex_oop;
}

//-----------------------------saved_ex_oop------------------------------------
// Recover a saved exception from its map.
Node* GraphKit::saved_ex_oop(SafePointNode* ex_map) {
  return common_saved_ex_oop(ex_map, false);
}

//--------------------------clear_saved_ex_oop---------------------------------
// Erase a previously saved exception from its map.
Node* GraphKit::clear_saved_ex_oop(SafePointNode* ex_map) {
  return common_saved_ex_oop(ex_map, true);
}

#ifdef ASSERT
//---------------------------has_saved_ex_oop----------------------------------
// Erase a previously saved exception from its map.
bool GraphKit::has_saved_ex_oop(SafePointNode* ex_map) {
  return ex_map->req() == ex_map->jvms()->endoff()+1;
}
#endif

//-------------------------make_exception_state--------------------------------
// Turn the current JVM state into an exception state, appending the ex_oop.
SafePointNode* GraphKit::make_exception_state(Node* ex_oop) {
  sync_jvms();
  SafePointNode* ex_map = stop();  // do not manipulate this map any more
  set_saved_ex_oop(ex_map, ex_oop);
  return ex_map;
}


//--------------------------add_exception_state--------------------------------
// Add an exception to my list of exceptions.
void GraphKit::add_exception_state(SafePointNode* ex_map) {
  if (ex_map == nullptr || ex_map->control() == top()) {
    return;
  }
#ifdef ASSERT
  verify_exception_state(ex_map);
  if (has_exceptions()) {
    assert(ex_map->jvms()->same_calls_as(_exceptions->jvms()), "all collected exceptions must come from the same place");
  }
#endif

  // If there is already an exception of exactly this type, merge with it.
  // In particular, null-checks and other low-level exceptions common up here.
  Node*       ex_oop  = saved_ex_oop(ex_map);
  const Type* ex_type = _gvn.type(ex_oop);
  if (ex_oop == top()) {
    // No action needed.
    return;
  }
  assert(ex_type->isa_instptr(), "exception must be an instance");
  for (SafePointNode* e2 = _exceptions; e2 != nullptr; e2 = e2->next_exception()) {
    const Type* ex_type2 = _gvn.type(saved_ex_oop(e2));
    // We check sp also because call bytecodes can generate exceptions
    // both before and after arguments are popped!
    if (ex_type2 == ex_type
        && e2->_jvms->sp() == ex_map->_jvms->sp()) {
      combine_exception_states(ex_map, e2);
      return;
    }
  }

  // No pre-existing exception of the same type.  Chain it on the list.
  push_exception_state(ex_map);
}

//-----------------------add_exception_states_from-----------------------------
void GraphKit::add_exception_states_from(JVMState* jvms) {
  SafePointNode* ex_map = jvms->map()->next_exception();
  if (ex_map != nullptr) {
    jvms->map()->set_next_exception(nullptr);
    for (SafePointNode* next_map; ex_map != nullptr; ex_map = next_map) {
      next_map = ex_map->next_exception();
      ex_map->set_next_exception(nullptr);
      add_exception_state(ex_map);
    }
  }
}

//-----------------------transfer_exceptions_into_jvms-------------------------
JVMState* GraphKit::transfer_exceptions_into_jvms() {
  if (map() == nullptr) {
    // We need a JVMS to carry the exceptions, but the map has gone away.
    // Create a scratch JVMS, cloned from any of the exception states...
    if (has_exceptions()) {
      _map = _exceptions;
      _map = clone_map();
      _map->set_next_exception(nullptr);
      clear_saved_ex_oop(_map);
      debug_only(verify_map());
    } else {
      // ...or created from scratch
      JVMState* jvms = new (C) JVMState(_method, nullptr);
      jvms->set_bci(_bci);
      jvms->set_sp(_sp);
      jvms->set_map(new SafePointNode(TypeFunc::Parms, jvms));
      set_jvms(jvms);
      for (uint i = 0; i < map()->req(); i++)  map()->init_req(i, top());
      set_all_memory(top());
      while (map()->req() < jvms->endoff())  map()->add_req(top());
    }
    // (This is a kludge, in case you didn't notice.)
    set_control(top());
  }
  JVMState* jvms = sync_jvms();
  assert(!jvms->map()->has_exceptions(), "no exceptions on this map yet");
  jvms->map()->set_next_exception(_exceptions);
  _exceptions = nullptr;   // done with this set of exceptions
  return jvms;
}

static inline void add_n_reqs(Node* dstphi, Node* srcphi) {
  assert(is_hidden_merge(dstphi), "must be a special merge node");
  assert(is_hidden_merge(srcphi), "must be a special merge node");
  uint limit = srcphi->req();
  for (uint i = PhiNode::Input; i < limit; i++) {
    dstphi->add_req(srcphi->in(i));
  }
}
static inline void add_one_req(Node* dstphi, Node* src) {
  assert(is_hidden_merge(dstphi), "must be a special merge node");
  assert(!is_hidden_merge(src), "must not be a special merge node");
  dstphi->add_req(src);
}

//-----------------------combine_exception_states------------------------------
// This helper function combines exception states by building phis on a
// specially marked state-merging region.  These regions and phis are
// untransformed, and can build up gradually.  The region is marked by
// having a control input of its exception map, rather than null.  Such
// regions do not appear except in this function, and in use_exception_state.
void GraphKit::combine_exception_states(SafePointNode* ex_map, SafePointNode* phi_map) {
  if (failing())  return;  // dying anyway...
  JVMState* ex_jvms = ex_map->_jvms;
  assert(ex_jvms->same_calls_as(phi_map->_jvms), "consistent call chains");
  assert(ex_jvms->stkoff() == phi_map->_jvms->stkoff(), "matching locals");
  assert(ex_jvms->sp() == phi_map->_jvms->sp(), "matching stack sizes");
  assert(ex_jvms->monoff() == phi_map->_jvms->monoff(), "matching JVMS");
  assert(ex_jvms->scloff() == phi_map->_jvms->scloff(), "matching scalar replaced objects");
  assert(ex_map->req() == phi_map->req(), "matching maps");
  uint tos = ex_jvms->stkoff() + ex_jvms->sp();
  Node*         hidden_merge_mark = root();
  Node*         region  = phi_map->control();
  MergeMemNode* phi_mem = phi_map->merged_memory();
  MergeMemNode* ex_mem  = ex_map->merged_memory();
  if (region->in(0) != hidden_merge_mark) {
    // The control input is not (yet) a specially-marked region in phi_map.
    // Make it so, and build some phis.
    region = new RegionNode(2);
    _gvn.set_type(region, Type::CONTROL);
    region->set_req(0, hidden_merge_mark);  // marks an internal ex-state
    region->init_req(1, phi_map->control());
    phi_map->set_control(region);
    Node* io_phi = PhiNode::make(region, phi_map->i_o(), Type::ABIO);
    record_for_igvn(io_phi);
    _gvn.set_type(io_phi, Type::ABIO);
    phi_map->set_i_o(io_phi);
    for (MergeMemStream mms(phi_mem); mms.next_non_empty(); ) {
      Node* m = mms.memory();
      Node* m_phi = PhiNode::make(region, m, Type::MEMORY, mms.adr_type(C));
      record_for_igvn(m_phi);
      _gvn.set_type(m_phi, Type::MEMORY);
      mms.set_memory(m_phi);
    }
  }

  // Either or both of phi_map and ex_map might already be converted into phis.
  Node* ex_control = ex_map->control();
  // if there is special marking on ex_map also, we add multiple edges from src
  bool add_multiple = (ex_control->in(0) == hidden_merge_mark);
  // how wide was the destination phi_map, originally?
  uint orig_width = region->req();

  if (add_multiple) {
    add_n_reqs(region, ex_control);
    add_n_reqs(phi_map->i_o(), ex_map->i_o());
  } else {
    // ex_map has no merges, so we just add single edges everywhere
    add_one_req(region, ex_control);
    add_one_req(phi_map->i_o(), ex_map->i_o());
  }
  for (MergeMemStream mms(phi_mem, ex_mem); mms.next_non_empty2(); ) {
    if (mms.is_empty()) {
      // get a copy of the base memory, and patch some inputs into it
      const TypePtr* adr_type = mms.adr_type(C);
      Node* phi = mms.force_memory()->as_Phi()->slice_memory(adr_type);
      assert(phi->as_Phi()->region() == mms.base_memory()->in(0), "");
      mms.set_memory(phi);
      // Prepare to append interesting stuff onto the newly sliced phi:
      while (phi->req() > orig_width)  phi->del_req(phi->req()-1);
    }
    // Append stuff from ex_map:
    if (add_multiple) {
      add_n_reqs(mms.memory(), mms.memory2());
    } else {
      add_one_req(mms.memory(), mms.memory2());
    }
  }
  uint limit = ex_map->req();
  for (uint i = TypeFunc::Parms; i < limit; i++) {
    // Skip everything in the JVMS after tos.  (The ex_oop follows.)
    if (i == tos)  i = ex_jvms->monoff();
    Node* src = ex_map->in(i);
    Node* dst = phi_map->in(i);
    if (src != dst) {
      PhiNode* phi;
      if (dst->in(0) != region) {
        dst = phi = PhiNode::make(region, dst, _gvn.type(dst));
        record_for_igvn(phi);
        _gvn.set_type(phi, phi->type());
        phi_map->set_req(i, dst);
        // Prepare to append interesting stuff onto the new phi:
        while (dst->req() > orig_width)  dst->del_req(dst->req()-1);
      } else {
        assert(dst->is_Phi(), "nobody else uses a hidden region");
        phi = dst->as_Phi();
      }
      if (add_multiple && src->in(0) == ex_control) {
        // Both are phis.
        add_n_reqs(dst, src);
      } else {
        while (dst->req() < region->req())  add_one_req(dst, src);
      }
      const Type* srctype = _gvn.type(src);
      if (phi->type() != srctype) {
        const Type* dsttype = phi->type()->meet_speculative(srctype);
        if (phi->type() != dsttype) {
          phi->set_type(dsttype);
          _gvn.set_type(phi, dsttype);
        }
      }
    }
  }
  phi_map->merge_replaced_nodes_with(ex_map);
}

//--------------------------use_exception_state--------------------------------
Node* GraphKit::use_exception_state(SafePointNode* phi_map) {
  if (failing()) { stop(); return top(); }
  Node* region = phi_map->control();
  Node* hidden_merge_mark = root();
  assert(phi_map->jvms()->map() == phi_map, "sanity: 1-1 relation");
  Node* ex_oop = clear_saved_ex_oop(phi_map);
  if (region->in(0) == hidden_merge_mark) {
    // Special marking for internal ex-states.  Process the phis now.
    region->set_req(0, region);  // now it's an ordinary region
    set_jvms(phi_map->jvms());   // ...so now we can use it as a map
    // Note: Setting the jvms also sets the bci and sp.
    set_control(_gvn.transform(region));
    uint tos = jvms()->stkoff() + sp();
    for (uint i = 1; i < tos; i++) {
      Node* x = phi_map->in(i);
      if (x->in(0) == region) {
        assert(x->is_Phi(), "expected a special phi");
        phi_map->set_req(i, _gvn.transform(x));
      }
    }
    for (MergeMemStream mms(merged_memory()); mms.next_non_empty(); ) {
      Node* x = mms.memory();
      if (x->in(0) == region) {
        assert(x->is_Phi(), "nobody else uses a hidden region");
        mms.set_memory(_gvn.transform(x));
      }
    }
    if (ex_oop->in(0) == region) {
      assert(ex_oop->is_Phi(), "expected a special phi");
      ex_oop = _gvn.transform(ex_oop);
    }
  } else {
    set_jvms(phi_map->jvms());
  }

  assert(!is_hidden_merge(phi_map->control()), "hidden ex. states cleared");
  assert(!is_hidden_merge(phi_map->i_o()), "hidden ex. states cleared");
  return ex_oop;
}

//---------------------------------java_bc-------------------------------------
Bytecodes::Code GraphKit::java_bc() const {
  ciMethod* method = this->method();
  int       bci    = this->bci();
  if (method != nullptr && bci != InvocationEntryBci)
    return method->java_code_at_bci(bci);
  else
    return Bytecodes::_illegal;
}

void GraphKit::uncommon_trap_if_should_post_on_exceptions(Deoptimization::DeoptReason reason,
                                                          bool must_throw) {
    // if the exception capability is set, then we will generate code
    // to check the JavaThread.should_post_on_exceptions flag to see
    // if we actually need to report exception events (for this
    // thread).  If we don't need to report exception events, we will
    // take the normal fast path provided by add_exception_events.  If
    // exception event reporting is enabled for this thread, we will
    // take the uncommon_trap in the BuildCutout below.

    // first must access the should_post_on_exceptions_flag in this thread's JavaThread
    Node* jthread = _gvn.transform(new ThreadLocalNode());
    Node* adr = basic_plus_adr(top(), jthread, in_bytes(JavaThread::should_post_on_exceptions_flag_offset()));
    Node* should_post_flag = make_load(control(), adr, TypeInt::INT, T_INT, Compile::AliasIdxRaw, MemNode::unordered);

    // Test the should_post_on_exceptions_flag vs. 0
    Node* chk = _gvn.transform( new CmpINode(should_post_flag, intcon(0)) );
    Node* tst = _gvn.transform( new BoolNode(chk, BoolTest::eq) );

    // Branch to slow_path if should_post_on_exceptions_flag was true
    { BuildCutout unless(this, tst, PROB_MAX);
      // Do not try anything fancy if we're notifying the VM on every throw.
      // Cf. case Bytecodes::_athrow in parse2.cpp.
      uncommon_trap(reason, Deoptimization::Action_none,
                    (ciKlass*)nullptr, (char*)nullptr, must_throw);
    }

}

//------------------------------builtin_throw----------------------------------
void GraphKit::builtin_throw(Deoptimization::DeoptReason reason) {
  bool must_throw = true;

  // If this particular condition has not yet happened at this
  // bytecode, then use the uncommon trap mechanism, and allow for
  // a future recompilation if several traps occur here.
  // If the throw is hot, try to use a more complicated inline mechanism
  // which keeps execution inside the compiled code.
  bool treat_throw_as_hot = false;
  ciMethodData* md = method()->method_data();

  if (ProfileTraps) {
    if (too_many_traps(reason)) {
      treat_throw_as_hot = true;
    }
    // (If there is no MDO at all, assume it is early in
    // execution, and that any deopts are part of the
    // startup transient, and don't need to be remembered.)

    // Also, if there is a local exception handler, treat all throws
    // as hot if there has been at least one in this method.
    if (C->trap_count(reason) != 0
        && method()->method_data()->trap_count(reason) != 0
        && has_exception_handler()) {
        treat_throw_as_hot = true;
    }
  }

  // If this throw happens frequently, an uncommon trap might cause
  // a performance pothole.  If there is a local exception handler,
  // and if this particular bytecode appears to be deoptimizing often,
  // let us handle the throw inline, with a preconstructed instance.
  // Note:   If the deopt count has blown up, the uncommon trap
  // runtime is going to flush this nmethod, not matter what.
  if (treat_throw_as_hot && method()->can_omit_stack_trace()) {
    // If the throw is local, we use a pre-existing instance and
    // punt on the backtrace.  This would lead to a missing backtrace
    // (a repeat of 4292742) if the backtrace object is ever asked
    // for its backtrace.
    // Fixing this remaining case of 4292742 requires some flavor of
    // escape analysis.  Leave that for the future.
    ciInstance* ex_obj = nullptr;
    switch (reason) {
    case Deoptimization::Reason_null_check:
      ex_obj = env()->NullPointerException_instance();
      break;
    case Deoptimization::Reason_div0_check:
      ex_obj = env()->ArithmeticException_instance();
      break;
    case Deoptimization::Reason_range_check:
      ex_obj = env()->ArrayIndexOutOfBoundsException_instance();
      break;
    case Deoptimization::Reason_class_check:
      ex_obj = env()->ClassCastException_instance();
      break;
    case Deoptimization::Reason_array_check:
      ex_obj = env()->ArrayStoreException_instance();
      break;
    default:
      break;
    }
    if (failing()) { stop(); return; }  // exception allocation might fail
    if (ex_obj != nullptr) {
      if (env()->jvmti_can_post_on_exceptions()) {
        // check if we must post exception events, take uncommon trap if so
        uncommon_trap_if_should_post_on_exceptions(reason, must_throw);
        // here if should_post_on_exceptions is false
        // continue on with the normal codegen
      }

      // Cheat with a preallocated exception object.
      if (C->log() != nullptr)
        C->log()->elem("hot_throw preallocated='1' reason='%s'",
                       Deoptimization::trap_reason_name(reason));
      const TypeInstPtr* ex_con  = TypeInstPtr::make(ex_obj);
      Node*              ex_node = _gvn.transform(ConNode::make(ex_con));

      // Clear the detail message of the preallocated exception object.
      // Weblogic sometimes mutates the detail message of exceptions
      // using reflection.
      int offset = java_lang_Throwable::get_detailMessage_offset();
      const TypePtr* adr_typ = ex_con->add_offset(offset);

      Node *adr = basic_plus_adr(ex_node, ex_node, offset);
      const TypeOopPtr* val_type = TypeOopPtr::make_from_klass(env()->String_klass());
      Node *store = access_store_at(ex_node, adr, adr_typ, null(), val_type, T_OBJECT, IN_HEAP);

      if (!method()->has_exception_handlers()) {
        // We don't need to preserve the stack if there's no handler as the entire frame is going to be popped anyway.
        // This prevents issues with exception handling and late inlining.
        set_sp(0);
        clean_stack(0);
      }

      add_exception_state(make_exception_state(ex_node));
      return;
    }
  }

  // %%% Maybe add entry to OptoRuntime which directly throws the exc.?
  // It won't be much cheaper than bailing to the interp., since we'll
  // have to pass up all the debug-info, and the runtime will have to
  // create the stack trace.

  // Usual case:  Bail to interpreter.
  // Reserve the right to recompile if we haven't seen anything yet.

  ciMethod* m = Deoptimization::reason_is_speculate(reason) ? C->method() : nullptr;
  Deoptimization::DeoptAction action = Deoptimization::Action_maybe_recompile;
  if (treat_throw_as_hot
      && (method()->method_data()->trap_recompiled_at(bci(), m)
          || C->too_many_traps(reason))) {
    // We cannot afford to take more traps here.  Suffer in the interpreter.
    if (C->log() != nullptr)
      C->log()->elem("hot_throw preallocated='0' reason='%s' mcount='%d'",
                     Deoptimization::trap_reason_name(reason),
                     C->trap_count(reason));
    action = Deoptimization::Action_none;
  }

  // "must_throw" prunes the JVM state to include only the stack, if there
  // are no local exception handlers.  This should cut down on register
  // allocation time and code size, by drastically reducing the number
  // of in-edges on the call to the uncommon trap.

  uncommon_trap(reason, action, (ciKlass*)nullptr, (char*)nullptr, must_throw);
}


//----------------------------PreserveJVMState---------------------------------
PreserveJVMState::PreserveJVMState(GraphKit* kit, bool clone_map) {
  debug_only(kit->verify_map());
  _kit    = kit;
  _map    = kit->map();   // preserve the map
  _sp     = kit->sp();
  kit->set_map(clone_map ? kit->clone_map() : nullptr);
#ifdef ASSERT
  _bci    = kit->bci();
  Parse* parser = kit->is_Parse();
  int block = (parser == nullptr || parser->block() == nullptr) ? -1 : parser->block()->rpo();
  _block  = block;
#endif
}
PreserveJVMState::~PreserveJVMState() {
  GraphKit* kit = _kit;
#ifdef ASSERT
  assert(kit->bci() == _bci, "bci must not shift");
  Parse* parser = kit->is_Parse();
  int block = (parser == nullptr || parser->block() == nullptr) ? -1 : parser->block()->rpo();
  assert(block == _block,    "block must not shift");
#endif
  kit->set_map(_map);
  kit->set_sp(_sp);
}


//-----------------------------BuildCutout-------------------------------------
BuildCutout::BuildCutout(GraphKit* kit, Node* p, float prob, float cnt)
  : PreserveJVMState(kit)
{
  assert(p->is_Con() || p->is_Bool(), "test must be a bool");
  SafePointNode* outer_map = _map;   // preserved map is caller's
  SafePointNode* inner_map = kit->map();
  IfNode* iff = kit->create_and_map_if(outer_map->control(), p, prob, cnt);
  outer_map->set_control(kit->gvn().transform( new IfTrueNode(iff) ));
  inner_map->set_control(kit->gvn().transform( new IfFalseNode(iff) ));
}
BuildCutout::~BuildCutout() {
  GraphKit* kit = _kit;
  assert(kit->stopped(), "cutout code must stop, throw, return, etc.");
}

//---------------------------PreserveReexecuteState----------------------------
PreserveReexecuteState::PreserveReexecuteState(GraphKit* kit) {
  assert(!kit->stopped(), "must call stopped() before");
  _kit    =    kit;
  _sp     =    kit->sp();
  _reexecute = kit->jvms()->_reexecute;
}
PreserveReexecuteState::~PreserveReexecuteState() {
  if (_kit->stopped()) return;
  _kit->jvms()->_reexecute = _reexecute;
  _kit->set_sp(_sp);
}

//------------------------------clone_map--------------------------------------
// Implementation of PreserveJVMState
//
// Only clone_map(...) here. If this function is only used in the
// PreserveJVMState class we may want to get rid of this extra
// function eventually and do it all there.

SafePointNode* GraphKit::clone_map() {
  if (map() == nullptr)  return nullptr;

  // Clone the memory edge first
  Node* mem = MergeMemNode::make(map()->memory());
  gvn().set_type_bottom(mem);

  SafePointNode *clonemap = (SafePointNode*)map()->clone();
  JVMState* jvms = this->jvms();
  JVMState* clonejvms = jvms->clone_shallow(C);
  clonemap->set_memory(mem);
  clonemap->set_jvms(clonejvms);
  clonejvms->set_map(clonemap);
  record_for_igvn(clonemap);
  gvn().set_type_bottom(clonemap);
  return clonemap;
}

//-----------------------------destruct_map_clone------------------------------
//
// Order of destruct is important to increase the likelyhood that memory can be re-used. We need
// to destruct/free/delete in the exact opposite order as clone_map().
void GraphKit::destruct_map_clone(SafePointNode* sfp) {
  if (sfp == nullptr) return;

  Node* mem = sfp->memory();
  JVMState* jvms = sfp->jvms();

  if (jvms != nullptr) {
    delete jvms;
  }

  remove_for_igvn(sfp);
  gvn().clear_type(sfp);
  sfp->destruct(&_gvn);

  if (mem != nullptr) {
    gvn().clear_type(mem);
    mem->destruct(&_gvn);
  }
}

//-----------------------------set_map_clone-----------------------------------
void GraphKit::set_map_clone(SafePointNode* m) {
  _map = m;
  _map = clone_map();
  _map->set_next_exception(nullptr);
  debug_only(verify_map());
}


//----------------------------kill_dead_locals---------------------------------
// Detect any locals which are known to be dead, and force them to top.
void GraphKit::kill_dead_locals() {
  // Consult the liveness information for the locals.  If any
  // of them are unused, then they can be replaced by top().  This
  // should help register allocation time and cut down on the size
  // of the deoptimization information.

  // This call is made from many of the bytecode handling
  // subroutines called from the Big Switch in do_one_bytecode.
  // Every bytecode which might include a slow path is responsible
  // for killing its dead locals.  The more consistent we
  // are about killing deads, the fewer useless phis will be
  // constructed for them at various merge points.

  // bci can be -1 (InvocationEntryBci).  We return the entry
  // liveness for the method.

  if (method() == nullptr || method()->code_size() == 0) {
    // We are building a graph for a call to a native method.
    // All locals are live.
    return;
  }

  ResourceMark rm;

  // Consult the liveness information for the locals.  If any
  // of them are unused, then they can be replaced by top().  This
  // should help register allocation time and cut down on the size
  // of the deoptimization information.
  MethodLivenessResult live_locals = method()->liveness_at_bci(bci());

  int len = (int)live_locals.size();
  assert(len <= jvms()->loc_size(), "too many live locals");
  for (int local = 0; local < len; local++) {
    if (!live_locals.at(local)) {
      set_local(local, top());
    }
  }
}

#ifdef ASSERT
//-------------------------dead_locals_are_killed------------------------------
// Return true if all dead locals are set to top in the map.
// Used to assert "clean" debug info at various points.
bool GraphKit::dead_locals_are_killed() {
  if (method() == nullptr || method()->code_size() == 0) {
    // No locals need to be dead, so all is as it should be.
    return true;
  }

  // Make sure somebody called kill_dead_locals upstream.
  ResourceMark rm;
  for (JVMState* jvms = this->jvms(); jvms != nullptr; jvms = jvms->caller()) {
    if (jvms->loc_size() == 0)  continue;  // no locals to consult
    SafePointNode* map = jvms->map();
    ciMethod* method = jvms->method();
    int       bci    = jvms->bci();
    if (jvms == this->jvms()) {
      bci = this->bci();  // it might not yet be synched
    }
    MethodLivenessResult live_locals = method->liveness_at_bci(bci);
    int len = (int)live_locals.size();
    if (!live_locals.is_valid() || len == 0)
      // This method is trivial, or is poisoned by a breakpoint.
      return true;
    assert(len == jvms->loc_size(), "live map consistent with locals map");
    for (int local = 0; local < len; local++) {
      if (!live_locals.at(local) && map->local(jvms, local) != top()) {
        if (PrintMiscellaneous && (Verbose || WizardMode)) {
          tty->print_cr("Zombie local %d: ", local);
          jvms->dump();
        }
        return false;
      }
    }
  }
  return true;
}

#endif //ASSERT

// Helper function for enforcing certain bytecodes to reexecute if deoptimization happens.
static bool should_reexecute_implied_by_bytecode(JVMState *jvms, bool is_anewarray) {
  ciMethod* cur_method = jvms->method();
  int       cur_bci   = jvms->bci();
  if (cur_method != nullptr && cur_bci != InvocationEntryBci) {
    Bytecodes::Code code = cur_method->java_code_at_bci(cur_bci);
    return Interpreter::bytecode_should_reexecute(code) ||
           (is_anewarray && (code == Bytecodes::_multianewarray));
    // Reexecute _multianewarray bytecode which was replaced with
    // sequence of [a]newarray. See Parse::do_multianewarray().
    //
    // Note: interpreter should not have it set since this optimization
    // is limited by dimensions and guarded by flag so in some cases
    // multianewarray() runtime calls will be generated and
    // the bytecode should not be reexecutes (stack will not be reset).
  } else {
    return false;
  }
}

// Helper function for adding JVMState and debug information to node
void GraphKit::add_safepoint_edges(SafePointNode* call, bool must_throw) {
  // Add the safepoint edges to the call (or other safepoint).

  // Make sure dead locals are set to top.  This
  // should help register allocation time and cut down on the size
  // of the deoptimization information.
  assert(dead_locals_are_killed(), "garbage in debug info before safepoint");

  // Walk the inline list to fill in the correct set of JVMState's
  // Also fill in the associated edges for each JVMState.

  // If the bytecode needs to be reexecuted we need to put
  // the arguments back on the stack.
  const bool should_reexecute = jvms()->should_reexecute();
  JVMState* youngest_jvms = should_reexecute ? sync_jvms_for_reexecute() : sync_jvms();

  // NOTE: set_bci (called from sync_jvms) might reset the reexecute bit to
  // undefined if the bci is different.  This is normal for Parse but it
  // should not happen for LibraryCallKit because only one bci is processed.
  assert(!is_LibraryCallKit() || (jvms()->should_reexecute() == should_reexecute),
         "in LibraryCallKit the reexecute bit should not change");

  // If we are guaranteed to throw, we can prune everything but the
  // input to the current bytecode.
  bool can_prune_locals = false;
  uint stack_slots_not_pruned = 0;
  int inputs = 0, depth = 0;
  if (must_throw) {
    assert(method() == youngest_jvms->method(), "sanity");
    if (compute_stack_effects(inputs, depth)) {
      can_prune_locals = true;
      stack_slots_not_pruned = inputs;
    }
  }

  if (env()->should_retain_local_variables()) {
    // At any safepoint, this method can get breakpointed, which would
    // then require an immediate deoptimization.
    can_prune_locals = false;  // do not prune locals
    stack_slots_not_pruned = 0;
  }

  // do not scribble on the input jvms
  JVMState* out_jvms = youngest_jvms->clone_deep(C);
  call->set_jvms(out_jvms); // Start jvms list for call node

  // For a known set of bytecodes, the interpreter should reexecute them if
  // deoptimization happens. We set the reexecute state for them here
  if (out_jvms->is_reexecute_undefined() && //don't change if already specified
      should_reexecute_implied_by_bytecode(out_jvms, call->is_AllocateArray())) {
#ifdef ASSERT
    int inputs = 0, not_used; // initialized by GraphKit::compute_stack_effects()
    assert(method() == youngest_jvms->method(), "sanity");
    assert(compute_stack_effects(inputs, not_used), "unknown bytecode: %s", Bytecodes::name(java_bc()));
    assert(out_jvms->sp() >= (uint)inputs, "not enough operands for reexecution");
#endif // ASSERT
    out_jvms->set_should_reexecute(true); //NOTE: youngest_jvms not changed
  }

  // Presize the call:
  DEBUG_ONLY(uint non_debug_edges = call->req());
  call->add_req_batch(top(), youngest_jvms->debug_depth());
  assert(call->req() == non_debug_edges + youngest_jvms->debug_depth(), "");

  // Set up edges so that the call looks like this:
  //  Call [state:] ctl io mem fptr retadr
  //       [parms:] parm0 ... parmN
  //       [root:]  loc0 ... locN stk0 ... stkSP mon0 obj0 ... monN objN
  //    [...mid:]   loc0 ... locN stk0 ... stkSP mon0 obj0 ... monN objN [...]
  //       [young:] loc0 ... locN stk0 ... stkSP mon0 obj0 ... monN objN
  // Note that caller debug info precedes callee debug info.

  // Fill pointer walks backwards from "young:" to "root:" in the diagram above:
  uint debug_ptr = call->req();

  // Loop over the map input edges associated with jvms, add them
  // to the call node, & reset all offsets to match call node array.

  JVMState* callee_jvms = nullptr;
  for (JVMState* in_jvms = youngest_jvms; in_jvms != nullptr; ) {
    uint debug_end   = debug_ptr;
    uint debug_start = debug_ptr - in_jvms->debug_size();
    debug_ptr = debug_start;  // back up the ptr

    uint p = debug_start;  // walks forward in [debug_start, debug_end)
    uint j, k, l;
    SafePointNode* in_map = in_jvms->map();
    out_jvms->set_map(call);

    if (can_prune_locals) {
      assert(in_jvms->method() == out_jvms->method(), "sanity");
      // If the current throw can reach an exception handler in this JVMS,
      // then we must keep everything live that can reach that handler.
      // As a quick and dirty approximation, we look for any handlers at all.
      if (in_jvms->method()->has_exception_handlers()) {
        can_prune_locals = false;
      }
    }

    // Add the Locals
    k = in_jvms->locoff();
    l = in_jvms->loc_size();
    out_jvms->set_locoff(p);
    if (!can_prune_locals) {
      for (j = 0; j < l; j++) {
        Node* val = in_map->in(k + j);
        // Check if there's a larval that has been written in the callee state (constructor) and update it in the caller state
        if (callee_jvms != nullptr && val->is_InlineType() && val->as_InlineType()->is_larval() &&
            callee_jvms->method()->is_object_constructor() && val == in_map->argument(in_jvms, 0) &&
            val->bottom_type()->is_inlinetypeptr()) {
          val = callee_jvms->map()->local(callee_jvms, 0); // Receiver
        }
        call->set_req(p++, val);
      }
    } else {
      p += l;  // already set to top above by add_req_batch
    }

    // Add the Expression Stack
    k = in_jvms->stkoff();
    l = in_jvms->sp();
    out_jvms->set_stkoff(p);
    if (!can_prune_locals) {
      for (j = 0; j < l; j++) {
        Node* val = in_map->in(k + j);
        // Check if there's a larval that has been written in the callee state (constructor) and update it in the caller state
        if (callee_jvms != nullptr && val->is_InlineType() && val->as_InlineType()->is_larval() &&
            callee_jvms->method()->is_object_constructor() && val == in_map->argument(in_jvms, 0) &&
            val->bottom_type()->is_inlinetypeptr()) {
          val = callee_jvms->map()->local(callee_jvms, 0); // Receiver
        }
        call->set_req(p++, val);
      }
    } else if (can_prune_locals && stack_slots_not_pruned != 0) {
      // Divide stack into {S0,...,S1}, where S0 is set to top.
      uint s1 = stack_slots_not_pruned;
      stack_slots_not_pruned = 0;  // for next iteration
      if (s1 > l)  s1 = l;
      uint s0 = l - s1;
      p += s0;  // skip the tops preinstalled by add_req_batch
      for (j = s0; j < l; j++)
        call->set_req(p++, in_map->in(k+j));
    } else {
      p += l;  // already set to top above by add_req_batch
    }

    // Add the Monitors
    k = in_jvms->monoff();
    l = in_jvms->mon_size();
    out_jvms->set_monoff(p);
    for (j = 0; j < l; j++)
      call->set_req(p++, in_map->in(k+j));

    // Copy any scalar object fields.
    k = in_jvms->scloff();
    l = in_jvms->scl_size();
    out_jvms->set_scloff(p);
    for (j = 0; j < l; j++)
      call->set_req(p++, in_map->in(k+j));

    // Finish the new jvms.
    out_jvms->set_endoff(p);

    assert(out_jvms->endoff()     == debug_end,             "fill ptr must match");
    assert(out_jvms->depth()      == in_jvms->depth(),      "depth must match");
    assert(out_jvms->loc_size()   == in_jvms->loc_size(),   "size must match");
    assert(out_jvms->mon_size()   == in_jvms->mon_size(),   "size must match");
    assert(out_jvms->scl_size()   == in_jvms->scl_size(),   "size must match");
    assert(out_jvms->debug_size() == in_jvms->debug_size(), "size must match");

    // Update the two tail pointers in parallel.
    callee_jvms = out_jvms;
    out_jvms = out_jvms->caller();
    in_jvms  = in_jvms->caller();
  }

  assert(debug_ptr == non_debug_edges, "debug info must fit exactly");

  // Test the correctness of JVMState::debug_xxx accessors:
  assert(call->jvms()->debug_start() == non_debug_edges, "");
  assert(call->jvms()->debug_end()   == call->req(), "");
  assert(call->jvms()->debug_depth() == call->req() - non_debug_edges, "");
}

bool GraphKit::compute_stack_effects(int& inputs, int& depth) {
  Bytecodes::Code code = java_bc();
  if (code == Bytecodes::_wide) {
    code = method()->java_code_at_bci(bci() + 1);
  }

  if (code != Bytecodes::_illegal) {
    depth = Bytecodes::depth(code); // checkcast=0, athrow=-1
  }

  auto rsize = [&]() {
    assert(code != Bytecodes::_illegal, "code is illegal!");
    BasicType rtype = Bytecodes::result_type(code); // checkcast=P, athrow=V
    return (rtype < T_CONFLICT) ? type2size[rtype] : 0;
  };

  switch (code) {
  case Bytecodes::_illegal:
    return false;

  case Bytecodes::_ldc:
  case Bytecodes::_ldc_w:
  case Bytecodes::_ldc2_w:
    inputs = 0;
    break;

  case Bytecodes::_dup:         inputs = 1;  break;
  case Bytecodes::_dup_x1:      inputs = 2;  break;
  case Bytecodes::_dup_x2:      inputs = 3;  break;
  case Bytecodes::_dup2:        inputs = 2;  break;
  case Bytecodes::_dup2_x1:     inputs = 3;  break;
  case Bytecodes::_dup2_x2:     inputs = 4;  break;
  case Bytecodes::_swap:        inputs = 2;  break;
  case Bytecodes::_arraylength: inputs = 1;  break;

  case Bytecodes::_getstatic:
  case Bytecodes::_putstatic:
  case Bytecodes::_getfield:
  case Bytecodes::_putfield:
    {
      bool ignored_will_link;
      ciField* field = method()->get_field_at_bci(bci(), ignored_will_link);
      int      size  = field->type()->size();
      bool is_get = (depth >= 0), is_static = (depth & 1);
      inputs = (is_static ? 0 : 1);
      if (is_get) {
        depth = size - inputs;
      } else {
        inputs += size;        // putxxx pops the value from the stack
        depth = - inputs;
      }
    }
    break;

  case Bytecodes::_invokevirtual:
  case Bytecodes::_invokespecial:
  case Bytecodes::_invokestatic:
  case Bytecodes::_invokedynamic:
  case Bytecodes::_invokeinterface:
    {
      bool ignored_will_link;
      ciSignature* declared_signature = nullptr;
      ciMethod* ignored_callee = method()->get_method_at_bci(bci(), ignored_will_link, &declared_signature);
      assert(declared_signature != nullptr, "cannot be null");
      inputs   = declared_signature->arg_size_for_bc(code);
      int size = declared_signature->return_type()->size();
      depth = size - inputs;
    }
    break;

  case Bytecodes::_multianewarray:
    {
      ciBytecodeStream iter(method());
      iter.reset_to_bci(bci());
      iter.next();
      inputs = iter.get_dimensions();
      assert(rsize() == 1, "");
      depth = 1 - inputs;
    }
    break;

  case Bytecodes::_ireturn:
  case Bytecodes::_lreturn:
  case Bytecodes::_freturn:
  case Bytecodes::_dreturn:
  case Bytecodes::_areturn:
    assert(rsize() == -depth, "");
    inputs = -depth;
    break;

  case Bytecodes::_jsr:
  case Bytecodes::_jsr_w:
    inputs = 0;
    depth  = 1;                  // S.B. depth=1, not zero
    break;

  default:
    // bytecode produces a typed result
    inputs = rsize() - depth;
    assert(inputs >= 0, "");
    break;
  }

#ifdef ASSERT
  // spot check
  int outputs = depth + inputs;
  assert(outputs >= 0, "sanity");
  switch (code) {
  case Bytecodes::_checkcast: assert(inputs == 1 && outputs == 1, ""); break;
  case Bytecodes::_athrow:    assert(inputs == 1 && outputs == 0, ""); break;
  case Bytecodes::_aload_0:   assert(inputs == 0 && outputs == 1, ""); break;
  case Bytecodes::_return:    assert(inputs == 0 && outputs == 0, ""); break;
  case Bytecodes::_drem:      assert(inputs == 4 && outputs == 2, ""); break;
  default:                    break;
  }
#endif //ASSERT

  return true;
}



//------------------------------basic_plus_adr---------------------------------
Node* GraphKit::basic_plus_adr(Node* base, Node* ptr, Node* offset) {
  // short-circuit a common case
  if (offset == intcon(0))  return ptr;
  return _gvn.transform( new AddPNode(base, ptr, offset) );
}

Node* GraphKit::ConvI2L(Node* offset) {
  // short-circuit a common case
  jint offset_con = find_int_con(offset, Type::OffsetBot);
  if (offset_con != Type::OffsetBot) {
    return longcon((jlong) offset_con);
  }
  return _gvn.transform( new ConvI2LNode(offset));
}

Node* GraphKit::ConvI2UL(Node* offset) {
  juint offset_con = (juint) find_int_con(offset, Type::OffsetBot);
  if (offset_con != (juint) Type::OffsetBot) {
    return longcon((julong) offset_con);
  }
  Node* conv = _gvn.transform( new ConvI2LNode(offset));
  Node* mask = _gvn.transform(ConLNode::make((julong) max_juint));
  return _gvn.transform( new AndLNode(conv, mask) );
}

Node* GraphKit::ConvL2I(Node* offset) {
  // short-circuit a common case
  jlong offset_con = find_long_con(offset, (jlong)Type::OffsetBot);
  if (offset_con != (jlong)Type::OffsetBot) {
    return intcon((int) offset_con);
  }
  return _gvn.transform( new ConvL2INode(offset));
}

//-------------------------load_object_klass-----------------------------------
Node* GraphKit::load_object_klass(Node* obj) {
  // Special-case a fresh allocation to avoid building nodes:
  Node* akls = AllocateNode::Ideal_klass(obj, &_gvn);
  if (akls != nullptr)  return akls;
  Node* k_adr = basic_plus_adr(obj, oopDesc::klass_offset_in_bytes());
  return _gvn.transform(LoadKlassNode::make(_gvn, nullptr, immutable_memory(), k_adr, TypeInstPtr::KLASS, TypeInstKlassPtr::OBJECT));
}

//-------------------------load_array_length-----------------------------------
Node* GraphKit::load_array_length(Node* array) {
  // Special-case a fresh allocation to avoid building nodes:
  AllocateArrayNode* alloc = AllocateArrayNode::Ideal_array_allocation(array);
  Node *alen;
  if (alloc == nullptr) {
    Node *r_adr = basic_plus_adr(array, arrayOopDesc::length_offset_in_bytes());
    alen = _gvn.transform( new LoadRangeNode(0, immutable_memory(), r_adr, TypeInt::POS));
  } else {
    alen = array_ideal_length(alloc, _gvn.type(array)->is_oopptr(), false);
  }
  return alen;
}

Node* GraphKit::array_ideal_length(AllocateArrayNode* alloc,
                                   const TypeOopPtr* oop_type,
                                   bool replace_length_in_map) {
  Node* length = alloc->Ideal_length();
  if (replace_length_in_map == false || map()->find_edge(length) >= 0) {
    Node* ccast = alloc->make_ideal_length(oop_type, &_gvn);
    if (ccast != length) {
      // do not transform ccast here, it might convert to top node for
      // negative array length and break assumptions in parsing stage.
      _gvn.set_type_bottom(ccast);
      record_for_igvn(ccast);
      if (replace_length_in_map) {
        replace_in_map(length, ccast);
      }
      return ccast;
    }
  }
  return length;
}

//------------------------------do_null_check----------------------------------
// Helper function to do a null pointer check.  Returned value is
// the incoming address with null casted away.  You are allowed to use the
// not-null value only if you are control dependent on the test.
#ifndef PRODUCT
extern uint explicit_null_checks_inserted,
            explicit_null_checks_elided;
#endif
Node* GraphKit::null_check_common(Node* value, BasicType type,
                                  // optional arguments for variations:
                                  bool assert_null,
                                  Node* *null_control,
                                  bool speculative,
                                  bool is_init_check) {
  assert(!assert_null || null_control == nullptr, "not both at once");
  if (stopped())  return top();
  NOT_PRODUCT(explicit_null_checks_inserted++);

  if (value->is_InlineType()) {
    // Null checking a scalarized but nullable inline type. Check the IsInit
    // input instead of the oop input to avoid keeping buffer allocations alive.
    InlineTypeNode* vtptr = value->as_InlineType();
    while (vtptr->get_oop()->is_InlineType()) {
      vtptr = vtptr->get_oop()->as_InlineType();
    }
    null_check_common(vtptr->get_is_init(), T_INT, assert_null, null_control, speculative, true);
    if (stopped()) {
      return top();
    }
    if (assert_null) {
      // TODO 8284443 Scalarize here (this currently leads to compilation bailouts)
      // vtptr = InlineTypeNode::make_null(_gvn, vtptr->type()->inline_klass());
      // replace_in_map(value, vtptr);
      // return vtptr;
      replace_in_map(value, null());
      return null();
    }
    bool do_replace_in_map = (null_control == nullptr || (*null_control) == top());
    return cast_not_null(value, do_replace_in_map);
  }

  // Construct null check
  Node *chk = nullptr;
  switch(type) {
    case T_LONG   : chk = new CmpLNode(value, _gvn.zerocon(T_LONG)); break;
    case T_INT    : chk = new CmpINode(value, _gvn.intcon(0)); break;
    case T_ARRAY  : // fall through
      type = T_OBJECT;  // simplify further tests
    case T_OBJECT : {
      const Type *t = _gvn.type( value );

      const TypeOopPtr* tp = t->isa_oopptr();
      if (tp != nullptr && !tp->is_loaded()
          // Only for do_null_check, not any of its siblings:
          && !assert_null && null_control == nullptr) {
        // Usually, any field access or invocation on an unloaded oop type
        // will simply fail to link, since the statically linked class is
        // likely also to be unloaded.  However, in -Xcomp mode, sometimes
        // the static class is loaded but the sharper oop type is not.
        // Rather than checking for this obscure case in lots of places,
        // we simply observe that a null check on an unloaded class
        // will always be followed by a nonsense operation, so we
        // can just issue the uncommon trap here.
        // Our access to the unloaded class will only be correct
        // after it has been loaded and initialized, which requires
        // a trip through the interpreter.
        ciKlass* klass = tp->unloaded_klass();
#ifndef PRODUCT
        if (WizardMode) { tty->print("Null check of unloaded "); klass->print(); tty->cr(); }
#endif
        uncommon_trap(Deoptimization::Reason_unloaded,
                      Deoptimization::Action_reinterpret,
                      klass, "!loaded");
        return top();
      }

      if (assert_null) {
        // See if the type is contained in NULL_PTR.
        // If so, then the value is already null.
        if (t->higher_equal(TypePtr::NULL_PTR)) {
          NOT_PRODUCT(explicit_null_checks_elided++);
          return value;           // Elided null assert quickly!
        }
      } else {
        // See if mixing in the null pointer changes type.
        // If so, then the null pointer was not allowed in the original
        // type.  In other words, "value" was not-null.
        if (t->meet(TypePtr::NULL_PTR) != t->remove_speculative()) {
          // same as: if (!TypePtr::NULL_PTR->higher_equal(t)) ...
          NOT_PRODUCT(explicit_null_checks_elided++);
          return value;           // Elided null check quickly!
        }
      }
      chk = new CmpPNode( value, null() );
      break;
    }

    default:
      fatal("unexpected type: %s", type2name(type));
  }
  assert(chk != nullptr, "sanity check");
  chk = _gvn.transform(chk);

  BoolTest::mask btest = assert_null ? BoolTest::eq : BoolTest::ne;
  BoolNode *btst = new BoolNode( chk, btest);
  Node   *tst = _gvn.transform( btst );

  //-----------
  // if peephole optimizations occurred, a prior test existed.
  // If a prior test existed, maybe it dominates as we can avoid this test.
  if (tst != btst && type == T_OBJECT) {
    // At this point we want to scan up the CFG to see if we can
    // find an identical test (and so avoid this test altogether).
    Node *cfg = control();
    int depth = 0;
    while( depth < 16 ) {       // Limit search depth for speed
      if( cfg->Opcode() == Op_IfTrue &&
          cfg->in(0)->in(1) == tst ) {
        // Found prior test.  Use "cast_not_null" to construct an identical
        // CastPP (and hence hash to) as already exists for the prior test.
        // Return that casted value.
        if (assert_null) {
          replace_in_map(value, null());
          return null();  // do not issue the redundant test
        }
        Node *oldcontrol = control();
        set_control(cfg);
        Node *res = cast_not_null(value);
        set_control(oldcontrol);
        NOT_PRODUCT(explicit_null_checks_elided++);
        return res;
      }
      cfg = IfNode::up_one_dom(cfg, /*linear_only=*/ true);
      if (cfg == nullptr)  break;  // Quit at region nodes
      depth++;
    }
  }

  //-----------
  // Branch to failure if null
  float ok_prob = PROB_MAX;  // a priori estimate:  nulls never happen
  Deoptimization::DeoptReason reason;
  if (assert_null) {
    reason = Deoptimization::reason_null_assert(speculative);
  } else if (type == T_OBJECT || is_init_check) {
    reason = Deoptimization::reason_null_check(speculative);
  } else {
    reason = Deoptimization::Reason_div0_check;
  }
  // %%% Since Reason_unhandled is not recorded on a per-bytecode basis,
  // ciMethodData::has_trap_at will return a conservative -1 if any
  // must-be-null assertion has failed.  This could cause performance
  // problems for a method after its first do_null_assert failure.
  // Consider using 'Reason_class_check' instead?

  // To cause an implicit null check, we set the not-null probability
  // to the maximum (PROB_MAX).  For an explicit check the probability
  // is set to a smaller value.
  if (null_control != nullptr || too_many_traps(reason)) {
    // probability is less likely
    ok_prob =  PROB_LIKELY_MAG(3);
  } else if (!assert_null &&
             (ImplicitNullCheckThreshold > 0) &&
             method() != nullptr &&
             (method()->method_data()->trap_count(reason)
              >= (uint)ImplicitNullCheckThreshold)) {
    ok_prob =  PROB_LIKELY_MAG(3);
  }

  if (null_control != nullptr) {
    IfNode* iff = create_and_map_if(control(), tst, ok_prob, COUNT_UNKNOWN);
    Node* null_true = _gvn.transform( new IfFalseNode(iff));
    set_control(      _gvn.transform( new IfTrueNode(iff)));
#ifndef PRODUCT
    if (null_true == top()) {
      explicit_null_checks_elided++;
    }
#endif
    (*null_control) = null_true;
  } else {
    BuildCutout unless(this, tst, ok_prob);
    // Check for optimizer eliding test at parse time
    if (stopped()) {
      // Failure not possible; do not bother making uncommon trap.
      NOT_PRODUCT(explicit_null_checks_elided++);
    } else if (assert_null) {
      uncommon_trap(reason,
                    Deoptimization::Action_make_not_entrant,
                    nullptr, "assert_null");
    } else {
      replace_in_map(value, zerocon(type));
      builtin_throw(reason);
    }
  }

  // Must throw exception, fall-thru not possible?
  if (stopped()) {
    return top();               // No result
  }

  if (assert_null) {
    // Cast obj to null on this path.
    replace_in_map(value, zerocon(type));
    return zerocon(type);
  }

  // Cast obj to not-null on this path, if there is no null_control.
  // (If there is a null_control, a non-null value may come back to haunt us.)
  if (type == T_OBJECT) {
    Node* cast = cast_not_null(value, false);
    if (null_control == nullptr || (*null_control) == top())
      replace_in_map(value, cast);
    value = cast;
  }

  return value;
}

//------------------------------cast_not_null----------------------------------
// Cast obj to not-null on this path
Node* GraphKit::cast_not_null(Node* obj, bool do_replace_in_map) {
  if (obj->is_InlineType()) {
    Node* vt = obj->isa_InlineType()->clone_if_required(&gvn(), map(), do_replace_in_map);
    vt->as_InlineType()->set_is_init(_gvn);
    vt = _gvn.transform(vt);
    if (do_replace_in_map) {
      replace_in_map(obj, vt);
    }
    return vt;
  }
  const Type *t = _gvn.type(obj);
  const Type *t_not_null = t->join_speculative(TypePtr::NOTNULL);
  // Object is already not-null?
  if( t == t_not_null ) return obj;

  Node* cast = new CastPPNode(control(), obj,t_not_null);
  cast = _gvn.transform( cast );

  // Scan for instances of 'obj' in the current JVM mapping.
  // These instances are known to be not-null after the test.
  if (do_replace_in_map)
    replace_in_map(obj, cast);

  return cast;                  // Return casted value
}

// Sometimes in intrinsics, we implicitly know an object is not null
// (there's no actual null check) so we can cast it to not null. In
// the course of optimizations, the input to the cast can become null.
// In that case that data path will die and we need the control path
// to become dead as well to keep the graph consistent. So we have to
// add a check for null for which one branch can't be taken. It uses
// an Opaque4 node that will cause the check to be removed after loop
// opts so the test goes away and the compiled code doesn't execute a
// useless check.
Node* GraphKit::must_be_not_null(Node* value, bool do_replace_in_map) {
  if (!TypePtr::NULL_PTR->higher_equal(_gvn.type(value))) {
    return value;
  }
  Node* chk = _gvn.transform(new CmpPNode(value, null()));
  Node *tst = _gvn.transform(new BoolNode(chk, BoolTest::ne));
  Node* opaq = _gvn.transform(new Opaque4Node(C, tst, intcon(1)));
  IfNode *iff = new IfNode(control(), opaq, PROB_MAX, COUNT_UNKNOWN);
  _gvn.set_type(iff, iff->Value(&_gvn));
  if (!tst->is_Con()) {
    record_for_igvn(iff);
  }
  Node *if_f = _gvn.transform(new IfFalseNode(iff));
  Node *frame = _gvn.transform(new ParmNode(C->start(), TypeFunc::FramePtr));
  Node* halt = _gvn.transform(new HaltNode(if_f, frame, "unexpected null in intrinsic"));
  C->root()->add_req(halt);
  Node *if_t = _gvn.transform(new IfTrueNode(iff));
  set_control(if_t);
  return cast_not_null(value, do_replace_in_map);
}


//--------------------------replace_in_map-------------------------------------
void GraphKit::replace_in_map(Node* old, Node* neww) {
  if (old == neww) {
    return;
  }

  map()->replace_edge(old, neww);

  // Note: This operation potentially replaces any edge
  // on the map.  This includes locals, stack, and monitors
  // of the current (innermost) JVM state.

  // don't let inconsistent types from profiling escape this
  // method

  const Type* told = _gvn.type(old);
  const Type* tnew = _gvn.type(neww);

  if (!tnew->higher_equal(told)) {
    return;
  }

  map()->record_replaced_node(old, neww);
}


//=============================================================================
//--------------------------------memory---------------------------------------
Node* GraphKit::memory(uint alias_idx) {
  MergeMemNode* mem = merged_memory();
  Node* p = mem->memory_at(alias_idx);
  assert(p != mem->empty_memory(), "empty");
  _gvn.set_type(p, Type::MEMORY);  // must be mapped
  return p;
}

//-----------------------------reset_memory------------------------------------
Node* GraphKit::reset_memory() {
  Node* mem = map()->memory();
  // do not use this node for any more parsing!
  debug_only( map()->set_memory((Node*)nullptr) );
  return _gvn.transform( mem );
}

//------------------------------set_all_memory---------------------------------
void GraphKit::set_all_memory(Node* newmem) {
  Node* mergemem = MergeMemNode::make(newmem);
  gvn().set_type_bottom(mergemem);
  map()->set_memory(mergemem);
}

//------------------------------set_all_memory_call----------------------------
void GraphKit::set_all_memory_call(Node* call, bool separate_io_proj) {
  Node* newmem = _gvn.transform( new ProjNode(call, TypeFunc::Memory, separate_io_proj) );
  set_all_memory(newmem);
}

//=============================================================================
//
// parser factory methods for MemNodes
//
// These are layered on top of the factory methods in LoadNode and StoreNode,
// and integrate with the parser's memory state and _gvn engine.
//

// factory methods in "int adr_idx"
Node* GraphKit::make_load(Node* ctl, Node* adr, const Type* t, BasicType bt,
                          int adr_idx,
                          MemNode::MemOrd mo,
                          LoadNode::ControlDependency control_dependency,
                          bool require_atomic_access,
                          bool unaligned,
                          bool mismatched,
                          bool unsafe,
                          uint8_t barrier_data) {
  assert(adr_idx != Compile::AliasIdxTop, "use other make_load factory" );
  const TypePtr* adr_type = nullptr; // debug-mode-only argument
  debug_only(adr_type = C->get_adr_type(adr_idx));
  Node* mem = memory(adr_idx);
  Node* ld = LoadNode::make(_gvn, ctl, mem, adr, adr_type, t, bt, mo, control_dependency, require_atomic_access, unaligned, mismatched, unsafe, barrier_data);
  ld = _gvn.transform(ld);

  if (((bt == T_OBJECT) && C->do_escape_analysis()) || C->eliminate_boxing()) {
    // Improve graph before escape analysis and boxing elimination.
    record_for_igvn(ld);
    if (ld->is_DecodeN()) {
      // Also record the actual load (LoadN) in case ld is DecodeN. In some
      // rare corner cases, ld->in(1) can be something other than LoadN (e.g.,
      // a Phi). Recording such cases is still perfectly sound, but may be
      // unnecessary and result in some minor IGVN overhead.
      record_for_igvn(ld->in(1));
    }
  }
  return ld;
}

Node* GraphKit::store_to_memory(Node* ctl, Node* adr, Node *val, BasicType bt,
                                int adr_idx,
                                MemNode::MemOrd mo,
                                bool require_atomic_access,
                                bool unaligned,
                                bool mismatched,
                                bool unsafe,
                                int barrier_data) {
  assert(adr_idx != Compile::AliasIdxTop, "use other store_to_memory factory" );
  const TypePtr* adr_type = nullptr;
  debug_only(adr_type = C->get_adr_type(adr_idx));
  Node *mem = memory(adr_idx);
  Node* st = StoreNode::make(_gvn, ctl, mem, adr, adr_type, val, bt, mo, require_atomic_access);
  if (unaligned) {
    st->as_Store()->set_unaligned_access();
  }
  if (mismatched) {
    st->as_Store()->set_mismatched_access();
  }
  if (unsafe) {
    st->as_Store()->set_unsafe_access();
  }
  st->as_Store()->set_barrier_data(barrier_data);
  st = _gvn.transform(st);
  set_memory(st, adr_idx);
  // Back-to-back stores can only remove intermediate store with DU info
  // so push on worklist for optimizer.
  if (mem->req() > MemNode::Address && adr == mem->in(MemNode::Address))
    record_for_igvn(st);

  return st;
}

Node* GraphKit::access_store_at(Node* obj,
                                Node* adr,
                                const TypePtr* adr_type,
                                Node* val,
                                const Type* val_type,
                                BasicType bt,
                                DecoratorSet decorators,
                                bool safe_for_replace) {
  // Transformation of a value which could be null pointer (CastPP #null)
  // could be delayed during Parse (for example, in adjust_map_after_if()).
  // Execute transformation here to avoid barrier generation in such case.
  if (_gvn.type(val) == TypePtr::NULL_PTR) {
    val = _gvn.makecon(TypePtr::NULL_PTR);
  }

  if (stopped()) {
    return top(); // Dead path ?
  }

  assert(val != nullptr, "not dead path");
  if (val->is_InlineType()) {
    // Store to non-flat field. Buffer the inline type and make sure
    // the store is re-executed if the allocation triggers deoptimization.
    PreserveReexecuteState preexecs(this);
    jvms()->set_should_reexecute(true);
    val = val->as_InlineType()->buffer(this, safe_for_replace);
  }

  C2AccessValuePtr addr(adr, adr_type);
  C2AccessValue value(val, val_type);
  C2ParseAccess access(this, decorators | C2_WRITE_ACCESS, bt, obj, addr);
  if (access.is_raw()) {
    return _barrier_set->BarrierSetC2::store_at(access, value);
  } else {
    return _barrier_set->store_at(access, value);
  }
}

Node* GraphKit::access_load_at(Node* obj,   // containing obj
                               Node* adr,   // actual address to store val at
                               const TypePtr* adr_type,
                               const Type* val_type,
                               BasicType bt,
                               DecoratorSet decorators,
                               Node* ctl) {
  if (stopped()) {
    return top(); // Dead path ?
  }

  C2AccessValuePtr addr(adr, adr_type);
  C2ParseAccess access(this, decorators | C2_READ_ACCESS, bt, obj, addr, ctl);
  if (access.is_raw()) {
    return _barrier_set->BarrierSetC2::load_at(access, val_type);
  } else {
    return _barrier_set->load_at(access, val_type);
  }
}

Node* GraphKit::access_load(Node* adr,   // actual address to load val at
                            const Type* val_type,
                            BasicType bt,
                            DecoratorSet decorators) {
  if (stopped()) {
    return top(); // Dead path ?
  }

  C2AccessValuePtr addr(adr, adr->bottom_type()->is_ptr());
  C2ParseAccess access(this, decorators | C2_READ_ACCESS, bt, nullptr, addr);
  if (access.is_raw()) {
    return _barrier_set->BarrierSetC2::load_at(access, val_type);
  } else {
    return _barrier_set->load_at(access, val_type);
  }
}

Node* GraphKit::access_atomic_cmpxchg_val_at(Node* obj,
                                             Node* adr,
                                             const TypePtr* adr_type,
                                             int alias_idx,
                                             Node* expected_val,
                                             Node* new_val,
                                             const Type* value_type,
                                             BasicType bt,
                                             DecoratorSet decorators) {
  C2AccessValuePtr addr(adr, adr_type);
  C2AtomicParseAccess access(this, decorators | C2_READ_ACCESS | C2_WRITE_ACCESS,
                        bt, obj, addr, alias_idx);
  if (access.is_raw()) {
    return _barrier_set->BarrierSetC2::atomic_cmpxchg_val_at(access, expected_val, new_val, value_type);
  } else {
    return _barrier_set->atomic_cmpxchg_val_at(access, expected_val, new_val, value_type);
  }
}

Node* GraphKit::access_atomic_cmpxchg_bool_at(Node* obj,
                                              Node* adr,
                                              const TypePtr* adr_type,
                                              int alias_idx,
                                              Node* expected_val,
                                              Node* new_val,
                                              const Type* value_type,
                                              BasicType bt,
                                              DecoratorSet decorators) {
  C2AccessValuePtr addr(adr, adr_type);
  C2AtomicParseAccess access(this, decorators | C2_READ_ACCESS | C2_WRITE_ACCESS,
                        bt, obj, addr, alias_idx);
  if (access.is_raw()) {
    return _barrier_set->BarrierSetC2::atomic_cmpxchg_bool_at(access, expected_val, new_val, value_type);
  } else {
    return _barrier_set->atomic_cmpxchg_bool_at(access, expected_val, new_val, value_type);
  }
}

Node* GraphKit::access_atomic_xchg_at(Node* obj,
                                      Node* adr,
                                      const TypePtr* adr_type,
                                      int alias_idx,
                                      Node* new_val,
                                      const Type* value_type,
                                      BasicType bt,
                                      DecoratorSet decorators) {
  C2AccessValuePtr addr(adr, adr_type);
  C2AtomicParseAccess access(this, decorators | C2_READ_ACCESS | C2_WRITE_ACCESS,
                        bt, obj, addr, alias_idx);
  if (access.is_raw()) {
    return _barrier_set->BarrierSetC2::atomic_xchg_at(access, new_val, value_type);
  } else {
    return _barrier_set->atomic_xchg_at(access, new_val, value_type);
  }
}

Node* GraphKit::access_atomic_add_at(Node* obj,
                                     Node* adr,
                                     const TypePtr* adr_type,
                                     int alias_idx,
                                     Node* new_val,
                                     const Type* value_type,
                                     BasicType bt,
                                     DecoratorSet decorators) {
  C2AccessValuePtr addr(adr, adr_type);
  C2AtomicParseAccess access(this, decorators | C2_READ_ACCESS | C2_WRITE_ACCESS, bt, obj, addr, alias_idx);
  if (access.is_raw()) {
    return _barrier_set->BarrierSetC2::atomic_add_at(access, new_val, value_type);
  } else {
    return _barrier_set->atomic_add_at(access, new_val, value_type);
  }
}

void GraphKit::access_clone(Node* src, Node* dst, Node* size, bool is_array) {
  return _barrier_set->clone(this, src, dst, size, is_array);
}

//-------------------------array_element_address-------------------------
Node* GraphKit::array_element_address(Node* ary, Node* idx, BasicType elembt,
                                      const TypeInt* sizetype, Node* ctrl) {
  const TypeAryPtr* arytype = _gvn.type(ary)->is_aryptr();
  uint shift = arytype->is_flat() ? arytype->flat_log_elem_size() : exact_log2(type2aelembytes(elembt));
  uint header = arrayOopDesc::base_offset_in_bytes(elembt);

  // short-circuit a common case (saves lots of confusing waste motion)
  jint idx_con = find_int_con(idx, -1);
  if (idx_con >= 0) {
    intptr_t offset = header + ((intptr_t)idx_con << shift);
    return basic_plus_adr(ary, offset);
  }

  // must be correct type for alignment purposes
  Node* base  = basic_plus_adr(ary, header);
  idx = Compile::conv_I2X_index(&_gvn, idx, sizetype, ctrl);
  Node* scale = _gvn.transform( new LShiftXNode(idx, intcon(shift)) );
  return basic_plus_adr(ary, base, scale);
}

//-------------------------load_array_element-------------------------
Node* GraphKit::load_array_element(Node* ary, Node* idx, const TypeAryPtr* arytype, bool set_ctrl) {
  const Type* elemtype = arytype->elem();
  BasicType elembt = elemtype->array_element_basic_type();
  Node* adr = array_element_address(ary, idx, elembt, arytype->size());
  if (elembt == T_NARROWOOP) {
    elembt = T_OBJECT; // To satisfy switch in LoadNode::make()
  }
  Node* ld = access_load_at(ary, adr, arytype, elemtype, elembt,
                            IN_HEAP | IS_ARRAY | (set_ctrl ? C2_CONTROL_DEPENDENT_LOAD : 0));
  return ld;
}

//-------------------------set_arguments_for_java_call-------------------------
// Arguments (pre-popped from the stack) are taken from the JVMS.
void GraphKit::set_arguments_for_java_call(CallJavaNode* call, bool is_late_inline) {
  PreserveReexecuteState preexecs(this);
  if (EnableValhalla) {
    // Make sure the call is "re-executed", if buffering of inline type arguments triggers deoptimization.
    // At this point, the call hasn't been executed yet, so we will only ever execute the call once.
    jvms()->set_should_reexecute(true);
    int arg_size = method()->get_declared_signature_at_bci(bci())->arg_size_for_bc(java_bc());
    inc_sp(arg_size);
  }
  // Add the call arguments
  const TypeTuple* domain = call->tf()->domain_sig();
  uint nargs = domain->cnt();
  int arg_num = 0;
  for (uint i = TypeFunc::Parms, idx = TypeFunc::Parms; i < nargs; i++) {
    Node* arg = argument(i-TypeFunc::Parms);
    const Type* t = domain->field_at(i);
    // TODO 8284443 A static call to a mismatched method should still be scalarized
    if (t->is_inlinetypeptr() && !call->method()->get_Method()->mismatch() && call->method()->is_scalarized_arg(arg_num)) {
      // We don't pass inline type arguments by reference but instead pass each field of the inline type
      if (!arg->is_InlineType()) {
        assert(_gvn.type(arg)->is_zero_type() && !t->inline_klass()->is_null_free(), "Unexpected argument type");
        arg = InlineTypeNode::make_from_oop(this, arg, t->inline_klass(), t->inline_klass()->is_null_free());
      }
      InlineTypeNode* vt = arg->as_InlineType();
      vt->pass_fields(this, call, idx, true, !t->maybe_null());
      // If an inline type argument is passed as fields, attach the Method* to the call site
      // to be able to access the extended signature later via attached_method_before_pc().
      // For example, see CompiledMethod::preserve_callee_argument_oops().
      call->set_override_symbolic_info(true);
      // Register an evol dependency on the callee method to make sure that this method is deoptimized and
      // re-compiled with a non-scalarized calling convention if the callee method is later marked as mismatched.
      C->dependencies()->assert_evol_method(call->method());
      arg_num++;
      continue;
    } else if (arg->is_InlineType()) {
      // Pass inline type argument via oop to callee
      InlineTypeNode* inline_type = arg->as_InlineType();
      const ciMethod* method = call->method();
      ciInstanceKlass* holder = method->holder();
      const bool is_receiver = (i == TypeFunc::Parms);
      const bool is_abstract_or_object_klass_constructor = method->is_object_constructor() &&
                                                           (holder->is_abstract() || holder->is_java_lang_Object());
      const bool is_larval_receiver_on_super_constructor = is_receiver && is_abstract_or_object_klass_constructor;
      bool must_init_buffer = true;
      // We always need to buffer inline types when they are escaping. However, we can skip the actual initialization
      // of the buffer if the inline type is a larval because we are going to update the buffer anyway which requires
      // us to create a new one. But there is one special case where we are still required to initialize the buffer:
      // When we have a larval receiver invoked on an abstract (value class) constructor or the Object constructor (that
      // is not going to be inlined). After this call, the larval is completely initialized and thus not a larval anymore.
      // We therefore need to force an initialization of the buffer to not lose all the field writes so far in case the
      // buffer needs to be used (e.g. to read from when deoptimizing at runtime) or further updated in abstract super
      // value class constructors which could have more fields to be initialized. Note that we do not need to
      // initialize the buffer when invoking another constructor in the same class on a larval receiver because we
      // have not initialized any fields, yet (this is done completely by the other constructor call).
      if (inline_type->is_larval() && !is_larval_receiver_on_super_constructor) {
        must_init_buffer = false;
      }
      arg = inline_type->buffer(this, true, must_init_buffer);
    }
    if (t != Type::HALF) {
      arg_num++;
    }
    call->init_req(idx++, arg);
  }
}

//---------------------------set_edges_for_java_call---------------------------
// Connect a newly created call into the current JVMS.
// A return value node (if any) is returned from set_edges_for_java_call.
void GraphKit::set_edges_for_java_call(CallJavaNode* call, bool must_throw, bool separate_io_proj) {

  // Add the predefined inputs:
  call->init_req( TypeFunc::Control, control() );
  call->init_req( TypeFunc::I_O    , i_o() );
  call->init_req( TypeFunc::Memory , reset_memory() );
  call->init_req( TypeFunc::FramePtr, frameptr() );
  call->init_req( TypeFunc::ReturnAdr, top() );

  add_safepoint_edges(call, must_throw);

  Node* xcall = _gvn.transform(call);

  if (xcall == top()) {
    set_control(top());
    return;
  }
  assert(xcall == call, "call identity is stable");

  // Re-use the current map to produce the result.

  set_control(_gvn.transform(new ProjNode(call, TypeFunc::Control)));
  set_i_o(    _gvn.transform(new ProjNode(call, TypeFunc::I_O    , separate_io_proj)));
  set_all_memory_call(xcall, separate_io_proj);

  //return xcall;   // no need, caller already has it
}

Node* GraphKit::set_results_for_java_call(CallJavaNode* call, bool separate_io_proj, bool deoptimize) {
  if (stopped())  return top();  // maybe the call folded up?

  // Note:  Since any out-of-line call can produce an exception,
  // we always insert an I_O projection from the call into the result.

  make_slow_call_ex(call, env()->Throwable_klass(), separate_io_proj, deoptimize);

  if (separate_io_proj) {
    // The caller requested separate projections be used by the fall
    // through and exceptional paths, so replace the projections for
    // the fall through path.
    set_i_o(_gvn.transform( new ProjNode(call, TypeFunc::I_O) ));
    set_all_memory(_gvn.transform( new ProjNode(call, TypeFunc::Memory) ));
  }

  // Capture the return value, if any.
  Node* ret;
  if (call->method() == nullptr || call->method()->return_type()->basic_type() == T_VOID) {
    ret = top();
  } else if (call->tf()->returns_inline_type_as_fields()) {
    // Return of multiple values (inline type fields): we create a
    // InlineType node, each field is a projection from the call.
    ciInlineKlass* vk = call->method()->return_type()->as_inline_klass();
    uint base_input = TypeFunc::Parms;
    ret = InlineTypeNode::make_from_multi(this, call, vk, base_input, false, false);
  } else {
    ret = _gvn.transform(new ProjNode(call, TypeFunc::Parms));
    ciType* t = call->method()->return_type();
    if (t->is_klass()) {
      const Type* type = TypeOopPtr::make_from_klass(t->as_klass());
      if (type->is_inlinetypeptr()) {
        ret = InlineTypeNode::make_from_oop(this, ret, type->inline_klass(), type->inline_klass()->is_null_free());
      }
    }
  }

  // We just called the constructor on a value type receiver. Reload it from the buffer
  ciMethod* method = call->method();
  if (method->is_object_constructor() && !method->holder()->is_java_lang_Object()) {
    InlineTypeNode* inline_type_receiver = call->in(TypeFunc::Parms)->isa_InlineType();
    if (inline_type_receiver != nullptr) {
      assert(inline_type_receiver->is_larval(), "must be larval");
      assert(inline_type_receiver->is_allocated(&gvn()), "larval must be buffered");
      InlineTypeNode* reloaded = InlineTypeNode::make_from_oop(this, inline_type_receiver->get_oop(),
                                                               inline_type_receiver->bottom_type()->inline_klass(), true);
      assert(!reloaded->is_larval(), "should not be larval anymore");
      replace_in_map(inline_type_receiver, reloaded);
    }
  }

  return ret;
}

//--------------------set_predefined_input_for_runtime_call--------------------
// Reading and setting the memory state is way conservative here.
// The real problem is that I am not doing real Type analysis on memory,
// so I cannot distinguish card mark stores from other stores.  Across a GC
// point the Store Barrier and the card mark memory has to agree.  I cannot
// have a card mark store and its barrier split across the GC point from
// either above or below.  Here I get that to happen by reading ALL of memory.
// A better answer would be to separate out card marks from other memory.
// For now, return the input memory state, so that it can be reused
// after the call, if this call has restricted memory effects.
Node* GraphKit::set_predefined_input_for_runtime_call(SafePointNode* call, Node* narrow_mem) {
  // Set fixed predefined input arguments
  Node* memory = reset_memory();
  Node* m = narrow_mem == nullptr ? memory : narrow_mem;
  call->init_req( TypeFunc::Control,   control()  );
  call->init_req( TypeFunc::I_O,       top()      ); // does no i/o
  call->init_req( TypeFunc::Memory,    m          ); // may gc ptrs
  call->init_req( TypeFunc::FramePtr,  frameptr() );
  call->init_req( TypeFunc::ReturnAdr, top()      );
  return memory;
}

//-------------------set_predefined_output_for_runtime_call--------------------
// Set control and memory (not i_o) from the call.
// If keep_mem is not null, use it for the output state,
// except for the RawPtr output of the call, if hook_mem is TypeRawPtr::BOTTOM.
// If hook_mem is null, this call produces no memory effects at all.
// If hook_mem is a Java-visible memory slice (such as arraycopy operands),
// then only that memory slice is taken from the call.
// In the last case, we must put an appropriate memory barrier before
// the call, so as to create the correct anti-dependencies on loads
// preceding the call.
void GraphKit::set_predefined_output_for_runtime_call(Node* call,
                                                      Node* keep_mem,
                                                      const TypePtr* hook_mem) {
  // no i/o
  set_control(_gvn.transform( new ProjNode(call,TypeFunc::Control) ));
  if (keep_mem) {
    // First clone the existing memory state
    set_all_memory(keep_mem);
    if (hook_mem != nullptr) {
      // Make memory for the call
      Node* mem = _gvn.transform( new ProjNode(call, TypeFunc::Memory) );
      // Set the RawPtr memory state only.  This covers all the heap top/GC stuff
      // We also use hook_mem to extract specific effects from arraycopy stubs.
      set_memory(mem, hook_mem);
    }
    // ...else the call has NO memory effects.

    // Make sure the call advertises its memory effects precisely.
    // This lets us build accurate anti-dependences in gcm.cpp.
    assert(C->alias_type(call->adr_type()) == C->alias_type(hook_mem),
           "call node must be constructed correctly");
  } else {
    assert(hook_mem == nullptr, "");
    // This is not a "slow path" call; all memory comes from the call.
    set_all_memory_call(call);
  }
}

// Keep track of MergeMems feeding into other MergeMems
static void add_mergemem_users_to_worklist(Unique_Node_List& wl, Node* mem) {
  if (!mem->is_MergeMem()) {
    return;
  }
  for (SimpleDUIterator i(mem); i.has_next(); i.next()) {
    Node* use = i.get();
    if (use->is_MergeMem()) {
      wl.push(use);
    }
  }
}

// Replace the call with the current state of the kit.
void GraphKit::replace_call(CallNode* call, Node* result, bool do_replaced_nodes) {
  JVMState* ejvms = nullptr;
  if (has_exceptions()) {
    ejvms = transfer_exceptions_into_jvms();
  }

  ReplacedNodes replaced_nodes = map()->replaced_nodes();
  ReplacedNodes replaced_nodes_exception;
  Node* ex_ctl = top();

  SafePointNode* final_state = stop();

  // Find all the needed outputs of this call
  CallProjections* callprojs = call->extract_projections(true);

  Unique_Node_List wl;
  Node* init_mem = call->in(TypeFunc::Memory);
  Node* final_mem = final_state->in(TypeFunc::Memory);
  Node* final_ctl = final_state->in(TypeFunc::Control);
  Node* final_io = final_state->in(TypeFunc::I_O);

  // Replace all the old call edges with the edges from the inlining result
  if (callprojs->fallthrough_catchproj != nullptr) {
    C->gvn_replace_by(callprojs->fallthrough_catchproj, final_ctl);
  }
  if (callprojs->fallthrough_memproj != nullptr) {
    if (final_mem->is_MergeMem()) {
      // Parser's exits MergeMem was not transformed but may be optimized
      final_mem = _gvn.transform(final_mem);
    }
    C->gvn_replace_by(callprojs->fallthrough_memproj,   final_mem);
    add_mergemem_users_to_worklist(wl, final_mem);
  }
  if (callprojs->fallthrough_ioproj != nullptr) {
    C->gvn_replace_by(callprojs->fallthrough_ioproj,    final_io);
  }

  // Replace the result with the new result if it exists and is used
  if (callprojs->resproj[0] != nullptr && result != nullptr) {
    // If the inlined code is dead, the result projections for an inline type returned as
    // fields have not been replaced. They will go away once the call is replaced by TOP below.
    assert(callprojs->nb_resproj == 1 || (call->tf()->returns_inline_type_as_fields() && stopped()),
           "unexpected number of results");
    C->gvn_replace_by(callprojs->resproj[0], result);
  }

  if (ejvms == nullptr) {
    // No exception edges to simply kill off those paths
    if (callprojs->catchall_catchproj != nullptr) {
      C->gvn_replace_by(callprojs->catchall_catchproj, C->top());
    }
    if (callprojs->catchall_memproj != nullptr) {
      C->gvn_replace_by(callprojs->catchall_memproj,   C->top());
    }
    if (callprojs->catchall_ioproj != nullptr) {
      C->gvn_replace_by(callprojs->catchall_ioproj,    C->top());
    }
    // Replace the old exception object with top
    if (callprojs->exobj != nullptr) {
      C->gvn_replace_by(callprojs->exobj, C->top());
    }
  } else {
    GraphKit ekit(ejvms);

    // Load my combined exception state into the kit, with all phis transformed:
    SafePointNode* ex_map = ekit.combine_and_pop_all_exception_states();
    replaced_nodes_exception = ex_map->replaced_nodes();

    Node* ex_oop = ekit.use_exception_state(ex_map);

    if (callprojs->catchall_catchproj != nullptr) {
      C->gvn_replace_by(callprojs->catchall_catchproj, ekit.control());
      ex_ctl = ekit.control();
    }
    if (callprojs->catchall_memproj != nullptr) {
      Node* ex_mem = ekit.reset_memory();
      C->gvn_replace_by(callprojs->catchall_memproj,   ex_mem);
      add_mergemem_users_to_worklist(wl, ex_mem);
    }
    if (callprojs->catchall_ioproj != nullptr) {
      C->gvn_replace_by(callprojs->catchall_ioproj,    ekit.i_o());
    }

    // Replace the old exception object with the newly created one
    if (callprojs->exobj != nullptr) {
      C->gvn_replace_by(callprojs->exobj, ex_oop);
    }
  }

  // Disconnect the call from the graph
  call->disconnect_inputs(C);
  C->gvn_replace_by(call, C->top());

  // Clean up any MergeMems that feed other MergeMems since the
  // optimizer doesn't like that.
  while (wl.size() > 0) {
    _gvn.transform(wl.pop());
  }

  if (callprojs->fallthrough_catchproj != nullptr && !final_ctl->is_top() && do_replaced_nodes) {
    replaced_nodes.apply(C, final_ctl);
  }
  if (!ex_ctl->is_top() && do_replaced_nodes) {
    replaced_nodes_exception.apply(C, ex_ctl);
  }
}


//------------------------------increment_counter------------------------------
// for statistics: increment a VM counter by 1

void GraphKit::increment_counter(address counter_addr) {
  Node* adr1 = makecon(TypeRawPtr::make(counter_addr));
  increment_counter(adr1);
}

void GraphKit::increment_counter(Node* counter_addr) {
  int adr_type = Compile::AliasIdxRaw;
  Node* ctrl = control();
  Node* cnt  = make_load(ctrl, counter_addr, TypeLong::LONG, T_LONG, adr_type, MemNode::unordered);
  Node* incr = _gvn.transform(new AddLNode(cnt, _gvn.longcon(1)));
  store_to_memory(ctrl, counter_addr, incr, T_LONG, adr_type, MemNode::unordered);
}


//------------------------------uncommon_trap----------------------------------
// Bail out to the interpreter in mid-method.  Implemented by calling the
// uncommon_trap blob.  This helper function inserts a runtime call with the
// right debug info.
Node* GraphKit::uncommon_trap(int trap_request,
                             ciKlass* klass, const char* comment,
                             bool must_throw,
                             bool keep_exact_action) {
  if (failing())  stop();
  if (stopped())  return nullptr; // trap reachable?

  // Note:  If ProfileTraps is true, and if a deopt. actually
  // occurs here, the runtime will make sure an MDO exists.  There is
  // no need to call method()->ensure_method_data() at this point.

  // Set the stack pointer to the right value for reexecution:
  set_sp(reexecute_sp());

#ifdef ASSERT
  if (!must_throw) {
    // Make sure the stack has at least enough depth to execute
    // the current bytecode.
    int inputs, ignored_depth;
    if (compute_stack_effects(inputs, ignored_depth)) {
      assert(sp() >= inputs, "must have enough JVMS stack to execute %s: sp=%d, inputs=%d",
             Bytecodes::name(java_bc()), sp(), inputs);
    }
  }
#endif

  Deoptimization::DeoptReason reason = Deoptimization::trap_request_reason(trap_request);
  Deoptimization::DeoptAction action = Deoptimization::trap_request_action(trap_request);

  switch (action) {
  case Deoptimization::Action_maybe_recompile:
  case Deoptimization::Action_reinterpret:
    // Temporary fix for 6529811 to allow virtual calls to be sure they
    // get the chance to go from mono->bi->mega
    if (!keep_exact_action &&
        Deoptimization::trap_request_index(trap_request) < 0 &&
        too_many_recompiles(reason)) {
      // This BCI is causing too many recompilations.
      if (C->log() != nullptr) {
        C->log()->elem("observe that='trap_action_change' reason='%s' from='%s' to='none'",
                Deoptimization::trap_reason_name(reason),
                Deoptimization::trap_action_name(action));
      }
      action = Deoptimization::Action_none;
      trap_request = Deoptimization::make_trap_request(reason, action);
    } else {
      C->set_trap_can_recompile(true);
    }
    break;
  case Deoptimization::Action_make_not_entrant:
    C->set_trap_can_recompile(true);
    break;
  case Deoptimization::Action_none:
  case Deoptimization::Action_make_not_compilable:
    break;
  default:
#ifdef ASSERT
    fatal("unknown action %d: %s", action, Deoptimization::trap_action_name(action));
#endif
    break;
  }

  if (TraceOptoParse) {
    char buf[100];
    tty->print_cr("Uncommon trap %s at bci:%d",
                  Deoptimization::format_trap_request(buf, sizeof(buf),
                                                      trap_request), bci());
  }

  CompileLog* log = C->log();
  if (log != nullptr) {
    int kid = (klass == nullptr)? -1: log->identify(klass);
    log->begin_elem("uncommon_trap bci='%d'", bci());
    char buf[100];
    log->print(" %s", Deoptimization::format_trap_request(buf, sizeof(buf),
                                                          trap_request));
    if (kid >= 0)         log->print(" klass='%d'", kid);
    if (comment != nullptr)  log->print(" comment='%s'", comment);
    log->end_elem();
  }

  // Make sure any guarding test views this path as very unlikely
  Node *i0 = control()->in(0);
  if (i0 != nullptr && i0->is_If()) {        // Found a guarding if test?
    IfNode *iff = i0->as_If();
    float f = iff->_prob;   // Get prob
    if (control()->Opcode() == Op_IfTrue) {
      if (f > PROB_UNLIKELY_MAG(4))
        iff->_prob = PROB_MIN;
    } else {
      if (f < PROB_LIKELY_MAG(4))
        iff->_prob = PROB_MAX;
    }
  }

  // Clear out dead values from the debug info.
  kill_dead_locals();

  // Now insert the uncommon trap subroutine call
  address call_addr = SharedRuntime::uncommon_trap_blob()->entry_point();
  const TypePtr* no_memory_effects = nullptr;
  // Pass the index of the class to be loaded
  Node* call = make_runtime_call(RC_NO_LEAF | RC_UNCOMMON |
                                 (must_throw ? RC_MUST_THROW : 0),
                                 OptoRuntime::uncommon_trap_Type(),
                                 call_addr, "uncommon_trap", no_memory_effects,
                                 intcon(trap_request));
  assert(call->as_CallStaticJava()->uncommon_trap_request() == trap_request,
         "must extract request correctly from the graph");
  assert(trap_request != 0, "zero value reserved by uncommon_trap_request");

  call->set_req(TypeFunc::ReturnAdr, returnadr());
  // The debug info is the only real input to this call.

  // Halt-and-catch fire here.  The above call should never return!
  HaltNode* halt = new HaltNode(control(), frameptr(), "uncommon trap returned which should never happen"
                                                       PRODUCT_ONLY(COMMA /*reachable*/false));
  _gvn.set_type_bottom(halt);
  root()->add_req(halt);

  stop_and_kill_map();
  return call;
}


//--------------------------just_allocated_object------------------------------
// Report the object that was just allocated.
// It must be the case that there are no intervening safepoints.
// We use this to determine if an object is so "fresh" that
// it does not require card marks.
Node* GraphKit::just_allocated_object(Node* current_control) {
  Node* ctrl = current_control;
  // Object::<init> is invoked after allocation, most of invoke nodes
  // will be reduced, but a region node is kept in parse time, we check
  // the pattern and skip the region node if it degraded to a copy.
  if (ctrl != nullptr && ctrl->is_Region() && ctrl->req() == 2 &&
      ctrl->as_Region()->is_copy()) {
    ctrl = ctrl->as_Region()->is_copy();
  }
  if (C->recent_alloc_ctl() == ctrl) {
   return C->recent_alloc_obj();
  }
  return nullptr;
}


/**
 * Record profiling data exact_kls for Node n with the type system so
 * that it can propagate it (speculation)
 *
 * @param n          node that the type applies to
 * @param exact_kls  type from profiling
 * @param maybe_null did profiling see null?
 *
 * @return           node with improved type
 */
Node* GraphKit::record_profile_for_speculation(Node* n, ciKlass* exact_kls, ProfilePtrKind ptr_kind) {
  const Type* current_type = _gvn.type(n);
  assert(UseTypeSpeculation, "type speculation must be on");

  const TypePtr* speculative = current_type->speculative();

  // Should the klass from the profile be recorded in the speculative type?
  if (current_type->would_improve_type(exact_kls, jvms()->depth())) {
    const TypeKlassPtr* tklass = TypeKlassPtr::make(exact_kls, Type::trust_interfaces);
    const TypeOopPtr* xtype = tklass->as_instance_type();
    assert(xtype->klass_is_exact(), "Should be exact");
    // Any reason to believe n is not null (from this profiling or a previous one)?
    assert(ptr_kind != ProfileAlwaysNull, "impossible here");
    const TypePtr* ptr = (ptr_kind != ProfileNeverNull && current_type->speculative_maybe_null()) ? TypePtr::BOTTOM : TypePtr::NOTNULL;
    // record the new speculative type's depth
    speculative = xtype->cast_to_ptr_type(ptr->ptr())->is_ptr();
    speculative = speculative->with_inline_depth(jvms()->depth());
  } else if (current_type->would_improve_ptr(ptr_kind)) {
    // Profiling report that null was never seen so we can change the
    // speculative type to non null ptr.
    if (ptr_kind == ProfileAlwaysNull) {
      speculative = TypePtr::NULL_PTR;
    } else {
      assert(ptr_kind == ProfileNeverNull, "nothing else is an improvement");
      const TypePtr* ptr = TypePtr::NOTNULL;
      if (speculative != nullptr) {
        speculative = speculative->cast_to_ptr_type(ptr->ptr())->is_ptr();
      } else {
        speculative = ptr;
      }
    }
  }

  if (speculative != current_type->speculative()) {
    // Build a type with a speculative type (what we think we know
    // about the type but will need a guard when we use it)
    const TypeOopPtr* spec_type = TypeOopPtr::make(TypePtr::BotPTR, Type::Offset::bottom, TypeOopPtr::InstanceBot, speculative);
    // We're changing the type, we need a new CheckCast node to carry
    // the new type. The new type depends on the control: what
    // profiling tells us is only valid from here as far as we can
    // tell.
    Node* cast = new CheckCastPPNode(control(), n, current_type->remove_speculative()->join_speculative(spec_type));
    cast = _gvn.transform(cast);
    replace_in_map(n, cast);
    n = cast;
  }

  return n;
}

/**
 * Record profiling data from receiver profiling at an invoke with the
 * type system so that it can propagate it (speculation)
 *
 * @param n  receiver node
 *
 * @return   node with improved type
 */
Node* GraphKit::record_profiled_receiver_for_speculation(Node* n) {
  if (!UseTypeSpeculation) {
    return n;
  }
  ciKlass* exact_kls = profile_has_unique_klass();
  ProfilePtrKind ptr_kind = ProfileMaybeNull;
  if ((java_bc() == Bytecodes::_checkcast ||
       java_bc() == Bytecodes::_instanceof ||
       java_bc() == Bytecodes::_aastore) &&
      method()->method_data()->is_mature()) {
    ciProfileData* data = method()->method_data()->bci_to_data(bci());
    if (data != nullptr) {
      if (java_bc() == Bytecodes::_aastore) {
        ciKlass* array_type = nullptr;
        ciKlass* element_type = nullptr;
        ProfilePtrKind element_ptr = ProfileMaybeNull;
        bool flat_array = true;
        bool null_free_array = true;
        method()->array_access_profiled_type(bci(), array_type, element_type, element_ptr, flat_array, null_free_array);
        exact_kls = element_type;
        ptr_kind = element_ptr;
      } else {
        if (!data->as_BitData()->null_seen()) {
          ptr_kind = ProfileNeverNull;
        } else {
          assert(data->is_ReceiverTypeData(), "bad profile data type");
          ciReceiverTypeData* call = (ciReceiverTypeData*)data->as_ReceiverTypeData();
          uint i = 0;
          for (; i < call->row_limit(); i++) {
            ciKlass* receiver = call->receiver(i);
            if (receiver != nullptr) {
              break;
            }
          }
          ptr_kind = (i == call->row_limit()) ? ProfileAlwaysNull : ProfileMaybeNull;
        }
      }
    }
  }
  return record_profile_for_speculation(n, exact_kls, ptr_kind);
}

/**
 * Record profiling data from argument profiling at an invoke with the
 * type system so that it can propagate it (speculation)
 *
 * @param dest_method  target method for the call
 * @param bc           what invoke bytecode is this?
 */
void GraphKit::record_profiled_arguments_for_speculation(ciMethod* dest_method, Bytecodes::Code bc) {
  if (!UseTypeSpeculation) {
    return;
  }
  const TypeFunc* tf    = TypeFunc::make(dest_method);
  int             nargs = tf->domain_sig()->cnt() - TypeFunc::Parms;
  int skip = Bytecodes::has_receiver(bc) ? 1 : 0;
  for (int j = skip, i = 0; j < nargs && i < TypeProfileArgsLimit; j++) {
    const Type *targ = tf->domain_sig()->field_at(j + TypeFunc::Parms);
    if (is_reference_type(targ->basic_type())) {
      ProfilePtrKind ptr_kind = ProfileMaybeNull;
      ciKlass* better_type = nullptr;
      if (method()->argument_profiled_type(bci(), i, better_type, ptr_kind)) {
        record_profile_for_speculation(argument(j), better_type, ptr_kind);
      }
      i++;
    }
  }
}

/**
 * Record profiling data from parameter profiling at an invoke with
 * the type system so that it can propagate it (speculation)
 */
void GraphKit::record_profiled_parameters_for_speculation() {
  if (!UseTypeSpeculation) {
    return;
  }
  for (int i = 0, j = 0; i < method()->arg_size() ; i++) {
    if (_gvn.type(local(i))->isa_oopptr()) {
      ProfilePtrKind ptr_kind = ProfileMaybeNull;
      ciKlass* better_type = nullptr;
      if (method()->parameter_profiled_type(j, better_type, ptr_kind)) {
        record_profile_for_speculation(local(i), better_type, ptr_kind);
      }
      j++;
    }
  }
}

/**
 * Record profiling data from return value profiling at an invoke with
 * the type system so that it can propagate it (speculation)
 */
void GraphKit::record_profiled_return_for_speculation() {
  if (!UseTypeSpeculation) {
    return;
  }
  ProfilePtrKind ptr_kind = ProfileMaybeNull;
  ciKlass* better_type = nullptr;
  if (method()->return_profiled_type(bci(), better_type, ptr_kind)) {
    // If profiling reports a single type for the return value,
    // feed it to the type system so it can propagate it as a
    // speculative type
    record_profile_for_speculation(stack(sp()-1), better_type, ptr_kind);
  }
}

void GraphKit::round_double_arguments(ciMethod* dest_method) {
  if (Matcher::strict_fp_requires_explicit_rounding) {
    // (Note:  TypeFunc::make has a cache that makes this fast.)
    const TypeFunc* tf    = TypeFunc::make(dest_method);
    int             nargs = tf->domain_sig()->cnt() - TypeFunc::Parms;
    for (int j = 0; j < nargs; j++) {
      const Type *targ = tf->domain_sig()->field_at(j + TypeFunc::Parms);
      if (targ->basic_type() == T_DOUBLE) {
        // If any parameters are doubles, they must be rounded before
        // the call, dprecision_rounding does gvn.transform
        Node *arg = argument(j);
        arg = dprecision_rounding(arg);
        set_argument(j, arg);
      }
    }
  }
}

// rounding for strict float precision conformance
Node* GraphKit::precision_rounding(Node* n) {
  if (Matcher::strict_fp_requires_explicit_rounding) {
#ifdef IA32
    if (UseSSE == 0) {
      return _gvn.transform(new RoundFloatNode(0, n));
    }
#else
    Unimplemented();
#endif // IA32
  }
  return n;
}

// rounding for strict double precision conformance
Node* GraphKit::dprecision_rounding(Node *n) {
  if (Matcher::strict_fp_requires_explicit_rounding) {
#ifdef IA32
    if (UseSSE < 2) {
      return _gvn.transform(new RoundDoubleNode(0, n));
    }
#else
    Unimplemented();
#endif // IA32
  }
  return n;
}

//=============================================================================
// Generate a fast path/slow path idiom.  Graph looks like:
// [foo] indicates that 'foo' is a parameter
//
//              [in]     null
//                 \    /
//                  CmpP
//                  Bool ne
//                   If
//                  /  \
//              True    False-<2>
//              / |
//             /  cast_not_null
//           Load  |    |   ^
//        [fast_test]   |   |
// gvn to   opt_test    |   |
//          /    \      |  <1>
//      True     False  |
//        |         \\  |
//   [slow_call]     \[fast_result]
//    Ctl   Val       \      \
//     |               \      \
//    Catch       <1>   \      \
//   /    \        ^     \      \
//  Ex    No_Ex    |      \      \
//  |       \   \  |       \ <2>  \
//  ...      \  [slow_res] |  |    \   [null_result]
//            \         \--+--+---  |  |
//             \           | /    \ | /
//              --------Region     Phi
//
//=============================================================================
// Code is structured as a series of driver functions all called 'do_XXX' that
// call a set of helper functions.  Helper functions first, then drivers.

//------------------------------null_check_oop---------------------------------
// Null check oop.  Set null-path control into Region in slot 3.
// Make a cast-not-nullness use the other not-null control.  Return cast.
Node* GraphKit::null_check_oop(Node* value, Node* *null_control,
                               bool never_see_null,
                               bool safe_for_replace,
                               bool speculative) {
  // Initial null check taken path
  (*null_control) = top();
  Node* cast = null_check_common(value, T_OBJECT, false, null_control, speculative);

  // Generate uncommon_trap:
  if (never_see_null && (*null_control) != top()) {
    // If we see an unexpected null at a check-cast we record it and force a
    // recompile; the offending check-cast will be compiled to handle nulls.
    // If we see more than one offending BCI, then all checkcasts in the
    // method will be compiled to handle nulls.
    PreserveJVMState pjvms(this);
    set_control(*null_control);
    replace_in_map(value, null());
    Deoptimization::DeoptReason reason = Deoptimization::reason_null_check(speculative);
    uncommon_trap(reason,
                  Deoptimization::Action_make_not_entrant);
    (*null_control) = top();    // null path is dead
  }
  if ((*null_control) == top() && safe_for_replace) {
    replace_in_map(value, cast);
  }

  // Cast away null-ness on the result
  return cast;
}

//------------------------------opt_iff----------------------------------------
// Optimize the fast-check IfNode.  Set the fast-path region slot 2.
// Return slow-path control.
Node* GraphKit::opt_iff(Node* region, Node* iff) {
  IfNode *opt_iff = _gvn.transform(iff)->as_If();

  // Fast path taken; set region slot 2
  Node *fast_taken = _gvn.transform( new IfFalseNode(opt_iff) );
  region->init_req(2,fast_taken); // Capture fast-control

  // Fast path not-taken, i.e. slow path
  Node *slow_taken = _gvn.transform( new IfTrueNode(opt_iff) );
  return slow_taken;
}

//-----------------------------make_runtime_call-------------------------------
Node* GraphKit::make_runtime_call(int flags,
                                  const TypeFunc* call_type, address call_addr,
                                  const char* call_name,
                                  const TypePtr* adr_type,
                                  // The following parms are all optional.
                                  // The first null ends the list.
                                  Node* parm0, Node* parm1,
                                  Node* parm2, Node* parm3,
                                  Node* parm4, Node* parm5,
                                  Node* parm6, Node* parm7) {
  assert(call_addr != nullptr, "must not call null targets");

  // Slow-path call
  bool is_leaf = !(flags & RC_NO_LEAF);
  bool has_io  = (!is_leaf && !(flags & RC_NO_IO));
  if (call_name == nullptr) {
    assert(!is_leaf, "must supply name for leaf");
    call_name = OptoRuntime::stub_name(call_addr);
  }
  CallNode* call;
  if (!is_leaf) {
    call = new CallStaticJavaNode(call_type, call_addr, call_name, adr_type);
  } else if (flags & RC_NO_FP) {
    call = new CallLeafNoFPNode(call_type, call_addr, call_name, adr_type);
  } else  if (flags & RC_VECTOR){
    uint num_bits = call_type->range_sig()->field_at(TypeFunc::Parms)->is_vect()->length_in_bytes() * BitsPerByte;
    call = new CallLeafVectorNode(call_type, call_addr, call_name, adr_type, num_bits);
  } else {
    call = new CallLeafNode(call_type, call_addr, call_name, adr_type);
  }

  // The following is similar to set_edges_for_java_call,
  // except that the memory effects of the call are restricted to AliasIdxRaw.

  // Slow path call has no side-effects, uses few values
  bool wide_in  = !(flags & RC_NARROW_MEM);
  bool wide_out = (C->get_alias_index(adr_type) == Compile::AliasIdxBot);

  Node* prev_mem = nullptr;
  if (wide_in) {
    prev_mem = set_predefined_input_for_runtime_call(call);
  } else {
    assert(!wide_out, "narrow in => narrow out");
    Node* narrow_mem = memory(adr_type);
    prev_mem = set_predefined_input_for_runtime_call(call, narrow_mem);
  }

  // Hook each parm in order.  Stop looking at the first null.
  if (parm0 != nullptr) { call->init_req(TypeFunc::Parms+0, parm0);
  if (parm1 != nullptr) { call->init_req(TypeFunc::Parms+1, parm1);
  if (parm2 != nullptr) { call->init_req(TypeFunc::Parms+2, parm2);
  if (parm3 != nullptr) { call->init_req(TypeFunc::Parms+3, parm3);
  if (parm4 != nullptr) { call->init_req(TypeFunc::Parms+4, parm4);
  if (parm5 != nullptr) { call->init_req(TypeFunc::Parms+5, parm5);
  if (parm6 != nullptr) { call->init_req(TypeFunc::Parms+6, parm6);
  if (parm7 != nullptr) { call->init_req(TypeFunc::Parms+7, parm7);
  /* close each nested if ===> */  } } } } } } } }
  assert(call->in(call->req()-1) != nullptr, "must initialize all parms");

  if (!is_leaf) {
    // Non-leaves can block and take safepoints:
    add_safepoint_edges(call, ((flags & RC_MUST_THROW) != 0));
  }
  // Non-leaves can throw exceptions:
  if (has_io) {
    call->set_req(TypeFunc::I_O, i_o());
  }

  if (flags & RC_UNCOMMON) {
    // Set the count to a tiny probability.  Cf. Estimate_Block_Frequency.
    // (An "if" probability corresponds roughly to an unconditional count.
    // Sort of.)
    call->set_cnt(PROB_UNLIKELY_MAG(4));
  }

  Node* c = _gvn.transform(call);
  assert(c == call, "cannot disappear");

  if (wide_out) {
    // Slow path call has full side-effects.
    set_predefined_output_for_runtime_call(call);
  } else {
    // Slow path call has few side-effects, and/or sets few values.
    set_predefined_output_for_runtime_call(call, prev_mem, adr_type);
  }

  if (has_io) {
    set_i_o(_gvn.transform(new ProjNode(call, TypeFunc::I_O)));
  }
  return call;

}

// i2b
Node* GraphKit::sign_extend_byte(Node* in) {
  Node* tmp = _gvn.transform(new LShiftINode(in, _gvn.intcon(24)));
  return _gvn.transform(new RShiftINode(tmp, _gvn.intcon(24)));
}

// i2s
Node* GraphKit::sign_extend_short(Node* in) {
  Node* tmp = _gvn.transform(new LShiftINode(in, _gvn.intcon(16)));
  return _gvn.transform(new RShiftINode(tmp, _gvn.intcon(16)));
}


//------------------------------merge_memory-----------------------------------
// Merge memory from one path into the current memory state.
void GraphKit::merge_memory(Node* new_mem, Node* region, int new_path) {
  for (MergeMemStream mms(merged_memory(), new_mem->as_MergeMem()); mms.next_non_empty2(); ) {
    Node* old_slice = mms.force_memory();
    Node* new_slice = mms.memory2();
    if (old_slice != new_slice) {
      PhiNode* phi;
      if (old_slice->is_Phi() && old_slice->as_Phi()->region() == region) {
        if (mms.is_empty()) {
          // clone base memory Phi's inputs for this memory slice
          assert(old_slice == mms.base_memory(), "sanity");
          phi = PhiNode::make(region, nullptr, Type::MEMORY, mms.adr_type(C));
          _gvn.set_type(phi, Type::MEMORY);
          for (uint i = 1; i < phi->req(); i++) {
            phi->init_req(i, old_slice->in(i));
          }
        } else {
          phi = old_slice->as_Phi(); // Phi was generated already
        }
      } else {
        phi = PhiNode::make(region, old_slice, Type::MEMORY, mms.adr_type(C));
        _gvn.set_type(phi, Type::MEMORY);
      }
      phi->set_req(new_path, new_slice);
      mms.set_memory(phi);
    }
  }
}

//------------------------------make_slow_call_ex------------------------------
// Make the exception handler hookups for the slow call
void GraphKit::make_slow_call_ex(Node* call, ciInstanceKlass* ex_klass, bool separate_io_proj, bool deoptimize) {
  if (stopped())  return;

  // Make a catch node with just two handlers:  fall-through and catch-all
  Node* i_o  = _gvn.transform( new ProjNode(call, TypeFunc::I_O, separate_io_proj) );
  Node* catc = _gvn.transform( new CatchNode(control(), i_o, 2) );
  Node* norm = new CatchProjNode(catc, CatchProjNode::fall_through_index, CatchProjNode::no_handler_bci);
  _gvn.set_type_bottom(norm);
  C->record_for_igvn(norm);
  Node* excp = _gvn.transform( new CatchProjNode(catc, CatchProjNode::catch_all_index,    CatchProjNode::no_handler_bci) );

  { PreserveJVMState pjvms(this);
    set_control(excp);
    set_i_o(i_o);

    if (excp != top()) {
      if (deoptimize) {
        // Deoptimize if an exception is caught. Don't construct exception state in this case.
        uncommon_trap(Deoptimization::Reason_unhandled,
                      Deoptimization::Action_none);
      } else {
        // Create an exception state also.
        // Use an exact type if the caller has a specific exception.
        const Type* ex_type = TypeOopPtr::make_from_klass_unique(ex_klass)->cast_to_ptr_type(TypePtr::NotNull);
        Node*       ex_oop  = new CreateExNode(ex_type, control(), i_o);
        add_exception_state(make_exception_state(_gvn.transform(ex_oop)));
      }
    }
  }

  // Get the no-exception control from the CatchNode.
  set_control(norm);
}

static IfNode* gen_subtype_check_compare(Node* ctrl, Node* in1, Node* in2, BoolTest::mask test, float p, PhaseGVN& gvn, BasicType bt) {
  Node* cmp = nullptr;
  switch(bt) {
  case T_INT: cmp = new CmpINode(in1, in2); break;
  case T_ADDRESS: cmp = new CmpPNode(in1, in2); break;
  default: fatal("unexpected comparison type %s", type2name(bt));
  }
  cmp = gvn.transform(cmp);
  Node* bol = gvn.transform(new BoolNode(cmp, test));
  IfNode* iff = new IfNode(ctrl, bol, p, COUNT_UNKNOWN);
  gvn.transform(iff);
  if (!bol->is_Con()) gvn.record_for_igvn(iff);
  return iff;
}

//-------------------------------gen_subtype_check-----------------------------
// Generate a subtyping check.  Takes as input the subtype and supertype.
// Returns 2 values: sets the default control() to the true path and returns
// the false path.  Only reads invariant memory; sets no (visible) memory.
// The PartialSubtypeCheckNode sets the hidden 1-word cache in the encoding
// but that's not exposed to the optimizer.  This call also doesn't take in an
// Object; if you wish to check an Object you need to load the Object's class
// prior to coming here.
Node* Phase::gen_subtype_check(Node* subklass, Node* superklass, Node** ctrl, Node* mem, PhaseGVN& gvn,
                               ciMethod* method, int bci) {
  Compile* C = gvn.C;
  if ((*ctrl)->is_top()) {
    return C->top();
  }

  // Fast check for identical types, perhaps identical constants.
  // The types can even be identical non-constants, in cases
  // involving Array.newInstance, Object.clone, etc.
  if (subklass == superklass)
    return C->top();             // false path is dead; no test needed.

  if (gvn.type(superklass)->singleton()) {
    const TypeKlassPtr* superk = gvn.type(superklass)->is_klassptr();
    const TypeKlassPtr* subk   = gvn.type(subklass)->is_klassptr();

    // In the common case of an exact superklass, try to fold up the
    // test before generating code.  You may ask, why not just generate
    // the code and then let it fold up?  The answer is that the generated
    // code will necessarily include null checks, which do not always
    // completely fold away.  If they are also needless, then they turn
    // into a performance loss.  Example:
    //    Foo[] fa = blah(); Foo x = fa[0]; fa[1] = x;
    // Here, the type of 'fa' is often exact, so the store check
    // of fa[1]=x will fold up, without testing the nullness of x.
    //

    // At macro expansion, we would have already folded the SubTypeCheckNode
    // being expanded here because we always perform the static sub type
    // check in SubTypeCheckNode::sub() regardless of whether
    // StressReflectiveCode is set or not. We can therefore skip this
    // static check when StressReflectiveCode is on.
    switch (C->static_subtype_check(superk, subk)) {
    case Compile::SSC_always_false:
      {
        Node* always_fail = *ctrl;
        *ctrl = gvn.C->top();
        return always_fail;
      }
    case Compile::SSC_always_true:
      return C->top();
    case Compile::SSC_easy_test:
      {
        // Just do a direct pointer compare and be done.
        IfNode* iff = gen_subtype_check_compare(*ctrl, subklass, superklass, BoolTest::eq, PROB_STATIC_FREQUENT, gvn, T_ADDRESS);
        *ctrl = gvn.transform(new IfTrueNode(iff));
        return gvn.transform(new IfFalseNode(iff));
      }
    case Compile::SSC_full_test:
      break;
    default:
      ShouldNotReachHere();
    }
  }

  // %%% Possible further optimization:  Even if the superklass is not exact,
  // if the subklass is the unique subtype of the superklass, the check
  // will always succeed.  We could leave a dependency behind to ensure this.

  // First load the super-klass's check-offset
  Node *p1 = gvn.transform(new AddPNode(superklass, superklass, gvn.MakeConX(in_bytes(Klass::super_check_offset_offset()))));
  Node* m = C->immutable_memory();
  Node *chk_off = gvn.transform(new LoadINode(nullptr, m, p1, gvn.type(p1)->is_ptr(), TypeInt::INT, MemNode::unordered));
  int cacheoff_con = in_bytes(Klass::secondary_super_cache_offset());
  const TypeInt* chk_off_t = chk_off->Value(&gvn)->isa_int();
  int chk_off_con = (chk_off_t != nullptr && chk_off_t->is_con()) ? chk_off_t->get_con() : cacheoff_con;
  bool might_be_cache = (chk_off_con == cacheoff_con);

  // Load from the sub-klass's super-class display list, or a 1-word cache of
  // the secondary superclass list, or a failing value with a sentinel offset
  // if the super-klass is an interface or exceptionally deep in the Java
  // hierarchy and we have to scan the secondary superclass list the hard way.
  // Worst-case type is a little odd: null is allowed as a result (usually
  // klass loads can never produce a null).
  Node *chk_off_X = chk_off;
#ifdef _LP64
  chk_off_X = gvn.transform(new ConvI2LNode(chk_off_X));
#endif
  Node *p2 = gvn.transform(new AddPNode(subklass,subklass,chk_off_X));
  // For some types like interfaces the following loadKlass is from a 1-word
  // cache which is mutable so can't use immutable memory.  Other
  // types load from the super-class display table which is immutable.
  Node *kmem = C->immutable_memory();
  // secondary_super_cache is not immutable but can be treated as such because:
  // - no ideal node writes to it in a way that could cause an
  //   incorrect/missed optimization of the following Load.
  // - it's a cache so, worse case, not reading the latest value
  //   wouldn't cause incorrect execution
  if (might_be_cache && mem != nullptr) {
    kmem = mem->is_MergeMem() ? mem->as_MergeMem()->memory_at(C->get_alias_index(gvn.type(p2)->is_ptr())) : mem;
  }
  Node *nkls = gvn.transform(LoadKlassNode::make(gvn, nullptr, kmem, p2, gvn.type(p2)->is_ptr(), TypeInstKlassPtr::OBJECT_OR_NULL));

  // Compile speed common case: ARE a subtype and we canNOT fail
  if (superklass == nkls) {
    return C->top();             // false path is dead; no test needed.
  }

  // Gather the various success & failures here
  RegionNode* r_not_subtype = new RegionNode(3);
  gvn.record_for_igvn(r_not_subtype);
  RegionNode* r_ok_subtype = new RegionNode(4);
  gvn.record_for_igvn(r_ok_subtype);

  // If we might perform an expensive check, first try to take advantage of profile data that was attached to the
  // SubTypeCheck node
  if (might_be_cache && method != nullptr && VM_Version::profile_all_receivers_at_type_check()) {
    ciCallProfile profile = method->call_profile_at_bci(bci);
    float total_prob = 0;
    for (int i = 0; profile.has_receiver(i); ++i) {
      float prob = profile.receiver_prob(i);
      total_prob += prob;
    }
    if (total_prob * 100. >= TypeProfileSubTypeCheckCommonThreshold) {
      const TypeKlassPtr* superk = gvn.type(superklass)->is_klassptr();
      for (int i = 0; profile.has_receiver(i); ++i) {
        ciKlass* klass = profile.receiver(i);
        const TypeKlassPtr* klass_t = TypeKlassPtr::make(klass);
        Compile::SubTypeCheckResult result = C->static_subtype_check(superk, klass_t);
        if (result != Compile::SSC_always_true && result != Compile::SSC_always_false) {
          continue;
        }
        float prob = profile.receiver_prob(i);
        ConNode* klass_node = gvn.makecon(klass_t);
        IfNode* iff = gen_subtype_check_compare(*ctrl, subklass, klass_node, BoolTest::eq, prob, gvn, T_ADDRESS);
        Node* iftrue = gvn.transform(new IfTrueNode(iff));

        if (result == Compile::SSC_always_true) {
          r_ok_subtype->add_req(iftrue);
        } else {
          assert(result == Compile::SSC_always_false, "");
          r_not_subtype->add_req(iftrue);
        }
        *ctrl = gvn.transform(new IfFalseNode(iff));
      }
    }
  }

  // See if we get an immediate positive hit.  Happens roughly 83% of the
  // time.  Test to see if the value loaded just previously from the subklass
  // is exactly the superklass.
  IfNode *iff1 = gen_subtype_check_compare(*ctrl, superklass, nkls, BoolTest::eq, PROB_LIKELY(0.83f), gvn, T_ADDRESS);
  Node *iftrue1 = gvn.transform( new IfTrueNode (iff1));
  *ctrl = gvn.transform(new IfFalseNode(iff1));

  // Compile speed common case: Check for being deterministic right now.  If
  // chk_off is a constant and not equal to cacheoff then we are NOT a
  // subklass.  In this case we need exactly the 1 test above and we can
  // return those results immediately.
  if (!might_be_cache) {
    Node* not_subtype_ctrl = *ctrl;
    *ctrl = iftrue1; // We need exactly the 1 test above
    PhaseIterGVN* igvn = gvn.is_IterGVN();
    if (igvn != nullptr) {
      igvn->remove_globally_dead_node(r_ok_subtype);
      igvn->remove_globally_dead_node(r_not_subtype);
    }
    return not_subtype_ctrl;
  }

  r_ok_subtype->init_req(1, iftrue1);

  // Check for immediate negative hit.  Happens roughly 11% of the time (which
  // is roughly 63% of the remaining cases).  Test to see if the loaded
  // check-offset points into the subklass display list or the 1-element
  // cache.  If it points to the display (and NOT the cache) and the display
  // missed then it's not a subtype.
  Node *cacheoff = gvn.intcon(cacheoff_con);
  IfNode *iff2 = gen_subtype_check_compare(*ctrl, chk_off, cacheoff, BoolTest::ne, PROB_LIKELY(0.63f), gvn, T_INT);
  r_not_subtype->init_req(1, gvn.transform(new IfTrueNode (iff2)));
  *ctrl = gvn.transform(new IfFalseNode(iff2));

  // Check for self.  Very rare to get here, but it is taken 1/3 the time.
  // No performance impact (too rare) but allows sharing of secondary arrays
  // which has some footprint reduction.
  IfNode *iff3 = gen_subtype_check_compare(*ctrl, subklass, superklass, BoolTest::eq, PROB_LIKELY(0.36f), gvn, T_ADDRESS);
  r_ok_subtype->init_req(2, gvn.transform(new IfTrueNode(iff3)));
  *ctrl = gvn.transform(new IfFalseNode(iff3));

  // -- Roads not taken here: --
  // We could also have chosen to perform the self-check at the beginning
  // of this code sequence, as the assembler does.  This would not pay off
  // the same way, since the optimizer, unlike the assembler, can perform
  // static type analysis to fold away many successful self-checks.
  // Non-foldable self checks work better here in second position, because
  // the initial primary superclass check subsumes a self-check for most
  // types.  An exception would be a secondary type like array-of-interface,
  // which does not appear in its own primary supertype display.
  // Finally, we could have chosen to move the self-check into the
  // PartialSubtypeCheckNode, and from there out-of-line in a platform
  // dependent manner.  But it is worthwhile to have the check here,
  // where it can be perhaps be optimized.  The cost in code space is
  // small (register compare, branch).

  // Now do a linear scan of the secondary super-klass array.  Again, no real
  // performance impact (too rare) but it's gotta be done.
  // Since the code is rarely used, there is no penalty for moving it
  // out of line, and it can only improve I-cache density.
  // The decision to inline or out-of-line this final check is platform
  // dependent, and is found in the AD file definition of PartialSubtypeCheck.
  Node* psc = gvn.transform(
    new PartialSubtypeCheckNode(*ctrl, subklass, superklass));

  IfNode *iff4 = gen_subtype_check_compare(*ctrl, psc, gvn.zerocon(T_OBJECT), BoolTest::ne, PROB_FAIR, gvn, T_ADDRESS);
  r_not_subtype->init_req(2, gvn.transform(new IfTrueNode (iff4)));
  r_ok_subtype ->init_req(3, gvn.transform(new IfFalseNode(iff4)));

  // Return false path; set default control to true path.
  *ctrl = gvn.transform(r_ok_subtype);
  return gvn.transform(r_not_subtype);
}

Node* GraphKit::gen_subtype_check(Node* obj_or_subklass, Node* superklass) {
  const Type* sub_t = _gvn.type(obj_or_subklass);
  if (sub_t->make_oopptr() != nullptr && sub_t->make_oopptr()->is_inlinetypeptr()) {
    sub_t = TypeKlassPtr::make(sub_t->inline_klass());
    obj_or_subklass = makecon(sub_t);
  }
  bool expand_subtype_check = C->post_loop_opts_phase(); // macro node expansion is over
  if (expand_subtype_check) {
    MergeMemNode* mem = merged_memory();
    Node* ctrl = control();
    Node* subklass = obj_or_subklass;
    if (!sub_t->isa_klassptr()) {
      subklass = load_object_klass(obj_or_subklass);
    }

    Node* n = Phase::gen_subtype_check(subklass, superklass, &ctrl, mem, _gvn, method(), bci());
    set_control(ctrl);
    return n;
  }

  Node* check = _gvn.transform(new SubTypeCheckNode(C, obj_or_subklass, superklass, method(), bci()));
  Node* bol = _gvn.transform(new BoolNode(check, BoolTest::eq));
  IfNode* iff = create_and_xform_if(control(), bol, PROB_STATIC_FREQUENT, COUNT_UNKNOWN);
  set_control(_gvn.transform(new IfTrueNode(iff)));
  return _gvn.transform(new IfFalseNode(iff));
}

// Profile-driven exact type check:
Node* GraphKit::type_check_receiver(Node* receiver, ciKlass* klass,
                                    float prob, Node* *casted_receiver) {
  assert(!klass->is_interface(), "no exact type check on interfaces");
  Node* fail = top();
  const Type* rec_t = _gvn.type(receiver);
  if (rec_t->is_inlinetypeptr()) {
    if (klass->equals(rec_t->inline_klass())) {
      (*casted_receiver) = receiver; // Always passes
    } else {
      (*casted_receiver) = top();    // Always fails
      fail = control();
      set_control(top());
    }
    return fail;
  }
  const TypeKlassPtr* tklass = TypeKlassPtr::make(klass, Type::trust_interfaces);
  Node* recv_klass = load_object_klass(receiver);
  fail = type_check(recv_klass, tklass, prob);

  if (!stopped()) {
    const TypeOopPtr* receiver_type = _gvn.type(receiver)->isa_oopptr();
    const TypeOopPtr* recv_xtype = tklass->as_instance_type();
    assert(recv_xtype->klass_is_exact(), "");

    if (!receiver_type->higher_equal(recv_xtype)) { // ignore redundant casts
      // Subsume downstream occurrences of receiver with a cast to
      // recv_xtype, since now we know what the type will be.
      Node* cast = new CheckCastPPNode(control(), receiver, recv_xtype);
      Node* res = _gvn.transform(cast);
      if (recv_xtype->is_inlinetypeptr()) {
        assert(!gvn().type(res)->maybe_null(), "receiver should never be null");
        res = InlineTypeNode::make_from_oop(this, res, recv_xtype->inline_klass());
      }
      (*casted_receiver) = res;
      assert(!(*casted_receiver)->is_top(), "that path should be unreachable");
      // (User must make the replace_in_map call.)
    }
  }

  return fail;
}

Node* GraphKit::type_check(Node* recv_klass, const TypeKlassPtr* tklass,
                           float prob) {
  Node* want_klass = makecon(tklass);
  Node* cmp = _gvn.transform(new CmpPNode(recv_klass, want_klass));
  Node* bol = _gvn.transform(new BoolNode(cmp, BoolTest::eq));
  IfNode* iff = create_and_xform_if(control(), bol, prob, COUNT_UNKNOWN);
  set_control(_gvn.transform(new IfTrueNode (iff)));
  Node* fail = _gvn.transform(new IfFalseNode(iff));
  return fail;
}

//------------------------------subtype_check_receiver-------------------------
Node* GraphKit::subtype_check_receiver(Node* receiver, ciKlass* klass,
                                       Node** casted_receiver) {
  const TypeKlassPtr* tklass = TypeKlassPtr::make(klass, Type::trust_interfaces)->try_improve();
  Node* want_klass = makecon(tklass);

  Node* slow_ctl = gen_subtype_check(receiver, want_klass);

  // Ignore interface type information until interface types are properly tracked.
  if (!stopped() && !klass->is_interface()) {
    const TypeOopPtr* receiver_type = _gvn.type(receiver)->isa_oopptr();
    const TypeOopPtr* recv_type = tklass->cast_to_exactness(false)->is_klassptr()->as_instance_type();
    if (receiver_type != nullptr && !receiver_type->higher_equal(recv_type)) { // ignore redundant casts
      Node* cast = _gvn.transform(new CheckCastPPNode(control(), receiver, recv_type));
      if (recv_type->is_inlinetypeptr()) {
        cast = InlineTypeNode::make_from_oop(this, cast, recv_type->inline_klass());
      }
      (*casted_receiver) = cast;
    }
  }

  return slow_ctl;
}

//------------------------------seems_never_null-------------------------------
// Use null_seen information if it is available from the profile.
// If we see an unexpected null at a type check we record it and force a
// recompile; the offending check will be recompiled to handle nulls.
// If we see several offending BCIs, then all checks in the
// method will be recompiled.
bool GraphKit::seems_never_null(Node* obj, ciProfileData* data, bool& speculating) {
  speculating = !_gvn.type(obj)->speculative_maybe_null();
  Deoptimization::DeoptReason reason = Deoptimization::reason_null_check(speculating);
  if (UncommonNullCast               // Cutout for this technique
      && obj != null()               // And not the -Xcomp stupid case?
      && !too_many_traps(reason)
      ) {
    if (speculating) {
      return true;
    }
    if (data == nullptr)
      // Edge case:  no mature data.  Be optimistic here.
      return true;
    // If the profile has not seen a null, assume it won't happen.
    assert(java_bc() == Bytecodes::_checkcast ||
           java_bc() == Bytecodes::_instanceof ||
           java_bc() == Bytecodes::_aastore, "MDO must collect null_seen bit here");
    return !data->as_BitData()->null_seen();
  }
  speculating = false;
  return false;
}

void GraphKit::guard_klass_being_initialized(Node* klass) {
  int init_state_off = in_bytes(InstanceKlass::init_state_offset());
  Node* adr = basic_plus_adr(top(), klass, init_state_off);
  Node* init_state = LoadNode::make(_gvn, nullptr, immutable_memory(), adr,
                                    adr->bottom_type()->is_ptr(), TypeInt::BYTE,
                                    T_BYTE, MemNode::unordered);
  init_state = _gvn.transform(init_state);

  Node* being_initialized_state = makecon(TypeInt::make(InstanceKlass::being_initialized));

  Node* chk = _gvn.transform(new CmpINode(being_initialized_state, init_state));
  Node* tst = _gvn.transform(new BoolNode(chk, BoolTest::eq));

  { BuildCutout unless(this, tst, PROB_MAX);
    uncommon_trap(Deoptimization::Reason_initialized, Deoptimization::Action_reinterpret);
  }
}

void GraphKit::guard_init_thread(Node* klass) {
  int init_thread_off = in_bytes(InstanceKlass::init_thread_offset());
  Node* adr = basic_plus_adr(top(), klass, init_thread_off);

  Node* init_thread = LoadNode::make(_gvn, nullptr, immutable_memory(), adr,
                                     adr->bottom_type()->is_ptr(), TypePtr::NOTNULL,
                                     T_ADDRESS, MemNode::unordered);
  init_thread = _gvn.transform(init_thread);

  Node* cur_thread = _gvn.transform(new ThreadLocalNode());

  Node* chk = _gvn.transform(new CmpPNode(cur_thread, init_thread));
  Node* tst = _gvn.transform(new BoolNode(chk, BoolTest::eq));

  { BuildCutout unless(this, tst, PROB_MAX);
    uncommon_trap(Deoptimization::Reason_uninitialized, Deoptimization::Action_none);
  }
}

void GraphKit::clinit_barrier(ciInstanceKlass* ik, ciMethod* context) {
  if (ik->is_being_initialized()) {
    if (C->needs_clinit_barrier(ik, context)) {
      Node* klass = makecon(TypeKlassPtr::make(ik));
      guard_klass_being_initialized(klass);
      guard_init_thread(klass);
      insert_mem_bar(Op_MemBarCPUOrder);
    }
  } else if (ik->is_initialized()) {
    return; // no barrier needed
  } else {
    uncommon_trap(Deoptimization::Reason_uninitialized,
                  Deoptimization::Action_reinterpret,
                  nullptr);
  }
}

//------------------------maybe_cast_profiled_receiver-------------------------
// If the profile has seen exactly one type, narrow to exactly that type.
// Subsequent type checks will always fold up.
Node* GraphKit::maybe_cast_profiled_receiver(Node* not_null_obj,
                                             const TypeKlassPtr* require_klass,
                                             ciKlass* spec_klass,
                                             bool safe_for_replace) {
  if (!UseTypeProfile || !TypeProfileCasts) return nullptr;

  Deoptimization::DeoptReason reason = Deoptimization::reason_class_check(spec_klass != nullptr);

  // Make sure we haven't already deoptimized from this tactic.
  if (too_many_traps_or_recompiles(reason))
    return nullptr;

  // (No, this isn't a call, but it's enough like a virtual call
  // to use the same ciMethod accessor to get the profile info...)
  // If we have a speculative type use it instead of profiling (which
  // may not help us)
  ciKlass* exact_kls = spec_klass;
  if (exact_kls == nullptr) {
    if (java_bc() == Bytecodes::_aastore) {
      ciKlass* array_type = nullptr;
      ciKlass* element_type = nullptr;
      ProfilePtrKind element_ptr = ProfileMaybeNull;
      bool flat_array = true;
      bool null_free_array = true;
      method()->array_access_profiled_type(bci(), array_type, element_type, element_ptr, flat_array, null_free_array);
      exact_kls = element_type;
    } else {
      exact_kls = profile_has_unique_klass();
    }
  }
  if (exact_kls != nullptr) {// no cast failures here
    if (require_klass == nullptr ||
        C->static_subtype_check(require_klass, TypeKlassPtr::make(exact_kls, Type::trust_interfaces)) == Compile::SSC_always_true) {
      // If we narrow the type to match what the type profile sees or
      // the speculative type, we can then remove the rest of the
      // cast.
      // This is a win, even if the exact_kls is very specific,
      // because downstream operations, such as method calls,
      // will often benefit from the sharper type.
      Node* exact_obj = not_null_obj; // will get updated in place...
      Node* slow_ctl  = type_check_receiver(exact_obj, exact_kls, 1.0,
                                            &exact_obj);
      { PreserveJVMState pjvms(this);
        set_control(slow_ctl);
        uncommon_trap_exact(reason, Deoptimization::Action_maybe_recompile);
      }
      if (safe_for_replace) {
        replace_in_map(not_null_obj, exact_obj);
      }
      return exact_obj;
    }
    // assert(ssc == Compile::SSC_always_true)... except maybe the profile lied to us.
  }

  return nullptr;
}

/**
 * Cast obj to type and emit guard unless we had too many traps here
 * already
 *
 * @param obj       node being casted
 * @param type      type to cast the node to
 * @param not_null  true if we know node cannot be null
 */
Node* GraphKit::maybe_cast_profiled_obj(Node* obj,
                                        ciKlass* type,
                                        bool not_null) {
  if (stopped()) {
    return obj;
  }

  // type is null if profiling tells us this object is always null
  if (type != nullptr) {
    Deoptimization::DeoptReason class_reason = Deoptimization::Reason_speculate_class_check;
    Deoptimization::DeoptReason null_reason = Deoptimization::Reason_speculate_null_check;

    if (!too_many_traps_or_recompiles(null_reason) &&
        !too_many_traps_or_recompiles(class_reason)) {
      Node* not_null_obj = nullptr;
      // not_null is true if we know the object is not null and
      // there's no need for a null check
      if (!not_null) {
        Node* null_ctl = top();
        not_null_obj = null_check_oop(obj, &null_ctl, true, true, true);
        assert(null_ctl->is_top(), "no null control here");
      } else {
        not_null_obj = obj;
      }

      Node* exact_obj = not_null_obj;
      ciKlass* exact_kls = type;
      Node* slow_ctl  = type_check_receiver(exact_obj, exact_kls, 1.0,
                                            &exact_obj);
      {
        PreserveJVMState pjvms(this);
        set_control(slow_ctl);
        uncommon_trap_exact(class_reason, Deoptimization::Action_maybe_recompile);
      }
      replace_in_map(not_null_obj, exact_obj);
      obj = exact_obj;
    }
  } else {
    if (!too_many_traps_or_recompiles(Deoptimization::Reason_null_assert)) {
      Node* exact_obj = null_assert(obj);
      replace_in_map(obj, exact_obj);
      obj = exact_obj;
    }
  }
  return obj;
}

//-------------------------------gen_instanceof--------------------------------
// Generate an instance-of idiom.  Used by both the instance-of bytecode
// and the reflective instance-of call.
Node* GraphKit::gen_instanceof(Node* obj, Node* superklass, bool safe_for_replace) {
  kill_dead_locals();           // Benefit all the uncommon traps
  assert( !stopped(), "dead parse path should be checked in callers" );
  assert(!TypePtr::NULL_PTR->higher_equal(_gvn.type(superklass)->is_klassptr()),
         "must check for not-null not-dead klass in callers");

  // Make the merge point
  enum { _obj_path = 1, _fail_path, _null_path, PATH_LIMIT };
  RegionNode* region = new RegionNode(PATH_LIMIT);
  Node*       phi    = new PhiNode(region, TypeInt::BOOL);
  C->set_has_split_ifs(true); // Has chance for split-if optimization

  ciProfileData* data = nullptr;
  if (java_bc() == Bytecodes::_instanceof) {  // Only for the bytecode
    data = method()->method_data()->bci_to_data(bci());
  }
  bool speculative_not_null = false;
  bool never_see_null = (ProfileDynamicTypes  // aggressive use of profile
                         && seems_never_null(obj, data, speculative_not_null));

  // Null check; get casted pointer; set region slot 3
  Node* null_ctl = top();
  Node* not_null_obj = null_check_oop(obj, &null_ctl, never_see_null, safe_for_replace, speculative_not_null);

  // If not_null_obj is dead, only null-path is taken
  if (stopped()) {              // Doing instance-of on a null?
    set_control(null_ctl);
    return intcon(0);
  }
  region->init_req(_null_path, null_ctl);
  phi   ->init_req(_null_path, intcon(0)); // Set null path value
  if (null_ctl == top()) {
    // Do this eagerly, so that pattern matches like is_diamond_phi
    // will work even during parsing.
    assert(_null_path == PATH_LIMIT-1, "delete last");
    region->del_req(_null_path);
    phi   ->del_req(_null_path);
  }

  // Do we know the type check always succeed?
  bool known_statically = false;
  if (_gvn.type(superklass)->singleton()) {
    const TypeKlassPtr* superk = _gvn.type(superklass)->is_klassptr();
    const TypeKlassPtr* subk = _gvn.type(obj)->is_oopptr()->as_klass_type();
    if (subk != nullptr && subk->is_loaded()) {
      int static_res = C->static_subtype_check(superk, subk);
      known_statically = (static_res == Compile::SSC_always_true || static_res == Compile::SSC_always_false);
    }
  }

  if (!known_statically) {
    const TypeOopPtr* obj_type = _gvn.type(obj)->is_oopptr();
    // We may not have profiling here or it may not help us. If we
    // have a speculative type use it to perform an exact cast.
    ciKlass* spec_obj_type = obj_type->speculative_type();
    if (spec_obj_type != nullptr || (ProfileDynamicTypes && data != nullptr)) {
      Node* cast_obj = maybe_cast_profiled_receiver(not_null_obj, nullptr, spec_obj_type, safe_for_replace);
      if (stopped()) {            // Profile disagrees with this path.
        set_control(null_ctl);    // Null is the only remaining possibility.
        return intcon(0);
      }
      if (cast_obj != nullptr) {
        not_null_obj = cast_obj;
      }
    }
  }

  // Generate the subtype check
  Node* not_subtype_ctrl = gen_subtype_check(not_null_obj, superklass);

  // Plug in the success path to the general merge in slot 1.
  region->init_req(_obj_path, control());
  phi   ->init_req(_obj_path, intcon(1));

  // Plug in the failing path to the general merge in slot 2.
  region->init_req(_fail_path, not_subtype_ctrl);
  phi   ->init_req(_fail_path, intcon(0));

  // Return final merged results
  set_control( _gvn.transform(region) );
  record_for_igvn(region);

  // If we know the type check always succeeds then we don't use the
  // profiling data at this bytecode. Don't lose it, feed it to the
  // type system as a speculative type.
  if (safe_for_replace) {
    Node* casted_obj = record_profiled_receiver_for_speculation(obj);
    replace_in_map(obj, casted_obj);
  }

  return _gvn.transform(phi);
}

//-------------------------------gen_checkcast---------------------------------
// Generate a checkcast idiom.  Used by both the checkcast bytecode and the
// array store bytecode.  Stack must be as-if BEFORE doing the bytecode so the
// uncommon-trap paths work.  Adjust stack after this call.
// If failure_control is supplied and not null, it is filled in with
// the control edge for the cast failure.  Otherwise, an appropriate
// uncommon trap or exception is thrown.
Node* GraphKit::gen_checkcast(Node *obj, Node* superklass, Node* *failure_control, bool null_free) {
  kill_dead_locals();           // Benefit all the uncommon traps
  const TypeKlassPtr* klass_ptr_type = _gvn.type(superklass)->is_klassptr();
  const TypeKlassPtr* improved_klass_ptr_type = klass_ptr_type->try_improve();
  const TypeOopPtr* toop = improved_klass_ptr_type->cast_to_exactness(false)->as_instance_type();
  bool safe_for_replace = (failure_control == nullptr);
  assert(!null_free || toop->is_inlinetypeptr(), "must be an inline type pointer");

  // Fast cutout:  Check the case that the cast is vacuously true.
  // This detects the common cases where the test will short-circuit
  // away completely.  We do this before we perform the null check,
  // because if the test is going to turn into zero code, we don't
  // want a residual null check left around.  (Causes a slowdown,
  // for example, in some objArray manipulations, such as a[i]=a[j].)
  if (improved_klass_ptr_type->singleton()) {
    const TypeKlassPtr* kptr = nullptr;
    const Type* t = _gvn.type(obj);
    if (t->isa_oop_ptr()) {
      kptr = t->is_oopptr()->as_klass_type();
    } else if (obj->is_InlineType()) {
      ciInlineKlass* vk = t->inline_klass();
      kptr = TypeInstKlassPtr::make(TypePtr::NotNull, vk, Type::Offset(0));
    }
    if (kptr != nullptr) {
      switch (C->static_subtype_check(improved_klass_ptr_type, kptr)) {
      case Compile::SSC_always_true:
        // If we know the type check always succeed then we don't use
        // the profiling data at this bytecode. Don't lose it, feed it
        // to the type system as a speculative type.
        obj = record_profiled_receiver_for_speculation(obj);
        if (null_free) {
          assert(safe_for_replace, "must be");
          obj = null_check(obj);
        }
        assert(stopped() || !toop->is_inlinetypeptr() || obj->is_InlineType(), "should have been scalarized");
        return obj;
      case Compile::SSC_always_false:
        if (null_free) {
          assert(safe_for_replace, "must be");
          obj = null_check(obj);
        }
        // It needs a null check because a null will *pass* the cast check.
        if (t->isa_oopptr() != nullptr && !t->is_oopptr()->maybe_null()) {
          bool is_aastore = (java_bc() == Bytecodes::_aastore);
          Deoptimization::DeoptReason reason = is_aastore ?
            Deoptimization::Reason_array_check : Deoptimization::Reason_class_check;
          builtin_throw(reason);
          return top();
        } else if (!too_many_traps_or_recompiles(Deoptimization::Reason_null_assert)) {
          return null_assert(obj);
        }
        break; // Fall through to full check
      default:
        break;
      }
    }
  }

  ciProfileData* data = nullptr;
  if (failure_control == nullptr) {        // use MDO in regular case only
    assert(java_bc() == Bytecodes::_aastore ||
           java_bc() == Bytecodes::_checkcast,
           "interpreter profiles type checks only for these BCs");
    if (method()->method_data()->is_mature()) {
      data = method()->method_data()->bci_to_data(bci());
    }
  }

  // Make the merge point
  enum { _obj_path = 1, _null_path, PATH_LIMIT };
  RegionNode* region = new RegionNode(PATH_LIMIT);
  Node*       phi    = new PhiNode(region, toop);
  _gvn.set_type(region, Type::CONTROL);
  _gvn.set_type(phi, toop);

  C->set_has_split_ifs(true); // Has chance for split-if optimization

  // Use null-cast information if it is available
  bool speculative_not_null = false;
  bool never_see_null = ((failure_control == nullptr)  // regular case only
                         && seems_never_null(obj, data, speculative_not_null));

  if (obj->is_InlineType()) {
    // Re-execute if buffering during triggers deoptimization
    PreserveReexecuteState preexecs(this);
    jvms()->set_should_reexecute(true);
    obj = obj->as_InlineType()->buffer(this, safe_for_replace);
  }

  // Null check; get casted pointer; set region slot 3
  Node* null_ctl = top();
  Node* not_null_obj = nullptr;
  if (null_free) {
    assert(safe_for_replace, "must be");
    not_null_obj = null_check(obj);
  } else {
    not_null_obj = null_check_oop(obj, &null_ctl, never_see_null, safe_for_replace, speculative_not_null);
  }

  // If not_null_obj is dead, only null-path is taken
  if (stopped()) {              // Doing instance-of on a null?
    set_control(null_ctl);
    if (toop->is_inlinetypeptr()) {
      return InlineTypeNode::make_null(_gvn, toop->inline_klass());
    }
    return null();
  }
  region->init_req(_null_path, null_ctl);
  phi   ->init_req(_null_path, null());  // Set null path value
  if (null_ctl == top()) {
    // Do this eagerly, so that pattern matches like is_diamond_phi
    // will work even during parsing.
    assert(_null_path == PATH_LIMIT-1, "delete last");
    region->del_req(_null_path);
    phi   ->del_req(_null_path);
  }

  Node* cast_obj = nullptr;
  if (improved_klass_ptr_type->klass_is_exact()) {
    // The following optimization tries to statically cast the speculative type of the object
    // (for example obtained during profiling) to the type of the superklass and then do a
    // dynamic check that the type of the object is what we expect. To work correctly
    // for checkcast and aastore the type of superklass should be exact.
    const TypeOopPtr* obj_type = _gvn.type(obj)->is_oopptr();
    // We may not have profiling here or it may not help us. If we have
    // a speculative type use it to perform an exact cast.
    ciKlass* spec_obj_type = obj_type->speculative_type();
    if (spec_obj_type != nullptr || data != nullptr) {
      cast_obj = maybe_cast_profiled_receiver(not_null_obj, improved_klass_ptr_type, spec_obj_type, safe_for_replace);
      if (cast_obj != nullptr) {
        if (failure_control != nullptr) // failure is now impossible
          (*failure_control) = top();
        // adjust the type of the phi to the exact klass:
        phi->raise_bottom_type(_gvn.type(cast_obj)->meet_speculative(TypePtr::NULL_PTR));
      }
    }
  }

  if (cast_obj == nullptr) {
    // Generate the subtype check
    Node* improved_superklass = superklass;
    if (improved_klass_ptr_type != klass_ptr_type && improved_klass_ptr_type->singleton()) {
      // Only improve the super class for constants which allows subsequent sub type checks to possibly be commoned up.
      // The other non-constant cases cannot be improved with a cast node here since they could be folded to top.
      // Additionally, the benefit would only be minor in non-constant cases.
      improved_superklass = makecon(improved_klass_ptr_type);
    }
    Node* not_subtype_ctrl = gen_subtype_check(not_null_obj, improved_superklass);
    // Plug in success path into the merge
    cast_obj = _gvn.transform(new CheckCastPPNode(control(), not_null_obj, toop));
    // Failure path ends in uncommon trap (or may be dead - failure impossible)
    if (failure_control == nullptr) {
      if (not_subtype_ctrl != top()) { // If failure is possible
        PreserveJVMState pjvms(this);
        set_control(not_subtype_ctrl);
        Node* obj_klass = nullptr;
        if (not_null_obj->is_InlineType()) {
          obj_klass = makecon(TypeKlassPtr::make(_gvn.type(not_null_obj)->inline_klass()));
        } else {
          obj_klass = load_object_klass(not_null_obj);
        }
        bool is_aastore = (java_bc() == Bytecodes::_aastore);
        Deoptimization::DeoptReason reason = is_aastore ?
          Deoptimization::Reason_array_check : Deoptimization::Reason_class_check;
        builtin_throw(reason);
      }
    } else {
      (*failure_control) = not_subtype_ctrl;
    }
  }

  region->init_req(_obj_path, control());
  phi   ->init_req(_obj_path, cast_obj);

  // A merge of null or Casted-NotNull obj
  Node* res = _gvn.transform(phi);

  // Note I do NOT always 'replace_in_map(obj,result)' here.
  //  if( tk->klass()->can_be_primary_super()  )
    // This means that if I successfully store an Object into an array-of-String
    // I 'forget' that the Object is really now known to be a String.  I have to
    // do this because we don't have true union types for interfaces - if I store
    // a Baz into an array-of-Interface and then tell the optimizer it's an
    // Interface, I forget that it's also a Baz and cannot do Baz-like field
    // references to it.  FIX THIS WHEN UNION TYPES APPEAR!
  //  replace_in_map( obj, res );

  // Return final merged results
  set_control( _gvn.transform(region) );
  record_for_igvn(region);

  bool not_inline = !toop->can_be_inline_type();
  bool not_flat_in_array = !UseFlatArray || not_inline || (toop->is_inlinetypeptr() && !toop->inline_klass()->flat_in_array());
  if (EnableValhalla && not_flat_in_array) {
    // Check if obj has been loaded from an array
    obj = obj->isa_DecodeN() ? obj->in(1) : obj;
    Node* array = nullptr;
    if (obj->isa_Load()) {
      Node* address = obj->in(MemNode::Address);
      if (address->isa_AddP()) {
        array = address->as_AddP()->in(AddPNode::Base);
      }
    } else if (obj->is_Phi()) {
      Node* region = obj->in(0);
      // TODO make this more robust (see JDK-8231346)
      if (region->req() == 3 && region->in(2) != nullptr && region->in(2)->in(0) != nullptr) {
        IfNode* iff = region->in(2)->in(0)->isa_If();
        if (iff != nullptr) {
          iff->is_flat_array_check(&_gvn, &array);
        }
      }
    }
    if (array != nullptr) {
      const TypeAryPtr* ary_t = _gvn.type(array)->isa_aryptr();
      if (ary_t != nullptr && !ary_t->is_flat()) {
        if (!ary_t->is_not_null_free() && not_inline) {
          // Casting array element to a non-inline-type, mark array as not null-free.
          Node* cast = _gvn.transform(new CheckCastPPNode(control(), array, ary_t->cast_to_not_null_free()));
          replace_in_map(array, cast);
        } else if (!ary_t->is_not_flat()) {
          // Casting array element to a non-flat type, mark array as not flat.
          Node* cast = _gvn.transform(new CheckCastPPNode(control(), array, ary_t->cast_to_not_flat()));
          replace_in_map(array, cast);
        }
      }
    }
  }

  if (!stopped() && !res->is_InlineType()) {
    res = record_profiled_receiver_for_speculation(res);
    if (toop->is_inlinetypeptr()) {
      Node* vt = InlineTypeNode::make_from_oop(this, res, toop->inline_klass(), !gvn().type(res)->maybe_null());
      res = vt;
      if (safe_for_replace) {
        replace_in_map(obj, vt);
        replace_in_map(not_null_obj, vt);
        replace_in_map(res, vt);
      }
    }
  }
  return res;
}

Node* GraphKit::mark_word_test(Node* obj, uintptr_t mask_val, bool eq, bool check_lock) {
  // Load markword
  Node* mark_adr = basic_plus_adr(obj, oopDesc::mark_offset_in_bytes());
  Node* mark = make_load(nullptr, mark_adr, TypeX_X, TypeX_X->basic_type(), MemNode::unordered);
  if (check_lock) {
    // Check if obj is locked
    Node* locked_bit = MakeConX(markWord::unlocked_value);
    locked_bit = _gvn.transform(new AndXNode(locked_bit, mark));
    Node* cmp = _gvn.transform(new CmpXNode(locked_bit, MakeConX(0)));
    Node* is_unlocked = _gvn.transform(new BoolNode(cmp, BoolTest::ne));
    IfNode* iff = new IfNode(control(), is_unlocked, PROB_MAX, COUNT_UNKNOWN);
    _gvn.transform(iff);
    Node* locked_region = new RegionNode(3);
    Node* mark_phi = new PhiNode(locked_region, TypeX_X);

    // Unlocked: Use bits from mark word
    locked_region->init_req(1, _gvn.transform(new IfTrueNode(iff)));
    mark_phi->init_req(1, mark);

    // Locked: Load prototype header from klass
    set_control(_gvn.transform(new IfFalseNode(iff)));
    // Make loads control dependent to make sure they are only executed if array is locked
    Node* klass_adr = basic_plus_adr(obj, oopDesc::klass_offset_in_bytes());
    Node* klass = _gvn.transform(LoadKlassNode::make(_gvn, control(), C->immutable_memory(), klass_adr, TypeInstPtr::KLASS, TypeInstKlassPtr::OBJECT));
    Node* proto_adr = basic_plus_adr(klass, in_bytes(Klass::prototype_header_offset()));
    Node* proto = _gvn.transform(LoadNode::make(_gvn, control(), C->immutable_memory(), proto_adr, proto_adr->bottom_type()->is_ptr(), TypeX_X, TypeX_X->basic_type(), MemNode::unordered));

    locked_region->init_req(2, control());
    mark_phi->init_req(2, proto);
    set_control(_gvn.transform(locked_region));
    record_for_igvn(locked_region);

    mark = mark_phi;
  }

  // Now check if mark word bits are set
  Node* mask = MakeConX(mask_val);
  Node* masked = _gvn.transform(new AndXNode(_gvn.transform(mark), mask));
  record_for_igvn(masked); // Give it a chance to be optimized out by IGVN
  Node* cmp = _gvn.transform(new CmpXNode(masked, mask));
  return _gvn.transform(new BoolNode(cmp, eq ? BoolTest::eq : BoolTest::ne));
}

Node* GraphKit::inline_type_test(Node* obj, bool is_inline) {
  return mark_word_test(obj, markWord::inline_type_pattern, is_inline, /* check_lock = */ false);
}

Node* GraphKit::flat_array_test(Node* array_or_klass, bool flat) {
  // We can't use immutable memory here because the mark word is mutable.
  // PhaseIdealLoop::move_flat_array_check_out_of_loop will make sure the
  // check is moved out of loops (mainly to enable loop unswitching).
  Node* cmp = _gvn.transform(new FlatArrayCheckNode(C, memory(Compile::AliasIdxRaw), array_or_klass));
  record_for_igvn(cmp); // Give it a chance to be optimized out by IGVN
  return _gvn.transform(new BoolNode(cmp, flat ? BoolTest::eq : BoolTest::ne));
}

Node* GraphKit::null_free_array_test(Node* array, bool null_free) {
  return mark_word_test(array, markWord::null_free_array_bit_in_place, null_free);
}

// Deoptimize if 'ary' is a null-free inline type array and 'val' is null
Node* GraphKit::inline_array_null_guard(Node* ary, Node* val, int nargs, bool safe_for_replace) {
  RegionNode* region = new RegionNode(3);
  Node* null_ctl = top();
  null_check_oop(val, &null_ctl);
  if (null_ctl != top()) {
    PreserveJVMState pjvms(this);
    set_control(null_ctl);
    {
      // Deoptimize if null-free array
      BuildCutout unless(this, null_free_array_test(ary, /* null_free = */ false), PROB_MAX);
      inc_sp(nargs);
      uncommon_trap(Deoptimization::Reason_null_check,
                    Deoptimization::Action_none);
    }
    region->init_req(1, control());
  }
  region->init_req(2, control());
  set_control(_gvn.transform(region));
  record_for_igvn(region);
  if (_gvn.type(val) == TypePtr::NULL_PTR) {
    // Since we were just successfully storing null, the array can't be null free.
    const TypeAryPtr* ary_t = _gvn.type(ary)->is_aryptr();
    ary_t = ary_t->cast_to_not_null_free();
    Node* cast = _gvn.transform(new CheckCastPPNode(control(), ary, ary_t));
    if (safe_for_replace) {
      replace_in_map(ary, cast);
    }
    ary = cast;
  }
  return ary;
}

//------------------------------next_monitor-----------------------------------
// What number should be given to the next monitor?
int GraphKit::next_monitor() {
  int current = jvms()->monitor_depth()* C->sync_stack_slots();
  int next = current + C->sync_stack_slots();
  // Keep the toplevel high water mark current:
  if (C->fixed_slots() < next)  C->set_fixed_slots(next);
  return current;
}

//------------------------------insert_mem_bar---------------------------------
// Memory barrier to avoid floating things around
// The membar serves as a pinch point between both control and all memory slices.
Node* GraphKit::insert_mem_bar(int opcode, Node* precedent) {
  MemBarNode* mb = MemBarNode::make(C, opcode, Compile::AliasIdxBot, precedent);
  mb->init_req(TypeFunc::Control, control());
  mb->init_req(TypeFunc::Memory,  reset_memory());
  Node* membar = _gvn.transform(mb);
  set_control(_gvn.transform(new ProjNode(membar, TypeFunc::Control)));
  set_all_memory_call(membar);
  return membar;
}

//-------------------------insert_mem_bar_volatile----------------------------
// Memory barrier to avoid floating things around
// The membar serves as a pinch point between both control and memory(alias_idx).
// If you want to make a pinch point on all memory slices, do not use this
// function (even with AliasIdxBot); use insert_mem_bar() instead.
Node* GraphKit::insert_mem_bar_volatile(int opcode, int alias_idx, Node* precedent) {
  // When Parse::do_put_xxx updates a volatile field, it appends a series
  // of MemBarVolatile nodes, one for *each* volatile field alias category.
  // The first membar is on the same memory slice as the field store opcode.
  // This forces the membar to follow the store.  (Bug 6500685 broke this.)
  // All the other membars (for other volatile slices, including AliasIdxBot,
  // which stands for all unknown volatile slices) are control-dependent
  // on the first membar.  This prevents later volatile loads or stores
  // from sliding up past the just-emitted store.

  MemBarNode* mb = MemBarNode::make(C, opcode, alias_idx, precedent);
  mb->set_req(TypeFunc::Control,control());
  if (alias_idx == Compile::AliasIdxBot) {
    mb->set_req(TypeFunc::Memory, merged_memory()->base_memory());
  } else {
    assert(!(opcode == Op_Initialize && alias_idx != Compile::AliasIdxRaw), "fix caller");
    mb->set_req(TypeFunc::Memory, memory(alias_idx));
  }
  Node* membar = _gvn.transform(mb);
  set_control(_gvn.transform(new ProjNode(membar, TypeFunc::Control)));
  if (alias_idx == Compile::AliasIdxBot) {
    merged_memory()->set_base_memory(_gvn.transform(new ProjNode(membar, TypeFunc::Memory)));
  } else {
    set_memory(_gvn.transform(new ProjNode(membar, TypeFunc::Memory)),alias_idx);
  }
  return membar;
}

//------------------------------shared_lock------------------------------------
// Emit locking code.
FastLockNode* GraphKit::shared_lock(Node* obj) {
  // bci is either a monitorenter bc or InvocationEntryBci
  // %%% SynchronizationEntryBCI is redundant; use InvocationEntryBci in interfaces
  assert(SynchronizationEntryBCI == InvocationEntryBci, "");

  if( !GenerateSynchronizationCode )
    return nullptr;                // Not locking things?

  if (stopped())                // Dead monitor?
    return nullptr;

  assert(dead_locals_are_killed(), "should kill locals before sync. point");

  // Box the stack location
  Node* box = new BoxLockNode(next_monitor());
  // Check for bailout after new BoxLockNode
  if (failing()) { return nullptr; }
  box = _gvn.transform(box);
  Node* mem = reset_memory();

  FastLockNode * flock = _gvn.transform(new FastLockNode(0, obj, box) )->as_FastLock();

  // Create the rtm counters for this fast lock if needed.
  flock->create_rtm_lock_counter(sync_jvms()); // sync_jvms used to get current bci

  // Add monitor to debug info for the slow path.  If we block inside the
  // slow path and de-opt, we need the monitor hanging around
  map()->push_monitor( flock );

  const TypeFunc *tf = LockNode::lock_type();
  LockNode *lock = new LockNode(C, tf);

  lock->init_req( TypeFunc::Control, control() );
  lock->init_req( TypeFunc::Memory , mem );
  lock->init_req( TypeFunc::I_O    , top() )     ;   // does no i/o
  lock->init_req( TypeFunc::FramePtr, frameptr() );
  lock->init_req( TypeFunc::ReturnAdr, top() );

  lock->init_req(TypeFunc::Parms + 0, obj);
  lock->init_req(TypeFunc::Parms + 1, box);
  lock->init_req(TypeFunc::Parms + 2, flock);
  add_safepoint_edges(lock);

  lock = _gvn.transform( lock )->as_Lock();

  // lock has no side-effects, sets few values
  set_predefined_output_for_runtime_call(lock, mem, TypeRawPtr::BOTTOM);

  insert_mem_bar(Op_MemBarAcquireLock);

  // Add this to the worklist so that the lock can be eliminated
  record_for_igvn(lock);

#ifndef PRODUCT
  if (PrintLockStatistics) {
    // Update the counter for this lock.  Don't bother using an atomic
    // operation since we don't require absolute accuracy.
    lock->create_lock_counter(map()->jvms());
    increment_counter(lock->counter()->addr());
  }
#endif

  return flock;
}


//------------------------------shared_unlock----------------------------------
// Emit unlocking code.
void GraphKit::shared_unlock(Node* box, Node* obj) {
  // bci is either a monitorenter bc or InvocationEntryBci
  // %%% SynchronizationEntryBCI is redundant; use InvocationEntryBci in interfaces
  assert(SynchronizationEntryBCI == InvocationEntryBci, "");

  if( !GenerateSynchronizationCode )
    return;
  if (stopped()) {               // Dead monitor?
    map()->pop_monitor();        // Kill monitor from debug info
    return;
  }
  assert(!obj->is_InlineType(), "should not unlock on inline type");

  // Memory barrier to avoid floating things down past the locked region
  insert_mem_bar(Op_MemBarReleaseLock);

  const TypeFunc *tf = OptoRuntime::complete_monitor_exit_Type();
  UnlockNode *unlock = new UnlockNode(C, tf);
#ifdef ASSERT
  unlock->set_dbg_jvms(sync_jvms());
#endif
  uint raw_idx = Compile::AliasIdxRaw;
  unlock->init_req( TypeFunc::Control, control() );
  unlock->init_req( TypeFunc::Memory , memory(raw_idx) );
  unlock->init_req( TypeFunc::I_O    , top() )     ;   // does no i/o
  unlock->init_req( TypeFunc::FramePtr, frameptr() );
  unlock->init_req( TypeFunc::ReturnAdr, top() );

  unlock->init_req(TypeFunc::Parms + 0, obj);
  unlock->init_req(TypeFunc::Parms + 1, box);
  unlock = _gvn.transform(unlock)->as_Unlock();

  Node* mem = reset_memory();

  // unlock has no side-effects, sets few values
  set_predefined_output_for_runtime_call(unlock, mem, TypeRawPtr::BOTTOM);

  // Kill monitor from debug info
  map()->pop_monitor( );
}

//-------------------------------get_layout_helper-----------------------------
// If the given klass is a constant or known to be an array,
// fetch the constant layout helper value into constant_value
// and return null.  Otherwise, load the non-constant
// layout helper value, and return the node which represents it.
// This two-faced routine is useful because allocation sites
// almost always feature constant types.
Node* GraphKit::get_layout_helper(Node* klass_node, jint& constant_value) {
  const TypeKlassPtr* klass_t = _gvn.type(klass_node)->isa_klassptr();
  if (!StressReflectiveCode && klass_t != nullptr) {
    bool xklass = klass_t->klass_is_exact();
    bool can_be_flat = false;
    const TypeAryPtr* ary_type = klass_t->as_instance_type()->isa_aryptr();
    if (UseFlatArray && !xklass && ary_type != nullptr && !ary_type->is_null_free()) {
      // Don't constant fold if the runtime type might be a flat array but the static type is not.
      const TypeOopPtr* elem = ary_type->elem()->make_oopptr();
      can_be_flat = ary_type->can_be_inline_array() && (!elem->is_inlinetypeptr() || elem->inline_klass()->flat_in_array());
    }
    if (!can_be_flat && (xklass || (klass_t->isa_aryklassptr() && klass_t->is_aryklassptr()->elem() != Type::BOTTOM))) {
      jint lhelper;
      if (klass_t->is_flat()) {
        lhelper = ary_type->flat_layout_helper();
      } else if (klass_t->isa_aryklassptr()) {
        BasicType elem = ary_type->elem()->array_element_basic_type();
        if (is_reference_type(elem, true)) {
          elem = T_OBJECT;
        }
        lhelper = Klass::array_layout_helper(elem);
      } else {
        lhelper = klass_t->is_instklassptr()->exact_klass()->layout_helper();
      }
      if (lhelper != Klass::_lh_neutral_value) {
        constant_value = lhelper;
        return (Node*) nullptr;
      }
    }
  }
  constant_value = Klass::_lh_neutral_value;  // put in a known value
  Node* lhp = basic_plus_adr(klass_node, klass_node, in_bytes(Klass::layout_helper_offset()));
  return make_load(nullptr, lhp, TypeInt::INT, T_INT, MemNode::unordered);
}

// We just put in an allocate/initialize with a big raw-memory effect.
// Hook selected additional alias categories on the initialization.
static void hook_memory_on_init(GraphKit& kit, int alias_idx,
                                MergeMemNode* init_in_merge,
                                Node* init_out_raw) {
  DEBUG_ONLY(Node* init_in_raw = init_in_merge->base_memory());
  assert(init_in_merge->memory_at(alias_idx) == init_in_raw, "");

  Node* prevmem = kit.memory(alias_idx);
  init_in_merge->set_memory_at(alias_idx, prevmem);
  if (init_out_raw != nullptr) {
    kit.set_memory(init_out_raw, alias_idx);
  }
}

//---------------------------set_output_for_allocation-------------------------
Node* GraphKit::set_output_for_allocation(AllocateNode* alloc,
                                          const TypeOopPtr* oop_type,
                                          bool deoptimize_on_exception) {
  int rawidx = Compile::AliasIdxRaw;
  alloc->set_req( TypeFunc::FramePtr, frameptr() );
  add_safepoint_edges(alloc);
  Node* allocx = _gvn.transform(alloc);
  set_control( _gvn.transform(new ProjNode(allocx, TypeFunc::Control) ) );
  // create memory projection for i_o
  set_memory ( _gvn.transform( new ProjNode(allocx, TypeFunc::Memory, true) ), rawidx );
  make_slow_call_ex(allocx, env()->Throwable_klass(), true, deoptimize_on_exception);

  // create a memory projection as for the normal control path
  Node* malloc = _gvn.transform(new ProjNode(allocx, TypeFunc::Memory));
  set_memory(malloc, rawidx);

  // a normal slow-call doesn't change i_o, but an allocation does
  // we create a separate i_o projection for the normal control path
  set_i_o(_gvn.transform( new ProjNode(allocx, TypeFunc::I_O, false) ) );
  Node* rawoop = _gvn.transform( new ProjNode(allocx, TypeFunc::Parms) );

  // put in an initialization barrier
  InitializeNode* init = insert_mem_bar_volatile(Op_Initialize, rawidx,
                                                 rawoop)->as_Initialize();
  assert(alloc->initialization() == init,  "2-way macro link must work");
  assert(init ->allocation()     == alloc, "2-way macro link must work");
  {
    // Extract memory strands which may participate in the new object's
    // initialization, and source them from the new InitializeNode.
    // This will allow us to observe initializations when they occur,
    // and link them properly (as a group) to the InitializeNode.
    assert(init->in(InitializeNode::Memory) == malloc, "");
    MergeMemNode* minit_in = MergeMemNode::make(malloc);
    init->set_req(InitializeNode::Memory, minit_in);
    record_for_igvn(minit_in); // fold it up later, if possible
    _gvn.set_type(minit_in, Type::MEMORY);
    Node* minit_out = memory(rawidx);
    assert(minit_out->is_Proj() && minit_out->in(0) == init, "");
    // Add an edge in the MergeMem for the header fields so an access
    // to one of those has correct memory state
    set_memory(minit_out, C->get_alias_index(oop_type->add_offset(oopDesc::mark_offset_in_bytes())));
    set_memory(minit_out, C->get_alias_index(oop_type->add_offset(oopDesc::klass_offset_in_bytes())));
    if (oop_type->isa_aryptr()) {
      const TypeAryPtr* arytype = oop_type->is_aryptr();
      if (arytype->is_flat()) {
        // Initially all flat array accesses share a single slice
        // but that changes after parsing. Prepare the memory graph so
        // it can optimize flat array accesses properly once they
        // don't share a single slice.
        assert(C->flat_accesses_share_alias(), "should be set at parse time");
        C->set_flat_accesses_share_alias(false);
        ciInlineKlass* vk = arytype->elem()->inline_klass();
        for (int i = 0, len = vk->nof_nonstatic_fields(); i < len; i++) {
          ciField* field = vk->nonstatic_field_at(i);
          if (field->offset_in_bytes() >= TrackedInitializationLimit * HeapWordSize)
            continue;  // do not bother to track really large numbers of fields
          int off_in_vt = field->offset_in_bytes() - vk->first_field_offset();
          const TypePtr* adr_type = arytype->with_field_offset(off_in_vt)->add_offset(Type::OffsetBot);
          int fieldidx = C->get_alias_index(adr_type, true);
          // Pass nullptr for init_out. Having per flat array element field memory edges as uses of the Initialize node
          // can result in per flat array field Phis to be created which confuses the logic of
          // Compile::adjust_flat_array_access_aliases().
          hook_memory_on_init(*this, fieldidx, minit_in, nullptr);
        }
        C->set_flat_accesses_share_alias(true);
        hook_memory_on_init(*this, C->get_alias_index(TypeAryPtr::INLINES), minit_in, minit_out);
      } else {
        const TypePtr* telemref = oop_type->add_offset(Type::OffsetBot);
        int            elemidx  = C->get_alias_index(telemref);
        hook_memory_on_init(*this, elemidx, minit_in, minit_out);
      }
    } else if (oop_type->isa_instptr()) {
      set_memory(minit_out, C->get_alias_index(oop_type)); // mark word
      ciInstanceKlass* ik = oop_type->is_instptr()->instance_klass();
      for (int i = 0, len = ik->nof_nonstatic_fields(); i < len; i++) {
        ciField* field = ik->nonstatic_field_at(i);
        if (field->offset_in_bytes() >= TrackedInitializationLimit * HeapWordSize)
          continue;  // do not bother to track really large numbers of fields
        // Find (or create) the alias category for this field:
        int fieldidx = C->alias_type(field)->index();
        hook_memory_on_init(*this, fieldidx, minit_in, minit_out);
      }
    }
  }

  // Cast raw oop to the real thing...
  Node* javaoop = new CheckCastPPNode(control(), rawoop, oop_type);
  javaoop = _gvn.transform(javaoop);
  C->set_recent_alloc(control(), javaoop);
  assert(just_allocated_object(control()) == javaoop, "just allocated");

#ifdef ASSERT
  { // Verify that the AllocateNode::Ideal_allocation recognizers work:
    assert(AllocateNode::Ideal_allocation(rawoop) == alloc,
           "Ideal_allocation works");
    assert(AllocateNode::Ideal_allocation(javaoop) == alloc,
           "Ideal_allocation works");
    if (alloc->is_AllocateArray()) {
      assert(AllocateArrayNode::Ideal_array_allocation(rawoop) == alloc->as_AllocateArray(),
             "Ideal_allocation works");
      assert(AllocateArrayNode::Ideal_array_allocation(javaoop) == alloc->as_AllocateArray(),
             "Ideal_allocation works");
    } else {
      assert(alloc->in(AllocateNode::ALength)->is_top(), "no length, please");
    }
  }
#endif //ASSERT

  return javaoop;
}

//---------------------------new_instance--------------------------------------
// This routine takes a klass_node which may be constant (for a static type)
// or may be non-constant (for reflective code).  It will work equally well
// for either, and the graph will fold nicely if the optimizer later reduces
// the type to a constant.
// The optional arguments are for specialized use by intrinsics:
//  - If 'extra_slow_test' if not null is an extra condition for the slow-path.
//  - If 'return_size_val', report the total object size to the caller.
//  - deoptimize_on_exception controls how Java exceptions are handled (rethrow vs deoptimize)
Node* GraphKit::new_instance(Node* klass_node,
                             Node* extra_slow_test,
                             Node* *return_size_val,
                             bool deoptimize_on_exception,
                             InlineTypeNode* inline_type_node) {
  // Compute size in doublewords
  // The size is always an integral number of doublewords, represented
  // as a positive bytewise size stored in the klass's layout_helper.
  // The layout_helper also encodes (in a low bit) the need for a slow path.
  jint  layout_con = Klass::_lh_neutral_value;
  Node* layout_val = get_layout_helper(klass_node, layout_con);
  bool  layout_is_con = (layout_val == nullptr);

  if (extra_slow_test == nullptr)  extra_slow_test = intcon(0);
  // Generate the initial go-slow test.  It's either ALWAYS (return a
  // Node for 1) or NEVER (return a null) or perhaps (in the reflective
  // case) a computed value derived from the layout_helper.
  Node* initial_slow_test = nullptr;
  if (layout_is_con) {
    assert(!StressReflectiveCode, "stress mode does not use these paths");
    bool must_go_slow = Klass::layout_helper_needs_slow_path(layout_con);
    initial_slow_test = must_go_slow ? intcon(1) : extra_slow_test;
  } else {   // reflective case
    // This reflective path is used by Unsafe.allocateInstance.
    // (It may be stress-tested by specifying StressReflectiveCode.)
    // Basically, we want to get into the VM is there's an illegal argument.
    Node* bit = intcon(Klass::_lh_instance_slow_path_bit);
    initial_slow_test = _gvn.transform( new AndINode(layout_val, bit) );
    if (extra_slow_test != intcon(0)) {
      initial_slow_test = _gvn.transform( new OrINode(initial_slow_test, extra_slow_test) );
    }
    // (Macro-expander will further convert this to a Bool, if necessary.)
  }

  // Find the size in bytes.  This is easy; it's the layout_helper.
  // The size value must be valid even if the slow path is taken.
  Node* size = nullptr;
  if (layout_is_con) {
    size = MakeConX(Klass::layout_helper_size_in_bytes(layout_con));
  } else {   // reflective case
    // This reflective path is used by clone and Unsafe.allocateInstance.
    size = ConvI2X(layout_val);

    // Clear the low bits to extract layout_helper_size_in_bytes:
    assert((int)Klass::_lh_instance_slow_path_bit < BytesPerLong, "clear bit");
    Node* mask = MakeConX(~ (intptr_t)right_n_bits(LogBytesPerLong));
    size = _gvn.transform( new AndXNode(size, mask) );
  }
  if (return_size_val != nullptr) {
    (*return_size_val) = size;
  }

  // This is a precise notnull oop of the klass.
  // (Actually, it need not be precise if this is a reflective allocation.)
  // It's what we cast the result to.
  const TypeKlassPtr* tklass = _gvn.type(klass_node)->isa_klassptr();
  if (!tklass)  tklass = TypeInstKlassPtr::OBJECT;
  const TypeOopPtr* oop_type = tklass->as_instance_type();

  // Now generate allocation code

  // The entire memory state is needed for slow path of the allocation
  // since GC and deoptimization can happen.
  Node *mem = reset_memory();
  set_all_memory(mem); // Create new memory state

  AllocateNode* alloc = new AllocateNode(C, AllocateNode::alloc_type(Type::TOP),
                                         control(), mem, i_o(),
                                         size, klass_node,
                                         initial_slow_test, inline_type_node);

  return set_output_for_allocation(alloc, oop_type, deoptimize_on_exception);
}

//-------------------------------new_array-------------------------------------
// helper for newarray and anewarray
// The 'length' parameter is (obviously) the length of the array.
// The optional arguments are for specialized use by intrinsics:
//  - If 'return_size_val', report the non-padded array size (sum of header size
//    and array body) to the caller.
//  - deoptimize_on_exception controls how Java exceptions are handled (rethrow vs deoptimize)
Node* GraphKit::new_array(Node* klass_node,     // array klass (maybe variable)
                          Node* length,         // number of array elements
                          int   nargs,          // number of arguments to push back for uncommon trap
                          Node* *return_size_val,
                          bool deoptimize_on_exception) {
  jint  layout_con = Klass::_lh_neutral_value;
  Node* layout_val = get_layout_helper(klass_node, layout_con);
  bool  layout_is_con = (layout_val == nullptr);

  if (!layout_is_con && !StressReflectiveCode &&
      !too_many_traps(Deoptimization::Reason_class_check)) {
    // This is a reflective array creation site.
    // Optimistically assume that it is a subtype of Object[],
    // so that we can fold up all the address arithmetic.
    layout_con = Klass::array_layout_helper(T_OBJECT);
    Node* cmp_lh = _gvn.transform( new CmpINode(layout_val, intcon(layout_con)) );
    Node* bol_lh = _gvn.transform( new BoolNode(cmp_lh, BoolTest::eq) );
    { BuildCutout unless(this, bol_lh, PROB_MAX);
      inc_sp(nargs);
      uncommon_trap(Deoptimization::Reason_class_check,
                    Deoptimization::Action_maybe_recompile);
    }
    layout_val = nullptr;
    layout_is_con = true;
  }

  // Generate the initial go-slow test.  Make sure we do not overflow
  // if length is huge (near 2Gig) or negative!  We do not need
  // exact double-words here, just a close approximation of needed
  // double-words.  We can't add any offset or rounding bits, lest we
  // take a size -1 of bytes and make it positive.  Use an unsigned
  // compare, so negative sizes look hugely positive.
  int fast_size_limit = FastAllocateSizeLimit;
  if (layout_is_con) {
    assert(!StressReflectiveCode, "stress mode does not use these paths");
    // Increase the size limit if we have exact knowledge of array type.
    int log2_esize = Klass::layout_helper_log2_element_size(layout_con);
    fast_size_limit <<= MAX2(LogBytesPerLong - log2_esize, 0);
  }

  Node* initial_slow_cmp  = _gvn.transform( new CmpUNode( length, intcon( fast_size_limit ) ) );
  Node* initial_slow_test = _gvn.transform( new BoolNode( initial_slow_cmp, BoolTest::gt ) );

  // --- Size Computation ---
  // array_size = round_to_heap(array_header + (length << elem_shift));
  // where round_to_heap(x) == align_to(x, MinObjAlignmentInBytes)
  // and align_to(x, y) == ((x + y-1) & ~(y-1))
  // The rounding mask is strength-reduced, if possible.
  int round_mask = MinObjAlignmentInBytes - 1;
  Node* header_size = nullptr;
  // (T_BYTE has the weakest alignment and size restrictions...)
  if (layout_is_con) {
    int       hsize  = Klass::layout_helper_header_size(layout_con);
    int       eshift = Klass::layout_helper_log2_element_size(layout_con);
    bool is_flat_array = Klass::layout_helper_is_flatArray(layout_con);
    if ((round_mask & ~right_n_bits(eshift)) == 0)
      round_mask = 0;  // strength-reduce it if it goes away completely
    assert(is_flat_array || (hsize & right_n_bits(eshift)) == 0, "hsize is pre-rounded");
    int header_size_min = arrayOopDesc::base_offset_in_bytes(T_BYTE);
    assert(header_size_min <= hsize, "generic minimum is smallest");
    header_size = intcon(hsize);
  } else {
    Node* hss   = intcon(Klass::_lh_header_size_shift);
    Node* hsm   = intcon(Klass::_lh_header_size_mask);
    header_size = _gvn.transform(new URShiftINode(layout_val, hss));
    header_size = _gvn.transform(new AndINode(header_size, hsm));
  }

  Node* elem_shift = nullptr;
  if (layout_is_con) {
    int eshift = Klass::layout_helper_log2_element_size(layout_con);
    if (eshift != 0)
      elem_shift = intcon(eshift);
  } else {
    // There is no need to mask or shift this value.
    // The semantics of LShiftINode include an implicit mask to 0x1F.
    assert(Klass::_lh_log2_element_size_shift == 0, "use shift in place");
    elem_shift = layout_val;
  }

  // Transition to native address size for all offset calculations:
  Node* lengthx = ConvI2X(length);
  Node* headerx = ConvI2X(header_size);
#ifdef _LP64
  { const TypeInt* tilen = _gvn.find_int_type(length);
    if (tilen != nullptr && tilen->_lo < 0) {
      // Add a manual constraint to a positive range.  Cf. array_element_address.
      jint size_max = fast_size_limit;
      if (size_max > tilen->_hi)  size_max = tilen->_hi;
      const TypeInt* tlcon = TypeInt::make(0, size_max, Type::WidenMin);

      // Only do a narrow I2L conversion if the range check passed.
      IfNode* iff = new IfNode(control(), initial_slow_test, PROB_MIN, COUNT_UNKNOWN);
      _gvn.transform(iff);
      RegionNode* region = new RegionNode(3);
      _gvn.set_type(region, Type::CONTROL);
      lengthx = new PhiNode(region, TypeLong::LONG);
      _gvn.set_type(lengthx, TypeLong::LONG);

      // Range check passed. Use ConvI2L node with narrow type.
      Node* passed = IfFalse(iff);
      region->init_req(1, passed);
      // Make I2L conversion control dependent to prevent it from
      // floating above the range check during loop optimizations.
      lengthx->init_req(1, C->constrained_convI2L(&_gvn, length, tlcon, passed));

      // Range check failed. Use ConvI2L with wide type because length may be invalid.
      region->init_req(2, IfTrue(iff));
      lengthx->init_req(2, ConvI2X(length));

      set_control(region);
      record_for_igvn(region);
      record_for_igvn(lengthx);
    }
  }
#endif

  // Combine header size and body size for the array copy part, then align (if
  // necessary) for the allocation part. This computation cannot overflow,
  // because it is used only in two places, one where the length is sharply
  // limited, and the other after a successful allocation.
  Node* abody = lengthx;
  if (elem_shift != nullptr) {
    abody = _gvn.transform(new LShiftXNode(lengthx, elem_shift));
  }
  Node* non_rounded_size = _gvn.transform(new AddXNode(headerx, abody));

  if (return_size_val != nullptr) {
    // This is the size
    (*return_size_val) = non_rounded_size;
  }

  Node* size = non_rounded_size;
  if (round_mask != 0) {
    Node* mask1 = MakeConX(round_mask);
    size = _gvn.transform(new AddXNode(size, mask1));
    Node* mask2 = MakeConX(~round_mask);
    size = _gvn.transform(new AndXNode(size, mask2));
  }
  // else if round_mask == 0, the size computation is self-rounding

  // Now generate allocation code

  // The entire memory state is needed for slow path of the allocation
  // since GC and deoptimization can happen.
  Node *mem = reset_memory();
  set_all_memory(mem); // Create new memory state

  if (initial_slow_test->is_Bool()) {
    // Hide it behind a CMoveI, or else PhaseIdealLoop::split_up will get sick.
    initial_slow_test = initial_slow_test->as_Bool()->as_int_value(&_gvn);
  }

  const TypeKlassPtr* ary_klass = _gvn.type(klass_node)->isa_klassptr();
  const TypeOopPtr* ary_type = ary_klass->as_instance_type();
  const TypeAryPtr* ary_ptr = ary_type->isa_aryptr();

  // Inline type array variants:
  // - null-ok:         ciObjArrayKlass  with is_elem_null_free() = false
  // - null-free:       ciObjArrayKlass  with is_elem_null_free() = true
  // - null-free, flat: ciFlatArrayKlass with is_elem_null_free() = true
  // Check if array is a null-free, non-flat inline type array
  // that needs to be initialized with the default inline type.
  Node* default_value = nullptr;
  Node* raw_default_value = nullptr;
  if (ary_ptr != nullptr && ary_ptr->klass_is_exact()) {
    // Array type is known
    if (ary_ptr->is_null_free() && !ary_ptr->is_flat()) {
      ciInlineKlass* vk = ary_ptr->elem()->inline_klass();
      default_value = InlineTypeNode::default_oop(gvn(), vk);
      if (UseCompressedOops) {
        // With compressed oops, the 64-bit init value is built from two 32-bit compressed oops
        default_value = _gvn.transform(new EncodePNode(default_value, default_value->bottom_type()->make_narrowoop()));
        Node* lower = _gvn.transform(new CastP2XNode(control(), default_value));
        Node* upper = _gvn.transform(new LShiftLNode(lower, intcon(32)));
        raw_default_value = _gvn.transform(new OrLNode(lower, upper));
      } else {
        raw_default_value = _gvn.transform(new CastP2XNode(control(), default_value));
      }
    }
  }

  Node* valid_length_test = _gvn.intcon(1);
  if (ary_type->isa_aryptr()) {
    BasicType bt = ary_type->isa_aryptr()->elem()->array_element_basic_type();
    jint max = TypeAryPtr::max_array_length(bt);
    Node* valid_length_cmp  = _gvn.transform(new CmpUNode(length, intcon(max)));
    valid_length_test = _gvn.transform(new BoolNode(valid_length_cmp, BoolTest::le));
  }

  // Create the AllocateArrayNode and its result projections
  AllocateArrayNode* alloc
    = new AllocateArrayNode(C, AllocateArrayNode::alloc_type(TypeInt::INT),
                            control(), mem, i_o(),
                            size, klass_node,
                            initial_slow_test,
                            length, valid_length_test,
                            default_value, raw_default_value);
  // Cast to correct type.  Note that the klass_node may be constant or not,
  // and in the latter case the actual array type will be inexact also.
  // (This happens via a non-constant argument to inline_native_newArray.)
  // In any case, the value of klass_node provides the desired array type.
  const TypeInt* length_type = _gvn.find_int_type(length);
  if (ary_type->isa_aryptr() && length_type != nullptr) {
    // Try to get a better type than POS for the size
    ary_type = ary_type->is_aryptr()->cast_to_size(length_type);
  }

  Node* javaoop = set_output_for_allocation(alloc, ary_type, deoptimize_on_exception);

  array_ideal_length(alloc, ary_type, true);
  return javaoop;
}

// The following "Ideal_foo" functions are placed here because they recognize
// the graph shapes created by the functions immediately above.

//---------------------------Ideal_allocation----------------------------------
// Given an oop pointer or raw pointer, see if it feeds from an AllocateNode.
AllocateNode* AllocateNode::Ideal_allocation(Node* ptr) {
  if (ptr == nullptr) {     // reduce dumb test in callers
    return nullptr;
  }

  BarrierSetC2* bs = BarrierSet::barrier_set()->barrier_set_c2();
  ptr = bs->step_over_gc_barrier(ptr);

  if (ptr->is_CheckCastPP()) { // strip only one raw-to-oop cast
    ptr = ptr->in(1);
    if (ptr == nullptr) return nullptr;
  }
  // Return null for allocations with several casts:
  //   j.l.reflect.Array.newInstance(jobject, jint)
  //   Object.clone()
  // to keep more precise type from last cast.
  if (ptr->is_Proj()) {
    Node* allo = ptr->in(0);
    if (allo != nullptr && allo->is_Allocate()) {
      return allo->as_Allocate();
    }
  }
  // Report failure to match.
  return nullptr;
}

// Fancy version which also strips off an offset (and reports it to caller).
AllocateNode* AllocateNode::Ideal_allocation(Node* ptr, PhaseValues* phase,
                                             intptr_t& offset) {
  Node* base = AddPNode::Ideal_base_and_offset(ptr, phase, offset);
  if (base == nullptr)  return nullptr;
  return Ideal_allocation(base);
}

// Trace Initialize <- Proj[Parm] <- Allocate
AllocateNode* InitializeNode::allocation() {
  Node* rawoop = in(InitializeNode::RawAddress);
  if (rawoop->is_Proj()) {
    Node* alloc = rawoop->in(0);
    if (alloc->is_Allocate()) {
      return alloc->as_Allocate();
    }
  }
  return nullptr;
}

// Trace Allocate -> Proj[Parm] -> Initialize
InitializeNode* AllocateNode::initialization() {
  ProjNode* rawoop = proj_out_or_null(AllocateNode::RawAddress);
  if (rawoop == nullptr)  return nullptr;
  for (DUIterator_Fast imax, i = rawoop->fast_outs(imax); i < imax; i++) {
    Node* init = rawoop->fast_out(i);
    if (init->is_Initialize()) {
      assert(init->as_Initialize()->allocation() == this, "2-way link");
      return init->as_Initialize();
    }
  }
  return nullptr;
}

// Add a Parse Predicate with an uncommon trap on the failing/false path. Normal control will continue on the true path.
void GraphKit::add_parse_predicate(Deoptimization::DeoptReason reason, const int nargs) {
  // Too many traps seen?
  if (too_many_traps(reason)) {
#ifdef ASSERT
    if (TraceLoopPredicate) {
      int tc = C->trap_count(reason);
      tty->print("too many traps=%s tcount=%d in ",
                    Deoptimization::trap_reason_name(reason), tc);
      method()->print(); // which method has too many predicate traps
      tty->cr();
    }
#endif
    // We cannot afford to take more traps here,
    // do not generate Parse Predicate.
    return;
  }

  ParsePredicateNode* parse_predicate = new ParsePredicateNode(control(), reason, &_gvn);
  _gvn.set_type(parse_predicate, parse_predicate->Value(&_gvn));
  Node* if_false = _gvn.transform(new IfFalseNode(parse_predicate));
  {
    PreserveJVMState pjvms(this);
    set_control(if_false);
    inc_sp(nargs);
    uncommon_trap(reason, Deoptimization::Action_maybe_recompile);
  }
  Node* if_true = _gvn.transform(new IfTrueNode(parse_predicate));
  set_control(if_true);
}

// Add Parse Predicates which serve as placeholders to create new Runtime Predicates above them. All
// Runtime Predicates inside a Runtime Predicate block share the same uncommon trap as the Parse Predicate.
void GraphKit::add_parse_predicates(int nargs) {
  if (UseLoopPredicate) {
    add_parse_predicate(Deoptimization::Reason_predicate, nargs);
  }
  if (UseProfiledLoopPredicate) {
    add_parse_predicate(Deoptimization::Reason_profile_predicate, nargs);
  }
  // Loop Limit Check Predicate should be near the loop.
  add_parse_predicate(Deoptimization::Reason_loop_limit_check, nargs);
}

void GraphKit::sync_kit(IdealKit& ideal) {
  set_all_memory(ideal.merged_memory());
  set_i_o(ideal.i_o());
  set_control(ideal.ctrl());
}

void GraphKit::final_sync(IdealKit& ideal) {
  // Final sync IdealKit and graphKit.
  sync_kit(ideal);
}

Node* GraphKit::load_String_length(Node* str, bool set_ctrl) {
  Node* len = load_array_length(load_String_value(str, set_ctrl));
  Node* coder = load_String_coder(str, set_ctrl);
  // Divide length by 2 if coder is UTF16
  return _gvn.transform(new RShiftINode(len, coder));
}

Node* GraphKit::load_String_value(Node* str, bool set_ctrl) {
  int value_offset = java_lang_String::value_offset();
  const TypeInstPtr* string_type = TypeInstPtr::make(TypePtr::NotNull, C->env()->String_klass(),
                                                     false, nullptr, Type::Offset(0));
  const TypePtr* value_field_type = string_type->add_offset(value_offset);
  const TypeAryPtr* value_type = TypeAryPtr::make(TypePtr::NotNull,
                                                  TypeAry::make(TypeInt::BYTE, TypeInt::POS, false, false, true, true),
                                                  ciTypeArrayKlass::make(T_BYTE), true, Type::Offset(0));
  Node* p = basic_plus_adr(str, str, value_offset);
  Node* load = access_load_at(str, p, value_field_type, value_type, T_OBJECT,
                              IN_HEAP | (set_ctrl ? C2_CONTROL_DEPENDENT_LOAD : 0) | MO_UNORDERED);
  return load;
}

Node* GraphKit::load_String_coder(Node* str, bool set_ctrl) {
  if (!CompactStrings) {
    return intcon(java_lang_String::CODER_UTF16);
  }
  int coder_offset = java_lang_String::coder_offset();
  const TypeInstPtr* string_type = TypeInstPtr::make(TypePtr::NotNull, C->env()->String_klass(),
                                                     false, nullptr, Type::Offset(0));
  const TypePtr* coder_field_type = string_type->add_offset(coder_offset);

  Node* p = basic_plus_adr(str, str, coder_offset);
  Node* load = access_load_at(str, p, coder_field_type, TypeInt::BYTE, T_BYTE,
                              IN_HEAP | (set_ctrl ? C2_CONTROL_DEPENDENT_LOAD : 0) | MO_UNORDERED);
  return load;
}

void GraphKit::store_String_value(Node* str, Node* value) {
  int value_offset = java_lang_String::value_offset();
  const TypeInstPtr* string_type = TypeInstPtr::make(TypePtr::NotNull, C->env()->String_klass(),
                                                     false, nullptr, Type::Offset(0));
  const TypePtr* value_field_type = string_type->add_offset(value_offset);

  access_store_at(str,  basic_plus_adr(str, value_offset), value_field_type,
                  value, TypeAryPtr::BYTES, T_OBJECT, IN_HEAP | MO_UNORDERED);
}

void GraphKit::store_String_coder(Node* str, Node* value) {
  int coder_offset = java_lang_String::coder_offset();
  const TypeInstPtr* string_type = TypeInstPtr::make(TypePtr::NotNull, C->env()->String_klass(),
                                                     false, nullptr, Type::Offset(0));
  const TypePtr* coder_field_type = string_type->add_offset(coder_offset);

  access_store_at(str, basic_plus_adr(str, coder_offset), coder_field_type,
                  value, TypeInt::BYTE, T_BYTE, IN_HEAP | MO_UNORDERED);
}

// Capture src and dst memory state with a MergeMemNode
Node* GraphKit::capture_memory(const TypePtr* src_type, const TypePtr* dst_type) {
  if (src_type == dst_type) {
    // Types are equal, we don't need a MergeMemNode
    return memory(src_type);
  }
  MergeMemNode* merge = MergeMemNode::make(map()->memory());
  record_for_igvn(merge); // fold it up later, if possible
  int src_idx = C->get_alias_index(src_type);
  int dst_idx = C->get_alias_index(dst_type);
  merge->set_memory_at(src_idx, memory(src_idx));
  merge->set_memory_at(dst_idx, memory(dst_idx));
  return merge;
}

Node* GraphKit::compress_string(Node* src, const TypeAryPtr* src_type, Node* dst, Node* count) {
  assert(Matcher::match_rule_supported(Op_StrCompressedCopy), "Intrinsic not supported");
  assert(src_type == TypeAryPtr::BYTES || src_type == TypeAryPtr::CHARS, "invalid source type");
  // If input and output memory types differ, capture both states to preserve
  // the dependency between preceding and subsequent loads/stores.
  // For example, the following program:
  //  StoreB
  //  compress_string
  //  LoadB
  // has this memory graph (use->def):
  //  LoadB -> compress_string -> CharMem
  //             ... -> StoreB -> ByteMem
  // The intrinsic hides the dependency between LoadB and StoreB, causing
  // the load to read from memory not containing the result of the StoreB.
  // The correct memory graph should look like this:
  //  LoadB -> compress_string -> MergeMem(CharMem, StoreB(ByteMem))
  Node* mem = capture_memory(src_type, TypeAryPtr::BYTES);
  StrCompressedCopyNode* str = new StrCompressedCopyNode(control(), mem, src, dst, count);
  Node* res_mem = _gvn.transform(new SCMemProjNode(_gvn.transform(str)));
  set_memory(res_mem, TypeAryPtr::BYTES);
  return str;
}

void GraphKit::inflate_string(Node* src, Node* dst, const TypeAryPtr* dst_type, Node* count) {
  assert(Matcher::match_rule_supported(Op_StrInflatedCopy), "Intrinsic not supported");
  assert(dst_type == TypeAryPtr::BYTES || dst_type == TypeAryPtr::CHARS, "invalid dest type");
  // Capture src and dst memory (see comment in 'compress_string').
  Node* mem = capture_memory(TypeAryPtr::BYTES, dst_type);
  StrInflatedCopyNode* str = new StrInflatedCopyNode(control(), mem, src, dst, count);
  set_memory(_gvn.transform(str), dst_type);
}

void GraphKit::inflate_string_slow(Node* src, Node* dst, Node* start, Node* count) {
  /**
   * int i_char = start;
   * for (int i_byte = 0; i_byte < count; i_byte++) {
   *   dst[i_char++] = (char)(src[i_byte] & 0xff);
   * }
   */
  add_parse_predicates();
  C->set_has_loops(true);

  RegionNode* head = new RegionNode(3);
  head->init_req(1, control());
  gvn().set_type(head, Type::CONTROL);
  record_for_igvn(head);

  Node* i_byte = new PhiNode(head, TypeInt::INT);
  i_byte->init_req(1, intcon(0));
  gvn().set_type(i_byte, TypeInt::INT);
  record_for_igvn(i_byte);

  Node* i_char = new PhiNode(head, TypeInt::INT);
  i_char->init_req(1, start);
  gvn().set_type(i_char, TypeInt::INT);
  record_for_igvn(i_char);

  Node* mem = PhiNode::make(head, memory(TypeAryPtr::BYTES), Type::MEMORY, TypeAryPtr::BYTES);
  gvn().set_type(mem, Type::MEMORY);
  record_for_igvn(mem);
  set_control(head);
  set_memory(mem, TypeAryPtr::BYTES);
  Node* ch = load_array_element(src, i_byte, TypeAryPtr::BYTES, /* set_ctrl */ true);
  Node* st = store_to_memory(control(), array_element_address(dst, i_char, T_BYTE),
                             AndI(ch, intcon(0xff)), T_CHAR, TypeAryPtr::BYTES, MemNode::unordered,
                             false, false, true /* mismatched */);

  IfNode* iff = create_and_map_if(head, Bool(CmpI(i_byte, count), BoolTest::lt), PROB_FAIR, COUNT_UNKNOWN);
  head->init_req(2, IfTrue(iff));
  mem->init_req(2, st);
  i_byte->init_req(2, AddI(i_byte, intcon(1)));
  i_char->init_req(2, AddI(i_char, intcon(2)));

  set_control(IfFalse(iff));
  set_memory(st, TypeAryPtr::BYTES);
}

Node* GraphKit::make_constant_from_field(ciField* field, Node* obj) {
  if (!field->is_constant()) {
    return nullptr; // Field not marked as constant.
  }
  ciInstance* holder = nullptr;
  if (!field->is_static()) {
    ciObject* const_oop = obj->bottom_type()->is_oopptr()->const_oop();
    if (const_oop != nullptr && const_oop->is_instance()) {
      holder = const_oop->as_instance();
    }
  }
  const Type* con_type = Type::make_constant_from_field(field, holder, field->layout_type(),
                                                        /*is_unsigned_load=*/false);
  if (con_type != nullptr) {
    Node* con = makecon(con_type);
    if (field->type()->is_inlinetype()) {
      con = InlineTypeNode::make_from_oop(this, con, field->type()->as_inline_klass(), field->is_null_free());
    } else if (con_type->is_inlinetypeptr()) {
      con = InlineTypeNode::make_from_oop(this, con, con_type->inline_klass(), field->is_null_free());
    }
    return con;
  }
  return nullptr;
}

<<<<<<< HEAD
//---------------------------load_mirror_from_klass----------------------------
// Given a klass oop, load its java mirror (a java.lang.Class oop).
Node* GraphKit::load_mirror_from_klass(Node* klass) {
  Node* p = basic_plus_adr(klass, in_bytes(Klass::java_mirror_offset()));
  Node* load = make_load(nullptr, p, TypeRawPtr::NOTNULL, T_ADDRESS, MemNode::unordered);
  // mirror = ((OopHandle)mirror)->resolve();
  return access_load(load, TypeInstPtr::MIRROR, T_OBJECT, IN_NATIVE);
=======
Node* GraphKit::maybe_narrow_object_type(Node* obj, ciKlass* type) {
  const TypeOopPtr* obj_type = obj->bottom_type()->isa_oopptr();
  const TypeOopPtr* sig_type = TypeOopPtr::make_from_klass(type);
  if (obj_type != nullptr && sig_type->is_loaded() && !obj_type->higher_equal(sig_type)) {
    const Type* narrow_obj_type = obj_type->filter_speculative(sig_type); // keep speculative part
    Node* casted_obj = gvn().transform(new CheckCastPPNode(control(), obj, narrow_obj_type));
    return casted_obj;
  }
  return obj;
>>>>>>> 9d332e65
}<|MERGE_RESOLUTION|>--- conflicted
+++ resolved
@@ -4749,7 +4749,6 @@
   return nullptr;
 }
 
-<<<<<<< HEAD
 //---------------------------load_mirror_from_klass----------------------------
 // Given a klass oop, load its java mirror (a java.lang.Class oop).
 Node* GraphKit::load_mirror_from_klass(Node* klass) {
@@ -4757,15 +4756,18 @@
   Node* load = make_load(nullptr, p, TypeRawPtr::NOTNULL, T_ADDRESS, MemNode::unordered);
   // mirror = ((OopHandle)mirror)->resolve();
   return access_load(load, TypeInstPtr::MIRROR, T_OBJECT, IN_NATIVE);
-=======
+}
+
 Node* GraphKit::maybe_narrow_object_type(Node* obj, ciKlass* type) {
-  const TypeOopPtr* obj_type = obj->bottom_type()->isa_oopptr();
+  const Type* obj_type = obj->bottom_type();
   const TypeOopPtr* sig_type = TypeOopPtr::make_from_klass(type);
-  if (obj_type != nullptr && sig_type->is_loaded() && !obj_type->higher_equal(sig_type)) {
+  if (obj_type->isa_oopptr() && sig_type->is_loaded() && !obj_type->higher_equal(sig_type)) {
     const Type* narrow_obj_type = obj_type->filter_speculative(sig_type); // keep speculative part
     Node* casted_obj = gvn().transform(new CheckCastPPNode(control(), obj, narrow_obj_type));
-    return casted_obj;
+    obj = casted_obj;
+  }
+  if (sig_type->is_inlinetypeptr()) {
+    obj = InlineTypeNode::make_from_oop(this, obj, sig_type->inline_klass(), !gvn().type(obj)->maybe_null());
   }
   return obj;
->>>>>>> 9d332e65
 }