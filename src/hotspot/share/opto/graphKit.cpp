/*
 * Copyright (c) 2001, 2019, Oracle and/or its affiliates. All rights reserved.
 * DO NOT ALTER OR REMOVE COPYRIGHT NOTICES OR THIS FILE HEADER.
 *
 * This code is free software; you can redistribute it and/or modify it
 * under the terms of the GNU General Public License version 2 only, as
 * published by the Free Software Foundation.
 *
 * This code is distributed in the hope that it will be useful, but WITHOUT
 * ANY WARRANTY; without even the implied warranty of MERCHANTABILITY or
 * FITNESS FOR A PARTICULAR PURPOSE.  See the GNU General Public License
 * version 2 for more details (a copy is included in the LICENSE file that
 * accompanied this code).
 *
 * You should have received a copy of the GNU General Public License version
 * 2 along with this work; if not, write to the Free Software Foundation,
 * Inc., 51 Franklin St, Fifth Floor, Boston, MA 02110-1301 USA.
 *
 * Please contact Oracle, 500 Oracle Parkway, Redwood Shores, CA 94065 USA
 * or visit www.oracle.com if you need additional information or have any
 * questions.
 *
 */

#include "precompiled.hpp"
#include "ci/ciUtilities.hpp"
#include "compiler/compileLog.hpp"
#include "ci/ciValueKlass.hpp"
#include "gc/shared/barrierSet.hpp"
#include "gc/shared/c2/barrierSetC2.hpp"
#include "interpreter/interpreter.hpp"
#include "memory/resourceArea.hpp"
#include "opto/addnode.hpp"
#include "opto/castnode.hpp"
#include "opto/convertnode.hpp"
#include "opto/graphKit.hpp"
#include "opto/idealKit.hpp"
#include "opto/intrinsicnode.hpp"
#include "opto/locknode.hpp"
#include "opto/machnode.hpp"
#include "opto/narrowptrnode.hpp"
#include "opto/opaquenode.hpp"
#include "opto/parse.hpp"
#include "opto/rootnode.hpp"
#include "opto/runtime.hpp"
#include "opto/valuetypenode.hpp"
#include "runtime/deoptimization.hpp"
#include "runtime/sharedRuntime.hpp"

//----------------------------GraphKit-----------------------------------------
// Main utility constructor.
GraphKit::GraphKit(JVMState* jvms, PhaseGVN* gvn)
  : Phase(Phase::Parser),
    _env(C->env()),
    _gvn((gvn != NULL) ? *gvn : *C->initial_gvn()),
    _barrier_set(BarrierSet::barrier_set()->barrier_set_c2())
{
  assert(gvn == NULL || !gvn->is_IterGVN() || gvn->is_IterGVN()->delay_transform(), "delay transform should be enabled");
  _exceptions = jvms->map()->next_exception();
  if (_exceptions != NULL)  jvms->map()->set_next_exception(NULL);
  set_jvms(jvms);
#ifdef ASSERT
  if (_gvn.is_IterGVN() != NULL) {
    assert(_gvn.is_IterGVN()->delay_transform(), "Transformation must be delayed if IterGVN is used");
    // Save the initial size of _for_igvn worklist for verification (see ~GraphKit)
    _worklist_size = _gvn.C->for_igvn()->size();
  }
#endif
}

// Private constructor for parser.
GraphKit::GraphKit()
  : Phase(Phase::Parser),
    _env(C->env()),
    _gvn(*C->initial_gvn()),
    _barrier_set(BarrierSet::barrier_set()->barrier_set_c2())
{
  _exceptions = NULL;
  set_map(NULL);
  debug_only(_sp = -99);
  debug_only(set_bci(-99));
}



//---------------------------clean_stack---------------------------------------
// Clear away rubbish from the stack area of the JVM state.
// This destroys any arguments that may be waiting on the stack.
void GraphKit::clean_stack(int from_sp) {
  SafePointNode* map      = this->map();
  JVMState*      jvms     = this->jvms();
  int            stk_size = jvms->stk_size();
  int            stkoff   = jvms->stkoff();
  Node*          top      = this->top();
  for (int i = from_sp; i < stk_size; i++) {
    if (map->in(stkoff + i) != top) {
      map->set_req(stkoff + i, top);
    }
  }
}


//--------------------------------sync_jvms-----------------------------------
// Make sure our current jvms agrees with our parse state.
JVMState* GraphKit::sync_jvms() const {
  JVMState* jvms = this->jvms();
  jvms->set_bci(bci());       // Record the new bci in the JVMState
  jvms->set_sp(sp());         // Record the new sp in the JVMState
  assert(jvms_in_sync(), "jvms is now in sync");
  return jvms;
}

//--------------------------------sync_jvms_for_reexecute---------------------
// Make sure our current jvms agrees with our parse state.  This version
// uses the reexecute_sp for reexecuting bytecodes.
JVMState* GraphKit::sync_jvms_for_reexecute() {
  JVMState* jvms = this->jvms();
  jvms->set_bci(bci());          // Record the new bci in the JVMState
  jvms->set_sp(reexecute_sp());  // Record the new sp in the JVMState
  return jvms;
}

#ifdef ASSERT
bool GraphKit::jvms_in_sync() const {
  Parse* parse = is_Parse();
  if (parse == NULL) {
    if (bci() !=      jvms()->bci())          return false;
    if (sp()  != (int)jvms()->sp())           return false;
    return true;
  }
  if (jvms()->method() != parse->method())    return false;
  if (jvms()->bci()    != parse->bci())       return false;
  int jvms_sp = jvms()->sp();
  if (jvms_sp          != parse->sp())        return false;
  int jvms_depth = jvms()->depth();
  if (jvms_depth       != parse->depth())     return false;
  return true;
}

// Local helper checks for special internal merge points
// used to accumulate and merge exception states.
// They are marked by the region's in(0) edge being the map itself.
// Such merge points must never "escape" into the parser at large,
// until they have been handed to gvn.transform.
static bool is_hidden_merge(Node* reg) {
  if (reg == NULL)  return false;
  if (reg->is_Phi()) {
    reg = reg->in(0);
    if (reg == NULL)  return false;
  }
  return reg->is_Region() && reg->in(0) != NULL && reg->in(0)->is_Root();
}

void GraphKit::verify_map() const {
  if (map() == NULL)  return;  // null map is OK
  assert(map()->req() <= jvms()->endoff(), "no extra garbage on map");
  assert(!map()->has_exceptions(),    "call add_exception_states_from 1st");
  assert(!is_hidden_merge(control()), "call use_exception_state, not set_map");
}

void GraphKit::verify_exception_state(SafePointNode* ex_map) {
  assert(ex_map->next_exception() == NULL, "not already part of a chain");
  assert(has_saved_ex_oop(ex_map), "every exception state has an ex_oop");
}
#endif

//---------------------------stop_and_kill_map---------------------------------
// Set _map to NULL, signalling a stop to further bytecode execution.
// First smash the current map's control to a constant, to mark it dead.
void GraphKit::stop_and_kill_map() {
  SafePointNode* dead_map = stop();
  if (dead_map != NULL) {
    dead_map->disconnect_inputs(NULL, C); // Mark the map as killed.
    assert(dead_map->is_killed(), "must be so marked");
  }
}


//--------------------------------stopped--------------------------------------
// Tell if _map is NULL, or control is top.
bool GraphKit::stopped() {
  if (map() == NULL)           return true;
  else if (control() == top()) return true;
  else                         return false;
}


//-----------------------------has_ex_handler----------------------------------
// Tell if this method or any caller method has exception handlers.
bool GraphKit::has_ex_handler() {
  for (JVMState* jvmsp = jvms(); jvmsp != NULL; jvmsp = jvmsp->caller()) {
    if (jvmsp->has_method() && jvmsp->method()->has_exception_handlers()) {
      return true;
    }
  }
  return false;
}

//------------------------------save_ex_oop------------------------------------
// Save an exception without blowing stack contents or other JVM state.
void GraphKit::set_saved_ex_oop(SafePointNode* ex_map, Node* ex_oop) {
  assert(!has_saved_ex_oop(ex_map), "clear ex-oop before setting again");
  ex_map->add_req(ex_oop);
  debug_only(verify_exception_state(ex_map));
}

inline static Node* common_saved_ex_oop(SafePointNode* ex_map, bool clear_it) {
  assert(GraphKit::has_saved_ex_oop(ex_map), "ex_oop must be there");
  Node* ex_oop = ex_map->in(ex_map->req()-1);
  if (clear_it)  ex_map->del_req(ex_map->req()-1);
  return ex_oop;
}

//-----------------------------saved_ex_oop------------------------------------
// Recover a saved exception from its map.
Node* GraphKit::saved_ex_oop(SafePointNode* ex_map) {
  return common_saved_ex_oop(ex_map, false);
}

//--------------------------clear_saved_ex_oop---------------------------------
// Erase a previously saved exception from its map.
Node* GraphKit::clear_saved_ex_oop(SafePointNode* ex_map) {
  return common_saved_ex_oop(ex_map, true);
}

#ifdef ASSERT
//---------------------------has_saved_ex_oop----------------------------------
// Erase a previously saved exception from its map.
bool GraphKit::has_saved_ex_oop(SafePointNode* ex_map) {
  return ex_map->req() == ex_map->jvms()->endoff()+1;
}
#endif

//-------------------------make_exception_state--------------------------------
// Turn the current JVM state into an exception state, appending the ex_oop.
SafePointNode* GraphKit::make_exception_state(Node* ex_oop) {
  sync_jvms();
  SafePointNode* ex_map = stop();  // do not manipulate this map any more
  set_saved_ex_oop(ex_map, ex_oop);
  return ex_map;
}


//--------------------------add_exception_state--------------------------------
// Add an exception to my list of exceptions.
void GraphKit::add_exception_state(SafePointNode* ex_map) {
  if (ex_map == NULL || ex_map->control() == top()) {
    return;
  }
#ifdef ASSERT
  verify_exception_state(ex_map);
  if (has_exceptions()) {
    assert(ex_map->jvms()->same_calls_as(_exceptions->jvms()), "all collected exceptions must come from the same place");
  }
#endif

  // If there is already an exception of exactly this type, merge with it.
  // In particular, null-checks and other low-level exceptions common up here.
  Node*       ex_oop  = saved_ex_oop(ex_map);
  const Type* ex_type = _gvn.type(ex_oop);
  if (ex_oop == top()) {
    // No action needed.
    return;
  }
  assert(ex_type->isa_instptr(), "exception must be an instance");
  for (SafePointNode* e2 = _exceptions; e2 != NULL; e2 = e2->next_exception()) {
    const Type* ex_type2 = _gvn.type(saved_ex_oop(e2));
    // We check sp also because call bytecodes can generate exceptions
    // both before and after arguments are popped!
    if (ex_type2 == ex_type
        && e2->_jvms->sp() == ex_map->_jvms->sp()) {
      combine_exception_states(ex_map, e2);
      return;
    }
  }

  // No pre-existing exception of the same type.  Chain it on the list.
  push_exception_state(ex_map);
}

//-----------------------add_exception_states_from-----------------------------
void GraphKit::add_exception_states_from(JVMState* jvms) {
  SafePointNode* ex_map = jvms->map()->next_exception();
  if (ex_map != NULL) {
    jvms->map()->set_next_exception(NULL);
    for (SafePointNode* next_map; ex_map != NULL; ex_map = next_map) {
      next_map = ex_map->next_exception();
      ex_map->set_next_exception(NULL);
      add_exception_state(ex_map);
    }
  }
}

//-----------------------transfer_exceptions_into_jvms-------------------------
JVMState* GraphKit::transfer_exceptions_into_jvms() {
  if (map() == NULL) {
    // We need a JVMS to carry the exceptions, but the map has gone away.
    // Create a scratch JVMS, cloned from any of the exception states...
    if (has_exceptions()) {
      _map = _exceptions;
      _map = clone_map();
      _map->set_next_exception(NULL);
      clear_saved_ex_oop(_map);
      debug_only(verify_map());
    } else {
      // ...or created from scratch
      JVMState* jvms = new (C) JVMState(_method, NULL);
      jvms->set_bci(_bci);
      jvms->set_sp(_sp);
      jvms->set_map(new SafePointNode(TypeFunc::Parms, jvms));
      set_jvms(jvms);
      for (uint i = 0; i < map()->req(); i++)  map()->init_req(i, top());
      set_all_memory(top());
      while (map()->req() < jvms->endoff())  map()->add_req(top());
    }
    // (This is a kludge, in case you didn't notice.)
    set_control(top());
  }
  JVMState* jvms = sync_jvms();
  assert(!jvms->map()->has_exceptions(), "no exceptions on this map yet");
  jvms->map()->set_next_exception(_exceptions);
  _exceptions = NULL;   // done with this set of exceptions
  return jvms;
}

static inline void add_n_reqs(Node* dstphi, Node* srcphi) {
  assert(is_hidden_merge(dstphi), "must be a special merge node");
  assert(is_hidden_merge(srcphi), "must be a special merge node");
  uint limit = srcphi->req();
  for (uint i = PhiNode::Input; i < limit; i++) {
    dstphi->add_req(srcphi->in(i));
  }
}
static inline void add_one_req(Node* dstphi, Node* src) {
  assert(is_hidden_merge(dstphi), "must be a special merge node");
  assert(!is_hidden_merge(src), "must not be a special merge node");
  dstphi->add_req(src);
}

//-----------------------combine_exception_states------------------------------
// This helper function combines exception states by building phis on a
// specially marked state-merging region.  These regions and phis are
// untransformed, and can build up gradually.  The region is marked by
// having a control input of its exception map, rather than NULL.  Such
// regions do not appear except in this function, and in use_exception_state.
void GraphKit::combine_exception_states(SafePointNode* ex_map, SafePointNode* phi_map) {
  if (failing())  return;  // dying anyway...
  JVMState* ex_jvms = ex_map->_jvms;
  assert(ex_jvms->same_calls_as(phi_map->_jvms), "consistent call chains");
  assert(ex_jvms->stkoff() == phi_map->_jvms->stkoff(), "matching locals");
  assert(ex_jvms->sp() == phi_map->_jvms->sp(), "matching stack sizes");
  assert(ex_jvms->monoff() == phi_map->_jvms->monoff(), "matching JVMS");
  assert(ex_jvms->scloff() == phi_map->_jvms->scloff(), "matching scalar replaced objects");
  assert(ex_map->req() == phi_map->req(), "matching maps");
  uint tos = ex_jvms->stkoff() + ex_jvms->sp();
  Node*         hidden_merge_mark = root();
  Node*         region  = phi_map->control();
  MergeMemNode* phi_mem = phi_map->merged_memory();
  MergeMemNode* ex_mem  = ex_map->merged_memory();
  if (region->in(0) != hidden_merge_mark) {
    // The control input is not (yet) a specially-marked region in phi_map.
    // Make it so, and build some phis.
    region = new RegionNode(2);
    _gvn.set_type(region, Type::CONTROL);
    region->set_req(0, hidden_merge_mark);  // marks an internal ex-state
    region->init_req(1, phi_map->control());
    phi_map->set_control(region);
    Node* io_phi = PhiNode::make(region, phi_map->i_o(), Type::ABIO);
    record_for_igvn(io_phi);
    _gvn.set_type(io_phi, Type::ABIO);
    phi_map->set_i_o(io_phi);
    for (MergeMemStream mms(phi_mem); mms.next_non_empty(); ) {
      Node* m = mms.memory();
      Node* m_phi = PhiNode::make(region, m, Type::MEMORY, mms.adr_type(C));
      record_for_igvn(m_phi);
      _gvn.set_type(m_phi, Type::MEMORY);
      mms.set_memory(m_phi);
    }
  }

  // Either or both of phi_map and ex_map might already be converted into phis.
  Node* ex_control = ex_map->control();
  // if there is special marking on ex_map also, we add multiple edges from src
  bool add_multiple = (ex_control->in(0) == hidden_merge_mark);
  // how wide was the destination phi_map, originally?
  uint orig_width = region->req();

  if (add_multiple) {
    add_n_reqs(region, ex_control);
    add_n_reqs(phi_map->i_o(), ex_map->i_o());
  } else {
    // ex_map has no merges, so we just add single edges everywhere
    add_one_req(region, ex_control);
    add_one_req(phi_map->i_o(), ex_map->i_o());
  }
  for (MergeMemStream mms(phi_mem, ex_mem); mms.next_non_empty2(); ) {
    if (mms.is_empty()) {
      // get a copy of the base memory, and patch some inputs into it
      const TypePtr* adr_type = mms.adr_type(C);
      Node* phi = mms.force_memory()->as_Phi()->slice_memory(adr_type);
      assert(phi->as_Phi()->region() == mms.base_memory()->in(0), "");
      mms.set_memory(phi);
      // Prepare to append interesting stuff onto the newly sliced phi:
      while (phi->req() > orig_width)  phi->del_req(phi->req()-1);
    }
    // Append stuff from ex_map:
    if (add_multiple) {
      add_n_reqs(mms.memory(), mms.memory2());
    } else {
      add_one_req(mms.memory(), mms.memory2());
    }
  }
  uint limit = ex_map->req();
  for (uint i = TypeFunc::Parms; i < limit; i++) {
    // Skip everything in the JVMS after tos.  (The ex_oop follows.)
    if (i == tos)  i = ex_jvms->monoff();
    Node* src = ex_map->in(i);
    Node* dst = phi_map->in(i);
    if (src != dst) {
      PhiNode* phi;
      if (dst->in(0) != region) {
        dst = phi = PhiNode::make(region, dst, _gvn.type(dst));
        record_for_igvn(phi);
        _gvn.set_type(phi, phi->type());
        phi_map->set_req(i, dst);
        // Prepare to append interesting stuff onto the new phi:
        while (dst->req() > orig_width)  dst->del_req(dst->req()-1);
      } else {
        assert(dst->is_Phi(), "nobody else uses a hidden region");
        phi = dst->as_Phi();
      }
      if (add_multiple && src->in(0) == ex_control) {
        // Both are phis.
        add_n_reqs(dst, src);
      } else {
        while (dst->req() < region->req())  add_one_req(dst, src);
      }
      const Type* srctype = _gvn.type(src);
      if (phi->type() != srctype) {
        const Type* dsttype = phi->type()->meet_speculative(srctype);
        if (phi->type() != dsttype) {
          phi->set_type(dsttype);
          _gvn.set_type(phi, dsttype);
        }
      }
    }
  }
  phi_map->merge_replaced_nodes_with(ex_map);
}

//--------------------------use_exception_state--------------------------------
Node* GraphKit::use_exception_state(SafePointNode* phi_map) {
  if (failing()) { stop(); return top(); }
  Node* region = phi_map->control();
  Node* hidden_merge_mark = root();
  assert(phi_map->jvms()->map() == phi_map, "sanity: 1-1 relation");
  Node* ex_oop = clear_saved_ex_oop(phi_map);
  if (region->in(0) == hidden_merge_mark) {
    // Special marking for internal ex-states.  Process the phis now.
    region->set_req(0, region);  // now it's an ordinary region
    set_jvms(phi_map->jvms());   // ...so now we can use it as a map
    // Note: Setting the jvms also sets the bci and sp.
    set_control(_gvn.transform(region));
    uint tos = jvms()->stkoff() + sp();
    for (uint i = 1; i < tos; i++) {
      Node* x = phi_map->in(i);
      if (x->in(0) == region) {
        assert(x->is_Phi(), "expected a special phi");
        phi_map->set_req(i, _gvn.transform(x));
      }
    }
    for (MergeMemStream mms(merged_memory()); mms.next_non_empty(); ) {
      Node* x = mms.memory();
      if (x->in(0) == region) {
        assert(x->is_Phi(), "nobody else uses a hidden region");
        mms.set_memory(_gvn.transform(x));
      }
    }
    if (ex_oop->in(0) == region) {
      assert(ex_oop->is_Phi(), "expected a special phi");
      ex_oop = _gvn.transform(ex_oop);
    }
  } else {
    set_jvms(phi_map->jvms());
  }

  assert(!is_hidden_merge(phi_map->control()), "hidden ex. states cleared");
  assert(!is_hidden_merge(phi_map->i_o()), "hidden ex. states cleared");
  return ex_oop;
}

//---------------------------------java_bc-------------------------------------
Bytecodes::Code GraphKit::java_bc() const {
  ciMethod* method = this->method();
  int       bci    = this->bci();
  if (method != NULL && bci != InvocationEntryBci)
    return method->java_code_at_bci(bci);
  else
    return Bytecodes::_illegal;
}

void GraphKit::uncommon_trap_if_should_post_on_exceptions(Deoptimization::DeoptReason reason,
                                                          bool must_throw) {
    // if the exception capability is set, then we will generate code
    // to check the JavaThread.should_post_on_exceptions flag to see
    // if we actually need to report exception events (for this
    // thread).  If we don't need to report exception events, we will
    // take the normal fast path provided by add_exception_events.  If
    // exception event reporting is enabled for this thread, we will
    // take the uncommon_trap in the BuildCutout below.

    // first must access the should_post_on_exceptions_flag in this thread's JavaThread
    Node* jthread = _gvn.transform(new ThreadLocalNode());
    Node* adr = basic_plus_adr(top(), jthread, in_bytes(JavaThread::should_post_on_exceptions_flag_offset()));
    Node* should_post_flag = make_load(control(), adr, TypeInt::INT, T_INT, Compile::AliasIdxRaw, MemNode::unordered);

    // Test the should_post_on_exceptions_flag vs. 0
    Node* chk = _gvn.transform( new CmpINode(should_post_flag, intcon(0)) );
    Node* tst = _gvn.transform( new BoolNode(chk, BoolTest::eq) );

    // Branch to slow_path if should_post_on_exceptions_flag was true
    { BuildCutout unless(this, tst, PROB_MAX);
      // Do not try anything fancy if we're notifying the VM on every throw.
      // Cf. case Bytecodes::_athrow in parse2.cpp.
      uncommon_trap(reason, Deoptimization::Action_none,
                    (ciKlass*)NULL, (char*)NULL, must_throw);
    }

}

//------------------------------builtin_throw----------------------------------
void GraphKit::builtin_throw(Deoptimization::DeoptReason reason, Node* arg) {
  bool must_throw = true;

  if (env()->jvmti_can_post_on_exceptions()) {
    // check if we must post exception events, take uncommon trap if so
    uncommon_trap_if_should_post_on_exceptions(reason, must_throw);
    // here if should_post_on_exceptions is false
    // continue on with the normal codegen
  }

  // If this particular condition has not yet happened at this
  // bytecode, then use the uncommon trap mechanism, and allow for
  // a future recompilation if several traps occur here.
  // If the throw is hot, try to use a more complicated inline mechanism
  // which keeps execution inside the compiled code.
  bool treat_throw_as_hot = false;
  ciMethodData* md = method()->method_data();

  if (ProfileTraps) {
    if (too_many_traps(reason)) {
      treat_throw_as_hot = true;
    }
    // (If there is no MDO at all, assume it is early in
    // execution, and that any deopts are part of the
    // startup transient, and don't need to be remembered.)

    // Also, if there is a local exception handler, treat all throws
    // as hot if there has been at least one in this method.
    if (C->trap_count(reason) != 0
        && method()->method_data()->trap_count(reason) != 0
        && has_ex_handler()) {
        treat_throw_as_hot = true;
    }
  }

  // If this throw happens frequently, an uncommon trap might cause
  // a performance pothole.  If there is a local exception handler,
  // and if this particular bytecode appears to be deoptimizing often,
  // let us handle the throw inline, with a preconstructed instance.
  // Note:   If the deopt count has blown up, the uncommon trap
  // runtime is going to flush this nmethod, not matter what.
  if (treat_throw_as_hot
      && (!StackTraceInThrowable || OmitStackTraceInFastThrow)) {
    // If the throw is local, we use a pre-existing instance and
    // punt on the backtrace.  This would lead to a missing backtrace
    // (a repeat of 4292742) if the backtrace object is ever asked
    // for its backtrace.
    // Fixing this remaining case of 4292742 requires some flavor of
    // escape analysis.  Leave that for the future.
    ciInstance* ex_obj = NULL;
    switch (reason) {
    case Deoptimization::Reason_null_check:
      ex_obj = env()->NullPointerException_instance();
      break;
    case Deoptimization::Reason_div0_check:
      ex_obj = env()->ArithmeticException_instance();
      break;
    case Deoptimization::Reason_range_check:
      ex_obj = env()->ArrayIndexOutOfBoundsException_instance();
      break;
    case Deoptimization::Reason_class_check:
      if (java_bc() == Bytecodes::_aastore) {
        ex_obj = env()->ArrayStoreException_instance();
      } else {
        ex_obj = env()->ClassCastException_instance();
      }
      break;
    default:
      break;
    }
    if (failing()) { stop(); return; }  // exception allocation might fail
    if (ex_obj != NULL) {
      // Cheat with a preallocated exception object.
      if (C->log() != NULL)
        C->log()->elem("hot_throw preallocated='1' reason='%s'",
                       Deoptimization::trap_reason_name(reason));
      const TypeInstPtr* ex_con  = TypeInstPtr::make(ex_obj);
      Node*              ex_node = _gvn.transform(ConNode::make(ex_con));

      // Clear the detail message of the preallocated exception object.
      // Weblogic sometimes mutates the detail message of exceptions
      // using reflection.
      int offset = java_lang_Throwable::get_detailMessage_offset();
      const TypePtr* adr_typ = ex_con->add_offset(offset);

      Node *adr = basic_plus_adr(ex_node, ex_node, offset);
      const TypeOopPtr* val_type = TypeOopPtr::make_from_klass(env()->String_klass());
      Node *store = access_store_at(ex_node, adr, adr_typ, null(), val_type, T_OBJECT, IN_HEAP);

      add_exception_state(make_exception_state(ex_node));
      return;
    }
  }

  // %%% Maybe add entry to OptoRuntime which directly throws the exc.?
  // It won't be much cheaper than bailing to the interp., since we'll
  // have to pass up all the debug-info, and the runtime will have to
  // create the stack trace.

  // Usual case:  Bail to interpreter.
  // Reserve the right to recompile if we haven't seen anything yet.

  ciMethod* m = Deoptimization::reason_is_speculate(reason) ? C->method() : NULL;
  Deoptimization::DeoptAction action = Deoptimization::Action_maybe_recompile;
  if (treat_throw_as_hot
      && (method()->method_data()->trap_recompiled_at(bci(), m)
          || C->too_many_traps(reason))) {
    // We cannot afford to take more traps here.  Suffer in the interpreter.
    if (C->log() != NULL)
      C->log()->elem("hot_throw preallocated='0' reason='%s' mcount='%d'",
                     Deoptimization::trap_reason_name(reason),
                     C->trap_count(reason));
    action = Deoptimization::Action_none;
  }

  // "must_throw" prunes the JVM state to include only the stack, if there
  // are no local exception handlers.  This should cut down on register
  // allocation time and code size, by drastically reducing the number
  // of in-edges on the call to the uncommon trap.

  uncommon_trap(reason, action, (ciKlass*)NULL, (char*)NULL, must_throw);
}


//----------------------------PreserveJVMState---------------------------------
PreserveJVMState::PreserveJVMState(GraphKit* kit, bool clone_map) {
  debug_only(kit->verify_map());
  _kit    = kit;
  _map    = kit->map();   // preserve the map
  _sp     = kit->sp();
  kit->set_map(clone_map ? kit->clone_map() : NULL);
#ifdef ASSERT
  _bci    = kit->bci();
  Parse* parser = kit->is_Parse();
  int block = (parser == NULL || parser->block() == NULL) ? -1 : parser->block()->rpo();
  _block  = block;
#endif
}
PreserveJVMState::~PreserveJVMState() {
  GraphKit* kit = _kit;
#ifdef ASSERT
  assert(kit->bci() == _bci, "bci must not shift");
  Parse* parser = kit->is_Parse();
  int block = (parser == NULL || parser->block() == NULL) ? -1 : parser->block()->rpo();
  assert(block == _block,    "block must not shift");
#endif
  kit->set_map(_map);
  kit->set_sp(_sp);
}


//-----------------------------BuildCutout-------------------------------------
BuildCutout::BuildCutout(GraphKit* kit, Node* p, float prob, float cnt)
  : PreserveJVMState(kit)
{
  assert(p->is_Con() || p->is_Bool(), "test must be a bool");
  SafePointNode* outer_map = _map;   // preserved map is caller's
  SafePointNode* inner_map = kit->map();
  IfNode* iff = kit->create_and_map_if(outer_map->control(), p, prob, cnt);
  outer_map->set_control(kit->gvn().transform( new IfTrueNode(iff) ));
  inner_map->set_control(kit->gvn().transform( new IfFalseNode(iff) ));
}
BuildCutout::~BuildCutout() {
  GraphKit* kit = _kit;
  assert(kit->stopped(), "cutout code must stop, throw, return, etc.");
}

//---------------------------PreserveReexecuteState----------------------------
PreserveReexecuteState::PreserveReexecuteState(GraphKit* kit) {
  assert(!kit->stopped(), "must call stopped() before");
  _kit    =    kit;
  _sp     =    kit->sp();
  _reexecute = kit->jvms()->_reexecute;
}
PreserveReexecuteState::~PreserveReexecuteState() {
  if (_kit->stopped()) return;
  _kit->jvms()->_reexecute = _reexecute;
  _kit->set_sp(_sp);
}

//------------------------------clone_map--------------------------------------
// Implementation of PreserveJVMState
//
// Only clone_map(...) here. If this function is only used in the
// PreserveJVMState class we may want to get rid of this extra
// function eventually and do it all there.

SafePointNode* GraphKit::clone_map() {
  if (map() == NULL)  return NULL;

  // Clone the memory edge first
  Node* mem = MergeMemNode::make(map()->memory());
  gvn().set_type_bottom(mem);

  SafePointNode *clonemap = (SafePointNode*)map()->clone();
  JVMState* jvms = this->jvms();
  JVMState* clonejvms = jvms->clone_shallow(C);
  clonemap->set_memory(mem);
  clonemap->set_jvms(clonejvms);
  clonejvms->set_map(clonemap);
  record_for_igvn(clonemap);
  gvn().set_type_bottom(clonemap);
  return clonemap;
}


//-----------------------------set_map_clone-----------------------------------
void GraphKit::set_map_clone(SafePointNode* m) {
  _map = m;
  _map = clone_map();
  _map->set_next_exception(NULL);
  debug_only(verify_map());
}


//----------------------------kill_dead_locals---------------------------------
// Detect any locals which are known to be dead, and force them to top.
void GraphKit::kill_dead_locals() {
  // Consult the liveness information for the locals.  If any
  // of them are unused, then they can be replaced by top().  This
  // should help register allocation time and cut down on the size
  // of the deoptimization information.

  // This call is made from many of the bytecode handling
  // subroutines called from the Big Switch in do_one_bytecode.
  // Every bytecode which might include a slow path is responsible
  // for killing its dead locals.  The more consistent we
  // are about killing deads, the fewer useless phis will be
  // constructed for them at various merge points.

  // bci can be -1 (InvocationEntryBci).  We return the entry
  // liveness for the method.

  if (method() == NULL || method()->code_size() == 0) {
    // We are building a graph for a call to a native method.
    // All locals are live.
    return;
  }

  ResourceMark rm;

  // Consult the liveness information for the locals.  If any
  // of them are unused, then they can be replaced by top().  This
  // should help register allocation time and cut down on the size
  // of the deoptimization information.
  MethodLivenessResult live_locals = method()->liveness_at_bci(bci());

  int len = (int)live_locals.size();
  assert(len <= jvms()->loc_size(), "too many live locals");
  for (int local = 0; local < len; local++) {
    if (!live_locals.at(local)) {
      set_local(local, top());
    }
  }
}

#ifdef ASSERT
//-------------------------dead_locals_are_killed------------------------------
// Return true if all dead locals are set to top in the map.
// Used to assert "clean" debug info at various points.
bool GraphKit::dead_locals_are_killed() {
  if (method() == NULL || method()->code_size() == 0) {
    // No locals need to be dead, so all is as it should be.
    return true;
  }

  // Make sure somebody called kill_dead_locals upstream.
  ResourceMark rm;
  for (JVMState* jvms = this->jvms(); jvms != NULL; jvms = jvms->caller()) {
    if (jvms->loc_size() == 0)  continue;  // no locals to consult
    SafePointNode* map = jvms->map();
    ciMethod* method = jvms->method();
    int       bci    = jvms->bci();
    if (jvms == this->jvms()) {
      bci = this->bci();  // it might not yet be synched
    }
    MethodLivenessResult live_locals = method->liveness_at_bci(bci);
    int len = (int)live_locals.size();
    if (!live_locals.is_valid() || len == 0)
      // This method is trivial, or is poisoned by a breakpoint.
      return true;
    assert(len == jvms->loc_size(), "live map consistent with locals map");
    for (int local = 0; local < len; local++) {
      if (!live_locals.at(local) && map->local(jvms, local) != top()) {
        if (PrintMiscellaneous && (Verbose || WizardMode)) {
          tty->print_cr("Zombie local %d: ", local);
          jvms->dump();
        }
        return false;
      }
    }
  }
  return true;
}

#endif //ASSERT

// Helper function for enforcing certain bytecodes to reexecute if
// deoptimization happens
static bool should_reexecute_implied_by_bytecode(JVMState *jvms, bool is_anewarray) {
  ciMethod* cur_method = jvms->method();
  int       cur_bci   = jvms->bci();
  if (cur_method != NULL && cur_bci != InvocationEntryBci) {
    Bytecodes::Code code = cur_method->java_code_at_bci(cur_bci);
    return Interpreter::bytecode_should_reexecute(code) ||
           (is_anewarray && (code == Bytecodes::_multianewarray));
    // Reexecute _multianewarray bytecode which was replaced with
    // sequence of [a]newarray. See Parse::do_multianewarray().
    //
    // Note: interpreter should not have it set since this optimization
    // is limited by dimensions and guarded by flag so in some cases
    // multianewarray() runtime calls will be generated and
    // the bytecode should not be reexecutes (stack will not be reset).
  } else {
    return false;
  }
}

// Helper function for adding JVMState and debug information to node
void GraphKit::add_safepoint_edges(SafePointNode* call, bool must_throw) {
  // Add the safepoint edges to the call (or other safepoint).

  // Make sure dead locals are set to top.  This
  // should help register allocation time and cut down on the size
  // of the deoptimization information.
  assert(dead_locals_are_killed(), "garbage in debug info before safepoint");

  // Walk the inline list to fill in the correct set of JVMState's
  // Also fill in the associated edges for each JVMState.

  // If the bytecode needs to be reexecuted we need to put
  // the arguments back on the stack.
  const bool should_reexecute = jvms()->should_reexecute();
  JVMState* youngest_jvms = should_reexecute ? sync_jvms_for_reexecute() : sync_jvms();

  // NOTE: set_bci (called from sync_jvms) might reset the reexecute bit to
  // undefined if the bci is different.  This is normal for Parse but it
  // should not happen for LibraryCallKit because only one bci is processed.
  assert(!is_LibraryCallKit() || (jvms()->should_reexecute() == should_reexecute),
         "in LibraryCallKit the reexecute bit should not change");

  // If we are guaranteed to throw, we can prune everything but the
  // input to the current bytecode.
  bool can_prune_locals = false;
  uint stack_slots_not_pruned = 0;
  int inputs = 0, depth = 0;
  if (must_throw) {
    assert(method() == youngest_jvms->method(), "sanity");
    if (compute_stack_effects(inputs, depth)) {
      can_prune_locals = true;
      stack_slots_not_pruned = inputs;
    }
  }

  if (env()->should_retain_local_variables()) {
    // At any safepoint, this method can get breakpointed, which would
    // then require an immediate deoptimization.
    can_prune_locals = false;  // do not prune locals
    stack_slots_not_pruned = 0;
  }

  // do not scribble on the input jvms
  JVMState* out_jvms = youngest_jvms->clone_deep(C);
  call->set_jvms(out_jvms); // Start jvms list for call node

  // For a known set of bytecodes, the interpreter should reexecute them if
  // deoptimization happens. We set the reexecute state for them here
  if (out_jvms->is_reexecute_undefined() && //don't change if already specified
      should_reexecute_implied_by_bytecode(out_jvms, call->is_AllocateArray())) {
    out_jvms->set_should_reexecute(true); //NOTE: youngest_jvms not changed
  }

  // Presize the call:
  DEBUG_ONLY(uint non_debug_edges = call->req());
  call->add_req_batch(top(), youngest_jvms->debug_depth());
  assert(call->req() == non_debug_edges + youngest_jvms->debug_depth(), "");

  // Set up edges so that the call looks like this:
  //  Call [state:] ctl io mem fptr retadr
  //       [parms:] parm0 ... parmN
  //       [root:]  loc0 ... locN stk0 ... stkSP mon0 obj0 ... monN objN
  //    [...mid:]   loc0 ... locN stk0 ... stkSP mon0 obj0 ... monN objN [...]
  //       [young:] loc0 ... locN stk0 ... stkSP mon0 obj0 ... monN objN
  // Note that caller debug info precedes callee debug info.

  // Fill pointer walks backwards from "young:" to "root:" in the diagram above:
  uint debug_ptr = call->req();

  // Loop over the map input edges associated with jvms, add them
  // to the call node, & reset all offsets to match call node array.
  for (JVMState* in_jvms = youngest_jvms; in_jvms != NULL; ) {
    uint debug_end   = debug_ptr;
    uint debug_start = debug_ptr - in_jvms->debug_size();
    debug_ptr = debug_start;  // back up the ptr

    uint p = debug_start;  // walks forward in [debug_start, debug_end)
    uint j, k, l;
    SafePointNode* in_map = in_jvms->map();
    out_jvms->set_map(call);

    if (can_prune_locals) {
      assert(in_jvms->method() == out_jvms->method(), "sanity");
      // If the current throw can reach an exception handler in this JVMS,
      // then we must keep everything live that can reach that handler.
      // As a quick and dirty approximation, we look for any handlers at all.
      if (in_jvms->method()->has_exception_handlers()) {
        can_prune_locals = false;
      }
    }

    // Add the Locals
    k = in_jvms->locoff();
    l = in_jvms->loc_size();
    out_jvms->set_locoff(p);
    if (!can_prune_locals) {
      for (j = 0; j < l; j++)
        call->set_req(p++, in_map->in(k+j));
    } else {
      p += l;  // already set to top above by add_req_batch
    }

    // Add the Expression Stack
    k = in_jvms->stkoff();
    l = in_jvms->sp();
    out_jvms->set_stkoff(p);
    if (!can_prune_locals) {
      for (j = 0; j < l; j++)
        call->set_req(p++, in_map->in(k+j));
    } else if (can_prune_locals && stack_slots_not_pruned != 0) {
      // Divide stack into {S0,...,S1}, where S0 is set to top.
      uint s1 = stack_slots_not_pruned;
      stack_slots_not_pruned = 0;  // for next iteration
      if (s1 > l)  s1 = l;
      uint s0 = l - s1;
      p += s0;  // skip the tops preinstalled by add_req_batch
      for (j = s0; j < l; j++)
        call->set_req(p++, in_map->in(k+j));
    } else {
      p += l;  // already set to top above by add_req_batch
    }

    // Add the Monitors
    k = in_jvms->monoff();
    l = in_jvms->mon_size();
    out_jvms->set_monoff(p);
    for (j = 0; j < l; j++)
      call->set_req(p++, in_map->in(k+j));

    // Copy any scalar object fields.
    k = in_jvms->scloff();
    l = in_jvms->scl_size();
    out_jvms->set_scloff(p);
    for (j = 0; j < l; j++)
      call->set_req(p++, in_map->in(k+j));

    // Finish the new jvms.
    out_jvms->set_endoff(p);

    assert(out_jvms->endoff()     == debug_end,             "fill ptr must match");
    assert(out_jvms->depth()      == in_jvms->depth(),      "depth must match");
    assert(out_jvms->loc_size()   == in_jvms->loc_size(),   "size must match");
    assert(out_jvms->mon_size()   == in_jvms->mon_size(),   "size must match");
    assert(out_jvms->scl_size()   == in_jvms->scl_size(),   "size must match");
    assert(out_jvms->debug_size() == in_jvms->debug_size(), "size must match");

    // Update the two tail pointers in parallel.
    out_jvms = out_jvms->caller();
    in_jvms  = in_jvms->caller();
  }

  assert(debug_ptr == non_debug_edges, "debug info must fit exactly");

  // Test the correctness of JVMState::debug_xxx accessors:
  assert(call->jvms()->debug_start() == non_debug_edges, "");
  assert(call->jvms()->debug_end()   == call->req(), "");
  assert(call->jvms()->debug_depth() == call->req() - non_debug_edges, "");
}

bool GraphKit::compute_stack_effects(int& inputs, int& depth) {
  Bytecodes::Code code = java_bc();
  if (code == Bytecodes::_wide) {
    code = method()->java_code_at_bci(bci() + 1);
  }

  BasicType rtype = T_ILLEGAL;
  int       rsize = 0;

  if (code != Bytecodes::_illegal) {
    depth = Bytecodes::depth(code); // checkcast=0, athrow=-1
    rtype = Bytecodes::result_type(code); // checkcast=P, athrow=V
    if (rtype < T_CONFLICT)
      rsize = type2size[rtype];
  }

  switch (code) {
  case Bytecodes::_illegal:
    return false;

  case Bytecodes::_ldc:
  case Bytecodes::_ldc_w:
  case Bytecodes::_ldc2_w:
    inputs = 0;
    break;

  case Bytecodes::_dup:         inputs = 1;  break;
  case Bytecodes::_dup_x1:      inputs = 2;  break;
  case Bytecodes::_dup_x2:      inputs = 3;  break;
  case Bytecodes::_dup2:        inputs = 2;  break;
  case Bytecodes::_dup2_x1:     inputs = 3;  break;
  case Bytecodes::_dup2_x2:     inputs = 4;  break;
  case Bytecodes::_swap:        inputs = 2;  break;
  case Bytecodes::_arraylength: inputs = 1;  break;

  case Bytecodes::_getstatic:
  case Bytecodes::_putstatic:
  case Bytecodes::_getfield:
  case Bytecodes::_putfield:
    {
      bool ignored_will_link;
      ciField* field = method()->get_field_at_bci(bci(), ignored_will_link);
      int      size  = field->type()->size();
      bool is_get = (depth >= 0), is_static = (depth & 1);
      inputs = (is_static ? 0 : 1);
      if (is_get) {
        depth = size - inputs;
      } else {
        inputs += size;        // putxxx pops the value from the stack
        depth = - inputs;
      }
    }
    break;

  case Bytecodes::_invokevirtual:
  case Bytecodes::_invokespecial:
  case Bytecodes::_invokestatic:
  case Bytecodes::_invokedynamic:
  case Bytecodes::_invokeinterface:
    {
      bool ignored_will_link;
      ciSignature* declared_signature = NULL;
      ciMethod* ignored_callee = method()->get_method_at_bci(bci(), ignored_will_link, &declared_signature);
      assert(declared_signature != NULL, "cannot be null");
      inputs   = declared_signature->arg_size_for_bc(code);
      int size = declared_signature->return_type()->size();
      depth = size - inputs;
    }
    break;

  case Bytecodes::_multianewarray:
    {
      ciBytecodeStream iter(method());
      iter.reset_to_bci(bci());
      iter.next();
      inputs = iter.get_dimensions();
      assert(rsize == 1, "");
      depth = rsize - inputs;
    }
    break;

  case Bytecodes::_withfield: {
    bool ignored_will_link;
    ciField* field = method()->get_field_at_bci(bci(), ignored_will_link);
    int      size  = field->type()->size();
    inputs = size+1;
    depth = rsize - inputs;
    break;
  }

  case Bytecodes::_ireturn:
  case Bytecodes::_lreturn:
  case Bytecodes::_freturn:
  case Bytecodes::_dreturn:
  case Bytecodes::_areturn:
    assert(rsize == -depth, "");
    inputs = rsize;
    break;

  case Bytecodes::_jsr:
  case Bytecodes::_jsr_w:
    inputs = 0;
    depth  = 1;                  // S.B. depth=1, not zero
    break;

  default:
    // bytecode produces a typed result
    inputs = rsize - depth;
    assert(inputs >= 0, "");
    break;
  }

#ifdef ASSERT
  // spot check
  int outputs = depth + inputs;
  assert(outputs >= 0, "sanity");
  switch (code) {
  case Bytecodes::_checkcast: assert(inputs == 1 && outputs == 1, ""); break;
  case Bytecodes::_athrow:    assert(inputs == 1 && outputs == 0, ""); break;
  case Bytecodes::_aload_0:   assert(inputs == 0 && outputs == 1, ""); break;
  case Bytecodes::_return:    assert(inputs == 0 && outputs == 0, ""); break;
  case Bytecodes::_drem:      assert(inputs == 4 && outputs == 2, ""); break;
  default:                    break;
  }
#endif //ASSERT

  return true;
}



//------------------------------basic_plus_adr---------------------------------
Node* GraphKit::basic_plus_adr(Node* base, Node* ptr, Node* offset) {
  // short-circuit a common case
  if (offset == intcon(0))  return ptr;
  return _gvn.transform( new AddPNode(base, ptr, offset) );
}

Node* GraphKit::ConvI2L(Node* offset) {
  // short-circuit a common case
  jint offset_con = find_int_con(offset, Type::OffsetBot);
  if (offset_con != Type::OffsetBot) {
    return longcon((jlong) offset_con);
  }
  return _gvn.transform( new ConvI2LNode(offset));
}

Node* GraphKit::ConvI2UL(Node* offset) {
  juint offset_con = (juint) find_int_con(offset, Type::OffsetBot);
  if (offset_con != (juint) Type::OffsetBot) {
    return longcon((julong) offset_con);
  }
  Node* conv = _gvn.transform( new ConvI2LNode(offset));
  Node* mask = _gvn.transform(ConLNode::make((julong) max_juint));
  return _gvn.transform( new AndLNode(conv, mask) );
}

Node* GraphKit::ConvL2I(Node* offset) {
  // short-circuit a common case
  jlong offset_con = find_long_con(offset, (jlong)Type::OffsetBot);
  if (offset_con != (jlong)Type::OffsetBot) {
    return intcon((int) offset_con);
  }
  return _gvn.transform( new ConvL2INode(offset));
}

//-------------------------load_object_klass-----------------------------------
Node* GraphKit::load_object_klass(Node* obj) {
  // Special-case a fresh allocation to avoid building nodes:
  Node* akls = AllocateNode::Ideal_klass(obj, &_gvn);
  if (akls != NULL)  return akls;
  Node* k_adr = basic_plus_adr(obj, oopDesc::klass_offset_in_bytes());
  return _gvn.transform(LoadKlassNode::make(_gvn, NULL, immutable_memory(), k_adr, TypeInstPtr::KLASS));
}

//-------------------------load_array_length-----------------------------------
Node* GraphKit::load_array_length(Node* array) {
  // Special-case a fresh allocation to avoid building nodes:
  AllocateArrayNode* alloc = AllocateArrayNode::Ideal_array_allocation(array, &_gvn);
  Node *alen;
  if (alloc == NULL) {
    Node *r_adr = basic_plus_adr(array, arrayOopDesc::length_offset_in_bytes());
    alen = _gvn.transform( new LoadRangeNode(0, immutable_memory(), r_adr, TypeInt::POS));
  } else {
    alen = alloc->Ideal_length();
    Node* ccast = alloc->make_ideal_length(_gvn.type(array)->is_oopptr(), &_gvn);
    if (ccast != alen) {
      alen = _gvn.transform(ccast);
    }
  }
  return alen;
}

//------------------------------do_null_check----------------------------------
// Helper function to do a NULL pointer check.  Returned value is
// the incoming address with NULL casted away.  You are allowed to use the
// not-null value only if you are control dependent on the test.
#ifndef PRODUCT
extern int explicit_null_checks_inserted,
           explicit_null_checks_elided;
#endif
Node* GraphKit::null_check_common(Node* value, BasicType type,
                                  // optional arguments for variations:
                                  bool assert_null,
                                  Node* *null_control,
                                  bool speculative) {
  assert(!assert_null || null_control == NULL, "not both at once");
  if (stopped())  return top();
  NOT_PRODUCT(explicit_null_checks_inserted++);

  // Construct NULL check
  Node *chk = NULL;
  switch(type) {
    case T_LONG   : chk = new CmpLNode(value, _gvn.zerocon(T_LONG)); break;
    case T_INT    : chk = new CmpINode(value, _gvn.intcon(0)); break;
    case T_VALUETYPE : // fall through
    case T_ARRAY  : // fall through
      type = T_OBJECT;  // simplify further tests
    case T_OBJECT : {
      const Type *t = _gvn.type( value );

      const TypeOopPtr* tp = t->isa_oopptr();
      if (tp != NULL && tp->klass() != NULL && !tp->klass()->is_loaded()
          // Only for do_null_check, not any of its siblings:
          && !assert_null && null_control == NULL) {
        // Usually, any field access or invocation on an unloaded oop type
        // will simply fail to link, since the statically linked class is
        // likely also to be unloaded.  However, in -Xcomp mode, sometimes
        // the static class is loaded but the sharper oop type is not.
        // Rather than checking for this obscure case in lots of places,
        // we simply observe that a null check on an unloaded class
        // will always be followed by a nonsense operation, so we
        // can just issue the uncommon trap here.
        // Our access to the unloaded class will only be correct
        // after it has been loaded and initialized, which requires
        // a trip through the interpreter.
#ifndef PRODUCT
        if (WizardMode) { tty->print("Null check of unloaded "); tp->klass()->print(); tty->cr(); }
#endif
        uncommon_trap(Deoptimization::Reason_unloaded,
                      Deoptimization::Action_reinterpret,
                      tp->klass(), "!loaded");
        return top();
      }

      if (assert_null) {
        // See if the type is contained in NULL_PTR.
        // If so, then the value is already null.
        if (t->higher_equal(TypePtr::NULL_PTR)) {
          NOT_PRODUCT(explicit_null_checks_elided++);
          return value;           // Elided null assert quickly!
        }
      } else {
        // See if mixing in the NULL pointer changes type.
        // If so, then the NULL pointer was not allowed in the original
        // type.  In other words, "value" was not-null.
        if (t->meet(TypePtr::NULL_PTR) != t->remove_speculative()) {
          // same as: if (!TypePtr::NULL_PTR->higher_equal(t)) ...
          NOT_PRODUCT(explicit_null_checks_elided++);
          return value;           // Elided null check quickly!
        }
      }
      chk = new CmpPNode( value, null() );
      break;
    }

    default:
      fatal("unexpected type: %s", type2name(type));
  }
  assert(chk != NULL, "sanity check");
  chk = _gvn.transform(chk);

  BoolTest::mask btest = assert_null ? BoolTest::eq : BoolTest::ne;
  BoolNode *btst = new BoolNode( chk, btest);
  Node   *tst = _gvn.transform( btst );

  //-----------
  // if peephole optimizations occurred, a prior test existed.
  // If a prior test existed, maybe it dominates as we can avoid this test.
  if (tst != btst && type == T_OBJECT) {
    // At this point we want to scan up the CFG to see if we can
    // find an identical test (and so avoid this test altogether).
    Node *cfg = control();
    int depth = 0;
    while( depth < 16 ) {       // Limit search depth for speed
      if( cfg->Opcode() == Op_IfTrue &&
          cfg->in(0)->in(1) == tst ) {
        // Found prior test.  Use "cast_not_null" to construct an identical
        // CastPP (and hence hash to) as already exists for the prior test.
        // Return that casted value.
        if (assert_null) {
          replace_in_map(value, null());
          return null();  // do not issue the redundant test
        }
        Node *oldcontrol = control();
        set_control(cfg);
        Node *res = cast_not_null(value);
        set_control(oldcontrol);
        NOT_PRODUCT(explicit_null_checks_elided++);
        return res;
      }
      cfg = IfNode::up_one_dom(cfg, /*linear_only=*/ true);
      if (cfg == NULL)  break;  // Quit at region nodes
      depth++;
    }
  }

  //-----------
  // Branch to failure if null
  float ok_prob = PROB_MAX;  // a priori estimate:  nulls never happen
  Deoptimization::DeoptReason reason;
  if (assert_null) {
    reason = Deoptimization::reason_null_assert(speculative);
  } else if (type == T_OBJECT) {
    reason = Deoptimization::reason_null_check(speculative);
  } else {
    reason = Deoptimization::Reason_div0_check;
  }
  // %%% Since Reason_unhandled is not recorded on a per-bytecode basis,
  // ciMethodData::has_trap_at will return a conservative -1 if any
  // must-be-null assertion has failed.  This could cause performance
  // problems for a method after its first do_null_assert failure.
  // Consider using 'Reason_class_check' instead?

  // To cause an implicit null check, we set the not-null probability
  // to the maximum (PROB_MAX).  For an explicit check the probability
  // is set to a smaller value.
  if (null_control != NULL || too_many_traps(reason)) {
    // probability is less likely
    ok_prob =  PROB_LIKELY_MAG(3);
  } else if (!assert_null &&
             (ImplicitNullCheckThreshold > 0) &&
             method() != NULL &&
             (method()->method_data()->trap_count(reason)
              >= (uint)ImplicitNullCheckThreshold)) {
    ok_prob =  PROB_LIKELY_MAG(3);
  }

  if (null_control != NULL) {
    IfNode* iff = create_and_map_if(control(), tst, ok_prob, COUNT_UNKNOWN);
    Node* null_true = _gvn.transform( new IfFalseNode(iff));
    set_control(      _gvn.transform( new IfTrueNode(iff)));
#ifndef PRODUCT
    if (null_true == top()) {
      explicit_null_checks_elided++;
    }
#endif
    (*null_control) = null_true;
  } else {
    BuildCutout unless(this, tst, ok_prob);
    // Check for optimizer eliding test at parse time
    if (stopped()) {
      // Failure not possible; do not bother making uncommon trap.
      NOT_PRODUCT(explicit_null_checks_elided++);
    } else if (assert_null) {
      uncommon_trap(reason,
                    Deoptimization::Action_make_not_entrant,
                    NULL, "assert_null");
    } else {
      replace_in_map(value, zerocon(type));
      builtin_throw(reason);
    }
  }

  // Must throw exception, fall-thru not possible?
  if (stopped()) {
    return top();               // No result
  }

  if (assert_null) {
    // Cast obj to null on this path.
    replace_in_map(value, zerocon(type));
    return zerocon(type);
  }

  // Cast obj to not-null on this path, if there is no null_control.
  // (If there is a null_control, a non-null value may come back to haunt us.)
  return cast_not_null(value, (null_control == NULL || (*null_control) == top()));
}

Node* GraphKit::null2default(Node* value, ciValueKlass* vk) {
  Node* null_ctl = top();
  value = null_check_oop(value, &null_ctl);
  if (!null_ctl->is_top()) {
    // Return default value if oop is null
    Node* region = new RegionNode(3);
    region->init_req(1, control());
    region->init_req(2, null_ctl);
    value = PhiNode::make(region, value, TypeInstPtr::make(TypePtr::BotPTR, vk));
    value->set_req(2, ValueTypeNode::default_oop(gvn(), vk));
    set_control(gvn().transform(region));
    value = gvn().transform(value);
  }
  return value;
}

//------------------------------cast_not_null----------------------------------
// Cast obj to not-null on this path
Node* GraphKit::cast_not_null(Node* obj, bool do_replace_in_map) {
  if (obj->is_ValueType()) {
    return obj;
  }
  Node* cast = NULL;
  const Type* t = _gvn.type(obj);
  if (t->make_ptr() != NULL) {
    const Type* t_not_null = t->join_speculative(TypePtr::NOTNULL);
    // Object is already not-null?
    if (t == t_not_null) {
      return obj;
    }
    cast = ConstraintCastNode::make_cast(Op_CastPP, control(), obj, t_not_null, false);
  } else if (t->isa_int() != NULL) {
    cast = ConstraintCastNode::make_cast(Op_CastII, control(), obj, TypeInt::INT, true);
  } else if (t->isa_long() != NULL) {
    cast = ConstraintCastNode::make_cast(Op_CastLL, control(), obj, TypeLong::LONG, true);
  } else {
    fatal("unexpected type: %s", type2name(t->basic_type()));
  }
  cast = _gvn.transform(cast);

  // Scan for instances of 'obj' in the current JVM mapping.
  // These instances are known to be not-null after the test.
  if (do_replace_in_map) {
    replace_in_map(obj, cast);
  }
  return cast;
}

// Sometimes in intrinsics, we implicitly know an object is not null
// (there's no actual null check) so we can cast it to not null. In
// the course of optimizations, the input to the cast can become null.
// In that case that data path will die and we need the control path
// to become dead as well to keep the graph consistent. So we have to
// add a check for null for which one branch can't be taken. It uses
// an Opaque4 node that will cause the check to be removed after loop
// opts so the test goes away and the compiled code doesn't execute a
// useless check.
Node* GraphKit::must_be_not_null(Node* value, bool do_replace_in_map) {
  Node* chk = _gvn.transform(new CmpPNode(value, null()));
  Node *tst = _gvn.transform(new BoolNode(chk, BoolTest::ne));
  Node* opaq = _gvn.transform(new Opaque4Node(C, tst, intcon(1)));
  IfNode *iff = new IfNode(control(), opaq, PROB_MAX, COUNT_UNKNOWN);
  _gvn.set_type(iff, iff->Value(&_gvn));
  Node *if_f = _gvn.transform(new IfFalseNode(iff));
  Node *frame = _gvn.transform(new ParmNode(C->start(), TypeFunc::FramePtr));
  Node* halt = _gvn.transform(new HaltNode(if_f, frame, "unexpected null in intrinsic"));
  C->root()->add_req(halt);
  Node *if_t = _gvn.transform(new IfTrueNode(iff));
  set_control(if_t);
  return cast_not_null(value, do_replace_in_map);
}


//--------------------------replace_in_map-------------------------------------
void GraphKit::replace_in_map(Node* old, Node* neww) {
  if (old == neww) {
    return;
  }

  map()->replace_edge(old, neww);

  // Note: This operation potentially replaces any edge
  // on the map.  This includes locals, stack, and monitors
  // of the current (innermost) JVM state.

  // don't let inconsistent types from profiling escape this
  // method

  const Type* told = _gvn.type(old);
  const Type* tnew = _gvn.type(neww);

  if (!tnew->higher_equal(told)) {
    return;
  }

  map()->record_replaced_node(old, neww);
}


//=============================================================================
//--------------------------------memory---------------------------------------
Node* GraphKit::memory(uint alias_idx) {
  MergeMemNode* mem = merged_memory();
  Node* p = mem->memory_at(alias_idx);
  _gvn.set_type(p, Type::MEMORY);  // must be mapped
  return p;
}

//-----------------------------reset_memory------------------------------------
Node* GraphKit::reset_memory() {
  Node* mem = map()->memory();
  // do not use this node for any more parsing!
  debug_only( map()->set_memory((Node*)NULL) );
  return _gvn.transform( mem );
}

//------------------------------set_all_memory---------------------------------
void GraphKit::set_all_memory(Node* newmem) {
  Node* mergemem = MergeMemNode::make(newmem);
  gvn().set_type_bottom(mergemem);
  map()->set_memory(mergemem);
}

//------------------------------set_all_memory_call----------------------------
void GraphKit::set_all_memory_call(Node* call, bool separate_io_proj) {
  Node* newmem = _gvn.transform( new ProjNode(call, TypeFunc::Memory, separate_io_proj) );
  set_all_memory(newmem);
}

//=============================================================================
//
// parser factory methods for MemNodes
//
// These are layered on top of the factory methods in LoadNode and StoreNode,
// and integrate with the parser's memory state and _gvn engine.
//

// factory methods in "int adr_idx"
Node* GraphKit::make_load(Node* ctl, Node* adr, const Type* t, BasicType bt,
                          int adr_idx,
                          MemNode::MemOrd mo,
                          LoadNode::ControlDependency control_dependency,
                          bool require_atomic_access,
                          bool unaligned,
                          bool mismatched,
                          bool unsafe) {
  assert(adr_idx != Compile::AliasIdxTop, "use other make_load factory" );
  const TypePtr* adr_type = NULL; // debug-mode-only argument
  debug_only(adr_type = C->get_adr_type(adr_idx));
  Node* mem = memory(adr_idx);
  Node* ld;
  if (require_atomic_access && bt == T_LONG) {
    ld = LoadLNode::make_atomic(ctl, mem, adr, adr_type, t, mo, control_dependency, unaligned, mismatched, unsafe);
  } else if (require_atomic_access && bt == T_DOUBLE) {
    ld = LoadDNode::make_atomic(ctl, mem, adr, adr_type, t, mo, control_dependency, unaligned, mismatched, unsafe);
  } else {
    ld = LoadNode::make(_gvn, ctl, mem, adr, adr_type, t, bt, mo, control_dependency, unaligned, mismatched, unsafe);
  }
  ld = _gvn.transform(ld);

  if (((bt == T_OBJECT || bt == T_VALUETYPE) && C->do_escape_analysis()) || C->eliminate_boxing()) {
    // Improve graph before escape analysis and boxing elimination.
    record_for_igvn(ld);
  }
  return ld;
}

Node* GraphKit::store_to_memory(Node* ctl, Node* adr, Node *val, BasicType bt,
                                int adr_idx,
                                MemNode::MemOrd mo,
                                bool require_atomic_access,
                                bool unaligned,
                                bool mismatched,
                                bool unsafe) {
  assert(adr_idx != Compile::AliasIdxTop, "use other store_to_memory factory" );
  const TypePtr* adr_type = NULL;
  debug_only(adr_type = C->get_adr_type(adr_idx));
  Node *mem = memory(adr_idx);
  Node* st;
  if (require_atomic_access && bt == T_LONG) {
    st = StoreLNode::make_atomic(ctl, mem, adr, adr_type, val, mo);
  } else if (require_atomic_access && bt == T_DOUBLE) {
    st = StoreDNode::make_atomic(ctl, mem, adr, adr_type, val, mo);
  } else {
    st = StoreNode::make(_gvn, ctl, mem, adr, adr_type, val, bt, mo);
  }
  if (unaligned) {
    st->as_Store()->set_unaligned_access();
  }
  if (mismatched) {
    st->as_Store()->set_mismatched_access();
  }
  if (unsafe) {
    st->as_Store()->set_unsafe_access();
  }
  st = _gvn.transform(st);
  set_memory(st, adr_idx);
  // Back-to-back stores can only remove intermediate store with DU info
  // so push on worklist for optimizer.
  if (mem->req() > MemNode::Address && adr == mem->in(MemNode::Address))
    record_for_igvn(st);

  return st;
}

Node* GraphKit::access_store_at(Node* obj,
                                Node* adr,
                                const TypePtr* adr_type,
                                Node* val,
                                const Type* val_type,
                                BasicType bt,
                                DecoratorSet decorators,
                                bool deoptimize_on_exception,
                                bool safe_for_replace) {
  // Transformation of a value which could be NULL pointer (CastPP #NULL)
  // could be delayed during Parse (for example, in adjust_map_after_if()).
  // Execute transformation here to avoid barrier generation in such case.
  if (_gvn.type(val) == TypePtr::NULL_PTR) {
    val = _gvn.makecon(TypePtr::NULL_PTR);
  }

  if (stopped()) {
    return top(); // Dead path ?
  }

  assert(val != NULL, "not dead path");
  if (val->is_ValueType()) {
    // Allocate value type and get oop
    val = val->as_ValueType()->allocate(this, deoptimize_on_exception, safe_for_replace)->get_oop();
  }

  C2AccessValuePtr addr(adr, adr_type);
  C2AccessValue value(val, val_type);
  C2ParseAccess access(this, decorators | C2_WRITE_ACCESS, bt, obj, addr);
  if (access.is_raw()) {
    return _barrier_set->BarrierSetC2::store_at(access, value);
  } else {
    return _barrier_set->store_at(access, value);
  }
}

Node* GraphKit::access_load_at(Node* obj,   // containing obj
                               Node* adr,   // actual adress to store val at
                               const TypePtr* adr_type,
                               const Type* val_type,
                               BasicType bt,
                               DecoratorSet decorators,
                               Node* ctl) {
  if (stopped()) {
    return top(); // Dead path ?
  }

  C2AccessValuePtr addr(adr, adr_type);
  C2ParseAccess access(this, decorators | C2_READ_ACCESS, bt, obj, addr, ctl);
  if (access.is_raw()) {
    return _barrier_set->BarrierSetC2::load_at(access, val_type);
  } else {
    return _barrier_set->load_at(access, val_type);
  }
}

Node* GraphKit::access_load(Node* adr,   // actual adress to load val at
                            const Type* val_type,
                            BasicType bt,
                            DecoratorSet decorators) {
  if (stopped()) {
    return top(); // Dead path ?
  }

  C2AccessValuePtr addr(adr, NULL);
  C2ParseAccess access(this, decorators | C2_READ_ACCESS, bt, NULL, addr);
  if (access.is_raw()) {
    return _barrier_set->BarrierSetC2::load_at(access, val_type);
  } else {
    return _barrier_set->load_at(access, val_type);
  }
}

Node* GraphKit::access_atomic_cmpxchg_val_at(Node* obj,
                                             Node* adr,
                                             const TypePtr* adr_type,
                                             int alias_idx,
                                             Node* expected_val,
                                             Node* new_val,
                                             const Type* value_type,
                                             BasicType bt,
                                             DecoratorSet decorators) {
  C2AccessValuePtr addr(adr, adr_type);
  C2AtomicParseAccess access(this, decorators | C2_READ_ACCESS | C2_WRITE_ACCESS,
                        bt, obj, addr, alias_idx);
  if (access.is_raw()) {
    return _barrier_set->BarrierSetC2::atomic_cmpxchg_val_at(access, expected_val, new_val, value_type);
  } else {
    return _barrier_set->atomic_cmpxchg_val_at(access, expected_val, new_val, value_type);
  }
}

Node* GraphKit::access_atomic_cmpxchg_bool_at(Node* obj,
                                              Node* adr,
                                              const TypePtr* adr_type,
                                              int alias_idx,
                                              Node* expected_val,
                                              Node* new_val,
                                              const Type* value_type,
                                              BasicType bt,
                                              DecoratorSet decorators) {
  C2AccessValuePtr addr(adr, adr_type);
  C2AtomicParseAccess access(this, decorators | C2_READ_ACCESS | C2_WRITE_ACCESS,
                        bt, obj, addr, alias_idx);
  if (access.is_raw()) {
    return _barrier_set->BarrierSetC2::atomic_cmpxchg_bool_at(access, expected_val, new_val, value_type);
  } else {
    return _barrier_set->atomic_cmpxchg_bool_at(access, expected_val, new_val, value_type);
  }
}

Node* GraphKit::access_atomic_xchg_at(Node* obj,
                                      Node* adr,
                                      const TypePtr* adr_type,
                                      int alias_idx,
                                      Node* new_val,
                                      const Type* value_type,
                                      BasicType bt,
                                      DecoratorSet decorators) {
  C2AccessValuePtr addr(adr, adr_type);
  C2AtomicParseAccess access(this, decorators | C2_READ_ACCESS | C2_WRITE_ACCESS,
                        bt, obj, addr, alias_idx);
  if (access.is_raw()) {
    return _barrier_set->BarrierSetC2::atomic_xchg_at(access, new_val, value_type);
  } else {
    return _barrier_set->atomic_xchg_at(access, new_val, value_type);
  }
}

Node* GraphKit::access_atomic_add_at(Node* obj,
                                     Node* adr,
                                     const TypePtr* adr_type,
                                     int alias_idx,
                                     Node* new_val,
                                     const Type* value_type,
                                     BasicType bt,
                                     DecoratorSet decorators) {
  C2AccessValuePtr addr(adr, adr_type);
  C2AtomicParseAccess access(this, decorators | C2_READ_ACCESS | C2_WRITE_ACCESS, bt, obj, addr, alias_idx);
  if (access.is_raw()) {
    return _barrier_set->BarrierSetC2::atomic_add_at(access, new_val, value_type);
  } else {
    return _barrier_set->atomic_add_at(access, new_val, value_type);
  }
}

void GraphKit::access_clone(Node* src_base, Node* dst_base, Node* countx, bool is_array) {
  return _barrier_set->clone(this, src_base, dst_base, countx, is_array);
}

Node* GraphKit::access_resolve(Node* n, DecoratorSet decorators) {
  // Use stronger ACCESS_WRITE|ACCESS_READ by default.
  if ((decorators & (ACCESS_READ | ACCESS_WRITE)) == 0) {
    decorators |= ACCESS_READ | ACCESS_WRITE;
  }
  return _barrier_set->resolve(this, n, decorators);
}

//-------------------------array_element_address-------------------------
Node* GraphKit::array_element_address(Node* ary, Node* idx, BasicType elembt,
                                      const TypeInt* sizetype, Node* ctrl) {
  uint shift  = exact_log2(type2aelembytes(elembt));
  ciKlass* arytype_klass = _gvn.type(ary)->is_aryptr()->klass();
  if (arytype_klass != NULL && arytype_klass->is_value_array_klass()) {
    ciValueArrayKlass* vak = arytype_klass->as_value_array_klass();
    shift = vak->log2_element_size();
  }
  uint header = arrayOopDesc::base_offset_in_bytes(elembt);

  // short-circuit a common case (saves lots of confusing waste motion)
  jint idx_con = find_int_con(idx, -1);
  if (idx_con >= 0) {
    intptr_t offset = header + ((intptr_t)idx_con << shift);
    return basic_plus_adr(ary, offset);
  }

  // must be correct type for alignment purposes
  Node* base  = basic_plus_adr(ary, header);
  idx = Compile::conv_I2X_index(&_gvn, idx, sizetype, ctrl);
  Node* scale = _gvn.transform( new LShiftXNode(idx, intcon(shift)) );
  return basic_plus_adr(ary, base, scale);
}

//-------------------------load_array_element-------------------------
Node* GraphKit::load_array_element(Node* ctl, Node* ary, Node* idx, const TypeAryPtr* arytype) {
  const Type* elemtype = arytype->elem();
  BasicType elembt = elemtype->array_element_basic_type();
  assert(elembt != T_VALUETYPE, "value types are not supported by this method");
  Node* adr = array_element_address(ary, idx, elembt, arytype->size());
  if (elembt == T_NARROWOOP) {
    elembt = T_OBJECT; // To satisfy switch in LoadNode::make()
  }
  Node* ld = make_load(ctl, adr, elemtype, elembt, arytype, MemNode::unordered);
  return ld;
}

//-------------------------set_arguments_for_java_call-------------------------
// Arguments (pre-popped from the stack) are taken from the JVMS.
void GraphKit::set_arguments_for_java_call(CallJavaNode* call, bool incremental_inlining) {
  // Add the call arguments:
  const TypeTuple* domain = call->tf()->domain_sig();
  ExtendedSignature sig_cc = ExtendedSignature(call->method()->get_sig_cc(), SigEntryFilter());
  uint nargs = domain->cnt();
  for (uint i = TypeFunc::Parms, idx = TypeFunc::Parms; i < nargs; i++) {
    Node* arg = argument(i-TypeFunc::Parms);
    const Type* t = domain->field_at(i);
    if (call->method()->has_scalarized_args() && t->is_valuetypeptr() && !t->maybe_null()) {
      // We don't pass value type arguments by reference but instead pass each field of the value type
      ValueTypeNode* vt = arg->as_ValueType();
      vt->pass_fields(this, call, sig_cc, idx);
      // If a value type argument is passed as fields, attach the Method* to the call site
      // to be able to access the extended signature later via attached_method_before_pc().
      // For example, see CompiledMethod::preserve_callee_argument_oops().
      call->set_override_symbolic_info(true);
      continue;
    } else if (arg->is_ValueType()) {
      // Pass value type argument via oop to callee
      if (!incremental_inlining) {
        arg = arg->as_ValueType()->allocate(this)->get_oop();
      } else {
        arg = ValueTypePtrNode::make_from_value_type(this, arg->as_ValueType());
      }
    }
    call->init_req(idx++, arg);
    // Skip reserved arguments
    BasicType bt = t->basic_type();
    while (SigEntry::next_is_reserved(sig_cc, bt, true)) {
      call->init_req(idx++, top());
      if (type2size[bt] == 2) {
        call->init_req(idx++, top());
      }
    }
  }
}

//---------------------------set_edges_for_java_call---------------------------
// Connect a newly created call into the current JVMS.
// A return value node (if any) is returned from set_edges_for_java_call.
void GraphKit::set_edges_for_java_call(CallJavaNode* call, bool must_throw, bool separate_io_proj) {

  // Add the predefined inputs:
  call->init_req( TypeFunc::Control, control() );
  call->init_req( TypeFunc::I_O    , i_o() );
  call->init_req( TypeFunc::Memory , reset_memory() );
  call->init_req( TypeFunc::FramePtr, frameptr() );
  call->init_req( TypeFunc::ReturnAdr, top() );

  add_safepoint_edges(call, must_throw);

  Node* xcall = _gvn.transform(call);

  if (xcall == top()) {
    set_control(top());
    return;
  }
  assert(xcall == call, "call identity is stable");

  // Re-use the current map to produce the result.

  set_control(_gvn.transform(new ProjNode(call, TypeFunc::Control)));
  set_i_o(    _gvn.transform(new ProjNode(call, TypeFunc::I_O    , separate_io_proj)));
  set_all_memory_call(xcall, separate_io_proj);

  //return xcall;   // no need, caller already has it
}

Node* GraphKit::set_results_for_java_call(CallJavaNode* call, bool separate_io_proj, bool deoptimize) {
  if (stopped())  return top();  // maybe the call folded up?

  // Note:  Since any out-of-line call can produce an exception,
  // we always insert an I_O projection from the call into the result.

  make_slow_call_ex(call, env()->Throwable_klass(), separate_io_proj, deoptimize);

  if (separate_io_proj) {
    // The caller requested separate projections be used by the fall
    // through and exceptional paths, so replace the projections for
    // the fall through path.
    set_i_o(_gvn.transform( new ProjNode(call, TypeFunc::I_O) ));
    set_all_memory(_gvn.transform( new ProjNode(call, TypeFunc::Memory) ));
  }

  // Capture the return value, if any.
  Node* ret;
  if (call->method() == NULL || call->method()->return_type()->basic_type() == T_VOID) {
    ret = top();
  } else if (call->tf()->returns_value_type_as_fields()) {
    // Return of multiple values (value type fields): we create a
    // ValueType node, each field is a projection from the call.
    ciValueKlass* vk = call->method()->return_type()->as_value_klass();
    const Array<SigEntry>* sig_array = vk->extended_sig();
    GrowableArray<SigEntry> sig = GrowableArray<SigEntry>(sig_array->length());
    sig.appendAll(sig_array);
    ExtendedSignature sig_cc = ExtendedSignature(&sig, SigEntryFilter());
    uint base_input = TypeFunc::Parms + 1;
    ret = ValueTypeNode::make_from_multi(this, call, sig_cc, vk, base_input, false);
  } else {
    ret = _gvn.transform(new ProjNode(call, TypeFunc::Parms));
  }

  return ret;
}

//--------------------set_predefined_input_for_runtime_call--------------------
// Reading and setting the memory state is way conservative here.
// The real problem is that I am not doing real Type analysis on memory,
// so I cannot distinguish card mark stores from other stores.  Across a GC
// point the Store Barrier and the card mark memory has to agree.  I cannot
// have a card mark store and its barrier split across the GC point from
// either above or below.  Here I get that to happen by reading ALL of memory.
// A better answer would be to separate out card marks from other memory.
// For now, return the input memory state, so that it can be reused
// after the call, if this call has restricted memory effects.
Node* GraphKit::set_predefined_input_for_runtime_call(SafePointNode* call, Node* narrow_mem) {
  // Set fixed predefined input arguments
  Node* memory = reset_memory();
  Node* m = narrow_mem == NULL ? memory : narrow_mem;
  call->init_req( TypeFunc::Control,   control()  );
  call->init_req( TypeFunc::I_O,       top()      ); // does no i/o
  call->init_req( TypeFunc::Memory,    m          ); // may gc ptrs
  call->init_req( TypeFunc::FramePtr,  frameptr() );
  call->init_req( TypeFunc::ReturnAdr, top()      );
  return memory;
}

//-------------------set_predefined_output_for_runtime_call--------------------
// Set control and memory (not i_o) from the call.
// If keep_mem is not NULL, use it for the output state,
// except for the RawPtr output of the call, if hook_mem is TypeRawPtr::BOTTOM.
// If hook_mem is NULL, this call produces no memory effects at all.
// If hook_mem is a Java-visible memory slice (such as arraycopy operands),
// then only that memory slice is taken from the call.
// In the last case, we must put an appropriate memory barrier before
// the call, so as to create the correct anti-dependencies on loads
// preceding the call.
void GraphKit::set_predefined_output_for_runtime_call(Node* call,
                                                      Node* keep_mem,
                                                      const TypePtr* hook_mem) {
  // no i/o
  set_control(_gvn.transform( new ProjNode(call,TypeFunc::Control) ));
  if (keep_mem) {
    // First clone the existing memory state
    set_all_memory(keep_mem);
    if (hook_mem != NULL) {
      // Make memory for the call
      Node* mem = _gvn.transform( new ProjNode(call, TypeFunc::Memory) );
      // Set the RawPtr memory state only.  This covers all the heap top/GC stuff
      // We also use hook_mem to extract specific effects from arraycopy stubs.
      set_memory(mem, hook_mem);
    }
    // ...else the call has NO memory effects.

    // Make sure the call advertises its memory effects precisely.
    // This lets us build accurate anti-dependences in gcm.cpp.
    assert(C->alias_type(call->adr_type()) == C->alias_type(hook_mem),
           "call node must be constructed correctly");
  } else {
    assert(hook_mem == NULL, "");
    // This is not a "slow path" call; all memory comes from the call.
    set_all_memory_call(call);
  }
}

// Keep track of MergeMems feeding into other MergeMems
static void add_mergemem_users_to_worklist(Unique_Node_List& wl, Node* mem) {
  if (!mem->is_MergeMem()) {
    return;
  }
  for (SimpleDUIterator i(mem); i.has_next(); i.next()) {
    Node* use = i.get();
    if (use->is_MergeMem()) {
      wl.push(use);
    }
  }
}

// Replace the call with the current state of the kit.
void GraphKit::replace_call(CallNode* call, Node* result, bool do_replaced_nodes) {
  JVMState* ejvms = NULL;
  if (has_exceptions()) {
    ejvms = transfer_exceptions_into_jvms();
  }

  ReplacedNodes replaced_nodes = map()->replaced_nodes();
  ReplacedNodes replaced_nodes_exception;
  Node* ex_ctl = top();

  SafePointNode* final_state = stop();

  // Find all the needed outputs of this call
  CallProjections* callprojs = call->extract_projections(true);

  Unique_Node_List wl;
  Node* init_mem = call->in(TypeFunc::Memory);
  Node* final_mem = final_state->in(TypeFunc::Memory);
  Node* final_ctl = final_state->in(TypeFunc::Control);
  Node* final_io = final_state->in(TypeFunc::I_O);

  // Replace all the old call edges with the edges from the inlining result
  if (callprojs->fallthrough_catchproj != NULL) {
    C->gvn_replace_by(callprojs->fallthrough_catchproj, final_ctl);
  }
  if (callprojs->fallthrough_memproj != NULL) {
    if (final_mem->is_MergeMem()) {
      // Parser's exits MergeMem was not transformed but may be optimized
      final_mem = _gvn.transform(final_mem);
    }
    C->gvn_replace_by(callprojs->fallthrough_memproj,   final_mem);
    add_mergemem_users_to_worklist(wl, final_mem);
  }
  if (callprojs->fallthrough_ioproj != NULL) {
    C->gvn_replace_by(callprojs->fallthrough_ioproj,    final_io);
  }

  // Replace the result with the new result if it exists and is used
  if (callprojs->resproj[0] != NULL && result != NULL) {
    assert(callprojs->nb_resproj == 1, "unexpected number of results");
    C->gvn_replace_by(callprojs->resproj[0], result);
  }

  if (ejvms == NULL) {
    // No exception edges to simply kill off those paths
    if (callprojs->catchall_catchproj != NULL) {
      C->gvn_replace_by(callprojs->catchall_catchproj, C->top());
    }
    if (callprojs->catchall_memproj != NULL) {
      C->gvn_replace_by(callprojs->catchall_memproj,   C->top());
    }
    if (callprojs->catchall_ioproj != NULL) {
      C->gvn_replace_by(callprojs->catchall_ioproj,    C->top());
    }
    // Replace the old exception object with top
    if (callprojs->exobj != NULL) {
      C->gvn_replace_by(callprojs->exobj, C->top());
    }
  } else {
    GraphKit ekit(ejvms);

    // Load my combined exception state into the kit, with all phis transformed:
    SafePointNode* ex_map = ekit.combine_and_pop_all_exception_states();
    replaced_nodes_exception = ex_map->replaced_nodes();

    Node* ex_oop = ekit.use_exception_state(ex_map);

    if (callprojs->catchall_catchproj != NULL) {
      C->gvn_replace_by(callprojs->catchall_catchproj, ekit.control());
      ex_ctl = ekit.control();
    }
    if (callprojs->catchall_memproj != NULL) {
      Node* ex_mem = ekit.reset_memory();
      C->gvn_replace_by(callprojs->catchall_memproj,   ex_mem);
      add_mergemem_users_to_worklist(wl, ex_mem);
    }
    if (callprojs->catchall_ioproj != NULL) {
      C->gvn_replace_by(callprojs->catchall_ioproj,    ekit.i_o());
    }

    // Replace the old exception object with the newly created one
    if (callprojs->exobj != NULL) {
      C->gvn_replace_by(callprojs->exobj, ex_oop);
    }
  }

  // Disconnect the call from the graph
  call->disconnect_inputs(NULL, C);
  C->gvn_replace_by(call, C->top());

  // Clean up any MergeMems that feed other MergeMems since the
  // optimizer doesn't like that.
  while (wl.size() > 0) {
    _gvn.transform(wl.pop());
  }

  if (callprojs->fallthrough_catchproj != NULL && !final_ctl->is_top() && do_replaced_nodes) {
    replaced_nodes.apply(C, final_ctl);
  }
  if (!ex_ctl->is_top() && do_replaced_nodes) {
    replaced_nodes_exception.apply(C, ex_ctl);
  }
}


//------------------------------increment_counter------------------------------
// for statistics: increment a VM counter by 1

void GraphKit::increment_counter(address counter_addr) {
  Node* adr1 = makecon(TypeRawPtr::make(counter_addr));
  increment_counter(adr1);
}

void GraphKit::increment_counter(Node* counter_addr) {
  int adr_type = Compile::AliasIdxRaw;
  Node* ctrl = control();
  Node* cnt  = make_load(ctrl, counter_addr, TypeInt::INT, T_INT, adr_type, MemNode::unordered);
  Node* incr = _gvn.transform(new AddINode(cnt, _gvn.intcon(1)));
  store_to_memory(ctrl, counter_addr, incr, T_INT, adr_type, MemNode::unordered);
}


//------------------------------uncommon_trap----------------------------------
// Bail out to the interpreter in mid-method.  Implemented by calling the
// uncommon_trap blob.  This helper function inserts a runtime call with the
// right debug info.
void GraphKit::uncommon_trap(int trap_request,
                             ciKlass* klass, const char* comment,
                             bool must_throw,
                             bool keep_exact_action) {
  if (failing())  stop();
  if (stopped())  return; // trap reachable?

  // Note:  If ProfileTraps is true, and if a deopt. actually
  // occurs here, the runtime will make sure an MDO exists.  There is
  // no need to call method()->ensure_method_data() at this point.

  // Set the stack pointer to the right value for reexecution:
  set_sp(reexecute_sp());

#ifdef ASSERT
  if (!must_throw) {
    // Make sure the stack has at least enough depth to execute
    // the current bytecode.
    int inputs, ignored_depth;
    if (compute_stack_effects(inputs, ignored_depth)) {
      assert(sp() >= inputs, "must have enough JVMS stack to execute %s: sp=%d, inputs=%d",
             Bytecodes::name(java_bc()), sp(), inputs);
    }
  }
#endif

  Deoptimization::DeoptReason reason = Deoptimization::trap_request_reason(trap_request);
  Deoptimization::DeoptAction action = Deoptimization::trap_request_action(trap_request);

  switch (action) {
  case Deoptimization::Action_maybe_recompile:
  case Deoptimization::Action_reinterpret:
    // Temporary fix for 6529811 to allow virtual calls to be sure they
    // get the chance to go from mono->bi->mega
    if (!keep_exact_action &&
        Deoptimization::trap_request_index(trap_request) < 0 &&
        too_many_recompiles(reason)) {
      // This BCI is causing too many recompilations.
      if (C->log() != NULL) {
        C->log()->elem("observe that='trap_action_change' reason='%s' from='%s' to='none'",
                Deoptimization::trap_reason_name(reason),
                Deoptimization::trap_action_name(action));
      }
      action = Deoptimization::Action_none;
      trap_request = Deoptimization::make_trap_request(reason, action);
    } else {
      C->set_trap_can_recompile(true);
    }
    break;
  case Deoptimization::Action_make_not_entrant:
    C->set_trap_can_recompile(true);
    break;
  case Deoptimization::Action_none:
  case Deoptimization::Action_make_not_compilable:
    break;
  default:
#ifdef ASSERT
    fatal("unknown action %d: %s", action, Deoptimization::trap_action_name(action));
#endif
    break;
  }

  if (TraceOptoParse) {
    char buf[100];
    tty->print_cr("Uncommon trap %s at bci:%d",
                  Deoptimization::format_trap_request(buf, sizeof(buf),
                                                      trap_request), bci());
  }

  CompileLog* log = C->log();
  if (log != NULL) {
    int kid = (klass == NULL)? -1: log->identify(klass);
    log->begin_elem("uncommon_trap bci='%d'", bci());
    char buf[100];
    log->print(" %s", Deoptimization::format_trap_request(buf, sizeof(buf),
                                                          trap_request));
    if (kid >= 0)         log->print(" klass='%d'", kid);
    if (comment != NULL)  log->print(" comment='%s'", comment);
    log->end_elem();
  }

  // Make sure any guarding test views this path as very unlikely
  Node *i0 = control()->in(0);
  if (i0 != NULL && i0->is_If()) {        // Found a guarding if test?
    IfNode *iff = i0->as_If();
    float f = iff->_prob;   // Get prob
    if (control()->Opcode() == Op_IfTrue) {
      if (f > PROB_UNLIKELY_MAG(4))
        iff->_prob = PROB_MIN;
    } else {
      if (f < PROB_LIKELY_MAG(4))
        iff->_prob = PROB_MAX;
    }
  }

  // Clear out dead values from the debug info.
  kill_dead_locals();

  // Now insert the uncommon trap subroutine call
  address call_addr = SharedRuntime::uncommon_trap_blob()->entry_point();
  const TypePtr* no_memory_effects = NULL;
  // Pass the index of the class to be loaded
  Node* call = make_runtime_call(RC_NO_LEAF | RC_UNCOMMON |
                                 (must_throw ? RC_MUST_THROW : 0),
                                 OptoRuntime::uncommon_trap_Type(),
                                 call_addr, "uncommon_trap", no_memory_effects,
                                 intcon(trap_request));
  assert(call->as_CallStaticJava()->uncommon_trap_request() == trap_request,
         "must extract request correctly from the graph");
  assert(trap_request != 0, "zero value reserved by uncommon_trap_request");

  call->set_req(TypeFunc::ReturnAdr, returnadr());
  // The debug info is the only real input to this call.

  // Halt-and-catch fire here.  The above call should never return!
  HaltNode* halt = new HaltNode(control(), frameptr(), "uncommon trap returned which should never happen");
  _gvn.set_type_bottom(halt);
  root()->add_req(halt);

  stop_and_kill_map();
}


//--------------------------just_allocated_object------------------------------
// Report the object that was just allocated.
// It must be the case that there are no intervening safepoints.
// We use this to determine if an object is so "fresh" that
// it does not require card marks.
Node* GraphKit::just_allocated_object(Node* current_control) {
  Node* ctrl = current_control;
  // Object::<init> is invoked after allocation, most of invoke nodes
  // will be reduced, but a region node is kept in parse time, we check
  // the pattern and skip the region node if it degraded to a copy.
  if (ctrl != NULL && ctrl->is_Region() && ctrl->req() == 2 &&
      ctrl->as_Region()->is_copy()) {
    ctrl = ctrl->as_Region()->is_copy();
  }
  if (C->recent_alloc_ctl() == ctrl) {
   return C->recent_alloc_obj();
  }
  return NULL;
}


void GraphKit::round_double_arguments(ciMethod* dest_method) {
  // (Note:  TypeFunc::make has a cache that makes this fast.)
  const TypeFunc* tf    = TypeFunc::make(dest_method);
  int             nargs = tf->domain_sig()->cnt() - TypeFunc::Parms;
  for (int j = 0; j < nargs; j++) {
    const Type *targ = tf->domain_sig()->field_at(j + TypeFunc::Parms);
    if( targ->basic_type() == T_DOUBLE ) {
      // If any parameters are doubles, they must be rounded before
      // the call, dstore_rounding does gvn.transform
      Node *arg = argument(j);
      arg = dstore_rounding(arg);
      set_argument(j, arg);
    }
  }
}

/**
 * Record profiling data exact_kls for Node n with the type system so
 * that it can propagate it (speculation)
 *
 * @param n          node that the type applies to
 * @param exact_kls  type from profiling
 * @param maybe_null did profiling see null?
 *
 * @return           node with improved type
 */
Node* GraphKit::record_profile_for_speculation(Node* n, ciKlass* exact_kls, ProfilePtrKind ptr_kind) {
  const Type* current_type = _gvn.type(n);
  assert(UseTypeSpeculation, "type speculation must be on");

  const TypePtr* speculative = current_type->speculative();

  // Should the klass from the profile be recorded in the speculative type?
  if (current_type->would_improve_type(exact_kls, jvms()->depth())) {
    const TypeKlassPtr* tklass = TypeKlassPtr::make(exact_kls);
    const TypeOopPtr* xtype = tklass->as_instance_type();
    assert(xtype->klass_is_exact(), "Should be exact");
    // Any reason to believe n is not null (from this profiling or a previous one)?
    assert(ptr_kind != ProfileAlwaysNull, "impossible here");
    const TypePtr* ptr = (ptr_kind == ProfileMaybeNull && current_type->speculative_maybe_null()) ? TypePtr::BOTTOM : TypePtr::NOTNULL;
    // record the new speculative type's depth
    speculative = xtype->cast_to_ptr_type(ptr->ptr())->is_ptr();
    speculative = speculative->with_inline_depth(jvms()->depth());
  } else if (current_type->would_improve_ptr(ptr_kind)) {
    // Profiling report that null was never seen so we can change the
    // speculative type to non null ptr.
    if (ptr_kind == ProfileAlwaysNull) {
      speculative = TypePtr::NULL_PTR;
    } else {
      assert(ptr_kind == ProfileNeverNull, "nothing else is an improvement");
      const TypePtr* ptr = TypePtr::NOTNULL;
      if (speculative != NULL) {
        speculative = speculative->cast_to_ptr_type(ptr->ptr())->is_ptr();
      } else {
        speculative = ptr;
      }
    }
  }

  if (speculative != current_type->speculative()) {
    // Build a type with a speculative type (what we think we know
    // about the type but will need a guard when we use it)
    const TypeOopPtr* spec_type = TypeOopPtr::make(TypePtr::BotPTR, Type::Offset::bottom, TypeOopPtr::InstanceBot, speculative);
    // We're changing the type, we need a new CheckCast node to carry
    // the new type. The new type depends on the control: what
    // profiling tells us is only valid from here as far as we can
    // tell.
    Node* cast = new CheckCastPPNode(control(), n, current_type->remove_speculative()->join_speculative(spec_type));
    cast = _gvn.transform(cast);
    replace_in_map(n, cast);
    n = cast;
  }

  return n;
}

/**
 * Record profiling data from receiver profiling at an invoke with the
 * type system so that it can propagate it (speculation)
 *
 * @param n  receiver node
 *
 * @return   node with improved type
 */
Node* GraphKit::record_profiled_receiver_for_speculation(Node* n) {
  if (!UseTypeSpeculation) {
    return n;
  }
  ciKlass* exact_kls = profile_has_unique_klass();
  ProfilePtrKind ptr_kind = ProfileMaybeNull;
  if ((java_bc() == Bytecodes::_checkcast ||
       java_bc() == Bytecodes::_instanceof ||
       java_bc() == Bytecodes::_aastore) &&
      method()->method_data()->is_mature()) {
    ciProfileData* data = method()->method_data()->bci_to_data(bci());
    if (data != NULL) {
      if (!data->as_BitData()->null_seen()) {
        ptr_kind = ProfileNeverNull;
      } else {
        assert(data->is_ReceiverTypeData(), "bad profile data type");
        ciReceiverTypeData* call = (ciReceiverTypeData*)data->as_ReceiverTypeData();
        uint i = 0;
        for (; i < call->row_limit(); i++) {
          ciKlass* receiver = call->receiver(i);
          if (receiver != NULL) {
            break;
          }
        }
        ptr_kind = (i == call->row_limit()) ? ProfileAlwaysNull : ProfileMaybeNull;
      }
    }
  }
  return record_profile_for_speculation(n, exact_kls, ptr_kind);
}

/**
 * Record profiling data from argument profiling at an invoke with the
 * type system so that it can propagate it (speculation)
 *
 * @param dest_method  target method for the call
 * @param bc           what invoke bytecode is this?
 */
void GraphKit::record_profiled_arguments_for_speculation(ciMethod* dest_method, Bytecodes::Code bc) {
  if (!UseTypeSpeculation) {
    return;
  }
  const TypeFunc* tf    = TypeFunc::make(dest_method);
  int             nargs = tf->domain_sig()->cnt() - TypeFunc::Parms;
  int skip = Bytecodes::has_receiver(bc) ? 1 : 0;
  for (int j = skip, i = 0; j < nargs && i < TypeProfileArgsLimit; j++) {
<<<<<<< HEAD
    const Type *targ = tf->domain_sig()->field_at(j + TypeFunc::Parms);
    if (targ->isa_oopptr()) {
=======
    const Type *targ = tf->domain()->field_at(j + TypeFunc::Parms);
    if (is_reference_type(targ->basic_type())) {
>>>>>>> 72c2079f
      ProfilePtrKind ptr_kind = ProfileMaybeNull;
      ciKlass* better_type = NULL;
      if (method()->argument_profiled_type(bci(), i, better_type, ptr_kind)) {
        record_profile_for_speculation(argument(j), better_type, ptr_kind);
      }
      i++;
    }
  }
}

/**
 * Record profiling data from parameter profiling at an invoke with
 * the type system so that it can propagate it (speculation)
 */
void GraphKit::record_profiled_parameters_for_speculation() {
  if (!UseTypeSpeculation) {
    return;
  }
  for (int i = 0, j = 0; i < method()->arg_size() ; i++) {
    if (_gvn.type(local(i))->isa_oopptr()) {
      ProfilePtrKind ptr_kind = ProfileMaybeNull;
      ciKlass* better_type = NULL;
      if (method()->parameter_profiled_type(j, better_type, ptr_kind)) {
        record_profile_for_speculation(local(i), better_type, ptr_kind);
      }
      j++;
    }
  }
}

/**
 * Record profiling data from return value profiling at an invoke with
 * the type system so that it can propagate it (speculation)
 */
void GraphKit::record_profiled_return_for_speculation() {
  if (!UseTypeSpeculation) {
    return;
  }
  ProfilePtrKind ptr_kind = ProfileMaybeNull;
  ciKlass* better_type = NULL;
  if (method()->return_profiled_type(bci(), better_type, ptr_kind)) {
    // If profiling reports a single type for the return value,
    // feed it to the type system so it can propagate it as a
    // speculative type
    record_profile_for_speculation(stack(sp()-1), better_type, ptr_kind);
  }
}

void GraphKit::round_double_result(ciMethod* dest_method) {
  // A non-strict method may return a double value which has an extended
  // exponent, but this must not be visible in a caller which is 'strict'
  // If a strict caller invokes a non-strict callee, round a double result

  BasicType result_type = dest_method->return_type()->basic_type();
  assert( method() != NULL, "must have caller context");
  if( result_type == T_DOUBLE && method()->is_strict() && !dest_method->is_strict() ) {
    // Destination method's return value is on top of stack
    // dstore_rounding() does gvn.transform
    Node *result = pop_pair();
    result = dstore_rounding(result);
    push_pair(result);
  }
}

// rounding for strict float precision conformance
Node* GraphKit::precision_rounding(Node* n) {
  return UseStrictFP && _method->flags().is_strict()
    && UseSSE == 0 && Matcher::strict_fp_requires_explicit_rounding
    ? _gvn.transform( new RoundFloatNode(0, n) )
    : n;
}

// rounding for strict double precision conformance
Node* GraphKit::dprecision_rounding(Node *n) {
  return UseStrictFP && _method->flags().is_strict()
    && UseSSE <= 1 && Matcher::strict_fp_requires_explicit_rounding
    ? _gvn.transform( new RoundDoubleNode(0, n) )
    : n;
}

// rounding for non-strict double stores
Node* GraphKit::dstore_rounding(Node* n) {
  return Matcher::strict_fp_requires_explicit_rounding
    && UseSSE <= 1
    ? _gvn.transform( new RoundDoubleNode(0, n) )
    : n;
}

//=============================================================================
// Generate a fast path/slow path idiom.  Graph looks like:
// [foo] indicates that 'foo' is a parameter
//
//              [in]     NULL
//                 \    /
//                  CmpP
//                  Bool ne
//                   If
//                  /  \
//              True    False-<2>
//              / |
//             /  cast_not_null
//           Load  |    |   ^
//        [fast_test]   |   |
// gvn to   opt_test    |   |
//          /    \      |  <1>
//      True     False  |
//        |         \\  |
//   [slow_call]     \[fast_result]
//    Ctl   Val       \      \
//     |               \      \
//    Catch       <1>   \      \
//   /    \        ^     \      \
//  Ex    No_Ex    |      \      \
//  |       \   \  |       \ <2>  \
//  ...      \  [slow_res] |  |    \   [null_result]
//            \         \--+--+---  |  |
//             \           | /    \ | /
//              --------Region     Phi
//
//=============================================================================
// Code is structured as a series of driver functions all called 'do_XXX' that
// call a set of helper functions.  Helper functions first, then drivers.

//------------------------------null_check_oop---------------------------------
// Null check oop.  Set null-path control into Region in slot 3.
// Make a cast-not-nullness use the other not-null control.  Return cast.
Node* GraphKit::null_check_oop(Node* value, Node* *null_control,
                               bool never_see_null,
                               bool safe_for_replace,
                               bool speculative) {
  // Initial NULL check taken path
  (*null_control) = top();
  Node* cast = null_check_common(value, T_OBJECT, false, null_control, speculative);

  // Generate uncommon_trap:
  if (never_see_null && (*null_control) != top()) {
    // If we see an unexpected null at a check-cast we record it and force a
    // recompile; the offending check-cast will be compiled to handle NULLs.
    // If we see more than one offending BCI, then all checkcasts in the
    // method will be compiled to handle NULLs.
    PreserveJVMState pjvms(this);
    set_control(*null_control);
    replace_in_map(value, null());
    Deoptimization::DeoptReason reason = Deoptimization::reason_null_check(speculative);
    uncommon_trap(reason,
                  Deoptimization::Action_make_not_entrant);
    (*null_control) = top();    // NULL path is dead
  }
  if ((*null_control) == top() && safe_for_replace) {
    replace_in_map(value, cast);
  }

  // Cast away null-ness on the result
  return cast;
}

//------------------------------opt_iff----------------------------------------
// Optimize the fast-check IfNode.  Set the fast-path region slot 2.
// Return slow-path control.
Node* GraphKit::opt_iff(Node* region, Node* iff) {
  IfNode *opt_iff = _gvn.transform(iff)->as_If();

  // Fast path taken; set region slot 2
  Node *fast_taken = _gvn.transform( new IfFalseNode(opt_iff) );
  region->init_req(2,fast_taken); // Capture fast-control

  // Fast path not-taken, i.e. slow path
  Node *slow_taken = _gvn.transform( new IfTrueNode(opt_iff) );
  return slow_taken;
}

//-----------------------------make_runtime_call-------------------------------
Node* GraphKit::make_runtime_call(int flags,
                                  const TypeFunc* call_type, address call_addr,
                                  const char* call_name,
                                  const TypePtr* adr_type,
                                  // The following parms are all optional.
                                  // The first NULL ends the list.
                                  Node* parm0, Node* parm1,
                                  Node* parm2, Node* parm3,
                                  Node* parm4, Node* parm5,
                                  Node* parm6, Node* parm7) {
  assert(call_addr != NULL, "must not call NULL targets");

  // Slow-path call
  bool is_leaf = !(flags & RC_NO_LEAF);
  bool has_io  = (!is_leaf && !(flags & RC_NO_IO));
  if (call_name == NULL) {
    assert(!is_leaf, "must supply name for leaf");
    call_name = OptoRuntime::stub_name(call_addr);
  }
  CallNode* call;
  if (!is_leaf) {
    call = new CallStaticJavaNode(call_type, call_addr, call_name,
                                           bci(), adr_type);
  } else if (flags & RC_NO_FP) {
    call = new CallLeafNoFPNode(call_type, call_addr, call_name, adr_type);
  } else {
    call = new CallLeafNode(call_type, call_addr, call_name, adr_type);
  }

  // The following is similar to set_edges_for_java_call,
  // except that the memory effects of the call are restricted to AliasIdxRaw.

  // Slow path call has no side-effects, uses few values
  bool wide_in  = !(flags & RC_NARROW_MEM);
  bool wide_out = (C->get_alias_index(adr_type) == Compile::AliasIdxBot);

  Node* prev_mem = NULL;
  if (wide_in) {
    prev_mem = set_predefined_input_for_runtime_call(call);
  } else {
    assert(!wide_out, "narrow in => narrow out");
    Node* narrow_mem = memory(adr_type);
    prev_mem = set_predefined_input_for_runtime_call(call, narrow_mem);
  }

  // Hook each parm in order.  Stop looking at the first NULL.
  if (parm0 != NULL) { call->init_req(TypeFunc::Parms+0, parm0);
  if (parm1 != NULL) { call->init_req(TypeFunc::Parms+1, parm1);
  if (parm2 != NULL) { call->init_req(TypeFunc::Parms+2, parm2);
  if (parm3 != NULL) { call->init_req(TypeFunc::Parms+3, parm3);
  if (parm4 != NULL) { call->init_req(TypeFunc::Parms+4, parm4);
  if (parm5 != NULL) { call->init_req(TypeFunc::Parms+5, parm5);
  if (parm6 != NULL) { call->init_req(TypeFunc::Parms+6, parm6);
  if (parm7 != NULL) { call->init_req(TypeFunc::Parms+7, parm7);
    /* close each nested if ===> */  } } } } } } } }
  assert(call->in(call->req()-1) != NULL, "must initialize all parms");

  if (!is_leaf) {
    // Non-leaves can block and take safepoints:
    add_safepoint_edges(call, ((flags & RC_MUST_THROW) != 0));
  }
  // Non-leaves can throw exceptions:
  if (has_io) {
    call->set_req(TypeFunc::I_O, i_o());
  }

  if (flags & RC_UNCOMMON) {
    // Set the count to a tiny probability.  Cf. Estimate_Block_Frequency.
    // (An "if" probability corresponds roughly to an unconditional count.
    // Sort of.)
    call->set_cnt(PROB_UNLIKELY_MAG(4));
  }

  Node* c = _gvn.transform(call);
  assert(c == call, "cannot disappear");

  if (wide_out) {
    // Slow path call has full side-effects.
    set_predefined_output_for_runtime_call(call);
  } else {
    // Slow path call has few side-effects, and/or sets few values.
    set_predefined_output_for_runtime_call(call, prev_mem, adr_type);
  }

  if (has_io) {
    set_i_o(_gvn.transform(new ProjNode(call, TypeFunc::I_O)));
  }
  return call;

}

//------------------------------merge_memory-----------------------------------
// Merge memory from one path into the current memory state.
void GraphKit::merge_memory(Node* new_mem, Node* region, int new_path) {
  for (MergeMemStream mms(merged_memory(), new_mem->as_MergeMem()); mms.next_non_empty2(); ) {
    Node* old_slice = mms.force_memory();
    Node* new_slice = mms.memory2();
    if (old_slice != new_slice) {
      PhiNode* phi;
      if (old_slice->is_Phi() && old_slice->as_Phi()->region() == region) {
        if (mms.is_empty()) {
          // clone base memory Phi's inputs for this memory slice
          assert(old_slice == mms.base_memory(), "sanity");
          phi = PhiNode::make(region, NULL, Type::MEMORY, mms.adr_type(C));
          _gvn.set_type(phi, Type::MEMORY);
          for (uint i = 1; i < phi->req(); i++) {
            phi->init_req(i, old_slice->in(i));
          }
        } else {
          phi = old_slice->as_Phi(); // Phi was generated already
        }
      } else {
        phi = PhiNode::make(region, old_slice, Type::MEMORY, mms.adr_type(C));
        _gvn.set_type(phi, Type::MEMORY);
      }
      phi->set_req(new_path, new_slice);
      mms.set_memory(phi);
    }
  }
}

//------------------------------make_slow_call_ex------------------------------
// Make the exception handler hookups for the slow call
void GraphKit::make_slow_call_ex(Node* call, ciInstanceKlass* ex_klass, bool separate_io_proj, bool deoptimize) {
  if (stopped())  return;

  // Make a catch node with just two handlers:  fall-through and catch-all
  Node* i_o  = _gvn.transform( new ProjNode(call, TypeFunc::I_O, separate_io_proj) );
  Node* catc = _gvn.transform( new CatchNode(control(), i_o, 2) );
  Node* norm = _gvn.transform( new CatchProjNode(catc, CatchProjNode::fall_through_index, CatchProjNode::no_handler_bci) );
  Node* excp = _gvn.transform( new CatchProjNode(catc, CatchProjNode::catch_all_index,    CatchProjNode::no_handler_bci) );

  { PreserveJVMState pjvms(this);
    set_control(excp);
    set_i_o(i_o);

    if (excp != top()) {
      if (deoptimize) {
        // Deoptimize if an exception is caught. Don't construct exception state in this case.
        uncommon_trap(Deoptimization::Reason_unhandled,
                      Deoptimization::Action_none);
      } else {
        // Create an exception state also.
        // Use an exact type if the caller has a specific exception.
        const Type* ex_type = TypeOopPtr::make_from_klass_unique(ex_klass)->cast_to_ptr_type(TypePtr::NotNull);
        Node*       ex_oop  = new CreateExNode(ex_type, control(), i_o);
        add_exception_state(make_exception_state(_gvn.transform(ex_oop)));
      }
    }
  }

  // Get the no-exception control from the CatchNode.
  set_control(norm);
}

static IfNode* gen_subtype_check_compare(Node* ctrl, Node* in1, Node* in2, BoolTest::mask test, float p, PhaseGVN* gvn, BasicType bt) {
  Node* cmp = NULL;
  switch(bt) {
  case T_INT: cmp = new CmpINode(in1, in2); break;
  case T_ADDRESS: cmp = new CmpPNode(in1, in2); break;
  default: fatal("unexpected comparison type %s", type2name(bt));
  }
  gvn->transform(cmp);
  Node* bol = gvn->transform(new BoolNode(cmp, test));
  IfNode* iff = new IfNode(ctrl, bol, p, COUNT_UNKNOWN);
  gvn->transform(iff);
  if (!bol->is_Con()) gvn->record_for_igvn(iff);
  return iff;
}


//-------------------------------gen_subtype_check-----------------------------
// Generate a subtyping check.  Takes as input the subtype and supertype.
// Returns 2 values: sets the default control() to the true path and returns
// the false path.  Only reads invariant memory; sets no (visible) memory.
// The PartialSubtypeCheckNode sets the hidden 1-word cache in the encoding
// but that's not exposed to the optimizer.  This call also doesn't take in an
// Object; if you wish to check an Object you need to load the Object's class
// prior to coming here.
Node* Phase::gen_subtype_check(Node* subklass, Node* superklass, Node** ctrl, MergeMemNode* mem, PhaseGVN* gvn) {
  Compile* C = gvn->C;

  if ((*ctrl)->is_top()) {
    return C->top();
  }

  // Fast check for identical types, perhaps identical constants.
  // The types can even be identical non-constants, in cases
  // involving Array.newInstance, Object.clone, etc.
  if (subklass == superklass)
    return C->top();             // false path is dead; no test needed.

  if (gvn->type(superklass)->singleton()) {
    ciKlass* superk = gvn->type(superklass)->is_klassptr()->klass();
    ciKlass* subk   = gvn->type(subklass)->is_klassptr()->klass();

    // In the common case of an exact superklass, try to fold up the
    // test before generating code.  You may ask, why not just generate
    // the code and then let it fold up?  The answer is that the generated
    // code will necessarily include null checks, which do not always
    // completely fold away.  If they are also needless, then they turn
    // into a performance loss.  Example:
    //    Foo[] fa = blah(); Foo x = fa[0]; fa[1] = x;
    // Here, the type of 'fa' is often exact, so the store check
    // of fa[1]=x will fold up, without testing the nullness of x.
    switch (C->static_subtype_check(superk, subk)) {
    case Compile::SSC_always_false:
      {
        Node* always_fail = *ctrl;
        *ctrl = gvn->C->top();
        return always_fail;
      }
    case Compile::SSC_always_true:
      return C->top();
    case Compile::SSC_easy_test:
      {
        // Just do a direct pointer compare and be done.
        IfNode* iff = gen_subtype_check_compare(*ctrl, subklass, superklass, BoolTest::eq, PROB_STATIC_FREQUENT, gvn, T_ADDRESS);
        *ctrl = gvn->transform(new IfTrueNode(iff));
        return gvn->transform(new IfFalseNode(iff));
      }
    case Compile::SSC_full_test:
      break;
    default:
      ShouldNotReachHere();
    }
  }

  // %%% Possible further optimization:  Even if the superklass is not exact,
  // if the subklass is the unique subtype of the superklass, the check
  // will always succeed.  We could leave a dependency behind to ensure this.

  // First load the super-klass's check-offset
  Node *p1 = gvn->transform(new AddPNode(superklass, superklass, gvn->MakeConX(in_bytes(Klass::super_check_offset_offset()))));
  Node* m = mem->memory_at(C->get_alias_index(gvn->type(p1)->is_ptr()));
  Node *chk_off = gvn->transform(new LoadINode(NULL, m, p1, gvn->type(p1)->is_ptr(), TypeInt::INT, MemNode::unordered));
  int cacheoff_con = in_bytes(Klass::secondary_super_cache_offset());
  bool might_be_cache = (gvn->find_int_con(chk_off, cacheoff_con) == cacheoff_con);

  // Load from the sub-klass's super-class display list, or a 1-word cache of
  // the secondary superclass list, or a failing value with a sentinel offset
  // if the super-klass is an interface or exceptionally deep in the Java
  // hierarchy and we have to scan the secondary superclass list the hard way.
  // Worst-case type is a little odd: NULL is allowed as a result (usually
  // klass loads can never produce a NULL).
  Node *chk_off_X = chk_off;
#ifdef _LP64
  chk_off_X = gvn->transform(new ConvI2LNode(chk_off_X));
#endif
  Node *p2 = gvn->transform(new AddPNode(subklass,subklass,chk_off_X));
  // For some types like interfaces the following loadKlass is from a 1-word
  // cache which is mutable so can't use immutable memory.  Other
  // types load from the super-class display table which is immutable.
  m = mem->memory_at(C->get_alias_index(gvn->type(p2)->is_ptr()));
  Node *kmem = might_be_cache ? m : C->immutable_memory();
  Node *nkls = gvn->transform(LoadKlassNode::make(*gvn, NULL, kmem, p2, gvn->type(p2)->is_ptr(), TypeKlassPtr::OBJECT_OR_NULL));

  // Compile speed common case: ARE a subtype and we canNOT fail
  if( superklass == nkls )
    return C->top();             // false path is dead; no test needed.

  // See if we get an immediate positive hit.  Happens roughly 83% of the
  // time.  Test to see if the value loaded just previously from the subklass
  // is exactly the superklass.
  IfNode *iff1 = gen_subtype_check_compare(*ctrl, superklass, nkls, BoolTest::eq, PROB_LIKELY(0.83f), gvn, T_ADDRESS);
  Node *iftrue1 = gvn->transform( new IfTrueNode (iff1));
  *ctrl = gvn->transform(new IfFalseNode(iff1));

  // Compile speed common case: Check for being deterministic right now.  If
  // chk_off is a constant and not equal to cacheoff then we are NOT a
  // subklass.  In this case we need exactly the 1 test above and we can
  // return those results immediately.
  if (!might_be_cache) {
    Node* not_subtype_ctrl = *ctrl;
    *ctrl = iftrue1; // We need exactly the 1 test above
    return not_subtype_ctrl;
  }

  // Gather the various success & failures here
  RegionNode *r_ok_subtype = new RegionNode(4);
  gvn->record_for_igvn(r_ok_subtype);
  RegionNode *r_not_subtype = new RegionNode(3);
  gvn->record_for_igvn(r_not_subtype);

  r_ok_subtype->init_req(1, iftrue1);

  // Check for immediate negative hit.  Happens roughly 11% of the time (which
  // is roughly 63% of the remaining cases).  Test to see if the loaded
  // check-offset points into the subklass display list or the 1-element
  // cache.  If it points to the display (and NOT the cache) and the display
  // missed then it's not a subtype.
  Node *cacheoff = gvn->intcon(cacheoff_con);
  IfNode *iff2 = gen_subtype_check_compare(*ctrl, chk_off, cacheoff, BoolTest::ne, PROB_LIKELY(0.63f), gvn, T_INT);
  r_not_subtype->init_req(1, gvn->transform(new IfTrueNode (iff2)));
  *ctrl = gvn->transform(new IfFalseNode(iff2));

  // Check for self.  Very rare to get here, but it is taken 1/3 the time.
  // No performance impact (too rare) but allows sharing of secondary arrays
  // which has some footprint reduction.
  IfNode *iff3 = gen_subtype_check_compare(*ctrl, subklass, superklass, BoolTest::eq, PROB_LIKELY(0.36f), gvn, T_ADDRESS);
  r_ok_subtype->init_req(2, gvn->transform(new IfTrueNode(iff3)));
  *ctrl = gvn->transform(new IfFalseNode(iff3));

  // -- Roads not taken here: --
  // We could also have chosen to perform the self-check at the beginning
  // of this code sequence, as the assembler does.  This would not pay off
  // the same way, since the optimizer, unlike the assembler, can perform
  // static type analysis to fold away many successful self-checks.
  // Non-foldable self checks work better here in second position, because
  // the initial primary superclass check subsumes a self-check for most
  // types.  An exception would be a secondary type like array-of-interface,
  // which does not appear in its own primary supertype display.
  // Finally, we could have chosen to move the self-check into the
  // PartialSubtypeCheckNode, and from there out-of-line in a platform
  // dependent manner.  But it is worthwhile to have the check here,
  // where it can be perhaps be optimized.  The cost in code space is
  // small (register compare, branch).

  // Now do a linear scan of the secondary super-klass array.  Again, no real
  // performance impact (too rare) but it's gotta be done.
  // Since the code is rarely used, there is no penalty for moving it
  // out of line, and it can only improve I-cache density.
  // The decision to inline or out-of-line this final check is platform
  // dependent, and is found in the AD file definition of PartialSubtypeCheck.
  Node* psc = gvn->transform(
    new PartialSubtypeCheckNode(*ctrl, subklass, superklass));

  IfNode *iff4 = gen_subtype_check_compare(*ctrl, psc, gvn->zerocon(T_OBJECT), BoolTest::ne, PROB_FAIR, gvn, T_ADDRESS);
  r_not_subtype->init_req(2, gvn->transform(new IfTrueNode (iff4)));
  r_ok_subtype ->init_req(3, gvn->transform(new IfFalseNode(iff4)));

  // Return false path; set default control to true path.
  *ctrl = gvn->transform(r_ok_subtype);
  return gvn->transform(r_not_subtype);
}

// Profile-driven exact type check:
Node* GraphKit::type_check_receiver(Node* receiver, ciKlass* klass,
                                    float prob,
                                    Node* *casted_receiver) {
  const TypeKlassPtr* tklass = TypeKlassPtr::make(klass);
  Node* recv_klass = load_object_klass(receiver);
  Node* fail = type_check(recv_klass, tklass, prob);
  const TypeOopPtr* recv_xtype = tklass->as_instance_type();
  assert(recv_xtype->klass_is_exact(), "");

  // Subsume downstream occurrences of receiver with a cast to
  // recv_xtype, since now we know what the type will be.
  Node* cast = new CheckCastPPNode(control(), receiver, recv_xtype);
  Node* res = _gvn.transform(cast);
  if (recv_xtype->is_valuetypeptr() && recv_xtype->value_klass()->is_scalarizable()) {
    assert(!gvn().type(res)->maybe_null(), "receiver should never be null");
    res = ValueTypeNode::make_from_oop(this, res, recv_xtype->value_klass());
  }

  (*casted_receiver) = res;
  // (User must make the replace_in_map call.)

  return fail;
}

Node* GraphKit::type_check(Node* recv_klass, const TypeKlassPtr* tklass,
                           float prob) {
  Node* want_klass = makecon(tklass);
  Node* cmp = _gvn.transform( new CmpPNode(recv_klass, want_klass));
  Node* bol = _gvn.transform( new BoolNode(cmp, BoolTest::eq) );
  IfNode* iff = create_and_xform_if(control(), bol, prob, COUNT_UNKNOWN);
  set_control(  _gvn.transform( new IfTrueNode (iff)));
  Node* fail = _gvn.transform( new IfFalseNode(iff));
  return fail;
}

//------------------------------subtype_check_receiver-------------------------
Node* GraphKit::subtype_check_receiver(Node* receiver, ciKlass* klass,
                                       Node** casted_receiver) {
  const TypeKlassPtr* tklass = TypeKlassPtr::make(klass);
  Node* recv_klass = load_object_klass(receiver);
  Node* want_klass = makecon(tklass);

  Node* slow_ctl = gen_subtype_check(recv_klass, want_klass);

  // Cast receiver after successful check
  const TypeOopPtr* recv_type = tklass->cast_to_exactness(false)->is_klassptr()->as_instance_type();
  Node* cast = new CheckCastPPNode(control(), receiver, recv_type);
  (*casted_receiver) = _gvn.transform(cast);

  return slow_ctl;
}

//------------------------------seems_never_null-------------------------------
// Use null_seen information if it is available from the profile.
// If we see an unexpected null at a type check we record it and force a
// recompile; the offending check will be recompiled to handle NULLs.
// If we see several offending BCIs, then all checks in the
// method will be recompiled.
bool GraphKit::seems_never_null(Node* obj, ciProfileData* data, bool& speculating) {
  speculating = !_gvn.type(obj)->speculative_maybe_null();
  Deoptimization::DeoptReason reason = Deoptimization::reason_null_check(speculating);
  if (UncommonNullCast               // Cutout for this technique
      && obj != null()               // And not the -Xcomp stupid case?
      && !too_many_traps(reason)
      ) {
    if (speculating) {
      return true;
    }
    if (data == NULL)
      // Edge case:  no mature data.  Be optimistic here.
      return true;
    // If the profile has not seen a null, assume it won't happen.
    assert(java_bc() == Bytecodes::_checkcast ||
           java_bc() == Bytecodes::_instanceof ||
           java_bc() == Bytecodes::_aastore, "MDO must collect null_seen bit here");
    return !data->as_BitData()->null_seen();
  }
  speculating = false;
  return false;
}

void GraphKit::guard_klass_being_initialized(Node* klass) {
  int init_state_off = in_bytes(InstanceKlass::init_state_offset());
  Node* adr = basic_plus_adr(top(), klass, init_state_off);
  Node* init_state = LoadNode::make(_gvn, NULL, immutable_memory(), adr,
                                    adr->bottom_type()->is_ptr(), TypeInt::BYTE,
                                    T_BYTE, MemNode::unordered);
  init_state = _gvn.transform(init_state);

  Node* being_initialized_state = makecon(TypeInt::make(InstanceKlass::being_initialized));

  Node* chk = _gvn.transform(new CmpINode(being_initialized_state, init_state));
  Node* tst = _gvn.transform(new BoolNode(chk, BoolTest::eq));

  { BuildCutout unless(this, tst, PROB_MAX);
    uncommon_trap(Deoptimization::Reason_initialized, Deoptimization::Action_reinterpret);
  }
}

void GraphKit::guard_init_thread(Node* klass) {
  int init_thread_off = in_bytes(InstanceKlass::init_thread_offset());
  Node* adr = basic_plus_adr(top(), klass, init_thread_off);

  Node* init_thread = LoadNode::make(_gvn, NULL, immutable_memory(), adr,
                                     adr->bottom_type()->is_ptr(), TypePtr::NOTNULL,
                                     T_ADDRESS, MemNode::unordered);
  init_thread = _gvn.transform(init_thread);

  Node* cur_thread = _gvn.transform(new ThreadLocalNode());

  Node* chk = _gvn.transform(new CmpPNode(cur_thread, init_thread));
  Node* tst = _gvn.transform(new BoolNode(chk, BoolTest::eq));

  { BuildCutout unless(this, tst, PROB_MAX);
    uncommon_trap(Deoptimization::Reason_uninitialized, Deoptimization::Action_none);
  }
}

void GraphKit::clinit_barrier(ciInstanceKlass* ik, ciMethod* context) {
  if (ik->is_being_initialized()) {
    if (C->needs_clinit_barrier(ik, context)) {
      Node* klass = makecon(TypeKlassPtr::make(ik));
      guard_klass_being_initialized(klass);
      guard_init_thread(klass);
      insert_mem_bar(Op_MemBarCPUOrder);
    }
  } else if (ik->is_initialized()) {
    return; // no barrier needed
  } else {
    uncommon_trap(Deoptimization::Reason_uninitialized,
                  Deoptimization::Action_reinterpret,
                  NULL);
  }
}

//------------------------maybe_cast_profiled_receiver-------------------------
// If the profile has seen exactly one type, narrow to exactly that type.
// Subsequent type checks will always fold up.
Node* GraphKit::maybe_cast_profiled_receiver(Node* not_null_obj,
                                             ciKlass* require_klass,
                                             ciKlass* spec_klass,
                                             bool safe_for_replace) {
  if (!UseTypeProfile || !TypeProfileCasts) return NULL;

  Deoptimization::DeoptReason reason = Deoptimization::reason_class_check(spec_klass != NULL);

  // Make sure we haven't already deoptimized from this tactic.
  if (too_many_traps_or_recompiles(reason))
    return NULL;

  // (No, this isn't a call, but it's enough like a virtual call
  // to use the same ciMethod accessor to get the profile info...)
  // If we have a speculative type use it instead of profiling (which
  // may not help us)
  ciKlass* exact_kls = spec_klass == NULL ? profile_has_unique_klass() : spec_klass;
  if (exact_kls != NULL) {// no cast failures here
    if (require_klass == NULL ||
        C->static_subtype_check(require_klass, exact_kls) == Compile::SSC_always_true) {
      // If we narrow the type to match what the type profile sees or
      // the speculative type, we can then remove the rest of the
      // cast.
      // This is a win, even if the exact_kls is very specific,
      // because downstream operations, such as method calls,
      // will often benefit from the sharper type.
      Node* exact_obj = not_null_obj; // will get updated in place...
      Node* slow_ctl  = type_check_receiver(exact_obj, exact_kls, 1.0,
                                            &exact_obj);
      { PreserveJVMState pjvms(this);
        set_control(slow_ctl);
        uncommon_trap_exact(reason, Deoptimization::Action_maybe_recompile);
      }
      if (safe_for_replace) {
        replace_in_map(not_null_obj, exact_obj);
      }
      return exact_obj;
    }
    // assert(ssc == Compile::SSC_always_true)... except maybe the profile lied to us.
  }

  return NULL;
}

/**
 * Cast obj to type and emit guard unless we had too many traps here
 * already
 *
 * @param obj       node being casted
 * @param type      type to cast the node to
 * @param not_null  true if we know node cannot be null
 */
Node* GraphKit::maybe_cast_profiled_obj(Node* obj,
                                        ciKlass* type,
                                        bool not_null) {
  if (stopped()) {
    return obj;
  }

  // type == NULL if profiling tells us this object is always null
  if (type != NULL) {
    Deoptimization::DeoptReason class_reason = Deoptimization::Reason_speculate_class_check;
    Deoptimization::DeoptReason null_reason = Deoptimization::Reason_speculate_null_check;

    if (!too_many_traps_or_recompiles(null_reason) &&
        !too_many_traps_or_recompiles(class_reason)) {
      Node* not_null_obj = NULL;
      // not_null is true if we know the object is not null and
      // there's no need for a null check
      if (!not_null) {
        Node* null_ctl = top();
        not_null_obj = null_check_oop(obj, &null_ctl, true, true, true);
        assert(null_ctl->is_top(), "no null control here");
      } else {
        not_null_obj = obj;
      }

      Node* exact_obj = not_null_obj;
      ciKlass* exact_kls = type;
      Node* slow_ctl  = type_check_receiver(exact_obj, exact_kls, 1.0,
                                            &exact_obj);
      {
        PreserveJVMState pjvms(this);
        set_control(slow_ctl);
        uncommon_trap_exact(class_reason, Deoptimization::Action_maybe_recompile);
      }
      replace_in_map(not_null_obj, exact_obj);
      obj = exact_obj;
    }
  } else {
    if (!too_many_traps_or_recompiles(Deoptimization::Reason_null_assert)) {
      Node* exact_obj = null_assert(obj);
      replace_in_map(obj, exact_obj);
      obj = exact_obj;
    }
  }
  return obj;
}

//-------------------------------gen_instanceof--------------------------------
// Generate an instance-of idiom.  Used by both the instance-of bytecode
// and the reflective instance-of call.
Node* GraphKit::gen_instanceof(Node* obj, Node* superklass, bool safe_for_replace) {
  kill_dead_locals();           // Benefit all the uncommon traps
  assert( !stopped(), "dead parse path should be checked in callers" );
  assert(!TypePtr::NULL_PTR->higher_equal(_gvn.type(superklass)->is_klassptr()),
         "must check for not-null not-dead klass in callers");

  // Make the merge point
  enum { _obj_path = 1, _fail_path, _null_path, PATH_LIMIT };
  RegionNode* region = new RegionNode(PATH_LIMIT);
  Node*       phi    = new PhiNode(region, TypeInt::BOOL);
  C->set_has_split_ifs(true); // Has chance for split-if optimization

  ciProfileData* data = NULL;
  if (java_bc() == Bytecodes::_instanceof) {  // Only for the bytecode
    data = method()->method_data()->bci_to_data(bci());
  }
  bool speculative_not_null = false;
  bool never_see_null = (ProfileDynamicTypes  // aggressive use of profile
                         && seems_never_null(obj, data, speculative_not_null));
  bool is_value = obj->is_ValueType();

  // Null check; get casted pointer; set region slot 3
  Node* null_ctl = top();
  Node* not_null_obj = is_value ? obj : null_check_oop(obj, &null_ctl, never_see_null, safe_for_replace, speculative_not_null);

  // If not_null_obj is dead, only null-path is taken
  if (stopped()) {              // Doing instance-of on a NULL?
    set_control(null_ctl);
    return intcon(0);
  }
  region->init_req(_null_path, null_ctl);
  phi   ->init_req(_null_path, intcon(0)); // Set null path value
  if (null_ctl == top()) {
    // Do this eagerly, so that pattern matches like is_diamond_phi
    // will work even during parsing.
    assert(_null_path == PATH_LIMIT-1, "delete last");
    region->del_req(_null_path);
    phi   ->del_req(_null_path);
  }

  // Do we know the type check always succeed?
  if (!is_value) {
    bool known_statically = false;
    if (_gvn.type(superklass)->singleton()) {
      ciKlass* superk = _gvn.type(superklass)->is_klassptr()->klass();
      ciKlass* subk = _gvn.type(obj)->is_oopptr()->klass();
      if (subk != NULL && subk->is_loaded()) {
        int static_res = C->static_subtype_check(superk, subk);
        known_statically = (static_res == Compile::SSC_always_true || static_res == Compile::SSC_always_false);
      }
    }

    if (!known_statically) {
      const TypeOopPtr* obj_type = _gvn.type(obj)->is_oopptr();
      // We may not have profiling here or it may not help us. If we
      // have a speculative type use it to perform an exact cast.
      ciKlass* spec_obj_type = obj_type->speculative_type();
      if (spec_obj_type != NULL || (ProfileDynamicTypes && data != NULL)) {
        Node* cast_obj = maybe_cast_profiled_receiver(not_null_obj, NULL, spec_obj_type, safe_for_replace);
        if (stopped()) {            // Profile disagrees with this path.
          set_control(null_ctl);    // Null is the only remaining possibility.
          return intcon(0);
        }
        if (cast_obj != NULL &&
            // A value that's sometimes null is not something we can optimize well
            !(cast_obj->is_ValueType() && null_ctl != top())) {
          not_null_obj = cast_obj;
          is_value = not_null_obj->is_ValueType();
        }
      }
    }
  }

  // Load the object's klass
  Node* obj_klass = NULL;
  if (is_value) {
    obj_klass = makecon(TypeKlassPtr::make(_gvn.type(not_null_obj)->value_klass()));
  } else {
    obj_klass = load_object_klass(not_null_obj);
  }

  // Generate the subtype check
  Node* not_subtype_ctrl = gen_subtype_check(obj_klass, superklass);

  // Plug in the success path to the general merge in slot 1.
  region->init_req(_obj_path, control());
  phi   ->init_req(_obj_path, intcon(1));

  // Plug in the failing path to the general merge in slot 2.
  region->init_req(_fail_path, not_subtype_ctrl);
  phi   ->init_req(_fail_path, intcon(0));

  // Return final merged results
  set_control( _gvn.transform(region) );
  record_for_igvn(region);

  // If we know the type check always succeeds then we don't use the
  // profiling data at this bytecode. Don't lose it, feed it to the
  // type system as a speculative type.
  if (safe_for_replace && !is_value) {
    Node* casted_obj = record_profiled_receiver_for_speculation(obj);
    replace_in_map(obj, casted_obj);
  }

  return _gvn.transform(phi);
}

//-------------------------------gen_checkcast---------------------------------
// Generate a checkcast idiom.  Used by both the checkcast bytecode and the
// array store bytecode.  Stack must be as-if BEFORE doing the bytecode so the
// uncommon-trap paths work.  Adjust stack after this call.
// If failure_control is supplied and not null, it is filled in with
// the control edge for the cast failure.  Otherwise, an appropriate
// uncommon trap or exception is thrown.
Node* GraphKit::gen_checkcast(Node *obj, Node* superklass, Node* *failure_control, bool never_null) {
  kill_dead_locals();           // Benefit all the uncommon traps
  const TypeKlassPtr* tk = _gvn.type(superklass)->is_klassptr();
  const TypeOopPtr* toop = TypeOopPtr::make_from_klass(tk->klass());
  assert(!never_null || toop->is_valuetypeptr(), "must be a value type pointer");
  bool is_value = obj->is_ValueType();

  // Fast cutout:  Check the case that the cast is vacuously true.
  // This detects the common cases where the test will short-circuit
  // away completely.  We do this before we perform the null check,
  // because if the test is going to turn into zero code, we don't
  // want a residual null check left around.  (Causes a slowdown,
  // for example, in some objArray manipulations, such as a[i]=a[j].)
  if (tk->singleton()) {
    ciKlass* klass = NULL;
    if (is_value) {
      klass = _gvn.type(obj)->value_klass();
    } else {
      const TypeOopPtr* objtp = _gvn.type(obj)->isa_oopptr();
      if (objtp != NULL) {
        klass = objtp->klass();
      }
    }
    if (klass != NULL) {
      switch (C->static_subtype_check(tk->klass(), klass)) {
      case Compile::SSC_always_true:
        // If we know the type check always succeed then we don't use
        // the profiling data at this bytecode. Don't lose it, feed it
        // to the type system as a speculative type.
        if (!is_value) {
          obj = record_profiled_receiver_for_speculation(obj);
          if (never_null) {
            obj = null_check(obj);
          }
          if (toop->is_valuetypeptr() && toop->value_klass()->is_scalarizable() && !gvn().type(obj)->maybe_null()) {
            obj = ValueTypeNode::make_from_oop(this, obj, toop->value_klass());
          }
        }
        return obj;
      case Compile::SSC_always_false:
        if (is_value || never_null) {
          if (!is_value) {
            null_check(obj);
          }
          // Value type is never null. Always throw an exception.
          builtin_throw(Deoptimization::Reason_class_check, makecon(TypeKlassPtr::make(klass)));
          return top();
        } else {
          // It needs a null check because a null will *pass* the cast check.
          return null_assert(obj);
        }
      }
    }
  }

  ciProfileData* data = NULL;
  bool safe_for_replace = false;
  if (failure_control == NULL) {        // use MDO in regular case only
    assert(java_bc() == Bytecodes::_aastore ||
           java_bc() == Bytecodes::_checkcast,
           "interpreter profiles type checks only for these BCs");
    data = method()->method_data()->bci_to_data(bci());
    safe_for_replace = true;
  }

  // Make the merge point
  enum { _obj_path = 1, _null_path, PATH_LIMIT };
  RegionNode* region = new RegionNode(PATH_LIMIT);
  Node*       phi    = new PhiNode(region, toop);
  _gvn.set_type(region, Type::CONTROL);
  _gvn.set_type(phi, toop);

  C->set_has_split_ifs(true); // Has chance for split-if optimization

  // Use null-cast information if it is available
  bool speculative_not_null = false;
  bool never_see_null = ((failure_control == NULL)  // regular case only
                         && seems_never_null(obj, data, speculative_not_null));

  // Null check; get casted pointer; set region slot 3
  Node* null_ctl = top();
  Node* not_null_obj = NULL;
  if (is_value) {
    not_null_obj = obj;
  } else if (never_null) {
    not_null_obj = null_check(obj);
  } else {
    not_null_obj = null_check_oop(obj, &null_ctl, never_see_null, safe_for_replace, speculative_not_null);
  }

  // If not_null_obj is dead, only null-path is taken
  if (stopped()) {              // Doing instance-of on a NULL?
    set_control(null_ctl);
    return null();
  }
  region->init_req(_null_path, null_ctl);
  phi   ->init_req(_null_path, null());  // Set null path value
  if (null_ctl == top()) {
    // Do this eagerly, so that pattern matches like is_diamond_phi
    // will work even during parsing.
    assert(_null_path == PATH_LIMIT-1, "delete last");
    region->del_req(_null_path);
    phi   ->del_req(_null_path);
  }

  Node* cast_obj = NULL;
  if (!is_value && tk->klass_is_exact()) {
    // The following optimization tries to statically cast the speculative type of the object
    // (for example obtained during profiling) to the type of the superklass and then do a
    // dynamic check that the type of the object is what we expect. To work correctly
    // for checkcast and aastore the type of superklass should be exact.
    const TypeOopPtr* obj_type = _gvn.type(obj)->is_oopptr();
    // We may not have profiling here or it may not help us. If we have
    // a speculative type use it to perform an exact cast.
    ciKlass* spec_obj_type = obj_type->speculative_type();
    if (spec_obj_type != NULL || data != NULL) {
      cast_obj = maybe_cast_profiled_receiver(not_null_obj, tk->klass(), spec_obj_type, safe_for_replace);
      if (cast_obj != NULL && cast_obj->is_ValueType()) {
        if (null_ctl != top()) {
          cast_obj = NULL; // A value that's sometimes null is not something we can optimize well
        } else {
          return cast_obj;
        }
      }
      if (cast_obj != NULL) {
        if (failure_control != NULL) // failure is now impossible
          (*failure_control) = top();
        // adjust the type of the phi to the exact klass:
        phi->raise_bottom_type(_gvn.type(cast_obj)->meet_speculative(TypePtr::NULL_PTR));
      }
    }
  }

  if (cast_obj == NULL) {
    // Load the object's klass
    Node* obj_klass = NULL;
    if (is_value) {
      obj_klass = makecon(TypeKlassPtr::make(_gvn.type(not_null_obj)->value_klass()));
    } else {
      obj_klass = load_object_klass(not_null_obj);
    }

    // Generate the subtype check
    Node* not_subtype_ctrl = gen_subtype_check( obj_klass, superklass );

    // Plug in success path into the merge
    cast_obj = is_value ? not_null_obj : _gvn.transform(new CheckCastPPNode(control(), not_null_obj, toop));
    // Failure path ends in uncommon trap (or may be dead - failure impossible)
    if (failure_control == NULL) {
      if (not_subtype_ctrl != top()) { // If failure is possible
        PreserveJVMState pjvms(this);
        set_control(not_subtype_ctrl);
        builtin_throw(Deoptimization::Reason_class_check, obj_klass);
      }
    } else {
      (*failure_control) = not_subtype_ctrl;
    }
  }

  region->init_req(_obj_path, control());
  phi   ->init_req(_obj_path, cast_obj);

  // A merge of NULL or Casted-NotNull obj
  Node* res = _gvn.transform(phi);

  // Note I do NOT always 'replace_in_map(obj,result)' here.
  //  if( tk->klass()->can_be_primary_super()  )
    // This means that if I successfully store an Object into an array-of-String
    // I 'forget' that the Object is really now known to be a String.  I have to
    // do this because we don't have true union types for interfaces - if I store
    // a Baz into an array-of-Interface and then tell the optimizer it's an
    // Interface, I forget that it's also a Baz and cannot do Baz-like field
    // references to it.  FIX THIS WHEN UNION TYPES APPEAR!
  //  replace_in_map( obj, res );

  // Return final merged results
  set_control( _gvn.transform(region) );
  record_for_igvn(region);

  bool not_null_free = !toop->can_be_value_type();
  bool not_flattenable = !ValueArrayFlatten || not_null_free || (toop->is_valuetypeptr() && !toop->value_klass()->flatten_array());
  if (EnableValhalla && not_flattenable) {
    // Check if obj has been loaded from an array
    obj = obj->isa_DecodeN() ? obj->in(1) : obj;
    Node* array = NULL;
    if (obj->isa_Load()) {
      Node* address = obj->in(MemNode::Address);
      if (address->isa_AddP()) {
        array = address->as_AddP()->in(AddPNode::Base);
      }
    } else if (obj->is_Phi()) {
      Node* region = obj->in(0);
      if (region->req() == 3 && region->in(1) != NULL && region->in(1)->in(0) != NULL) {
        IfNode* iff = region->in(1)->in(0)->isa_If();
        if (iff != NULL) {
          iff->is_flattened_array_check(&_gvn, array);
        }
      }
    }
    if (array != NULL) {
      const TypeAryPtr* ary_t = _gvn.type(array)->isa_aryptr();
      if (ary_t != NULL) {
        if (!ary_t->is_not_null_free() && not_null_free) {
          // Casting array element to a non-inline-type, mark array as not null-free.
          Node* cast = _gvn.transform(new CheckCastPPNode(control(), array, ary_t->cast_to_not_null_free()));
          replace_in_map(array, cast);
        } else if (!ary_t->is_not_flat()) {
          // Casting array element to a non-flattenable type, mark array as not flat.
          Node* cast = _gvn.transform(new CheckCastPPNode(control(), array, ary_t->cast_to_not_flat()));
          replace_in_map(array, cast);
        }
      }
    }
  }

  if (!is_value) {
    res = record_profiled_receiver_for_speculation(res);
    if (toop->is_valuetypeptr() && toop->value_klass()->is_scalarizable() && !gvn().type(res)->maybe_null()) {
      res = ValueTypeNode::make_from_oop(this, res, toop->value_klass());
    }
  }
  return res;
}

Node* GraphKit::is_always_locked(Node* obj) {
  Node* mark_addr = basic_plus_adr(obj, oopDesc::mark_offset_in_bytes());
  Node* mark = make_load(NULL, mark_addr, TypeX_X, TypeX_X->basic_type(), MemNode::unordered);
  Node* value_mask = _gvn.MakeConX(markWord::always_locked_pattern);
  return _gvn.transform(new AndXNode(mark, value_mask));
}

Node* GraphKit::is_value_mirror(Node* mirror) {
  Node* p = basic_plus_adr(mirror, java_lang_Class::inline_mirror_offset_in_bytes());
  Node* inline_mirror = access_load_at(mirror, p, _gvn.type(p)->is_ptr(), TypeInstPtr::MIRROR->cast_to_ptr_type(TypePtr::BotPTR), T_OBJECT, IN_HEAP);
  Node* cmp = _gvn.transform(new CmpPNode(mirror, inline_mirror));
  return _gvn.transform(new BoolNode(cmp, BoolTest::eq));
}

// Deoptimize if 'obj' is a value type
void GraphKit::gen_value_type_guard(Node* obj, int nargs) {
  assert(EnableValhalla, "should only be used if value types are enabled");
  Node* bol = NULL;
  if (obj->is_ValueTypeBase()) {
    bol = intcon(0);
  } else {
    Node* is_value = is_always_locked(obj);
    Node* value_mask = _gvn.MakeConX(markWord::always_locked_pattern);
    Node* cmp = _gvn.transform(new CmpXNode(is_value, value_mask));
    bol = _gvn.transform(new BoolNode(cmp, BoolTest::ne));
  }
  { BuildCutout unless(this, bol, PROB_MAX);
    inc_sp(nargs);
    uncommon_trap(Deoptimization::Reason_class_check,
                  Deoptimization::Action_none);
  }
}

// Check if 'ary' is a null-free value type array
Node* GraphKit::gen_null_free_array_check(Node* ary) {
  assert(EnableValhalla, "should only be used if value types are enabled");
  // Extract null free property from klass pointer
  Node* k_adr = basic_plus_adr(ary, oopDesc::klass_offset_in_bytes());
  const TypePtr* k_adr_type = k_adr->bottom_type()->isa_ptr();
  Node* klass = NULL;
  if (k_adr_type->is_ptr_to_narrowklass()) {
    klass = _gvn.transform(new LoadNKlassNode(NULL, immutable_memory(), k_adr, TypeInstPtr::KLASS, TypeKlassPtr::OBJECT->make_narrowklass(), MemNode::unordered));
  } else {
    klass = _gvn.transform(new LoadKlassNode(NULL, immutable_memory(), k_adr, TypeInstPtr::KLASS, TypeKlassPtr::OBJECT, MemNode::unordered));
  }
  Node* null_free = _gvn.transform(new GetNullFreePropertyNode(klass));
  Node* cmp = NULL;
  if (_gvn.type(klass)->isa_klassptr()) {
    cmp = _gvn.transform(new CmpLNode(null_free, zerocon(T_LONG)));
  } else {
    cmp = _gvn.transform(new CmpINode(null_free, zerocon(T_INT)));
  }
  return _gvn.transform(new BoolNode(cmp, BoolTest::eq));
}

Node* GraphKit::gen_flattened_array_test(Node* ary) {
  assert(EnableValhalla, "should only be used if value types are enabled");
  // Extract flattened property from klass pointer
  Node* k_adr = basic_plus_adr(ary, oopDesc::klass_offset_in_bytes());
  const TypePtr* k_adr_type = k_adr->bottom_type()->isa_ptr();
  Node* klass = NULL;
  if (k_adr_type->is_ptr_to_narrowklass()) {
    klass = _gvn.transform(new LoadNKlassNode(NULL, immutable_memory(), k_adr, TypeInstPtr::KLASS, TypeKlassPtr::OBJECT->make_narrowklass(), MemNode::unordered));
  } else {
    klass = _gvn.transform(new LoadKlassNode(NULL, immutable_memory(), k_adr, TypeInstPtr::KLASS, TypeKlassPtr::OBJECT, MemNode::unordered));
  }
  return _gvn.transform(new GetFlattenedPropertyNode(klass));
}

// Deoptimize if 'ary' is a null-free value type array and 'val' is null
Node* GraphKit::gen_value_array_null_guard(Node* ary, Node* val, int nargs, bool safe_for_replace) {
  const Type* val_t = _gvn.type(val);
  if (val->is_ValueType() || !TypePtr::NULL_PTR->higher_equal(val_t)) {
    return ary; // Never null
  }
  RegionNode* region = new RegionNode(3);
  Node* null_ctl = top();
  null_check_oop(val, &null_ctl);
  if (null_ctl != top()) {
    PreserveJVMState pjvms(this);
    set_control(null_ctl);
    // Deoptimize if null-free array
    Node* bol = gen_null_free_array_check(ary);
    { BuildCutout unless(this, bol, PROB_MAX);
      inc_sp(nargs);
      uncommon_trap(Deoptimization::Reason_null_check,
                    Deoptimization::Action_none);
    }
    region->init_req(1, control());
  }
  region->init_req(2, control());
  set_control(_gvn.transform(region));
  record_for_igvn(region);
  const TypeAryPtr* ary_t = _gvn.type(ary)->is_aryptr();
  if (val_t == TypePtr::NULL_PTR && !ary_t->is_not_null_free()) {
    // Since we were just successfully storing null, the array can't be null free.
    ary_t = ary_t->cast_to_not_null_free();
    Node* cast = _gvn.transform(new CheckCastPPNode(control(), ary, ary_t));
    if (safe_for_replace) {
      replace_in_map(ary, cast);
    }
    ary = cast;
  }
  return ary;
}

Node* GraphKit::load_lh_array_tag(Node* kls) {
  Node* lhp = basic_plus_adr(kls, in_bytes(Klass::layout_helper_offset()));
  Node* layout_val = _gvn.transform(LoadNode::make(_gvn, NULL, immutable_memory(), lhp, lhp->bottom_type()->is_ptr(), TypeInt::INT, T_INT, MemNode::unordered));

  return _gvn.transform(new RShiftINode(layout_val, intcon(Klass::_lh_array_tag_shift)));
}


Node* GraphKit::gen_lh_array_test(Node* kls, unsigned int lh_value) {
  Node* layout_val = load_lh_array_tag(kls);
  Node* cmp = _gvn.transform(new CmpINode(layout_val, intcon(lh_value)));
  return cmp;
}


//------------------------------next_monitor-----------------------------------
// What number should be given to the next monitor?
int GraphKit::next_monitor() {
  int current = jvms()->monitor_depth()* C->sync_stack_slots();
  int next = current + C->sync_stack_slots();
  // Keep the toplevel high water mark current:
  if (C->fixed_slots() < next)  C->set_fixed_slots(next);
  return current;
}

//------------------------------insert_mem_bar---------------------------------
// Memory barrier to avoid floating things around
// The membar serves as a pinch point between both control and all memory slices.
Node* GraphKit::insert_mem_bar(int opcode, Node* precedent) {
  MemBarNode* mb = MemBarNode::make(C, opcode, Compile::AliasIdxBot, precedent);
  mb->init_req(TypeFunc::Control, control());
  mb->init_req(TypeFunc::Memory,  reset_memory());
  Node* membar = _gvn.transform(mb);
  set_control(_gvn.transform(new ProjNode(membar, TypeFunc::Control)));
  set_all_memory_call(membar);
  return membar;
}

//-------------------------insert_mem_bar_volatile----------------------------
// Memory barrier to avoid floating things around
// The membar serves as a pinch point between both control and memory(alias_idx).
// If you want to make a pinch point on all memory slices, do not use this
// function (even with AliasIdxBot); use insert_mem_bar() instead.
Node* GraphKit::insert_mem_bar_volatile(int opcode, int alias_idx, Node* precedent) {
  // When Parse::do_put_xxx updates a volatile field, it appends a series
  // of MemBarVolatile nodes, one for *each* volatile field alias category.
  // The first membar is on the same memory slice as the field store opcode.
  // This forces the membar to follow the store.  (Bug 6500685 broke this.)
  // All the other membars (for other volatile slices, including AliasIdxBot,
  // which stands for all unknown volatile slices) are control-dependent
  // on the first membar.  This prevents later volatile loads or stores
  // from sliding up past the just-emitted store.

  MemBarNode* mb = MemBarNode::make(C, opcode, alias_idx, precedent);
  mb->set_req(TypeFunc::Control,control());
  if (alias_idx == Compile::AliasIdxBot) {
    mb->set_req(TypeFunc::Memory, merged_memory()->base_memory());
  } else {
    assert(!(opcode == Op_Initialize && alias_idx != Compile::AliasIdxRaw), "fix caller");
    mb->set_req(TypeFunc::Memory, memory(alias_idx));
  }
  Node* membar = _gvn.transform(mb);
  set_control(_gvn.transform(new ProjNode(membar, TypeFunc::Control)));
  if (alias_idx == Compile::AliasIdxBot) {
    merged_memory()->set_base_memory(_gvn.transform(new ProjNode(membar, TypeFunc::Memory)));
  } else {
    set_memory(_gvn.transform(new ProjNode(membar, TypeFunc::Memory)),alias_idx);
  }
  return membar;
}

//------------------------------shared_lock------------------------------------
// Emit locking code.
FastLockNode* GraphKit::shared_lock(Node* obj) {
  // bci is either a monitorenter bc or InvocationEntryBci
  // %%% SynchronizationEntryBCI is redundant; use InvocationEntryBci in interfaces
  assert(SynchronizationEntryBCI == InvocationEntryBci, "");

  if( !GenerateSynchronizationCode )
    return NULL;                // Not locking things?

  if (stopped())                // Dead monitor?
    return NULL;

  assert(dead_locals_are_killed(), "should kill locals before sync. point");

  obj = access_resolve(obj, ACCESS_READ | ACCESS_WRITE);

  // Box the stack location
  Node* box = _gvn.transform(new BoxLockNode(next_monitor()));
  Node* mem = reset_memory();

  FastLockNode * flock = _gvn.transform(new FastLockNode(0, obj, box) )->as_FastLock();
  if (UseBiasedLocking && PrintPreciseBiasedLockingStatistics) {
    // Create the counters for this fast lock.
    flock->create_lock_counter(sync_jvms()); // sync_jvms used to get current bci
  }

  // Create the rtm counters for this fast lock if needed.
  flock->create_rtm_lock_counter(sync_jvms()); // sync_jvms used to get current bci

  // Add monitor to debug info for the slow path.  If we block inside the
  // slow path and de-opt, we need the monitor hanging around
  map()->push_monitor( flock );

  const TypeFunc *tf = LockNode::lock_type();
  LockNode *lock = new LockNode(C, tf);

  lock->init_req( TypeFunc::Control, control() );
  lock->init_req( TypeFunc::Memory , mem );
  lock->init_req( TypeFunc::I_O    , top() )     ;   // does no i/o
  lock->init_req( TypeFunc::FramePtr, frameptr() );
  lock->init_req( TypeFunc::ReturnAdr, top() );

  lock->init_req(TypeFunc::Parms + 0, obj);
  lock->init_req(TypeFunc::Parms + 1, box);
  lock->init_req(TypeFunc::Parms + 2, flock);
  add_safepoint_edges(lock);

  lock = _gvn.transform( lock )->as_Lock();

  // lock has no side-effects, sets few values
  set_predefined_output_for_runtime_call(lock, mem, TypeRawPtr::BOTTOM);

  insert_mem_bar(Op_MemBarAcquireLock);

  // Add this to the worklist so that the lock can be eliminated
  record_for_igvn(lock);

#ifndef PRODUCT
  if (PrintLockStatistics) {
    // Update the counter for this lock.  Don't bother using an atomic
    // operation since we don't require absolute accuracy.
    lock->create_lock_counter(map()->jvms());
    increment_counter(lock->counter()->addr());
  }
#endif

  return flock;
}


//------------------------------shared_unlock----------------------------------
// Emit unlocking code.
void GraphKit::shared_unlock(Node* box, Node* obj) {
  // bci is either a monitorenter bc or InvocationEntryBci
  // %%% SynchronizationEntryBCI is redundant; use InvocationEntryBci in interfaces
  assert(SynchronizationEntryBCI == InvocationEntryBci, "");

  if( !GenerateSynchronizationCode )
    return;
  if (stopped()) {               // Dead monitor?
    map()->pop_monitor();        // Kill monitor from debug info
    return;
  }
  assert(!obj->is_ValueTypeBase(), "should not unlock on value type");

  // Memory barrier to avoid floating things down past the locked region
  insert_mem_bar(Op_MemBarReleaseLock);

  const TypeFunc *tf = OptoRuntime::complete_monitor_exit_Type();
  UnlockNode *unlock = new UnlockNode(C, tf);
#ifdef ASSERT
  unlock->set_dbg_jvms(sync_jvms());
#endif
  uint raw_idx = Compile::AliasIdxRaw;
  unlock->init_req( TypeFunc::Control, control() );
  unlock->init_req( TypeFunc::Memory , memory(raw_idx) );
  unlock->init_req( TypeFunc::I_O    , top() )     ;   // does no i/o
  unlock->init_req( TypeFunc::FramePtr, frameptr() );
  unlock->init_req( TypeFunc::ReturnAdr, top() );

  unlock->init_req(TypeFunc::Parms + 0, obj);
  unlock->init_req(TypeFunc::Parms + 1, box);
  unlock = _gvn.transform(unlock)->as_Unlock();

  Node* mem = reset_memory();

  // unlock has no side-effects, sets few values
  set_predefined_output_for_runtime_call(unlock, mem, TypeRawPtr::BOTTOM);

  // Kill monitor from debug info
  map()->pop_monitor( );
}

//-------------------------------get_layout_helper-----------------------------
// If the given klass is a constant or known to be an array,
// fetch the constant layout helper value into constant_value
// and return (Node*)NULL.  Otherwise, load the non-constant
// layout helper value, and return the node which represents it.
// This two-faced routine is useful because allocation sites
// almost always feature constant types.
Node* GraphKit::get_layout_helper(Node* klass_node, jint& constant_value) {
  const TypeKlassPtr* inst_klass = _gvn.type(klass_node)->isa_klassptr();
  if (!StressReflectiveCode && inst_klass != NULL) {
    ciKlass* klass = inst_klass->klass();
    assert(klass != NULL, "klass should not be NULL");
    bool    xklass = inst_klass->klass_is_exact();
    bool can_be_flattened = false;
    if (ValueArrayFlatten && klass->is_obj_array_klass()) {
      ciKlass* elem = klass->as_obj_array_klass()->element_klass();
      can_be_flattened = elem->is_java_lang_Object() || elem->is_interface() || (elem->is_valuetype() && !klass->as_array_klass()->storage_properties().is_null_free());
    }
    if (xklass || (klass->is_array_klass() && !can_be_flattened)) {
      jint lhelper = klass->layout_helper();
      if (lhelper != Klass::_lh_neutral_value) {
        constant_value = lhelper;
        return (Node*) NULL;
      }
    }
  }
  constant_value = Klass::_lh_neutral_value;  // put in a known value
  Node* lhp = basic_plus_adr(klass_node, klass_node, in_bytes(Klass::layout_helper_offset()));
  return make_load(NULL, lhp, TypeInt::INT, T_INT, MemNode::unordered);
}

// We just put in an allocate/initialize with a big raw-memory effect.
// Hook selected additional alias categories on the initialization.
static void hook_memory_on_init(GraphKit& kit, int alias_idx,
                                MergeMemNode* init_in_merge,
                                Node* init_out_raw) {
  DEBUG_ONLY(Node* init_in_raw = init_in_merge->base_memory());
  assert(init_in_merge->memory_at(alias_idx) == init_in_raw, "");

  Node* prevmem = kit.memory(alias_idx);
  init_in_merge->set_memory_at(alias_idx, prevmem);
  kit.set_memory(init_out_raw, alias_idx);
}

//---------------------------set_output_for_allocation-------------------------
Node* GraphKit::set_output_for_allocation(AllocateNode* alloc,
                                          const TypeOopPtr* oop_type,
                                          bool deoptimize_on_exception) {
  int rawidx = Compile::AliasIdxRaw;
  alloc->set_req( TypeFunc::FramePtr, frameptr() );
  add_safepoint_edges(alloc);
  Node* allocx = _gvn.transform(alloc);
  set_control( _gvn.transform(new ProjNode(allocx, TypeFunc::Control) ) );
  // create memory projection for i_o
  set_memory ( _gvn.transform( new ProjNode(allocx, TypeFunc::Memory, true) ), rawidx );
  make_slow_call_ex(allocx, env()->Throwable_klass(), true, deoptimize_on_exception);

  // create a memory projection as for the normal control path
  Node* malloc = _gvn.transform(new ProjNode(allocx, TypeFunc::Memory));
  set_memory(malloc, rawidx);

  // a normal slow-call doesn't change i_o, but an allocation does
  // we create a separate i_o projection for the normal control path
  set_i_o(_gvn.transform( new ProjNode(allocx, TypeFunc::I_O, false) ) );
  Node* rawoop = _gvn.transform( new ProjNode(allocx, TypeFunc::Parms) );

  // put in an initialization barrier
  InitializeNode* init = insert_mem_bar_volatile(Op_Initialize, rawidx,
                                                 rawoop)->as_Initialize();
  assert(alloc->initialization() == init,  "2-way macro link must work");
  assert(init ->allocation()     == alloc, "2-way macro link must work");
  {
    // Extract memory strands which may participate in the new object's
    // initialization, and source them from the new InitializeNode.
    // This will allow us to observe initializations when they occur,
    // and link them properly (as a group) to the InitializeNode.
    assert(init->in(InitializeNode::Memory) == malloc, "");
    MergeMemNode* minit_in = MergeMemNode::make(malloc);
    init->set_req(InitializeNode::Memory, minit_in);
    record_for_igvn(minit_in); // fold it up later, if possible
    _gvn.set_type(minit_in, Type::MEMORY);
    Node* minit_out = memory(rawidx);
    assert(minit_out->is_Proj() && minit_out->in(0) == init, "");
    // Add an edge in the MergeMem for the header fields so an access
    // to one of those has correct memory state
    set_memory(minit_out, C->get_alias_index(oop_type->add_offset(oopDesc::mark_offset_in_bytes())));
    set_memory(minit_out, C->get_alias_index(oop_type->add_offset(oopDesc::klass_offset_in_bytes())));
    if (oop_type->isa_aryptr()) {
      const TypeAryPtr* arytype = oop_type->is_aryptr();
      if (arytype->klass()->is_value_array_klass()) {
        // Initially all flattened array accesses share a single slice
        // but that changes after parsing. Prepare the memory graph so
        // it can optimize flattened array accesses properly once they
        // don't share a single slice.
        assert(C->flattened_accesses_share_alias(), "should be set at parse time");
        C->set_flattened_accesses_share_alias(false);
        ciValueArrayKlass* vak = arytype->klass()->as_value_array_klass();
        ciValueKlass* vk = vak->element_klass()->as_value_klass();
        for (int i = 0, len = vk->nof_nonstatic_fields(); i < len; i++) {
          ciField* field = vk->nonstatic_field_at(i);
          if (field->offset() >= TrackedInitializationLimit * HeapWordSize)
            continue;  // do not bother to track really large numbers of fields
          int off_in_vt = field->offset() - vk->first_field_offset();
          const TypePtr* adr_type = arytype->with_field_offset(off_in_vt)->add_offset(Type::OffsetBot);
          int fieldidx = C->get_alias_index(adr_type, true);
          hook_memory_on_init(*this, fieldidx, minit_in, minit_out);
        }
        C->set_flattened_accesses_share_alias(true);
        hook_memory_on_init(*this, C->get_alias_index(TypeAryPtr::VALUES), minit_in, minit_out);
      } else {
        const TypePtr* telemref = oop_type->add_offset(Type::OffsetBot);
        int            elemidx  = C->get_alias_index(telemref);
        hook_memory_on_init(*this, elemidx, minit_in, minit_out);
      }
    } else if (oop_type->isa_instptr()) {
      set_memory(minit_out, C->get_alias_index(oop_type)); // mark word
      ciInstanceKlass* ik = oop_type->klass()->as_instance_klass();
      for (int i = 0, len = ik->nof_nonstatic_fields(); i < len; i++) {
        ciField* field = ik->nonstatic_field_at(i);
        if (field->offset() >= TrackedInitializationLimit * HeapWordSize)
          continue;  // do not bother to track really large numbers of fields
        // Find (or create) the alias category for this field:
        int fieldidx = C->alias_type(field)->index();
        hook_memory_on_init(*this, fieldidx, minit_in, minit_out);
      }
    }
  }

  // Cast raw oop to the real thing...
  Node* javaoop = new CheckCastPPNode(control(), rawoop, oop_type);
  javaoop = _gvn.transform(javaoop);
  C->set_recent_alloc(control(), javaoop);
  assert(just_allocated_object(control()) == javaoop, "just allocated");

#ifdef ASSERT
  { // Verify that the AllocateNode::Ideal_allocation recognizers work:
    assert(AllocateNode::Ideal_allocation(rawoop, &_gvn) == alloc,
           "Ideal_allocation works");
    assert(AllocateNode::Ideal_allocation(javaoop, &_gvn) == alloc,
           "Ideal_allocation works");
    if (alloc->is_AllocateArray()) {
      assert(AllocateArrayNode::Ideal_array_allocation(rawoop, &_gvn) == alloc->as_AllocateArray(),
             "Ideal_allocation works");
      assert(AllocateArrayNode::Ideal_array_allocation(javaoop, &_gvn) == alloc->as_AllocateArray(),
             "Ideal_allocation works");
    } else {
      assert(alloc->in(AllocateNode::ALength)->is_top(), "no length, please");
    }
  }
#endif //ASSERT

  return javaoop;
}

//---------------------------new_instance--------------------------------------
// This routine takes a klass_node which may be constant (for a static type)
// or may be non-constant (for reflective code).  It will work equally well
// for either, and the graph will fold nicely if the optimizer later reduces
// the type to a constant.
// The optional arguments are for specialized use by intrinsics:
//  - If 'extra_slow_test' if not null is an extra condition for the slow-path.
//  - If 'return_size_val', report the the total object size to the caller.
//  - deoptimize_on_exception controls how Java exceptions are handled (rethrow vs deoptimize)
Node* GraphKit::new_instance(Node* klass_node,
                             Node* extra_slow_test,
                             Node* *return_size_val,
                             bool deoptimize_on_exception,
                             ValueTypeBaseNode* value_node) {
  // Compute size in doublewords
  // The size is always an integral number of doublewords, represented
  // as a positive bytewise size stored in the klass's layout_helper.
  // The layout_helper also encodes (in a low bit) the need for a slow path.
  jint  layout_con = Klass::_lh_neutral_value;
  Node* layout_val = get_layout_helper(klass_node, layout_con);
  bool  layout_is_con = (layout_val == NULL);

  if (extra_slow_test == NULL)  extra_slow_test = intcon(0);
  // Generate the initial go-slow test.  It's either ALWAYS (return a
  // Node for 1) or NEVER (return a NULL) or perhaps (in the reflective
  // case) a computed value derived from the layout_helper.
  Node* initial_slow_test = NULL;
  if (layout_is_con) {
    assert(!StressReflectiveCode, "stress mode does not use these paths");
    bool must_go_slow = Klass::layout_helper_needs_slow_path(layout_con);
    initial_slow_test = must_go_slow ? intcon(1) : extra_slow_test;
  } else {   // reflective case
    // This reflective path is used by Unsafe.allocateInstance.
    // (It may be stress-tested by specifying StressReflectiveCode.)
    // Basically, we want to get into the VM is there's an illegal argument.
    Node* bit = intcon(Klass::_lh_instance_slow_path_bit);
    initial_slow_test = _gvn.transform( new AndINode(layout_val, bit) );
    if (extra_slow_test != intcon(0)) {
      initial_slow_test = _gvn.transform( new OrINode(initial_slow_test, extra_slow_test) );
    }
    // (Macro-expander will further convert this to a Bool, if necessary.)
  }

  // Find the size in bytes.  This is easy; it's the layout_helper.
  // The size value must be valid even if the slow path is taken.
  Node* size = NULL;
  if (layout_is_con) {
    size = MakeConX(Klass::layout_helper_size_in_bytes(layout_con));
  } else {   // reflective case
    // This reflective path is used by clone and Unsafe.allocateInstance.
    size = ConvI2X(layout_val);

    // Clear the low bits to extract layout_helper_size_in_bytes:
    assert((int)Klass::_lh_instance_slow_path_bit < BytesPerLong, "clear bit");
    Node* mask = MakeConX(~ (intptr_t)right_n_bits(LogBytesPerLong));
    size = _gvn.transform( new AndXNode(size, mask) );
  }
  if (return_size_val != NULL) {
    (*return_size_val) = size;
  }

  // This is a precise notnull oop of the klass.
  // (Actually, it need not be precise if this is a reflective allocation.)
  // It's what we cast the result to.
  const TypeKlassPtr* tklass = _gvn.type(klass_node)->isa_klassptr();
  if (!tklass)  tklass = TypeKlassPtr::OBJECT;
  const TypeOopPtr* oop_type = tklass->as_instance_type();

  // Now generate allocation code

  // The entire memory state is needed for slow path of the allocation
  // since GC and deoptimization can happen.
  Node *mem = reset_memory();
  set_all_memory(mem); // Create new memory state

  AllocateNode* alloc = new AllocateNode(C, AllocateNode::alloc_type(Type::TOP),
                                         control(), mem, i_o(),
                                         size, klass_node,
                                         initial_slow_test, value_node);

  return set_output_for_allocation(alloc, oop_type, deoptimize_on_exception);
}

// With compressed oops, the 64 bit init value for non flattened value
// arrays is built from 2 32 bit compressed oops
static Node* raw_default_for_coops(Node* default_value, GraphKit& kit) {
  Node* lower = kit.gvn().transform(new CastP2XNode(kit.control(), default_value));
  Node* upper = kit.gvn().transform(new LShiftLNode(lower, kit.intcon(32)));
  return kit.gvn().transform(new OrLNode(lower, upper));
}

//-------------------------------new_array-------------------------------------
// helper for newarray and anewarray
// The 'length' parameter is (obviously) the length of the array.
// See comments on new_instance for the meaning of the other arguments.
Node* GraphKit::new_array(Node* klass_node,     // array klass (maybe variable)
                          Node* length,         // number of array elements
                          int   nargs,          // number of arguments to push back for uncommon trap
                          Node* *return_size_val,
                          bool deoptimize_on_exception,
                          Node* elem_mirror) {
  jint  layout_con = Klass::_lh_neutral_value;
  Node* layout_val = get_layout_helper(klass_node, layout_con);
  bool  layout_is_con = (layout_val == NULL);

  if (!layout_is_con && !StressReflectiveCode &&
      !too_many_traps(Deoptimization::Reason_class_check)) {
    // This is a reflective array creation site.
    // Optimistically assume that it is a subtype of Object[],
    // so that we can fold up all the address arithmetic.
    layout_con = Klass::array_layout_helper(T_OBJECT);
    Node* cmp_lh = _gvn.transform( new CmpINode(layout_val, intcon(layout_con)) );
    Node* bol_lh = _gvn.transform( new BoolNode(cmp_lh, BoolTest::eq) );
    { BuildCutout unless(this, bol_lh, PROB_MAX);
      inc_sp(nargs);
      uncommon_trap(Deoptimization::Reason_class_check,
                    Deoptimization::Action_maybe_recompile);
    }
    layout_val = NULL;
    layout_is_con = true;
  }

  // Generate the initial go-slow test.  Make sure we do not overflow
  // if length is huge (near 2Gig) or negative!  We do not need
  // exact double-words here, just a close approximation of needed
  // double-words.  We can't add any offset or rounding bits, lest we
  // take a size -1 of bytes and make it positive.  Use an unsigned
  // compare, so negative sizes look hugely positive.
  int fast_size_limit = FastAllocateSizeLimit;
  if (layout_is_con) {
    assert(!StressReflectiveCode, "stress mode does not use these paths");
    // Increase the size limit if we have exact knowledge of array type.
    int log2_esize = Klass::layout_helper_log2_element_size(layout_con);
    fast_size_limit <<= MAX2(LogBytesPerLong - log2_esize, 0);
  }

  Node* initial_slow_cmp  = _gvn.transform( new CmpUNode( length, intcon( fast_size_limit ) ) );
  Node* initial_slow_test = _gvn.transform( new BoolNode( initial_slow_cmp, BoolTest::gt ) );

  // --- Size Computation ---
  // array_size = round_to_heap(array_header + (length << elem_shift));
  // where round_to_heap(x) == align_to(x, MinObjAlignmentInBytes)
  // and align_to(x, y) == ((x + y-1) & ~(y-1))
  // The rounding mask is strength-reduced, if possible.
  int round_mask = MinObjAlignmentInBytes - 1;
  Node* header_size = NULL;
  int   header_size_min  = arrayOopDesc::base_offset_in_bytes(T_BYTE);
  // (T_BYTE has the weakest alignment and size restrictions...)
  if (layout_is_con) {
    int       hsize  = Klass::layout_helper_header_size(layout_con);
    int       eshift = Klass::layout_helper_log2_element_size(layout_con);
    bool is_value_array = Klass::layout_helper_is_valueArray(layout_con);
    if ((round_mask & ~right_n_bits(eshift)) == 0)
      round_mask = 0;  // strength-reduce it if it goes away completely
    assert(is_value_array || (hsize & right_n_bits(eshift)) == 0, "hsize is pre-rounded");
    assert(header_size_min <= hsize, "generic minimum is smallest");
    header_size_min = hsize;
    header_size = intcon(hsize + round_mask);
  } else {
    Node* hss   = intcon(Klass::_lh_header_size_shift);
    Node* hsm   = intcon(Klass::_lh_header_size_mask);
    Node* hsize = _gvn.transform( new URShiftINode(layout_val, hss) );
    hsize       = _gvn.transform( new AndINode(hsize, hsm) );
    Node* mask  = intcon(round_mask);
    header_size = _gvn.transform( new AddINode(hsize, mask) );
  }

  Node* elem_shift = NULL;
  if (layout_is_con) {
    int eshift = Klass::layout_helper_log2_element_size(layout_con);
    if (eshift != 0)
      elem_shift = intcon(eshift);
  } else {
    // There is no need to mask or shift this value.
    // The semantics of LShiftINode include an implicit mask to 0x1F.
    assert(Klass::_lh_log2_element_size_shift == 0, "use shift in place");
    elem_shift = layout_val;
  }

  // Transition to native address size for all offset calculations:
  Node* lengthx = ConvI2X(length);
  Node* headerx = ConvI2X(header_size);
#ifdef _LP64
  { const TypeInt* tilen = _gvn.find_int_type(length);
    if (tilen != NULL && tilen->_lo < 0) {
      // Add a manual constraint to a positive range.  Cf. array_element_address.
      jint size_max = fast_size_limit;
      if (size_max > tilen->_hi)  size_max = tilen->_hi;
      const TypeInt* tlcon = TypeInt::make(0, size_max, Type::WidenMin);

      // Only do a narrow I2L conversion if the range check passed.
      IfNode* iff = new IfNode(control(), initial_slow_test, PROB_MIN, COUNT_UNKNOWN);
      _gvn.transform(iff);
      RegionNode* region = new RegionNode(3);
      _gvn.set_type(region, Type::CONTROL);
      lengthx = new PhiNode(region, TypeLong::LONG);
      _gvn.set_type(lengthx, TypeLong::LONG);

      // Range check passed. Use ConvI2L node with narrow type.
      Node* passed = IfFalse(iff);
      region->init_req(1, passed);
      // Make I2L conversion control dependent to prevent it from
      // floating above the range check during loop optimizations.
      lengthx->init_req(1, C->constrained_convI2L(&_gvn, length, tlcon, passed));

      // Range check failed. Use ConvI2L with wide type because length may be invalid.
      region->init_req(2, IfTrue(iff));
      lengthx->init_req(2, ConvI2X(length));

      set_control(region);
      record_for_igvn(region);
      record_for_igvn(lengthx);
    }
  }
#endif

  // Combine header size (plus rounding) and body size.  Then round down.
  // This computation cannot overflow, because it is used only in two
  // places, one where the length is sharply limited, and the other
  // after a successful allocation.
  Node* abody = lengthx;
  if (elem_shift != NULL)
    abody     = _gvn.transform( new LShiftXNode(lengthx, elem_shift) );
  Node* size  = _gvn.transform( new AddXNode(headerx, abody) );
  if (round_mask != 0) {
    Node* mask = MakeConX(~round_mask);
    size       = _gvn.transform( new AndXNode(size, mask) );
  }
  // else if round_mask == 0, the size computation is self-rounding

  if (return_size_val != NULL) {
    // This is the size
    (*return_size_val) = size;
  }

  // Now generate allocation code

  // The entire memory state is needed for slow path of the allocation
  // since GC and deoptimization can happen.
  Node *mem = reset_memory();
  set_all_memory(mem); // Create new memory state

  if (initial_slow_test->is_Bool()) {
    // Hide it behind a CMoveI, or else PhaseIdealLoop::split_up will get sick.
    initial_slow_test = initial_slow_test->as_Bool()->as_int_value(&_gvn);
  }

  const TypeOopPtr* ary_type = _gvn.type(klass_node)->is_klassptr()->as_instance_type();
  const TypeAryPtr* ary_ptr = ary_type->isa_aryptr();
  const Type* elem = NULL;
  ciKlass* elem_klass = NULL;

  // Compute default value and storage properties for value type arrays:
  // - null-ok:              MyValue.box[] (ciObjArrayKlass "[LMyValue")
  // - null-free:            MyValue.val[] (ciObjArrayKlass "[QMyValue")
  // - null-free, flattened: MyValue.val[] (ciValueArrayKlass "[QMyValue")
  Node* storage_properties = NULL;
  Node* default_value = NULL;
  Node* raw_default_value = NULL;
  int props_shift = UseCompressedClassPointers ? oopDesc::narrow_storage_props_shift : oopDesc::wide_storage_props_shift;
  if (ary_ptr != NULL && ary_ptr->klass_is_exact()) {
    // Array type is known
    elem = ary_ptr->elem();
    ciArrayKlass* ary_klass = ary_ptr->klass()->as_array_klass();
    elem_klass = ary_klass->element_klass();

    ArrayStorageProperties props = ary_klass->storage_properties();
    if (!props.is_empty() && elem_klass->is_valuetype()) {
      if (props.is_null_free() && !props.is_flattened()) {
        default_value = ValueTypeNode::default_oop(gvn(), elem_klass->as_value_klass());
        if (elem->isa_narrowoop()) {
          default_value = _gvn.transform(new EncodePNode(default_value, elem));
          raw_default_value = raw_default_for_coops(default_value, *this);
        } else {
          raw_default_value = _gvn.transform(new CastP2XNode(control(), default_value));
        }
      }
      storage_properties = MakeConX(props.encode<NOT_LP64(jint) LP64_ONLY(jlong)>(props_shift));
    }
  }

  if (EnableValhalla && (elem == NULL || (elem_klass != NULL && (elem_klass->is_java_lang_Object() || elem_klass->is_valuetype()) &&
                                          !ary_type->klass_is_exact()))) {
    // Array type is not known, compute default value and storage properties for initialization.
    assert(default_value == NULL && raw_default_value == NULL && storage_properties == NULL, "shouldn't be set yet");
    assert(elem_mirror != NULL, "should not be null");

    Node* r = new RegionNode(4);
    default_value = new PhiNode(r, TypeInstPtr::BOTTOM);
    storage_properties = new PhiNode(r, TypeX_X);

    Node* empty     = MakeConX(ArrayStorageProperties::empty.encode<NOT_LP64(jint) LP64_ONLY(jlong)>(props_shift));
    Node* null_free = MakeConX(ArrayStorageProperties::null_free.encode<NOT_LP64(jint) LP64_ONLY(jlong)>(props_shift));
    Node* flat      = MakeConX(ArrayStorageProperties::flattened_and_null_free.encode<NOT_LP64(jint) LP64_ONLY(jlong)>(props_shift));

    // Check if element mirror is a value mirror
    IfNode* iff = create_and_map_if(control(), is_value_mirror(elem_mirror), PROB_FAIR, COUNT_UNKNOWN);

    // Not a value mirror but a box mirror or not a value type array, initialize with all zero
    r->init_req(1, _gvn.transform(new IfFalseNode(iff)));
    default_value->init_req(1, null());
    storage_properties->init_req(1, empty);

    // Value mirror (= null-free), check if flattened
    set_control(_gvn.transform(new IfTrueNode(iff)));
    Node* cmp = gen_lh_array_test(klass_node, Klass::_lh_array_tag_vt_value);
    Node* bol = _gvn.transform(new BoolNode(cmp, BoolTest::eq));
    iff = create_and_map_if(control(), bol, PROB_FAIR, COUNT_UNKNOWN);

    // Flattened, initialize with all zero
    r->init_req(2, _gvn.transform(new IfTrueNode(iff)));
    default_value->init_req(2, null());
    storage_properties->init_req(2, flat);

    // Non-flattened, initialize with the default value
    set_control(_gvn.transform(new IfFalseNode(iff)));
    Node* p = basic_plus_adr(klass_node, in_bytes(ArrayKlass::element_klass_offset()));
    Node* eklass = _gvn.transform(LoadKlassNode::make(_gvn, control(), immutable_memory(), p, TypeInstPtr::KLASS));
    Node* adr_fixed_block_addr = basic_plus_adr(eklass, in_bytes(InstanceKlass::adr_valueklass_fixed_block_offset()));
    Node* adr_fixed_block = make_load(control(), adr_fixed_block_addr, TypeRawPtr::NOTNULL, T_ADDRESS, MemNode::unordered);
    Node* default_value_offset_addr = basic_plus_adr(adr_fixed_block, in_bytes(ValueKlass::default_value_offset_offset()));
    Node* default_value_offset = make_load(control(), default_value_offset_addr, TypeInt::INT, T_INT, MemNode::unordered);
    Node* default_value_addr = basic_plus_adr(elem_mirror, ConvI2X(default_value_offset));
    Node* val = access_load_at(elem_mirror, default_value_addr, _gvn.type(default_value_addr)->is_ptr(), TypeInstPtr::BOTTOM, T_OBJECT, IN_HEAP);
    r->init_req(3, control());
    default_value->init_req(3, val);
    storage_properties->init_req(3, null_free);

    set_control(_gvn.transform(r));
    default_value = _gvn.transform(default_value);
    storage_properties = _gvn.transform(storage_properties);
    if (UseCompressedOops) {
      default_value = _gvn.transform(new EncodePNode(default_value, default_value->bottom_type()->make_narrowoop()));
      raw_default_value = raw_default_for_coops(default_value, *this);
    } else {
      raw_default_value = _gvn.transform(new CastP2XNode(control(), default_value));
    }
  }

  // Create the AllocateArrayNode and its result projections
  AllocateArrayNode* alloc = new AllocateArrayNode(C, AllocateArrayNode::alloc_type(TypeInt::INT),
                                                   control(), mem, i_o(),
                                                   size, klass_node,
                                                   initial_slow_test,
                                                   length, default_value,
                                                   raw_default_value,
                                                   storage_properties);

  // Cast to correct type.  Note that the klass_node may be constant or not,
  // and in the latter case the actual array type will be inexact also.
  // (This happens via a non-constant argument to inline_native_newArray.)
  // In any case, the value of klass_node provides the desired array type.
  const TypeInt* length_type = _gvn.find_int_type(length);
  if (ary_type->isa_aryptr() && length_type != NULL) {
    // Try to get a better type than POS for the size
    ary_type = ary_type->is_aryptr()->cast_to_size(length_type);
  }

  Node* javaoop = set_output_for_allocation(alloc, ary_type, deoptimize_on_exception);

  // Cast length on remaining path to be as narrow as possible
  if (map()->find_edge(length) >= 0) {
    Node* ccast = alloc->make_ideal_length(ary_type, &_gvn);
    if (ccast != length) {
      _gvn.set_type_bottom(ccast);
      record_for_igvn(ccast);
      replace_in_map(length, ccast);
    }
  }

  return javaoop;
}

// The following "Ideal_foo" functions are placed here because they recognize
// the graph shapes created by the functions immediately above.

//---------------------------Ideal_allocation----------------------------------
// Given an oop pointer or raw pointer, see if it feeds from an AllocateNode.
AllocateNode* AllocateNode::Ideal_allocation(Node* ptr, PhaseTransform* phase) {
  if (ptr == NULL) {     // reduce dumb test in callers
    return NULL;
  }

  BarrierSetC2* bs = BarrierSet::barrier_set()->barrier_set_c2();
  ptr = bs->step_over_gc_barrier(ptr);

  if (ptr->is_CheckCastPP()) { // strip only one raw-to-oop cast
    ptr = ptr->in(1);
    if (ptr == NULL) return NULL;
  }
  // Return NULL for allocations with several casts:
  //   j.l.reflect.Array.newInstance(jobject, jint)
  //   Object.clone()
  // to keep more precise type from last cast.
  if (ptr->is_Proj()) {
    Node* allo = ptr->in(0);
    if (allo != NULL && allo->is_Allocate()) {
      return allo->as_Allocate();
    }
  }
  // Report failure to match.
  return NULL;
}

// Fancy version which also strips off an offset (and reports it to caller).
AllocateNode* AllocateNode::Ideal_allocation(Node* ptr, PhaseTransform* phase,
                                             intptr_t& offset) {
  Node* base = AddPNode::Ideal_base_and_offset(ptr, phase, offset);
  if (base == NULL)  return NULL;
  return Ideal_allocation(base, phase);
}

// Trace Initialize <- Proj[Parm] <- Allocate
AllocateNode* InitializeNode::allocation() {
  Node* rawoop = in(InitializeNode::RawAddress);
  if (rawoop->is_Proj()) {
    Node* alloc = rawoop->in(0);
    if (alloc->is_Allocate()) {
      return alloc->as_Allocate();
    }
  }
  return NULL;
}

// Trace Allocate -> Proj[Parm] -> Initialize
InitializeNode* AllocateNode::initialization() {
  ProjNode* rawoop = proj_out_or_null(AllocateNode::RawAddress);
  if (rawoop == NULL)  return NULL;
  for (DUIterator_Fast imax, i = rawoop->fast_outs(imax); i < imax; i++) {
    Node* init = rawoop->fast_out(i);
    if (init->is_Initialize()) {
      assert(init->as_Initialize()->allocation() == this, "2-way link");
      return init->as_Initialize();
    }
  }
  return NULL;
}

//----------------------------- loop predicates ---------------------------

//------------------------------add_predicate_impl----------------------------
void GraphKit::add_predicate_impl(Deoptimization::DeoptReason reason, int nargs) {
  // Too many traps seen?
  if (too_many_traps(reason)) {
#ifdef ASSERT
    if (TraceLoopPredicate) {
      int tc = C->trap_count(reason);
      tty->print("too many traps=%s tcount=%d in ",
                    Deoptimization::trap_reason_name(reason), tc);
      method()->print(); // which method has too many predicate traps
      tty->cr();
    }
#endif
    // We cannot afford to take more traps here,
    // do not generate predicate.
    return;
  }

  Node *cont    = _gvn.intcon(1);
  Node* opq     = _gvn.transform(new Opaque1Node(C, cont));
  Node *bol     = _gvn.transform(new Conv2BNode(opq));
  IfNode* iff   = create_and_map_if(control(), bol, PROB_MAX, COUNT_UNKNOWN);
  Node* iffalse = _gvn.transform(new IfFalseNode(iff));
  C->add_predicate_opaq(opq);
  {
    PreserveJVMState pjvms(this);
    set_control(iffalse);
    inc_sp(nargs);
    uncommon_trap(reason, Deoptimization::Action_maybe_recompile);
  }
  Node* iftrue = _gvn.transform(new IfTrueNode(iff));
  set_control(iftrue);
}

//------------------------------add_predicate---------------------------------
void GraphKit::add_predicate(int nargs) {
  if (UseLoopPredicate) {
    add_predicate_impl(Deoptimization::Reason_predicate, nargs);
  }
  if (UseProfiledLoopPredicate) {
    add_predicate_impl(Deoptimization::Reason_profile_predicate, nargs);
  }
  // loop's limit check predicate should be near the loop.
  add_predicate_impl(Deoptimization::Reason_loop_limit_check, nargs);
}

void GraphKit::sync_kit(IdealKit& ideal) {
  set_all_memory(ideal.merged_memory());
  set_i_o(ideal.i_o());
  set_control(ideal.ctrl());
}

void GraphKit::final_sync(IdealKit& ideal) {
  // Final sync IdealKit and graphKit.
  sync_kit(ideal);
}

Node* GraphKit::load_String_length(Node* str, bool set_ctrl) {
  Node* len = load_array_length(load_String_value(str, set_ctrl));
  Node* coder = load_String_coder(str, set_ctrl);
  // Divide length by 2 if coder is UTF16
  return _gvn.transform(new RShiftINode(len, coder));
}

Node* GraphKit::load_String_value(Node* str, bool set_ctrl) {
  int value_offset = java_lang_String::value_offset_in_bytes();
  const TypeInstPtr* string_type = TypeInstPtr::make(TypePtr::NotNull, C->env()->String_klass(),
                                                     false, NULL, Type::Offset(0), false);
  const TypePtr* value_field_type = string_type->add_offset(value_offset);
  const TypeAryPtr* value_type = TypeAryPtr::make(TypePtr::NotNull,
                                                  TypeAry::make(TypeInt::BYTE, TypeInt::POS, false, true, true),
                                                  ciTypeArrayKlass::make(T_BYTE), true, Type::Offset(0));
  Node* p = basic_plus_adr(str, str, value_offset);
  Node* load = access_load_at(str, p, value_field_type, value_type, T_OBJECT,
                              IN_HEAP | (set_ctrl ? C2_CONTROL_DEPENDENT_LOAD : 0) | MO_UNORDERED);
  return load;
}

Node* GraphKit::load_String_coder(Node* str, bool set_ctrl) {
  if (!CompactStrings) {
    return intcon(java_lang_String::CODER_UTF16);
  }
  int coder_offset = java_lang_String::coder_offset_in_bytes();
  const TypeInstPtr* string_type = TypeInstPtr::make(TypePtr::NotNull, C->env()->String_klass(),
                                                     false, NULL, Type::Offset(0), false);
  const TypePtr* coder_field_type = string_type->add_offset(coder_offset);

  Node* p = basic_plus_adr(str, str, coder_offset);
  Node* load = access_load_at(str, p, coder_field_type, TypeInt::BYTE, T_BYTE,
                              IN_HEAP | (set_ctrl ? C2_CONTROL_DEPENDENT_LOAD : 0) | MO_UNORDERED);
  return load;
}

void GraphKit::store_String_value(Node* str, Node* value) {
  int value_offset = java_lang_String::value_offset_in_bytes();
  const TypeInstPtr* string_type = TypeInstPtr::make(TypePtr::NotNull, C->env()->String_klass(),
                                                     false, NULL, Type::Offset(0), false);
  const TypePtr* value_field_type = string_type->add_offset(value_offset);

  access_store_at(str,  basic_plus_adr(str, value_offset), value_field_type,
                  value, TypeAryPtr::BYTES, T_OBJECT, IN_HEAP | MO_UNORDERED);
}

void GraphKit::store_String_coder(Node* str, Node* value) {
  int coder_offset = java_lang_String::coder_offset_in_bytes();
  const TypeInstPtr* string_type = TypeInstPtr::make(TypePtr::NotNull, C->env()->String_klass(),
                                                     false, NULL, Type::Offset(0), false);
  const TypePtr* coder_field_type = string_type->add_offset(coder_offset);

  access_store_at(str, basic_plus_adr(str, coder_offset), coder_field_type,
                  value, TypeInt::BYTE, T_BYTE, IN_HEAP | MO_UNORDERED);
}

// Capture src and dst memory state with a MergeMemNode
Node* GraphKit::capture_memory(const TypePtr* src_type, const TypePtr* dst_type) {
  if (src_type == dst_type) {
    // Types are equal, we don't need a MergeMemNode
    return memory(src_type);
  }
  MergeMemNode* merge = MergeMemNode::make(map()->memory());
  record_for_igvn(merge); // fold it up later, if possible
  int src_idx = C->get_alias_index(src_type);
  int dst_idx = C->get_alias_index(dst_type);
  merge->set_memory_at(src_idx, memory(src_idx));
  merge->set_memory_at(dst_idx, memory(dst_idx));
  return merge;
}

Node* GraphKit::compress_string(Node* src, const TypeAryPtr* src_type, Node* dst, Node* count) {
  assert(Matcher::match_rule_supported(Op_StrCompressedCopy), "Intrinsic not supported");
  assert(src_type == TypeAryPtr::BYTES || src_type == TypeAryPtr::CHARS, "invalid source type");
  // If input and output memory types differ, capture both states to preserve
  // the dependency between preceding and subsequent loads/stores.
  // For example, the following program:
  //  StoreB
  //  compress_string
  //  LoadB
  // has this memory graph (use->def):
  //  LoadB -> compress_string -> CharMem
  //             ... -> StoreB -> ByteMem
  // The intrinsic hides the dependency between LoadB and StoreB, causing
  // the load to read from memory not containing the result of the StoreB.
  // The correct memory graph should look like this:
  //  LoadB -> compress_string -> MergeMem(CharMem, StoreB(ByteMem))
  Node* mem = capture_memory(src_type, TypeAryPtr::BYTES);
  StrCompressedCopyNode* str = new StrCompressedCopyNode(control(), mem, src, dst, count);
  Node* res_mem = _gvn.transform(new SCMemProjNode(str));
  set_memory(res_mem, TypeAryPtr::BYTES);
  return str;
}

void GraphKit::inflate_string(Node* src, Node* dst, const TypeAryPtr* dst_type, Node* count) {
  assert(Matcher::match_rule_supported(Op_StrInflatedCopy), "Intrinsic not supported");
  assert(dst_type == TypeAryPtr::BYTES || dst_type == TypeAryPtr::CHARS, "invalid dest type");
  // Capture src and dst memory (see comment in 'compress_string').
  Node* mem = capture_memory(TypeAryPtr::BYTES, dst_type);
  StrInflatedCopyNode* str = new StrInflatedCopyNode(control(), mem, src, dst, count);
  set_memory(_gvn.transform(str), dst_type);
}

void GraphKit::inflate_string_slow(Node* src, Node* dst, Node* start, Node* count) {
  /**
   * int i_char = start;
   * for (int i_byte = 0; i_byte < count; i_byte++) {
   *   dst[i_char++] = (char)(src[i_byte] & 0xff);
   * }
   */
  src = access_resolve(src, ACCESS_READ);
  dst = access_resolve(dst, ACCESS_WRITE);
  add_predicate();
  RegionNode* head = new RegionNode(3);
  head->init_req(1, control());
  gvn().set_type(head, Type::CONTROL);
  record_for_igvn(head);

  Node* i_byte = new PhiNode(head, TypeInt::INT);
  i_byte->init_req(1, intcon(0));
  gvn().set_type(i_byte, TypeInt::INT);
  record_for_igvn(i_byte);

  Node* i_char = new PhiNode(head, TypeInt::INT);
  i_char->init_req(1, start);
  gvn().set_type(i_char, TypeInt::INT);
  record_for_igvn(i_char);

  Node* mem = PhiNode::make(head, memory(TypeAryPtr::BYTES), Type::MEMORY, TypeAryPtr::BYTES);
  gvn().set_type(mem, Type::MEMORY);
  record_for_igvn(mem);
  set_control(head);
  set_memory(mem, TypeAryPtr::BYTES);
  Node* ch = load_array_element(control(), src, i_byte, TypeAryPtr::BYTES);
  Node* st = store_to_memory(control(), array_element_address(dst, i_char, T_BYTE),
                             AndI(ch, intcon(0xff)), T_CHAR, TypeAryPtr::BYTES, MemNode::unordered,
                             false, false, true /* mismatched */);

  IfNode* iff = create_and_map_if(head, Bool(CmpI(i_byte, count), BoolTest::lt), PROB_FAIR, COUNT_UNKNOWN);
  head->init_req(2, IfTrue(iff));
  mem->init_req(2, st);
  i_byte->init_req(2, AddI(i_byte, intcon(1)));
  i_char->init_req(2, AddI(i_char, intcon(2)));

  set_control(IfFalse(iff));
  set_memory(st, TypeAryPtr::BYTES);
}

Node* GraphKit::make_constant_from_field(ciField* field, Node* obj) {
  if (!field->is_constant()) {
    return NULL; // Field not marked as constant.
  }
  ciInstance* holder = NULL;
  if (!field->is_static()) {
    ciObject* const_oop = obj->bottom_type()->is_oopptr()->const_oop();
    if (const_oop != NULL && const_oop->is_instance()) {
      holder = const_oop->as_instance();
    }
  }
  const Type* con_type = Type::make_constant_from_field(field, holder, field->layout_type(),
                                                        /*is_unsigned_load=*/false);
  if (con_type != NULL) {
    Node* con = makecon(con_type);
    if (field->layout_type() == T_VALUETYPE && field->type()->as_value_klass()->is_scalarizable() && !con_type->maybe_null()) {
      // Load value type from constant oop
      con = ValueTypeNode::make_from_oop(this, con, field->type()->as_value_klass());
    }
    return con;
  }
  return NULL;
}

//---------------------------load_mirror_from_klass----------------------------
// Given a klass oop, load its java mirror (a java.lang.Class oop).
Node* GraphKit::load_mirror_from_klass(Node* klass) {
  Node* p = basic_plus_adr(klass, in_bytes(Klass::java_mirror_offset()));
  Node* load = make_load(NULL, p, TypeRawPtr::NOTNULL, T_ADDRESS, MemNode::unordered);
  // mirror = ((OopHandle)mirror)->resolve();
  return access_load(load, TypeInstPtr::MIRROR, T_OBJECT, IN_NATIVE);
}<|MERGE_RESOLUTION|>--- conflicted
+++ resolved
@@ -2369,13 +2369,8 @@
   int             nargs = tf->domain_sig()->cnt() - TypeFunc::Parms;
   int skip = Bytecodes::has_receiver(bc) ? 1 : 0;
   for (int j = skip, i = 0; j < nargs && i < TypeProfileArgsLimit; j++) {
-<<<<<<< HEAD
     const Type *targ = tf->domain_sig()->field_at(j + TypeFunc::Parms);
-    if (targ->isa_oopptr()) {
-=======
-    const Type *targ = tf->domain()->field_at(j + TypeFunc::Parms);
     if (is_reference_type(targ->basic_type())) {
->>>>>>> 72c2079f
       ProfilePtrKind ptr_kind = ProfileMaybeNull;
       ciKlass* better_type = NULL;
       if (method()->argument_profiled_type(bci(), i, better_type, ptr_kind)) {
