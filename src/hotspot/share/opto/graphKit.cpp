--- conflicted
+++ resolved
@@ -3059,17 +3059,13 @@
 }
 
 Node* GraphKit::gen_subtype_check(Node* obj_or_subklass, Node* superklass) {
-<<<<<<< HEAD
   const Type* sub_t = _gvn.type(obj_or_subklass);
   if (sub_t->isa_inlinetype()) {
     obj_or_subklass = makecon(TypeKlassPtr::make(sub_t->inline_klass()));
   }
-  if (ExpandSubTypeCheckAtParseTime) {
-=======
   bool expand_subtype_check = C->post_loop_opts_phase() ||   // macro node expansion is over
                               ExpandSubTypeCheckAtParseTime; // forced expansion
   if (expand_subtype_check) {
->>>>>>> 024c4027
     MergeMemNode* mem = merged_memory();
     Node* ctrl = control();
     Node* subklass = obj_or_subklass;
@@ -3090,8 +3086,8 @@
 
 // Profile-driven exact type check:
 Node* GraphKit::type_check_receiver(Node* receiver, ciKlass* klass,
-<<<<<<< HEAD
                                     float prob, Node* *casted_receiver) {
+  assert(!klass->is_interface(), "no exact type check on interfaces");
   Node* fail = top();
   const Type* rec_t = _gvn.type(receiver);
   if (rec_t->isa_inlinetype()) {
@@ -3107,60 +3103,37 @@
   const TypeKlassPtr* tklass = TypeKlassPtr::make(klass);
   Node* recv_klass = load_object_klass(receiver);
   fail = type_check(recv_klass, tklass, prob);
-  const TypeOopPtr* recv_xtype = tklass->as_instance_type();
-  assert(recv_xtype->klass_is_exact(), "");
-
-  // Subsume downstream occurrences of receiver with a cast to
-  // recv_xtype, since now we know what the type will be.
-  Node* cast = new CheckCastPPNode(control(), receiver, recv_xtype);
-  Node* res = _gvn.transform(cast);
-  if (recv_xtype->is_inlinetypeptr() && recv_xtype->inline_klass()->is_scalarizable()) {
-    assert(!gvn().type(res)->maybe_null(), "receiver should never be null");
-    res = InlineTypeNode::make_from_oop(this, res, recv_xtype->inline_klass())->as_ptr(&gvn());
-  }
-
-  (*casted_receiver) = res;
-  // (User must make the replace_in_map call.)
-=======
-                                    float prob,
-                                    Node* *casted_receiver) {
-  assert(!klass->is_interface(), "no exact type check on interfaces");
-
-  const TypeKlassPtr* tklass = TypeKlassPtr::make(klass);
-  Node* recv_klass = load_object_klass(receiver);
+
+  if (!stopped()) {
+    const TypeOopPtr* receiver_type = _gvn.type(receiver)->isa_oopptr();
+    const TypeOopPtr* recv_xtype = tklass->as_instance_type();
+    assert(recv_xtype->klass_is_exact(), "");
+
+    if (!receiver_type->higher_equal(recv_xtype)) { // ignore redundant casts
+      // Subsume downstream occurrences of receiver with a cast to
+      // recv_xtype, since now we know what the type will be.
+      Node* cast = new CheckCastPPNode(control(), receiver, recv_xtype);
+      Node* res = _gvn.transform(cast);
+      if (recv_xtype->is_inlinetypeptr() && recv_xtype->inline_klass()->is_scalarizable()) {
+        assert(!gvn().type(res)->maybe_null(), "receiver should never be null");
+        res = InlineTypeNode::make_from_oop(this, res, recv_xtype->inline_klass())->as_ptr(&gvn());
+      }
+      (*casted_receiver) = res;
+      // (User must make the replace_in_map call.)
+    }
+  }
+
+  return fail;
+}
+
+Node* GraphKit::type_check(Node* recv_klass, const TypeKlassPtr* tklass,
+                           float prob) {
   Node* want_klass = makecon(tklass);
   Node* cmp = _gvn.transform(new CmpPNode(recv_klass, want_klass));
   Node* bol = _gvn.transform(new BoolNode(cmp, BoolTest::eq));
   IfNode* iff = create_and_xform_if(control(), bol, prob, COUNT_UNKNOWN);
-  set_control( _gvn.transform(new IfTrueNode (iff)));
+  set_control(_gvn.transform(new IfTrueNode (iff)));
   Node* fail = _gvn.transform(new IfFalseNode(iff));
-
-  if (!stopped()) {
-    const TypeOopPtr* receiver_type = _gvn.type(receiver)->isa_oopptr();
-    const TypeOopPtr* recvx_type = tklass->as_instance_type();
-    assert(recvx_type->klass_is_exact(), "");
-
-    if (!receiver_type->higher_equal(recvx_type)) { // ignore redundant casts
-      // Subsume downstream occurrences of receiver with a cast to
-      // recv_xtype, since now we know what the type will be.
-      Node* cast = new CheckCastPPNode(control(), receiver, recvx_type);
-      (*casted_receiver) = _gvn.transform(cast);
-      // (User must make the replace_in_map call.)
-    }
-  }
->>>>>>> 024c4027
-
-  return fail;
-}
-
-Node* GraphKit::type_check(Node* recv_klass, const TypeKlassPtr* tklass,
-                           float prob) {
-  Node* want_klass = makecon(tklass);
-  Node* cmp = _gvn.transform( new CmpPNode(recv_klass, want_klass));
-  Node* bol = _gvn.transform( new BoolNode(cmp, BoolTest::eq) );
-  IfNode* iff = create_and_xform_if(control(), bol, prob, COUNT_UNKNOWN);
-  set_control(  _gvn.transform( new IfTrueNode (iff)));
-  Node* fail = _gvn.transform( new IfFalseNode(iff));
   return fail;
 }
 
@@ -3176,7 +3149,7 @@
   if (!stopped() && !klass->is_interface()) {
     const TypeOopPtr* receiver_type = _gvn.type(receiver)->isa_oopptr();
     const TypeOopPtr* recv_type = tklass->cast_to_exactness(false)->is_klassptr()->as_instance_type();
-    if (!receiver_type->higher_equal(recv_type)) { // ignore redundant casts
+    if (receiver_type != NULL && !receiver_type->higher_equal(recv_type)) { // ignore redundant casts
       Node* cast = new CheckCastPPNode(control(), receiver, recv_type);
       (*casted_receiver) = _gvn.transform(cast);
     }
