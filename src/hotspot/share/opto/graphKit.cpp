--- conflicted
+++ resolved
@@ -4261,17 +4261,8 @@
     initial_slow_test = initial_slow_test->as_Bool()->as_int_value(&_gvn);
   }
 
-<<<<<<< HEAD
   const TypeKlassPtr* ary_klass = _gvn.type(klass_node)->isa_klassptr();
   const TypeOopPtr* ary_type = ary_klass->as_instance_type();
-  Node* valid_length_test = _gvn.intcon(1);
-  if (ary_type->isa_aryptr()) {
-    BasicType bt = ary_type->isa_aryptr()->elem()->array_element_basic_type();
-    jint max = TypeAryPtr::max_array_length(bt);
-    Node* valid_length_cmp  = _gvn.transform(new CmpUNode(length, intcon(max)));
-    valid_length_test = _gvn.transform(new BoolNode(valid_length_cmp, BoolTest::le));
-  }
-
   const TypeAryPtr* ary_ptr = ary_type->isa_aryptr();
 
   // Inline type array variants:
@@ -4331,28 +4322,18 @@
   }
 
   // Create the AllocateArrayNode and its result projections
-  AllocateArrayNode* alloc = new AllocateArrayNode(C, AllocateArrayNode::alloc_type(TypeInt::INT),
-                                                   control(), mem, i_o(),
-                                                   size, klass_node,
-                                                   initial_slow_test,
-                                                   length, valid_length_test,
-                                                   default_value, raw_default_value);
-=======
-  // Create the AllocateArrayNode and its result projections
   AllocateArrayNode* alloc
     = new AllocateArrayNode(C, AllocateArrayNode::alloc_type(TypeInt::INT),
                             control(), mem, i_o(),
                             size, klass_node,
                             initial_slow_test,
-                            length);
->>>>>>> 0d51f63a
-
+                            length,
+                            default_value, raw_default_value);
   // Cast to correct type.  Note that the klass_node may be constant or not,
   // and in the latter case the actual array type will be inexact also.
   // (This happens via a non-constant argument to inline_native_newArray.)
   // In any case, the value of klass_node provides the desired array type.
   const TypeInt* length_type = _gvn.find_int_type(length);
-  const TypeOopPtr* ary_type = _gvn.type(klass_node)->is_klassptr()->as_instance_type();
   if (ary_type->isa_aryptr() && length_type != NULL) {
     // Try to get a better type than POS for the size
     ary_type = ary_type->is_aryptr()->cast_to_size(length_type);
