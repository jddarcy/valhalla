--- conflicted
+++ resolved
@@ -2857,7 +2857,7 @@
     //    Foo[] fa = blah(); Foo x = fa[0]; fa[1] = x;
     // Here, the type of 'fa' is often exact, so the store check
     // of fa[1]=x will fold up, without testing the nullness of x.
-<<<<<<< HEAD
+    //
 
     // At macro expansion, we would have already folded the SubTypeCheckNode
     // being expanded here because we always perform the static sub type
@@ -2865,20 +2865,6 @@
     // StressReflectiveCode is set or not. We can therefore skip this
     // static check when StressReflectiveCode is on.
     switch (C->static_subtype_check(superk, subk)) {
-=======
-    //
-    // Do not skip the static sub type check with StressReflectiveCode during
-    // parsing (i.e. with ExpandSubTypeCheckAtParseTime) because the
-    // associated CheckCastNodePP could already be folded when the type
-    // system can prove it's an impossible type. Therefore, we should also
-    // do the static sub type check here to ensure control is folded as well.
-    // Otherwise, the graph is left in a broken state.
-    // At macro expansion, we would have already folded the SubTypeCheckNode
-    // being expanded here because we always perform the static sub type
-    // check in SubTypeCheckNode::sub() regardless of whether
-    // StressReflectiveCode is set or not.
-    switch (C->static_subtype_check(superk, subk, !ExpandSubTypeCheckAtParseTime)) {
->>>>>>> 8efd7aa6
     case Compile::SSC_always_false:
       {
         Node* always_fail = *ctrl;
