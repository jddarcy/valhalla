--- conflicted
+++ resolved
@@ -2753,82 +2753,6 @@
   return iff;
 }
 
-<<<<<<< HEAD
-// Find the memory state for the secondary super type cache load when
-// a subtype check is expanded at macro expansion time. That field is
-// mutable so should not use immutable memory but
-// PartialSubtypeCheckNode that might modify it doesn't produce a new
-// memory state so bottom memory is the most accurate memory state to
-// hook the load with. This follows the implementation used when the
-// subtype check is expanded at parse time.
-static Node* find_bottom_mem(Node* ctrl, Compile* C) {
-  const TypePtr* adr_type = TypeKlassPtr::make(TypePtr::NotNull, C->env()->Object_klass(), Type::Offset::bottom, false);
-  Node_Stack stack(0);
-  VectorSet seen(Thread::current()->resource_area());
-
-  Node* c = ctrl;
-  Node* mem = NULL;
-  uint iter = 0;
-  do {
-    iter++;
-    assert(iter < C->live_nodes(), "infinite loop");
-    if (c->is_Region()) {
-      for (DUIterator_Fast imax, i = c->fast_outs(imax); i < imax && mem == NULL; i++) {
-        Node* u = c->fast_out(i);
-        if (u->is_Phi() && u->bottom_type() == Type::MEMORY &&
-            (u->adr_type() == TypePtr::BOTTOM || u->adr_type() == adr_type)) {
-          mem = u;
-        }
-      }
-      if (mem == NULL) {
-        if (!seen.test_set(c->_idx)) {
-          stack.push(c, 2);
-          c = c->in(1);
-        } else {
-          Node* phi = NULL;
-          uint idx = 0;
-          for (;;) {
-            phi = stack.node();
-            idx = stack.index();
-            if (idx < phi->req()) {
-              break;
-            }
-            stack.pop();
-          }
-          c = phi->in(idx);
-          stack.set_index(idx+1);
-        }
-      }
-    } else if (c->is_Proj() && c->in(0)->adr_type() == TypePtr::BOTTOM) {
-      for (DUIterator_Fast imax, i = c->in(0)->fast_outs(imax); i < imax; i++) {
-        Node* u = c->in(0)->fast_out(i);
-        if (u->bottom_type() == Type::MEMORY && u->as_Proj()->_is_io_use == c->as_Proj()->_is_io_use) {
-          assert(mem == NULL, "");
-          mem = u;
-        }
-      }
-    } else if (c->is_CatchProj() && c->in(0)->in(0)->in(0)->adr_type() == TypePtr::BOTTOM) {
-      Node* call = c->in(0)->in(0)->in(0);
-      assert(call->is_Call(), "CatchProj with no call?");
-      CallProjections* projs = call->as_Call()->extract_projections(false, false);
-      if (projs->catchall_memproj == NULL) {
-        mem = projs->fallthrough_memproj;
-      } else if (c == projs->fallthrough_catchproj) {
-        mem = projs->fallthrough_memproj;
-      } else {
-        assert(c == projs->catchall_catchproj, "strange control");
-        mem = projs->catchall_memproj;
-      }
-    } else {
-      assert(!c->is_Start(), "should stop before start");
-      c = c->in(0);
-    }
-  } while (mem == NULL);
-  return mem;
-}
-
-=======
->>>>>>> b0e1ee4b
 //-------------------------------gen_subtype_check-----------------------------
 // Generate a subtyping check.  Takes as input the subtype and supertype.
 // Returns 2 values: sets the default control() to the true path and returns
@@ -2911,21 +2835,12 @@
   // cache which is mutable so can't use immutable memory.  Other
   // types load from the super-class display table which is immutable.
   Node *kmem = C->immutable_memory();
-<<<<<<< HEAD
-  if (might_be_cache) {
-    assert((C->get_alias_index(TypeKlassPtr::make(TypePtr::NotNull, C->env()->Object_klass(), Type::Offset::bottom, false)) ==
-            C->get_alias_index(gvn.type(p2)->is_ptr())), "");
-    if (mem == NULL) {
-      mem = find_bottom_mem(*ctrl, C);
-    }
-=======
   // secondary_super_cache is not immutable but can be treated as such because:
   // - no ideal node writes to it in a way that could cause an
   //   incorrect/missed optimization of the following Load.
   // - it's a cache so, worse case, not reading the latest value
   //   wouldn't cause incorrect execution
   if (might_be_cache && mem != NULL) {
->>>>>>> b0e1ee4b
     kmem = mem->is_MergeMem() ? mem->as_MergeMem()->memory_at(C->get_alias_index(gvn.type(p2)->is_ptr())) : mem;
   }
   Node *nkls = gvn.transform(LoadKlassNode::make(gvn, NULL, kmem, p2, gvn.type(p2)->is_ptr(), TypeKlassPtr::OBJECT_OR_NULL));
