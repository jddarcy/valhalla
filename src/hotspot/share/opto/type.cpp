--- conflicted
+++ resolved
@@ -901,11 +901,7 @@
   // Interface:AnyNull meet Oop:AnyNull == Interface:AnyNull
   // Interface:NotNull meet Oop:NotNull == java/lang/Object:NotNull
 
-<<<<<<< HEAD
-  if( !interface_vs_oop(t) && (t2t != t->_dual || t2this != this->_dual)) {
-=======
   if (!interface_vs_oop(t) && (t2t != t->_dual || t2this != this->_dual)) {
->>>>>>> 93b6ab56
     tty->print_cr("=== Meet Not Symmetric ===");
     tty->print("t   =                   ");              t->dump(); tty->cr();
     tty->print("this=                   ");                 dump(); tty->cr();
