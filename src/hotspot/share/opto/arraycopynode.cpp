--- conflicted
+++ resolved
@@ -426,7 +426,7 @@
         kit.store_to_memory(kit.control(), next_dest, v, bt, adr_type, MemNode::unordered);
       } else {
         const TypeOopPtr* val_type = Type::get_const_type(ft)->is_oopptr();
-        kit.access_store_at(kit.control(), base_dest, next_dest, adr_type, v,
+        kit.access_store_at(base_dest, next_dest, adr_type, v,
                             val_type, bt, StoreNode::release_if_reference(T_OBJECT));
       }
     }
@@ -436,35 +436,16 @@
     Node* v = kit.make_load(kit.control(), next_src, value_type, copy_type, atp_src, MemNode::unordered);
     Node* next_dest = kit.gvn().transform(new AddPNode(base_dest, adr_dest, off));
     BarrierSetC2* bs = BarrierSet::barrier_set()->barrier_set_c2();
-    if (copy_type == T_OBJECT && (!is_alloc_tightly_coupled() || bs->array_copy_requires_gc_barriers(T_OBJECT))) {
-      kit.access_store_at(kit.control(), base_dest, next_dest, atp_dest, v,
-                             value_type->make_ptr()->is_oopptr(), copy_type,
-                             StoreNode::release_if_reference(T_OBJECT));
+    if (copy_type == T_OBJECT && (bs->array_copy_requires_gc_barriers(false, T_OBJECT, false, BarrierSetC2::Optimization))) {
+      kit.access_store_at(base_dest, next_dest, atp_dest, v,
+                          value_type->make_ptr()->is_oopptr(), copy_type,
+                          StoreNode::release_if_reference(T_OBJECT));
     } else {
       kit.store_to_memory(kit.control(), next_dest, v, copy_type, atp_dest, MemNode::unordered);
     }
   }
 }
 
-<<<<<<< HEAD
-=======
-Node* ArrayCopyNode::array_copy_forward(PhaseGVN *phase,
-                                        bool can_reshape,
-                                        Node*& forward_ctl,
-                                        MergeMemNode* mm,
-                                        const TypePtr* atp_src,
-                                        const TypePtr* atp_dest,
-                                        Node* adr_src,
-                                        Node* base_src,
-                                        Node* adr_dest,
-                                        Node* base_dest,
-                                        BasicType copy_type,
-                                        const Type* value_type,
-                                        int count) {
-  if (!forward_ctl->is_top()) {
-    // copy forward
-    mm = mm->clone()->as_MergeMem();
->>>>>>> 17773c31
 
 void ArrayCopyNode::array_copy_forward(GraphKit& kit,
                                        bool can_reshape,
@@ -480,20 +461,8 @@
   if (!kit.stopped()) {
     // copy forward
     if (count > 0) {
-<<<<<<< HEAD
       for (int i = 0; i < count; i++) {
         copy(kit, atp_src, atp_dest, i, base_src, base_dest, adr_src, adr_dest, copy_type, value_type);
-=======
-      BarrierSetC2* bs = BarrierSet::barrier_set()->barrier_set_c2();
-      Node* v = load(bs, phase, forward_ctl, mm, adr_src, atp_src, value_type, copy_type);
-      store(bs, phase, forward_ctl, mm, adr_dest, atp_dest, v, value_type, copy_type);
-      for (int i = 1; i < count; i++) {
-        Node* off  = phase->MakeConX(type2aelembytes(copy_type) * i);
-        Node* next_src = phase->transform(new AddPNode(base_src,adr_src,off));
-        Node* next_dest = phase->transform(new AddPNode(base_dest,adr_dest,off));
-        v = load(bs, phase, forward_ctl, mm, next_src, atp_src, value_type, copy_type);
-        store(bs, phase, forward_ctl, mm, next_dest, atp_dest, v, value_type, copy_type);
->>>>>>> 17773c31
       }
     } else if(can_reshape) {
       PhaseGVN& gvn = kit.gvn();
@@ -501,9 +470,7 @@
       gvn.record_for_igvn(adr_src);
       gvn.record_for_igvn(adr_dest);
     }
-    return mm;
-  }
-<<<<<<< HEAD
+  }
 }
 
 void ArrayCopyNode::array_copy_backward(GraphKit& kit,
@@ -525,53 +492,13 @@
       for (int i = count-1; i >= 0; i--) {
         copy(kit, atp_src, atp_dest, i, base_src, base_dest, adr_src, adr_dest, copy_type, value_type);
       }
-=======
-  return phase->C->top();
-}
-
-Node* ArrayCopyNode::array_copy_backward(PhaseGVN *phase,
-                                         bool can_reshape,
-                                         Node*& backward_ctl,
-                                         MergeMemNode* mm,
-                                         const TypePtr* atp_src,
-                                         const TypePtr* atp_dest,
-                                         Node* adr_src,
-                                         Node* base_src,
-                                         Node* adr_dest,
-                                         Node* base_dest,
-                                         BasicType copy_type,
-                                         const Type* value_type,
-                                         int count) {
-  if (!backward_ctl->is_top()) {
-    // copy backward
-    mm = mm->clone()->as_MergeMem();
-
-    BarrierSetC2* bs = BarrierSet::barrier_set()->barrier_set_c2();
-    assert(copy_type != T_OBJECT || !bs->array_copy_requires_gc_barriers(false, T_OBJECT, false, BarrierSetC2::Optimization), "only tightly coupled allocations for object arrays");
-
-    if (count > 0) {
-      for (int i = count-1; i >= 1; i--) {
-        Node* off  = phase->MakeConX(type2aelembytes(copy_type) * i);
-        Node* next_src = phase->transform(new AddPNode(base_src,adr_src,off));
-        Node* next_dest = phase->transform(new AddPNode(base_dest,adr_dest,off));
-        Node* v = load(bs, phase, backward_ctl, mm, next_src, atp_src, value_type, copy_type);
-        store(bs, phase, backward_ctl, mm, next_dest, atp_dest, v, value_type, copy_type);
-      }
-      Node* v = load(bs, phase, backward_ctl, mm, adr_src, atp_src, value_type, copy_type);
-      store(bs, phase, backward_ctl, mm, adr_dest, atp_dest, v, value_type, copy_type);
->>>>>>> 17773c31
     } else if(can_reshape) {
       PhaseGVN& gvn = kit.gvn();
       assert(gvn.is_IterGVN(), "");
       gvn.record_for_igvn(adr_src);
       gvn.record_for_igvn(adr_dest);
     }
-    return phase->transform(mm);
-  }
-<<<<<<< HEAD
-=======
-  return phase->C->top();
->>>>>>> 17773c31
+  }
 }
 
 bool ArrayCopyNode::finish_transform(PhaseGVN *phase, bool can_reshape,
@@ -620,19 +547,17 @@
   } else {
     if (in(TypeFunc::Control) != ctl) {
       // we can't return new memory and control from Ideal at parse time
-<<<<<<< HEAD
 #ifdef ASSERT
       Node* src = in(ArrayCopyNode::Src);
       const Type* src_type = phase->type(src);
       const TypeAryPtr* ary_src = src_type->isa_aryptr();
       BasicType elem = ary_src != NULL ? ary_src->klass()->as_array_klass()->element_type()->basic_type() : T_CONFLICT;
       BarrierSetC2* bs = BarrierSet::barrier_set()->barrier_set_c2();
-      assert(!is_clonebasic() ||  bs->array_copy_requires_gc_barriers(T_OBJECT) || (ary_src != NULL && elem == T_VALUETYPE && ary_src->klass()->is_obj_array_klass()), "added control for clone?");
+      assert(!is_clonebasic() || bs->array_copy_requires_gc_barriers(true, T_OBJECT, true, BarrierSetC2::Optimization) ||
+             (ary_src != NULL && elem == T_VALUETYPE && ary_src->klass()->is_obj_array_klass()), "added control for clone?");
 #endif
-=======
       assert(!is_clonebasic(), "added control for clone?");
       phase->record_for_igvn(this);
->>>>>>> 17773c31
       return false;
     }
   }
@@ -717,7 +642,6 @@
     return NULL;
   }
 
-<<<<<<< HEAD
   JVMState* new_jvms = NULL;
   SafePointNode* new_map = NULL;
   if (!is_clonebasic()) {
@@ -731,16 +655,6 @@
     new_jvms =  new (phase->C) JVMState(0);
     new_map = new SafePointNode(TypeFunc::Parms, new_jvms);
     new_jvms->set_map(new_map);
-=======
-  Node* src = in(ArrayCopyNode::Src);
-  Node* dest = in(ArrayCopyNode::Dest);
-  const TypePtr* atp_src = get_address_type(phase, src);
-  const TypePtr* atp_dest = get_address_type(phase, dest);
-
-  Node *in_mem = in(TypeFunc::Memory);
-  if (!in_mem->is_MergeMem()) {
-    in_mem = MergeMemNode::make(in_mem);
->>>>>>> 17773c31
   }
   new_map->set_control(in(TypeFunc::Control));
   new_map->set_memory(MergeMemNode::make(in(TypeFunc::Memory)));
@@ -761,7 +675,6 @@
   SafePointNode* backward_map = NULL;
   SafePointNode* forward_map = NULL;
   Node* backward_ctl = phase->C->top();
-<<<<<<< HEAD
 
   array_copy_test_overlap(kit, disjoint_bases, count, backward_ctl);
 
@@ -798,44 +711,6 @@
     kit.set_all_memory(phase->transform(mem));
   } else if (!forward_map->control()->is_top()) {
     kit.set_map(forward_map);
-=======
-  Node* forward_ctl = phase->C->top();
-  array_copy_test_overlap(phase, can_reshape, disjoint_bases, count, forward_ctl, backward_ctl);
-
-  Node* forward_mem = array_copy_forward(phase, can_reshape, forward_ctl,
-                                         in_mem->as_MergeMem(),
-                                         atp_src, atp_dest,
-                                         adr_src, base_src, adr_dest, base_dest,
-                                         copy_type, value_type, count);
-
-  Node* backward_mem = array_copy_backward(phase, can_reshape, backward_ctl,
-                                           in_mem->as_MergeMem(),
-                                           atp_src, atp_dest,
-                                           adr_src, base_src, adr_dest, base_dest,
-                                           copy_type, value_type, count);
-
-  Node* ctl = NULL;
-  if (!forward_ctl->is_top() && !backward_ctl->is_top()) {
-    ctl = new RegionNode(3);
-    ctl->init_req(1, forward_ctl);
-    ctl->init_req(2, backward_ctl);
-    ctl = phase->transform(ctl);
-    MergeMemNode* forward_mm = forward_mem->as_MergeMem();
-    MergeMemNode* backward_mm = backward_mem->as_MergeMem();
-    for (MergeMemStream mms(forward_mm, backward_mm); mms.next_non_empty2(); ) {
-      if (mms.memory() != mms.memory2()) {
-        Node* phi = new PhiNode(ctl, Type::MEMORY, phase->C->get_adr_type(mms.alias_idx()));
-        phi->init_req(1, mms.memory());
-        phi->init_req(2, mms.memory2());
-        phi = phase->transform(phi);
-        mms.set_memory(phi);
-      }
-    }
-    mem = forward_mem;
-  } else if (!forward_ctl->is_top()) {
-    ctl = forward_ctl;
-    mem = forward_mem;
->>>>>>> 17773c31
   } else {
     assert(!backward_map->control()->is_top(), "no copy?");
     kit.set_map(backward_map);
@@ -846,15 +721,11 @@
     phase->is_IterGVN()->set_delay_transform(false);
   }
 
-<<<<<<< HEAD
   mem = kit.map()->memory();
   if (!finish_transform(phase, can_reshape, kit.control(), mem)) {
     if (!can_reshape) {
       phase->record_for_igvn(this);
     }
-=======
-  if (!finish_transform(phase, can_reshape, ctl, mem)) {
->>>>>>> 17773c31
     return NULL;
   }
 
