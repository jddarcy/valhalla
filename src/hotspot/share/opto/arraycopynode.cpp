--- conflicted
+++ resolved
@@ -278,21 +278,14 @@
       return false;
     }
 
-<<<<<<< HEAD
-    BasicType src_elem  = ary_src->klass()->as_array_klass()->element_type()->basic_type();
-    BasicType dest_elem = ary_dest->klass()->as_array_klass()->element_type()->basic_type();
-    if (src_elem == T_ARRAY || (src_elem == T_PRIMITIVE_OBJECT && ary_src->klass()->is_obj_array_klass())) {
-      src_elem  = T_OBJECT;
-    }
-    if (dest_elem == T_ARRAY || (dest_elem == T_PRIMITIVE_OBJECT && ary_dest->klass()->is_obj_array_klass())) {
-      dest_elem = T_OBJECT;
-    }
-=======
     BasicType src_elem = ary_src->elem()->array_element_basic_type();
     BasicType dest_elem = ary_dest->elem()->array_element_basic_type();
-    if (is_reference_type(src_elem, true)) src_elem = T_OBJECT;
-    if (is_reference_type(dest_elem, true)) dest_elem = T_OBJECT;
->>>>>>> c1040897
+    if (src_elem == T_ARRAY || src_elem == T_NARROWOOP || (src_elem == T_PRIMITIVE_OBJECT && !ary_src->is_flat())) {
+      src_elem  = T_OBJECT;
+    }
+    if (dest_elem == T_ARRAY || dest_elem == T_NARROWOOP || (dest_elem == T_PRIMITIVE_OBJECT && !ary_dest->is_flat())) {
+      dest_elem = T_OBJECT;
+    }
 
     if (src_elem != dest_elem || dest_elem == T_VOID) {
       // We don't know if arguments are arrays of the same type
@@ -347,18 +340,13 @@
 
     disjoint_bases = true;
 
-<<<<<<< HEAD
     if (ary_src->elem()->make_oopptr() != NULL &&
         ary_src->elem()->make_oopptr()->can_be_inline_type()) {
       return false;
     }
 
-    BasicType elem = ary_src->klass()->as_array_klass()->element_type()->basic_type();
-    if (elem == T_ARRAY || (elem == T_PRIMITIVE_OBJECT && ary_src->klass()->is_obj_array_klass())) {
-=======
     BasicType elem = ary_src->isa_aryptr()->elem()->array_element_basic_type();
-    if (is_reference_type(elem, true)) {
->>>>>>> c1040897
+    if (elem == T_ARRAY || elem == T_NARROWOOP || (elem == T_PRIMITIVE_OBJECT && !ary_src->is_flat())) {
       elem = T_OBJECT;
     }
 
@@ -564,10 +552,10 @@
       Node* src = in(ArrayCopyNode::Src);
       const Type* src_type = phase->type(src);
       const TypeAryPtr* ary_src = src_type->isa_aryptr();
-      BasicType elem = ary_src != NULL ? ary_src->klass()->as_array_klass()->element_type()->basic_type() : T_CONFLICT;
+      BasicType elem = ary_src != NULL ? ary_src->elem()->array_element_basic_type() : T_CONFLICT;
       BarrierSetC2* bs = BarrierSet::barrier_set()->barrier_set_c2();
       assert(!is_clonebasic() || bs->array_copy_requires_gc_barriers(true, T_OBJECT, true, is_clone_inst(), BarrierSetC2::Optimization) ||
-             (ary_src != NULL && elem == T_PRIMITIVE_OBJECT && ary_src->klass()->is_obj_array_klass()), "added control for clone?");
+             (ary_src != NULL && elem == T_PRIMITIVE_OBJECT && ary_src->is_not_flat()), "added control for clone?");
 #endif
       assert(!is_clonebasic() || UseShenandoahGC, "added control for clone?");
       phase->record_for_igvn(this);
@@ -835,18 +823,13 @@
     return !must_modify;
   }
 
-<<<<<<< HEAD
-  ciArrayKlass* klass = ary_t->klass()->as_array_klass();
-  BasicType ary_elem = klass->element_type()->basic_type();
-=======
   BasicType ary_elem = ary_t->isa_aryptr()->elem()->array_element_basic_type();
   if (is_reference_type(ary_elem, true)) ary_elem = T_OBJECT;
 
->>>>>>> c1040897
   uint header = arrayOopDesc::base_offset_in_bytes(ary_elem);
   uint elemsize = type2aelembytes(ary_elem);
-  if (klass->is_flat_array_klass()) {
-    elemsize = klass->as_flat_array_klass()->element_byte_size();
+  if (ary_t->klass()->is_flat_array_klass()) {
+    elemsize = ary_t->klass()->as_flat_array_klass()->element_byte_size();
   }
 
   jlong dest_pos_plus_len_lo = (((jlong)dest_pos_t->_lo) + len_t->_lo) * elemsize + header;
