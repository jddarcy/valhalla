/*
 * Copyright (c) 2016, 2021, Oracle and/or its affiliates. All rights reserved.
 * DO NOT ALTER OR REMOVE COPYRIGHT NOTICES OR THIS FILE HEADER.
 *
 * This code is free software; you can redistribute it and/or modify it
 * under the terms of the GNU General Public License version 2 only, as
 * published by the Free Software Foundation.
 *
 * This code is distributed in the hope that it will be useful, but WITHOUT
 * ANY WARRANTY; without even the implied warranty of MERCHANTABILITY or
 * FITNESS FOR A PARTICULAR PURPOSE.  See the GNU General Public License
 * version 2 for more details (a copy is included in the LICENSE file that
 * accompanied this code).
 *
 * You should have received a copy of the GNU General Public License version
 * 2 along with this work; if not, write to the Free Software Foundation,
 * Inc., 51 Franklin St, Fifth Floor, Boston, MA 02110-1301 USA.
 *
 * Please contact Oracle, 500 Oracle Parkway, Redwood Shores, CA 94065 USA
 * or visit www.oracle.com if you need additional information or have any
 * questions.
 *
 */

#include "precompiled.hpp"
#include "ci/ciFlatArrayKlass.hpp"
#include "gc/shared/barrierSet.hpp"
#include "gc/shared/c2/barrierSetC2.hpp"
#include "gc/shared/c2/cardTableBarrierSetC2.hpp"
#include "gc/shared/gc_globals.hpp"
#include "opto/arraycopynode.hpp"
#include "opto/graphKit.hpp"
#include "opto/inlinetypenode.hpp"
#include "runtime/sharedRuntime.hpp"
#include "utilities/macros.hpp"
#include "utilities/powerOfTwo.hpp"

ArrayCopyNode::ArrayCopyNode(Compile* C, bool alloc_tightly_coupled, bool has_negative_length_guard)
  : CallNode(arraycopy_type(), NULL, TypePtr::BOTTOM),
    _kind(None),
    _alloc_tightly_coupled(alloc_tightly_coupled),
    _has_negative_length_guard(has_negative_length_guard),
    _arguments_validated(false),
    _src_type(TypeOopPtr::BOTTOM),
    _dest_type(TypeOopPtr::BOTTOM) {
  init_class_id(Class_ArrayCopy);
  init_flags(Flag_is_macro);
  C->add_macro_node(this);
}

uint ArrayCopyNode::size_of() const { return sizeof(*this); }

ArrayCopyNode* ArrayCopyNode::make(GraphKit* kit, bool may_throw,
                                   Node* src, Node* src_offset,
                                   Node* dest, Node* dest_offset,
                                   Node* length,
                                   bool alloc_tightly_coupled,
                                   bool has_negative_length_guard,
                                   Node* src_klass, Node* dest_klass,
                                   Node* src_length, Node* dest_length) {

  ArrayCopyNode* ac = new ArrayCopyNode(kit->C, alloc_tightly_coupled, has_negative_length_guard);
  kit->set_predefined_input_for_runtime_call(ac);

  ac->init_req(ArrayCopyNode::Src, src);
  ac->init_req(ArrayCopyNode::SrcPos, src_offset);
  ac->init_req(ArrayCopyNode::Dest, dest);
  ac->init_req(ArrayCopyNode::DestPos, dest_offset);
  ac->init_req(ArrayCopyNode::Length, length);
  ac->init_req(ArrayCopyNode::SrcLen, src_length);
  ac->init_req(ArrayCopyNode::DestLen, dest_length);
  ac->init_req(ArrayCopyNode::SrcKlass, src_klass);
  ac->init_req(ArrayCopyNode::DestKlass, dest_klass);

  if (may_throw) {
    ac->set_req(TypeFunc::I_O , kit->i_o());
    kit->add_safepoint_edges(ac, false);
  }

  return ac;
}

void ArrayCopyNode::connect_outputs(GraphKit* kit, bool deoptimize_on_exception) {
  kit->set_all_memory_call(this, true);
  kit->set_control(kit->gvn().transform(new ProjNode(this,TypeFunc::Control)));
  kit->set_i_o(kit->gvn().transform(new ProjNode(this, TypeFunc::I_O)));
  kit->make_slow_call_ex(this, kit->env()->Throwable_klass(), true, deoptimize_on_exception);
  kit->set_all_memory_call(this);
}

#ifndef PRODUCT
const char* ArrayCopyNode::_kind_names[] = {"arraycopy", "arraycopy, validated arguments", "clone", "oop array clone", "CopyOf", "CopyOfRange"};

void ArrayCopyNode::dump_spec(outputStream *st) const {
  CallNode::dump_spec(st);
  st->print(" (%s%s)", _kind_names[_kind], _alloc_tightly_coupled ? ", tightly coupled allocation" : "");
}

void ArrayCopyNode::dump_compact_spec(outputStream* st) const {
  st->print("%s%s", _kind_names[_kind], _alloc_tightly_coupled ? ",tight" : "");
}
#endif

intptr_t ArrayCopyNode::get_length_if_constant(PhaseGVN *phase) const {
  // check that length is constant
  Node* length = in(ArrayCopyNode::Length);
  const Type* length_type = phase->type(length);

  if (length_type == Type::TOP) {
    return -1;
  }

  assert(is_clonebasic() || is_arraycopy() || is_copyof() || is_copyofrange(), "unexpected array copy type");

  return is_clonebasic() ? length->find_intptr_t_con(-1) : length->find_int_con(-1);
}

int ArrayCopyNode::get_count(PhaseGVN *phase) const {
  if (is_clonebasic()) {
    Node* src = in(ArrayCopyNode::Src);
    const Type* src_type = phase->type(src);

    if (src_type == Type::TOP) {
      return -1;
    }

    if (src_type->isa_instptr()) {
      const TypeInstPtr* inst_src = src_type->is_instptr();
      ciInstanceKlass* ik = inst_src->klass()->as_instance_klass();
      // ciInstanceKlass::nof_nonstatic_fields() doesn't take injected
      // fields into account. They are rare anyway so easier to simply
      // skip instances with injected fields.
      if ((!inst_src->klass_is_exact() && (ik->is_interface() || ik->has_subklass())) || ik->has_injected_fields()) {
        return -1;
      }
      int nb_fields = ik->nof_nonstatic_fields();
      return nb_fields;
    } else {
      const TypeAryPtr* ary_src = src_type->isa_aryptr();
      assert (ary_src != NULL, "not an array or instance?");
      // clone passes a length as a rounded number of longs. If we're
      // cloning an array we'll do it element by element. If the
      // length input to ArrayCopyNode is constant, length of input
      // array must be too.

      assert((get_length_if_constant(phase) == -1) != ary_src->size()->is_con() ||
             (UseFlatArray && ary_src->elem()->make_oopptr() != NULL && ary_src->elem()->make_oopptr()->can_be_inline_type()) ||
             phase->is_IterGVN() || phase->C->inlining_incrementally() || StressReflectiveCode, "inconsistent");

      if (ary_src->size()->is_con()) {
        return ary_src->size()->get_con();
      }
      return -1;
    }
  }

  return get_length_if_constant(phase);
}

Node* ArrayCopyNode::load(BarrierSetC2* bs, PhaseGVN *phase, Node*& ctl, MergeMemNode* mem, Node* adr, const TypePtr* adr_type, const Type *type, BasicType bt) {
  DecoratorSet decorators = C2_READ_ACCESS | C2_CONTROL_DEPENDENT_LOAD | IN_HEAP | C2_ARRAY_COPY;
  C2AccessValuePtr addr(adr, adr_type);
  C2OptAccess access(*phase, ctl, mem, decorators, bt, adr->in(AddPNode::Base), addr);
  Node* res = bs->load_at(access, type);
  ctl = access.ctl();
  return res;
}

void ArrayCopyNode::store(BarrierSetC2* bs, PhaseGVN *phase, Node*& ctl, MergeMemNode* mem, Node* adr, const TypePtr* adr_type, Node* val, const Type *type, BasicType bt) {
  DecoratorSet decorators = C2_WRITE_ACCESS | IN_HEAP | C2_ARRAY_COPY;
  if (is_alloc_tightly_coupled()) {
    decorators |= C2_TIGHTLY_COUPLED_ALLOC;
  }
  C2AccessValuePtr addr(adr, adr_type);
  C2AccessValue value(val, type);
  C2OptAccess access(*phase, ctl, mem, decorators, bt, adr->in(AddPNode::Base), addr);
  bs->store_at(access, value);
  ctl = access.ctl();
}


Node* ArrayCopyNode::try_clone_instance(PhaseGVN *phase, bool can_reshape, int count) {
  if (!is_clonebasic()) {
    return NULL;
  }

  Node* base_src = in(ArrayCopyNode::Src);
  Node* base_dest = in(ArrayCopyNode::Dest);
  Node* ctl = in(TypeFunc::Control);
  Node* in_mem = in(TypeFunc::Memory);

  const Type* src_type = phase->type(base_src);
  const TypeInstPtr* inst_src = src_type->isa_instptr();
  if (inst_src == NULL) {
    return NULL;
  }

  MergeMemNode* mem = phase->transform(MergeMemNode::make(in_mem))->as_MergeMem();
  PhaseIterGVN* igvn = phase->is_IterGVN();
  phase->record_for_igvn(mem);
  if (igvn != NULL) {
    igvn->_worklist.push(mem);
  }

  if (!inst_src->klass_is_exact()) {
    ciInstanceKlass* ik = inst_src->klass()->as_instance_klass();
    assert(!ik->is_interface() && !ik->has_subklass(), "inconsistent klass hierarchy");
    phase->C->dependencies()->assert_leaf_type(ik);
  }

  ciInstanceKlass* ik = inst_src->klass()->as_instance_klass();
  assert(ik->nof_nonstatic_fields() <= ArrayCopyLoadStoreMaxElem, "too many fields");

  BarrierSetC2* bs = BarrierSet::barrier_set()->barrier_set_c2();
  for (int i = 0; i < count; i++) {
    ciField* field = ik->nonstatic_field_at(i);
    const TypePtr* adr_type = phase->C->alias_type(field)->adr_type();
    Node* off = phase->MakeConX(field->offset());
    Node* next_src = phase->transform(new AddPNode(base_src,base_src,off));
    Node* next_dest = phase->transform(new AddPNode(base_dest,base_dest,off));
    BasicType bt = field->layout_type();

    const Type *type;
    if (bt == T_OBJECT) {
      if (!field->type()->is_loaded()) {
        type = TypeInstPtr::BOTTOM;
      } else {
        ciType* field_klass = field->type();
        type = TypeOopPtr::make_from_klass(field_klass->as_klass());
      }
    } else {
      type = Type::get_const_basic_type(bt);
    }

    Node* v = load(bs, phase, ctl, mem, next_src, adr_type, type, bt);
    store(bs, phase, ctl, mem, next_dest, adr_type, v, type, bt);
  }

  if (!finish_transform(phase, can_reshape, ctl, mem)) {
    // Return NodeSentinel to indicate that the transform failed
    return NodeSentinel;
  }

  return mem;
}

bool ArrayCopyNode::prepare_array_copy(PhaseGVN *phase, bool can_reshape,
                                       Node*& adr_src,
                                       Node*& base_src,
                                       Node*& adr_dest,
                                       Node*& base_dest,
                                       BasicType& copy_type,
                                       const Type*& value_type,
                                       bool& disjoint_bases) {
  base_src = in(ArrayCopyNode::Src);
  base_dest = in(ArrayCopyNode::Dest);
  const Type* src_type = phase->type(base_src);
  const TypeAryPtr* ary_src = src_type->isa_aryptr();

  Node* src_offset = in(ArrayCopyNode::SrcPos);
  Node* dest_offset = in(ArrayCopyNode::DestPos);

  if (is_arraycopy() || is_copyofrange() || is_copyof()) {
    const Type* dest_type = phase->type(base_dest);
    const TypeAryPtr* ary_dest = dest_type->isa_aryptr();

    // newly allocated object is guaranteed to not overlap with source object
    disjoint_bases = is_alloc_tightly_coupled();

    if (ary_src  == NULL || ary_src->klass()  == NULL ||
        ary_dest == NULL || ary_dest->klass() == NULL) {
      // We don't know if arguments are arrays
      return false;
    }

    BasicType src_elem  = ary_src->klass()->as_array_klass()->element_type()->basic_type();
    BasicType dest_elem = ary_dest->klass()->as_array_klass()->element_type()->basic_type();
    if (src_elem == T_ARRAY || (src_elem == T_INLINE_TYPE && ary_src->klass()->is_obj_array_klass())) {
      src_elem  = T_OBJECT;
    }
    if (dest_elem == T_ARRAY || (dest_elem == T_INLINE_TYPE && ary_dest->klass()->is_obj_array_klass())) {
      dest_elem = T_OBJECT;
    }

    if (src_elem != dest_elem || dest_elem == T_VOID) {
      // We don't know if arguments are arrays of the same type
      return false;
    }

    BarrierSetC2* bs = BarrierSet::barrier_set()->barrier_set_c2();
<<<<<<< HEAD
    if (bs->array_copy_requires_gc_barriers(is_alloc_tightly_coupled(), dest_elem, false, BarrierSetC2::Optimization) ||
        (src_elem == T_INLINE_TYPE && ary_src->elem()->inline_klass()->contains_oops() &&
         bs->array_copy_requires_gc_barriers(is_alloc_tightly_coupled(), T_OBJECT, false, BarrierSetC2::Optimization))) {
      // It's an object array copy but we can't emit the card marking that is needed
=======
    if (bs->array_copy_requires_gc_barriers(is_alloc_tightly_coupled(), dest_elem, false, false, BarrierSetC2::Optimization)) {
      // It's an object array copy but we can't emit the card marking
      // that is needed
>>>>>>> df65237b
      return false;
    }

    value_type = ary_src->elem();

    uint shift  = exact_log2(type2aelembytes(dest_elem));
    if (dest_elem == T_INLINE_TYPE) {
      ciFlatArrayKlass* vak = ary_src->klass()->as_flat_array_klass();
      shift = vak->log2_element_size();
    }
    uint header = arrayOopDesc::base_offset_in_bytes(dest_elem);

    src_offset = Compile::conv_I2X_index(phase, src_offset, ary_src->size());
    dest_offset = Compile::conv_I2X_index(phase, dest_offset, ary_dest->size());
    if (src_offset->is_top() || dest_offset->is_top()) {
      // Offset is out of bounds (the ArrayCopyNode will be removed)
      return false;
    }

    Node* src_scale  = phase->transform(new LShiftXNode(src_offset, phase->intcon(shift)));
    Node* dest_scale = phase->transform(new LShiftXNode(dest_offset, phase->intcon(shift)));

    adr_src          = phase->transform(new AddPNode(base_src, base_src, src_scale));
    adr_dest         = phase->transform(new AddPNode(base_dest, base_dest, dest_scale));

    adr_src          = phase->transform(new AddPNode(base_src, adr_src, phase->MakeConX(header)));
    adr_dest         = phase->transform(new AddPNode(base_dest, adr_dest, phase->MakeConX(header)));

    copy_type = dest_elem;
  } else {
    assert(ary_src != NULL, "should be a clone");
    assert(is_clonebasic(), "should be");

    disjoint_bases = true;

    if (ary_src->elem()->make_oopptr() != NULL &&
        ary_src->elem()->make_oopptr()->can_be_inline_type()) {
      return false;
    }

    BasicType elem = ary_src->klass()->as_array_klass()->element_type()->basic_type();
    if (elem == T_ARRAY || (elem == T_INLINE_TYPE && ary_src->klass()->is_obj_array_klass())) {
      elem = T_OBJECT;
    }

    BarrierSetC2* bs = BarrierSet::barrier_set()->barrier_set_c2();
<<<<<<< HEAD
    if (bs->array_copy_requires_gc_barriers(true, elem, true, BarrierSetC2::Optimization) ||
        (elem == T_INLINE_TYPE && ary_src->elem()->inline_klass()->contains_oops() &&
         bs->array_copy_requires_gc_barriers(true, T_OBJECT, true, BarrierSetC2::Optimization))) {
      // It's an object array copy but we can't emit the card marking that is needed
=======
    if (bs->array_copy_requires_gc_barriers(true, elem, true, is_clone_inst(), BarrierSetC2::Optimization)) {
>>>>>>> df65237b
      return false;
    }

    adr_src  = phase->transform(new AddPNode(base_src, base_src, src_offset));
    adr_dest = phase->transform(new AddPNode(base_dest, base_dest, dest_offset));

    // The address is offseted to an aligned address where a raw copy would start.
    // If the clone copy is decomposed into load-stores - the address is adjusted to
    // point at where the array starts.
    const Type* toff = phase->type(src_offset);
    int offset = toff->isa_long() ? (int) toff->is_long()->get_con() : (int) toff->is_int()->get_con();
    int diff = arrayOopDesc::base_offset_in_bytes(elem) - offset;
    assert(diff >= 0, "clone should not start after 1st array element");
    if (diff > 0) {
      adr_src = phase->transform(new AddPNode(base_src, adr_src, phase->MakeConX(diff)));
      adr_dest = phase->transform(new AddPNode(base_dest, adr_dest, phase->MakeConX(diff)));
    }
    copy_type = elem;
    value_type = ary_src->elem();
  }
  return true;
}

const TypeAryPtr* ArrayCopyNode::get_address_type(PhaseGVN* phase, const TypePtr* atp, Node* n) {
  if (atp == TypeOopPtr::BOTTOM) {
    atp = phase->type(n)->isa_ptr();
  }
  // adjust atp to be the correct array element address type
  return atp->add_offset(Type::OffsetBot)->is_aryptr();
}

void ArrayCopyNode::array_copy_test_overlap(GraphKit& kit, bool disjoint_bases, int count, Node*& backward_ctl) {
  Node* ctl = kit.control();
  if (!disjoint_bases && count > 1) {
    PhaseGVN& gvn = kit.gvn();
    Node* src_offset = in(ArrayCopyNode::SrcPos);
    Node* dest_offset = in(ArrayCopyNode::DestPos);
    assert(src_offset != NULL && dest_offset != NULL, "should be");
    Node* cmp = gvn.transform(new CmpINode(src_offset, dest_offset));
    Node *bol = gvn.transform(new BoolNode(cmp, BoolTest::lt));
    IfNode *iff = new IfNode(ctl, bol, PROB_FAIR, COUNT_UNKNOWN);

    gvn.transform(iff);

    kit.set_control(gvn.transform(new IfFalseNode(iff)));
    backward_ctl = gvn.transform(new IfTrueNode(iff));
  }
}

void ArrayCopyNode::copy(GraphKit& kit,
                         const TypeAryPtr* atp_src,
                         const TypeAryPtr* atp_dest,
                         int i,
                         Node* base_src,
                         Node* base_dest,
                         Node* adr_src,
                         Node* adr_dest,
                         BasicType copy_type,
                         const Type* value_type) {
  BarrierSetC2* bs = BarrierSet::barrier_set()->barrier_set_c2();
  Node* ctl = kit.control();
  if (copy_type == T_INLINE_TYPE) {
    ciFlatArrayKlass* vak = atp_src->klass()->as_flat_array_klass();
    ciInlineKlass* vk = vak->element_klass()->as_inline_klass();
    for (int j = 0; j < vk->nof_nonstatic_fields(); j++) {
      ciField* field = vk->nonstatic_field_at(j);
      int off_in_vt = field->offset() - vk->first_field_offset();
      Node* off  = kit.MakeConX(off_in_vt + i * vak->element_byte_size());
      ciType* ft = field->type();
      BasicType bt = type2field[ft->basic_type()];
      assert(!field->is_flattened(), "flattened field encountered");
      if (bt == T_INLINE_TYPE) {
        bt = T_OBJECT;
      }
      const Type* rt = Type::get_const_type(ft);
      const TypePtr* adr_type = atp_src->with_field_offset(off_in_vt)->add_offset(Type::OffsetBot);
      assert(!bs->array_copy_requires_gc_barriers(is_alloc_tightly_coupled(), bt, false, BarrierSetC2::Optimization), "GC barriers required");
      Node* next_src = kit.gvn().transform(new AddPNode(base_src, adr_src, off));
      Node* next_dest = kit.gvn().transform(new AddPNode(base_dest, adr_dest, off));
      Node* v = load(bs, &kit.gvn(), ctl, kit.merged_memory(), next_src, adr_type, rt, bt);
      store(bs, &kit.gvn(), ctl, kit.merged_memory(), next_dest, adr_type, v, rt, bt);
    }
  } else {
    Node* off = kit.MakeConX(type2aelembytes(copy_type) * i);
    Node* next_src = kit.gvn().transform(new AddPNode(base_src, adr_src, off));
    Node* next_dest = kit.gvn().transform(new AddPNode(base_dest, adr_dest, off));
    Node* v = load(bs, &kit.gvn(), ctl, kit.merged_memory(), next_src, atp_src, value_type, copy_type);
    store(bs, &kit.gvn(), ctl, kit.merged_memory(), next_dest, atp_dest, v, value_type, copy_type);
  }
  kit.set_control(ctl);
}


void ArrayCopyNode::array_copy_forward(GraphKit& kit,
                                       bool can_reshape,
                                       const TypeAryPtr* atp_src,
                                       const TypeAryPtr* atp_dest,
                                       Node* adr_src,
                                       Node* base_src,
                                       Node* adr_dest,
                                       Node* base_dest,
                                       BasicType copy_type,
                                       const Type* value_type,
                                       int count) {
  if (!kit.stopped()) {
    // copy forward
    if (count > 0) {
      for (int i = 0; i < count; i++) {
        copy(kit, atp_src, atp_dest, i, base_src, base_dest, adr_src, adr_dest, copy_type, value_type);
      }
    } else if (can_reshape) {
      PhaseGVN& gvn = kit.gvn();
      assert(gvn.is_IterGVN(), "");
      gvn.record_for_igvn(adr_src);
      gvn.record_for_igvn(adr_dest);
    }
  }
}

void ArrayCopyNode::array_copy_backward(GraphKit& kit,
                                        bool can_reshape,
                                        const TypeAryPtr* atp_src,
                                        const TypeAryPtr* atp_dest,
                                        Node* adr_src,
                                        Node* base_src,
                                        Node* adr_dest,
                                        Node* base_dest,
                                        BasicType copy_type,
                                        const Type* value_type,
                                        int count) {
  if (!kit.stopped()) {
    // copy backward
<<<<<<< HEAD
    PhaseGVN& gvn = kit.gvn();
=======
    MergeMemNode* mm = MergeMemNode::make(mem);

    BarrierSetC2* bs = BarrierSet::barrier_set()->barrier_set_c2();
    assert(copy_type != T_OBJECT || !bs->array_copy_requires_gc_barriers(false, T_OBJECT, false, false, BarrierSetC2::Optimization), "only tightly coupled allocations for object arrays");
>>>>>>> df65237b

    if (count > 0) {
      for (int i = count-1; i >= 0; i--) {
        copy(kit, atp_src, atp_dest, i, base_src, base_dest, adr_src, adr_dest, copy_type, value_type);
      }
    } else if(can_reshape) {
      PhaseGVN& gvn = kit.gvn();
      assert(gvn.is_IterGVN(), "");
      gvn.record_for_igvn(adr_src);
      gvn.record_for_igvn(adr_dest);
    }
  }
}

bool ArrayCopyNode::finish_transform(PhaseGVN *phase, bool can_reshape,
                                     Node* ctl, Node *mem) {
  if (can_reshape) {
    PhaseIterGVN* igvn = phase->is_IterGVN();
    igvn->set_delay_transform(false);
    if (is_clonebasic()) {
      Node* out_mem = proj_out(TypeFunc::Memory);

      BarrierSetC2* bs = BarrierSet::barrier_set()->barrier_set_c2();
      if (out_mem->outcnt() != 1 || !out_mem->raw_out(0)->is_MergeMem() ||
          out_mem->raw_out(0)->outcnt() != 1 || !out_mem->raw_out(0)->raw_out(0)->is_MemBar()) {
        assert(bs->array_copy_requires_gc_barriers(true, T_OBJECT, true, is_clone_inst(), BarrierSetC2::Optimization), "can only happen with card marking");
        return false;
      }

      igvn->replace_node(out_mem->raw_out(0), mem);

      Node* out_ctl = proj_out(TypeFunc::Control);
      igvn->replace_node(out_ctl, ctl);
    } else {
      // replace fallthrough projections of the ArrayCopyNode by the
      // new memory, control and the input IO.
      CallProjections* callprojs = extract_projections(true, false);

      if (callprojs->fallthrough_ioproj != NULL) {
        igvn->replace_node(callprojs->fallthrough_ioproj, in(TypeFunc::I_O));
      }
      if (callprojs->fallthrough_memproj != NULL) {
        igvn->replace_node(callprojs->fallthrough_memproj, mem);
      }
      if (callprojs->fallthrough_catchproj != NULL) {
        igvn->replace_node(callprojs->fallthrough_catchproj, ctl);
      }

      // The ArrayCopyNode is not disconnected. It still has the
      // projections for the exception case. Replace current
      // ArrayCopyNode with a dummy new one with a top() control so
      // that this part of the graph stays consistent but is
      // eventually removed.

      set_req(0, phase->C->top());
      remove_dead_region(phase, can_reshape);
    }
  } else {
    if (in(TypeFunc::Control) != ctl) {
      // we can't return new memory and control from Ideal at parse time
#ifdef ASSERT
      Node* src = in(ArrayCopyNode::Src);
      const Type* src_type = phase->type(src);
      const TypeAryPtr* ary_src = src_type->isa_aryptr();
      BasicType elem = ary_src != NULL ? ary_src->klass()->as_array_klass()->element_type()->basic_type() : T_CONFLICT;
      BarrierSetC2* bs = BarrierSet::barrier_set()->barrier_set_c2();
      assert(!is_clonebasic() || bs->array_copy_requires_gc_barriers(true, T_OBJECT, true, BarrierSetC2::Optimization) ||
             (ary_src != NULL && elem == T_INLINE_TYPE && ary_src->klass()->is_obj_array_klass()), "added control for clone?");
#endif
      assert(!is_clonebasic() || UseShenandoahGC, "added control for clone?");
      phase->record_for_igvn(this);
      return false;
    }
  }
  return true;
}


Node *ArrayCopyNode::Ideal(PhaseGVN *phase, bool can_reshape) {
  // Perform any generic optimizations first
  Node* result = SafePointNode::Ideal(phase, can_reshape);
  if (result != NULL) {
    return result;
  }

  if (StressArrayCopyMacroNode && !can_reshape) {
    phase->record_for_igvn(this);
    return NULL;
  }

  // See if it's a small array copy and we can inline it as
  // loads/stores
  // Here we can only do:
  // - arraycopy if all arguments were validated before and we don't
  // need card marking
  // - clone for which we don't need to do card marking

  if (!is_clonebasic() && !is_arraycopy_validated() &&
      !is_copyofrange_validated() && !is_copyof_validated()) {
    return NULL;
  }

  assert(in(TypeFunc::Control) != NULL &&
         in(TypeFunc::Memory) != NULL &&
         in(ArrayCopyNode::Src) != NULL &&
         in(ArrayCopyNode::Dest) != NULL &&
         in(ArrayCopyNode::Length) != NULL &&
         in(ArrayCopyNode::SrcPos) != NULL &&
         in(ArrayCopyNode::DestPos) != NULL, "broken inputs");

  if (in(TypeFunc::Control)->is_top() ||
      in(TypeFunc::Memory)->is_top() ||
      phase->type(in(ArrayCopyNode::Src)) == Type::TOP ||
      phase->type(in(ArrayCopyNode::Dest)) == Type::TOP ||
      (in(ArrayCopyNode::SrcPos) != NULL && in(ArrayCopyNode::SrcPos)->is_top()) ||
      (in(ArrayCopyNode::DestPos) != NULL && in(ArrayCopyNode::DestPos)->is_top())) {
    return NULL;
  }

  int count = get_count(phase);

  if (count < 0 || count > ArrayCopyLoadStoreMaxElem) {
    return NULL;
  }

  Node* src = in(ArrayCopyNode::Src);
  Node* dest = in(ArrayCopyNode::Dest);
  const Type* src_type = phase->type(src);
  const Type* dest_type = phase->type(dest);

  if (src_type->isa_aryptr() && dest_type->isa_instptr()) {
    // clone used for load of unknown inline type can't be optimized at
    // this point
    return NULL;
  }

  Node* mem = try_clone_instance(phase, can_reshape, count);
  if (mem != NULL) {
    return (mem == NodeSentinel) ? NULL : mem;
  }

  Node* adr_src = NULL;
  Node* base_src = NULL;
  Node* adr_dest = NULL;
  Node* base_dest = NULL;
  BasicType copy_type = T_ILLEGAL;
  const Type* value_type = NULL;
  bool disjoint_bases = false;

  if (!prepare_array_copy(phase, can_reshape,
                          adr_src, base_src, adr_dest, base_dest,
                          copy_type, value_type, disjoint_bases)) {
    return NULL;
  }

  JVMState* new_jvms = NULL;
  SafePointNode* new_map = NULL;
  if (!is_clonebasic()) {
    new_jvms = jvms()->clone_shallow(phase->C);
    new_map = new SafePointNode(req(), new_jvms);
    for (uint i = TypeFunc::FramePtr; i < req(); i++) {
      new_map->init_req(i, in(i));
    }
    new_jvms->set_map(new_map);
  } else {
    new_jvms = new (phase->C) JVMState(0);
    new_map = new SafePointNode(TypeFunc::Parms, new_jvms);
    new_jvms->set_map(new_map);
  }
  new_map->set_control(in(TypeFunc::Control));
  new_map->set_memory(MergeMemNode::make(in(TypeFunc::Memory)));
  new_map->set_i_o(in(TypeFunc::I_O));
  phase->record_for_igvn(new_map);

  const TypeAryPtr* atp_src = get_address_type(phase, _src_type, src);
  const TypeAryPtr* atp_dest = get_address_type(phase, _dest_type, dest);

  if (can_reshape) {
    assert(!phase->is_IterGVN()->delay_transform(), "cannot delay transforms");
    phase->is_IterGVN()->set_delay_transform(true);
  }

  GraphKit kit(new_jvms, phase);

  SafePointNode* backward_map = NULL;
  SafePointNode* forward_map = NULL;
  Node* backward_ctl = phase->C->top();

  array_copy_test_overlap(kit, disjoint_bases, count, backward_ctl);

  {
    PreserveJVMState pjvms(&kit);

    array_copy_forward(kit, can_reshape,
                       atp_src, atp_dest,
                       adr_src, base_src, adr_dest, base_dest,
                       copy_type, value_type, count);

    forward_map = kit.stop();
  }

  kit.set_control(backward_ctl);
  array_copy_backward(kit, can_reshape,
                      atp_src, atp_dest,
                      adr_src, base_src, adr_dest, base_dest,
                      copy_type, value_type, count);

  backward_map = kit.stop();

  if (!forward_map->control()->is_top() && !backward_map->control()->is_top()) {
    assert(forward_map->i_o() == backward_map->i_o(), "need a phi on IO?");
    Node* ctl = new RegionNode(3);
    Node* mem = new PhiNode(ctl, Type::MEMORY, TypePtr::BOTTOM);
    kit.set_map(forward_map);
    ctl->init_req(1, kit.control());
    mem->init_req(1, kit.reset_memory());
    kit.set_map(backward_map);
    ctl->init_req(2, kit.control());
    mem->init_req(2, kit.reset_memory());
    kit.set_control(phase->transform(ctl));
    kit.set_all_memory(phase->transform(mem));
  } else if (!forward_map->control()->is_top()) {
    kit.set_map(forward_map);
  } else {
    assert(!backward_map->control()->is_top(), "no copy?");
    kit.set_map(backward_map);
  }

  if (can_reshape) {
    assert(phase->is_IterGVN()->delay_transform(), "should be delaying transforms");
    phase->is_IterGVN()->set_delay_transform(false);
  }

  mem = kit.map()->memory();
  if (!finish_transform(phase, can_reshape, kit.control(), mem)) {
    if (!can_reshape) {
      phase->record_for_igvn(this);
    }
    return NULL;
  }

  return mem;
}

bool ArrayCopyNode::may_modify(const TypeOopPtr *t_oop, PhaseTransform *phase) {
  Node* dest = in(ArrayCopyNode::Dest);
  if (dest->is_top()) {
    return false;
  }
  const TypeOopPtr* dest_t = phase->type(dest)->is_oopptr();
  assert(!dest_t->is_known_instance() || _dest_type->is_known_instance(), "result of EA not recorded");
  assert(in(ArrayCopyNode::Src)->is_top() || !phase->type(in(ArrayCopyNode::Src))->is_oopptr()->is_known_instance() ||
         _src_type->is_known_instance(), "result of EA not recorded");

  if (_dest_type != TypeOopPtr::BOTTOM || t_oop->is_known_instance()) {
    assert(_dest_type == TypeOopPtr::BOTTOM || _dest_type->is_known_instance(), "result of EA is known instance");
    return t_oop->instance_id() == _dest_type->instance_id();
  }

  return CallNode::may_modify_arraycopy_helper(dest_t, t_oop, phase);
}

bool ArrayCopyNode::may_modify_helper(const TypeOopPtr *t_oop, Node* n, PhaseTransform *phase, CallNode*& call) {
  if (n != NULL &&
      n->is_Call() &&
      n->as_Call()->may_modify(t_oop, phase) &&
      (n->as_Call()->is_ArrayCopy() || n->as_Call()->is_call_to_arraycopystub())) {
    call = n->as_Call();
    return true;
  }
  return false;
}

bool ArrayCopyNode::may_modify(const TypeOopPtr *t_oop, MemBarNode* mb, PhaseTransform *phase, ArrayCopyNode*& ac) {

  Node* c = mb->in(0);

  BarrierSetC2* bs = BarrierSet::barrier_set()->barrier_set_c2();
  // step over g1 gc barrier if we're at e.g. a clone with ReduceInitialCardMarks off
  c = bs->step_over_gc_barrier(c);

  CallNode* call = NULL;
  guarantee(c != NULL, "step_over_gc_barrier failed, there must be something to step to.");
  if (c->is_Region()) {
    for (uint i = 1; i < c->req(); i++) {
      if (c->in(i) != NULL) {
        Node* n = c->in(i)->in(0);
        if (may_modify_helper(t_oop, n, phase, call)) {
          ac = call->isa_ArrayCopy();
          assert(c == mb->in(0), "only for clone");
          return true;
        }
      }
    }
  } else if (may_modify_helper(t_oop, c->in(0), phase, call)) {
    ac = call->isa_ArrayCopy();
#ifdef ASSERT
    bool use_ReduceInitialCardMarks = BarrierSet::barrier_set()->is_a(BarrierSet::CardTableBarrierSet) &&
      static_cast<CardTableBarrierSetC2*>(bs)->use_ReduceInitialCardMarks();
    assert(c == mb->in(0) || (ac != NULL && ac->is_clonebasic() && !use_ReduceInitialCardMarks), "only for clone");
#endif
    return true;
  } else if (mb->trailing_partial_array_copy()) {
    return true;
  }

  return false;
}

// Does this array copy modify offsets between offset_lo and offset_hi
// in the destination array
// if must_modify is false, return true if the copy could write
// between offset_lo and offset_hi
// if must_modify is true, return true if the copy is guaranteed to
// write between offset_lo and offset_hi
bool ArrayCopyNode::modifies(intptr_t offset_lo, intptr_t offset_hi, PhaseTransform* phase, bool must_modify) const {
  assert(_kind == ArrayCopy || _kind == CopyOf || _kind == CopyOfRange, "only for real array copies");

  Node* dest = in(Dest);
  Node* dest_pos = in(DestPos);
  Node* len = in(Length);

  const TypeInt *dest_pos_t = phase->type(dest_pos)->isa_int();
  const TypeInt *len_t = phase->type(len)->isa_int();
  const TypeAryPtr* ary_t = phase->type(dest)->isa_aryptr();

  if (dest_pos_t == NULL || len_t == NULL || ary_t == NULL) {
    return !must_modify;
  }

  ciArrayKlass* klass = ary_t->klass()->as_array_klass();
  BasicType ary_elem = klass->element_type()->basic_type();
  uint header = arrayOopDesc::base_offset_in_bytes(ary_elem);
  uint elemsize = type2aelembytes(ary_elem);
  if (klass->is_flat_array_klass()) {
    elemsize = klass->as_flat_array_klass()->element_byte_size();
  }

  jlong dest_pos_plus_len_lo = (((jlong)dest_pos_t->_lo) + len_t->_lo) * elemsize + header;
  jlong dest_pos_plus_len_hi = (((jlong)dest_pos_t->_hi) + len_t->_hi) * elemsize + header;
  jlong dest_pos_lo = ((jlong)dest_pos_t->_lo) * elemsize + header;
  jlong dest_pos_hi = ((jlong)dest_pos_t->_hi) * elemsize + header;

  if (must_modify) {
    if (offset_lo >= dest_pos_hi && offset_hi < dest_pos_plus_len_lo) {
      return true;
    }
  } else {
    if (offset_hi >= dest_pos_lo && offset_lo < dest_pos_plus_len_hi) {
      return true;
    }
  }
  return false;
}

// As an optimization, choose optimum vector size for copy length known at compile time.
int ArrayCopyNode::get_partial_inline_vector_lane_count(BasicType type, int const_len) {
  int lane_count = ArrayOperationPartialInlineSize/type2aelembytes(type);
  if (const_len > 0) {
    int size_in_bytes = const_len * type2aelembytes(type);
    if (size_in_bytes <= 16)
      lane_count = 16/type2aelembytes(type);
    else if (size_in_bytes > 16 && size_in_bytes <= 32)
      lane_count = 32/type2aelembytes(type);
  }
  return lane_count;
}<|MERGE_RESOLUTION|>--- conflicted
+++ resolved
@@ -288,16 +288,10 @@
     }
 
     BarrierSetC2* bs = BarrierSet::barrier_set()->barrier_set_c2();
-<<<<<<< HEAD
-    if (bs->array_copy_requires_gc_barriers(is_alloc_tightly_coupled(), dest_elem, false, BarrierSetC2::Optimization) ||
+    if (bs->array_copy_requires_gc_barriers(is_alloc_tightly_coupled(), dest_elem, false, false, BarrierSetC2::Optimization) ||
         (src_elem == T_INLINE_TYPE && ary_src->elem()->inline_klass()->contains_oops() &&
-         bs->array_copy_requires_gc_barriers(is_alloc_tightly_coupled(), T_OBJECT, false, BarrierSetC2::Optimization))) {
+         bs->array_copy_requires_gc_barriers(is_alloc_tightly_coupled(), T_OBJECT, false, false, BarrierSetC2::Optimization))) {
       // It's an object array copy but we can't emit the card marking that is needed
-=======
-    if (bs->array_copy_requires_gc_barriers(is_alloc_tightly_coupled(), dest_elem, false, false, BarrierSetC2::Optimization)) {
-      // It's an object array copy but we can't emit the card marking
-      // that is needed
->>>>>>> df65237b
       return false;
     }
 
@@ -344,14 +338,10 @@
     }
 
     BarrierSetC2* bs = BarrierSet::barrier_set()->barrier_set_c2();
-<<<<<<< HEAD
-    if (bs->array_copy_requires_gc_barriers(true, elem, true, BarrierSetC2::Optimization) ||
+    if (bs->array_copy_requires_gc_barriers(true, elem, true, is_clone_inst(), BarrierSetC2::Optimization) ||
         (elem == T_INLINE_TYPE && ary_src->elem()->inline_klass()->contains_oops() &&
-         bs->array_copy_requires_gc_barriers(true, T_OBJECT, true, BarrierSetC2::Optimization))) {
+         bs->array_copy_requires_gc_barriers(true, T_OBJECT, true, is_clone_inst(), BarrierSetC2::Optimization))) {
       // It's an object array copy but we can't emit the card marking that is needed
-=======
-    if (bs->array_copy_requires_gc_barriers(true, elem, true, is_clone_inst(), BarrierSetC2::Optimization)) {
->>>>>>> df65237b
       return false;
     }
 
@@ -428,7 +418,7 @@
       }
       const Type* rt = Type::get_const_type(ft);
       const TypePtr* adr_type = atp_src->with_field_offset(off_in_vt)->add_offset(Type::OffsetBot);
-      assert(!bs->array_copy_requires_gc_barriers(is_alloc_tightly_coupled(), bt, false, BarrierSetC2::Optimization), "GC barriers required");
+      assert(!bs->array_copy_requires_gc_barriers(is_alloc_tightly_coupled(), bt, false, false, BarrierSetC2::Optimization), "GC barriers required");
       Node* next_src = kit.gvn().transform(new AddPNode(base_src, adr_src, off));
       Node* next_dest = kit.gvn().transform(new AddPNode(base_dest, adr_dest, off));
       Node* v = load(bs, &kit.gvn(), ctl, kit.merged_memory(), next_src, adr_type, rt, bt);
@@ -484,14 +474,7 @@
                                         int count) {
   if (!kit.stopped()) {
     // copy backward
-<<<<<<< HEAD
     PhaseGVN& gvn = kit.gvn();
-=======
-    MergeMemNode* mm = MergeMemNode::make(mem);
-
-    BarrierSetC2* bs = BarrierSet::barrier_set()->barrier_set_c2();
-    assert(copy_type != T_OBJECT || !bs->array_copy_requires_gc_barriers(false, T_OBJECT, false, false, BarrierSetC2::Optimization), "only tightly coupled allocations for object arrays");
->>>>>>> df65237b
 
     if (count > 0) {
       for (int i = count-1; i >= 0; i--) {
@@ -558,7 +541,7 @@
       const TypeAryPtr* ary_src = src_type->isa_aryptr();
       BasicType elem = ary_src != NULL ? ary_src->klass()->as_array_klass()->element_type()->basic_type() : T_CONFLICT;
       BarrierSetC2* bs = BarrierSet::barrier_set()->barrier_set_c2();
-      assert(!is_clonebasic() || bs->array_copy_requires_gc_barriers(true, T_OBJECT, true, BarrierSetC2::Optimization) ||
+      assert(!is_clonebasic() || bs->array_copy_requires_gc_barriers(true, T_OBJECT, true, is_clone_inst(), BarrierSetC2::Optimization) ||
              (ary_src != NULL && elem == T_INLINE_TYPE && ary_src->klass()->is_obj_array_klass()), "added control for clone?");
 #endif
       assert(!is_clonebasic() || UseShenandoahGC, "added control for clone?");
