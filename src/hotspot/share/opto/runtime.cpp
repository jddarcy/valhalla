--- conflicted
+++ resolved
@@ -1763,8 +1763,7 @@
   tempst.print(" at " INTPTR_FORMAT,  p2i(exception_pc));
   tempst.print("]");
 
-<<<<<<< HEAD
-  st->print_raw_cr(tempst.as_string());
+  st->print_raw_cr(tempst.freeze());
 }
 
 const TypeFunc *OptoRuntime::store_inline_type_fields_Type() {
@@ -1869,7 +1868,4 @@
   const TypeTuple* range = TypeTuple::make(TypeFunc::Parms, fields);
 
   return TypeFunc::make(domain, range);
-=======
-  st->print_raw_cr(tempst.freeze());
->>>>>>> 711e2520
 }