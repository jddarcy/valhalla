/*
 * Copyright (c) 1997, 2022, Oracle and/or its affiliates. All rights reserved.
 * DO NOT ALTER OR REMOVE COPYRIGHT NOTICES OR THIS FILE HEADER.
 *
 * This code is free software; you can redistribute it and/or modify it
 * under the terms of the GNU General Public License version 2 only, as
 * published by the Free Software Foundation.
 *
 * This code is distributed in the hope that it will be useful, but WITHOUT
 * ANY WARRANTY; without even the implied warranty of MERCHANTABILITY or
 * FITNESS FOR A PARTICULAR PURPOSE.  See the GNU General Public License
 * version 2 for more details (a copy is included in the LICENSE file that
 * accompanied this code).
 *
 * You should have received a copy of the GNU General Public License version
 * 2 along with this work; if not, write to the Free Software Foundation,
 * Inc., 51 Franklin St, Fifth Floor, Boston, MA 02110-1301 USA.
 *
 * Please contact Oracle, 500 Oracle Parkway, Redwood Shores, CA 94065 USA
 * or visit www.oracle.com if you need additional information or have any
 * questions.
 *
 */

#include "precompiled.hpp"
#include "gc/shared/barrierSet.hpp"
#include "gc/shared/c2/barrierSetC2.hpp"
#include "libadt/vectset.hpp"
#include "memory/allocation.inline.hpp"
#include "memory/resourceArea.hpp"
#include "opto/ad.hpp"
#include "opto/callGenerator.hpp"
#include "opto/castnode.hpp"
#include "opto/cfgnode.hpp"
#include "opto/connode.hpp"
#include "opto/loopnode.hpp"
#include "opto/machnode.hpp"
#include "opto/matcher.hpp"
#include "opto/node.hpp"
#include "opto/opcodes.hpp"
#include "opto/regmask.hpp"
#include "opto/rootnode.hpp"
#include "opto/type.hpp"
#include "utilities/copy.hpp"
#include "utilities/macros.hpp"
#include "utilities/powerOfTwo.hpp"
#include "utilities/stringUtils.hpp"

class RegMask;
// #include "phase.hpp"
class PhaseTransform;
class PhaseGVN;

// Arena we are currently building Nodes in
const uint Node::NotAMachineReg = 0xffff0000;

#ifndef PRODUCT
extern int nodes_created;
#endif
#ifdef __clang__
#pragma clang diagnostic push
#pragma GCC diagnostic ignored "-Wuninitialized"
#endif

#ifdef ASSERT

//-------------------------- construct_node------------------------------------
// Set a breakpoint here to identify where a particular node index is built.
void Node::verify_construction() {
  _debug_orig = NULL;
  int old_debug_idx = Compile::debug_idx();
  int new_debug_idx = old_debug_idx + 1;
  if (new_debug_idx > 0) {
    // Arrange that the lowest five decimal digits of _debug_idx
    // will repeat those of _idx. In case this is somehow pathological,
    // we continue to assign negative numbers (!) consecutively.
    const int mod = 100000;
    int bump = (int)(_idx - new_debug_idx) % mod;
    if (bump < 0) {
      bump += mod;
    }
    assert(bump >= 0 && bump < mod, "");
    new_debug_idx += bump;
  }
  Compile::set_debug_idx(new_debug_idx);
  set_debug_idx(new_debug_idx);
  Compile* C = Compile::current();
  assert(C->unique() < (INT_MAX - 1), "Node limit exceeded INT_MAX");
  if (!C->phase_optimize_finished()) {
    // Only check assert during parsing and optimization phase. Skip it while generating code.
    assert(C->live_nodes() <= C->max_node_limit(), "Live Node limit exceeded limit");
  }
  if (BreakAtNode != 0 && (_debug_idx == BreakAtNode || (int)_idx == BreakAtNode)) {
    tty->print_cr("BreakAtNode: _idx=%d _debug_idx=%d", _idx, _debug_idx);
    BREAKPOINT;
  }
#if OPTO_DU_ITERATOR_ASSERT
  _last_del = NULL;
  _del_tick = 0;
#endif
  _hash_lock = 0;
}


// #ifdef ASSERT ...

#if OPTO_DU_ITERATOR_ASSERT
void DUIterator_Common::sample(const Node* node) {
  _vdui     = VerifyDUIterators;
  _node     = node;
  _outcnt   = node->_outcnt;
  _del_tick = node->_del_tick;
  _last     = NULL;
}

void DUIterator_Common::verify(const Node* node, bool at_end_ok) {
  assert(_node     == node, "consistent iterator source");
  assert(_del_tick == node->_del_tick, "no unexpected deletions allowed");
}

void DUIterator_Common::verify_resync() {
  // Ensure that the loop body has just deleted the last guy produced.
  const Node* node = _node;
  // Ensure that at least one copy of the last-seen edge was deleted.
  // Note:  It is OK to delete multiple copies of the last-seen edge.
  // Unfortunately, we have no way to verify that all the deletions delete
  // that same edge.  On this point we must use the Honor System.
  assert(node->_del_tick >= _del_tick+1, "must have deleted an edge");
  assert(node->_last_del == _last, "must have deleted the edge just produced");
  // We liked this deletion, so accept the resulting outcnt and tick.
  _outcnt   = node->_outcnt;
  _del_tick = node->_del_tick;
}

void DUIterator_Common::reset(const DUIterator_Common& that) {
  if (this == &that)  return;  // ignore assignment to self
  if (!_vdui) {
    // We need to initialize everything, overwriting garbage values.
    _last = that._last;
    _vdui = that._vdui;
  }
  // Note:  It is legal (though odd) for an iterator over some node x
  // to be reassigned to iterate over another node y.  Some doubly-nested
  // progress loops depend on being able to do this.
  const Node* node = that._node;
  // Re-initialize everything, except _last.
  _node     = node;
  _outcnt   = node->_outcnt;
  _del_tick = node->_del_tick;
}

void DUIterator::sample(const Node* node) {
  DUIterator_Common::sample(node);      // Initialize the assertion data.
  _refresh_tick = 0;                    // No refreshes have happened, as yet.
}

void DUIterator::verify(const Node* node, bool at_end_ok) {
  DUIterator_Common::verify(node, at_end_ok);
  assert(_idx      <  node->_outcnt + (uint)at_end_ok, "idx in range");
}

void DUIterator::verify_increment() {
  if (_refresh_tick & 1) {
    // We have refreshed the index during this loop.
    // Fix up _idx to meet asserts.
    if (_idx > _outcnt)  _idx = _outcnt;
  }
  verify(_node, true);
}

void DUIterator::verify_resync() {
  // Note:  We do not assert on _outcnt, because insertions are OK here.
  DUIterator_Common::verify_resync();
  // Make sure we are still in sync, possibly with no more out-edges:
  verify(_node, true);
}

void DUIterator::reset(const DUIterator& that) {
  if (this == &that)  return;  // self assignment is always a no-op
  assert(that._refresh_tick == 0, "assign only the result of Node::outs()");
  assert(that._idx          == 0, "assign only the result of Node::outs()");
  assert(_idx               == that._idx, "already assigned _idx");
  if (!_vdui) {
    // We need to initialize everything, overwriting garbage values.
    sample(that._node);
  } else {
    DUIterator_Common::reset(that);
    if (_refresh_tick & 1) {
      _refresh_tick++;                  // Clear the "was refreshed" flag.
    }
    assert(_refresh_tick < 2*100000, "DU iteration must converge quickly");
  }
}

void DUIterator::refresh() {
  DUIterator_Common::sample(_node);     // Re-fetch assertion data.
  _refresh_tick |= 1;                   // Set the "was refreshed" flag.
}

void DUIterator::verify_finish() {
  // If the loop has killed the node, do not require it to re-run.
  if (_node->_outcnt == 0)  _refresh_tick &= ~1;
  // If this assert triggers, it means that a loop used refresh_out_pos
  // to re-synch an iteration index, but the loop did not correctly
  // re-run itself, using a "while (progress)" construct.
  // This iterator enforces the rule that you must keep trying the loop
  // until it "runs clean" without any need for refreshing.
  assert(!(_refresh_tick & 1), "the loop must run once with no refreshing");
}


void DUIterator_Fast::verify(const Node* node, bool at_end_ok) {
  DUIterator_Common::verify(node, at_end_ok);
  Node** out    = node->_out;
  uint   cnt    = node->_outcnt;
  assert(cnt == _outcnt, "no insertions allowed");
  assert(_outp >= out && _outp <= out + cnt - !at_end_ok, "outp in range");
  // This last check is carefully designed to work for NO_OUT_ARRAY.
}

void DUIterator_Fast::verify_limit() {
  const Node* node = _node;
  verify(node, true);
  assert(_outp == node->_out + node->_outcnt, "limit still correct");
}

void DUIterator_Fast::verify_resync() {
  const Node* node = _node;
  if (_outp == node->_out + _outcnt) {
    // Note that the limit imax, not the pointer i, gets updated with the
    // exact count of deletions.  (For the pointer it's always "--i".)
    assert(node->_outcnt+node->_del_tick == _outcnt+_del_tick, "no insertions allowed with deletion(s)");
    // This is a limit pointer, with a name like "imax".
    // Fudge the _last field so that the common assert will be happy.
    _last = (Node*) node->_last_del;
    DUIterator_Common::verify_resync();
  } else {
    assert(node->_outcnt < _outcnt, "no insertions allowed with deletion(s)");
    // A normal internal pointer.
    DUIterator_Common::verify_resync();
    // Make sure we are still in sync, possibly with no more out-edges:
    verify(node, true);
  }
}

void DUIterator_Fast::verify_relimit(uint n) {
  const Node* node = _node;
  assert((int)n > 0, "use imax -= n only with a positive count");
  // This must be a limit pointer, with a name like "imax".
  assert(_outp == node->_out + node->_outcnt, "apply -= only to a limit (imax)");
  // The reported number of deletions must match what the node saw.
  assert(node->_del_tick == _del_tick + n, "must have deleted n edges");
  // Fudge the _last field so that the common assert will be happy.
  _last = (Node*) node->_last_del;
  DUIterator_Common::verify_resync();
}

void DUIterator_Fast::reset(const DUIterator_Fast& that) {
  assert(_outp              == that._outp, "already assigned _outp");
  DUIterator_Common::reset(that);
}

void DUIterator_Last::verify(const Node* node, bool at_end_ok) {
  // at_end_ok means the _outp is allowed to underflow by 1
  _outp += at_end_ok;
  DUIterator_Fast::verify(node, at_end_ok);  // check _del_tick, etc.
  _outp -= at_end_ok;
  assert(_outp == (node->_out + node->_outcnt) - 1, "pointer must point to end of nodes");
}

void DUIterator_Last::verify_limit() {
  // Do not require the limit address to be resynched.
  //verify(node, true);
  assert(_outp == _node->_out, "limit still correct");
}

void DUIterator_Last::verify_step(uint num_edges) {
  assert((int)num_edges > 0, "need non-zero edge count for loop progress");
  _outcnt   -= num_edges;
  _del_tick += num_edges;
  // Make sure we are still in sync, possibly with no more out-edges:
  const Node* node = _node;
  verify(node, true);
  assert(node->_last_del == _last, "must have deleted the edge just produced");
}

#endif //OPTO_DU_ITERATOR_ASSERT


#endif //ASSERT


// This constant used to initialize _out may be any non-null value.
// The value NULL is reserved for the top node only.
#define NO_OUT_ARRAY ((Node**)-1)

// Out-of-line code from node constructors.
// Executed only when extra debug info. is being passed around.
static void init_node_notes(Compile* C, int idx, Node_Notes* nn) {
  C->set_node_notes_at(idx, nn);
}

// Shared initialization code.
inline int Node::Init(int req) {
  Compile* C = Compile::current();
  int idx = C->next_unique();
  NOT_PRODUCT(_igv_idx = C->next_igv_idx());

  // Allocate memory for the necessary number of edges.
  if (req > 0) {
    // Allocate space for _in array to have double alignment.
    _in = (Node **) ((char *) (C->node_arena()->AmallocWords(req * sizeof(void*))));
  }
  // If there are default notes floating around, capture them:
  Node_Notes* nn = C->default_node_notes();
  if (nn != NULL)  init_node_notes(C, idx, nn);

  // Note:  At this point, C is dead,
  // and we begin to initialize the new Node.

  _cnt = _max = req;
  _outcnt = _outmax = 0;
  _class_id = Class_Node;
  _flags = 0;
  _out = NO_OUT_ARRAY;
  return idx;
}

//------------------------------Node-------------------------------------------
// Create a Node, with a given number of required edges.
Node::Node(uint req)
  : _idx(Init(req))
#ifdef ASSERT
  , _parse_idx(_idx)
#endif
{
  assert( req < Compile::current()->max_node_limit() - NodeLimitFudgeFactor, "Input limit exceeded" );
  debug_only( verify_construction() );
  NOT_PRODUCT(nodes_created++);
  if (req == 0) {
    _in = NULL;
  } else {
    Node** to = _in;
    for(uint i = 0; i < req; i++) {
      to[i] = NULL;
    }
  }
}

//------------------------------Node-------------------------------------------
Node::Node(Node *n0)
  : _idx(Init(1))
#ifdef ASSERT
  , _parse_idx(_idx)
#endif
{
  debug_only( verify_construction() );
  NOT_PRODUCT(nodes_created++);
  assert( is_not_dead(n0), "can not use dead node");
  _in[0] = n0; if (n0 != NULL) n0->add_out((Node *)this);
}

//------------------------------Node-------------------------------------------
Node::Node(Node *n0, Node *n1)
  : _idx(Init(2))
#ifdef ASSERT
  , _parse_idx(_idx)
#endif
{
  debug_only( verify_construction() );
  NOT_PRODUCT(nodes_created++);
  assert( is_not_dead(n0), "can not use dead node");
  assert( is_not_dead(n1), "can not use dead node");
  _in[0] = n0; if (n0 != NULL) n0->add_out((Node *)this);
  _in[1] = n1; if (n1 != NULL) n1->add_out((Node *)this);
}

//------------------------------Node-------------------------------------------
Node::Node(Node *n0, Node *n1, Node *n2)
  : _idx(Init(3))
#ifdef ASSERT
  , _parse_idx(_idx)
#endif
{
  debug_only( verify_construction() );
  NOT_PRODUCT(nodes_created++);
  assert( is_not_dead(n0), "can not use dead node");
  assert( is_not_dead(n1), "can not use dead node");
  assert( is_not_dead(n2), "can not use dead node");
  _in[0] = n0; if (n0 != NULL) n0->add_out((Node *)this);
  _in[1] = n1; if (n1 != NULL) n1->add_out((Node *)this);
  _in[2] = n2; if (n2 != NULL) n2->add_out((Node *)this);
}

//------------------------------Node-------------------------------------------
Node::Node(Node *n0, Node *n1, Node *n2, Node *n3)
  : _idx(Init(4))
#ifdef ASSERT
  , _parse_idx(_idx)
#endif
{
  debug_only( verify_construction() );
  NOT_PRODUCT(nodes_created++);
  assert( is_not_dead(n0), "can not use dead node");
  assert( is_not_dead(n1), "can not use dead node");
  assert( is_not_dead(n2), "can not use dead node");
  assert( is_not_dead(n3), "can not use dead node");
  _in[0] = n0; if (n0 != NULL) n0->add_out((Node *)this);
  _in[1] = n1; if (n1 != NULL) n1->add_out((Node *)this);
  _in[2] = n2; if (n2 != NULL) n2->add_out((Node *)this);
  _in[3] = n3; if (n3 != NULL) n3->add_out((Node *)this);
}

//------------------------------Node-------------------------------------------
Node::Node(Node *n0, Node *n1, Node *n2, Node *n3, Node *n4)
  : _idx(Init(5))
#ifdef ASSERT
  , _parse_idx(_idx)
#endif
{
  debug_only( verify_construction() );
  NOT_PRODUCT(nodes_created++);
  assert( is_not_dead(n0), "can not use dead node");
  assert( is_not_dead(n1), "can not use dead node");
  assert( is_not_dead(n2), "can not use dead node");
  assert( is_not_dead(n3), "can not use dead node");
  assert( is_not_dead(n4), "can not use dead node");
  _in[0] = n0; if (n0 != NULL) n0->add_out((Node *)this);
  _in[1] = n1; if (n1 != NULL) n1->add_out((Node *)this);
  _in[2] = n2; if (n2 != NULL) n2->add_out((Node *)this);
  _in[3] = n3; if (n3 != NULL) n3->add_out((Node *)this);
  _in[4] = n4; if (n4 != NULL) n4->add_out((Node *)this);
}

//------------------------------Node-------------------------------------------
Node::Node(Node *n0, Node *n1, Node *n2, Node *n3,
                     Node *n4, Node *n5)
  : _idx(Init(6))
#ifdef ASSERT
  , _parse_idx(_idx)
#endif
{
  debug_only( verify_construction() );
  NOT_PRODUCT(nodes_created++);
  assert( is_not_dead(n0), "can not use dead node");
  assert( is_not_dead(n1), "can not use dead node");
  assert( is_not_dead(n2), "can not use dead node");
  assert( is_not_dead(n3), "can not use dead node");
  assert( is_not_dead(n4), "can not use dead node");
  assert( is_not_dead(n5), "can not use dead node");
  _in[0] = n0; if (n0 != NULL) n0->add_out((Node *)this);
  _in[1] = n1; if (n1 != NULL) n1->add_out((Node *)this);
  _in[2] = n2; if (n2 != NULL) n2->add_out((Node *)this);
  _in[3] = n3; if (n3 != NULL) n3->add_out((Node *)this);
  _in[4] = n4; if (n4 != NULL) n4->add_out((Node *)this);
  _in[5] = n5; if (n5 != NULL) n5->add_out((Node *)this);
}

//------------------------------Node-------------------------------------------
Node::Node(Node *n0, Node *n1, Node *n2, Node *n3,
                     Node *n4, Node *n5, Node *n6)
  : _idx(Init(7))
#ifdef ASSERT
  , _parse_idx(_idx)
#endif
{
  debug_only( verify_construction() );
  NOT_PRODUCT(nodes_created++);
  assert( is_not_dead(n0), "can not use dead node");
  assert( is_not_dead(n1), "can not use dead node");
  assert( is_not_dead(n2), "can not use dead node");
  assert( is_not_dead(n3), "can not use dead node");
  assert( is_not_dead(n4), "can not use dead node");
  assert( is_not_dead(n5), "can not use dead node");
  assert( is_not_dead(n6), "can not use dead node");
  _in[0] = n0; if (n0 != NULL) n0->add_out((Node *)this);
  _in[1] = n1; if (n1 != NULL) n1->add_out((Node *)this);
  _in[2] = n2; if (n2 != NULL) n2->add_out((Node *)this);
  _in[3] = n3; if (n3 != NULL) n3->add_out((Node *)this);
  _in[4] = n4; if (n4 != NULL) n4->add_out((Node *)this);
  _in[5] = n5; if (n5 != NULL) n5->add_out((Node *)this);
  _in[6] = n6; if (n6 != NULL) n6->add_out((Node *)this);
}

#ifdef __clang__
#pragma clang diagnostic pop
#endif


//------------------------------clone------------------------------------------
// Clone a Node.
Node *Node::clone() const {
  Compile* C = Compile::current();
  uint s = size_of();           // Size of inherited Node
  Node *n = (Node*)C->node_arena()->AmallocWords(size_of() + _max*sizeof(Node*));
  Copy::conjoint_words_to_lower((HeapWord*)this, (HeapWord*)n, s);
  // Set the new input pointer array
  n->_in = (Node**)(((char*)n)+s);
  // Cannot share the old output pointer array, so kill it
  n->_out = NO_OUT_ARRAY;
  // And reset the counters to 0
  n->_outcnt = 0;
  n->_outmax = 0;
  // Unlock this guy, since he is not in any hash table.
  debug_only(n->_hash_lock = 0);
  // Walk the old node's input list to duplicate its edges
  uint i;
  for( i = 0; i < len(); i++ ) {
    Node *x = in(i);
    n->_in[i] = x;
    if (x != NULL) x->add_out(n);
  }
  if (is_macro()) {
    C->add_macro_node(n);
  }
  if (is_expensive()) {
    C->add_expensive_node(n);
  }
  if (for_post_loop_opts_igvn()) {
    // Don't add cloned node to Compile::_for_post_loop_opts_igvn list automatically.
    // If it is applicable, it will happen anyway when the cloned node is registered with IGVN.
    n->remove_flag(Node::NodeFlags::Flag_for_post_loop_opts_igvn);
  }
  if (n->is_reduction()) {
    // Do not copy reduction information. This must be explicitly set by the calling code.
    n->remove_flag(Node::Flag_is_reduction);
  }
  BarrierSetC2* bs = BarrierSet::barrier_set()->barrier_set_c2();
  bs->register_potential_barrier_node(n);

  n->set_idx(C->next_unique()); // Get new unique index as well
  NOT_PRODUCT(n->_igv_idx = C->next_igv_idx());
  debug_only( n->verify_construction() );
  NOT_PRODUCT(nodes_created++);
  // Do not patch over the debug_idx of a clone, because it makes it
  // impossible to break on the clone's moment of creation.
  //debug_only( n->set_debug_idx( debug_idx() ) );

  C->copy_node_notes_to(n, (Node*) this);

  // MachNode clone
  uint nopnds;
  if (this->is_Mach() && (nopnds = this->as_Mach()->num_opnds()) > 0) {
    MachNode *mach  = n->as_Mach();
    MachNode *mthis = this->as_Mach();
    // Get address of _opnd_array.
    // It should be the same offset since it is the clone of this node.
    MachOper **from = mthis->_opnds;
    MachOper **to = (MachOper **)((size_t)(&mach->_opnds) +
                    pointer_delta((const void*)from,
                                  (const void*)(&mthis->_opnds), 1));
    mach->_opnds = to;
    for ( uint i = 0; i < nopnds; ++i ) {
      to[i] = from[i]->clone();
    }
  }
  if (n->is_Call()) {
    // CallGenerator is linked to the original node.
    CallGenerator* cg = n->as_Call()->generator();
    if (cg != NULL) {
      CallGenerator* cloned_cg = cg->with_call_node(n->as_Call());
      n->as_Call()->set_generator(cloned_cg);

      C->print_inlining_assert_ready();
      C->print_inlining_move_to(cg);
      C->print_inlining_update(cloned_cg);
    }
  }
  if (n->is_SafePoint()) {
    // Scalar replacement and macro expansion might modify the JVMState.
    // Clone it to make sure it's not shared between SafePointNodes.
    n->as_SafePoint()->clone_jvms(C);
    n->as_SafePoint()->clone_replaced_nodes();
  }
  if (n->is_InlineType()) {
    C->add_inline_type(n);
  }
  Compile::current()->record_modified_node(n);
  return n;                     // Return the clone
}

//---------------------------setup_is_top--------------------------------------
// Call this when changing the top node, to reassert the invariants
// required by Node::is_top.  See Compile::set_cached_top_node.
void Node::setup_is_top() {
  if (this == (Node*)Compile::current()->top()) {
    // This node has just become top.  Kill its out array.
    _outcnt = _outmax = 0;
    _out = NULL;                           // marker value for top
    assert(is_top(), "must be top");
  } else {
    if (_out == NULL)  _out = NO_OUT_ARRAY;
    assert(!is_top(), "must not be top");
  }
}

//------------------------------~Node------------------------------------------
// Fancy destructor; eagerly attempt to reclaim Node numberings and storage
void Node::destruct(PhaseValues* phase) {
  Compile* compile = (phase != NULL) ? phase->C : Compile::current();
  if (phase != NULL && phase->is_IterGVN()) {
    phase->is_IterGVN()->_worklist.remove(this);
  }
  // If this is the most recently created node, reclaim its index. Otherwise,
  // record the node as dead to keep liveness information accurate.
  if ((uint)_idx+1 == compile->unique()) {
    compile->set_unique(compile->unique()-1);
  } else {
    compile->record_dead_node(_idx);
  }
  // Clear debug info:
  Node_Notes* nn = compile->node_notes_at(_idx);
  if (nn != NULL)  nn->clear();
  // Walk the input array, freeing the corresponding output edges
  _cnt = _max;  // forget req/prec distinction
  uint i;
  for( i = 0; i < _max; i++ ) {
    set_req(i, NULL);
    //assert(def->out(def->outcnt()-1) == (Node *)this,"bad def-use hacking in reclaim");
  }
  assert(outcnt() == 0, "deleting a node must not leave a dangling use");
  // See if the input array was allocated just prior to the object
  int edge_size = _max*sizeof(void*);
  int out_edge_size = _outmax*sizeof(void*);
  char *edge_end = ((char*)_in) + edge_size;
  char *out_array = (char*)(_out == NO_OUT_ARRAY? NULL: _out);
  int node_size = size_of();

  // Free the output edge array
  if (out_edge_size > 0) {
    compile->node_arena()->Afree(out_array, out_edge_size);
  }

  // Free the input edge array and the node itself
  if( edge_end == (char*)this ) {
    // It was; free the input array and object all in one hit
#ifndef ASSERT
    compile->node_arena()->Afree(_in,edge_size+node_size);
#endif
  } else {
    // Free just the input array
    compile->node_arena()->Afree(_in,edge_size);

    // Free just the object
#ifndef ASSERT
    compile->node_arena()->Afree(this,node_size);
#endif
  }
  if (is_macro()) {
    compile->remove_macro_node(this);
  }
  if (is_expensive()) {
    compile->remove_expensive_node(this);
  }
  if (Opcode() == Op_Opaque4) {
    compile->remove_skeleton_predicate_opaq(this);
  }
  if (for_post_loop_opts_igvn()) {
    compile->remove_from_post_loop_opts_igvn(this);
  }
  if (is_InlineType()) {
    compile->remove_inline_type(this);
  }

  if (is_SafePoint()) {
    as_SafePoint()->delete_replaced_nodes();

    if (is_CallStaticJava()) {
      compile->remove_unstable_if_trap(as_CallStaticJava(), false);
    }
  }
  BarrierSetC2* bs = BarrierSet::barrier_set()->barrier_set_c2();
  bs->unregister_potential_barrier_node(this);
#ifdef ASSERT
  // We will not actually delete the storage, but we'll make the node unusable.
  *(address*)this = badAddress;  // smash the C++ vtbl, probably
  _in = _out = (Node**) badAddress;
  _max = _cnt = _outmax = _outcnt = 0;
  compile->remove_modified_node(this);
#endif
}

//------------------------------grow-------------------------------------------
// Grow the input array, making space for more edges
void Node::grow(uint len) {
  Arena* arena = Compile::current()->node_arena();
  uint new_max = _max;
  if( new_max == 0 ) {
    _max = 4;
    _in = (Node**)arena->Amalloc(4*sizeof(Node*));
    Node** to = _in;
    to[0] = NULL;
    to[1] = NULL;
    to[2] = NULL;
    to[3] = NULL;
    return;
  }
  new_max = next_power_of_2(len);
  // Trimming to limit allows a uint8 to handle up to 255 edges.
  // Previously I was using only powers-of-2 which peaked at 128 edges.
  //if( new_max >= limit ) new_max = limit-1;
  _in = (Node**)arena->Arealloc(_in, _max*sizeof(Node*), new_max*sizeof(Node*));
  Copy::zero_to_bytes(&_in[_max], (new_max-_max)*sizeof(Node*)); // NULL all new space
  _max = new_max;               // Record new max length
  // This assertion makes sure that Node::_max is wide enough to
  // represent the numerical value of new_max.
  assert(_max == new_max && _max > len, "int width of _max is too small");
}

//-----------------------------out_grow----------------------------------------
// Grow the input array, making space for more edges
void Node::out_grow( uint len ) {
  assert(!is_top(), "cannot grow a top node's out array");
  Arena* arena = Compile::current()->node_arena();
  uint new_max = _outmax;
  if( new_max == 0 ) {
    _outmax = 4;
    _out = (Node **)arena->Amalloc(4*sizeof(Node*));
    return;
  }
  new_max = next_power_of_2(len);
  // Trimming to limit allows a uint8 to handle up to 255 edges.
  // Previously I was using only powers-of-2 which peaked at 128 edges.
  //if( new_max >= limit ) new_max = limit-1;
  assert(_out != NULL && _out != NO_OUT_ARRAY, "out must have sensible value");
  _out = (Node**)arena->Arealloc(_out,_outmax*sizeof(Node*),new_max*sizeof(Node*));
  //Copy::zero_to_bytes(&_out[_outmax], (new_max-_outmax)*sizeof(Node*)); // NULL all new space
  _outmax = new_max;               // Record new max length
  // This assertion makes sure that Node::_max is wide enough to
  // represent the numerical value of new_max.
  assert(_outmax == new_max && _outmax > len, "int width of _outmax is too small");
}

#ifdef ASSERT
//------------------------------is_dead----------------------------------------
bool Node::is_dead() const {
  // Mach and pinch point nodes may look like dead.
  if( is_top() || is_Mach() || (Opcode() == Op_Node && _outcnt > 0) )
    return false;
  for( uint i = 0; i < _max; i++ )
    if( _in[i] != NULL )
      return false;
  dump();
  return true;
}

bool Node::is_reachable_from_root() const {
  ResourceMark rm;
  Unique_Node_List wq;
  wq.push((Node*)this);
  RootNode* root = Compile::current()->root();
  for (uint i = 0; i < wq.size(); i++) {
    Node* m = wq.at(i);
    if (m == root) {
      return true;
    }
    for (DUIterator_Fast jmax, j = m->fast_outs(jmax); j < jmax; j++) {
      Node* u = m->fast_out(j);
      wq.push(u);
    }
  }
  return false;
}
#endif

//------------------------------is_unreachable---------------------------------
bool Node::is_unreachable(PhaseIterGVN &igvn) const {
  assert(!is_Mach(), "doesn't work with MachNodes");
  return outcnt() == 0 || igvn.type(this) == Type::TOP || (in(0) != NULL && in(0)->is_top());
}

//------------------------------add_req----------------------------------------
// Add a new required input at the end
void Node::add_req( Node *n ) {
  assert( is_not_dead(n), "can not use dead node");

  // Look to see if I can move precedence down one without reallocating
  if( (_cnt >= _max) || (in(_max-1) != NULL) )
    grow( _max+1 );

  // Find a precedence edge to move
  if( in(_cnt) != NULL ) {       // Next precedence edge is busy?
    uint i;
    for( i=_cnt; i<_max; i++ )
      if( in(i) == NULL )       // Find the NULL at end of prec edge list
        break;                  // There must be one, since we grew the array
    _in[i] = in(_cnt);          // Move prec over, making space for req edge
  }
  _in[_cnt++] = n;            // Stuff over old prec edge
  if (n != NULL) n->add_out((Node *)this);
  Compile::current()->record_modified_node(this);
}

//---------------------------add_req_batch-------------------------------------
// Add a new required input at the end
void Node::add_req_batch( Node *n, uint m ) {
  assert( is_not_dead(n), "can not use dead node");
  // check various edge cases
  if ((int)m <= 1) {
    assert((int)m >= 0, "oob");
    if (m != 0)  add_req(n);
    return;
  }

  // Look to see if I can move precedence down one without reallocating
  if( (_cnt+m) > _max || _in[_max-m] )
    grow( _max+m );

  // Find a precedence edge to move
  if( _in[_cnt] != NULL ) {     // Next precedence edge is busy?
    uint i;
    for( i=_cnt; i<_max; i++ )
      if( _in[i] == NULL )      // Find the NULL at end of prec edge list
        break;                  // There must be one, since we grew the array
    // Slide all the precs over by m positions (assume #prec << m).
    Copy::conjoint_words_to_higher((HeapWord*)&_in[_cnt], (HeapWord*)&_in[_cnt+m], ((i-_cnt)*sizeof(Node*)));
  }

  // Stuff over the old prec edges
  for(uint i=0; i<m; i++ ) {
    _in[_cnt++] = n;
  }

  // Insert multiple out edges on the node.
  if (n != NULL && !n->is_top()) {
    for(uint i=0; i<m; i++ ) {
      n->add_out((Node *)this);
    }
  }
  Compile::current()->record_modified_node(this);
}

//------------------------------del_req----------------------------------------
// Delete the required edge and compact the edge array
void Node::del_req( uint idx ) {
  assert( idx < _cnt, "oob");
  assert( !VerifyHashTableKeys || _hash_lock == 0,
          "remove node from hash table before modifying it");
  // First remove corresponding def-use edge
  Node *n = in(idx);
  if (n != NULL) n->del_out((Node *)this);
  _in[idx] = in(--_cnt); // Compact the array
  // Avoid spec violation: Gap in prec edges.
  close_prec_gap_at(_cnt);
  Compile::current()->record_modified_node(this);
}

//------------------------------del_req_ordered--------------------------------
// Delete the required edge and compact the edge array with preserved order
void Node::del_req_ordered( uint idx ) {
  assert( idx < _cnt, "oob");
  assert( !VerifyHashTableKeys || _hash_lock == 0,
          "remove node from hash table before modifying it");
  // First remove corresponding def-use edge
  Node *n = in(idx);
  if (n != NULL) n->del_out((Node *)this);
  if (idx < --_cnt) {    // Not last edge ?
    Copy::conjoint_words_to_lower((HeapWord*)&_in[idx+1], (HeapWord*)&_in[idx], ((_cnt-idx)*sizeof(Node*)));
  }
  // Avoid spec violation: Gap in prec edges.
  close_prec_gap_at(_cnt);
  Compile::current()->record_modified_node(this);
}

//------------------------------ins_req----------------------------------------
// Insert a new required input at the end
void Node::ins_req( uint idx, Node *n ) {
  assert( is_not_dead(n), "can not use dead node");
  add_req(NULL);                // Make space
  assert( idx < _max, "Must have allocated enough space");
  // Slide over
  if(_cnt-idx-1 > 0) {
    Copy::conjoint_words_to_higher((HeapWord*)&_in[idx], (HeapWord*)&_in[idx+1], ((_cnt-idx-1)*sizeof(Node*)));
  }
  _in[idx] = n;                            // Stuff over old required edge
  if (n != NULL) n->add_out((Node *)this); // Add reciprocal def-use edge
  Compile::current()->record_modified_node(this);
}

//-----------------------------find_edge---------------------------------------
int Node::find_edge(Node* n) {
  for (uint i = 0; i < len(); i++) {
    if (_in[i] == n)  return i;
  }
  return -1;
}

//----------------------------replace_edge-------------------------------------
int Node::replace_edge(Node* old, Node* neww, PhaseGVN* gvn) {
  if (old == neww)  return 0;  // nothing to do
  uint nrep = 0;
  for (uint i = 0; i < len(); i++) {
    if (in(i) == old) {
      if (i < req()) {
        if (gvn != NULL) {
          set_req_X(i, neww, gvn);
        } else {
          set_req(i, neww);
        }
      } else {
        assert(gvn == NULL || gvn->is_IterGVN() == NULL, "no support for igvn here");
        assert(find_prec_edge(neww) == -1, "spec violation: duplicated prec edge (node %d -> %d)", _idx, neww->_idx);
        set_prec(i, neww);
      }
      nrep++;
    }
  }
  return nrep;
}

/**
 * Replace input edges in the range pointing to 'old' node.
 */
int Node::replace_edges_in_range(Node* old, Node* neww, int start, int end, PhaseGVN* gvn) {
  if (old == neww)  return 0;  // nothing to do
  uint nrep = 0;
  for (int i = start; i < end; i++) {
    if (in(i) == old) {
      set_req_X(i, neww, gvn);
      nrep++;
    }
  }
  return nrep;
}

//-------------------------disconnect_inputs-----------------------------------
// NULL out all inputs to eliminate incoming Def-Use edges.
void Node::disconnect_inputs(Compile* C) {
  // the layout of Node::_in
  // r: a required input, null is allowed
  // p: a precedence, null values are all at the end
  // -----------------------------------
  // |r|...|r|p|...|p|null|...|null|
  //         |                     |
  //         req()                 len()
  // -----------------------------------
  for (uint i = 0; i < req(); ++i) {
    if (in(i) != nullptr) {
      set_req(i, nullptr);
    }
  }

  // Remove precedence edges if any exist
  // Note: Safepoints may have precedence edges, even during parsing
  for (uint i = len(); i > req(); ) {
    rm_prec(--i);  // no-op if _in[i] is nullptr
  }

#ifdef ASSERT
  // sanity check
  for (uint i = 0; i < len(); ++i) {
    assert(_in[i] == nullptr, "disconnect_inputs() failed!");
  }
#endif

  // Node::destruct requires all out edges be deleted first
  // debug_only(destruct();)   // no reuse benefit expected
  C->record_dead_node(_idx);
}

//-----------------------------uncast---------------------------------------
// %%% Temporary, until we sort out CheckCastPP vs. CastPP.
// Strip away casting.  (It is depth-limited.)
// Optionally, keep casts with dependencies.
Node* Node::uncast(bool keep_deps) const {
  // Should be inline:
  //return is_ConstraintCast() ? uncast_helper(this) : (Node*) this;
  if (is_ConstraintCast()) {
    return uncast_helper(this, keep_deps);
  } else {
    return (Node*) this;
  }
}

// Find out of current node that matches opcode.
Node* Node::find_out_with(int opcode) {
  for (DUIterator_Fast imax, i = fast_outs(imax); i < imax; i++) {
    Node* use = fast_out(i);
    if (use->Opcode() == opcode) {
      return use;
    }
  }
  return NULL;
}

// Return true if the current node has an out that matches opcode.
bool Node::has_out_with(int opcode) {
  return (find_out_with(opcode) != NULL);
}

// Return true if the current node has an out that matches any of the opcodes.
bool Node::has_out_with(int opcode1, int opcode2, int opcode3, int opcode4) {
  for (DUIterator_Fast imax, i = fast_outs(imax); i < imax; i++) {
      int opcode = fast_out(i)->Opcode();
      if (opcode == opcode1 || opcode == opcode2 || opcode == opcode3 || opcode == opcode4) {
        return true;
      }
  }
  return false;
}


//---------------------------uncast_helper-------------------------------------
Node* Node::uncast_helper(const Node* p, bool keep_deps) {
#ifdef ASSERT
  uint depth_count = 0;
  const Node* orig_p = p;
#endif

  while (true) {
#ifdef ASSERT
    if (depth_count >= K) {
      orig_p->dump(4);
      if (p != orig_p)
        p->dump(1);
    }
    assert(depth_count++ < K, "infinite loop in Node::uncast_helper");
#endif
    if (p == NULL || p->req() != 2) {
      break;
    } else if (p->is_ConstraintCast()) {
      if (keep_deps && p->as_ConstraintCast()->carry_dependency()) {
        break; // stop at casts with dependencies
      }
      p = p->in(1);
    } else {
      break;
    }
  }
  return (Node*) p;
}

//------------------------------add_prec---------------------------------------
// Add a new precedence input.  Precedence inputs are unordered, with
// duplicates removed and NULLs packed down at the end.
void Node::add_prec( Node *n ) {
  assert( is_not_dead(n), "can not use dead node");

  // Check for NULL at end
  if( _cnt >= _max || in(_max-1) )
    grow( _max+1 );

  // Find a precedence edge to move
  uint i = _cnt;
  while( in(i) != NULL ) {
    if (in(i) == n) return; // Avoid spec violation: duplicated prec edge.
    i++;
  }
  _in[i] = n;                                // Stuff prec edge over NULL
  if ( n != NULL) n->add_out((Node *)this);  // Add mirror edge

#ifdef ASSERT
  while ((++i)<_max) { assert(_in[i] == NULL, "spec violation: Gap in prec edges (node %d)", _idx); }
#endif
  Compile::current()->record_modified_node(this);
}

//------------------------------rm_prec----------------------------------------
// Remove a precedence input.  Precedence inputs are unordered, with
// duplicates removed and NULLs packed down at the end.
void Node::rm_prec( uint j ) {
  assert(j < _max, "oob: i=%d, _max=%d", j, _max);
  assert(j >= _cnt, "not a precedence edge");
  if (_in[j] == NULL) return;   // Avoid spec violation: Gap in prec edges.
  _in[j]->del_out((Node *)this);
  close_prec_gap_at(j);
  Compile::current()->record_modified_node(this);
}

//------------------------------size_of----------------------------------------
uint Node::size_of() const { return sizeof(*this); }

//------------------------------ideal_reg--------------------------------------
uint Node::ideal_reg() const { return 0; }

//------------------------------jvms-------------------------------------------
JVMState* Node::jvms() const { return NULL; }

#ifdef ASSERT
//------------------------------jvms-------------------------------------------
bool Node::verify_jvms(const JVMState* using_jvms) const {
  for (JVMState* jvms = this->jvms(); jvms != NULL; jvms = jvms->caller()) {
    if (jvms == using_jvms)  return true;
  }
  return false;
}

//------------------------------init_NodeProperty------------------------------
void Node::init_NodeProperty() {
  assert(_max_classes <= max_juint, "too many NodeProperty classes");
  assert(max_flags() <= max_juint, "too many NodeProperty flags");
}

//-----------------------------max_flags---------------------------------------
juint Node::max_flags() {
  return (PD::_last_flag << 1) - 1; // allow flags combination
}
#endif

//------------------------------format-----------------------------------------
// Print as assembly
void Node::format( PhaseRegAlloc *, outputStream *st ) const {}
//------------------------------emit-------------------------------------------
// Emit bytes starting at parameter 'ptr'.
void Node::emit(CodeBuffer &cbuf, PhaseRegAlloc *ra_) const {}
//------------------------------size-------------------------------------------
// Size of instruction in bytes
uint Node::size(PhaseRegAlloc *ra_) const { return 0; }

//------------------------------CFG Construction-------------------------------
// Nodes that end basic blocks, e.g. IfTrue/IfFalse, JumpProjNode, Root,
// Goto and Return.
const Node *Node::is_block_proj() const { return 0; }

// Minimum guaranteed type
const Type *Node::bottom_type() const { return Type::BOTTOM; }


//------------------------------raise_bottom_type------------------------------
// Get the worst-case Type output for this Node.
void Node::raise_bottom_type(const Type* new_type) {
  if (is_Type()) {
    TypeNode *n = this->as_Type();
    if (VerifyAliases) {
      assert(new_type->higher_equal_speculative(n->type()), "new type must refine old type");
    }
    n->set_type(new_type);
  } else if (is_Load()) {
    LoadNode *n = this->as_Load();
    if (VerifyAliases) {
      assert(new_type->higher_equal_speculative(n->type()), "new type must refine old type");
    }
    n->set_type(new_type);
  }
}

//------------------------------Identity---------------------------------------
// Return a node that the given node is equivalent to.
Node* Node::Identity(PhaseGVN* phase) {
  return this;                  // Default to no identities
}

//------------------------------Value------------------------------------------
// Compute a new Type for a node using the Type of the inputs.
const Type* Node::Value(PhaseGVN* phase) const {
  return bottom_type();         // Default to worst-case Type
}

//------------------------------Ideal------------------------------------------
//
// 'Idealize' the graph rooted at this Node.
//
// In order to be efficient and flexible there are some subtle invariants
// these Ideal calls need to hold.  Running with '+VerifyIterativeGVN' checks
// these invariants, although its too slow to have on by default.  If you are
// hacking an Ideal call, be sure to test with +VerifyIterativeGVN!
//
// The Ideal call almost arbitrarily reshape the graph rooted at the 'this'
// pointer.  If ANY change is made, it must return the root of the reshaped
// graph - even if the root is the same Node.  Example: swapping the inputs
// to an AddINode gives the same answer and same root, but you still have to
// return the 'this' pointer instead of NULL.
//
// You cannot return an OLD Node, except for the 'this' pointer.  Use the
// Identity call to return an old Node; basically if Identity can find
// another Node have the Ideal call make no change and return NULL.
// Example: AddINode::Ideal must check for add of zero; in this case it
// returns NULL instead of doing any graph reshaping.
//
// You cannot modify any old Nodes except for the 'this' pointer.  Due to
// sharing there may be other users of the old Nodes relying on their current
// semantics.  Modifying them will break the other users.
// Example: when reshape "(X+3)+4" into "X+7" you must leave the Node for
// "X+3" unchanged in case it is shared.
//
// If you modify the 'this' pointer's inputs, you should use
// 'set_req'.  If you are making a new Node (either as the new root or
// some new internal piece) you may use 'init_req' to set the initial
// value.  You can make a new Node with either 'new' or 'clone'.  In
// either case, def-use info is correctly maintained.
//
// Example: reshape "(X+3)+4" into "X+7":
//    set_req(1, in(1)->in(1));
//    set_req(2, phase->intcon(7));
//    return this;
// Example: reshape "X*4" into "X<<2"
//    return new LShiftINode(in(1), phase->intcon(2));
//
// You must call 'phase->transform(X)' on any new Nodes X you make, except
// for the returned root node.  Example: reshape "X*31" with "(X<<5)-X".
//    Node *shift=phase->transform(new LShiftINode(in(1),phase->intcon(5)));
//    return new AddINode(shift, in(1));
//
// When making a Node for a constant use 'phase->makecon' or 'phase->intcon'.
// These forms are faster than 'phase->transform(new ConNode())' and Do
// The Right Thing with def-use info.
//
// You cannot bury the 'this' Node inside of a graph reshape.  If the reshaped
// graph uses the 'this' Node it must be the root.  If you want a Node with
// the same Opcode as the 'this' pointer use 'clone'.
//
Node *Node::Ideal(PhaseGVN *phase, bool can_reshape) {
  return NULL;                  // Default to being Ideal already
}

// Some nodes have specific Ideal subgraph transformations only if they are
// unique users of specific nodes. Such nodes should be put on IGVN worklist
// for the transformations to happen.
bool Node::has_special_unique_user() const {
  assert(outcnt() == 1, "match only for unique out");
  Node* n = unique_out();
  int op  = Opcode();
  if (this->is_Store()) {
    // Condition for back-to-back stores folding.
    return n->Opcode() == op && n->in(MemNode::Memory) == this;
  } else if (this->is_Load() || this->is_DecodeN() || this->is_Phi()) {
    // Condition for removing an unused LoadNode or DecodeNNode from the MemBarAcquire precedence input
    return n->Opcode() == Op_MemBarAcquire;
  } else if (op == Op_AddL) {
    // Condition for convL2I(addL(x,y)) ==> addI(convL2I(x),convL2I(y))
    return n->Opcode() == Op_ConvL2I && n->in(1) == this;
  } else if (op == Op_SubI || op == Op_SubL) {
    // Condition for subI(x,subI(y,z)) ==> subI(addI(x,z),y)
    return n->Opcode() == op && n->in(2) == this;
  } else if (is_If() && (n->is_IfFalse() || n->is_IfTrue())) {
    // See IfProjNode::Identity()
    return true;
  } else if ((is_IfFalse() || is_IfTrue()) && n->is_If()) {
    // See IfNode::fold_compares
    return true;
  } else {
    return false;
  }
};

//--------------------------find_exact_control---------------------------------
// Skip Proj and CatchProj nodes chains. Check for Null and Top.
Node* Node::find_exact_control(Node* ctrl) {
  if (ctrl == NULL && this->is_Region())
    ctrl = this->as_Region()->is_copy();

  if (ctrl != NULL && ctrl->is_CatchProj()) {
    if (ctrl->as_CatchProj()->_con == CatchProjNode::fall_through_index)
      ctrl = ctrl->in(0);
    if (ctrl != NULL && !ctrl->is_top())
      ctrl = ctrl->in(0);
  }

  if (ctrl != NULL && ctrl->is_Proj())
    ctrl = ctrl->in(0);

  return ctrl;
}

//--------------------------dominates------------------------------------------
// Helper function for MemNode::all_controls_dominate().
// Check if 'this' control node dominates or equal to 'sub' control node.
// We already know that if any path back to Root or Start reaches 'this',
// then all paths so, so this is a simple search for one example,
// not an exhaustive search for a counterexample.
bool Node::dominates(Node* sub, Node_List &nlist) {
  assert(this->is_CFG(), "expecting control");
  assert(sub != NULL && sub->is_CFG(), "expecting control");

  // detect dead cycle without regions
  int iterations_without_region_limit = DominatorSearchLimit;

  Node* orig_sub = sub;
  Node* dom      = this;
  bool  met_dom  = false;
  nlist.clear();

  // Walk 'sub' backward up the chain to 'dom', watching for regions.
  // After seeing 'dom', continue up to Root or Start.
  // If we hit a region (backward split point), it may be a loop head.
  // Keep going through one of the region's inputs.  If we reach the
  // same region again, go through a different input.  Eventually we
  // will either exit through the loop head, or give up.
  // (If we get confused, break out and return a conservative 'false'.)
  while (sub != NULL) {
    if (sub->is_top())  break; // Conservative answer for dead code.
    if (sub == dom) {
      if (nlist.size() == 0) {
        // No Region nodes except loops were visited before and the EntryControl
        // path was taken for loops: it did not walk in a cycle.
        return true;
      } else if (met_dom) {
        break;          // already met before: walk in a cycle
      } else {
        // Region nodes were visited. Continue walk up to Start or Root
        // to make sure that it did not walk in a cycle.
        met_dom = true; // first time meet
        iterations_without_region_limit = DominatorSearchLimit; // Reset
     }
    }
    if (sub->is_Start() || sub->is_Root()) {
      // Success if we met 'dom' along a path to Start or Root.
      // We assume there are no alternative paths that avoid 'dom'.
      // (This assumption is up to the caller to ensure!)
      return met_dom;
    }
    Node* up = sub->in(0);
    // Normalize simple pass-through regions and projections:
    up = sub->find_exact_control(up);
    // If sub == up, we found a self-loop.  Try to push past it.
    if (sub == up && sub->is_Loop()) {
      // Take loop entry path on the way up to 'dom'.
      up = sub->in(1); // in(LoopNode::EntryControl);
    } else if (sub == up && sub->is_Region() && sub->req() == 2) {
      // Take in(1) path on the way up to 'dom' for regions with only one input
      up = sub->in(1);
    } else if (sub == up && sub->is_Region() && sub->req() == 3) {
      // Try both paths for Regions with 2 input paths (it may be a loop head).
      // It could give conservative 'false' answer without information
      // which region's input is the entry path.
      iterations_without_region_limit = DominatorSearchLimit; // Reset

      bool region_was_visited_before = false;
      // Was this Region node visited before?
      // If so, we have reached it because we accidentally took a
      // loop-back edge from 'sub' back into the body of the loop,
      // and worked our way up again to the loop header 'sub'.
      // So, take the first unexplored path on the way up to 'dom'.
      for (int j = nlist.size() - 1; j >= 0; j--) {
        intptr_t ni = (intptr_t)nlist.at(j);
        Node* visited = (Node*)(ni & ~1);
        bool  visited_twice_already = ((ni & 1) != 0);
        if (visited == sub) {
          if (visited_twice_already) {
            // Visited 2 paths, but still stuck in loop body.  Give up.
            return false;
          }
          // The Region node was visited before only once.
          // (We will repush with the low bit set, below.)
          nlist.remove(j);
          // We will find a new edge and re-insert.
          region_was_visited_before = true;
          break;
        }
      }

      // Find an incoming edge which has not been seen yet; walk through it.
      assert(up == sub, "");
      uint skip = region_was_visited_before ? 1 : 0;
      for (uint i = 1; i < sub->req(); i++) {
        Node* in = sub->in(i);
        if (in != NULL && !in->is_top() && in != sub) {
          if (skip == 0) {
            up = in;
            break;
          }
          --skip;               // skip this nontrivial input
        }
      }

      // Set 0 bit to indicate that both paths were taken.
      nlist.push((Node*)((intptr_t)sub + (region_was_visited_before ? 1 : 0)));
    }

    if (up == sub) {
      break;    // some kind of tight cycle
    }
    if (up == orig_sub && met_dom) {
      // returned back after visiting 'dom'
      break;    // some kind of cycle
    }
    if (--iterations_without_region_limit < 0) {
      break;    // dead cycle
    }
    sub = up;
  }

  // Did not meet Root or Start node in pred. chain.
  // Conservative answer for dead code.
  return false;
}

//------------------------------remove_dead_region-----------------------------
// This control node is dead.  Follow the subgraph below it making everything
// using it dead as well.  This will happen normally via the usual IterGVN
// worklist but this call is more efficient.  Do not update use-def info
// inside the dead region, just at the borders.
static void kill_dead_code( Node *dead, PhaseIterGVN *igvn ) {
  // Con's are a popular node to re-hit in the hash table again.
  if( dead->is_Con() ) return;

  ResourceMark rm;
  Node_List nstack;

  Node *top = igvn->C->top();
  nstack.push(dead);
  bool has_irreducible_loop = igvn->C->has_irreducible_loop();

  while (nstack.size() > 0) {
    dead = nstack.pop();
    if (dead->Opcode() == Op_SafePoint) {
      dead->as_SafePoint()->disconnect_from_root(igvn);
    }
    if (dead->outcnt() > 0) {
      // Keep dead node on stack until all uses are processed.
      nstack.push(dead);
      // For all Users of the Dead...    ;-)
      for (DUIterator_Last kmin, k = dead->last_outs(kmin); k >= kmin; ) {
        Node* use = dead->last_out(k);
        igvn->hash_delete(use);       // Yank from hash table prior to mod
        if (use->in(0) == dead) {     // Found another dead node
          assert (!use->is_Con(), "Control for Con node should be Root node.");
          use->set_req(0, top);       // Cut dead edge to prevent processing
          nstack.push(use);           // the dead node again.
        } else if (!has_irreducible_loop && // Backedge could be alive in irreducible loop
                   use->is_Loop() && !use->is_Root() &&       // Don't kill Root (RootNode extends LoopNode)
                   use->in(LoopNode::EntryControl) == dead) { // Dead loop if its entry is dead
          use->set_req(LoopNode::EntryControl, top);          // Cut dead edge to prevent processing
          use->set_req(0, top);       // Cut self edge
          nstack.push(use);
        } else {                      // Else found a not-dead user
          // Dead if all inputs are top or null
          bool dead_use = !use->is_Root(); // Keep empty graph alive
          for (uint j = 1; j < use->req(); j++) {
            Node* in = use->in(j);
            if (in == dead) {         // Turn all dead inputs into TOP
              use->set_req(j, top);
            } else if (in != NULL && !in->is_top()) {
              dead_use = false;
            }
          }
          if (dead_use) {
            if (use->is_Region()) {
              use->set_req(0, top);   // Cut self edge
            }
            nstack.push(use);
          } else {
            igvn->_worklist.push(use);
          }
        }
        // Refresh the iterator, since any number of kills might have happened.
        k = dead->last_outs(kmin);
      }
    } else { // (dead->outcnt() == 0)
      // Done with outputs.
      igvn->hash_delete(dead);
      igvn->_worklist.remove(dead);
      igvn->set_type(dead, Type::TOP);
      // Kill all inputs to the dead guy
      for (uint i=0; i < dead->req(); i++) {
        Node *n = dead->in(i);      // Get input to dead guy
        if (n != NULL && !n->is_top()) { // Input is valid?
          dead->set_req(i, top);    // Smash input away
          if (n->outcnt() == 0) {   // Input also goes dead?
            if (!n->is_Con())
              nstack.push(n);       // Clear it out as well
          } else if (n->outcnt() == 1 &&
                     n->has_special_unique_user()) {
            igvn->add_users_to_worklist( n );
          } else if (n->outcnt() <= 2 && n->is_Store()) {
            // Push store's uses on worklist to enable folding optimization for
            // store/store and store/load to the same address.
            // The restriction (outcnt() <= 2) is the same as in set_req_X()
            // and remove_globally_dead_node().
            igvn->add_users_to_worklist( n );
          } else {
            BarrierSet::barrier_set()->barrier_set_c2()->enqueue_useful_gc_barrier(igvn, n);
          }
        }
      }
      igvn->C->remove_useless_node(dead);
    } // (dead->outcnt() == 0)
  }   // while (nstack.size() > 0) for outputs
  return;
}

//------------------------------remove_dead_region-----------------------------
bool Node::remove_dead_region(PhaseGVN *phase, bool can_reshape) {
  Node *n = in(0);
  if( !n ) return false;
  // Lost control into this guy?  I.e., it became unreachable?
  // Aggressively kill all unreachable code.
  if (can_reshape && n->is_top()) {
    kill_dead_code(this, phase->is_IterGVN());
    return false; // Node is dead.
  }

  if( n->is_Region() && n->as_Region()->is_copy() ) {
    Node *m = n->nonnull_req();
    set_req(0, m);
    return true;
  }
  return false;
}

//------------------------------hash-------------------------------------------
// Hash function over Nodes.
uint Node::hash() const {
  uint sum = 0;
  for( uint i=0; i<_cnt; i++ )  // Add in all inputs
    sum = (sum<<1)-(uintptr_t)in(i);        // Ignore embedded NULLs
  return (sum>>2) + _cnt + Opcode();
}

//------------------------------cmp--------------------------------------------
// Compare special parts of simple Nodes
bool Node::cmp( const Node &n ) const {
  return true;                  // Must be same
}

//------------------------------rematerialize-----------------------------------
// Should we clone rather than spill this instruction?
bool Node::rematerialize() const {
  if ( is_Mach() )
    return this->as_Mach()->rematerialize();
  else
    return (_flags & Flag_rematerialize) != 0;
}

//------------------------------needs_anti_dependence_check---------------------
// Nodes which use memory without consuming it, hence need antidependences.
bool Node::needs_anti_dependence_check() const {
  if (req() < 2 || (_flags & Flag_needs_anti_dependence_check) == 0) {
    return false;
  }
  return in(1)->bottom_type()->has_memory();
}

// Get an integer constant from a ConNode (or CastIINode).
// Return a default value if there is no apparent constant here.
const TypeInt* Node::find_int_type() const {
  if (this->is_Type()) {
    return this->as_Type()->type()->isa_int();
  } else if (this->is_Con()) {
    assert(is_Mach(), "should be ConNode(TypeNode) or else a MachNode");
    return this->bottom_type()->isa_int();
  }
  return NULL;
}

const TypeInteger* Node::find_integer_type(BasicType bt) const {
  if (this->is_Type()) {
    return this->as_Type()->type()->isa_integer(bt);
  } else if (this->is_Con()) {
    assert(is_Mach(), "should be ConNode(TypeNode) or else a MachNode");
    return this->bottom_type()->isa_integer(bt);
  }
  return NULL;
}

// Get a pointer constant from a ConstNode.
// Returns the constant if it is a pointer ConstNode
intptr_t Node::get_ptr() const {
  assert( Opcode() == Op_ConP, "" );
  return ((ConPNode*)this)->type()->is_ptr()->get_con();
}

// Get a narrow oop constant from a ConNNode.
intptr_t Node::get_narrowcon() const {
  assert( Opcode() == Op_ConN, "" );
  return ((ConNNode*)this)->type()->is_narrowoop()->get_con();
}

// Get a long constant from a ConNode.
// Return a default value if there is no apparent constant here.
const TypeLong* Node::find_long_type() const {
  if (this->is_Type()) {
    return this->as_Type()->type()->isa_long();
  } else if (this->is_Con()) {
    assert(is_Mach(), "should be ConNode(TypeNode) or else a MachNode");
    return this->bottom_type()->isa_long();
  }
  return NULL;
}


/**
 * Return a ptr type for nodes which should have it.
 */
const TypePtr* Node::get_ptr_type() const {
  const TypePtr* tp = this->bottom_type()->make_ptr();
#ifdef ASSERT
  if (tp == NULL) {
    this->dump(1);
    assert((tp != NULL), "unexpected node type");
  }
#endif
  return tp;
}

// Get a double constant from a ConstNode.
// Returns the constant if it is a double ConstNode
jdouble Node::getd() const {
  assert( Opcode() == Op_ConD, "" );
  return ((ConDNode*)this)->type()->is_double_constant()->getd();
}

// Get a float constant from a ConstNode.
// Returns the constant if it is a float ConstNode
jfloat Node::getf() const {
  assert( Opcode() == Op_ConF, "" );
  return ((ConFNode*)this)->type()->is_float_constant()->getf();
}

#ifndef PRODUCT

// Call this from debugger:
Node* old_root() {
  Matcher* matcher = Compile::current()->matcher();
  if (matcher != nullptr) {
    Node* new_root = Compile::current()->root();
    Node* old_root = matcher->find_old_node(new_root);
    if (old_root != nullptr) {
      return old_root;
    }
  }
  tty->print("old_root: not found.\n");
  return nullptr;
}

// BFS traverse all reachable nodes from start, call callback on them
template <typename Callback>
void visit_nodes(Node* start, Callback callback, bool traverse_output, bool only_ctrl) {
  Unique_Mixed_Node_List worklist;
  worklist.add(start);
  for (uint i = 0; i < worklist.size(); i++) {
    Node* n = worklist[i];
    callback(n);
    for (uint i = 0; i < n->len(); i++) {
      if (!only_ctrl || n->is_Region() || (n->Opcode() == Op_Root) || (i == TypeFunc::Control)) {
        // If only_ctrl is set: Add regions, the root node, or control inputs only
        worklist.add(n->in(i));
      }
    }
    if (traverse_output && !only_ctrl) {
      for (uint i = 0; i < n->outcnt(); i++) {
        worklist.add(n->raw_out(i));
      }
    }
  }
}

// BFS traverse from start, return node with idx
Node* find_node_by_idx(Node* start, uint idx, bool traverse_output, bool only_ctrl) {
  ResourceMark rm;
  Node* result = nullptr;
  auto callback = [&] (Node* n) {
    if (n->_idx == idx) {
      if (result != nullptr) {
        tty->print("find_node_by_idx: " INTPTR_FORMAT " and " INTPTR_FORMAT " both have idx==%d\n",
          (uintptr_t)result, (uintptr_t)n, idx);
      }
      result = n;
    }
  };
  visit_nodes(start, callback, traverse_output, only_ctrl);
  return result;
}

int node_idx_cmp(const Node** n1, const Node** n2) {
  return (*n1)->_idx - (*n2)->_idx;
}

void find_nodes_by_name(Node* start, const char* name) {
  ResourceMark rm;
  GrowableArray<const Node*> ns;
  auto callback = [&] (const Node* n) {
    if (StringUtils::is_star_match(name, n->Name())) {
      ns.push(n);
    }
  };
  visit_nodes(start, callback, true, false);
  ns.sort(node_idx_cmp);
  for (int i = 0; i < ns.length(); i++) {
    ns.at(i)->dump();
  }
}

void find_nodes_by_dump(Node* start, const char* pattern) {
  ResourceMark rm;
  GrowableArray<const Node*> ns;
  auto callback = [&] (const Node* n) {
    stringStream stream;
    n->dump("", false, &stream);
    if (StringUtils::is_star_match(pattern, stream.base())) {
      ns.push(n);
    }
  };
  visit_nodes(start, callback, true, false);
  ns.sort(node_idx_cmp);
  for (int i = 0; i < ns.length(); i++) {
    ns.at(i)->dump();
  }
}

// call from debugger: find node with name pattern in new/current graph
// name can contain "*" in match pattern to match any characters
// the matching is case insensitive
void find_nodes_by_name(const char* name) {
  Node* root = Compile::current()->root();
  find_nodes_by_name(root, name);
}

// call from debugger: find node with name pattern in old graph
// name can contain "*" in match pattern to match any characters
// the matching is case insensitive
void find_old_nodes_by_name(const char* name) {
  Node* root = old_root();
  find_nodes_by_name(root, name);
}

// call from debugger: find node with dump pattern in new/current graph
// can contain "*" in match pattern to match any characters
// the matching is case insensitive
void find_nodes_by_dump(const char* pattern) {
  Node* root = Compile::current()->root();
  find_nodes_by_dump(root, pattern);
}

// call from debugger: find node with name pattern in old graph
// can contain "*" in match pattern to match any characters
// the matching is case insensitive
void find_old_nodes_by_dump(const char* pattern) {
  Node* root = old_root();
  find_nodes_by_dump(root, pattern);
}

// Call this from debugger, search in same graph as n:
Node* find_node(Node* n, const int idx) {
  return n->find(idx);
}

// Call this from debugger, search in new nodes:
Node* find_node(const int idx) {
  return Compile::current()->root()->find(idx);
}

// Call this from debugger, search in old nodes:
Node* find_old_node(const int idx) {
  Node* root = old_root();
  return (root == nullptr) ? nullptr : root->find(idx);
}

// Call this from debugger, search in same graph as n:
Node* find_ctrl(Node* n, const int idx) {
  return n->find_ctrl(idx);
}

// Call this from debugger, search in new nodes:
Node* find_ctrl(const int idx) {
  return Compile::current()->root()->find_ctrl(idx);
}

// Call this from debugger, search in old nodes:
Node* find_old_ctrl(const int idx) {
  Node* root = old_root();
  return (root == nullptr) ? nullptr : root->find_ctrl(idx);
}

//------------------------------find_ctrl--------------------------------------
// Find an ancestor to this node in the control history with given _idx
Node* Node::find_ctrl(int idx) {
  return find(idx, true);
}

//------------------------------find-------------------------------------------
// Tries to find the node with the index |idx| starting from this node. If idx is negative,
// the search also includes forward (out) edges. Returns NULL if not found.
// If only_ctrl is set, the search will only be done on control nodes. Returns NULL if
// not found or if the node to be found is not a control node (search will not find it).
Node* Node::find(const int idx, bool only_ctrl) {
  ResourceMark rm;
  return find_node_by_idx(this, abs(idx), (idx < 0), only_ctrl);
}

class PrintBFS {
public:
  PrintBFS(const Node* start, const int max_distance, const Node* target, const char* options)
  : _start(start), _max_distance(max_distance), _target(target), _options(options),
    _dcc(this), _info_uid(cmpkey, hashkey) {}

  void run();
private:
  // pipeline steps
  bool configure();
  void collect();
  void select();
  void select_all();
  void select_all_paths();
  void select_shortest_path();
  void sort();
  void print();

  // inputs
  const Node* _start;
  const int _max_distance;
  const Node* _target;
  const char* _options;

  // options
  bool _traverse_inputs = false;
  bool _traverse_outputs = false;
  struct Filter {
    bool _control = false;
    bool _memory = false;
    bool _data = false;
    bool _mixed = false;
    bool _other = false;
    bool is_empty() const {
      return !(_control || _memory || _data || _mixed || _other);
    }
    void set_all() {
      _control = true;
      _memory = true;
      _data = true;
      _mixed = true;
      _other = true;
    }
    // Check if the filter accepts the node. Go by the type categories, but also all CFG nodes
    // are considered to have control.
    bool accepts(const Node* n) {
      const Type* t = n->bottom_type();
      return ( _data    &&  t->has_category(Type::Category::Data)                    ) ||
             ( _memory  &&  t->has_category(Type::Category::Memory)                  ) ||
             ( _mixed   &&  t->has_category(Type::Category::Mixed)                   ) ||
             ( _control && (t->has_category(Type::Category::Control) || n->is_CFG()) ) ||
             ( _other   &&  t->has_category(Type::Category::Other)                   );
    }
  };
  Filter _filter_visit;
  Filter _filter_boundary;
  bool _sort_idx = false;
  bool _all_paths = false;
  bool _use_color = false;
  bool _print_blocks = false;
  bool _print_old = false;
  bool _dump_only = false;
  static void print_options_help(bool print_examples);
  bool parse_options();

public:
  class DumpConfigColored : public Node::DumpConfig {
  public:
    DumpConfigColored(PrintBFS* bfs) : _bfs(bfs) {};
    virtual void pre_dump(outputStream* st, const Node* n);
    virtual void post_dump(outputStream* st);
  private:
    PrintBFS* _bfs;
  };
private:
  DumpConfigColored _dcc;

  // node info
  static Node* old_node(const Node* n); // mach node -> prior IR node
  static void print_node_idx(const Node* n); // to tty
  static void print_block_id(const Block* b); // to tty
  static void print_node_block(const Node* n); // to tty: _pre_order, head idx, _idom, _dom_depth

  // traversal data structures
  GrowableArray<const Node*> _worklist; // BFS queue
  void maybe_traverse(const Node* src, const Node* dst);

  // node info annotation
  class Info {
  public:
    Info() : Info(nullptr, 0) {};
    Info(const Node* node, int distance)
      : _node(node), _distance_from_start(distance) {};
    const Node* node() const { return _node; };
    int distance() const { return _distance_from_start; };
    int distance_from_target() const { return _distance_from_target; }
    void set_distance_from_target(int d) { _distance_from_target = d; }
    GrowableArray<const Node*> edge_bwd; // pointing toward _start
    bool is_marked() const { return _mark; } // marked to keep during select
    void set_mark() { _mark = true; }
  private:
    const Node* _node;
    int _distance_from_start; // distance from _start
    int _distance_from_target = 0; // distance from _target if _all_paths
    bool _mark = false;
  };
  Dict _info_uid;            // Node -> uid
  GrowableArray<Info> _info; // uid  -> info

  Info* find_info(const Node* n) {
    size_t uid = (size_t)_info_uid[n];
    if (uid == 0) {
      return nullptr;
    }
    return &_info.at((int)uid);
  }

  void make_info(const Node* node, const int distance) {
    assert(find_info(node) == nullptr, "node does not yet have info");
    size_t uid = _info.length() + 1;
    _info_uid.Insert((void*)node, (void*)uid);
    _info.at_put_grow((int)uid, Info(node, distance));
    assert(find_info(node)->node() == node, "stored correct node");
  };

  // filled by sort, printed by print
  GrowableArray<const Node*> _print_list;

  // print header + node table
  void print_header() const;
  void print_node(const Node* n);
};

void PrintBFS::run() {
  if (!configure()) {
    return;
  }
  collect();
  select();
  sort();
  print();
}

// set up configuration for BFS and print
bool PrintBFS::configure() {
  if (_max_distance < 0) {
    tty->print("dump_bfs: max_distance must be non-negative!\n");
    return false;
  }
  return parse_options();
}

// BFS traverse according to configuration, fill worklist and info
void PrintBFS::collect() {
  maybe_traverse(_start, _start);
  int pos = 0;
  while (pos < _worklist.length()) {
    const Node* n = _worklist.at(pos++); // next node to traverse
    Info* info = find_info(n);
    if (!_filter_visit.accepts(n) && n != _start) {
      continue; // we hit boundary, do not traverse further
    }
    if (n != _start && n->is_Root()) {
      continue; // traversing through root node would lead to unrelated nodes
    }
    if (_traverse_inputs && _max_distance > info->distance()) {
      for (uint i = 0; i < n->req(); i++) {
        maybe_traverse(n, n->in(i));
      }
    }
    if (_traverse_outputs && _max_distance > info->distance()) {
      for (uint i = 0; i < n->outcnt(); i++) {
        maybe_traverse(n, n->raw_out(i));
      }
    }
  }
}

// go through work list, mark those that we want to print
void PrintBFS::select() {
  if (_target == nullptr ) {
    select_all();
  } else {
    if (find_info(_target) == nullptr) {
      tty->print("Could not find target in BFS.\n");
      return;
    }
    if (_all_paths) {
      select_all_paths();
    } else {
      select_shortest_path();
    }
  }
}

// take all nodes from BFS
void PrintBFS::select_all() {
  for (int i = 0; i < _worklist.length(); i++) {
    const Node* n = _worklist.at(i);
    Info* info = find_info(n);
    info->set_mark();
  }
}

// traverse backward from target, along edges found in BFS
void PrintBFS::select_all_paths() {
  int pos = 0;
  GrowableArray<const Node*> backtrace;
  // start from target
  backtrace.push(_target);
  find_info(_target)->set_mark();
  // traverse backward
  while (pos < backtrace.length()) {
    const Node* n = backtrace.at(pos++);
    Info* info = find_info(n);
    for (int i = 0; i < info->edge_bwd.length(); i++) {
      // all backward edges
      const Node* back = info->edge_bwd.at(i);
      Info* back_info = find_info(back);
      if (!back_info->is_marked()) {
        // not yet found this on way back.
        back_info->set_distance_from_target(info->distance_from_target() + 1);
        if (back_info->distance_from_target() + back_info->distance() <= _max_distance) {
          // total distance is small enough
          back_info->set_mark();
          backtrace.push(back);
        }
      }
    }
  }
}

void PrintBFS::select_shortest_path() {
  const Node* current = _target;
  while (true) {
    Info* info = find_info(current);
    info->set_mark();
    if (current == _start) {
      break;
    }
    // first edge -> leads us one step closer to _start
    current = info->edge_bwd.at(0);
  }
}

// go through worklist in desired order, put the marked ones in print list
void PrintBFS::sort() {
  if (_traverse_inputs && !_traverse_outputs) {
    // reverse order
    for (int i = _worklist.length() - 1; i >= 0; i--) {
      const Node* n = _worklist.at(i);
      Info* info = find_info(n);
      if (info->is_marked()) {
        _print_list.push(n);
      }
    }
  } else {
    // same order as worklist
    for (int i = 0; i < _worklist.length(); i++) {
      const Node* n = _worklist.at(i);
      Info* info = find_info(n);
      if (info->is_marked()) {
        _print_list.push(n);
      }
    }
  }
  if (_sort_idx) {
    _print_list.sort(node_idx_cmp);
  }
}

// go through printlist and print
void PrintBFS::print() {
  if (_print_list.length() > 0 ) {
    print_header();
    for (int i = 0; i < _print_list.length(); i++) {
      const Node* n = _print_list.at(i);
      print_node(n);
    }
  } else {
    tty->print("No nodes to print.\n");
  }
}

void PrintBFS::print_options_help(bool print_examples) {
  tty->print("Usage: node->dump_bfs(int max_distance, Node* target, char* options)\n");
  tty->print("\n");
  tty->print("Use cases:\n");
  tty->print("  BFS traversal: no target required\n");
  tty->print("  shortest path: set target\n");
  tty->print("  all paths: set target and put 'A' in options\n");
  tty->print("  detect loop: subcase of all paths, have start==target\n");
  tty->print("\n");
  tty->print("Arguments:\n");
  tty->print("  this/start: staring point of BFS\n");
  tty->print("  target:\n");
  tty->print("    if nullptr: simple BFS\n");
  tty->print("    else: shortest path or all paths between this/start and target\n");
  tty->print("  options:\n");
  tty->print("    if nullptr: same as \"cdmox@B\"\n");
  tty->print("    else: use combination of following characters\n");
  tty->print("      h: display this help info\n");
  tty->print("      H: display this help info, with examples\n");
  tty->print("      +: traverse in-edges (on if neither + nor -)\n");
  tty->print("      -: traverse out-edges\n");
  tty->print("      c: visit control nodes\n");
  tty->print("      d: visit data nodes\n");
  tty->print("      m: visit memory nodes\n");
  tty->print("      o: visit other nodes\n");
  tty->print("      x: visit mixed nodes\n");
  tty->print("      C: boundary control nodes\n");
  tty->print("      D: boundary data nodes\n");
  tty->print("      M: boundary memory nodes\n");
  tty->print("      O: boundary other nodes\n");
  tty->print("      X: boundary mixed nodes\n");
  tty->print("      #: display node category in color (not supported in all terminals)\n");
  tty->print("      S: sort displayed nodes by node idx\n");
  tty->print("      A: all paths (not just shortest path to target)\n");
  tty->print("      @: print old nodes - before matching (if available)\n");
  tty->print("      B: print scheduling blocks (if available)\n");
  tty->print("      $: dump only, no header, no other columns\n");
  tty->print("\n");
  tty->print("recursively follow edges to nodes with permitted visit types,\n");
  tty->print("on the boundary additionally display nodes allowed in boundary types\n");
  tty->print("Note: the categories can be overlapping. For example a mixed node\n");
  tty->print("      can contain control and memory output. Some from the other\n");
  tty->print("      category are also control (Halt, Return, etc).\n");
  tty->print("\n");
  tty->print("output columns:\n");
  tty->print("  dist:  BFS distance to this/start\n");
  tty->print("  apd:   all paths distance (d_start + d_target)\n");
  tty->print("  block: block identifier, based on _pre_order\n");
  tty->print("  head:  first node in block\n");
  tty->print("  idom:  head node of idom block\n");
  tty->print("  depth: depth of block (_dom_depth)\n");
  tty->print("  old:   old IR node - before matching\n");
  tty->print("  dump:  node->dump()\n");
  tty->print("\n");
  tty->print("Note: if none of the \"cmdxo\" characters are in the options string\n");
  tty->print("      then we set all of them.\n");
  tty->print("      This allows for short strings like \"#\" for colored input traversal\n");
  tty->print("      or \"-#\" for colored output traversal.\n");
  if (print_examples) {
    tty->print("\n");
    tty->print("Examples:\n");
    tty->print("  if->dump_bfs(10, 0, \"+cxo\")\n");
    tty->print("    starting at some if node, traverse inputs recursively\n");
    tty->print("    only along control (mixed and other can also be control)\n");
    tty->print("  phi->dump_bfs(5, 0, \"-dxo\")\n");
    tty->print("    starting at phi node, traverse outputs recursively\n");
    tty->print("    only along data (mixed and other can also have data flow)\n");
    tty->print("  find_node(385)->dump_bfs(3, 0, \"cdmox+#@B\")\n");
    tty->print("    find inputs of node 385, up to 3 nodes up (+)\n");
    tty->print("    traverse all nodes (cdmox), use colors (#)\n");
    tty->print("    display old nodes and blocks, if they exist\n");
    tty->print("    useful call to start with\n");
    tty->print("  find_node(102)->dump_bfs(10, 0, \"dCDMOX-\")\n");
    tty->print("    find non-data dependencies of a data node\n");
    tty->print("    follow data node outputs until we find another category\n");
    tty->print("    node as the boundary\n");
    tty->print("  x->dump_bfs(10, y, 0)\n");
    tty->print("    find shortest path from x to y, along any edge or node\n");
    tty->print("    will not find a path if it is longer than 10\n");
    tty->print("    useful to find how x and y are related\n");
    tty->print("  find_node(741)->dump_bfs(20, find_node(746), \"c+\")\n");
    tty->print("    find shortest control path between two nodes\n");
    tty->print("  find_node(741)->dump_bfs(8, find_node(746), \"cdmox+A\")\n");
    tty->print("    find all paths (A) between two nodes of length at most 8\n");
    tty->print("  find_node(741)->dump_bfs(7, find_node(741), \"c+A\")\n");
    tty->print("    find all control loops for this node\n");
  }
}

bool PrintBFS::parse_options() {
  if (_options == nullptr) {
    _options = "cdmox@B"; // default options
  }
  size_t len = strlen(_options);
  for (size_t i = 0; i < len; i++) {
    switch (_options[i]) {
      case '+':
        _traverse_inputs = true;
        break;
      case '-':
        _traverse_outputs = true;
        break;
      case 'c':
        _filter_visit._control = true;
        break;
      case 'm':
        _filter_visit._memory = true;
        break;
      case 'd':
        _filter_visit._data = true;
        break;
      case 'x':
        _filter_visit._mixed = true;
        break;
      case 'o':
        _filter_visit._other = true;
        break;
      case 'C':
        _filter_boundary._control = true;
        break;
      case 'M':
        _filter_boundary._memory = true;
        break;
      case 'D':
        _filter_boundary._data = true;
        break;
      case 'X':
        _filter_boundary._mixed = true;
        break;
      case 'O':
        _filter_boundary._other = true;
        break;
      case 'S':
        _sort_idx = true;
        break;
      case 'A':
        _all_paths = true;
        break;
      case '#':
        _use_color = true;
        break;
      case 'B':
        _print_blocks = true;
        break;
      case '@':
        _print_old = true;
        break;
      case '$':
        _dump_only = true;
        break;
      case 'h':
        print_options_help(false);
        return false;
       case 'H':
        print_options_help(true);
        return false;
      default:
        tty->print_cr("dump_bfs: Unrecognized option \'%c\'", _options[i]);
        tty->print_cr("for help, run: find_node(0)->dump_bfs(0,0,\"H\")");
        return false;
    }
  }
  if (!_traverse_inputs && !_traverse_outputs) {
    _traverse_inputs = true;
  }
  if (_filter_visit.is_empty()) {
    _filter_visit.set_all();
  }
  Compile* C = Compile::current();
  _print_old &= (C->matcher() != nullptr); // only show old if there are new
  _print_blocks &= (C->cfg() != nullptr); // only show blocks if available
  return true;
}

void PrintBFS::DumpConfigColored::pre_dump(outputStream* st, const Node* n) {
  if (!_bfs->_use_color) {
    return;
  }
  Info* info = _bfs->find_info(n);
  if (info == nullptr || !info->is_marked()) {
    return;
  }

  const Type* t = n->bottom_type();
  switch (t->category()) {
    case Type::Category::Data:
      st->print("\u001b[34m");
      break;
    case Type::Category::Memory:
      st->print("\u001b[32m");
      break;
    case Type::Category::Mixed:
      st->print("\u001b[35m");
      break;
    case Type::Category::Control:
      st->print("\u001b[31m");
      break;
    case Type::Category::Other:
      st->print("\u001b[33m");
      break;
    case Type::Category::Undef:
      n->dump();
      assert(false, "category undef ??");
      break;
    default:
      n->dump();
      assert(false, "not covered");
      break;
  }
}

void PrintBFS::DumpConfigColored::post_dump(outputStream* st) {
  if (!_bfs->_use_color) {
    return;
  }
  st->print("\u001b[0m"); // white
}

Node* PrintBFS::old_node(const Node* n) {
  Compile* C = Compile::current();
  if (C->matcher() == nullptr || !C->node_arena()->contains(n)) {
    return (Node*)nullptr;
  } else {
    return C->matcher()->find_old_node(n);
  }
}

void PrintBFS::print_node_idx(const Node* n) {
  Compile* C = Compile::current();
  char buf[30];
  if (n == nullptr) {
    sprintf(buf,"_");           // null
  } else if (C->node_arena()->contains(n)) {
    sprintf(buf, "%d", n->_idx);  // new node
  } else {
    sprintf(buf, "o%d", n->_idx); // old node
  }
  tty->print("%6s", buf);
}

void PrintBFS::print_block_id(const Block* b) {
  Compile* C = Compile::current();
  char buf[30];
  sprintf(buf, "B%d", b->_pre_order);
  tty->print("%7s", buf);
}

void PrintBFS::print_node_block(const Node* n) {
  Compile* C = Compile::current();
  Block* b = C->node_arena()->contains(n)
             ? C->cfg()->get_block_for_node(n)
             : nullptr; // guard against old nodes
  if (b == nullptr) {
    tty->print("      _"); // Block
    tty->print("     _");  // head
    tty->print("     _");  // idom
    tty->print("      _"); // depth
  } else {
    print_block_id(b);
    print_node_idx(b->head());
    if (b->_idom) {
      print_node_idx(b->_idom->head());
    } else {
      tty->print("     _"); // idom
    }
    tty->print("%6d ", b->_dom_depth);
  }
}

// filter, and add to worklist, add info, note traversal edges
void PrintBFS::maybe_traverse(const Node* src, const Node* dst) {
  if (dst != nullptr &&
     (_filter_visit.accepts(dst) ||
      _filter_boundary.accepts(dst) ||
      dst == _start)) { // correct category or start?
    if (find_info(dst) == nullptr) {
      // never visited - set up info
      _worklist.push(dst);
      int d = 0;
      if (dst != _start) {
        d = find_info(src)->distance() + 1;
      }
      make_info(dst, d);
    }
    if (src != dst) {
      // traversal edges useful during select
      find_info(dst)->edge_bwd.push(src);
    }
  }
}

void PrintBFS::print_header() const {
  if (_dump_only) {
    return; // no header in dump only mode
  }
  tty->print("dist");                         // distance
  if (_all_paths) {
    tty->print(" apd");                       // all paths distance
  }
  if (_print_blocks) {
    tty->print(" [block  head  idom depth]"); // block
  }
  if (_print_old) {
    tty->print("   old");                     // old node
  }
  tty->print(" dump\n");                      // node dump
  tty->print("---------------------------------------------\n");
}

void PrintBFS::print_node(const Node* n) {
  if (_dump_only) {
    n->dump("\n", false, tty, &_dcc);
    return;
  }
  tty->print("%4d", find_info(n)->distance());// distance
  if (_all_paths) {
    Info* info = find_info(n);
    int apd = info->distance() + info->distance_from_target();
    tty->print("%4d", apd);                   // all paths distance
  }
  if (_print_blocks) {
    print_node_block(n);                      // block
  }
  if (_print_old) {
    print_node_idx(old_node(n));              // old node
  }
  tty->print(" ");
  n->dump("\n", false, tty, &_dcc);           // node dump
}

//------------------------------dump_bfs--------------------------------------
// Call this from debugger
// Useful for BFS traversal, shortest path, all path, loop detection, etc
// Designed to be more readable, and provide additional info
// To find all options, run:
//   find_node(0)->dump_bfs(0,0,"H")
void Node::dump_bfs(const int max_distance, Node* target, const char* options) const {
  PrintBFS bfs(this, max_distance, target, options);
  bfs.run();
}

// Call this from debugger, with default arguments
void Node::dump_bfs(const int max_distance) const {
  dump_bfs(max_distance, nullptr, nullptr);
}

// log10 rounded down
uint log10(const uint i) {
  uint v = 10;
  uint e = 0;
  while(v <= i) {
    v *= 10;
    e++;
  }
  return e;
}

// -----------------------------dump_idx---------------------------------------
void Node::dump_idx(bool align, outputStream* st, DumpConfig* dc) const {
  if (dc != nullptr) {
    dc->pre_dump(st, this);
  }
  Compile* C = Compile::current();
  bool is_new = C->node_arena()->contains(this);
  if (align) { // print prefix empty spaces$
    // +1 for leading digit, +1 for "o"
    uint max_width = log10(C->unique()) + 2;
    // +1 for leading digit, maybe +1 for "o"
    uint width = log10(_idx) + 1 + (is_new ? 0 : 1);
    while (max_width > width) {
      st->print(" ");
      width++;
    }
  }
  if (!is_new) {
    st->print("o");
  }
  st->print("%d", _idx);
  if (dc != nullptr) {
    dc->post_dump(st);
  }
}

// -----------------------------dump_name--------------------------------------
void Node::dump_name(outputStream* st, DumpConfig* dc) const {
  if (dc != nullptr) {
    dc->pre_dump(st, this);
  }
  st->print("%s", Name());
  if (dc != nullptr) {
    dc->post_dump(st);
  }
}

// -----------------------------Name-------------------------------------------
extern const char *NodeClassNames[];
const char *Node::Name() const { return NodeClassNames[Opcode()]; }

static bool is_disconnected(const Node* n) {
  for (uint i = 0; i < n->req(); i++) {
    if (n->in(i) != NULL)  return false;
  }
  return true;
}

#ifdef ASSERT
void Node::dump_orig(outputStream *st, bool print_key) const {
  Compile* C = Compile::current();
  Node* orig = _debug_orig;
  if (not_a_node(orig)) orig = NULL;
  if (orig != NULL && !C->node_arena()->contains(orig)) orig = NULL;
  if (orig == NULL) return;
  if (print_key) {
    st->print(" !orig=");
  }
  Node* fast = orig->debug_orig(); // tortoise & hare algorithm to detect loops
  if (not_a_node(fast)) fast = NULL;
  while (orig != NULL) {
    bool discon = is_disconnected(orig);  // if discon, print [123] else 123
    if (discon) st->print("[");
    if (!Compile::current()->node_arena()->contains(orig))
      st->print("o");
    st->print("%d", orig->_idx);
    if (discon) st->print("]");
    orig = orig->debug_orig();
    if (not_a_node(orig)) orig = NULL;
    if (orig != NULL && !C->node_arena()->contains(orig)) orig = NULL;
    if (orig != NULL) st->print(",");
    if (fast != NULL) {
      // Step fast twice for each single step of orig:
      fast = fast->debug_orig();
      if (not_a_node(fast)) fast = NULL;
      if (fast != NULL && fast != orig) {
        fast = fast->debug_orig();
        if (not_a_node(fast)) fast = NULL;
      }
      if (fast == orig) {
        st->print("...");
        break;
      }
    }
  }
}

void Node::set_debug_orig(Node* orig) {
  _debug_orig = orig;
  if (BreakAtNode == 0)  return;
  if (not_a_node(orig))  orig = NULL;
  int trip = 10;
  while (orig != NULL) {
    if (orig->debug_idx() == BreakAtNode || (int)orig->_idx == BreakAtNode) {
      tty->print_cr("BreakAtNode: _idx=%d _debug_idx=%d orig._idx=%d orig._debug_idx=%d",
                    this->_idx, this->debug_idx(), orig->_idx, orig->debug_idx());
      BREAKPOINT;
    }
    orig = orig->debug_orig();
    if (not_a_node(orig))  orig = NULL;
    if (trip-- <= 0)  break;
  }
}
#endif //ASSERT

//------------------------------dump------------------------------------------
// Dump a Node
void Node::dump(const char* suffix, bool mark, outputStream* st, DumpConfig* dc) const {
  Compile* C = Compile::current();
  bool is_new = C->node_arena()->contains(this);
  C->_in_dump_cnt++;

  // idx mark name ===
  dump_idx(true, st, dc);
  st->print(mark ? " >" : "  ");
  dump_name(st, dc);
  st->print("  === ");

  // Dump the required and precedence inputs
  dump_req(st, dc);
  dump_prec(st, dc);
  // Dump the outputs
  dump_out(st, dc);

  if (is_disconnected(this)) {
#ifdef ASSERT
    st->print("  [%d]",debug_idx());
    dump_orig(st);
#endif
    st->cr();
    C->_in_dump_cnt--;
    return;                     // don't process dead nodes
  }

  if (C->clone_map().value(_idx) != 0) {
    C->clone_map().dump(_idx);
  }
  // Dump node-specific info
  dump_spec(st);
#ifdef ASSERT
  // Dump the non-reset _debug_idx
  if (Verbose && WizardMode) {
    st->print("  [%d]",debug_idx());
  }
#endif

  const Type *t = bottom_type();

  if (t != NULL && (t->isa_instptr() || t->isa_instklassptr())) {
    const TypeInstPtr  *toop = t->isa_instptr();
    const TypeInstKlassPtr *tkls = t->isa_instklassptr();
    ciKlass*           klass = toop ? toop->instance_klass() : (tkls ? tkls->instance_klass() : NULL );
    if (klass && klass->is_loaded() && ((toop && toop->is_interface()) || (tkls && tkls->is_interface()))) {
      st->print("  Interface:");
    } else if (toop) {
      st->print("  Oop:");
    } else if (tkls) {
      st->print("  Klass:");
    }
    t->dump_on(st);
  } else if (t == Type::MEMORY) {
    st->print("  Memory:");
    MemNode::dump_adr_type(this, adr_type(), st);
  } else if (Verbose || WizardMode) {
    st->print("  Type:");
    if (t) {
      t->dump_on(st);
    } else {
      st->print("no type");
    }
  } else if (t->isa_vect() && this->is_MachSpillCopy()) {
    // Dump MachSpillcopy vector type.
    t->dump_on(st);
  }
  if (is_new) {
    DEBUG_ONLY(dump_orig(st));
    Node_Notes* nn = C->node_notes_at(_idx);
    if (nn != NULL && !nn->is_clear()) {
      if (nn->jvms() != NULL) {
        st->print(" !jvms:");
        nn->jvms()->dump_spec(st);
      }
    }
  }
  if (suffix) st->print("%s", suffix);
  C->_in_dump_cnt--;
}

// call from debugger: dump node to tty with newline
void Node::dump() const {
  dump("\n");
}

//------------------------------dump_req--------------------------------------
void Node::dump_req(outputStream* st, DumpConfig* dc) const {
  // Dump the required input edges
  for (uint i = 0; i < req(); i++) {    // For all required inputs
    Node* d = in(i);
    if (d == NULL) {
      st->print("_ ");
    } else if (not_a_node(d)) {
      st->print("not_a_node ");  // uninitialized, sentinel, garbage, etc.
    } else {
      d->dump_idx(false, st, dc);
      st->print(" ");
    }
  }
}


//------------------------------dump_prec-------------------------------------
void Node::dump_prec(outputStream* st, DumpConfig* dc) const {
  // Dump the precedence edges
  int any_prec = 0;
  for (uint i = req(); i < len(); i++) {       // For all precedence inputs
    Node* p = in(i);
    if (p != NULL) {
      if (!any_prec++) st->print(" |");
      if (not_a_node(p)) { st->print("not_a_node "); continue; }
      p->dump_idx(false, st, dc);
      st->print(" ");
    }
  }
}

//------------------------------dump_out--------------------------------------
void Node::dump_out(outputStream* st, DumpConfig* dc) const {
  // Delimit the output edges
  st->print(" [[ ");
  // Dump the output edges
  for (uint i = 0; i < _outcnt; i++) {    // For all outputs
    Node* u = _out[i];
    if (u == NULL) {
      st->print("_ ");
    } else if (not_a_node(u)) {
      st->print("not_a_node ");
    } else {
      u->dump_idx(false, st, dc);
      st->print(" ");
    }
  }
  st->print("]] ");
}

//------------------------------dump-------------------------------------------
// call from debugger: dump Node's inputs (or outputs if d negative)
void Node::dump(int d) const {
  dump_bfs(abs(d), nullptr, (d > 0) ? "+$" : "-$");
}

//------------------------------dump_ctrl--------------------------------------
// call from debugger: dump Node's control inputs (or outputs if d negative)
void Node::dump_ctrl(int d) const {
  dump_bfs(abs(d), nullptr, (d > 0) ? "+$c" : "-$c");
}

//-----------------------------dump_compact------------------------------------
void Node::dump_comp() const {
  this->dump_comp("\n");
}

//-----------------------------dump_compact------------------------------------
// Dump a Node in compact representation, i.e., just print its name and index.
// Nodes can specify additional specifics to print in compact representation by
// implementing dump_compact_spec.
void Node::dump_comp(const char* suffix, outputStream *st) const {
  Compile* C = Compile::current();
  C->_in_dump_cnt++;
  st->print("%s(%d)", Name(), _idx);
  this->dump_compact_spec(st);
  if (suffix) {
    st->print("%s", suffix);
  }
  C->_in_dump_cnt--;
}

// VERIFICATION CODE
<<<<<<< HEAD
// For each input edge to a node (ie - for each Use-Def edge), verify that
// there is a corresponding Def-Use edge.
//------------------------------verify_edges-----------------------------------
void Node::verify_edges(Unique_Node_List &visited) {
  uint i, j, idx;
  int  cnt;
  Node *n;

  // Recursive termination test
  if (visited.member(this))  return;
  visited.push(this);

  // Walk over all input edges, checking for correspondence
  for( i = 0; i < len(); i++ ) {
    n = in(i);
    if (n != NULL && !n->is_top()) {
      // Count instances of (Node *)this
      cnt = 0;
      for (idx = 0; idx < n->_outcnt; idx++ ) {
        if (n->_out[idx] == (Node *)this)  cnt++;
      }
      assert( cnt > 0,"Failed to find Def-Use edge." );
      // Check for duplicate edges
      // walk the input array downcounting the input edges to n
      for( j = 0; j < len(); j++ ) {
        if( in(j) == n ) cnt--;
      }
      assert( cnt == 0,"Mismatched edge count.");
    } else if (n == NULL) {
      assert(i >= req() || i == 0 || is_Region() || is_Phi() || is_ArrayCopy() ||
             (is_Allocate() && i >= AllocateNode::InlineType) ||
             (is_Unlock() && i == req()-1)
              || (is_MemBar() && i == 5), // the precedence edge to a membar can be removed during macro node expansion
             "only region, phi, arraycopy, allocate or unlock nodes have null data edges");
    } else {
      assert(n->is_top(), "sanity");
      // Nothing to check.
    }
  }
  // Recursive walk over all input edges
  for( i = 0; i < len(); i++ ) {
    n = in(i);
    if( n != NULL )
      in(i)->verify_edges(visited);
  }
}

=======
>>>>>>> 175e3d3f
// Verify all nodes if verify_depth is negative
void Node::verify(int verify_depth, VectorSet& visited, Node_List& worklist) {
  assert(verify_depth != 0, "depth should not be 0");
  Compile* C = Compile::current();
  uint last_index_on_current_depth = worklist.size() - 1;
  verify_depth--; // Visiting the first node on depth 1
  // Only add nodes to worklist if verify_depth is negative (visit all nodes) or greater than 0
  bool add_to_worklist = verify_depth != 0;

  for (uint list_index = 0; list_index < worklist.size(); list_index++) {
    Node* n = worklist[list_index];

    if (n->is_Con() && n->bottom_type() == Type::TOP) {
      if (C->cached_top_node() == NULL) {
        C->set_cached_top_node((Node*)n);
      }
      assert(C->cached_top_node() == n, "TOP node must be unique");
    }

    uint in_len = n->len();
    for (uint i = 0; i < in_len; i++) {
      Node* x = n->_in[i];
      if (!x || x->is_top()) {
        continue;
      }

      // Verify my input has a def-use edge to me
      // Count use-def edges from n to x
      int cnt = 1;
      for (uint j = 0; j < i; j++) {
        if (n->_in[j] == x) {
          cnt++;
          break;
        }
      }
      if (cnt == 2) {
        // x is already checked as n's previous input, skip its duplicated def-use count checking
        continue;
      }
      for (uint j = i + 1; j < in_len; j++) {
        if (n->_in[j] == x) {
          cnt++;
        }
      }

      // Count def-use edges from x to n
      uint max = x->_outcnt;
      for (uint k = 0; k < max; k++) {
        if (x->_out[k] == n) {
          cnt--;
        }
      }
      assert(cnt == 0, "mismatched def-use edge counts");

      if (add_to_worklist && !visited.test_set(x->_idx)) {
        worklist.push(x);
      }
    }

    if (verify_depth > 0 && list_index == last_index_on_current_depth) {
      // All nodes on this depth were processed and its inputs are on the worklist. Decrement verify_depth and
      // store the current last list index which is the last node in the list with the new depth. All nodes
      // added afterwards will have a new depth again. Stop adding new nodes if depth limit is reached (=0).
      verify_depth--;
      if (verify_depth == 0) {
        add_to_worklist = false;
      }
      last_index_on_current_depth = worklist.size() - 1;
    }
  }
}
#endif // not PRODUCT

//------------------------------Registers--------------------------------------
// Do we Match on this edge index or not?  Generally false for Control
// and true for everything else.  Weird for calls & returns.
uint Node::match_edge(uint idx) const {
  return idx;                   // True for other than index 0 (control)
}

// Register classes are defined for specific machines
const RegMask &Node::out_RegMask() const {
  ShouldNotCallThis();
  return RegMask::Empty;
}

const RegMask &Node::in_RegMask(uint) const {
  ShouldNotCallThis();
  return RegMask::Empty;
}

void Node_Array::grow(uint i) {
  assert(_max > 0, "invariant");
  uint old = _max;
  _max = next_power_of_2(i);
  _nodes = (Node**)_a->Arealloc( _nodes, old*sizeof(Node*),_max*sizeof(Node*));
  Copy::zero_to_bytes( &_nodes[old], (_max-old)*sizeof(Node*) );
}

void Node_Array::insert(uint i, Node* n) {
  if (_nodes[_max - 1]) {
    grow(_max);
  }
  Copy::conjoint_words_to_higher((HeapWord*)&_nodes[i], (HeapWord*)&_nodes[i + 1], ((_max - i - 1) * sizeof(Node*)));
  _nodes[i] = n;
}

void Node_Array::remove(uint i) {
  Copy::conjoint_words_to_lower((HeapWord*)&_nodes[i + 1], (HeapWord*)&_nodes[i], ((_max - i - 1) * sizeof(Node*)));
  _nodes[_max - 1] = NULL;
}

void Node_Array::dump() const {
#ifndef PRODUCT
  for (uint i = 0; i < _max; i++) {
    Node* nn = _nodes[i];
    if (nn != NULL) {
      tty->print("%5d--> ",i); nn->dump();
    }
  }
#endif
}

//--------------------------is_iteratively_computed------------------------------
// Operation appears to be iteratively computed (such as an induction variable)
// It is possible for this operation to return false for a loop-varying
// value, if it appears (by local graph inspection) to be computed by a simple conditional.
bool Node::is_iteratively_computed() {
  if (ideal_reg()) { // does operation have a result register?
    for (uint i = 1; i < req(); i++) {
      Node* n = in(i);
      if (n != NULL && n->is_Phi()) {
        for (uint j = 1; j < n->req(); j++) {
          if (n->in(j) == this) {
            return true;
          }
        }
      }
    }
  }
  return false;
}

//--------------------------find_similar------------------------------
// Return a node with opcode "opc" and same inputs as "this" if one can
// be found; Otherwise return NULL;
Node* Node::find_similar(int opc) {
  if (req() >= 2) {
    Node* def = in(1);
    if (def && def->outcnt() >= 2) {
      for (DUIterator_Fast dmax, i = def->fast_outs(dmax); i < dmax; i++) {
        Node* use = def->fast_out(i);
        if (use != this &&
            use->Opcode() == opc &&
            use->req() == req()) {
          uint j;
          for (j = 0; j < use->req(); j++) {
            if (use->in(j) != in(j)) {
              break;
            }
          }
          if (j == use->req()) {
            return use;
          }
        }
      }
    }
  }
  return NULL;
}


//--------------------------unique_ctrl_out_or_null-------------------------
// Return the unique control out if only one. Null if none or more than one.
Node* Node::unique_ctrl_out_or_null() const {
  Node* found = NULL;
  for (uint i = 0; i < outcnt(); i++) {
    Node* use = raw_out(i);
    if (use->is_CFG() && use != this) {
      if (found != NULL) {
        return NULL;
      }
      found = use;
    }
  }
  return found;
}

//--------------------------unique_ctrl_out------------------------------
// Return the unique control out. Asserts if none or more than one control out.
Node* Node::unique_ctrl_out() const {
  Node* ctrl = unique_ctrl_out_or_null();
  assert(ctrl != NULL, "control out is assumed to be unique");
  return ctrl;
}

void Node::ensure_control_or_add_prec(Node* c) {
  if (in(0) == NULL) {
    set_req(0, c);
  } else if (in(0) != c) {
    add_prec(c);
  }
}

bool Node::is_dead_loop_safe() const {
  if (is_Phi()) {
    return true;
  }
  if (is_Proj() && in(0) == NULL)  {
    return true;
  }
  if ((_flags & (Flag_is_dead_loop_safe | Flag_is_Con)) != 0) {
    if (!is_Proj()) {
      return true;
    }
    if (in(0)->is_Allocate()) {
      return false;
    }
    // MemNode::can_see_stored_value() peeks through the boxing call
    if (in(0)->is_CallStaticJava() && in(0)->as_CallStaticJava()->is_boxing_method()) {
      return false;
    }
    return true;
  }
  return false;
}

//=============================================================================
//------------------------------yank-------------------------------------------
// Find and remove
void Node_List::yank( Node *n ) {
  uint i;
  for (i = 0; i < _cnt; i++) {
    if (_nodes[i] == n) {
      break;
    }
  }

  if (i < _cnt) {
    _nodes[i] = _nodes[--_cnt];
  }
}

//------------------------------dump-------------------------------------------
void Node_List::dump() const {
#ifndef PRODUCT
  for (uint i = 0; i < _cnt; i++) {
    if (_nodes[i]) {
      tty->print("%5d--> ", i);
      _nodes[i]->dump();
    }
  }
#endif
}

void Node_List::dump_simple() const {
#ifndef PRODUCT
  for (uint i = 0; i < _cnt; i++) {
    if( _nodes[i] ) {
      tty->print(" %d", _nodes[i]->_idx);
    } else {
      tty->print(" NULL");
    }
  }
#endif
}

//=============================================================================
//------------------------------remove-----------------------------------------
void Unique_Node_List::remove(Node* n) {
  if (_in_worklist.test(n->_idx)) {
    for (uint i = 0; i < size(); i++) {
      if (_nodes[i] == n) {
        map(i, Node_List::pop());
        _in_worklist.remove(n->_idx);
        return;
      }
    }
    ShouldNotReachHere();
  }
}

//-----------------------remove_useless_nodes----------------------------------
// Remove useless nodes from worklist
void Unique_Node_List::remove_useless_nodes(VectorSet &useful) {
  for (uint i = 0; i < size(); ++i) {
    Node *n = at(i);
    assert( n != NULL, "Did not expect null entries in worklist");
    if (!useful.test(n->_idx)) {
      _in_worklist.remove(n->_idx);
      map(i, Node_List::pop());
      --i;  // Visit popped node
      // If it was last entry, loop terminates since size() was also reduced
    }
  }
}

//=============================================================================
void Node_Stack::grow() {
  size_t old_top = pointer_delta(_inode_top,_inodes,sizeof(INode)); // save _top
  size_t old_max = pointer_delta(_inode_max,_inodes,sizeof(INode));
  size_t max = old_max << 1;             // max * 2
  _inodes = REALLOC_ARENA_ARRAY(_a, INode, _inodes, old_max, max);
  _inode_max = _inodes + max;
  _inode_top = _inodes + old_top;        // restore _top
}

// Node_Stack is used to map nodes.
Node* Node_Stack::find(uint idx) const {
  uint sz = size();
  for (uint i = 0; i < sz; i++) {
    if (idx == index_at(i)) {
      return node_at(i);
    }
  }
  return NULL;
}

//=============================================================================
uint TypeNode::size_of() const { return sizeof(*this); }
#ifndef PRODUCT
void TypeNode::dump_spec(outputStream *st) const {
  if (!Verbose && !WizardMode) {
    // standard dump does this in Verbose and WizardMode
    st->print(" #"); _type->dump_on(st);
  }
}

void TypeNode::dump_compact_spec(outputStream *st) const {
  st->print("#");
  _type->dump_on(st);
}
#endif
uint TypeNode::hash() const {
  return Node::hash() + _type->hash();
}
bool TypeNode::cmp(const Node& n) const {
  return !Type::cmp(_type, ((TypeNode&)n)._type);
}
const Type* TypeNode::bottom_type() const { return _type; }
const Type* TypeNode::Value(PhaseGVN* phase) const { return _type; }

//------------------------------ideal_reg--------------------------------------
uint TypeNode::ideal_reg() const {
  return _type->ideal_reg();
}<|MERGE_RESOLUTION|>--- conflicted
+++ resolved
@@ -2686,56 +2686,6 @@
 }
 
 // VERIFICATION CODE
-<<<<<<< HEAD
-// For each input edge to a node (ie - for each Use-Def edge), verify that
-// there is a corresponding Def-Use edge.
-//------------------------------verify_edges-----------------------------------
-void Node::verify_edges(Unique_Node_List &visited) {
-  uint i, j, idx;
-  int  cnt;
-  Node *n;
-
-  // Recursive termination test
-  if (visited.member(this))  return;
-  visited.push(this);
-
-  // Walk over all input edges, checking for correspondence
-  for( i = 0; i < len(); i++ ) {
-    n = in(i);
-    if (n != NULL && !n->is_top()) {
-      // Count instances of (Node *)this
-      cnt = 0;
-      for (idx = 0; idx < n->_outcnt; idx++ ) {
-        if (n->_out[idx] == (Node *)this)  cnt++;
-      }
-      assert( cnt > 0,"Failed to find Def-Use edge." );
-      // Check for duplicate edges
-      // walk the input array downcounting the input edges to n
-      for( j = 0; j < len(); j++ ) {
-        if( in(j) == n ) cnt--;
-      }
-      assert( cnt == 0,"Mismatched edge count.");
-    } else if (n == NULL) {
-      assert(i >= req() || i == 0 || is_Region() || is_Phi() || is_ArrayCopy() ||
-             (is_Allocate() && i >= AllocateNode::InlineType) ||
-             (is_Unlock() && i == req()-1)
-              || (is_MemBar() && i == 5), // the precedence edge to a membar can be removed during macro node expansion
-             "only region, phi, arraycopy, allocate or unlock nodes have null data edges");
-    } else {
-      assert(n->is_top(), "sanity");
-      // Nothing to check.
-    }
-  }
-  // Recursive walk over all input edges
-  for( i = 0; i < len(); i++ ) {
-    n = in(i);
-    if( n != NULL )
-      in(i)->verify_edges(visited);
-  }
-}
-
-=======
->>>>>>> 175e3d3f
 // Verify all nodes if verify_depth is negative
 void Node::verify(int verify_depth, VectorSet& visited, Node_List& worklist) {
   assert(verify_depth != 0, "depth should not be 0");
