--- conflicted
+++ resolved
@@ -3403,12 +3403,8 @@
 }
 
 // Smallest type containing range of values
-<<<<<<< HEAD
-const Type* SuperWord::container_type(Node* n) {
+const Type* VLoopTypes::container_type(Node* n) const {
   int opc = n->Opcode();
-=======
-const Type* VLoopTypes::container_type(Node* n) const {
->>>>>>> e19d6796
   if (n->is_Mem()) {
     BasicType bt = n->as_Mem()->memory_type();
     if (n->is_Store() && (bt == T_CHAR)) {
@@ -3425,8 +3421,7 @@
     }
     return Type::get_const_basic_type(bt);
   }
-<<<<<<< HEAD
-  const Type* t = _igvn.type(n);
+  const Type* t = _vloop.phase()->igvn().type(n);
 
   // First check if the node is a float16 node returning a "Short" type.
   // If it is, then it needs to be checked before the next condition.
@@ -3435,9 +3430,7 @@
   if (opc == Op_ReinterpretHF2S || VectorNode::is_float16_node(opc)) {
     return TypeInt::SHORT;
   }
-=======
-  const Type* t = _vloop.phase()->igvn().type(n);
->>>>>>> e19d6796
+
   if (t->basic_type() == T_INT) {
     // A narrow type of arithmetic operations will be determined by
     // propagating the type of memory operations.
