--- conflicted
+++ resolved
@@ -1431,17 +1431,12 @@
   if (top_dest != NULL && top_dest->elem() != Type::BOTTOM) {
     dest_elem = top_dest->elem()->array_element_basic_type();
   }
-<<<<<<< HEAD
-  if (src_elem == T_ARRAY || (src_elem == T_PRIMITIVE_OBJECT && top_src->klass()->is_obj_array_klass())) {
+  if (src_elem == T_ARRAY || src_elem == T_NARROWOOP || (src_elem == T_PRIMITIVE_OBJECT && top_src->klass()->is_obj_array_klass())) {
     src_elem = T_OBJECT;
   }
-  if (dest_elem == T_ARRAY || (dest_elem == T_PRIMITIVE_OBJECT && top_dest->klass()->is_obj_array_klass())) {
+  if (dest_elem == T_ARRAY || dest_elem == T_NARROWOOP || (dest_elem == T_PRIMITIVE_OBJECT && top_dest->klass()->is_obj_array_klass())) {
     dest_elem = T_OBJECT;
   }
-=======
-  if (is_reference_type(src_elem, true)) src_elem = T_OBJECT;
-  if (is_reference_type(dest_elem, true)) dest_elem = T_OBJECT;
->>>>>>> c1040897
 
   if (ac->is_arraycopy_validated() && dest_elem != T_CONFLICT && src_elem == T_CONFLICT) {
     src_elem = dest_elem;
