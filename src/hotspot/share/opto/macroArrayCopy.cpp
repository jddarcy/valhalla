/*
 * Copyright (c) 2012, 2021, Oracle and/or its affiliates. All rights reserved.
 * DO NOT ALTER OR REMOVE COPYRIGHT NOTICES OR THIS FILE HEADER.
 *
 * This code is free software; you can redistribute it and/or modify it
 * under the terms of the GNU General Public License version 2 only, as
 * published by the Free Software Foundation.
 *
 * This code is distributed in the hope that it will be useful, but WITHOUT
 * ANY WARRANTY; without even the implied warranty of MERCHANTABILITY or
 * FITNESS FOR A PARTICULAR PURPOSE.  See the GNU General Public License
 * version 2 for more details (a copy is included in the LICENSE file that
 * accompanied this code).
 *
 * You should have received a copy of the GNU General Public License version
 * 2 along with this work; if not, write to the Free Software Foundation,
 * Inc., 51 Franklin St, Fifth Floor, Boston, MA 02110-1301 USA.
 *
 * Please contact Oracle, 500 Oracle Parkway, Redwood Shores, CA 94065 USA
 * or visit www.oracle.com if you need additional information or have any
 * questions.
 *
 */

#include "precompiled.hpp"
#include "ci/ciFlatArrayKlass.hpp"
#include "gc/shared/barrierSet.hpp"
#include "gc/shared/tlab_globals.hpp"
#include "opto/arraycopynode.hpp"
#include "oops/objArrayKlass.hpp"
#include "opto/convertnode.hpp"
#include "opto/vectornode.hpp"
#include "opto/graphKit.hpp"
#include "opto/macro.hpp"
#include "opto/runtime.hpp"
#include "opto/castnode.hpp"
#include "runtime/stubRoutines.hpp"
#include "utilities/align.hpp"
#include "utilities/powerOfTwo.hpp"

void PhaseMacroExpand::insert_mem_bar(Node** ctrl, Node** mem, int opcode, Node* precedent) {
  MemBarNode* mb = MemBarNode::make(C, opcode, Compile::AliasIdxBot, precedent);
  mb->init_req(TypeFunc::Control, *ctrl);
  mb->init_req(TypeFunc::Memory, *mem);
  transform_later(mb);
  *ctrl = new ProjNode(mb,TypeFunc::Control);
  transform_later(*ctrl);
  Node* mem_proj = new ProjNode(mb,TypeFunc::Memory);
  transform_later(mem_proj);
  *mem = mem_proj;
}

Node* PhaseMacroExpand::array_element_address(Node* ary, Node* idx, BasicType elembt) {
  uint shift  = exact_log2(type2aelembytes(elembt));
  uint header = arrayOopDesc::base_offset_in_bytes(elembt);
  Node* base =  basic_plus_adr(ary, header);
#ifdef _LP64
  // see comment in GraphKit::array_element_address
  int index_max = max_jint - 1;  // array size is max_jint, index is one less
  const TypeLong* lidxtype = TypeLong::make(CONST64(0), index_max, Type::WidenMax);
  idx = transform_later( new ConvI2LNode(idx, lidxtype) );
#endif
  Node* scale = new LShiftXNode(idx, intcon(shift));
  transform_later(scale);
  return basic_plus_adr(ary, base, scale);
}

Node* PhaseMacroExpand::ConvI2L(Node* offset) {
  return transform_later(new ConvI2LNode(offset));
}

Node* PhaseMacroExpand::make_leaf_call(Node* ctrl, Node* mem,
                                       const TypeFunc* call_type, address call_addr,
                                       const char* call_name,
                                       const TypePtr* adr_type,
                                       Node* parm0, Node* parm1,
                                       Node* parm2, Node* parm3,
                                       Node* parm4, Node* parm5,
                                       Node* parm6, Node* parm7) {
  Node* call = new CallLeafNoFPNode(call_type, call_addr, call_name, adr_type);
  call->init_req(TypeFunc::Control, ctrl);
  call->init_req(TypeFunc::I_O    , top());
  call->init_req(TypeFunc::Memory , mem);
  call->init_req(TypeFunc::ReturnAdr, top());
  call->init_req(TypeFunc::FramePtr, top());

  // Hook each parm in order.  Stop looking at the first NULL.
  if (parm0 != NULL) { call->init_req(TypeFunc::Parms+0, parm0);
  if (parm1 != NULL) { call->init_req(TypeFunc::Parms+1, parm1);
  if (parm2 != NULL) { call->init_req(TypeFunc::Parms+2, parm2);
  if (parm3 != NULL) { call->init_req(TypeFunc::Parms+3, parm3);
  if (parm4 != NULL) { call->init_req(TypeFunc::Parms+4, parm4);
  if (parm5 != NULL) { call->init_req(TypeFunc::Parms+5, parm5);
  if (parm6 != NULL) { call->init_req(TypeFunc::Parms+6, parm6);
  if (parm7 != NULL) { call->init_req(TypeFunc::Parms+7, parm7);
    /* close each nested if ===> */  } } } } } } } }
  assert(call->in(call->req()-1) != NULL, "must initialize all parms");

  return call;
}


//------------------------------generate_guard---------------------------
// Helper function for generating guarded fast-slow graph structures.
// The given 'test', if true, guards a slow path.  If the test fails
// then a fast path can be taken.  (We generally hope it fails.)
// In all cases, GraphKit::control() is updated to the fast path.
// The returned value represents the control for the slow path.
// The return value is never 'top'; it is either a valid control
// or NULL if it is obvious that the slow path can never be taken.
// Also, if region and the slow control are not NULL, the slow edge
// is appended to the region.
Node* PhaseMacroExpand::generate_guard(Node** ctrl, Node* test, RegionNode* region, float true_prob) {
  if ((*ctrl)->is_top()) {
    // Already short circuited.
    return NULL;
  }
  // Build an if node and its projections.
  // If test is true we take the slow path, which we assume is uncommon.
  if (_igvn.type(test) == TypeInt::ZERO) {
    // The slow branch is never taken.  No need to build this guard.
    return NULL;
  }

  IfNode* iff = new IfNode(*ctrl, test, true_prob, COUNT_UNKNOWN);
  transform_later(iff);

  Node* if_slow = new IfTrueNode(iff);
  transform_later(if_slow);

  if (region != NULL) {
    region->add_req(if_slow);
  }

  Node* if_fast = new IfFalseNode(iff);
  transform_later(if_fast);

  *ctrl = if_fast;

  return if_slow;
}

Node* PhaseMacroExpand::generate_slow_guard(Node** ctrl, Node* test, RegionNode* region) {
  return generate_guard(ctrl, test, region, PROB_UNLIKELY_MAG(3));
}

inline Node* PhaseMacroExpand::generate_fair_guard(Node** ctrl, Node* test, RegionNode* region) {
  return generate_guard(ctrl, test, region, PROB_FAIR);
}

void PhaseMacroExpand::generate_negative_guard(Node** ctrl, Node* index, RegionNode* region) {
  if ((*ctrl)->is_top())
    return;                // already stopped
  if (_igvn.type(index)->higher_equal(TypeInt::POS)) // [0,maxint]
    return;                // index is already adequately typed
  Node* cmp_lt = new CmpINode(index, intcon(0));
  transform_later(cmp_lt);
  Node* bol_lt = new BoolNode(cmp_lt, BoolTest::lt);
  transform_later(bol_lt);
  generate_guard(ctrl, bol_lt, region, PROB_MIN);
}

void PhaseMacroExpand::generate_limit_guard(Node** ctrl, Node* offset, Node* subseq_length, Node* array_length, RegionNode* region) {
  if ((*ctrl)->is_top())
    return;                // already stopped
  bool zero_offset = _igvn.type(offset) == TypeInt::ZERO;
  if (zero_offset && subseq_length->eqv_uncast(array_length))
    return;                // common case of whole-array copy
  Node* last = subseq_length;
  if (!zero_offset) {            // last += offset
    last = new AddINode(last, offset);
    transform_later(last);
  }
  Node* cmp_lt = new CmpUNode(array_length, last);
  transform_later(cmp_lt);
  Node* bol_lt = new BoolNode(cmp_lt, BoolTest::lt);
  transform_later(bol_lt);
  generate_guard(ctrl, bol_lt, region, PROB_MIN);
}

//
// Partial in-lining handling for smaller conjoint/disjoint array copies having
// length(in bytes) less than ArrayOperationPartialInlineSize.
//  if (length <= ArrayOperationPartialInlineSize) {
//    partial_inlining_block:
//      mask = Mask_Gen
//      vload = LoadVectorMasked src , mask
//      StoreVectorMasked dst, mask, vload
//  } else {
//    stub_block:
//      callstub array_copy
//  }
//  exit_block:
//    Phi = label partial_inlining_block:mem , label stub_block:mem (filled by caller)
//    mem = MergeMem (Phi)
//    control = stub_block
//
//  Exit_block and associated phi(memory) are partially initialized for partial_in-lining_block
//  edges. Remaining edges for exit_block coming from stub_block are connected by the caller
//  post stub nodes creation.
//

void PhaseMacroExpand::generate_partial_inlining_block(Node** ctrl, MergeMemNode** mem, const TypePtr* adr_type,
                                                       RegionNode** exit_block, Node** result_memory, Node* length,
                                                       Node* src_start, Node* dst_start, BasicType type) {
  const TypePtr *src_adr_type = _igvn.type(src_start)->isa_ptr();
  Node* inline_block = NULL;
  Node* stub_block = NULL;

  int const_len = -1;
  const TypeInt* lty = NULL;
  uint shift  = exact_log2(type2aelembytes(type));
  if (length->Opcode() == Op_ConvI2L) {
    lty = _igvn.type(length->in(1))->isa_int();
  } else  {
    lty = _igvn.type(length)->isa_int();
  }
  if (lty && lty->is_con()) {
    const_len = lty->get_con() << shift;
  }

  // Return if copy length is greater than partial inline size limit or
  // target does not supports masked load/stores.
  int lane_count = ArrayCopyNode::get_partial_inline_vector_lane_count(type, const_len);
  if ( const_len > ArrayOperationPartialInlineSize ||
      !Matcher::match_rule_supported_vector(Op_LoadVectorMasked, lane_count, type)  ||
      !Matcher::match_rule_supported_vector(Op_StoreVectorMasked, lane_count, type) ||
      !Matcher::match_rule_supported_vector(Op_VectorMaskGen, lane_count, type)) {
    return;
  }

  int inline_limit = ArrayOperationPartialInlineSize / type2aelembytes(type);
  Node* casted_length = new CastLLNode(*ctrl, length, TypeLong::make(0, inline_limit, Type::WidenMin));
  transform_later(casted_length);
  Node* copy_bytes = new LShiftXNode(length, intcon(shift));
  transform_later(copy_bytes);

  Node* cmp_le = new CmpULNode(copy_bytes, longcon(ArrayOperationPartialInlineSize));
  transform_later(cmp_le);
  Node* bol_le = new BoolNode(cmp_le, BoolTest::le);
  transform_later(bol_le);
  inline_block  = generate_guard(ctrl, bol_le, NULL, PROB_FAIR);
  stub_block = *ctrl;

  Node* mask_gen =  new VectorMaskGenNode(casted_length, TypeVect::VECTMASK, type);
  transform_later(mask_gen);

  unsigned vec_size = lane_count *  type2aelembytes(type);
  if (C->max_vector_size() < vec_size) {
    C->set_max_vector_size(vec_size);
  }

  const TypeVect * vt = TypeVect::make(type, lane_count);
  Node* mm = (*mem)->memory_at(C->get_alias_index(src_adr_type));
  Node* masked_load = new LoadVectorMaskedNode(inline_block, mm, src_start,
                                               src_adr_type, vt, mask_gen);
  transform_later(masked_load);

  mm = (*mem)->memory_at(C->get_alias_index(adr_type));
  Node* masked_store = new StoreVectorMaskedNode(inline_block, mm, dst_start,
                                                 masked_load, adr_type, mask_gen);
  transform_later(masked_store);

  // Convergence region for inline_block and stub_block.
  *exit_block = new RegionNode(3);
  transform_later(*exit_block);
  (*exit_block)->init_req(1, inline_block);
  *result_memory = new PhiNode(*exit_block, Type::MEMORY, adr_type);
  transform_later(*result_memory);
  (*result_memory)->init_req(1, masked_store);

  *ctrl = stub_block;
}


Node* PhaseMacroExpand::generate_nonpositive_guard(Node** ctrl, Node* index, bool never_negative) {
  if ((*ctrl)->is_top())  return NULL;

  if (_igvn.type(index)->higher_equal(TypeInt::POS1)) // [1,maxint]
    return NULL;                // index is already adequately typed
  Node* cmp_le = new CmpINode(index, intcon(0));
  transform_later(cmp_le);
  BoolTest::mask le_or_eq = (never_negative ? BoolTest::eq : BoolTest::le);
  Node* bol_le = new BoolNode(cmp_le, le_or_eq);
  transform_later(bol_le);
  Node* is_notp = generate_guard(ctrl, bol_le, NULL, PROB_MIN);

  return is_notp;
}

Node* PhaseMacroExpand::array_lh_test(Node* array, jint mask) {
  Node* klass_adr = basic_plus_adr(array, oopDesc::klass_offset_in_bytes());
  Node* klass = transform_later(LoadKlassNode::make(_igvn, NULL, C->immutable_memory(), klass_adr, TypeInstPtr::KLASS, TypeKlassPtr::OBJECT));
  Node* lh_addr = basic_plus_adr(klass, in_bytes(Klass::layout_helper_offset()));
  Node* lh_val = _igvn.transform(LoadNode::make(_igvn, NULL, C->immutable_memory(), lh_addr, lh_addr->bottom_type()->is_ptr(), TypeInt::INT, T_INT, MemNode::unordered));
  Node* masked = transform_later(new AndINode(lh_val, intcon(mask)));
  Node* cmp = transform_later(new CmpINode(masked, intcon(0)));
  return transform_later(new BoolNode(cmp, BoolTest::ne));
}

Node* PhaseMacroExpand::generate_flat_array_guard(Node** ctrl, Node* array, RegionNode* region) {
  assert(UseFlatArray, "can never be flattened");
  return generate_fair_guard(ctrl, array_lh_test(array, Klass::_lh_array_tag_vt_value_bit_inplace), region);
}

Node* PhaseMacroExpand::generate_null_free_array_guard(Node** ctrl, Node* array, RegionNode* region) {
  assert(EnableValhalla, "can never be null free");
  return generate_fair_guard(ctrl, array_lh_test(array, Klass::_lh_null_free_bit_inplace), region);
}

Node* PhaseMacroExpand::generate_array_guard(Node** ctrl, Node* mem, Node* obj_or_klass, RegionNode* region, jint lh_con) {
  if ((*ctrl)->is_top())  return NULL;

  Node* kls = NULL;
  if (_igvn.type(obj_or_klass)->isa_oopptr()) {
    Node* k_adr = basic_plus_adr(obj_or_klass, oopDesc::klass_offset_in_bytes());
    kls = transform_later(LoadKlassNode::make(_igvn, NULL, C->immutable_memory(), k_adr, TypeInstPtr::KLASS, TypeKlassPtr::OBJECT));
  } else {
    assert(_igvn.type(obj_or_klass)->isa_klassptr(), "what else?");
    kls = obj_or_klass;
  }
  Node* layout_val = make_load(NULL, mem, kls, in_bytes(Klass::layout_helper_offset()), TypeInt::INT, T_INT);

  layout_val = transform_later(new RShiftINode(layout_val, intcon(Klass::_lh_array_tag_shift)));
  Node* cmp = transform_later(new CmpINode(layout_val, intcon(lh_con)));
  Node* bol = transform_later(new BoolNode(cmp, BoolTest::eq));

  return generate_fair_guard(ctrl, bol, region);
}

void PhaseMacroExpand::finish_arraycopy_call(Node* call, Node** ctrl, MergeMemNode** mem, const TypePtr* adr_type) {
  transform_later(call);

  *ctrl = new ProjNode(call,TypeFunc::Control);
  transform_later(*ctrl);
  Node* newmem = new ProjNode(call, TypeFunc::Memory);
  transform_later(newmem);

  uint alias_idx = C->get_alias_index(adr_type);
  if (alias_idx != Compile::AliasIdxBot) {
    *mem = MergeMemNode::make(*mem);
    (*mem)->set_memory_at(alias_idx, newmem);
  } else {
    *mem = MergeMemNode::make(newmem);
  }
  transform_later(*mem);
}

address PhaseMacroExpand::basictype2arraycopy(BasicType t,
                                              Node* src_offset,
                                              Node* dest_offset,
                                              bool disjoint_bases,
                                              const char* &name,
                                              bool dest_uninitialized) {
  const TypeInt* src_offset_inttype  = _igvn.find_int_type(src_offset);;
  const TypeInt* dest_offset_inttype = _igvn.find_int_type(dest_offset);;

  bool aligned = false;
  bool disjoint = disjoint_bases;

  // if the offsets are the same, we can treat the memory regions as
  // disjoint, because either the memory regions are in different arrays,
  // or they are identical (which we can treat as disjoint.)  We can also
  // treat a copy with a destination index  less that the source index
  // as disjoint since a low->high copy will work correctly in this case.
  if (src_offset_inttype != NULL && src_offset_inttype->is_con() &&
      dest_offset_inttype != NULL && dest_offset_inttype->is_con()) {
    // both indices are constants
    int s_offs = src_offset_inttype->get_con();
    int d_offs = dest_offset_inttype->get_con();
    int element_size = type2aelembytes(t);
    aligned = ((arrayOopDesc::base_offset_in_bytes(t) + s_offs * element_size) % HeapWordSize == 0) &&
              ((arrayOopDesc::base_offset_in_bytes(t) + d_offs * element_size) % HeapWordSize == 0);
    if (s_offs >= d_offs)  disjoint = true;
  } else if (src_offset == dest_offset && src_offset != NULL) {
    // This can occur if the offsets are identical non-constants.
    disjoint = true;
  }

  return StubRoutines::select_arraycopy_function(t, aligned, disjoint, name, dest_uninitialized);
}

bool PhaseMacroExpand::can_try_zeroing_elimination(AllocateArrayNode* alloc,
                                                   Node* src,
                                                   Node* dest) const {
  const TypeAryPtr* top_dest = _igvn.type(dest)->isa_aryptr();

  if (top_dest != NULL) {
    if (top_dest->klass() == NULL) {
      return false;
    }
  }

  return ReduceBulkZeroing
    && !(UseTLAB && ZeroTLAB) // pointless if already zeroed
    && !src->eqv_uncast(dest)
    && alloc != NULL
    && _igvn.find_int_con(alloc->in(AllocateNode::ALength), 1) > 0
    && alloc->maybe_set_complete(&_igvn);
}

#define XTOP LP64_ONLY(COMMA top())

// Generate an optimized call to arraycopy.
// Caller must guard against non-arrays.
// Caller must determine a common array basic-type for both arrays.
// Caller must validate offsets against array bounds.
// The slow_region has already collected guard failure paths
// (such as out of bounds length or non-conformable array types).
// The generated code has this shape, in general:
//
//     if (length == 0)  return   // via zero_path
//     slowval = -1
//     if (types unknown) {
//       slowval = call generic copy loop
//       if (slowval == 0)  return  // via checked_path
//     } else if (indexes in bounds) {
//       if ((is object array) && !(array type check)) {
//         slowval = call checked copy loop
//         if (slowval == 0)  return  // via checked_path
//       } else {
//         call bulk copy loop
//         return  // via fast_path
//       }
//     }
//     // adjust params for remaining work:
//     if (slowval != -1) {
//       n = -1^slowval; src_offset += n; dest_offset += n; length -= n
//     }
//   slow_region:
//     call slow arraycopy(src, src_offset, dest, dest_offset, length)
//     return  // via slow_call_path
//
// This routine is used from several intrinsics:  System.arraycopy,
// Object.clone (the array subcase), and Arrays.copyOf[Range].
//
Node* PhaseMacroExpand::generate_arraycopy(ArrayCopyNode *ac, AllocateArrayNode* alloc,
                                           Node** ctrl, MergeMemNode* mem, Node** io,
                                           const TypePtr* adr_type,
                                           BasicType basic_elem_type,
                                           Node* src,  Node* src_offset,
                                           Node* dest, Node* dest_offset,
                                           Node* copy_length,
                                           Node* dest_length,
                                           bool disjoint_bases,
                                           bool length_never_negative,
                                           RegionNode* slow_region) {
  if (slow_region == NULL) {
    slow_region = new RegionNode(1);
    transform_later(slow_region);
  }

  Node* original_dest = dest;
  bool  dest_needs_zeroing   = false;
  bool  acopy_to_uninitialized = false;
  Node* default_value = NULL;
  Node* raw_default_value = NULL;

  // See if this is the initialization of a newly-allocated array.
  // If so, we will take responsibility here for initializing it to zero.
  // (Note:  Because tightly_coupled_allocation performs checks on the
  // out-edges of the dest, we need to avoid making derived pointers
  // from it until we have checked its uses.)
  if (ReduceBulkZeroing
      && !(UseTLAB && ZeroTLAB) // pointless if already zeroed
      && basic_elem_type != T_CONFLICT // avoid corner case
      && !src->eqv_uncast(dest)
      && alloc != NULL
      && _igvn.find_int_con(alloc->in(AllocateNode::ALength), 1) > 0) {
    assert(ac->is_alloc_tightly_coupled(), "sanity");
    // acopy to uninitialized tightly coupled allocations
    // needs zeroing outside the copy range
    // and the acopy itself will be to uninitialized memory
    acopy_to_uninitialized = true;
    if (alloc->maybe_set_complete(&_igvn)) {
      // "You break it, you buy it."
      InitializeNode* init = alloc->initialization();
      assert(init->is_complete(), "we just did this");
      init->set_complete_with_arraycopy();
      assert(dest->is_CheckCastPP(), "sanity");
      assert(dest->in(0)->in(0) == init, "dest pinned");
      adr_type = TypeRawPtr::BOTTOM;  // all initializations are into raw memory
      // From this point on, every exit path is responsible for
      // initializing any non-copied parts of the object to zero.
      // Also, if this flag is set we make sure that arraycopy interacts properly
      // with G1, eliding pre-barriers. See CR 6627983.
      dest_needs_zeroing = true;
      default_value = alloc->in(AllocateNode::DefaultValue);
      raw_default_value = alloc->in(AllocateNode::RawDefaultValue);
    } else {
      // dest_need_zeroing = false;
    }
  } else {
    // No zeroing elimination needed here.
    alloc                  = NULL;
    acopy_to_uninitialized = false;
    //original_dest        = dest;
    //dest_needs_zeroing   = false;
  }

  uint alias_idx = C->get_alias_index(adr_type);

  // Results are placed here:
  enum { fast_path        = 1,  // normal void-returning assembly stub
         checked_path     = 2,  // special assembly stub with cleanup
         slow_call_path   = 3,  // something went wrong; call the VM
         zero_path        = 4,  // bypass when length of copy is zero
         bcopy_path       = 5,  // copy primitive array by 64-bit blocks
         PATH_LIMIT       = 6
  };
  RegionNode* result_region = new RegionNode(PATH_LIMIT);
  PhiNode*    result_i_o    = new PhiNode(result_region, Type::ABIO);
  PhiNode*    result_memory = new PhiNode(result_region, Type::MEMORY, adr_type);
  assert(adr_type != TypePtr::BOTTOM, "must be RawMem or a T[] slice");
  transform_later(result_region);
  transform_later(result_i_o);
  transform_later(result_memory);

  // The slow_control path:
  Node* slow_control;
  Node* slow_i_o = *io;
  Node* slow_mem = mem->memory_at(alias_idx);
  DEBUG_ONLY(slow_control = (Node*) badAddress);

  // Checked control path:
  Node* checked_control = top();
  Node* checked_mem     = NULL;
  Node* checked_i_o     = NULL;
  Node* checked_value   = NULL;

  if (basic_elem_type == T_CONFLICT) {
    assert(!dest_needs_zeroing, "");
    Node* cv = generate_generic_arraycopy(ctrl, &mem,
                                          adr_type,
                                          src, src_offset, dest, dest_offset,
                                          copy_length, acopy_to_uninitialized);
    if (cv == NULL)  cv = intcon(-1);  // failure (no stub available)
    checked_control = *ctrl;
    checked_i_o     = *io;
    checked_mem     = mem->memory_at(alias_idx);
    checked_value   = cv;
    *ctrl = top();
  }

  Node* not_pos = generate_nonpositive_guard(ctrl, copy_length, length_never_negative);
  if (not_pos != NULL) {
    Node* local_ctrl = not_pos, *local_io = *io;
    MergeMemNode* local_mem = MergeMemNode::make(mem);
    transform_later(local_mem);

    // (6) length must not be negative.
    if (!length_never_negative) {
      generate_negative_guard(&local_ctrl, copy_length, slow_region);
    }

    // copy_length is 0.
    if (dest_needs_zeroing) {
      assert(!local_ctrl->is_top(), "no ctrl?");
      if (copy_length->eqv_uncast(dest_length)
          || _igvn.find_int_con(dest_length, 1) <= 0) {
        // There is no zeroing to do. No need for a secondary raw memory barrier.
      } else {
        // Clear the whole thing since there are no source elements to copy.
        generate_clear_array(local_ctrl, local_mem,
                             adr_type, dest,
                             default_value, raw_default_value,
                             basic_elem_type,
                             intcon(0), NULL,
                             alloc->in(AllocateNode::AllocSize));
        // Use a secondary InitializeNode as raw memory barrier.
        // Currently it is needed only on this path since other
        // paths have stub or runtime calls as raw memory barriers.
        MemBarNode* mb = MemBarNode::make(C, Op_Initialize,
                                          Compile::AliasIdxRaw,
                                          top());
        transform_later(mb);
        mb->set_req(TypeFunc::Control,local_ctrl);
        mb->set_req(TypeFunc::Memory, local_mem->memory_at(Compile::AliasIdxRaw));
        local_ctrl = transform_later(new ProjNode(mb, TypeFunc::Control));
        local_mem->set_memory_at(Compile::AliasIdxRaw, transform_later(new ProjNode(mb, TypeFunc::Memory)));

        InitializeNode* init = mb->as_Initialize();
        init->set_complete(&_igvn);  // (there is no corresponding AllocateNode)
      }
    }

    // Present the results of the fast call.
    result_region->init_req(zero_path, local_ctrl);
    result_i_o   ->init_req(zero_path, local_io);
    result_memory->init_req(zero_path, local_mem->memory_at(alias_idx));
  }

  if (!(*ctrl)->is_top() && dest_needs_zeroing) {
    // We have to initialize the *uncopied* part of the array to zero.
    // The copy destination is the slice dest[off..off+len].  The other slices
    // are dest_head = dest[0..off] and dest_tail = dest[off+len..dest.length].
    Node* dest_size   = alloc->in(AllocateNode::AllocSize);
    Node* dest_tail   = transform_later( new AddINode(dest_offset, copy_length));

    // If there is a head section that needs zeroing, do it now.
    if (_igvn.find_int_con(dest_offset, -1) != 0) {
      generate_clear_array(*ctrl, mem,
                           adr_type, dest,
                           default_value, raw_default_value,
                           basic_elem_type,
                           intcon(0), dest_offset,
                           NULL);
    }

    // Next, perform a dynamic check on the tail length.
    // It is often zero, and we can win big if we prove this.
    // There are two wins:  Avoid generating the ClearArray
    // with its attendant messy index arithmetic, and upgrade
    // the copy to a more hardware-friendly word size of 64 bits.
    Node* tail_ctl = NULL;
    if (!(*ctrl)->is_top() && !dest_tail->eqv_uncast(dest_length)) {
      Node* cmp_lt   = transform_later( new CmpINode(dest_tail, dest_length) );
      Node* bol_lt   = transform_later( new BoolNode(cmp_lt, BoolTest::lt) );
      tail_ctl = generate_slow_guard(ctrl, bol_lt, NULL);
      assert(tail_ctl != NULL || !(*ctrl)->is_top(), "must be an outcome");
    }

    // At this point, let's assume there is no tail.
    if (!(*ctrl)->is_top() && alloc != NULL && basic_elem_type != T_OBJECT) {
      // There is no tail.  Try an upgrade to a 64-bit copy.
      bool didit = false;
      {
        Node* local_ctrl = *ctrl, *local_io = *io;
        MergeMemNode* local_mem = MergeMemNode::make(mem);
        transform_later(local_mem);

        didit = generate_block_arraycopy(&local_ctrl, &local_mem, local_io,
                                         adr_type, basic_elem_type, alloc,
                                         src, src_offset, dest, dest_offset,
                                         dest_size, acopy_to_uninitialized);
        if (didit) {
          // Present the results of the block-copying fast call.
          result_region->init_req(bcopy_path, local_ctrl);
          result_i_o   ->init_req(bcopy_path, local_io);
          result_memory->init_req(bcopy_path, local_mem->memory_at(alias_idx));
        }
      }
      if (didit) {
        *ctrl = top();     // no regular fast path
      }
    }

    // Clear the tail, if any.
    if (tail_ctl != NULL) {
      Node* notail_ctl = (*ctrl)->is_top() ? NULL : *ctrl;
      *ctrl = tail_ctl;
      if (notail_ctl == NULL) {
        generate_clear_array(*ctrl, mem,
                             adr_type, dest,
                             default_value, raw_default_value,
                             basic_elem_type,
                             dest_tail, NULL,
                             dest_size);
      } else {
        // Make a local merge.
        Node* done_ctl = transform_later(new RegionNode(3));
        Node* done_mem = transform_later(new PhiNode(done_ctl, Type::MEMORY, adr_type));
        done_ctl->init_req(1, notail_ctl);
        done_mem->init_req(1, mem->memory_at(alias_idx));
        generate_clear_array(*ctrl, mem,
                             adr_type, dest,
                             default_value, raw_default_value,
                             basic_elem_type,
                             dest_tail, NULL,
                             dest_size);
        done_ctl->init_req(2, *ctrl);
        done_mem->init_req(2, mem->memory_at(alias_idx));
        *ctrl = done_ctl;
        mem->set_memory_at(alias_idx, done_mem);
      }
    }
  }

  BasicType copy_type = basic_elem_type;
  assert(basic_elem_type != T_ARRAY, "caller must fix this");
  if (!(*ctrl)->is_top() && copy_type == T_OBJECT) {
    // If src and dest have compatible element types, we can copy bits.
    // Types S[] and D[] are compatible if D is a supertype of S.
    //
    // If they are not, we will use checked_oop_disjoint_arraycopy,
    // which performs a fast optimistic per-oop check, and backs off
    // further to JVM_ArrayCopy on the first per-oop check that fails.
    // (Actually, we don't move raw bits only; the GC requires card marks.)

    // We don't need a subtype check for validated copies and Object[].clone()
    bool skip_subtype_check = ac->is_arraycopy_validated() || ac->is_copyof_validated() ||
                              ac->is_copyofrange_validated() || ac->is_clone_oop_array();
    if (!skip_subtype_check) {
      // Get the klass* for both src and dest
      Node* src_klass  = ac->in(ArrayCopyNode::SrcKlass);
      Node* dest_klass = ac->in(ArrayCopyNode::DestKlass);

      assert(src_klass != NULL && dest_klass != NULL, "should have klasses");

      // Generate the subtype check.
      // This might fold up statically, or then again it might not.
      //
      // Non-static example:  Copying List<String>.elements to a new String[].
      // The backing store for a List<String> is always an Object[],
      // but its elements are always type String, if the generic types
      // are correct at the source level.
      //
      // Test S[] against D[], not S against D, because (probably)
      // the secondary supertype cache is less busy for S[] than S.
      // This usually only matters when D is an interface.
      Node* not_subtype_ctrl = Phase::gen_subtype_check(src_klass, dest_klass, ctrl, mem, _igvn);
      // Plug failing path into checked_oop_disjoint_arraycopy
      if (not_subtype_ctrl != top()) {
        Node* local_ctrl = not_subtype_ctrl;
        MergeMemNode* local_mem = MergeMemNode::make(mem);
        transform_later(local_mem);

        // (At this point we can assume disjoint_bases, since types differ.)
        int ek_offset = in_bytes(ObjArrayKlass::element_klass_offset());
        Node* p1 = basic_plus_adr(dest_klass, ek_offset);
        Node* n1 = LoadKlassNode::make(_igvn, NULL, C->immutable_memory(), p1, TypeRawPtr::BOTTOM);
        Node* dest_elem_klass = transform_later(n1);
        Node* cv = generate_checkcast_arraycopy(&local_ctrl, &local_mem,
                                                adr_type,
                                                dest_elem_klass,
                                                src, src_offset, dest, dest_offset,
                                                ConvI2X(copy_length), acopy_to_uninitialized);
        if (cv == NULL)  cv = intcon(-1);  // failure (no stub available)
        checked_control = local_ctrl;
        checked_i_o     = *io;
        checked_mem     = local_mem->memory_at(alias_idx);
        checked_value   = cv;
      }
    }
    // At this point we know we do not need type checks on oop stores.

    BarrierSetC2* bs = BarrierSet::barrier_set()->barrier_set_c2();
    if (!bs->array_copy_requires_gc_barriers(alloc != NULL, copy_type, false, false, BarrierSetC2::Expansion)) {
      // If we do not need gc barriers, copy using the jint or jlong stub.
      copy_type = LP64_ONLY(UseCompressedOops ? T_INT : T_LONG) NOT_LP64(T_INT);
      assert(type2aelembytes(basic_elem_type) == type2aelembytes(copy_type),
             "sizes agree");
    }
  }

  bool is_partial_array_copy = false;
  if (!(*ctrl)->is_top()) {
    // Generate the fast path, if possible.
    Node* local_ctrl = *ctrl;
    MergeMemNode* local_mem = MergeMemNode::make(mem);
    transform_later(local_mem);
    is_partial_array_copy = generate_unchecked_arraycopy(&local_ctrl, &local_mem,
                                                         adr_type, copy_type, disjoint_bases,
                                                         src, src_offset, dest, dest_offset,
                                                         ConvI2X(copy_length), acopy_to_uninitialized);

    // Present the results of the fast call.
    result_region->init_req(fast_path, local_ctrl);
    result_i_o   ->init_req(fast_path, *io);
    result_memory->init_req(fast_path, local_mem->memory_at(alias_idx));
  }

  // Here are all the slow paths up to this point, in one bundle:
  assert(slow_region != NULL, "allocated on entry");
  slow_control = slow_region;
  DEBUG_ONLY(slow_region = (RegionNode*)badAddress);

  *ctrl = checked_control;
  if (!(*ctrl)->is_top()) {
    // Clean up after the checked call.
    // The returned value is either 0 or -1^K,
    // where K = number of partially transferred array elements.
    Node* cmp = new CmpINode(checked_value, intcon(0));
    transform_later(cmp);
    Node* bol = new BoolNode(cmp, BoolTest::eq);
    transform_later(bol);
    IfNode* iff = new IfNode(*ctrl, bol, PROB_MAX, COUNT_UNKNOWN);
    transform_later(iff);

    // If it is 0, we are done, so transfer to the end.
    Node* checks_done = new IfTrueNode(iff);
    transform_later(checks_done);
    result_region->init_req(checked_path, checks_done);
    result_i_o   ->init_req(checked_path, checked_i_o);
    result_memory->init_req(checked_path, checked_mem);

    // If it is not zero, merge into the slow call.
    *ctrl = new IfFalseNode(iff);
    transform_later(*ctrl);
    RegionNode* slow_reg2 = new RegionNode(3);
    PhiNode*    slow_i_o2 = new PhiNode(slow_reg2, Type::ABIO);
    PhiNode*    slow_mem2 = new PhiNode(slow_reg2, Type::MEMORY, adr_type);
    transform_later(slow_reg2);
    transform_later(slow_i_o2);
    transform_later(slow_mem2);
    slow_reg2  ->init_req(1, slow_control);
    slow_i_o2  ->init_req(1, slow_i_o);
    slow_mem2  ->init_req(1, slow_mem);
    slow_reg2  ->init_req(2, *ctrl);
    slow_i_o2  ->init_req(2, checked_i_o);
    slow_mem2  ->init_req(2, checked_mem);

    slow_control = slow_reg2;
    slow_i_o     = slow_i_o2;
    slow_mem     = slow_mem2;

    if (alloc != NULL) {
      // We'll restart from the very beginning, after zeroing the whole thing.
      // This can cause double writes, but that's OK since dest is brand new.
      // So we ignore the low 31 bits of the value returned from the stub.
    } else {
      // We must continue the copy exactly where it failed, or else
      // another thread might see the wrong number of writes to dest.
      Node* checked_offset = new XorINode(checked_value, intcon(-1));
      Node* slow_offset    = new PhiNode(slow_reg2, TypeInt::INT);
      transform_later(checked_offset);
      transform_later(slow_offset);
      slow_offset->init_req(1, intcon(0));
      slow_offset->init_req(2, checked_offset);

      // Adjust the arguments by the conditionally incoming offset.
      Node* src_off_plus  = new AddINode(src_offset,  slow_offset);
      transform_later(src_off_plus);
      Node* dest_off_plus = new AddINode(dest_offset, slow_offset);
      transform_later(dest_off_plus);
      Node* length_minus  = new SubINode(copy_length, slow_offset);
      transform_later(length_minus);

      // Tweak the node variables to adjust the code produced below:
      src_offset  = src_off_plus;
      dest_offset = dest_off_plus;
      copy_length = length_minus;
    }
  }
  *ctrl = slow_control;
  if (!(*ctrl)->is_top()) {
    Node* local_ctrl = *ctrl, *local_io = slow_i_o;
    MergeMemNode* local_mem = MergeMemNode::make(mem);
    transform_later(local_mem);

    // Generate the slow path, if needed.
    local_mem->set_memory_at(alias_idx, slow_mem);

    if (dest_needs_zeroing) {
      generate_clear_array(local_ctrl, local_mem,
                           adr_type, dest,
                           default_value, raw_default_value,
                           basic_elem_type,
                           intcon(0), NULL,
                           alloc->in(AllocateNode::AllocSize));
    }

    local_mem = generate_slow_arraycopy(ac,
                                        &local_ctrl, local_mem, &local_io,
                                        adr_type,
                                        src, src_offset, dest, dest_offset,
                                        copy_length, /*dest_uninitialized*/false);

    result_region->init_req(slow_call_path, local_ctrl);
    result_i_o   ->init_req(slow_call_path, local_io);
    result_memory->init_req(slow_call_path, local_mem->memory_at(alias_idx));
  } else {
    ShouldNotReachHere(); // no call to generate_slow_arraycopy:
                          // projections were not extracted
  }

  // Remove unused edges.
  for (uint i = 1; i < result_region->req(); i++) {
    if (result_region->in(i) == NULL) {
      result_region->init_req(i, top());
    }
  }

  // Finished; return the combined state.
  *ctrl = result_region;
  *io = result_i_o;
  mem->set_memory_at(alias_idx, result_memory);

  // mem no longer guaranteed to stay a MergeMemNode
  Node* out_mem = mem;
  DEBUG_ONLY(mem = NULL);

  // The memory edges above are precise in order to model effects around
  // array copies accurately to allow value numbering of field loads around
  // arraycopy.  Such field loads, both before and after, are common in Java
  // collections and similar classes involving header/array data structures.
  //
  // But with low number of register or when some registers are used or killed
  // by arraycopy calls it causes registers spilling on stack. See 6544710.
  // The next memory barrier is added to avoid it. If the arraycopy can be
  // optimized away (which it can, sometimes) then we can manually remove
  // the membar also.
  //
  // Do not let reads from the cloned object float above the arraycopy.
  if (alloc != NULL && !alloc->initialization()->does_not_escape()) {
    // Do not let stores that initialize this object be reordered with
    // a subsequent store that would make this object accessible by
    // other threads.
    insert_mem_bar(ctrl, &out_mem, Op_MemBarStoreStore);
  } else {
    // Do not let reads from the destination float above the arraycopy.
    // Since we cannot type the arrays, we don't know which slices
    // might be affected.  We could restrict this barrier only to those
    // memory slices which pertain to array elements--but don't bother.
    insert_mem_bar(ctrl, &out_mem, Op_MemBarCPUOrder);
  }

  if (is_partial_array_copy) {
    assert((*ctrl)->is_Proj(), "MemBar control projection");
    assert((*ctrl)->in(0)->isa_MemBar(), "MemBar node");
    (*ctrl)->in(0)->isa_MemBar()->set_trailing_partial_array_copy();
  }

  _igvn.replace_node(_callprojs->fallthrough_memproj, out_mem);
  _igvn.replace_node(_callprojs->fallthrough_ioproj, *io);
  _igvn.replace_node(_callprojs->fallthrough_catchproj, *ctrl);

#ifdef ASSERT
  const TypeOopPtr* dest_t = _igvn.type(dest)->is_oopptr();
  if (dest_t->is_known_instance() && !is_partial_array_copy) {
    ArrayCopyNode* ac = NULL;
    assert(ArrayCopyNode::may_modify(dest_t, (*ctrl)->in(0)->as_MemBar(), &_igvn, ac), "dependency on arraycopy lost");
    assert(ac == NULL, "no arraycopy anymore");
  }
#endif

  return out_mem;
}

// Helper for initialization of arrays, creating a ClearArray.
// It writes zero bits in [start..end), within the body of an array object.
// The memory effects are all chained onto the 'adr_type' alias category.
//
// Since the object is otherwise uninitialized, we are free
// to put a little "slop" around the edges of the cleared area,
// as long as it does not go back into the array's header,
// or beyond the array end within the heap.
//
// The lower edge can be rounded down to the nearest jint and the
// upper edge can be rounded up to the nearest MinObjAlignmentInBytes.
//
// Arguments:
//   adr_type           memory slice where writes are generated
//   dest               oop of the destination array
//   basic_elem_type    element type of the destination
//   slice_idx          array index of first element to store
//   slice_len          number of elements to store (or NULL)
//   dest_size          total size in bytes of the array object
//
// Exactly one of slice_len or dest_size must be non-NULL.
// If dest_size is non-NULL, zeroing extends to the end of the object.
// If slice_len is non-NULL, the slice_idx value must be a constant.
void PhaseMacroExpand::generate_clear_array(Node* ctrl, MergeMemNode* merge_mem,
                                            const TypePtr* adr_type,
                                            Node* dest,
                                            Node* val,
                                            Node* raw_val,
                                            BasicType basic_elem_type,
                                            Node* slice_idx,
                                            Node* slice_len,
                                            Node* dest_size) {
  // one or the other but not both of slice_len and dest_size:
  assert((slice_len != NULL? 1: 0) + (dest_size != NULL? 1: 0) == 1, "");
  if (slice_len == NULL)  slice_len = top();
  if (dest_size == NULL)  dest_size = top();

  uint alias_idx = C->get_alias_index(adr_type);

  // operate on this memory slice:
  Node* mem = merge_mem->memory_at(alias_idx); // memory slice to operate on

  // scaling and rounding of indexes:
  assert(basic_elem_type != T_INLINE_TYPE, "should have been converted to a basic type copy");
  int scale = exact_log2(type2aelembytes(basic_elem_type));
  int abase = arrayOopDesc::base_offset_in_bytes(basic_elem_type);
  int clear_low = (-1 << scale) & (BytesPerInt  - 1);
  int bump_bit  = (-1 << scale) & BytesPerInt;

  // determine constant starts and ends
  const intptr_t BIG_NEG = -128;
  assert(BIG_NEG + 2*abase < 0, "neg enough");
  intptr_t slice_idx_con = (intptr_t) _igvn.find_int_con(slice_idx, BIG_NEG);
  intptr_t slice_len_con = (intptr_t) _igvn.find_int_con(slice_len, BIG_NEG);
  if (slice_len_con == 0) {
    return;                     // nothing to do here
  }
  intptr_t start_con = (abase + (slice_idx_con << scale)) & ~clear_low;
  intptr_t end_con   = _igvn.find_intptr_t_con(dest_size, -1);
  if (slice_idx_con >= 0 && slice_len_con >= 0) {
    assert(end_con < 0, "not two cons");
    end_con = align_up(abase + ((slice_idx_con + slice_len_con) << scale),
                       BytesPerLong);
  }

  if (start_con >= 0 && end_con >= 0) {
    // Constant start and end.  Simple.
    mem = ClearArrayNode::clear_memory(ctrl, mem, dest, val, raw_val,
                                       start_con, end_con, &_igvn);
  } else if (start_con >= 0 && dest_size != top()) {
    // Constant start, pre-rounded end after the tail of the array.
    Node* end = dest_size;
    mem = ClearArrayNode::clear_memory(ctrl, mem, dest, val, raw_val,
                                       start_con, end, &_igvn);
  } else if (start_con >= 0 && slice_len != top()) {
    // Constant start, non-constant end.  End needs rounding up.
    // End offset = round_up(abase + ((slice_idx_con + slice_len) << scale), 8)
    intptr_t end_base  = abase + (slice_idx_con << scale);
    int      end_round = (-1 << scale) & (BytesPerLong  - 1);
    Node*    end       = ConvI2X(slice_len);
    if (scale != 0)
      end = transform_later(new LShiftXNode(end, intcon(scale) ));
    end_base += end_round;
    end = transform_later(new AddXNode(end, MakeConX(end_base)) );
    end = transform_later(new AndXNode(end, MakeConX(~end_round)) );
    mem = ClearArrayNode::clear_memory(ctrl, mem, dest, val, raw_val,
                                       start_con, end, &_igvn);
  } else if (start_con < 0 && dest_size != top()) {
    // Non-constant start, pre-rounded end after the tail of the array.
    // This is almost certainly a "round-to-end" operation.
    Node* start = slice_idx;
    start = ConvI2X(start);
    if (scale != 0)
      start = transform_later(new LShiftXNode( start, intcon(scale) ));
    start = transform_later(new AddXNode(start, MakeConX(abase)) );
    if ((bump_bit | clear_low) != 0) {
      int to_clear = (bump_bit | clear_low);
      // Align up mod 8, then store a jint zero unconditionally
      // just before the mod-8 boundary.
      if (((abase + bump_bit) & ~to_clear) - bump_bit
          < arrayOopDesc::length_offset_in_bytes() + BytesPerInt) {
        bump_bit = 0;
        assert((abase & to_clear) == 0, "array base must be long-aligned");
      } else {
        // Bump 'start' up to (or past) the next jint boundary:
        start = transform_later( new AddXNode(start, MakeConX(bump_bit)) );
        assert((abase & clear_low) == 0, "array base must be int-aligned");
      }
      // Round bumped 'start' down to jlong boundary in body of array.
      start = transform_later(new AndXNode(start, MakeConX(~to_clear)) );
      if (bump_bit != 0) {
        // Store a zero to the immediately preceding jint:
        Node* x1 = transform_later(new AddXNode(start, MakeConX(-bump_bit)) );
        Node* p1 = basic_plus_adr(dest, x1);
        if (val == NULL) {
          assert(raw_val == NULL, "val may not be null");
          mem = StoreNode::make(_igvn, ctrl, mem, p1, adr_type, intcon(0), T_INT, MemNode::unordered);
        } else {
          assert(_igvn.type(val)->isa_narrowoop(), "should be narrow oop");
          mem = new StoreNNode(ctrl, mem, p1, adr_type, val, MemNode::unordered);
        }
        mem = transform_later(mem);
      }
    }
    Node* end = dest_size; // pre-rounded
    mem = ClearArrayNode::clear_memory(ctrl, mem, dest, raw_val,
                                       start, end, &_igvn);
  } else {
    // Non-constant start, unrounded non-constant end.
    // (Nobody zeroes a random midsection of an array using this routine.)
    ShouldNotReachHere();       // fix caller
  }

  // Done.
  merge_mem->set_memory_at(alias_idx, mem);
}

bool PhaseMacroExpand::generate_block_arraycopy(Node** ctrl, MergeMemNode** mem, Node* io,
                                                const TypePtr* adr_type,
                                                BasicType basic_elem_type,
                                                AllocateNode* alloc,
                                                Node* src,  Node* src_offset,
                                                Node* dest, Node* dest_offset,
                                                Node* dest_size, bool dest_uninitialized) {
  // See if there is an advantage from block transfer.
  int scale = exact_log2(type2aelembytes(basic_elem_type));
  if (scale >= LogBytesPerLong)
    return false;               // it is already a block transfer

  // Look at the alignment of the starting offsets.
  int abase = arrayOopDesc::base_offset_in_bytes(basic_elem_type);

  intptr_t src_off_con  = (intptr_t) _igvn.find_int_con(src_offset, -1);
  intptr_t dest_off_con = (intptr_t) _igvn.find_int_con(dest_offset, -1);
  if (src_off_con < 0 || dest_off_con < 0) {
    // At present, we can only understand constants.
    return false;
  }

  intptr_t src_off  = abase + (src_off_con  << scale);
  intptr_t dest_off = abase + (dest_off_con << scale);

  if (((src_off | dest_off) & (BytesPerLong-1)) != 0) {
    // Non-aligned; too bad.
    // One more chance:  Pick off an initial 32-bit word.
    // This is a common case, since abase can be odd mod 8.
    if (((src_off | dest_off) & (BytesPerLong-1)) == BytesPerInt &&
        ((src_off ^ dest_off) & (BytesPerLong-1)) == 0) {
      Node* sptr = basic_plus_adr(src,  src_off);
      Node* dptr = basic_plus_adr(dest, dest_off);
      const TypePtr* s_adr_type = _igvn.type(sptr)->is_ptr();
      assert(s_adr_type->isa_aryptr(), "impossible slice");
      uint s_alias_idx = C->get_alias_index(s_adr_type);
      uint d_alias_idx = C->get_alias_index(adr_type);
      bool is_mismatched = (basic_elem_type != T_INT);
      Node* sval = transform_later(
          LoadNode::make(_igvn, *ctrl, (*mem)->memory_at(s_alias_idx), sptr, s_adr_type,
                         TypeInt::INT, T_INT, MemNode::unordered, LoadNode::DependsOnlyOnTest,
                         false /*unaligned*/, is_mismatched));
      Node* st = transform_later(
          StoreNode::make(_igvn, *ctrl, (*mem)->memory_at(d_alias_idx), dptr, adr_type,
                          sval, T_INT, MemNode::unordered));
      if (is_mismatched) {
        st->as_Store()->set_mismatched_access();
      }
      (*mem)->set_memory_at(d_alias_idx, st);
      src_off += BytesPerInt;
      dest_off += BytesPerInt;
    } else {
      return false;
    }
  }
  assert(src_off % BytesPerLong == 0, "");
  assert(dest_off % BytesPerLong == 0, "");

  // Do this copy by giant steps.
  Node* sptr  = basic_plus_adr(src,  src_off);
  Node* dptr  = basic_plus_adr(dest, dest_off);
  Node* countx = dest_size;
  countx = transform_later(new SubXNode(countx, MakeConX(dest_off)));
  countx = transform_later(new URShiftXNode(countx, intcon(LogBytesPerLong)));

  bool disjoint_bases = true;   // since alloc != NULL
  generate_unchecked_arraycopy(ctrl, mem,
                               adr_type, T_LONG, disjoint_bases,
                               sptr, NULL, dptr, NULL, countx, dest_uninitialized);

  return true;
}

// Helper function; generates code for the slow case.
// We make a call to a runtime method which emulates the native method,
// but without the native wrapper overhead.
MergeMemNode* PhaseMacroExpand::generate_slow_arraycopy(ArrayCopyNode *ac,
                                                        Node** ctrl, Node* mem, Node** io,
                                                        const TypePtr* adr_type,
                                                        Node* src,  Node* src_offset,
                                                        Node* dest, Node* dest_offset,
                                                        Node* copy_length, bool dest_uninitialized) {
  assert(!dest_uninitialized, "Invariant");

  const TypeFunc* call_type = OptoRuntime::slow_arraycopy_Type();
  CallNode* call = new CallStaticJavaNode(call_type, OptoRuntime::slow_arraycopy_Java(),
                                          "slow_arraycopy", TypePtr::BOTTOM);

  call->init_req(TypeFunc::Control, *ctrl);
  call->init_req(TypeFunc::I_O    , *io);
  call->init_req(TypeFunc::Memory , mem);
  call->init_req(TypeFunc::ReturnAdr, top());
  call->init_req(TypeFunc::FramePtr, top());
  call->init_req(TypeFunc::Parms+0, src);
  call->init_req(TypeFunc::Parms+1, src_offset);
  call->init_req(TypeFunc::Parms+2, dest);
  call->init_req(TypeFunc::Parms+3, dest_offset);
  call->init_req(TypeFunc::Parms+4, copy_length);
  call->copy_call_debug_info(&_igvn, ac);

  call->set_cnt(PROB_UNLIKELY_MAG(4));  // Same effect as RC_UNCOMMON.
  _igvn.replace_node(ac, call);
  transform_later(call);

  _callprojs = call->extract_projections(false /*separate_io_proj*/, false /*do_asserts*/);
  *ctrl = _callprojs->fallthrough_catchproj->clone();
  transform_later(*ctrl);

  Node* m = _callprojs->fallthrough_memproj->clone();
  transform_later(m);

  uint alias_idx = C->get_alias_index(adr_type);
  MergeMemNode* out_mem;
  if (alias_idx != Compile::AliasIdxBot) {
    out_mem = MergeMemNode::make(mem);
    out_mem->set_memory_at(alias_idx, m);
  } else {
    out_mem = MergeMemNode::make(m);
  }
  transform_later(out_mem);

  *io = _callprojs->fallthrough_ioproj->clone();
  transform_later(*io);

  return out_mem;
}

// Helper function; generates code for cases requiring runtime checks.
Node* PhaseMacroExpand::generate_checkcast_arraycopy(Node** ctrl, MergeMemNode** mem,
                                                     const TypePtr* adr_type,
                                                     Node* dest_elem_klass,
                                                     Node* src,  Node* src_offset,
                                                     Node* dest, Node* dest_offset,
                                                     Node* copy_length, bool dest_uninitialized) {
  if ((*ctrl)->is_top())  return NULL;

  address copyfunc_addr = StubRoutines::checkcast_arraycopy(dest_uninitialized);
  if (copyfunc_addr == NULL) { // Stub was not generated, go slow path.
    return NULL;
  }

  // Pick out the parameters required to perform a store-check
  // for the target array.  This is an optimistic check.  It will
  // look in each non-null element's class, at the desired klass's
  // super_check_offset, for the desired klass.
  int sco_offset = in_bytes(Klass::super_check_offset_offset());
  Node* p3 = basic_plus_adr(dest_elem_klass, sco_offset);
  Node* n3 = new LoadINode(NULL, *mem /*memory(p3)*/, p3, _igvn.type(p3)->is_ptr(), TypeInt::INT, MemNode::unordered);
  Node* check_offset = ConvI2X(transform_later(n3));
  Node* check_value  = dest_elem_klass;

  Node* src_start  = array_element_address(src,  src_offset,  T_OBJECT);
  Node* dest_start = array_element_address(dest, dest_offset, T_OBJECT);

  const TypeFunc* call_type = OptoRuntime::checkcast_arraycopy_Type();
  Node* call = make_leaf_call(*ctrl, *mem, call_type, copyfunc_addr, "checkcast_arraycopy", adr_type,
                              src_start, dest_start, copy_length XTOP, check_offset XTOP, check_value);

  finish_arraycopy_call(call, ctrl, mem, adr_type);

  Node* proj =  new ProjNode(call, TypeFunc::Parms);
  transform_later(proj);

  return proj;
}

// Helper function; generates code for cases requiring runtime checks.
Node* PhaseMacroExpand::generate_generic_arraycopy(Node** ctrl, MergeMemNode** mem,
                                                   const TypePtr* adr_type,
                                                   Node* src,  Node* src_offset,
                                                   Node* dest, Node* dest_offset,
                                                   Node* copy_length, bool dest_uninitialized) {
  if ((*ctrl)->is_top()) return NULL;
  assert(!dest_uninitialized, "Invariant");

  address copyfunc_addr = StubRoutines::generic_arraycopy();
  if (copyfunc_addr == NULL) { // Stub was not generated, go slow path.
    return NULL;
  }

  const TypeFunc* call_type = OptoRuntime::generic_arraycopy_Type();
  Node* call = make_leaf_call(*ctrl, *mem, call_type, copyfunc_addr, "generic_arraycopy", adr_type,
                              src, src_offset, dest, dest_offset, copy_length);

  finish_arraycopy_call(call, ctrl, mem, adr_type);

  Node* proj =  new ProjNode(call, TypeFunc::Parms);
  transform_later(proj);

  return proj;
}

// Helper function; generates the fast out-of-line call to an arraycopy stub.
bool PhaseMacroExpand::generate_unchecked_arraycopy(Node** ctrl, MergeMemNode** mem,
                                                    const TypePtr* adr_type,
                                                    BasicType basic_elem_type,
                                                    bool disjoint_bases,
                                                    Node* src,  Node* src_offset,
                                                    Node* dest, Node* dest_offset,
                                                    Node* copy_length, bool dest_uninitialized) {
  if ((*ctrl)->is_top()) return false;

  Node* src_start  = src;
  Node* dest_start = dest;
  if (src_offset != NULL || dest_offset != NULL) {
    src_start =  array_element_address(src, src_offset, basic_elem_type);
    dest_start = array_element_address(dest, dest_offset, basic_elem_type);
  }

  // Figure out which arraycopy runtime method to call.
  const char* copyfunc_name = "arraycopy";
  address     copyfunc_addr =
      basictype2arraycopy(basic_elem_type, src_offset, dest_offset,
                          disjoint_bases, copyfunc_name, dest_uninitialized);

  Node* result_memory = NULL;
  RegionNode* exit_block = NULL;
  if (ArrayOperationPartialInlineSize > 0 && is_subword_type(basic_elem_type) &&
    Matcher::vector_width_in_bytes(basic_elem_type) >= 16) {
    generate_partial_inlining_block(ctrl, mem, adr_type, &exit_block, &result_memory,
                                    copy_length, src_start, dest_start, basic_elem_type);
  }

  const TypeFunc* call_type = OptoRuntime::fast_arraycopy_Type();
  Node* call = make_leaf_call(*ctrl, *mem, call_type, copyfunc_addr, copyfunc_name, adr_type,
                              src_start, dest_start, copy_length XTOP);

  finish_arraycopy_call(call, ctrl, mem, adr_type);

  // Connecting remaining edges for exit_block coming from stub_block.
  if (exit_block) {
    exit_block->init_req(2, *ctrl);

    // Memory edge corresponding to stub_region.
    result_memory->init_req(2, *mem);

    uint alias_idx = C->get_alias_index(adr_type);
    if (alias_idx != Compile::AliasIdxBot) {
      *mem = MergeMemNode::make(*mem);
      (*mem)->set_memory_at(alias_idx, result_memory);
    } else {
      *mem = MergeMemNode::make(result_memory);
    }
    transform_later(*mem);
    *ctrl = exit_block;
    return true;
  }
  return false;
}

<<<<<<< HEAD
const TypePtr* PhaseMacroExpand::adjust_for_flat_array(const TypeAryPtr* top_dest, Node*& src_offset,
                                                       Node*& dest_offset, Node*& length, BasicType& dest_elem,
                                                       Node*& dest_length) {
#ifdef ASSERT
  BarrierSetC2* bs = BarrierSet::barrier_set()->barrier_set_c2();
  bool needs_barriers = top_dest->elem()->inline_klass()->contains_oops() &&
    bs->array_copy_requires_gc_barriers(dest_length != NULL, T_OBJECT, false, false, BarrierSetC2::Optimization);
  assert(!needs_barriers || StressReflectiveCode, "Flat arracopy would require GC barriers");
#endif
  int elem_size = top_dest->klass()->as_flat_array_klass()->element_byte_size();
  if (elem_size >= 8) {
    if (elem_size > 8) {
      // treat as array of long but scale length, src offset and dest offset
      assert((elem_size % 8) == 0, "not a power of 2?");
      int factor = elem_size / 8;
      length = transform_later(new MulINode(length, intcon(factor)));
      src_offset = transform_later(new MulINode(src_offset, intcon(factor)));
      dest_offset = transform_later(new MulINode(dest_offset, intcon(factor)));
      if (dest_length != NULL) {
        dest_length = transform_later(new MulINode(dest_length, intcon(factor)));
      }
      elem_size = 8;
    }
    dest_elem = T_LONG;
  } else if (elem_size == 4) {
    dest_elem = T_INT;
  } else if (elem_size == 2) {
    dest_elem = T_CHAR;
  } else if (elem_size == 1) {
    dest_elem = T_BYTE;
  } else {
    ShouldNotReachHere();
  }
  return TypeRawPtr::BOTTOM;
}
=======
#undef XTOP
>>>>>>> 72b3b0af

void PhaseMacroExpand::expand_arraycopy_node(ArrayCopyNode *ac) {
  Node* ctrl = ac->in(TypeFunc::Control);
  Node* io = ac->in(TypeFunc::I_O);
  Node* src = ac->in(ArrayCopyNode::Src);
  Node* src_offset = ac->in(ArrayCopyNode::SrcPos);
  Node* dest = ac->in(ArrayCopyNode::Dest);
  Node* dest_offset = ac->in(ArrayCopyNode::DestPos);
  Node* length = ac->in(ArrayCopyNode::Length);
  MergeMemNode* merge_mem = NULL;

  if (ac->is_clonebasic()) {
    BarrierSetC2* bs = BarrierSet::barrier_set()->barrier_set_c2();
    bs->clone_at_expansion(this, ac);
    return;
  } else if (ac->is_copyof() || ac->is_copyofrange() || ac->is_clone_oop_array()) {
    const Type* src_type = _igvn.type(src);
    const Type* dest_type = _igvn.type(dest);
    const TypeAryPtr* top_src = src_type->isa_aryptr();
    const TypeAryPtr* top_dest = dest_type->isa_aryptr();
    BasicType dest_elem = T_OBJECT;
    if (top_dest != NULL && top_dest->klass() != NULL) {
      dest_elem = top_dest->klass()->as_array_klass()->element_type()->basic_type();
    }
    if (dest_elem == T_ARRAY || (dest_elem == T_INLINE_TYPE && top_dest->klass()->is_obj_array_klass())) {
      dest_elem = T_OBJECT;
    }
    if (top_src != NULL && top_src->is_flat()) {
      // If src is flat, dest is guaranteed to be flat as well
      dest_elem = T_INLINE_TYPE;
      top_dest = top_src;
    }

    Node* mem = ac->in(TypeFunc::Memory);
    merge_mem = MergeMemNode::make(mem);
    transform_later(merge_mem);

    AllocateArrayNode* alloc = NULL;
    Node* dest_length = NULL;
    if (ac->is_alloc_tightly_coupled()) {
      alloc = AllocateArrayNode::Ideal_array_allocation(dest, &_igvn);
      assert(alloc != NULL, "expect alloc");
      dest_length = alloc->in(AllocateNode::ALength);
    }

    const TypePtr* adr_type = NULL;
    if (dest_elem == T_INLINE_TYPE) {
      assert(dest_length != NULL || StressReflectiveCode, "must be tightly coupled");
      // Copy to a flat array modifies multiple memory slices. Conservatively insert a barrier
      // on all slices to prevent writes into the source from floating below the arraycopy.
      insert_mem_bar(&ctrl, &mem, Op_MemBarCPUOrder);
      adr_type = adjust_for_flat_array(top_dest, src_offset, dest_offset, length, dest_elem, dest_length);
    } else {
      adr_type = dest_type->is_oopptr()->add_offset(Type::OffsetBot);
      if (ac->_dest_type != TypeOopPtr::BOTTOM) {
        adr_type = ac->_dest_type->add_offset(Type::OffsetBot)->is_ptr();
      }
      if (ac->_src_type != ac->_dest_type) {
        adr_type = TypeRawPtr::BOTTOM;
      }
    }
    generate_arraycopy(ac, alloc, &ctrl, merge_mem, &io,
                       adr_type, dest_elem,
                       src, src_offset, dest, dest_offset, length,
                       dest_length,
                       true, !ac->is_copyofrange());
    return;
  }

  AllocateArrayNode* alloc = NULL;
  if (ac->is_alloc_tightly_coupled()) {
    alloc = AllocateArrayNode::Ideal_array_allocation(dest, &_igvn);
    assert(alloc != NULL, "expect alloc");
  }

  assert(ac->is_arraycopy() || ac->is_arraycopy_validated(), "should be an arraycopy");

  // Compile time checks.  If any of these checks cannot be verified at compile time,
  // we do not make a fast path for this call.  Instead, we let the call remain as it
  // is.  The checks we choose to mandate at compile time are:
  //
  // (1) src and dest are arrays.
  const Type* src_type = src->Value(&_igvn);
  const Type* dest_type = dest->Value(&_igvn);
  const TypeAryPtr* top_src = src_type->isa_aryptr();
  const TypeAryPtr* top_dest = dest_type->isa_aryptr();

  BasicType src_elem = T_CONFLICT;
  BasicType dest_elem = T_CONFLICT;

  if (top_dest != NULL && top_dest->klass() != NULL) {
    dest_elem = top_dest->klass()->as_array_klass()->element_type()->basic_type();
  }
  if (top_src != NULL && top_src->klass() != NULL) {
    src_elem = top_src->klass()->as_array_klass()->element_type()->basic_type();
  }
  if (src_elem == T_ARRAY || (src_elem == T_INLINE_TYPE && top_src->klass()->is_obj_array_klass())) {
    src_elem = T_OBJECT;
  }
  if (dest_elem == T_ARRAY || (dest_elem == T_INLINE_TYPE && top_dest->klass()->is_obj_array_klass())) {
    dest_elem = T_OBJECT;
  }

  if (ac->is_arraycopy_validated() && dest_elem != T_CONFLICT && src_elem == T_CONFLICT) {
    src_elem = dest_elem;
  }

  if (src_elem == T_CONFLICT || dest_elem == T_CONFLICT) {
    // Conservatively insert a memory barrier on all memory slices.
    // Do not let writes into the source float below the arraycopy.
    {
      Node* mem = ac->in(TypeFunc::Memory);
      insert_mem_bar(&ctrl, &mem, Op_MemBarCPUOrder);

      merge_mem = MergeMemNode::make(mem);
      transform_later(merge_mem);
    }

    // Call StubRoutines::generic_arraycopy stub.
    Node* mem = generate_arraycopy(ac, NULL, &ctrl, merge_mem, &io,
                                   TypeRawPtr::BOTTOM, T_CONFLICT,
                                   src, src_offset, dest, dest_offset, length,
                                   NULL,
                                   // If a  negative length guard was generated for the ArrayCopyNode,
                                   // the length of the array can never be negative.
                                   false, ac->has_negative_length_guard());
    return;
  }

  assert(!ac->is_arraycopy_validated() || (src_elem == dest_elem && dest_elem != T_VOID) ||
         (src_elem == T_INLINE_TYPE && StressReflectiveCode), "validated but different basic types");

  // (2) src and dest arrays must have elements of the same BasicType
  // Figure out the size and type of the elements we will be copying.
  //
  // We have no stub to copy flattened inline type arrays with oop
  // fields if we need to emit write barriers.
  //
  BarrierSetC2* bs = BarrierSet::barrier_set()->barrier_set_c2();
  if (src_elem != dest_elem || dest_elem == T_VOID ||
      (dest_elem == T_INLINE_TYPE && top_dest->elem()->inline_klass()->contains_oops() &&
       bs->array_copy_requires_gc_barriers(alloc != NULL, T_OBJECT, false, false, BarrierSetC2::Optimization))) {
    // The component types are not the same or are not recognized.  Punt.
    // (But, avoid the native method wrapper to JVM_ArrayCopy.)
    {
      Node* mem = ac->in(TypeFunc::Memory);
      merge_mem = generate_slow_arraycopy(ac, &ctrl, mem, &io, TypePtr::BOTTOM, src, src_offset, dest, dest_offset, length, false);
    }

    _igvn.replace_node(_callprojs->fallthrough_memproj, merge_mem);
    _igvn.replace_node(_callprojs->fallthrough_ioproj, io);
    _igvn.replace_node(_callprojs->fallthrough_catchproj, ctrl);
    return;
  }

  //---------------------------------------------------------------------------
  // We will make a fast path for this call to arraycopy.

  // We have the following tests left to perform:
  //
  // (3) src and dest must not be null.
  // (4) src_offset must not be negative.
  // (5) dest_offset must not be negative.
  // (6) length must not be negative.
  // (7) src_offset + length must not exceed length of src.
  // (8) dest_offset + length must not exceed length of dest.
  // (9) each element of an oop array must be assignable

  Node* mem = ac->in(TypeFunc::Memory);
  merge_mem = MergeMemNode::make(mem);
  transform_later(merge_mem);

  RegionNode* slow_region = new RegionNode(1);
  transform_later(slow_region);

  if (!ac->is_arraycopy_validated()) {
    // (3) operands must not be null
    // We currently perform our null checks with the null_check routine.
    // This means that the null exceptions will be reported in the caller
    // rather than (correctly) reported inside of the native arraycopy call.
    // This should be corrected, given time.  We do our null check with the
    // stack pointer restored.
    // null checks done library_call.cpp

    // (4) src_offset must not be negative.
    generate_negative_guard(&ctrl, src_offset, slow_region);

    // (5) dest_offset must not be negative.
    generate_negative_guard(&ctrl, dest_offset, slow_region);

    // (6) length must not be negative (moved to generate_arraycopy()).
    // generate_negative_guard(length, slow_region);

    // (7) src_offset + length must not exceed length of src.
    Node* alen = ac->in(ArrayCopyNode::SrcLen);
    assert(alen != NULL, "need src len");
    generate_limit_guard(&ctrl,
                         src_offset, length,
                         alen,
                         slow_region);

    // (8) dest_offset + length must not exceed length of dest.
    alen = ac->in(ArrayCopyNode::DestLen);
    assert(alen != NULL, "need dest len");
    generate_limit_guard(&ctrl,
                         dest_offset, length,
                         alen,
                         slow_region);

    // (9) each element of an oop array must be assignable
    // The generate_arraycopy subroutine checks this.

    // Handle inline type arrays
    if (!top_src->is_flat()) {
      if (UseFlatArray && !top_src->is_not_flat()) {
        // Src might be flat and dest might not be flat. Go to the slow path if src is flat.
        generate_flat_array_guard(&ctrl, src, slow_region);
      }
      if (EnableValhalla) {
        // No validation. The subtype check emitted at macro expansion time will not go to the slow
        // path but call checkcast_arraycopy which can not handle flat/null-free inline type arrays.
        generate_null_free_array_guard(&ctrl, dest, slow_region);
      }
    } else {
      assert(top_dest->is_flat(), "dest array must be flat");
    }
  }

  // This is where the memory effects are placed:
  const TypePtr* adr_type = NULL;
  Node* dest_length = (alloc != NULL) ? alloc->in(AllocateNode::ALength) : NULL;

  if (dest_elem == T_INLINE_TYPE) {
    // Copy to a flat array modifies multiple memory slices. Conservatively insert a barrier
    // on all slices to prevent writes into the source from floating below the arraycopy.
    insert_mem_bar(&ctrl, &mem, Op_MemBarCPUOrder);
    adr_type = adjust_for_flat_array(top_dest, src_offset, dest_offset, length, dest_elem, dest_length);
  } else if (ac->_dest_type != TypeOopPtr::BOTTOM) {
    adr_type = ac->_dest_type->add_offset(Type::OffsetBot)->is_ptr();
  } else {
    adr_type = TypeAryPtr::get_array_body_type(dest_elem);
  }

  generate_arraycopy(ac, alloc, &ctrl, merge_mem, &io,
                     adr_type, dest_elem,
                     src, src_offset, dest, dest_offset, length,
                     dest_length,
                     // If a  negative length guard was generated for the ArrayCopyNode,
                     // the length of the array can never be negative.
                     false, ac->has_negative_length_guard(),
                     slow_region);
}<|MERGE_RESOLUTION|>--- conflicted
+++ resolved
@@ -1314,7 +1314,6 @@
   return false;
 }
 
-<<<<<<< HEAD
 const TypePtr* PhaseMacroExpand::adjust_for_flat_array(const TypeAryPtr* top_dest, Node*& src_offset,
                                                        Node*& dest_offset, Node*& length, BasicType& dest_elem,
                                                        Node*& dest_length) {
@@ -1350,9 +1349,8 @@
   }
   return TypeRawPtr::BOTTOM;
 }
-=======
+
 #undef XTOP
->>>>>>> 72b3b0af
 
 void PhaseMacroExpand::expand_arraycopy_node(ArrayCopyNode *ac) {
   Node* ctrl = ac->in(TypeFunc::Control);
