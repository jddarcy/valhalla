--- conflicted
+++ resolved
@@ -932,15 +932,12 @@
   void add_empty_predicate_impl(Deoptimization::DeoptReason reason, int nargs);
 
   Node* make_constant_from_field(ciField* field, Node* obj);
-
-<<<<<<< HEAD
   Node* load_mirror_from_klass(Node* klass);
-=======
+
   // Vector API support (implemented in vectorIntrinsics.cpp)
   Node* box_vector(Node* in, const TypeInstPtr* vbox_type, BasicType elem_bt, int num_elem, bool deoptimize_on_exception = false);
   Node* unbox_vector(Node* in, const TypeInstPtr* vbox_type, BasicType elem_bt, int num_elem, bool shuffle_to_vector = false);
   Node* vector_shift_count(Node* cnt, int shift_op, BasicType bt, int num_elem);
->>>>>>> 7aed9b65
 };
 
 // Helper class to support building of control flow branches. Upon
