--- conflicted
+++ resolved
@@ -908,14 +908,8 @@
   void add_predicate_impl(Deoptimization::DeoptReason reason, int nargs);
 
   Node* make_constant_from_field(ciField* field, Node* obj);
-<<<<<<< HEAD
-
-  // Produce new array node of stable type
-  Node* cast_array_to_stable(Node* ary, const TypeAryPtr* ary_type);
 
   Node* load_mirror_from_klass(Node* klass);
-=======
->>>>>>> 55f23fea
 };
 
 // Helper class to support building of control flow branches. Upon
