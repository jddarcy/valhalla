--- conflicted
+++ resolved
@@ -101,10 +101,6 @@
   virtual Node* Identity(PhaseGVN* phase);
   virtual Node* Ideal(PhaseGVN* phase, bool can_reshape);
   virtual const RegMask &out_RegMask() const;
-<<<<<<< HEAD
-=======
-  bool try_clean_mem_phi(PhaseGVN* phase);
->>>>>>> 5145bed0
   bool optimize_trichotomy(PhaseIterGVN* igvn);
 };
 
