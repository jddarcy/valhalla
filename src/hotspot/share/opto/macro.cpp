/*
 * Copyright (c) 2005, 2019, Oracle and/or its affiliates. All rights reserved.
 * DO NOT ALTER OR REMOVE COPYRIGHT NOTICES OR THIS FILE HEADER.
 *
 * This code is free software; you can redistribute it and/or modify it
 * under the terms of the GNU General Public License version 2 only, as
 * published by the Free Software Foundation.
 *
 * This code is distributed in the hope that it will be useful, but WITHOUT
 * ANY WARRANTY; without even the implied warranty of MERCHANTABILITY or
 * FITNESS FOR A PARTICULAR PURPOSE.  See the GNU General Public License
 * version 2 for more details (a copy is included in the LICENSE file that
 * accompanied this code).
 *
 * You should have received a copy of the GNU General Public License version
 * 2 along with this work; if not, write to the Free Software Foundation,
 * Inc., 51 Franklin St, Fifth Floor, Boston, MA 02110-1301 USA.
 *
 * Please contact Oracle, 500 Oracle Parkway, Redwood Shores, CA 94065 USA
 * or visit www.oracle.com if you need additional information or have any
 * questions.
 *
 */

#include "precompiled.hpp"
#include "compiler/compileLog.hpp"
#include "gc/shared/collectedHeap.inline.hpp"
#include "libadt/vectset.hpp"
#include "memory/universe.hpp"
#include "opto/addnode.hpp"
#include "opto/arraycopynode.hpp"
#include "opto/callnode.hpp"
#include "opto/castnode.hpp"
#include "opto/cfgnode.hpp"
#include "opto/compile.hpp"
#include "opto/convertnode.hpp"
#include "opto/graphKit.hpp"
#include "opto/locknode.hpp"
#include "opto/loopnode.hpp"
#include "opto/macro.hpp"
#include "opto/memnode.hpp"
#include "opto/narrowptrnode.hpp"
#include "opto/node.hpp"
#include "opto/opaquenode.hpp"
#include "opto/phaseX.hpp"
#include "opto/rootnode.hpp"
#include "opto/runtime.hpp"
#include "opto/subnode.hpp"
#include "opto/type.hpp"
#include "opto/valuetypenode.hpp"
#include "runtime/sharedRuntime.hpp"
#include "utilities/macros.hpp"
#if INCLUDE_G1GC
#include "gc/g1/g1ThreadLocalData.hpp"
#endif // INCLUDE_G1GC
#if INCLUDE_SHENANDOAHGC
#include "gc/shenandoah/c2/shenandoahBarrierSetC2.hpp"
#endif


//
// Replace any references to "oldref" in inputs to "use" with "newref".
// Returns the number of replacements made.
//
int PhaseMacroExpand::replace_input(Node *use, Node *oldref, Node *newref) {
  int nreplacements = 0;
  uint req = use->req();
  for (uint j = 0; j < use->len(); j++) {
    Node *uin = use->in(j);
    if (uin == oldref) {
      if (j < req)
        use->set_req(j, newref);
      else
        use->set_prec(j, newref);
      nreplacements++;
    } else if (j >= req && uin == NULL) {
      break;
    }
  }
  return nreplacements;
}

<<<<<<< HEAD
=======
void PhaseMacroExpand::migrate_outs(Node *old, Node *target) {
  assert(old != NULL, "sanity");
  for (DUIterator_Fast imax, i = old->fast_outs(imax); i < imax; i++) {
    Node* use = old->fast_out(i);
    _igvn.rehash_node_delayed(use);
    imax -= replace_input(use, old, target);
    // back up iterator
    --i;
  }
  assert(old->outcnt() == 0, "all uses must be deleted");
}

void PhaseMacroExpand::copy_call_debug_info(CallNode *oldcall, CallNode * newcall) {
  // Copy debug information and adjust JVMState information
  uint old_dbg_start = oldcall->tf()->domain()->cnt();
  uint new_dbg_start = newcall->tf()->domain()->cnt();
  int jvms_adj  = new_dbg_start - old_dbg_start;
  assert (new_dbg_start == newcall->req(), "argument count mismatch");

  // SafePointScalarObject node could be referenced several times in debug info.
  // Use Dict to record cloned nodes.
  Dict* sosn_map = new Dict(cmpkey,hashkey);
  for (uint i = old_dbg_start; i < oldcall->req(); i++) {
    Node* old_in = oldcall->in(i);
    // Clone old SafePointScalarObjectNodes, adjusting their field contents.
    if (old_in != NULL && old_in->is_SafePointScalarObject()) {
      SafePointScalarObjectNode* old_sosn = old_in->as_SafePointScalarObject();
      uint old_unique = C->unique();
      Node* new_in = old_sosn->clone(sosn_map);
      if (old_unique != C->unique()) { // New node?
        new_in->set_req(0, C->root()); // reset control edge
        new_in = transform_later(new_in); // Register new node.
      }
      old_in = new_in;
    }
    newcall->add_req(old_in);
  }

  // JVMS may be shared so clone it before we modify it
  newcall->set_jvms(oldcall->jvms() != NULL ? oldcall->jvms()->clone_deep(C) : NULL);
  for (JVMState *jvms = newcall->jvms(); jvms != NULL; jvms = jvms->caller()) {
    jvms->set_map(newcall);
    jvms->set_locoff(jvms->locoff()+jvms_adj);
    jvms->set_stkoff(jvms->stkoff()+jvms_adj);
    jvms->set_monoff(jvms->monoff()+jvms_adj);
    jvms->set_scloff(jvms->scloff()+jvms_adj);
    jvms->set_endoff(jvms->endoff()+jvms_adj);
  }
}

>>>>>>> aa4ef80f
Node* PhaseMacroExpand::opt_bits_test(Node* ctrl, Node* region, int edge, Node* word, int mask, int bits, bool return_fast_path) {
  Node* cmp;
  if (mask != 0) {
    Node* and_node = transform_later(new AndXNode(word, MakeConX(mask)));
    cmp = transform_later(new CmpXNode(and_node, MakeConX(bits)));
  } else {
    cmp = word;
  }
  Node* bol = transform_later(new BoolNode(cmp, BoolTest::ne));
  IfNode* iff = new IfNode( ctrl, bol, PROB_MIN, COUNT_UNKNOWN );
  transform_later(iff);

  // Fast path taken.
  Node *fast_taken = transform_later(new IfFalseNode(iff));

  // Fast path not-taken, i.e. slow path
  Node *slow_taken = transform_later(new IfTrueNode(iff));

  if (return_fast_path) {
    region->init_req(edge, slow_taken); // Capture slow-control
    return fast_taken;
  } else {
    region->init_req(edge, fast_taken); // Capture fast-control
    return slow_taken;
  }
}

//--------------------copy_predefined_input_for_runtime_call--------------------
void PhaseMacroExpand::copy_predefined_input_for_runtime_call(Node * ctrl, CallNode* oldcall, CallNode* call) {
  // Set fixed predefined input arguments
  call->init_req( TypeFunc::Control, ctrl );
  call->init_req( TypeFunc::I_O    , oldcall->in( TypeFunc::I_O) );
  call->init_req( TypeFunc::Memory , oldcall->in( TypeFunc::Memory ) ); // ?????
  call->init_req( TypeFunc::ReturnAdr, oldcall->in( TypeFunc::ReturnAdr ) );
  call->init_req( TypeFunc::FramePtr, oldcall->in( TypeFunc::FramePtr ) );
}

//------------------------------make_slow_call---------------------------------
CallNode* PhaseMacroExpand::make_slow_call(CallNode *oldcall, const TypeFunc* slow_call_type,
                                           address slow_call, const char* leaf_name, Node* slow_path,
                                           Node* parm0, Node* parm1, Node* parm2) {

  // Slow-path call
 CallNode *call = leaf_name
   ? (CallNode*)new CallLeafNode      ( slow_call_type, slow_call, leaf_name, TypeRawPtr::BOTTOM )
   : (CallNode*)new CallStaticJavaNode( slow_call_type, slow_call, OptoRuntime::stub_name(slow_call), oldcall->jvms()->bci(), TypeRawPtr::BOTTOM );

  // Slow path call has no side-effects, uses few values
  copy_predefined_input_for_runtime_call(slow_path, oldcall, call );
  if (parm0 != NULL)  call->init_req(TypeFunc::Parms+0, parm0);
  if (parm1 != NULL)  call->init_req(TypeFunc::Parms+1, parm1);
  if (parm2 != NULL)  call->init_req(TypeFunc::Parms+2, parm2);
  call->copy_call_debug_info(&_igvn, oldcall);
  call->set_cnt(PROB_UNLIKELY_MAG(4));  // Same effect as RC_UNCOMMON.
  _igvn.replace_node(oldcall, call);
  transform_later(call);

  return call;
}

void PhaseMacroExpand::extract_call_projections(CallNode *call) {
  _fallthroughproj = NULL;
  _fallthroughcatchproj = NULL;
  _ioproj_fallthrough = NULL;
  _ioproj_catchall = NULL;
  _catchallcatchproj = NULL;
  _memproj_fallthrough = NULL;
  _memproj_catchall = NULL;
  _resproj = NULL;
  for (DUIterator_Fast imax, i = call->fast_outs(imax); i < imax; i++) {
    ProjNode *pn = call->fast_out(i)->as_Proj();
    switch (pn->_con) {
      case TypeFunc::Control:
      {
        // For Control (fallthrough) and I_O (catch_all_index) we have CatchProj -> Catch -> Proj
        _fallthroughproj = pn;
        DUIterator_Fast jmax, j = pn->fast_outs(jmax);
        const Node *cn = pn->fast_out(j);
        if (cn->is_Catch()) {
          ProjNode *cpn = NULL;
          for (DUIterator_Fast kmax, k = cn->fast_outs(kmax); k < kmax; k++) {
            cpn = cn->fast_out(k)->as_Proj();
            assert(cpn->is_CatchProj(), "must be a CatchProjNode");
            if (cpn->_con == CatchProjNode::fall_through_index)
              _fallthroughcatchproj = cpn;
            else {
              assert(cpn->_con == CatchProjNode::catch_all_index, "must be correct index.");
              _catchallcatchproj = cpn;
            }
          }
        }
        break;
      }
      case TypeFunc::I_O:
        if (pn->_is_io_use)
          _ioproj_catchall = pn;
        else
          _ioproj_fallthrough = pn;
        break;
      case TypeFunc::Memory:
        if (pn->_is_io_use)
          _memproj_catchall = pn;
        else
          _memproj_fallthrough = pn;
        break;
      case TypeFunc::Parms:
        _resproj = pn;
        break;
      default:
        assert(false, "unexpected projection from allocation node.");
    }
  }

}

void PhaseMacroExpand::eliminate_gc_barrier(Node* p2x) {
  BarrierSetC2 *bs = BarrierSet::barrier_set()->barrier_set_c2();
  bs->eliminate_gc_barrier(this, p2x);
}

// Search for a memory operation for the specified memory slice.
static Node *scan_mem_chain(Node *mem, int alias_idx, int offset, Node *start_mem, Node *alloc, PhaseGVN *phase) {
  Node *orig_mem = mem;
  Node *alloc_mem = alloc->in(TypeFunc::Memory);
  const TypeOopPtr *tinst = phase->C->get_adr_type(alias_idx)->isa_oopptr();
  while (true) {
    if (mem == alloc_mem || mem == start_mem ) {
      return mem;  // hit one of our sentinels
    } else if (mem->is_MergeMem()) {
      mem = mem->as_MergeMem()->memory_at(alias_idx);
    } else if (mem->is_Proj() && mem->as_Proj()->_con == TypeFunc::Memory) {
      Node *in = mem->in(0);
      // we can safely skip over safepoints, calls, locks and membars because we
      // already know that the object is safe to eliminate.
      if (in->is_Initialize() && in->as_Initialize()->allocation() == alloc) {
        return in;
      } else if (in->is_Call()) {
        CallNode *call = in->as_Call();
        if (call->may_modify(tinst, phase)) {
          assert(call->is_ArrayCopy(), "ArrayCopy is the only call node that doesn't make allocation escape");
          if (call->as_ArrayCopy()->modifies(offset, offset, phase, false)) {
            return in;
          }
        }
        mem = in->in(TypeFunc::Memory);
      } else if (in->is_MemBar()) {
        ArrayCopyNode* ac = NULL;
        if (ArrayCopyNode::may_modify(tinst, in->as_MemBar(), phase, ac)) {
          assert(ac != NULL && ac->is_clonebasic(), "Only basic clone is a non escaping clone");
          return ac;
        }
        mem = in->in(TypeFunc::Memory);
      } else {
        assert(false, "unexpected projection");
      }
    } else if (mem->is_Store()) {
      const TypePtr* atype = mem->as_Store()->adr_type();
      int adr_idx = phase->C->get_alias_index(atype);
      if (adr_idx == alias_idx) {
        assert(atype->isa_oopptr(), "address type must be oopptr");
        int adr_offset = atype->flattened_offset();
        uint adr_iid = atype->is_oopptr()->instance_id();
        // Array elements references have the same alias_idx
        // but different offset and different instance_id.
        if (adr_offset == offset && adr_iid == alloc->_idx)
          return mem;
      } else {
        assert(adr_idx == Compile::AliasIdxRaw, "address must match or be raw");
      }
      mem = mem->in(MemNode::Memory);
    } else if (mem->is_ClearArray()) {
      if (!ClearArrayNode::step_through(&mem, alloc->_idx, phase)) {
        // Can not bypass initialization of the instance
        // we are looking.
        debug_only(intptr_t offset;)
        assert(alloc == AllocateNode::Ideal_allocation(mem->in(3), phase, offset), "sanity");
        InitializeNode* init = alloc->as_Allocate()->initialization();
        // We are looking for stored value, return Initialize node
        // or memory edge from Allocate node.
        if (init != NULL)
          return init;
        else
          return alloc->in(TypeFunc::Memory); // It will produce zero value (see callers).
      }
      // Otherwise skip it (the call updated 'mem' value).
    } else if (mem->Opcode() == Op_SCMemProj) {
      mem = mem->in(0);
      Node* adr = NULL;
      if (mem->is_LoadStore()) {
        adr = mem->in(MemNode::Address);
      } else {
        assert(mem->Opcode() == Op_EncodeISOArray ||
               mem->Opcode() == Op_StrCompressedCopy, "sanity");
        adr = mem->in(3); // Destination array
      }
      const TypePtr* atype = adr->bottom_type()->is_ptr();
      int adr_idx = phase->C->get_alias_index(atype);
      if (adr_idx == alias_idx) {
        DEBUG_ONLY(mem->dump();)
        assert(false, "Object is not scalar replaceable if a LoadStore node accesses its field");
        return NULL;
      }
      mem = mem->in(MemNode::Memory);
    } else if (mem->Opcode() == Op_StrInflatedCopy) {
      Node* adr = mem->in(3); // Destination array
      const TypePtr* atype = adr->bottom_type()->is_ptr();
      int adr_idx = phase->C->get_alias_index(atype);
      if (adr_idx == alias_idx) {
        DEBUG_ONLY(mem->dump();)
        assert(false, "Object is not scalar replaceable if a StrInflatedCopy node accesses its field");
        return NULL;
      }
      mem = mem->in(MemNode::Memory);
    } else {
      return mem;
    }
    assert(mem != orig_mem, "dead memory loop");
  }
}

// Generate loads from source of the arraycopy for fields of
// destination needed at a deoptimization point
Node* PhaseMacroExpand::make_arraycopy_load(ArrayCopyNode* ac, intptr_t offset, Node* ctl, Node* mem, BasicType ft, const Type *ftype, AllocateNode *alloc) {
  BasicType bt = ft;
  const Type *type = ftype;
  if (ft == T_NARROWOOP) {
    bt = T_OBJECT;
    type = ftype->make_oopptr();
  }
  Node* res = NULL;
  if (ac->is_clonebasic()) {
    assert(ac->in(ArrayCopyNode::Src) != ac->in(ArrayCopyNode::Dest), "clone source equals destination");
    Node* base = ac->in(ArrayCopyNode::Src)->in(AddPNode::Base);
    Node* adr = _igvn.transform(new AddPNode(base, base, MakeConX(offset)));
    const TypePtr* adr_type = _igvn.type(base)->is_ptr()->add_offset(offset);
    res = LoadNode::make(_igvn, ctl, mem, adr, adr_type, type, bt, MemNode::unordered, LoadNode::UnknownControl);
  } else {
    if (ac->modifies(offset, offset, &_igvn, true)) {
      assert(ac->in(ArrayCopyNode::Dest) == alloc->result_cast(), "arraycopy destination should be allocation's result");
      uint shift = exact_log2(type2aelembytes(bt));
      Node* src_pos = ac->in(ArrayCopyNode::SrcPos);
      Node* dest_pos = ac->in(ArrayCopyNode::DestPos);
      const TypeInt* src_pos_t = _igvn.type(src_pos)->is_int();
      const TypeInt* dest_pos_t = _igvn.type(dest_pos)->is_int();

      Node* adr = NULL;
      Node* base = ac->in(ArrayCopyNode::Src);
      const TypePtr* adr_type = _igvn.type(base)->is_ptr();
      assert(adr_type->isa_aryptr(), "only arrays here");
      if (src_pos_t->is_con() && dest_pos_t->is_con()) {
        intptr_t off = ((src_pos_t->get_con() - dest_pos_t->get_con()) << shift) + offset;
        adr = _igvn.transform(new AddPNode(base, base, MakeConX(off)));
        adr_type = _igvn.type(adr)->is_ptr();
        assert(adr_type == _igvn.type(base)->is_aryptr()->add_field_offset_and_offset(off), "incorrect address type");
        if (ac->in(ArrayCopyNode::Src) == ac->in(ArrayCopyNode::Dest)) {
          // Don't emit a new load from src if src == dst but try to get the value from memory instead
          return value_from_mem(ac->in(TypeFunc::Memory), ctl, ft, ftype, adr_type->isa_oopptr(), alloc);
        }
      } else {
        if (ac->in(ArrayCopyNode::Src) == ac->in(ArrayCopyNode::Dest)) {
          // Non constant offset in the array: we can't statically
          // determine the value
          return NULL;
        }
        Node* diff = _igvn.transform(new SubINode(ac->in(ArrayCopyNode::SrcPos), ac->in(ArrayCopyNode::DestPos)));
#ifdef _LP64
        diff = _igvn.transform(new ConvI2LNode(diff));
#endif
        diff = _igvn.transform(new LShiftXNode(diff, intcon(shift)));

        Node* off = _igvn.transform(new AddXNode(MakeConX(offset), diff));
        adr = _igvn.transform(new AddPNode(base, base, off));
        // In the case of a flattened value type array, each field has its
        // own slice so we need to extract the field being accessed from
        // the address computation
        adr_type = adr_type->is_aryptr()->add_field_offset_and_offset(offset)->add_offset(Type::OffsetBot);
        adr = _igvn.transform(new CastPPNode(adr, adr_type));
      }
      res = LoadNode::make(_igvn, ctl, mem, adr, adr_type, type, bt, MemNode::unordered, LoadNode::UnknownControl);
    }
  }
  if (res != NULL) {
    res = _igvn.transform(res);
    if (ftype->isa_narrowoop()) {
      // PhaseMacroExpand::scalar_replacement adds DecodeN nodes
      assert(res->isa_DecodeN(), "should be narrow oop");
      res = _igvn.transform(new EncodePNode(res, ftype));
    }
    return res;
  }
  return NULL;
}

//
// Given a Memory Phi, compute a value Phi containing the values from stores
// on the input paths.
// Note: this function is recursive, its depth is limited by the "level" argument
// Returns the computed Phi, or NULL if it cannot compute it.
Node *PhaseMacroExpand::value_from_mem_phi(Node *mem, BasicType ft, const Type *phi_type, const TypeOopPtr *adr_t, AllocateNode *alloc, Node_Stack *value_phis, int level) {
  assert(mem->is_Phi(), "sanity");
  int alias_idx = C->get_alias_index(adr_t);
  int offset = adr_t->flattened_offset();
  int instance_id = adr_t->instance_id();

  // Check if an appropriate value phi already exists.
  Node* region = mem->in(0);
  for (DUIterator_Fast kmax, k = region->fast_outs(kmax); k < kmax; k++) {
    Node* phi = region->fast_out(k);
    if (phi->is_Phi() && phi != mem &&
        phi->as_Phi()->is_same_inst_field(phi_type, (int)mem->_idx, instance_id, alias_idx, offset)) {
      return phi;
    }
  }
  // Check if an appropriate new value phi already exists.
  Node* new_phi = value_phis->find(mem->_idx);
  if (new_phi != NULL)
    return new_phi;

  if (level <= 0) {
    return NULL; // Give up: phi tree too deep
  }
  Node *start_mem = C->start()->proj_out_or_null(TypeFunc::Memory);
  Node *alloc_mem = alloc->in(TypeFunc::Memory);

  uint length = mem->req();
  GrowableArray <Node *> values(length, length, NULL, false);

  // create a new Phi for the value
  PhiNode *phi = new PhiNode(mem->in(0), phi_type, NULL, mem->_idx, instance_id, alias_idx, offset);
  transform_later(phi);
  value_phis->push(phi, mem->_idx);

  for (uint j = 1; j < length; j++) {
    Node *in = mem->in(j);
    if (in == NULL || in->is_top()) {
      values.at_put(j, in);
    } else  {
      Node *val = scan_mem_chain(in, alias_idx, offset, start_mem, alloc, &_igvn);
      if (val == start_mem || val == alloc_mem) {
        // hit a sentinel, return appropriate 0 value
        Node* default_value = alloc->in(AllocateNode::DefaultValue);
        if (default_value != NULL) {
          values.at_put(j, default_value);
        } else {
          assert(alloc->in(AllocateNode::RawDefaultValue) == NULL, "default value may not be null");
          values.at_put(j, _igvn.zerocon(ft));
        }
        continue;
      }
      if (val->is_Initialize()) {
        val = val->as_Initialize()->find_captured_store(offset, type2aelembytes(ft), &_igvn);
      }
      if (val == NULL) {
        return NULL;  // can't find a value on this path
      }
      if (val == mem) {
        values.at_put(j, mem);
      } else if (val->is_Store()) {
        Node* n = val->in(MemNode::ValueIn);
        BarrierSetC2* bs = BarrierSet::barrier_set()->barrier_set_c2();
        n = bs->step_over_gc_barrier(n);
        values.at_put(j, n);
      } else if(val->is_Proj() && val->in(0) == alloc) {
        Node* default_value = alloc->in(AllocateNode::DefaultValue);
        if (default_value != NULL) {
          values.at_put(j, default_value);
        } else {
          assert(alloc->in(AllocateNode::RawDefaultValue) == NULL, "default value may not be null");
          values.at_put(j, _igvn.zerocon(ft));
        }
      } else if (val->is_Phi()) {
        val = value_from_mem_phi(val, ft, phi_type, adr_t, alloc, value_phis, level-1);
        if (val == NULL) {
          return NULL;
        }
        values.at_put(j, val);
      } else if (val->Opcode() == Op_SCMemProj) {
        assert(val->in(0)->is_LoadStore() ||
               val->in(0)->Opcode() == Op_EncodeISOArray ||
               val->in(0)->Opcode() == Op_StrCompressedCopy, "sanity");
        assert(false, "Object is not scalar replaceable if a LoadStore node accesses its field");
        return NULL;
      } else if (val->is_ArrayCopy()) {
        Node* res = make_arraycopy_load(val->as_ArrayCopy(), offset, val->in(0), val->in(TypeFunc::Memory), ft, phi_type, alloc);
        if (res == NULL) {
          return NULL;
        }
        values.at_put(j, res);
      } else {
#ifdef ASSERT
        val->dump();
        assert(false, "unknown node on this path");
#endif
        return NULL;  // unknown node on this path
      }
    }
  }
  // Set Phi's inputs
  for (uint j = 1; j < length; j++) {
    if (values.at(j) == mem) {
      phi->init_req(j, phi);
    } else {
      phi->init_req(j, values.at(j));
    }
  }
  return phi;
}

// Search the last value stored into the object's field.
Node *PhaseMacroExpand::value_from_mem(Node *sfpt_mem, Node *sfpt_ctl, BasicType ft, const Type *ftype, const TypeOopPtr *adr_t, AllocateNode *alloc) {
  assert(adr_t->is_known_instance_field(), "instance required");
  int instance_id = adr_t->instance_id();
  assert((uint)instance_id == alloc->_idx, "wrong allocation");

  int alias_idx = C->get_alias_index(adr_t);
  int offset = adr_t->flattened_offset();
  Node *start_mem = C->start()->proj_out_or_null(TypeFunc::Memory);
  Node *alloc_mem = alloc->in(TypeFunc::Memory);
  Arena *a = Thread::current()->resource_area();
  VectorSet visited(a);

  bool done = sfpt_mem == alloc_mem;
  Node *mem = sfpt_mem;
  while (!done) {
    if (visited.test_set(mem->_idx)) {
      return NULL;  // found a loop, give up
    }
    mem = scan_mem_chain(mem, alias_idx, offset, start_mem, alloc, &_igvn);
    if (mem == start_mem || mem == alloc_mem) {
      done = true;  // hit a sentinel, return appropriate 0 value
    } else if (mem->is_Initialize()) {
      mem = mem->as_Initialize()->find_captured_store(offset, type2aelembytes(ft), &_igvn);
      if (mem == NULL) {
        done = true; // Something went wrong.
      } else if (mem->is_Store()) {
        const TypePtr* atype = mem->as_Store()->adr_type();
        assert(C->get_alias_index(atype) == Compile::AliasIdxRaw, "store is correct memory slice");
        done = true;
      }
    } else if (mem->is_Store()) {
      const TypeOopPtr* atype = mem->as_Store()->adr_type()->isa_oopptr();
      assert(atype != NULL, "address type must be oopptr");
      assert(C->get_alias_index(atype) == alias_idx &&
             atype->is_known_instance_field() && atype->flattened_offset() == offset &&
             atype->instance_id() == instance_id, "store is correct memory slice");
      done = true;
    } else if (mem->is_Phi()) {
      // try to find a phi's unique input
      Node *unique_input = NULL;
      Node *top = C->top();
      for (uint i = 1; i < mem->req(); i++) {
        Node *n = scan_mem_chain(mem->in(i), alias_idx, offset, start_mem, alloc, &_igvn);
        if (n == NULL || n == top || n == mem) {
          continue;
        } else if (unique_input == NULL) {
          unique_input = n;
        } else if (unique_input != n) {
          unique_input = top;
          break;
        }
      }
      if (unique_input != NULL && unique_input != top) {
        mem = unique_input;
      } else {
        done = true;
      }
    } else if (mem->is_ArrayCopy()) {
      done = true;
    } else {
      assert(false, "unexpected node");
    }
  }
  if (mem != NULL) {
    if (mem == start_mem || mem == alloc_mem) {
      // hit a sentinel, return appropriate 0 value
      Node* default_value = alloc->in(AllocateNode::DefaultValue);
      if (default_value != NULL) {
        return default_value;
      }
      assert(alloc->in(AllocateNode::RawDefaultValue) == NULL, "default value may not be null");
      return _igvn.zerocon(ft);
    } else if (mem->is_Store()) {
      Node* n = mem->in(MemNode::ValueIn);
      BarrierSetC2* bs = BarrierSet::barrier_set()->barrier_set_c2();
      n = bs->step_over_gc_barrier(n);
      return n;
    } else if (mem->is_Phi()) {
      // attempt to produce a Phi reflecting the values on the input paths of the Phi
      Node_Stack value_phis(a, 8);
      Node * phi = value_from_mem_phi(mem, ft, ftype, adr_t, alloc, &value_phis, ValueSearchLimit);
      if (phi != NULL) {
        return phi;
      } else {
        // Kill all new Phis
        while(value_phis.is_nonempty()) {
          Node* n = value_phis.node();
          _igvn.replace_node(n, C->top());
          value_phis.pop();
        }
      }
    } else if (mem->is_ArrayCopy()) {
      Node* ctl = mem->in(0);
      Node* m = mem->in(TypeFunc::Memory);
      if (sfpt_ctl->is_Proj() && sfpt_ctl->as_Proj()->is_uncommon_trap_proj(Deoptimization::Reason_none)) {
        // pin the loads in the uncommon trap path
        ctl = sfpt_ctl;
        m = sfpt_mem;
      }
      return make_arraycopy_load(mem->as_ArrayCopy(), offset, ctl, m, ft, ftype, alloc);
    }
  }
  // Something went wrong.
  return NULL;
}

// Search the last value stored into the value type's fields.
Node* PhaseMacroExpand::value_type_from_mem(Node* mem, Node* ctl, ciValueKlass* vk, const TypeAryPtr* adr_type, int offset, AllocateNode* alloc) {
  // Subtract the offset of the first field to account for the missing oop header
  offset -= vk->first_field_offset();
  // Create a new ValueTypeNode and retrieve the field values from memory
  ValueTypeNode* vt = ValueTypeNode::make_uninitialized(_igvn, vk)->as_ValueType();
  for (int i = 0; i < vk->nof_declared_nonstatic_fields(); ++i) {
    ciType* field_type = vt->field_type(i);
    int field_offset = offset + vt->field_offset(i);
    // Each value type field has its own memory slice
    adr_type = adr_type->with_field_offset(field_offset);
    Node* value = NULL;
    if (vt->field_is_flattened(i)) {
      value = value_type_from_mem(mem, ctl, field_type->as_value_klass(), adr_type, field_offset, alloc);
    } else {
      const Type* ft = Type::get_const_type(field_type);
      BasicType bt = field_type->basic_type();
      if (UseCompressedOops && !is_java_primitive(bt)) {
        ft = ft->make_narrowoop();
        bt = T_NARROWOOP;
      }
      value = value_from_mem(mem, ctl, bt, ft, adr_type, alloc);
      if (value != NULL && ft->isa_narrowoop()) {
        assert(UseCompressedOops, "unexpected narrow oop");
        value = transform_later(new DecodeNNode(value, value->get_ptr_type()));
      }
    }
    if (value != NULL) {
      vt->set_field_value(i, value);
    } else {
      // We might have reached the TrackedInitializationLimit
      return NULL;
    }
  }
  return transform_later(vt);
}

// Check the possibility of scalar replacement.
bool PhaseMacroExpand::can_eliminate_allocation(AllocateNode *alloc, GrowableArray <SafePointNode *>& safepoints) {
  //  Scan the uses of the allocation to check for anything that would
  //  prevent us from eliminating it.
  NOT_PRODUCT( const char* fail_eliminate = NULL; )
  DEBUG_ONLY( Node* disq_node = NULL; )
  bool  can_eliminate = true;

  Node* res = alloc->result_cast();
  const TypeOopPtr* res_type = NULL;
  if (res == NULL) {
    // All users were eliminated.
  } else if (!res->is_CheckCastPP()) {
    NOT_PRODUCT(fail_eliminate = "Allocation does not have unique CheckCastPP";)
    can_eliminate = false;
  } else {
    res_type = _igvn.type(res)->isa_oopptr();
    if (res_type == NULL) {
      NOT_PRODUCT(fail_eliminate = "Neither instance or array allocation";)
      can_eliminate = false;
    } else if (res_type->isa_aryptr()) {
      int length = alloc->in(AllocateNode::ALength)->find_int_con(-1);
      if (length < 0) {
        NOT_PRODUCT(fail_eliminate = "Array's size is not constant";)
        can_eliminate = false;
      }
    }
  }

  if (can_eliminate && res != NULL) {
    for (DUIterator_Fast jmax, j = res->fast_outs(jmax);
                               j < jmax && can_eliminate; j++) {
      Node* use = res->fast_out(j);

      if (use->is_AddP()) {
        const TypePtr* addp_type = _igvn.type(use)->is_ptr();
        int offset = addp_type->offset();

        if (offset == Type::OffsetTop || offset == Type::OffsetBot) {
          NOT_PRODUCT(fail_eliminate = "Undefined field referrence";)
          can_eliminate = false;
          break;
        }
        for (DUIterator_Fast kmax, k = use->fast_outs(kmax);
                                   k < kmax && can_eliminate; k++) {
          Node* n = use->fast_out(k);
          if (!n->is_Store() && n->Opcode() != Op_CastP2X &&
              SHENANDOAHGC_ONLY((!UseShenandoahGC || !ShenandoahBarrierSetC2::is_shenandoah_wb_pre_call(n)) &&)
              !(n->is_ArrayCopy() &&
                n->as_ArrayCopy()->is_clonebasic() &&
                n->in(ArrayCopyNode::Dest) == use)) {
            DEBUG_ONLY(disq_node = n;)
            if (n->is_Load() || n->is_LoadStore()) {
              NOT_PRODUCT(fail_eliminate = "Field load";)
            } else {
              NOT_PRODUCT(fail_eliminate = "Not store field reference";)
            }
            can_eliminate = false;
          }
        }
      } else if (use->is_ArrayCopy() &&
                 (use->as_ArrayCopy()->is_arraycopy_validated() ||
                  use->as_ArrayCopy()->is_copyof_validated() ||
                  use->as_ArrayCopy()->is_copyofrange_validated()) &&
                 use->in(ArrayCopyNode::Dest) == res) {
        // ok to eliminate
      } else if (use->is_SafePoint()) {
        SafePointNode* sfpt = use->as_SafePoint();
        if (sfpt->is_Call() && sfpt->as_Call()->has_non_debug_use(res)) {
          // Object is passed as argument.
          DEBUG_ONLY(disq_node = use;)
          NOT_PRODUCT(fail_eliminate = "Object is passed as argument";)
          can_eliminate = false;
        }
        Node* sfptMem = sfpt->memory();
        if (sfptMem == NULL || sfptMem->is_top()) {
          DEBUG_ONLY(disq_node = use;)
          NOT_PRODUCT(fail_eliminate = "NULL or TOP memory";)
          can_eliminate = false;
        } else {
          safepoints.append_if_missing(sfpt);
        }
      } else if (use->is_ValueType() && use->isa_ValueType()->get_oop() == res) {
        // ok to eliminate
      } else if (use->Opcode() == Op_StoreX && use->in(MemNode::Address) == res) {
        // store to mark work
      } else if (use->Opcode() != Op_CastP2X) { // CastP2X is used by card mark
        if (use->is_Phi()) {
          if (use->outcnt() == 1 && use->unique_out()->Opcode() == Op_Return) {
            NOT_PRODUCT(fail_eliminate = "Object is return value";)
          } else {
            NOT_PRODUCT(fail_eliminate = "Object is referenced by Phi";)
          }
          DEBUG_ONLY(disq_node = use;)
        } else {
          if (use->Opcode() == Op_Return) {
            NOT_PRODUCT(fail_eliminate = "Object is return value";)
          } else {
            NOT_PRODUCT(fail_eliminate = "Object is referenced by node";)
          }
          DEBUG_ONLY(disq_node = use;)
        }
        can_eliminate = false;
      } else {
        assert(use->Opcode() == Op_CastP2X, "should be");
        assert(!use->has_out_with(Op_OrL), "should have been removed because oop is never null");
      }
    }
  }

#ifndef PRODUCT
  if (PrintEliminateAllocations) {
    if (can_eliminate) {
      tty->print("Scalar ");
      if (res == NULL)
        alloc->dump();
      else
        res->dump();
    } else if (alloc->_is_scalar_replaceable) {
      tty->print("NotScalar (%s)", fail_eliminate);
      if (res == NULL)
        alloc->dump();
      else
        res->dump();
#ifdef ASSERT
      if (disq_node != NULL) {
          tty->print("  >>>> ");
          disq_node->dump();
      }
#endif /*ASSERT*/
    }
  }
#endif
  return can_eliminate;
}

// Do scalar replacement.
bool PhaseMacroExpand::scalar_replacement(AllocateNode *alloc, GrowableArray <SafePointNode *>& safepoints) {
  GrowableArray <SafePointNode *> safepoints_done;

  ciKlass* klass = NULL;
  ciInstanceKlass* iklass = NULL;
  int nfields = 0;
  int array_base = 0;
  int element_size = 0;
  BasicType basic_elem_type = T_ILLEGAL;
  ciType* elem_type = NULL;

  Node* res = alloc->result_cast();
  assert(res == NULL || res->is_CheckCastPP(), "unexpected AllocateNode result");
  const TypeOopPtr* res_type = NULL;
  if (res != NULL) { // Could be NULL when there are no users
    res_type = _igvn.type(res)->isa_oopptr();
  }

  if (res != NULL) {
    klass = res_type->klass();
    if (res_type->isa_instptr()) {
      // find the fields of the class which will be needed for safepoint debug information
      assert(klass->is_instance_klass(), "must be an instance klass.");
      iklass = klass->as_instance_klass();
      nfields = iklass->nof_nonstatic_fields();
    } else {
      // find the array's elements which will be needed for safepoint debug information
      nfields = alloc->in(AllocateNode::ALength)->find_int_con(-1);
      assert(klass->is_array_klass() && nfields >= 0, "must be an array klass.");
      elem_type = klass->as_array_klass()->element_type();
      basic_elem_type = elem_type->basic_type();
      if (elem_type->is_valuetype() && !klass->is_value_array_klass()) {
        assert(basic_elem_type == T_VALUETYPE, "unexpected element basic type");
        basic_elem_type = T_OBJECT;
      }
      array_base = arrayOopDesc::base_offset_in_bytes(basic_elem_type);
      element_size = type2aelembytes(basic_elem_type);
      if (klass->is_value_array_klass()) {
        // Flattened value type array
        element_size = klass->as_value_array_klass()->element_byte_size();
      }
    }
  }
  //
  // Process the safepoint uses
  //
  Unique_Node_List value_worklist;
  while (safepoints.length() > 0) {
    SafePointNode* sfpt = safepoints.pop();
    Node* mem = sfpt->memory();
    Node* ctl = sfpt->control();
    assert(sfpt->jvms() != NULL, "missed JVMS");
    // Fields of scalar objs are referenced only at the end
    // of regular debuginfo at the last (youngest) JVMS.
    // Record relative start index.
    uint first_ind = (sfpt->req() - sfpt->jvms()->scloff());
    SafePointScalarObjectNode* sobj = new SafePointScalarObjectNode(res_type,
#ifdef ASSERT
                                                 alloc,
#endif
                                                 first_ind, nfields);
    sobj->init_req(0, C->root());
    transform_later(sobj);

    // Scan object's fields adding an input to the safepoint for each field.
    for (int j = 0; j < nfields; j++) {
      intptr_t offset;
      ciField* field = NULL;
      if (iklass != NULL) {
        field = iklass->nonstatic_field_at(j);
        offset = field->offset();
        elem_type = field->type();
        basic_elem_type = field->layout_type();
        assert(!field->is_flattened(), "flattened value type fields should not have safepoint uses");
      } else {
        offset = array_base + j * (intptr_t)element_size;
      }

      const Type *field_type;
      // The next code is taken from Parse::do_get_xxx().
      if (is_reference_type(basic_elem_type)) {
        if (!elem_type->is_loaded()) {
          field_type = TypeInstPtr::BOTTOM;
        } else if (field != NULL && field->is_static_constant()) {
          // This can happen if the constant oop is non-perm.
          ciObject* con = field->constant_value().as_object();
          // Do not "join" in the previous type; it doesn't add value,
          // and may yield a vacuous result if the field is of interface type.
          field_type = TypeOopPtr::make_from_constant(con)->isa_oopptr();
          assert(field_type != NULL, "field singleton type must be consistent");
        } else {
          field_type = TypeOopPtr::make_from_klass(elem_type->as_klass());
        }
        if (UseCompressedOops) {
          field_type = field_type->make_narrowoop();
          basic_elem_type = T_NARROWOOP;
        }
      } else {
        field_type = Type::get_const_basic_type(basic_elem_type);
      }

      Node* field_val = NULL;
      const TypeOopPtr* field_addr_type = res_type->add_offset(offset)->isa_oopptr();
      if (klass->is_value_array_klass()) {
        ciValueKlass* vk = elem_type->as_value_klass();
        assert(vk->flatten_array(), "must be flattened");
        field_val = value_type_from_mem(mem, ctl, vk, field_addr_type->isa_aryptr(), 0, alloc);
      } else {
        field_val = value_from_mem(mem, ctl, basic_elem_type, field_type, field_addr_type, alloc);
      }
      if (field_val == NULL) {
        // We weren't able to find a value for this field,
        // give up on eliminating this allocation.

        // Remove any extra entries we added to the safepoint.
        uint last = sfpt->req() - 1;
        for (int k = 0;  k < j; k++) {
          sfpt->del_req(last--);
        }
        _igvn._worklist.push(sfpt);
        // rollback processed safepoints
        while (safepoints_done.length() > 0) {
          SafePointNode* sfpt_done = safepoints_done.pop();
          // remove any extra entries we added to the safepoint
          last = sfpt_done->req() - 1;
          for (int k = 0;  k < nfields; k++) {
            sfpt_done->del_req(last--);
          }
          JVMState *jvms = sfpt_done->jvms();
          jvms->set_endoff(sfpt_done->req());
          // Now make a pass over the debug information replacing any references
          // to SafePointScalarObjectNode with the allocated object.
          int start = jvms->debug_start();
          int end   = jvms->debug_end();
          for (int i = start; i < end; i++) {
            if (sfpt_done->in(i)->is_SafePointScalarObject()) {
              SafePointScalarObjectNode* scobj = sfpt_done->in(i)->as_SafePointScalarObject();
              if (scobj->first_index(jvms) == sfpt_done->req() &&
                  scobj->n_fields() == (uint)nfields) {
                assert(scobj->alloc() == alloc, "sanity");
                sfpt_done->set_req(i, res);
              }
            }
          }
          _igvn._worklist.push(sfpt_done);
        }
#ifndef PRODUCT
        if (PrintEliminateAllocations) {
          if (field != NULL) {
            tty->print("=== At SafePoint node %d can't find value of Field: ",
                       sfpt->_idx);
            field->print();
            int field_idx = C->get_alias_index(field_addr_type);
            tty->print(" (alias_idx=%d)", field_idx);
          } else { // Array's element
            tty->print("=== At SafePoint node %d can't find value of array element [%d]",
                       sfpt->_idx, j);
          }
          tty->print(", which prevents elimination of: ");
          if (res == NULL)
            alloc->dump();
          else
            res->dump();
        }
#endif
        return false;
      }
      if (field_val->is_ValueType()) {
        // Keep track of value types to scalarize them later
        value_worklist.push(field_val);
      } else if (UseCompressedOops && field_type->isa_narrowoop()) {
        // Enable "DecodeN(EncodeP(Allocate)) --> Allocate" transformation
        // to be able scalar replace the allocation.
        if (field_val->is_EncodeP()) {
          field_val = field_val->in(1);
        } else {
          field_val = transform_later(new DecodeNNode(field_val, field_val->get_ptr_type()));
        }
      }
      sfpt->add_req(field_val);
    }
    JVMState *jvms = sfpt->jvms();
    jvms->set_endoff(sfpt->req());
    // Now make a pass over the debug information replacing any references
    // to the allocated object with "sobj"
    int start = jvms->debug_start();
    int end   = jvms->debug_end();
    sfpt->replace_edges_in_range(res, sobj, start, end);
    _igvn._worklist.push(sfpt);
    safepoints_done.append_if_missing(sfpt); // keep it for rollback
  }
  // Scalarize value types that were added to the safepoint
  for (uint i = 0; i < value_worklist.size(); ++i) {
    Node* vt = value_worklist.at(i);
    vt->as_ValueType()->make_scalar_in_safepoints(&_igvn);
  }
  return true;
}

static void disconnect_projections(MultiNode* n, PhaseIterGVN& igvn) {
  Node* ctl_proj = n->proj_out_or_null(TypeFunc::Control);
  Node* mem_proj = n->proj_out_or_null(TypeFunc::Memory);
  if (ctl_proj != NULL) {
    igvn.replace_node(ctl_proj, n->in(0));
  }
  if (mem_proj != NULL) {
    igvn.replace_node(mem_proj, n->in(TypeFunc::Memory));
  }
}

// Process users of eliminated allocation.
void PhaseMacroExpand::process_users_of_allocation(CallNode *alloc) {
  Node* res = alloc->result_cast();
  if (res != NULL) {
    for (DUIterator_Last jmin, j = res->last_outs(jmin); j >= jmin; ) {
      Node *use = res->last_out(j);
      uint oc1 = res->outcnt();

      if (use->is_AddP()) {
        for (DUIterator_Last kmin, k = use->last_outs(kmin); k >= kmin; ) {
          Node *n = use->last_out(k);
          uint oc2 = use->outcnt();
          if (n->is_Store()) {
#ifdef ASSERT
            // Verify that there is no dependent MemBarVolatile nodes,
            // they should be removed during IGVN, see MemBarNode::Ideal().
            for (DUIterator_Fast pmax, p = n->fast_outs(pmax);
                                       p < pmax; p++) {
              Node* mb = n->fast_out(p);
              assert(mb->is_Initialize() || !mb->is_MemBar() ||
                     mb->req() <= MemBarNode::Precedent ||
                     mb->in(MemBarNode::Precedent) != n,
                     "MemBarVolatile should be eliminated for non-escaping object");
            }
#endif
            _igvn.replace_node(n, n->in(MemNode::Memory));
          } else if (n->is_ArrayCopy()) {
            // Disconnect ArrayCopy node
            ArrayCopyNode* ac = n->as_ArrayCopy();
            assert(ac->is_clonebasic(), "unexpected array copy kind");
            Node* membar_after = ac->proj_out(TypeFunc::Control)->unique_ctrl_out();
            disconnect_projections(ac, _igvn);
            assert(alloc->in(0)->is_Proj() && alloc->in(0)->in(0)->Opcode() == Op_MemBarCPUOrder, "mem barrier expected before allocation");
            Node* membar_before = alloc->in(0)->in(0);
            disconnect_projections(membar_before->as_MemBar(), _igvn);
            if (membar_after->is_MemBar()) {
              disconnect_projections(membar_after->as_MemBar(), _igvn);
            }
          } else {
            eliminate_gc_barrier(n);
          }
          k -= (oc2 - use->outcnt());
        }
        _igvn.remove_dead_node(use);
      } else if (use->is_ArrayCopy()) {
        // Disconnect ArrayCopy node
        ArrayCopyNode* ac = use->as_ArrayCopy();
        assert(ac->is_arraycopy_validated() ||
               ac->is_copyof_validated() ||
               ac->is_copyofrange_validated(), "unsupported");
        CallProjections* callprojs = ac->extract_projections(true);

        _igvn.replace_node(callprojs->fallthrough_ioproj, ac->in(TypeFunc::I_O));
        _igvn.replace_node(callprojs->fallthrough_memproj, ac->in(TypeFunc::Memory));
        _igvn.replace_node(callprojs->fallthrough_catchproj, ac->in(TypeFunc::Control));

        // Set control to top. IGVN will remove the remaining projections
        ac->set_req(0, top());
        ac->replace_edge(res, top());

        // Disconnect src right away: it can help find new
        // opportunities for allocation elimination
        Node* src = ac->in(ArrayCopyNode::Src);
        ac->replace_edge(src, top());
        // src can be top at this point if src and dest of the
        // arraycopy were the same
        if (src->outcnt() == 0 && !src->is_top()) {
          _igvn.remove_dead_node(src);
        }

        _igvn._worklist.push(ac);
      } else if (use->is_ValueType()) {
        assert(use->isa_ValueType()->get_oop() == res, "unexpected value type use");
         _igvn.rehash_node_delayed(use);
        use->isa_ValueType()->set_oop(_igvn.zerocon(T_VALUETYPE));
      } else if (use->is_Store()) {
        _igvn.replace_node(use, use->in(MemNode::Memory));
      } else {
        eliminate_gc_barrier(use);
      }
      j -= (oc1 - res->outcnt());
    }
    assert(res->outcnt() == 0, "all uses of allocated objects must be deleted");
    _igvn.remove_dead_node(res);
  }

  //
  // Process other users of allocation's projections
  //
  if (_resproj != NULL && _resproj->outcnt() != 0) {
    // First disconnect stores captured by Initialize node.
    // If Initialize node is eliminated first in the following code,
    // it will kill such stores and DUIterator_Last will assert.
    for (DUIterator_Fast jmax, j = _resproj->fast_outs(jmax);  j < jmax; j++) {
      Node *use = _resproj->fast_out(j);
      if (use->is_AddP()) {
        // raw memory addresses used only by the initialization
        _igvn.replace_node(use, C->top());
        --j; --jmax;
      }
    }
    for (DUIterator_Last jmin, j = _resproj->last_outs(jmin); j >= jmin; ) {
      Node *use = _resproj->last_out(j);
      uint oc1 = _resproj->outcnt();
      if (use->is_Initialize()) {
        // Eliminate Initialize node.
        InitializeNode *init = use->as_Initialize();
        assert(init->outcnt() <= 2, "only a control and memory projection expected");
        Node *ctrl_proj = init->proj_out_or_null(TypeFunc::Control);
        if (ctrl_proj != NULL) {
          _igvn.replace_node(ctrl_proj, init->in(TypeFunc::Control));
#ifdef ASSERT
          Node* tmp = init->in(TypeFunc::Control);
          assert(tmp == _fallthroughcatchproj, "allocation control projection");
#endif
        }
        Node *mem_proj = init->proj_out_or_null(TypeFunc::Memory);
        if (mem_proj != NULL) {
          Node *mem = init->in(TypeFunc::Memory);
#ifdef ASSERT
          if (mem->is_MergeMem()) {
            assert(mem->in(TypeFunc::Memory) == _memproj_fallthrough, "allocation memory projection");
          } else {
            assert(mem == _memproj_fallthrough, "allocation memory projection");
          }
#endif
          _igvn.replace_node(mem_proj, mem);
        }
      } else  {
        assert(false, "only Initialize or AddP expected");
      }
      j -= (oc1 - _resproj->outcnt());
    }
  }
  if (_fallthroughcatchproj != NULL) {
    _igvn.replace_node(_fallthroughcatchproj, alloc->in(TypeFunc::Control));
  }
  if (_memproj_fallthrough != NULL) {
    _igvn.replace_node(_memproj_fallthrough, alloc->in(TypeFunc::Memory));
  }
  if (_memproj_catchall != NULL) {
    _igvn.replace_node(_memproj_catchall, C->top());
  }
  if (_ioproj_fallthrough != NULL) {
    _igvn.replace_node(_ioproj_fallthrough, alloc->in(TypeFunc::I_O));
  }
  if (_ioproj_catchall != NULL) {
    _igvn.replace_node(_ioproj_catchall, C->top());
  }
  if (_catchallcatchproj != NULL) {
    _igvn.replace_node(_catchallcatchproj, C->top());
  }
}

bool PhaseMacroExpand::eliminate_allocate_node(AllocateNode *alloc) {
  // Don't do scalar replacement if the frame can be popped by JVMTI:
  // if reallocation fails during deoptimization we'll pop all
  // interpreter frames for this compiled frame and that won't play
  // nice with JVMTI popframe.
  if (!EliminateAllocations || JvmtiExport::can_pop_frame() || !alloc->_is_non_escaping) {
    return false;
  }
  Node* klass = alloc->in(AllocateNode::KlassNode);
  const TypeKlassPtr* tklass = _igvn.type(klass)->is_klassptr();
  Node* res = alloc->result_cast();
  // Eliminate boxing allocations which are not used
  // regardless scalar replacable status.
  bool boxing_alloc = C->eliminate_boxing() &&
                      tklass->klass()->is_instance_klass()  &&
                      tklass->klass()->as_instance_klass()->is_box_klass();
  if (!alloc->_is_scalar_replaceable && (!boxing_alloc || (res != NULL))) {
    return false;
  }

  extract_call_projections(alloc);

  GrowableArray <SafePointNode *> safepoints;
  if (!can_eliminate_allocation(alloc, safepoints)) {
    return false;
  }

  if (!alloc->_is_scalar_replaceable) {
    assert(res == NULL, "sanity");
    // We can only eliminate allocation if all debug info references
    // are already replaced with SafePointScalarObject because
    // we can't search for a fields value without instance_id.
    if (safepoints.length() > 0) {
      return false;
    }
  }

  if (!scalar_replacement(alloc, safepoints)) {
    return false;
  }

  CompileLog* log = C->log();
  if (log != NULL) {
    log->head("eliminate_allocation type='%d'",
              log->identify(tklass->klass()));
    JVMState* p = alloc->jvms();
    while (p != NULL) {
      log->elem("jvms bci='%d' method='%d'", p->bci(), log->identify(p->method()));
      p = p->caller();
    }
    log->tail("eliminate_allocation");
  }

  process_users_of_allocation(alloc);

#ifndef PRODUCT
  if (PrintEliminateAllocations) {
    if (alloc->is_AllocateArray())
      tty->print_cr("++++ Eliminated: %d AllocateArray", alloc->_idx);
    else
      tty->print_cr("++++ Eliminated: %d Allocate", alloc->_idx);
  }
#endif

  return true;
}

bool PhaseMacroExpand::eliminate_boxing_node(CallStaticJavaNode *boxing) {
  // EA should remove all uses of non-escaping boxing node.
  if (!C->eliminate_boxing() || boxing->proj_out_or_null(TypeFunc::Parms) != NULL) {
    return false;
  }

  assert(boxing->result_cast() == NULL, "unexpected boxing node result");

  extract_call_projections(boxing);

  const TypeTuple* r = boxing->tf()->range_sig();
  assert(r->cnt() > TypeFunc::Parms, "sanity");
  const TypeInstPtr* t = r->field_at(TypeFunc::Parms)->isa_instptr();
  assert(t != NULL, "sanity");

  CompileLog* log = C->log();
  if (log != NULL) {
    log->head("eliminate_boxing type='%d'",
              log->identify(t->klass()));
    JVMState* p = boxing->jvms();
    while (p != NULL) {
      log->elem("jvms bci='%d' method='%d'", p->bci(), log->identify(p->method()));
      p = p->caller();
    }
    log->tail("eliminate_boxing");
  }

  process_users_of_allocation(boxing);

#ifndef PRODUCT
  if (PrintEliminateAllocations) {
    tty->print("++++ Eliminated: %d ", boxing->_idx);
    boxing->method()->print_short_name(tty);
    tty->cr();
  }
#endif

  return true;
}

//---------------------------set_eden_pointers-------------------------
void PhaseMacroExpand::set_eden_pointers(Node* &eden_top_adr, Node* &eden_end_adr) {
  if (UseTLAB) {                // Private allocation: load from TLS
    Node* thread = transform_later(new ThreadLocalNode());
    int tlab_top_offset = in_bytes(JavaThread::tlab_top_offset());
    int tlab_end_offset = in_bytes(JavaThread::tlab_end_offset());
    eden_top_adr = basic_plus_adr(top()/*not oop*/, thread, tlab_top_offset);
    eden_end_adr = basic_plus_adr(top()/*not oop*/, thread, tlab_end_offset);
  } else {                      // Shared allocation: load from globals
    CollectedHeap* ch = Universe::heap();
    address top_adr = (address)ch->top_addr();
    address end_adr = (address)ch->end_addr();
    eden_top_adr = makecon(TypeRawPtr::make(top_adr));
    eden_end_adr = basic_plus_adr(eden_top_adr, end_adr - top_adr);
  }
}


Node* PhaseMacroExpand::make_load(Node* ctl, Node* mem, Node* base, int offset, const Type* value_type, BasicType bt) {
  Node* adr = basic_plus_adr(base, offset);
  const TypePtr* adr_type = adr->bottom_type()->is_ptr();
  Node* value = LoadNode::make(_igvn, ctl, mem, adr, adr_type, value_type, bt, MemNode::unordered);
  transform_later(value);
  return value;
}


Node* PhaseMacroExpand::make_store(Node* ctl, Node* mem, Node* base, int offset, Node* value, BasicType bt) {
  Node* adr = basic_plus_adr(base, offset);
  mem = StoreNode::make(_igvn, ctl, mem, adr, NULL, value, bt, MemNode::unordered);
  transform_later(mem);
  return mem;
}

//=============================================================================
//
//                              A L L O C A T I O N
//
// Allocation attempts to be fast in the case of frequent small objects.
// It breaks down like this:
//
// 1) Size in doublewords is computed.  This is a constant for objects and
// variable for most arrays.  Doubleword units are used to avoid size
// overflow of huge doubleword arrays.  We need doublewords in the end for
// rounding.
//
// 2) Size is checked for being 'too large'.  Too-large allocations will go
// the slow path into the VM.  The slow path can throw any required
// exceptions, and does all the special checks for very large arrays.  The
// size test can constant-fold away for objects.  For objects with
// finalizers it constant-folds the otherway: you always go slow with
// finalizers.
//
// 3) If NOT using TLABs, this is the contended loop-back point.
// Load-Locked the heap top.  If using TLABs normal-load the heap top.
//
// 4) Check that heap top + size*8 < max.  If we fail go the slow ` route.
// NOTE: "top+size*8" cannot wrap the 4Gig line!  Here's why: for largish
// "size*8" we always enter the VM, where "largish" is a constant picked small
// enough that there's always space between the eden max and 4Gig (old space is
// there so it's quite large) and large enough that the cost of entering the VM
// is dwarfed by the cost to initialize the space.
//
// 5) If NOT using TLABs, Store-Conditional the adjusted heap top back
// down.  If contended, repeat at step 3.  If using TLABs normal-store
// adjusted heap top back down; there is no contention.
//
// 6) If !ZeroTLAB then Bulk-clear the object/array.  Fill in klass & mark
// fields.
//
// 7) Merge with the slow-path; cast the raw memory pointer to the correct
// oop flavor.
//
//=============================================================================
// FastAllocateSizeLimit value is in DOUBLEWORDS.
// Allocations bigger than this always go the slow route.
// This value must be small enough that allocation attempts that need to
// trigger exceptions go the slow route.  Also, it must be small enough so
// that heap_top + size_in_bytes does not wrap around the 4Gig limit.
//=============================================================================j//
// %%% Here is an old comment from parseHelper.cpp; is it outdated?
// The allocator will coalesce int->oop copies away.  See comment in
// coalesce.cpp about how this works.  It depends critically on the exact
// code shape produced here, so if you are changing this code shape
// make sure the GC info for the heap-top is correct in and around the
// slow-path call.
//

void PhaseMacroExpand::expand_allocate_common(
            AllocateNode* alloc, // allocation node to be expanded
            Node* length,  // array length for an array allocation
            const TypeFunc* slow_call_type, // Type of slow call
            address slow_call_address  // Address of slow call
    )
{
  Node* ctrl = alloc->in(TypeFunc::Control);
  Node* mem  = alloc->in(TypeFunc::Memory);
  Node* i_o  = alloc->in(TypeFunc::I_O);
  Node* size_in_bytes     = alloc->in(AllocateNode::AllocSize);
  Node* klass_node        = alloc->in(AllocateNode::KlassNode);
  Node* initial_slow_test = alloc->in(AllocateNode::InitialTest);
  assert(ctrl != NULL, "must have control");

  // We need a Region and corresponding Phi's to merge the slow-path and fast-path results.
  // they will not be used if "always_slow" is set
  enum { slow_result_path = 1, fast_result_path = 2 };
  Node *result_region = NULL;
  Node *result_phi_rawmem = NULL;
  Node *result_phi_rawoop = NULL;
  Node *result_phi_i_o = NULL;

  // The initial slow comparison is a size check, the comparison
  // we want to do is a BoolTest::gt
  bool expand_fast_path = true;
  int tv = _igvn.find_int_con(initial_slow_test, -1);
  if (tv >= 0) {
    // InitialTest has constant result
    //   0 - can fit in TLAB
    //   1 - always too big or negative
    assert(tv <= 1, "0 or 1 if a constant");
    expand_fast_path = (tv == 0);
    initial_slow_test = NULL;
  } else {
    initial_slow_test = BoolNode::make_predicate(initial_slow_test, &_igvn);
  }

  if (C->env()->dtrace_alloc_probes() ||
      (!UseTLAB && !Universe::heap()->supports_inline_contig_alloc())) {
    // Force slow-path allocation
    expand_fast_path = false;
    initial_slow_test = NULL;
  }

<<<<<<< HEAD
=======
  bool allocation_has_use = (alloc->result_cast() != NULL);
  if (!allocation_has_use) {
    InitializeNode* init = alloc->initialization();
    if (init != NULL) {
      yank_initalize_node(init);
      assert(init->outcnt() == 0, "all uses must be deleted");
      _igvn.remove_dead_node(init);
    }
    if (expand_fast_path && (initial_slow_test == NULL)) {
      // Remove allocation node and return.
      // Size is a non-negative constant -> no initial check needed -> directly to fast path.
      // Also, no usages -> empty fast path -> no fall out to slow path -> nothing left.
      yank_alloc_node(alloc);
      return;
    }
  }

  enum { too_big_or_final_path = 1, need_gc_path = 2 };
>>>>>>> aa4ef80f
  Node *slow_region = NULL;
  Node *toobig_false = ctrl;

  // generate the initial test if necessary
  if (initial_slow_test != NULL ) {
<<<<<<< HEAD
    if (slow_region == NULL) {
      slow_region = new RegionNode(1);
    }
=======
    assert (expand_fast_path, "Only need test if there is a fast path");
    slow_region = new RegionNode(3);

>>>>>>> aa4ef80f
    // Now make the initial failure test.  Usually a too-big test but
    // might be a TRUE for finalizers or a fancy class check for
    // newInstance0.
    IfNode* toobig_iff = new IfNode(ctrl, initial_slow_test, PROB_MIN, COUNT_UNKNOWN);
    transform_later(toobig_iff);
    // Plug the failing-too-big test into the slow-path region
    Node* toobig_true = new IfTrueNode(toobig_iff);
    transform_later(toobig_true);
    slow_region    ->add_req(toobig_true);
    toobig_false = new IfFalseNode(toobig_iff);
    transform_later(toobig_false);
  } else {
    // No initial test, just fall into next case
    assert(allocation_has_use || !expand_fast_path, "Should already have been handled");
    toobig_false = ctrl;
  }

  // If we are here there are several possibilities
  // - expand_fast_path is false - then only a slow path is expanded. That's it.
  // no_initial_check means a constant allocation.
  // - If check always evaluates to false -> expand_fast_path is false (see above)
  // - If check always evaluates to true -> directly into fast path (but may bailout to slowpath)
  // if !allocation_has_use the fast path is empty
  // if !allocation_has_use && no_initial_check
  // - Then there are no fastpath that can fall out to slowpath -> no allocation code at all.
  //   removed by yank_alloc_node above.

  Node *slow_mem = mem;  // save the current memory state for slow path
  // generate the fast allocation code unless we know that the initial test will always go slow
  if (expand_fast_path) {
    // Fast path modifies only raw memory.
    if (mem->is_MergeMem()) {
      mem = mem->as_MergeMem()->memory_at(Compile::AliasIdxRaw);
    }

    // allocate the Region and Phi nodes for the result
    result_region = new RegionNode(3);
    result_phi_rawmem = new PhiNode(result_region, Type::MEMORY, TypeRawPtr::BOTTOM);
    result_phi_i_o    = new PhiNode(result_region, Type::ABIO); // I/O is used for Prefetch

    // Grab regular I/O before optional prefetch may change it.
    // Slow-path does no I/O so just set it to the original I/O.
    result_phi_i_o->init_req(slow_result_path, i_o);

    // Name successful fast-path variables
    Node* fast_oop_ctrl;
    Node* fast_oop_rawmem;
    if (allocation_has_use) {
      Node* needgc_ctrl = NULL;
      result_phi_rawoop = new PhiNode(result_region, TypeRawPtr::BOTTOM);

<<<<<<< HEAD
    intx prefetch_lines = length != NULL ? AllocatePrefetchLines : AllocateInstancePrefetchLines;

    BarrierSetC2* bs = BarrierSet::barrier_set()->barrier_set_c2();
    Node* fast_oop = bs->obj_allocate(this, ctrl, mem, toobig_false, size_in_bytes, i_o, needgc_ctrl,
                                      fast_oop_ctrl, fast_oop_rawmem,
                                      prefetch_lines);

    if (slow_region != NULL) {
      slow_region->add_req(needgc_ctrl);
      // This completes all paths into the slow merge point
      transform_later(slow_region);
    } else {
      // Just fall from the need-GC path straight into the VM call.
      slow_region = needgc_ctrl;
    }

    InitializeNode* init = alloc->initialization();
    fast_oop_rawmem = initialize_object(alloc,
                                        fast_oop_ctrl, fast_oop_rawmem, fast_oop,
                                        klass_node, length, size_in_bytes);

    // If initialization is performed by an array copy, any required
    // MemBarStoreStore was already added. If the object does not
    // escape no need for a MemBarStoreStore. If the object does not
    // escape in its initializer and memory barrier (MemBarStoreStore or
    // stronger) is already added at exit of initializer, also no need
    // for a MemBarStoreStore. Otherwise we need a MemBarStoreStore
    // so that stores that initialize this object can't be reordered
    // with a subsequent store that makes this object accessible by
    // other threads.
    // Other threads include java threads and JVM internal threads
    // (for example concurrent GC threads). Current concurrent GC
    // implementation: G1 will not scan newly created object,
    // so it's safe to skip storestore barrier when allocation does
    // not escape.
    if (!alloc->does_not_escape_thread() &&
        !alloc->is_allocation_MemBar_redundant() &&
        (init == NULL || !init->is_complete_with_arraycopy())) {
      if (init == NULL || init->req() < InitializeNode::RawStores) {
        // No InitializeNode or no stores captured by zeroing
        // elimination. Simply add the MemBarStoreStore after object
        // initialization.
        MemBarNode* mb = MemBarNode::make(C, Op_MemBarStoreStore, Compile::AliasIdxBot);
        transform_later(mb);

        mb->init_req(TypeFunc::Memory, fast_oop_rawmem);
        mb->init_req(TypeFunc::Control, fast_oop_ctrl);
        fast_oop_ctrl = new ProjNode(mb,TypeFunc::Control);
        transform_later(fast_oop_ctrl);
        fast_oop_rawmem = new ProjNode(mb,TypeFunc::Memory);
        transform_later(fast_oop_rawmem);
=======
      intx prefetch_lines = length != NULL ? AllocatePrefetchLines : AllocateInstancePrefetchLines;
      BarrierSetC2* bs = BarrierSet::barrier_set()->barrier_set_c2();
      Node* fast_oop = bs->obj_allocate(this, ctrl, mem, toobig_false, size_in_bytes, i_o, needgc_ctrl,
                                        fast_oop_ctrl, fast_oop_rawmem,
                                        prefetch_lines);

      if (initial_slow_test != NULL) {
        // This completes all paths into the slow merge point
        slow_region->init_req(need_gc_path, needgc_ctrl);
        transform_later(slow_region);
>>>>>>> aa4ef80f
      } else {
        // No initial slow path needed!
        // Just fall from the need-GC path straight into the VM call.
        slow_region = needgc_ctrl;
      }

      InitializeNode* init = alloc->initialization();
      fast_oop_rawmem = initialize_object(alloc,
                                          fast_oop_ctrl, fast_oop_rawmem, fast_oop,
                                          klass_node, length, size_in_bytes);
      expand_initialize_membar(alloc, init, fast_oop_ctrl, fast_oop_rawmem);
      expand_dtrace_alloc_probe(alloc, fast_oop, fast_oop_ctrl, fast_oop_rawmem);

      result_phi_rawoop->init_req(fast_result_path, fast_oop);
    } else {
      assert (initial_slow_test != NULL, "sanity");
      fast_oop_ctrl   = toobig_false;
      fast_oop_rawmem = mem;
      transform_later(slow_region);
    }

    // Plug in the successful fast-path into the result merge point
    result_region    ->init_req(fast_result_path, fast_oop_ctrl);
    result_phi_i_o   ->init_req(fast_result_path, i_o);
    result_phi_rawmem->init_req(fast_result_path, fast_oop_rawmem);
  } else {
    slow_region = ctrl;
    result_phi_i_o = i_o; // Rename it to use in the following code.
  }

  // Generate slow-path call
  CallNode *call = new CallStaticJavaNode(slow_call_type, slow_call_address,
                               OptoRuntime::stub_name(slow_call_address),
                               alloc->jvms()->bci(),
                               TypePtr::BOTTOM);
  call->init_req(TypeFunc::Control,   slow_region);
  call->init_req(TypeFunc::I_O,       top());    // does no i/o
  call->init_req(TypeFunc::Memory,    slow_mem); // may gc ptrs
  call->init_req(TypeFunc::ReturnAdr, alloc->in(TypeFunc::ReturnAdr));
  call->init_req(TypeFunc::FramePtr,  alloc->in(TypeFunc::FramePtr));

  call->init_req(TypeFunc::Parms+0, klass_node);
  if (length != NULL) {
    call->init_req(TypeFunc::Parms+1, length);
  } else {
    // Let the runtime know if this is a larval allocation
    call->init_req(TypeFunc::Parms+1, _igvn.intcon(alloc->_larval));
  }

  // Copy debug information and adjust JVMState information, then replace
  // allocate node with the call
<<<<<<< HEAD
  call->copy_call_debug_info(&_igvn, alloc);
  if (!always_slow) {
=======
  copy_call_debug_info((CallNode *) alloc,  call);
  if (expand_fast_path) {
>>>>>>> aa4ef80f
    call->set_cnt(PROB_UNLIKELY_MAG(4));  // Same effect as RC_UNCOMMON.
  } else {
    // Hook i_o projection to avoid its elimination during allocation
    // replacement (when only a slow call is generated).
    call->set_req(TypeFunc::I_O, result_phi_i_o);
  }
  _igvn.replace_node(alloc, call);
  transform_later(call);

  // Identify the output projections from the allocate node and
  // adjust any references to them.
  // The control and io projections look like:
  //
  //        v---Proj(ctrl) <-----+   v---CatchProj(ctrl)
  //  Allocate                   Catch
  //        ^---Proj(io) <-------+   ^---CatchProj(io)
  //
  //  We are interested in the CatchProj nodes.
  //
  extract_call_projections(call);

  // An allocate node has separate memory projections for the uses on
  // the control and i_o paths. Replace the control memory projection with
  // result_phi_rawmem (unless we are only generating a slow call when
  // both memory projections are combined)
<<<<<<< HEAD
  if (!always_slow && _memproj_fallthrough != NULL) {
    _igvn.replace_in_uses(_memproj_fallthrough, result_phi_rawmem);
=======
  if (expand_fast_path && _memproj_fallthrough != NULL) {
    migrate_outs(_memproj_fallthrough, result_phi_rawmem);
>>>>>>> aa4ef80f
  }
  // Now change uses of _memproj_catchall to use _memproj_fallthrough and delete
  // _memproj_catchall so we end up with a call that has only 1 memory projection.
  if (_memproj_catchall != NULL) {
    if (_memproj_fallthrough == NULL) {
      _memproj_fallthrough = new ProjNode(call, TypeFunc::Memory);
      transform_later(_memproj_fallthrough);
    }
<<<<<<< HEAD
    _igvn.replace_in_uses(_memproj_catchall, _memproj_fallthrough);
=======
    migrate_outs(_memproj_catchall, _memproj_fallthrough);
>>>>>>> aa4ef80f
    _igvn.remove_dead_node(_memproj_catchall);
  }

  // An allocate node has separate i_o projections for the uses on the control
  // and i_o paths. Always replace the control i_o projection with result i_o
  // otherwise incoming i_o become dead when only a slow call is generated
  // (it is different from memory projections where both projections are
  // combined in such case).
  if (_ioproj_fallthrough != NULL) {
<<<<<<< HEAD
    _igvn.replace_in_uses(_ioproj_fallthrough, result_phi_i_o);
=======
    migrate_outs(_ioproj_fallthrough, result_phi_i_o);
>>>>>>> aa4ef80f
  }
  // Now change uses of _ioproj_catchall to use _ioproj_fallthrough and delete
  // _ioproj_catchall so we end up with a call that has only 1 i_o projection.
  if (_ioproj_catchall != NULL) {
    if (_ioproj_fallthrough == NULL) {
      _ioproj_fallthrough = new ProjNode(call, TypeFunc::I_O);
      transform_later(_ioproj_fallthrough);
    }
<<<<<<< HEAD
    _igvn.replace_in_uses(_ioproj_catchall, _ioproj_fallthrough);
=======
    migrate_outs(_ioproj_catchall, _ioproj_fallthrough);
>>>>>>> aa4ef80f
    _igvn.remove_dead_node(_ioproj_catchall);
  }

  // if we generated only a slow call, we are done
  if (!expand_fast_path) {
    // Now we can unhook i_o.
    if (result_phi_i_o->outcnt() > 1) {
      call->set_req(TypeFunc::I_O, top());
    } else {
      assert(result_phi_i_o->unique_ctrl_out() == call, "sanity");
      // Case of new array with negative size known during compilation.
      // AllocateArrayNode::Ideal() optimization disconnect unreachable
      // following code since call to runtime will throw exception.
      // As result there will be no users of i_o after the call.
      // Leave i_o attached to this call to avoid problems in preceding graph.
    }
    return;
  }

  if (_fallthroughcatchproj != NULL) {
    ctrl = _fallthroughcatchproj->clone();
    transform_later(ctrl);
    _igvn.replace_node(_fallthroughcatchproj, result_region);
  } else {
    ctrl = top();
  }
  Node *slow_result;
  if (_resproj == NULL) {
    // no uses of the allocation result
    slow_result = top();
  } else {
    slow_result = _resproj->clone();
    transform_later(slow_result);
    _igvn.replace_node(_resproj, result_phi_rawoop);
  }

  // Plug slow-path into result merge point
  result_region->init_req( slow_result_path, ctrl);
  transform_later(result_region);
  if (allocation_has_use) {
    result_phi_rawoop->init_req(slow_result_path, slow_result);
    transform_later(result_phi_rawoop);
  }
  result_phi_rawmem->init_req(slow_result_path, _memproj_fallthrough);
  transform_later(result_phi_rawmem);
  transform_later(result_phi_i_o);
  // This completes all paths into the result merge point
}

// Remove alloc node that has no uses.
void PhaseMacroExpand::yank_alloc_node(AllocateNode* alloc) {
  Node* ctrl = alloc->in(TypeFunc::Control);
  Node* mem  = alloc->in(TypeFunc::Memory);
  Node* i_o  = alloc->in(TypeFunc::I_O);

  extract_call_projections(alloc);
  if (_fallthroughcatchproj != NULL) {
    migrate_outs(_fallthroughcatchproj, ctrl);
    _igvn.remove_dead_node(_fallthroughcatchproj);
  }
  if (_catchallcatchproj != NULL) {
    _igvn.rehash_node_delayed(_catchallcatchproj);
    _catchallcatchproj->set_req(0, top());
  }
  if (_fallthroughproj != NULL) {
    Node* catchnode = _fallthroughproj->unique_ctrl_out();
    _igvn.remove_dead_node(catchnode);
    _igvn.remove_dead_node(_fallthroughproj);
  }
  if (_memproj_fallthrough != NULL) {
    migrate_outs(_memproj_fallthrough, mem);
    _igvn.remove_dead_node(_memproj_fallthrough);
  }
  if (_ioproj_fallthrough != NULL) {
    migrate_outs(_ioproj_fallthrough, i_o);
    _igvn.remove_dead_node(_ioproj_fallthrough);
  }
  if (_memproj_catchall != NULL) {
    _igvn.rehash_node_delayed(_memproj_catchall);
    _memproj_catchall->set_req(0, top());
  }
  if (_ioproj_catchall != NULL) {
    _igvn.rehash_node_delayed(_ioproj_catchall);
    _ioproj_catchall->set_req(0, top());
  }
  _igvn.remove_dead_node(alloc);
}

void PhaseMacroExpand::expand_initialize_membar(AllocateNode* alloc, InitializeNode* init,
                                                Node*& fast_oop_ctrl, Node*& fast_oop_rawmem) {
  // If initialization is performed by an array copy, any required
  // MemBarStoreStore was already added. If the object does not
  // escape no need for a MemBarStoreStore. If the object does not
  // escape in its initializer and memory barrier (MemBarStoreStore or
  // stronger) is already added at exit of initializer, also no need
  // for a MemBarStoreStore. Otherwise we need a MemBarStoreStore
  // so that stores that initialize this object can't be reordered
  // with a subsequent store that makes this object accessible by
  // other threads.
  // Other threads include java threads and JVM internal threads
  // (for example concurrent GC threads). Current concurrent GC
  // implementation: G1 will not scan newly created object,
  // so it's safe to skip storestore barrier when allocation does
  // not escape.
  if (!alloc->does_not_escape_thread() &&
    !alloc->is_allocation_MemBar_redundant() &&
    (init == NULL || !init->is_complete_with_arraycopy())) {
    if (init == NULL || init->req() < InitializeNode::RawStores) {
      // No InitializeNode or no stores captured by zeroing
      // elimination. Simply add the MemBarStoreStore after object
      // initialization.
      MemBarNode* mb = MemBarNode::make(C, Op_MemBarStoreStore, Compile::AliasIdxBot);
      transform_later(mb);

      mb->init_req(TypeFunc::Memory, fast_oop_rawmem);
      mb->init_req(TypeFunc::Control, fast_oop_ctrl);
      fast_oop_ctrl = new ProjNode(mb, TypeFunc::Control);
      transform_later(fast_oop_ctrl);
      fast_oop_rawmem = new ProjNode(mb, TypeFunc::Memory);
      transform_later(fast_oop_rawmem);
    } else {
      // Add the MemBarStoreStore after the InitializeNode so that
      // all stores performing the initialization that were moved
      // before the InitializeNode happen before the storestore
      // barrier.

      Node* init_ctrl = init->proj_out_or_null(TypeFunc::Control);
      Node* init_mem = init->proj_out_or_null(TypeFunc::Memory);

      MemBarNode* mb = MemBarNode::make(C, Op_MemBarStoreStore, Compile::AliasIdxBot);
      transform_later(mb);

      Node* ctrl = new ProjNode(init, TypeFunc::Control);
      transform_later(ctrl);
      Node* mem = new ProjNode(init, TypeFunc::Memory);
      transform_later(mem);

      // The MemBarStoreStore depends on control and memory coming
      // from the InitializeNode
      mb->init_req(TypeFunc::Memory, mem);
      mb->init_req(TypeFunc::Control, ctrl);

      ctrl = new ProjNode(mb, TypeFunc::Control);
      transform_later(ctrl);
      mem = new ProjNode(mb, TypeFunc::Memory);
      transform_later(mem);

      // All nodes that depended on the InitializeNode for control
      // and memory must now depend on the MemBarNode that itself
      // depends on the InitializeNode
      if (init_ctrl != NULL) {
        _igvn.replace_node(init_ctrl, ctrl);
      }
      if (init_mem != NULL) {
        _igvn.replace_node(init_mem, mem);
      }
    }
  }
}

void PhaseMacroExpand::expand_dtrace_alloc_probe(AllocateNode* alloc, Node* oop,
                                                Node*& ctrl, Node*& rawmem) {
  if (C->env()->dtrace_extended_probes()) {
    // Slow-path call
    int size = TypeFunc::Parms + 2;
    CallLeafNode *call = new CallLeafNode(OptoRuntime::dtrace_object_alloc_Type(),
                                          CAST_FROM_FN_PTR(address, SharedRuntime::dtrace_object_alloc_base),
                                          "dtrace_object_alloc",
                                          TypeRawPtr::BOTTOM);

    // Get base of thread-local storage area
    Node* thread = new ThreadLocalNode();
    transform_later(thread);

    call->init_req(TypeFunc::Parms + 0, thread);
    call->init_req(TypeFunc::Parms + 1, oop);
    call->init_req(TypeFunc::Control, ctrl);
    call->init_req(TypeFunc::I_O    , top()); // does no i/o
    call->init_req(TypeFunc::Memory , ctrl);
    call->init_req(TypeFunc::ReturnAdr, alloc->in(TypeFunc::ReturnAdr));
    call->init_req(TypeFunc::FramePtr, alloc->in(TypeFunc::FramePtr));
    transform_later(call);
    ctrl = new ProjNode(call, TypeFunc::Control);
    transform_later(ctrl);
    rawmem = new ProjNode(call, TypeFunc::Memory);
    transform_later(rawmem);
  }
}

// Remove InitializeNode without use
void PhaseMacroExpand::yank_initalize_node(InitializeNode* initnode) {
  assert(initnode->proj_out_or_null(TypeFunc::Parms) == NULL, "No uses allowed");

  Node* ctrl_out  = initnode->proj_out_or_null(TypeFunc::Control);
  Node* mem_out   = initnode->proj_out_or_null(TypeFunc::Memory);

  // Move all uses of each to
  if (ctrl_out != NULL ) {
    migrate_outs(ctrl_out, initnode->in(TypeFunc::Control));
    _igvn.remove_dead_node(ctrl_out);
  }

  // Move all uses of each to
  if (mem_out != NULL ) {
    migrate_outs(mem_out, initnode->in(TypeFunc::Memory));
    _igvn.remove_dead_node(mem_out);
  }
}

// Helper for PhaseMacroExpand::expand_allocate_common.
// Initializes the newly-allocated storage.
Node* PhaseMacroExpand::initialize_object(AllocateNode* alloc,
                                          Node* control, Node* rawmem, Node* object,
                                          Node* klass_node, Node* length,
                                          Node* size_in_bytes) {
  InitializeNode* init = alloc->initialization();
  // Store the klass & mark bits
  Node* mark_node = alloc->make_ideal_mark(&_igvn, control, rawmem);
  if (!mark_node->is_Con()) {
    transform_later(mark_node);
  }
  rawmem = make_store(control, rawmem, object, oopDesc::mark_offset_in_bytes(), mark_node, TypeX_X->basic_type());

  BasicType bt = T_METADATA;
  Node* metadata = klass_node;
  Node* properties = alloc->in(AllocateNode::StorageProperties);
  if (properties != NULL) {
    // Encode array storage properties into klass pointer
    assert(EnableValhalla, "array storage properties not supported");
    if (UseCompressedClassPointers) {
      // Compress the klass pointer before inserting the storage properties value
      metadata = transform_later(new EncodePKlassNode(metadata, metadata->bottom_type()->make_narrowklass()));
      metadata = transform_later(new CastN2INode(metadata));
      metadata = transform_later(new OrINode(metadata, transform_later(new ConvL2INode(properties))));
      bt = T_INT;
    } else {
      metadata = transform_later(new CastP2XNode(NULL, metadata));
      metadata = transform_later(new OrXNode(metadata, properties));
      bt = T_LONG;
    }
  }
  rawmem = make_store(control, rawmem, object, oopDesc::klass_offset_in_bytes(), metadata, bt);

  int header_size = alloc->minimum_header_size();  // conservatively small

  // Array length
  if (length != NULL) {         // Arrays need length field
    rawmem = make_store(control, rawmem, object, arrayOopDesc::length_offset_in_bytes(), length, T_INT);
    // conservatively small header size:
    header_size = arrayOopDesc::base_offset_in_bytes(T_BYTE);
    ciKlass* k = _igvn.type(klass_node)->is_klassptr()->klass();
    if (k->is_array_klass())    // we know the exact header size in most cases:
      header_size = Klass::layout_helper_header_size(k->layout_helper());
  }

  // Clear the object body, if necessary.
  if (init == NULL) {
    // The init has somehow disappeared; be cautious and clear everything.
    //
    // This can happen if a node is allocated but an uncommon trap occurs
    // immediately.  In this case, the Initialize gets associated with the
    // trap, and may be placed in a different (outer) loop, if the Allocate
    // is in a loop.  If (this is rare) the inner loop gets unrolled, then
    // there can be two Allocates to one Initialize.  The answer in all these
    // edge cases is safety first.  It is always safe to clear immediately
    // within an Allocate, and then (maybe or maybe not) clear some more later.
    if (!(UseTLAB && ZeroTLAB)) {
      rawmem = ClearArrayNode::clear_memory(control, rawmem, object,
                                            alloc->in(AllocateNode::DefaultValue),
                                            alloc->in(AllocateNode::RawDefaultValue),
                                            header_size, size_in_bytes,
                                            &_igvn);
    }
  } else {
    if (!init->is_complete()) {
      // Try to win by zeroing only what the init does not store.
      // We can also try to do some peephole optimizations,
      // such as combining some adjacent subword stores.
      rawmem = init->complete_stores(control, rawmem, object,
                                     header_size, size_in_bytes, &_igvn);
    }
    // We have no more use for this link, since the AllocateNode goes away:
    init->set_req(InitializeNode::RawAddress, top());
    // (If we keep the link, it just confuses the register allocator,
    // who thinks he sees a real use of the address by the membar.)
  }

  return rawmem;
}

// Generate prefetch instructions for next allocations.
Node* PhaseMacroExpand::prefetch_allocation(Node* i_o, Node*& needgc_false,
                                        Node*& contended_phi_rawmem,
                                        Node* old_eden_top, Node* new_eden_top,
                                        intx lines) {
   enum { fall_in_path = 1, pf_path = 2 };
   if( UseTLAB && AllocatePrefetchStyle == 2 ) {
      // Generate prefetch allocation with watermark check.
      // As an allocation hits the watermark, we will prefetch starting
      // at a "distance" away from watermark.

      Node *pf_region = new RegionNode(3);
      Node *pf_phi_rawmem = new PhiNode( pf_region, Type::MEMORY,
                                                TypeRawPtr::BOTTOM );
      // I/O is used for Prefetch
      Node *pf_phi_abio = new PhiNode( pf_region, Type::ABIO );

      Node *thread = new ThreadLocalNode();
      transform_later(thread);

      Node *eden_pf_adr = new AddPNode( top()/*not oop*/, thread,
                   _igvn.MakeConX(in_bytes(JavaThread::tlab_pf_top_offset())) );
      transform_later(eden_pf_adr);

      Node *old_pf_wm = new LoadPNode(needgc_false,
                                   contended_phi_rawmem, eden_pf_adr,
                                   TypeRawPtr::BOTTOM, TypeRawPtr::BOTTOM,
                                   MemNode::unordered);
      transform_later(old_pf_wm);

      // check against new_eden_top
      Node *need_pf_cmp = new CmpPNode( new_eden_top, old_pf_wm );
      transform_later(need_pf_cmp);
      Node *need_pf_bol = new BoolNode( need_pf_cmp, BoolTest::ge );
      transform_later(need_pf_bol);
      IfNode *need_pf_iff = new IfNode( needgc_false, need_pf_bol,
                                       PROB_UNLIKELY_MAG(4), COUNT_UNKNOWN );
      transform_later(need_pf_iff);

      // true node, add prefetchdistance
      Node *need_pf_true = new IfTrueNode( need_pf_iff );
      transform_later(need_pf_true);

      Node *need_pf_false = new IfFalseNode( need_pf_iff );
      transform_later(need_pf_false);

      Node *new_pf_wmt = new AddPNode( top(), old_pf_wm,
                                    _igvn.MakeConX(AllocatePrefetchDistance) );
      transform_later(new_pf_wmt );
      new_pf_wmt->set_req(0, need_pf_true);

      Node *store_new_wmt = new StorePNode(need_pf_true,
                                       contended_phi_rawmem, eden_pf_adr,
                                       TypeRawPtr::BOTTOM, new_pf_wmt,
                                       MemNode::unordered);
      transform_later(store_new_wmt);

      // adding prefetches
      pf_phi_abio->init_req( fall_in_path, i_o );

      Node *prefetch_adr;
      Node *prefetch;
      uint step_size = AllocatePrefetchStepSize;
      uint distance = 0;

      for ( intx i = 0; i < lines; i++ ) {
        prefetch_adr = new AddPNode( old_pf_wm, new_pf_wmt,
                                            _igvn.MakeConX(distance) );
        transform_later(prefetch_adr);
        prefetch = new PrefetchAllocationNode( i_o, prefetch_adr );
        transform_later(prefetch);
        distance += step_size;
        i_o = prefetch;
      }
      pf_phi_abio->set_req( pf_path, i_o );

      pf_region->init_req( fall_in_path, need_pf_false );
      pf_region->init_req( pf_path, need_pf_true );

      pf_phi_rawmem->init_req( fall_in_path, contended_phi_rawmem );
      pf_phi_rawmem->init_req( pf_path, store_new_wmt );

      transform_later(pf_region);
      transform_later(pf_phi_rawmem);
      transform_later(pf_phi_abio);

      needgc_false = pf_region;
      contended_phi_rawmem = pf_phi_rawmem;
      i_o = pf_phi_abio;
   } else if( UseTLAB && AllocatePrefetchStyle == 3 ) {
      // Insert a prefetch instruction for each allocation.
      // This code is used to generate 1 prefetch instruction per cache line.

      // Generate several prefetch instructions.
      uint step_size = AllocatePrefetchStepSize;
      uint distance = AllocatePrefetchDistance;

      // Next cache address.
      Node *cache_adr = new AddPNode(old_eden_top, old_eden_top,
                                     _igvn.MakeConX(step_size + distance));
      transform_later(cache_adr);
      cache_adr = new CastP2XNode(needgc_false, cache_adr);
      transform_later(cache_adr);
      // Address is aligned to execute prefetch to the beginning of cache line size
      // (it is important when BIS instruction is used on SPARC as prefetch).
      Node* mask = _igvn.MakeConX(~(intptr_t)(step_size-1));
      cache_adr = new AndXNode(cache_adr, mask);
      transform_later(cache_adr);
      cache_adr = new CastX2PNode(cache_adr);
      transform_later(cache_adr);

      // Prefetch
      Node *prefetch = new PrefetchAllocationNode( contended_phi_rawmem, cache_adr );
      prefetch->set_req(0, needgc_false);
      transform_later(prefetch);
      contended_phi_rawmem = prefetch;
      Node *prefetch_adr;
      distance = step_size;
      for ( intx i = 1; i < lines; i++ ) {
        prefetch_adr = new AddPNode( cache_adr, cache_adr,
                                            _igvn.MakeConX(distance) );
        transform_later(prefetch_adr);
        prefetch = new PrefetchAllocationNode( contended_phi_rawmem, prefetch_adr );
        transform_later(prefetch);
        distance += step_size;
        contended_phi_rawmem = prefetch;
      }
   } else if( AllocatePrefetchStyle > 0 ) {
      // Insert a prefetch for each allocation only on the fast-path
      Node *prefetch_adr;
      Node *prefetch;
      // Generate several prefetch instructions.
      uint step_size = AllocatePrefetchStepSize;
      uint distance = AllocatePrefetchDistance;
      for ( intx i = 0; i < lines; i++ ) {
        prefetch_adr = new AddPNode( old_eden_top, new_eden_top,
                                            _igvn.MakeConX(distance) );
        transform_later(prefetch_adr);
        prefetch = new PrefetchAllocationNode( i_o, prefetch_adr );
        // Do not let it float too high, since if eden_top == eden_end,
        // both might be null.
        if( i == 0 ) { // Set control for first prefetch, next follows it
          prefetch->init_req(0, needgc_false);
        }
        transform_later(prefetch);
        distance += step_size;
        i_o = prefetch;
      }
   }
   return i_o;
}


void PhaseMacroExpand::expand_allocate(AllocateNode *alloc) {
  expand_allocate_common(alloc, NULL,
                         OptoRuntime::new_instance_Type(),
                         OptoRuntime::new_instance_Java());
}

void PhaseMacroExpand::expand_allocate_array(AllocateArrayNode *alloc) {
  Node* length = alloc->in(AllocateNode::ALength);
  InitializeNode* init = alloc->initialization();
  Node* klass_node = alloc->in(AllocateNode::KlassNode);
  ciKlass* k = _igvn.type(klass_node)->is_klassptr()->klass();
  address slow_call_address;  // Address of slow call
  if (init != NULL && init->is_complete_with_arraycopy() &&
      k->is_type_array_klass()) {
    // Don't zero type array during slow allocation in VM since
    // it will be initialized later by arraycopy in compiled code.
    slow_call_address = OptoRuntime::new_array_nozero_Java();
  } else {
    slow_call_address = OptoRuntime::new_array_Java();
  }
  expand_allocate_common(alloc, length,
                         OptoRuntime::new_array_Type(),
                         slow_call_address);
}

//-------------------mark_eliminated_box----------------------------------
//
// During EA obj may point to several objects but after few ideal graph
// transformations (CCP) it may point to only one non escaping object
// (but still using phi), corresponding locks and unlocks will be marked
// for elimination. Later obj could be replaced with a new node (new phi)
// and which does not have escape information. And later after some graph
// reshape other locks and unlocks (which were not marked for elimination
// before) are connected to this new obj (phi) but they still will not be
// marked for elimination since new obj has no escape information.
// Mark all associated (same box and obj) lock and unlock nodes for
// elimination if some of them marked already.
void PhaseMacroExpand::mark_eliminated_box(Node* oldbox, Node* obj) {
  if (oldbox->as_BoxLock()->is_eliminated())
    return; // This BoxLock node was processed already.

  // New implementation (EliminateNestedLocks) has separate BoxLock
  // node for each locked region so mark all associated locks/unlocks as
  // eliminated even if different objects are referenced in one locked region
  // (for example, OSR compilation of nested loop inside locked scope).
  if (EliminateNestedLocks ||
      oldbox->as_BoxLock()->is_simple_lock_region(NULL, obj)) {
    // Box is used only in one lock region. Mark this box as eliminated.
    _igvn.hash_delete(oldbox);
    oldbox->as_BoxLock()->set_eliminated(); // This changes box's hash value
     _igvn.hash_insert(oldbox);

    for (uint i = 0; i < oldbox->outcnt(); i++) {
      Node* u = oldbox->raw_out(i);
      if (u->is_AbstractLock() && !u->as_AbstractLock()->is_non_esc_obj()) {
        AbstractLockNode* alock = u->as_AbstractLock();
        // Check lock's box since box could be referenced by Lock's debug info.
        if (alock->box_node() == oldbox) {
          // Mark eliminated all related locks and unlocks.
#ifdef ASSERT
          alock->log_lock_optimization(C, "eliminate_lock_set_non_esc4");
#endif
          alock->set_non_esc_obj();
        }
      }
    }
    return;
  }

  // Create new "eliminated" BoxLock node and use it in monitor debug info
  // instead of oldbox for the same object.
  BoxLockNode* newbox = oldbox->clone()->as_BoxLock();

  // Note: BoxLock node is marked eliminated only here and it is used
  // to indicate that all associated lock and unlock nodes are marked
  // for elimination.
  newbox->set_eliminated();
  transform_later(newbox);

  // Replace old box node with new box for all users of the same object.
  for (uint i = 0; i < oldbox->outcnt();) {
    bool next_edge = true;

    Node* u = oldbox->raw_out(i);
    if (u->is_AbstractLock()) {
      AbstractLockNode* alock = u->as_AbstractLock();
      if (alock->box_node() == oldbox && alock->obj_node()->eqv_uncast(obj)) {
        // Replace Box and mark eliminated all related locks and unlocks.
#ifdef ASSERT
        alock->log_lock_optimization(C, "eliminate_lock_set_non_esc5");
#endif
        alock->set_non_esc_obj();
        _igvn.rehash_node_delayed(alock);
        alock->set_box_node(newbox);
        next_edge = false;
      }
    }
    if (u->is_FastLock() && u->as_FastLock()->obj_node()->eqv_uncast(obj)) {
      FastLockNode* flock = u->as_FastLock();
      assert(flock->box_node() == oldbox, "sanity");
      _igvn.rehash_node_delayed(flock);
      flock->set_box_node(newbox);
      next_edge = false;
    }

    // Replace old box in monitor debug info.
    if (u->is_SafePoint() && u->as_SafePoint()->jvms()) {
      SafePointNode* sfn = u->as_SafePoint();
      JVMState* youngest_jvms = sfn->jvms();
      int max_depth = youngest_jvms->depth();
      for (int depth = 1; depth <= max_depth; depth++) {
        JVMState* jvms = youngest_jvms->of_depth(depth);
        int num_mon  = jvms->nof_monitors();
        // Loop over monitors
        for (int idx = 0; idx < num_mon; idx++) {
          Node* obj_node = sfn->monitor_obj(jvms, idx);
          Node* box_node = sfn->monitor_box(jvms, idx);
          if (box_node == oldbox && obj_node->eqv_uncast(obj)) {
            int j = jvms->monitor_box_offset(idx);
            _igvn.replace_input_of(u, j, newbox);
            next_edge = false;
          }
        }
      }
    }
    if (next_edge) i++;
  }
}

//-----------------------mark_eliminated_locking_nodes-----------------------
void PhaseMacroExpand::mark_eliminated_locking_nodes(AbstractLockNode *alock) {
  if (EliminateNestedLocks) {
    if (alock->is_nested()) {
       assert(alock->box_node()->as_BoxLock()->is_eliminated(), "sanity");
       return;
    } else if (!alock->is_non_esc_obj()) { // Not eliminated or coarsened
      // Only Lock node has JVMState needed here.
      // Not that preceding claim is documented anywhere else.
      if (alock->jvms() != NULL) {
        if (alock->as_Lock()->is_nested_lock_region()) {
          // Mark eliminated related nested locks and unlocks.
          Node* obj = alock->obj_node();
          BoxLockNode* box_node = alock->box_node()->as_BoxLock();
          assert(!box_node->is_eliminated(), "should not be marked yet");
          // Note: BoxLock node is marked eliminated only here
          // and it is used to indicate that all associated lock
          // and unlock nodes are marked for elimination.
          box_node->set_eliminated(); // Box's hash is always NO_HASH here
          for (uint i = 0; i < box_node->outcnt(); i++) {
            Node* u = box_node->raw_out(i);
            if (u->is_AbstractLock()) {
              alock = u->as_AbstractLock();
              if (alock->box_node() == box_node) {
                // Verify that this Box is referenced only by related locks.
                assert(alock->obj_node()->eqv_uncast(obj), "");
                // Mark all related locks and unlocks.
#ifdef ASSERT
                alock->log_lock_optimization(C, "eliminate_lock_set_nested");
#endif
                alock->set_nested();
              }
            }
          }
        } else {
#ifdef ASSERT
          alock->log_lock_optimization(C, "eliminate_lock_NOT_nested_lock_region");
          if (C->log() != NULL)
            alock->as_Lock()->is_nested_lock_region(C); // rerun for debugging output
#endif
        }
      }
      return;
    }
    // Process locks for non escaping object
    assert(alock->is_non_esc_obj(), "");
  } // EliminateNestedLocks

  if (alock->is_non_esc_obj()) { // Lock is used for non escaping object
    // Look for all locks of this object and mark them and
    // corresponding BoxLock nodes as eliminated.
    Node* obj = alock->obj_node();
    for (uint j = 0; j < obj->outcnt(); j++) {
      Node* o = obj->raw_out(j);
      if (o->is_AbstractLock() &&
          o->as_AbstractLock()->obj_node()->eqv_uncast(obj)) {
        alock = o->as_AbstractLock();
        Node* box = alock->box_node();
        // Replace old box node with new eliminated box for all users
        // of the same object and mark related locks as eliminated.
        mark_eliminated_box(box, obj);
      }
    }
  }
}

// we have determined that this lock/unlock can be eliminated, we simply
// eliminate the node without expanding it.
//
// Note:  The membar's associated with the lock/unlock are currently not
//        eliminated.  This should be investigated as a future enhancement.
//
bool PhaseMacroExpand::eliminate_locking_node(AbstractLockNode *alock) {

  if (!alock->is_eliminated()) {
    return false;
  }
#ifdef ASSERT
  const Type* obj_type = _igvn.type(alock->obj_node());
  assert(!obj_type->isa_valuetype() && !obj_type->is_valuetypeptr(), "Eliminating lock on value type");
  if (!alock->is_coarsened()) {
    // Check that new "eliminated" BoxLock node is created.
    BoxLockNode* oldbox = alock->box_node()->as_BoxLock();
    assert(oldbox->is_eliminated(), "should be done already");
  }
#endif

  alock->log_lock_optimization(C, "eliminate_lock");

#ifndef PRODUCT
  if (PrintEliminateLocks) {
    if (alock->is_Lock()) {
      tty->print_cr("++++ Eliminated: %d Lock", alock->_idx);
    } else {
      tty->print_cr("++++ Eliminated: %d Unlock", alock->_idx);
    }
  }
#endif

  Node* mem  = alock->in(TypeFunc::Memory);
  Node* ctrl = alock->in(TypeFunc::Control);
  guarantee(ctrl != NULL, "missing control projection, cannot replace_node() with NULL");

  extract_call_projections(alock);
  // There are 2 projections from the lock.  The lock node will
  // be deleted when its last use is subsumed below.
  assert(alock->outcnt() == 2 &&
         _fallthroughproj != NULL &&
         _memproj_fallthrough != NULL,
         "Unexpected projections from Lock/Unlock");

  Node* fallthroughproj = _fallthroughproj;
  Node* memproj_fallthrough = _memproj_fallthrough;

  // The memory projection from a lock/unlock is RawMem
  // The input to a Lock is merged memory, so extract its RawMem input
  // (unless the MergeMem has been optimized away.)
  if (alock->is_Lock()) {
    // Seach for MemBarAcquireLock node and delete it also.
    MemBarNode* membar = fallthroughproj->unique_ctrl_out()->as_MemBar();
    assert(membar != NULL && membar->Opcode() == Op_MemBarAcquireLock, "");
    Node* ctrlproj = membar->proj_out(TypeFunc::Control);
    Node* memproj = membar->proj_out(TypeFunc::Memory);
    _igvn.replace_node(ctrlproj, fallthroughproj);
    _igvn.replace_node(memproj, memproj_fallthrough);

    // Delete FastLock node also if this Lock node is unique user
    // (a loop peeling may clone a Lock node).
    Node* flock = alock->as_Lock()->fastlock_node();
    if (flock->outcnt() == 1) {
      assert(flock->unique_out() == alock, "sanity");
      _igvn.replace_node(flock, top());
    }
  }

  // Seach for MemBarReleaseLock node and delete it also.
  if (alock->is_Unlock() && ctrl->is_Proj() && ctrl->in(0)->is_MemBar()) {
    MemBarNode* membar = ctrl->in(0)->as_MemBar();
    assert(membar->Opcode() == Op_MemBarReleaseLock &&
           mem->is_Proj() && membar == mem->in(0), "");
    _igvn.replace_node(fallthroughproj, ctrl);
    _igvn.replace_node(memproj_fallthrough, mem);
    fallthroughproj = ctrl;
    memproj_fallthrough = mem;
    ctrl = membar->in(TypeFunc::Control);
    mem  = membar->in(TypeFunc::Memory);
  }

  _igvn.replace_node(fallthroughproj, ctrl);
  _igvn.replace_node(memproj_fallthrough, mem);
  return true;
}


//------------------------------expand_lock_node----------------------
void PhaseMacroExpand::expand_lock_node(LockNode *lock) {

  Node* ctrl = lock->in(TypeFunc::Control);
  Node* mem = lock->in(TypeFunc::Memory);
  Node* obj = lock->obj_node();
  Node* box = lock->box_node();
  Node* flock = lock->fastlock_node();

  assert(!box->as_BoxLock()->is_eliminated(), "sanity");

  // Make the merge point
  Node *region;
  Node *mem_phi;
  Node *slow_path;

  if (UseOptoBiasInlining) {
    /*
     *  See the full description in MacroAssembler::biased_locking_enter().
     *
     *  if( (mark_word & biased_lock_mask) == biased_lock_pattern ) {
     *    // The object is biased.
     *    proto_node = klass->prototype_header;
     *    o_node = thread | proto_node;
     *    x_node = o_node ^ mark_word;
     *    if( (x_node & ~age_mask) == 0 ) { // Biased to the current thread ?
     *      // Done.
     *    } else {
     *      if( (x_node & biased_lock_mask) != 0 ) {
     *        // The klass's prototype header is no longer biased.
     *        cas(&mark_word, mark_word, proto_node)
     *        goto cas_lock;
     *      } else {
     *        // The klass's prototype header is still biased.
     *        if( (x_node & epoch_mask) != 0 ) { // Expired epoch?
     *          old = mark_word;
     *          new = o_node;
     *        } else {
     *          // Different thread or anonymous biased.
     *          old = mark_word & (epoch_mask | age_mask | biased_lock_mask);
     *          new = thread | old;
     *        }
     *        // Try to rebias.
     *        if( cas(&mark_word, old, new) == 0 ) {
     *          // Done.
     *        } else {
     *          goto slow_path; // Failed.
     *        }
     *      }
     *    }
     *  } else {
     *    // The object is not biased.
     *    cas_lock:
     *    if( FastLock(obj) == 0 ) {
     *      // Done.
     *    } else {
     *      slow_path:
     *      OptoRuntime::complete_monitor_locking_Java(obj);
     *    }
     *  }
     */

    region  = new RegionNode(5);
    // create a Phi for the memory state
    mem_phi = new PhiNode( region, Type::MEMORY, TypeRawPtr::BOTTOM);

    Node* fast_lock_region  = new RegionNode(3);
    Node* fast_lock_mem_phi = new PhiNode( fast_lock_region, Type::MEMORY, TypeRawPtr::BOTTOM);

    // First, check mark word for the biased lock pattern.
    Node* mark_node = make_load(ctrl, mem, obj, oopDesc::mark_offset_in_bytes(), TypeX_X, TypeX_X->basic_type());

    // Get fast path - mark word has the biased lock pattern.
    ctrl = opt_bits_test(ctrl, fast_lock_region, 1, mark_node,
                         markWord::biased_lock_mask_in_place,
                         markWord::biased_lock_pattern, true);
    // fast_lock_region->in(1) is set to slow path.
    fast_lock_mem_phi->init_req(1, mem);

    // Now check that the lock is biased to the current thread and has
    // the same epoch and bias as Klass::_prototype_header.

    // Special-case a fresh allocation to avoid building nodes:
    Node* klass_node = AllocateNode::Ideal_klass(obj, &_igvn);
    if (klass_node == NULL) {
      Node* k_adr = basic_plus_adr(obj, oopDesc::klass_offset_in_bytes());
      klass_node = transform_later(LoadKlassNode::make(_igvn, NULL, mem, k_adr, _igvn.type(k_adr)->is_ptr()));
#ifdef _LP64
      if (UseCompressedClassPointers && klass_node->is_DecodeNKlass()) {
        assert(klass_node->in(1)->Opcode() == Op_LoadNKlass, "sanity");
        klass_node->in(1)->init_req(0, ctrl);
      } else
#endif
      klass_node->init_req(0, ctrl);
    }
    Node *proto_node = make_load(ctrl, mem, klass_node, in_bytes(Klass::prototype_header_offset()), TypeX_X, TypeX_X->basic_type());

    Node* thread = transform_later(new ThreadLocalNode());
    Node* cast_thread = transform_later(new CastP2XNode(ctrl, thread));
    Node* o_node = transform_later(new OrXNode(cast_thread, proto_node));
    Node* x_node = transform_later(new XorXNode(o_node, mark_node));

    // Get slow path - mark word does NOT match the value.
    STATIC_ASSERT(markWord::age_mask_in_place <= INT_MAX);
    Node* not_biased_ctrl =  opt_bits_test(ctrl, region, 3, x_node,
                                      (~(int)markWord::age_mask_in_place), 0);
    // region->in(3) is set to fast path - the object is biased to the current thread.
    mem_phi->init_req(3, mem);


    // Mark word does NOT match the value (thread | Klass::_prototype_header).


    // First, check biased pattern.
    // Get fast path - _prototype_header has the same biased lock pattern.
    ctrl =  opt_bits_test(not_biased_ctrl, fast_lock_region, 2, x_node,
                          markWord::biased_lock_mask_in_place, 0, true);

    not_biased_ctrl = fast_lock_region->in(2); // Slow path
    // fast_lock_region->in(2) - the prototype header is no longer biased
    // and we have to revoke the bias on this object.
    // We are going to try to reset the mark of this object to the prototype
    // value and fall through to the CAS-based locking scheme.
    Node* adr = basic_plus_adr(obj, oopDesc::mark_offset_in_bytes());
    Node* cas = new StoreXConditionalNode(not_biased_ctrl, mem, adr,
                                          proto_node, mark_node);
    transform_later(cas);
    Node* proj = transform_later(new SCMemProjNode(cas));
    fast_lock_mem_phi->init_req(2, proj);


    // Second, check epoch bits.
    Node* rebiased_region  = new RegionNode(3);
    Node* old_phi = new PhiNode( rebiased_region, TypeX_X);
    Node* new_phi = new PhiNode( rebiased_region, TypeX_X);

    // Get slow path - mark word does NOT match epoch bits.
    Node* epoch_ctrl =  opt_bits_test(ctrl, rebiased_region, 1, x_node,
                                      markWord::epoch_mask_in_place, 0);
    // The epoch of the current bias is not valid, attempt to rebias the object
    // toward the current thread.
    rebiased_region->init_req(2, epoch_ctrl);
    old_phi->init_req(2, mark_node);
    new_phi->init_req(2, o_node);

    // rebiased_region->in(1) is set to fast path.
    // The epoch of the current bias is still valid but we know
    // nothing about the owner; it might be set or it might be clear.
    Node* cmask   = MakeConX(markWord::biased_lock_mask_in_place |
                             markWord::age_mask_in_place |
                             markWord::epoch_mask_in_place);
    Node* old = transform_later(new AndXNode(mark_node, cmask));
    cast_thread = transform_later(new CastP2XNode(ctrl, thread));
    Node* new_mark = transform_later(new OrXNode(cast_thread, old));
    old_phi->init_req(1, old);
    new_phi->init_req(1, new_mark);

    transform_later(rebiased_region);
    transform_later(old_phi);
    transform_later(new_phi);

    // Try to acquire the bias of the object using an atomic operation.
    // If this fails we will go in to the runtime to revoke the object's bias.
    cas = new StoreXConditionalNode(rebiased_region, mem, adr, new_phi, old_phi);
    transform_later(cas);
    proj = transform_later(new SCMemProjNode(cas));

    // Get slow path - Failed to CAS.
    not_biased_ctrl = opt_bits_test(rebiased_region, region, 4, cas, 0, 0);
    mem_phi->init_req(4, proj);
    // region->in(4) is set to fast path - the object is rebiased to the current thread.

    // Failed to CAS.
    slow_path  = new RegionNode(3);
    Node *slow_mem = new PhiNode( slow_path, Type::MEMORY, TypeRawPtr::BOTTOM);

    slow_path->init_req(1, not_biased_ctrl); // Capture slow-control
    slow_mem->init_req(1, proj);

    // Call CAS-based locking scheme (FastLock node).

    transform_later(fast_lock_region);
    transform_later(fast_lock_mem_phi);

    // Get slow path - FastLock failed to lock the object.
    ctrl = opt_bits_test(fast_lock_region, region, 2, flock, 0, 0);
    mem_phi->init_req(2, fast_lock_mem_phi);
    // region->in(2) is set to fast path - the object is locked to the current thread.

    slow_path->init_req(2, ctrl); // Capture slow-control
    slow_mem->init_req(2, fast_lock_mem_phi);

    transform_later(slow_path);
    transform_later(slow_mem);
    // Reset lock's memory edge.
    lock->set_req(TypeFunc::Memory, slow_mem);

  } else {
    region  = new RegionNode(3);
    // create a Phi for the memory state
    mem_phi = new PhiNode( region, Type::MEMORY, TypeRawPtr::BOTTOM);

    // Optimize test; set region slot 2
    slow_path = opt_bits_test(ctrl, region, 2, flock, 0, 0);
    mem_phi->init_req(2, mem);
  }

  const TypeOopPtr* objptr = _igvn.type(obj)->make_oopptr();
  if (objptr->can_be_value_type()) {
    // Deoptimize and re-execute if a value
    assert(EnableValhalla, "should only be used if value types are enabled");
    Node* mark = make_load(slow_path, mem, obj, oopDesc::mark_offset_in_bytes(), TypeX_X, TypeX_X->basic_type());
    Node* value_mask = _igvn.MakeConX(markWord::always_locked_pattern);
    Node* is_value = _igvn.transform(new AndXNode(mark, value_mask));
    Node* cmp = _igvn.transform(new CmpXNode(is_value, value_mask));
    Node* bol = _igvn.transform(new BoolNode(cmp, BoolTest::eq));
    Node* unc_ctrl = generate_slow_guard(&slow_path, bol, NULL);

    int trap_request = Deoptimization::make_trap_request(Deoptimization::Reason_class_check, Deoptimization::Action_none);
    address call_addr = SharedRuntime::uncommon_trap_blob()->entry_point();
    const TypePtr* no_memory_effects = NULL;
    JVMState* jvms = lock->jvms();
    CallNode* unc = new CallStaticJavaNode(OptoRuntime::uncommon_trap_Type(), call_addr, "uncommon_trap",
                                           jvms->bci(), no_memory_effects);

    unc->init_req(TypeFunc::Control, unc_ctrl);
    unc->init_req(TypeFunc::I_O, lock->i_o());
    unc->init_req(TypeFunc::Memory, mem); // may gc ptrs
    unc->init_req(TypeFunc::FramePtr,  lock->in(TypeFunc::FramePtr));
    unc->init_req(TypeFunc::ReturnAdr, lock->in(TypeFunc::ReturnAdr));
    unc->init_req(TypeFunc::Parms+0, _igvn.intcon(trap_request));
    unc->set_cnt(PROB_UNLIKELY_MAG(4));
    unc->copy_call_debug_info(&_igvn, lock);

    assert(unc->peek_monitor_box() == box, "wrong monitor");
    assert(unc->peek_monitor_obj() == obj, "wrong monitor");

    // pop monitor and push obj back on stack: we trap before the monitorenter
    unc->pop_monitor();
    unc->grow_stack(unc->jvms(), 1);
    unc->set_stack(unc->jvms(), unc->jvms()->stk_size()-1, obj);

    _igvn.register_new_node_with_optimizer(unc);

    Node* ctrl = _igvn.transform(new ProjNode(unc, TypeFunc::Control));
    Node* halt = _igvn.transform(new HaltNode(ctrl, lock->in(TypeFunc::FramePtr), "monitor enter on value-type"));
    C->root()->add_req(halt);
  }

  // Make slow path call
  CallNode *call = make_slow_call((CallNode *) lock, OptoRuntime::complete_monitor_enter_Type(),
                                  OptoRuntime::complete_monitor_locking_Java(), NULL, slow_path,
                                  obj, box, NULL);

  extract_call_projections(call);

  // Slow path can only throw asynchronous exceptions, which are always
  // de-opted.  So the compiler thinks the slow-call can never throw an
  // exception.  If it DOES throw an exception we would need the debug
  // info removed first (since if it throws there is no monitor).
  assert ( _ioproj_fallthrough == NULL && _ioproj_catchall == NULL &&
           _memproj_catchall == NULL && _catchallcatchproj == NULL, "Unexpected projection from Lock");

  // Capture slow path
  // disconnect fall-through projection from call and create a new one
  // hook up users of fall-through projection to region
  Node *slow_ctrl = _fallthroughproj->clone();
  transform_later(slow_ctrl);
  _igvn.hash_delete(_fallthroughproj);
  _fallthroughproj->disconnect_inputs(NULL, C);
  region->init_req(1, slow_ctrl);
  // region inputs are now complete
  transform_later(region);
  _igvn.replace_node(_fallthroughproj, region);

  Node *memproj = transform_later(new ProjNode(call, TypeFunc::Memory));
  mem_phi->init_req(1, memproj );
  transform_later(mem_phi);
  _igvn.replace_node(_memproj_fallthrough, mem_phi);
}

//------------------------------expand_unlock_node----------------------
void PhaseMacroExpand::expand_unlock_node(UnlockNode *unlock) {

  Node* ctrl = unlock->in(TypeFunc::Control);
  Node* mem = unlock->in(TypeFunc::Memory);
  Node* obj = unlock->obj_node();
  Node* box = unlock->box_node();

  assert(!box->as_BoxLock()->is_eliminated(), "sanity");

  // No need for a null check on unlock

  // Make the merge point
  Node *region;
  Node *mem_phi;

  if (UseOptoBiasInlining) {
    // Check for biased locking unlock case, which is a no-op.
    // See the full description in MacroAssembler::biased_locking_exit().
    region  = new RegionNode(4);
    // create a Phi for the memory state
    mem_phi = new PhiNode( region, Type::MEMORY, TypeRawPtr::BOTTOM);
    mem_phi->init_req(3, mem);

    Node* mark_node = make_load(ctrl, mem, obj, oopDesc::mark_offset_in_bytes(), TypeX_X, TypeX_X->basic_type());
    ctrl = opt_bits_test(ctrl, region, 3, mark_node,
                         markWord::biased_lock_mask_in_place,
                         markWord::biased_lock_pattern);
  } else {
    region  = new RegionNode(3);
    // create a Phi for the memory state
    mem_phi = new PhiNode( region, Type::MEMORY, TypeRawPtr::BOTTOM);
  }

  FastUnlockNode *funlock = new FastUnlockNode( ctrl, obj, box );
  funlock = transform_later( funlock )->as_FastUnlock();
  // Optimize test; set region slot 2
  Node *slow_path = opt_bits_test(ctrl, region, 2, funlock, 0, 0);
  Node *thread = transform_later(new ThreadLocalNode());

  CallNode *call = make_slow_call((CallNode *) unlock, OptoRuntime::complete_monitor_exit_Type(),
                                  CAST_FROM_FN_PTR(address, SharedRuntime::complete_monitor_unlocking_C),
                                  "complete_monitor_unlocking_C", slow_path, obj, box, thread);

  extract_call_projections(call);

  assert ( _ioproj_fallthrough == NULL && _ioproj_catchall == NULL &&
           _memproj_catchall == NULL && _catchallcatchproj == NULL, "Unexpected projection from Lock");

  // No exceptions for unlocking
  // Capture slow path
  // disconnect fall-through projection from call and create a new one
  // hook up users of fall-through projection to region
  Node *slow_ctrl = _fallthroughproj->clone();
  transform_later(slow_ctrl);
  _igvn.hash_delete(_fallthroughproj);
  _fallthroughproj->disconnect_inputs(NULL, C);
  region->init_req(1, slow_ctrl);
  // region inputs are now complete
  transform_later(region);
  _igvn.replace_node(_fallthroughproj, region);

  Node *memproj = transform_later(new ProjNode(call, TypeFunc::Memory) );
  mem_phi->init_req(1, memproj );
  mem_phi->init_req(2, mem);
  transform_later(mem_phi);
  _igvn.replace_node(_memproj_fallthrough, mem_phi);
}

// A value type might be returned from the call but we don't know its
// type. Either we get a buffered value (and nothing needs to be done)
// or one of the values being returned is the klass of the value type
// and we need to allocate a value type instance of that type and
// initialize it with other values being returned. In that case, we
// first try a fast path allocation and initialize the value with the
// value klass's pack handler or we fall back to a runtime call.
void PhaseMacroExpand::expand_mh_intrinsic_return(CallStaticJavaNode* call) {
  assert(call->method()->is_method_handle_intrinsic(), "must be a method handle intrinsic call");
  Node* ret = call->proj_out_or_null(TypeFunc::Parms);
  if (ret == NULL) {
    return;
  }
  const TypeFunc* tf = call->_tf;
  const TypeTuple* domain = OptoRuntime::store_value_type_fields_Type()->domain_cc();
  const TypeFunc* new_tf = TypeFunc::make(tf->domain_sig(), tf->domain_cc(), tf->range_sig(), domain);
  call->_tf = new_tf;
  // Make sure the change of type is applied before projections are processed by igvn
  _igvn.set_type(call, call->Value(&_igvn));
  _igvn.set_type(ret, ret->Value(&_igvn));

  // Before any new projection is added:
  CallProjections* projs = call->extract_projections(true, true);

  Node* ctl = new Node(1);
  Node* mem = new Node(1);
  Node* io = new Node(1);
  Node* ex_ctl = new Node(1);
  Node* ex_mem = new Node(1);
  Node* ex_io = new Node(1);
  Node* res = new Node(1);

  Node* cast = transform_later(new CastP2XNode(ctl, res));
  Node* mask = MakeConX(0x1);
  Node* masked = transform_later(new AndXNode(cast, mask));
  Node* cmp = transform_later(new CmpXNode(masked, mask));
  Node* bol = transform_later(new BoolNode(cmp, BoolTest::eq));
  IfNode* allocation_iff = new IfNode(ctl, bol, PROB_MAX, COUNT_UNKNOWN);
  transform_later(allocation_iff);
  Node* allocation_ctl = transform_later(new IfTrueNode(allocation_iff));
  Node* no_allocation_ctl = transform_later(new IfFalseNode(allocation_iff));

  Node* no_allocation_res = transform_later(new CheckCastPPNode(no_allocation_ctl, res, TypeInstPtr::BOTTOM));

  Node* mask2 = MakeConX(-2);
  Node* masked2 = transform_later(new AndXNode(cast, mask2));
  Node* rawklassptr = transform_later(new CastX2PNode(masked2));
  Node* klass_node = transform_later(new CheckCastPPNode(allocation_ctl, rawklassptr, TypeKlassPtr::OBJECT_OR_NULL));

  Node* slowpath_bol = NULL;
  Node* top_adr = NULL;
  Node* old_top = NULL;
  Node* new_top = NULL;
  if (UseTLAB) {
    Node* end_adr = NULL;
    set_eden_pointers(top_adr, end_adr);
    Node* end = make_load(ctl, mem, end_adr, 0, TypeRawPtr::BOTTOM, T_ADDRESS);
    old_top = new LoadPNode(ctl, mem, top_adr, TypeRawPtr::BOTTOM, TypeRawPtr::BOTTOM, MemNode::unordered);
    transform_later(old_top);
    Node* layout_val = make_load(NULL, mem, klass_node, in_bytes(Klass::layout_helper_offset()), TypeInt::INT, T_INT);
    Node* size_in_bytes = ConvI2X(layout_val);
    new_top = new AddPNode(top(), old_top, size_in_bytes);
    transform_later(new_top);
    Node* slowpath_cmp = new CmpPNode(new_top, end);
    transform_later(slowpath_cmp);
    slowpath_bol = new BoolNode(slowpath_cmp, BoolTest::ge);
    transform_later(slowpath_bol);
  } else {
    slowpath_bol = intcon(1);
    top_adr = top();
    old_top = top();
    new_top = top();
  }
  IfNode* slowpath_iff = new IfNode(allocation_ctl, slowpath_bol, PROB_UNLIKELY_MAG(4), COUNT_UNKNOWN);
  transform_later(slowpath_iff);

  Node* slowpath_true = new IfTrueNode(slowpath_iff);
  transform_later(slowpath_true);

  CallStaticJavaNode* slow_call = new CallStaticJavaNode(OptoRuntime::store_value_type_fields_Type(),
                                                         StubRoutines::store_value_type_fields_to_buf(),
                                                         "store_value_type_fields",
                                                         call->jvms()->bci(),
                                                         TypePtr::BOTTOM);
  slow_call->init_req(TypeFunc::Control, slowpath_true);
  slow_call->init_req(TypeFunc::Memory, mem);
  slow_call->init_req(TypeFunc::I_O, io);
  slow_call->init_req(TypeFunc::FramePtr, call->in(TypeFunc::FramePtr));
  slow_call->init_req(TypeFunc::ReturnAdr, call->in(TypeFunc::ReturnAdr));
  slow_call->init_req(TypeFunc::Parms, res);

  Node* slow_ctl = transform_later(new ProjNode(slow_call, TypeFunc::Control));
  Node* slow_mem = transform_later(new ProjNode(slow_call, TypeFunc::Memory));
  Node* slow_io = transform_later(new ProjNode(slow_call, TypeFunc::I_O));
  Node* slow_res = transform_later(new ProjNode(slow_call, TypeFunc::Parms));
  Node* slow_catc = transform_later(new CatchNode(slow_ctl, slow_io, 2));
  Node* slow_norm = transform_later(new CatchProjNode(slow_catc, CatchProjNode::fall_through_index, CatchProjNode::no_handler_bci));
  Node* slow_excp = transform_later(new CatchProjNode(slow_catc, CatchProjNode::catch_all_index,    CatchProjNode::no_handler_bci));

  Node* ex_r = new RegionNode(3);
  Node* ex_mem_phi = new PhiNode(ex_r, Type::MEMORY, TypePtr::BOTTOM);
  Node* ex_io_phi = new PhiNode(ex_r, Type::ABIO);
  ex_r->init_req(1, slow_excp);
  ex_mem_phi->init_req(1, slow_mem);
  ex_io_phi->init_req(1, slow_io);
  ex_r->init_req(2, ex_ctl);
  ex_mem_phi->init_req(2, ex_mem);
  ex_io_phi->init_req(2, ex_io);

  transform_later(ex_r);
  transform_later(ex_mem_phi);
  transform_later(ex_io_phi);

  Node* slowpath_false = new IfFalseNode(slowpath_iff);
  transform_later(slowpath_false);
  Node* rawmem = new StorePNode(slowpath_false, mem, top_adr, TypeRawPtr::BOTTOM, new_top, MemNode::unordered);
  transform_later(rawmem);
  Node* mark_node = makecon(TypeRawPtr::make((address)markWord::always_locked_prototype().value()));
  rawmem = make_store(slowpath_false, rawmem, old_top, oopDesc::mark_offset_in_bytes(), mark_node, T_ADDRESS);
  rawmem = make_store(slowpath_false, rawmem, old_top, oopDesc::klass_offset_in_bytes(), klass_node, T_METADATA);
  if (UseCompressedClassPointers) {
    rawmem = make_store(slowpath_false, rawmem, old_top, oopDesc::klass_gap_offset_in_bytes(), intcon(0), T_INT);
  }
  Node* fixed_block  = make_load(slowpath_false, rawmem, klass_node, in_bytes(InstanceKlass::adr_valueklass_fixed_block_offset()), TypeRawPtr::BOTTOM, T_ADDRESS);
  Node* pack_handler = make_load(slowpath_false, rawmem, fixed_block, in_bytes(ValueKlass::pack_handler_offset()), TypeRawPtr::BOTTOM, T_ADDRESS);

  CallLeafNoFPNode* handler_call = new CallLeafNoFPNode(OptoRuntime::pack_value_type_Type(),
                                                        NULL,
                                                        "pack handler",
                                                        TypeRawPtr::BOTTOM);
  handler_call->init_req(TypeFunc::Control, slowpath_false);
  handler_call->init_req(TypeFunc::Memory, rawmem);
  handler_call->init_req(TypeFunc::I_O, top());
  handler_call->init_req(TypeFunc::FramePtr, call->in(TypeFunc::FramePtr));
  handler_call->init_req(TypeFunc::ReturnAdr, top());
  handler_call->init_req(TypeFunc::Parms, pack_handler);
  handler_call->init_req(TypeFunc::Parms+1, old_top);

  // We don't know how many values are returned. This assumes the
  // worst case, that all available registers are used.
  for (uint i = TypeFunc::Parms+1; i < domain->cnt(); i++) {
    if (domain->field_at(i) == Type::HALF) {
      slow_call->init_req(i, top());
      handler_call->init_req(i+1, top());
      continue;
    }
    Node* proj = transform_later(new ProjNode(call, i));
    slow_call->init_req(i, proj);
    handler_call->init_req(i+1, proj);
  }

  // We can safepoint at that new call
  slow_call->copy_call_debug_info(&_igvn, call);
  transform_later(slow_call);
  transform_later(handler_call);

  Node* handler_ctl = transform_later(new ProjNode(handler_call, TypeFunc::Control));
  rawmem = transform_later(new ProjNode(handler_call, TypeFunc::Memory));
  Node* slowpath_false_res = transform_later(new ProjNode(handler_call, TypeFunc::Parms));

  MergeMemNode* slowpath_false_mem = MergeMemNode::make(mem);
  slowpath_false_mem->set_memory_at(Compile::AliasIdxRaw, rawmem);
  transform_later(slowpath_false_mem);

  Node* r = new RegionNode(4);
  Node* mem_phi = new PhiNode(r, Type::MEMORY, TypePtr::BOTTOM);
  Node* io_phi = new PhiNode(r, Type::ABIO);
  Node* res_phi = new PhiNode(r, TypeInstPtr::BOTTOM);

  r->init_req(1, no_allocation_ctl);
  mem_phi->init_req(1, mem);
  io_phi->init_req(1, io);
  res_phi->init_req(1, no_allocation_res);
  r->init_req(2, slow_norm);
  mem_phi->init_req(2, slow_mem);
  io_phi->init_req(2, slow_io);
  res_phi->init_req(2, slow_res);
  r->init_req(3, handler_ctl);
  mem_phi->init_req(3, slowpath_false_mem);
  io_phi->init_req(3, io);
  res_phi->init_req(3, slowpath_false_res);

  transform_later(r);
  transform_later(mem_phi);
  transform_later(io_phi);
  transform_later(res_phi);

  assert(projs->nb_resproj == 1, "unexpected number of results");
  _igvn.replace_in_uses(projs->fallthrough_catchproj, r);
  _igvn.replace_in_uses(projs->fallthrough_memproj, mem_phi);
  _igvn.replace_in_uses(projs->fallthrough_ioproj, io_phi);
  _igvn.replace_in_uses(projs->resproj[0], res_phi);
  _igvn.replace_in_uses(projs->catchall_catchproj, ex_r);
  _igvn.replace_in_uses(projs->catchall_memproj, ex_mem_phi);
  _igvn.replace_in_uses(projs->catchall_ioproj, ex_io_phi);

  _igvn.replace_node(ctl, projs->fallthrough_catchproj);
  _igvn.replace_node(mem, projs->fallthrough_memproj);
  _igvn.replace_node(io, projs->fallthrough_ioproj);
  _igvn.replace_node(res, projs->resproj[0]);
  _igvn.replace_node(ex_ctl, projs->catchall_catchproj);
  _igvn.replace_node(ex_mem, projs->catchall_memproj);
  _igvn.replace_node(ex_io, projs->catchall_ioproj);
 }

//---------------------------eliminate_macro_nodes----------------------
// Eliminate scalar replaced allocations and associated locks.
void PhaseMacroExpand::eliminate_macro_nodes() {
  if (C->macro_count() == 0)
    return;

  // First, attempt to eliminate locks
  int cnt = C->macro_count();
  for (int i=0; i < cnt; i++) {
    Node *n = C->macro_node(i);
    if (n->is_AbstractLock()) { // Lock and Unlock nodes
      // Before elimination mark all associated (same box and obj)
      // lock and unlock nodes.
      mark_eliminated_locking_nodes(n->as_AbstractLock());
    }
  }
  bool progress = true;
  while (progress) {
    progress = false;
    for (int i = C->macro_count(); i > 0; i--) {
      Node * n = C->macro_node(i-1);
      bool success = false;
      debug_only(int old_macro_count = C->macro_count(););
      if (n->is_AbstractLock()) {
        success = eliminate_locking_node(n->as_AbstractLock());
      }
      assert(success == (C->macro_count() < old_macro_count), "elimination reduces macro count");
      progress = progress || success;
    }
  }
  // Next, attempt to eliminate allocations
  _has_locks = false;
  progress = true;
  while (progress) {
    progress = false;
    for (int i = C->macro_count(); i > 0; i--) {
      Node * n = C->macro_node(i-1);
      bool success = false;
      debug_only(int old_macro_count = C->macro_count(););
      switch (n->class_id()) {
      case Node::Class_Allocate:
      case Node::Class_AllocateArray:
        success = eliminate_allocate_node(n->as_Allocate());
        break;
      case Node::Class_CallStaticJava: {
        CallStaticJavaNode* call = n->as_CallStaticJava();
        if (!call->method()->is_method_handle_intrinsic()) {
          success = eliminate_boxing_node(n->as_CallStaticJava());
        }
        break;
      }
      case Node::Class_Lock:
      case Node::Class_Unlock:
        assert(!n->as_AbstractLock()->is_eliminated(), "sanity");
        _has_locks = true;
        break;
      case Node::Class_ArrayCopy:
        break;
      case Node::Class_OuterStripMinedLoop:
        break;
      default:
        assert(n->Opcode() == Op_LoopLimit ||
               n->Opcode() == Op_Opaque1   ||
               n->Opcode() == Op_Opaque2   ||
               n->Opcode() == Op_Opaque3   ||
               BarrierSet::barrier_set()->barrier_set_c2()->is_gc_barrier_node(n),
               "unknown node type in macro list");
      }
      assert(success == (C->macro_count() < old_macro_count), "elimination reduces macro count");
      progress = progress || success;
    }
  }
}

//------------------------------expand_macro_nodes----------------------
//  Returns true if a failure occurred.
bool PhaseMacroExpand::expand_macro_nodes() {
  // Last attempt to eliminate macro nodes.
  eliminate_macro_nodes();

  // Make sure expansion will not cause node limit to be exceeded.
  // Worst case is a macro node gets expanded into about 200 nodes.
  // Allow 50% more for optimization.
  if (C->check_node_count(C->macro_count() * 300, "out of nodes before macro expansion" ) )
    return true;

  // Eliminate Opaque and LoopLimit nodes. Do it after all loop optimizations.
  bool progress = true;
  while (progress) {
    progress = false;
    for (int i = C->macro_count(); i > 0; i--) {
      Node* n = C->macro_node(i-1);
      bool success = false;
      debug_only(int old_macro_count = C->macro_count(););
      if (n->Opcode() == Op_LoopLimit) {
        // Remove it from macro list and put on IGVN worklist to optimize.
        C->remove_macro_node(n);
        _igvn._worklist.push(n);
        success = true;
      } else if (n->Opcode() == Op_CallStaticJava) {
        CallStaticJavaNode* call = n->as_CallStaticJava();
        if (!call->method()->is_method_handle_intrinsic()) {
          // Remove it from macro list and put on IGVN worklist to optimize.
          C->remove_macro_node(n);
          _igvn._worklist.push(n);
          success = true;
        }
      } else if (n->Opcode() == Op_Opaque1 || n->Opcode() == Op_Opaque2) {
        _igvn.replace_node(n, n->in(1));
        success = true;
#if INCLUDE_RTM_OPT
      } else if ((n->Opcode() == Op_Opaque3) && ((Opaque3Node*)n)->rtm_opt()) {
        assert(C->profile_rtm(), "should be used only in rtm deoptimization code");
        assert((n->outcnt() == 1) && n->unique_out()->is_Cmp(), "");
        Node* cmp = n->unique_out();
#ifdef ASSERT
        // Validate graph.
        assert((cmp->outcnt() == 1) && cmp->unique_out()->is_Bool(), "");
        BoolNode* bol = cmp->unique_out()->as_Bool();
        assert((bol->outcnt() == 1) && bol->unique_out()->is_If() &&
               (bol->_test._test == BoolTest::ne), "");
        IfNode* ifn = bol->unique_out()->as_If();
        assert((ifn->outcnt() == 2) &&
               ifn->proj_out(1)->is_uncommon_trap_proj(Deoptimization::Reason_rtm_state_change) != NULL, "");
#endif
        Node* repl = n->in(1);
        if (!_has_locks) {
          // Remove RTM state check if there are no locks in the code.
          // Replace input to compare the same value.
          repl = (cmp->in(1) == n) ? cmp->in(2) : cmp->in(1);
        }
        _igvn.replace_node(n, repl);
        success = true;
#endif
      } else if (n->Opcode() == Op_OuterStripMinedLoop) {
        n->as_OuterStripMinedLoop()->adjust_strip_mined_loop(&_igvn);
        C->remove_macro_node(n);
        success = true;
      }
      assert(!success || (C->macro_count() == (old_macro_count - 1)), "elimination must have deleted one node from macro list");
      progress = progress || success;
    }
  }

  // expand arraycopy "macro" nodes first
  // For ReduceBulkZeroing, we must first process all arraycopy nodes
  // before the allocate nodes are expanded.
  for (int i = C->macro_count(); i > 0; i--) {
    Node* n = C->macro_node(i-1);
    assert(n->is_macro(), "only macro nodes expected here");
    if (_igvn.type(n) == Type::TOP || (n->in(0) != NULL && n->in(0)->is_top())) {
      // node is unreachable, so don't try to expand it
      C->remove_macro_node(n);
      continue;
    }
    debug_only(int old_macro_count = C->macro_count(););
    switch (n->class_id()) {
    case Node::Class_Lock:
      expand_lock_node(n->as_Lock());
      assert(C->macro_count() == (old_macro_count - 1), "expansion must have deleted one node from macro list");
      break;
    case Node::Class_Unlock:
      expand_unlock_node(n->as_Unlock());
      assert(C->macro_count() == (old_macro_count - 1), "expansion must have deleted one node from macro list");
      break;
    case Node::Class_ArrayCopy:
      expand_arraycopy_node(n->as_ArrayCopy());
      assert(C->macro_count() == (old_macro_count - 1), "expansion must have deleted one node from macro list");
      break;
    }
    if (C->failing())  return true;
  }

  // All nodes except Allocate nodes are expanded now. There could be
  // new optimization opportunities (such as folding newly created
  // load from a just allocated object). Run IGVN.
  _igvn.set_delay_transform(false);
  _igvn.optimize();
  if (C->failing())  return true;

  _igvn.set_delay_transform(true);

  // expand "macro" nodes
  // nodes are removed from the macro list as they are processed
  while (C->macro_count() > 0) {
    int macro_count = C->macro_count();
    Node * n = C->macro_node(macro_count-1);
    assert(n->is_macro(), "only macro nodes expected here");
    if (_igvn.type(n) == Type::TOP || (n->in(0) != NULL && n->in(0)->is_top())) {
      // node is unreachable, so don't try to expand it
      C->remove_macro_node(n);
      continue;
    }
    switch (n->class_id()) {
    case Node::Class_Allocate:
      expand_allocate(n->as_Allocate());
      break;
    case Node::Class_AllocateArray:
      expand_allocate_array(n->as_AllocateArray());
      break;
    case Node::Class_CallStaticJava:
      expand_mh_intrinsic_return(n->as_CallStaticJava());
      C->remove_macro_node(n);
      break;
    default:
      assert(false, "unknown node type in macro list");
    }
    assert(C->macro_count() < macro_count, "must have deleted a node from macro list");
    if (C->failing())  return true;
  }

  _igvn.set_delay_transform(false);
  _igvn.optimize();
  if (C->failing())  return true;
  return false;
}<|MERGE_RESOLUTION|>--- conflicted
+++ resolved
@@ -80,8 +80,6 @@
   return nreplacements;
 }
 
-<<<<<<< HEAD
-=======
 void PhaseMacroExpand::migrate_outs(Node *old, Node *target) {
   assert(old != NULL, "sanity");
   for (DUIterator_Fast imax, i = old->fast_outs(imax); i < imax; i++) {
@@ -96,8 +94,8 @@
 
 void PhaseMacroExpand::copy_call_debug_info(CallNode *oldcall, CallNode * newcall) {
   // Copy debug information and adjust JVMState information
-  uint old_dbg_start = oldcall->tf()->domain()->cnt();
-  uint new_dbg_start = newcall->tf()->domain()->cnt();
+  uint old_dbg_start = oldcall->tf()->domain_cc()->cnt();
+  uint new_dbg_start = newcall->tf()->domain_cc()->cnt();
   int jvms_adj  = new_dbg_start - old_dbg_start;
   assert (new_dbg_start == newcall->req(), "argument count mismatch");
 
@@ -132,7 +130,6 @@
   }
 }
 
->>>>>>> aa4ef80f
 Node* PhaseMacroExpand::opt_bits_test(Node* ctrl, Node* region, int edge, Node* word, int mask, int bits, bool return_fast_path) {
   Node* cmp;
   if (mask != 0) {
@@ -1426,8 +1423,6 @@
     initial_slow_test = NULL;
   }
 
-<<<<<<< HEAD
-=======
   bool allocation_has_use = (alloc->result_cast() != NULL);
   if (!allocation_has_use) {
     InitializeNode* init = alloc->initialization();
@@ -1446,21 +1441,14 @@
   }
 
   enum { too_big_or_final_path = 1, need_gc_path = 2 };
->>>>>>> aa4ef80f
   Node *slow_region = NULL;
   Node *toobig_false = ctrl;
 
   // generate the initial test if necessary
   if (initial_slow_test != NULL ) {
-<<<<<<< HEAD
-    if (slow_region == NULL) {
-      slow_region = new RegionNode(1);
-    }
-=======
     assert (expand_fast_path, "Only need test if there is a fast path");
     slow_region = new RegionNode(3);
 
->>>>>>> aa4ef80f
     // Now make the initial failure test.  Usually a too-big test but
     // might be a TRUE for finalizers or a fancy class check for
     // newInstance0.
@@ -1469,13 +1457,14 @@
     // Plug the failing-too-big test into the slow-path region
     Node* toobig_true = new IfTrueNode(toobig_iff);
     transform_later(toobig_true);
-    slow_region    ->add_req(toobig_true);
+    slow_region    ->init_req( too_big_or_final_path, toobig_true );
     toobig_false = new IfFalseNode(toobig_iff);
     transform_later(toobig_false);
   } else {
     // No initial test, just fall into next case
     assert(allocation_has_use || !expand_fast_path, "Should already have been handled");
     toobig_false = ctrl;
+    debug_only(slow_region = NodeSentinel);
   }
 
   // If we are here there are several possibilities
@@ -1508,63 +1497,11 @@
     // Name successful fast-path variables
     Node* fast_oop_ctrl;
     Node* fast_oop_rawmem;
+
     if (allocation_has_use) {
       Node* needgc_ctrl = NULL;
       result_phi_rawoop = new PhiNode(result_region, TypeRawPtr::BOTTOM);
 
-<<<<<<< HEAD
-    intx prefetch_lines = length != NULL ? AllocatePrefetchLines : AllocateInstancePrefetchLines;
-
-    BarrierSetC2* bs = BarrierSet::barrier_set()->barrier_set_c2();
-    Node* fast_oop = bs->obj_allocate(this, ctrl, mem, toobig_false, size_in_bytes, i_o, needgc_ctrl,
-                                      fast_oop_ctrl, fast_oop_rawmem,
-                                      prefetch_lines);
-
-    if (slow_region != NULL) {
-      slow_region->add_req(needgc_ctrl);
-      // This completes all paths into the slow merge point
-      transform_later(slow_region);
-    } else {
-      // Just fall from the need-GC path straight into the VM call.
-      slow_region = needgc_ctrl;
-    }
-
-    InitializeNode* init = alloc->initialization();
-    fast_oop_rawmem = initialize_object(alloc,
-                                        fast_oop_ctrl, fast_oop_rawmem, fast_oop,
-                                        klass_node, length, size_in_bytes);
-
-    // If initialization is performed by an array copy, any required
-    // MemBarStoreStore was already added. If the object does not
-    // escape no need for a MemBarStoreStore. If the object does not
-    // escape in its initializer and memory barrier (MemBarStoreStore or
-    // stronger) is already added at exit of initializer, also no need
-    // for a MemBarStoreStore. Otherwise we need a MemBarStoreStore
-    // so that stores that initialize this object can't be reordered
-    // with a subsequent store that makes this object accessible by
-    // other threads.
-    // Other threads include java threads and JVM internal threads
-    // (for example concurrent GC threads). Current concurrent GC
-    // implementation: G1 will not scan newly created object,
-    // so it's safe to skip storestore barrier when allocation does
-    // not escape.
-    if (!alloc->does_not_escape_thread() &&
-        !alloc->is_allocation_MemBar_redundant() &&
-        (init == NULL || !init->is_complete_with_arraycopy())) {
-      if (init == NULL || init->req() < InitializeNode::RawStores) {
-        // No InitializeNode or no stores captured by zeroing
-        // elimination. Simply add the MemBarStoreStore after object
-        // initialization.
-        MemBarNode* mb = MemBarNode::make(C, Op_MemBarStoreStore, Compile::AliasIdxBot);
-        transform_later(mb);
-
-        mb->init_req(TypeFunc::Memory, fast_oop_rawmem);
-        mb->init_req(TypeFunc::Control, fast_oop_ctrl);
-        fast_oop_ctrl = new ProjNode(mb,TypeFunc::Control);
-        transform_later(fast_oop_ctrl);
-        fast_oop_rawmem = new ProjNode(mb,TypeFunc::Memory);
-        transform_later(fast_oop_rawmem);
-=======
       intx prefetch_lines = length != NULL ? AllocatePrefetchLines : AllocateInstancePrefetchLines;
       BarrierSetC2* bs = BarrierSet::barrier_set()->barrier_set_c2();
       Node* fast_oop = bs->obj_allocate(this, ctrl, mem, toobig_false, size_in_bytes, i_o, needgc_ctrl,
@@ -1575,7 +1512,6 @@
         // This completes all paths into the slow merge point
         slow_region->init_req(need_gc_path, needgc_ctrl);
         transform_later(slow_region);
->>>>>>> aa4ef80f
       } else {
         // No initial slow path needed!
         // Just fall from the need-GC path straight into the VM call.
@@ -1627,13 +1563,8 @@
 
   // Copy debug information and adjust JVMState information, then replace
   // allocate node with the call
-<<<<<<< HEAD
-  call->copy_call_debug_info(&_igvn, alloc);
-  if (!always_slow) {
-=======
   copy_call_debug_info((CallNode *) alloc,  call);
   if (expand_fast_path) {
->>>>>>> aa4ef80f
     call->set_cnt(PROB_UNLIKELY_MAG(4));  // Same effect as RC_UNCOMMON.
   } else {
     // Hook i_o projection to avoid its elimination during allocation
@@ -1659,13 +1590,8 @@
   // the control and i_o paths. Replace the control memory projection with
   // result_phi_rawmem (unless we are only generating a slow call when
   // both memory projections are combined)
-<<<<<<< HEAD
-  if (!always_slow && _memproj_fallthrough != NULL) {
-    _igvn.replace_in_uses(_memproj_fallthrough, result_phi_rawmem);
-=======
   if (expand_fast_path && _memproj_fallthrough != NULL) {
     migrate_outs(_memproj_fallthrough, result_phi_rawmem);
->>>>>>> aa4ef80f
   }
   // Now change uses of _memproj_catchall to use _memproj_fallthrough and delete
   // _memproj_catchall so we end up with a call that has only 1 memory projection.
@@ -1674,11 +1600,7 @@
       _memproj_fallthrough = new ProjNode(call, TypeFunc::Memory);
       transform_later(_memproj_fallthrough);
     }
-<<<<<<< HEAD
-    _igvn.replace_in_uses(_memproj_catchall, _memproj_fallthrough);
-=======
     migrate_outs(_memproj_catchall, _memproj_fallthrough);
->>>>>>> aa4ef80f
     _igvn.remove_dead_node(_memproj_catchall);
   }
 
@@ -1688,11 +1610,7 @@
   // (it is different from memory projections where both projections are
   // combined in such case).
   if (_ioproj_fallthrough != NULL) {
-<<<<<<< HEAD
-    _igvn.replace_in_uses(_ioproj_fallthrough, result_phi_i_o);
-=======
     migrate_outs(_ioproj_fallthrough, result_phi_i_o);
->>>>>>> aa4ef80f
   }
   // Now change uses of _ioproj_catchall to use _ioproj_fallthrough and delete
   // _ioproj_catchall so we end up with a call that has only 1 i_o projection.
@@ -1701,11 +1619,7 @@
       _ioproj_fallthrough = new ProjNode(call, TypeFunc::I_O);
       transform_later(_ioproj_fallthrough);
     }
-<<<<<<< HEAD
-    _igvn.replace_in_uses(_ioproj_catchall, _ioproj_fallthrough);
-=======
     migrate_outs(_ioproj_catchall, _ioproj_fallthrough);
->>>>>>> aa4ef80f
     _igvn.remove_dead_node(_ioproj_catchall);
   }
 
