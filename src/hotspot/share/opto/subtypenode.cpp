--- conflicted
+++ resolved
@@ -37,70 +37,32 @@
   const TypeKlassPtr* subk = sub_t->isa_klassptr() ? sub_t->is_klassptr() : sub_t->is_oopptr()->as_klass_type();
 
   // Oop can't be a subtype of abstract type that has no subclass.
-<<<<<<< HEAD
-  if (sub_t->isa_oopptr() && superk->is_instance_klass() &&
-      !superk->is_interface() && superk->is_abstract() &&
-      !superk->as_instance_klass()->has_subklass()) {
-    Compile::current()->dependencies()->assert_leaf_type(superk);
-    return TypeInt::CC_GT;
-  }
-
-  // Similar to logic in CmpPNode::sub()
-
-  // Interfaces can't be trusted unless the subclass is an exact
-  // interface (it can then only be a constant) or the subclass is an
-  // exact array of interfaces (a newly allocated array of interfaces
-  // for instance)
-  if (superk && subk &&
-      superk->is_loaded() && !superk->is_interface() &&
-      subk->is_loaded() && (!subk->is_interface() || xsubk) &&
-      (!superk->is_obj_array_klass() ||
-       !superk->as_obj_array_klass()->base_element_klass()->is_interface()) &&
-      (!subk->is_obj_array_klass() ||
-       !subk->as_obj_array_klass()->base_element_klass()->is_interface() ||
-       xsubk)) {
-    bool unrelated_classes = false;
-    if (superk->equals(subk)) {
-      // skip
-    } else if (superk->is_subtype_of(subk)) {
-      // If the subclass is exact then the superclass is a subtype of
-      // the subclass. Given they're no equals, that subtype check can
-      // only fail.
-      unrelated_classes = xsubk;
-    } else if (subk->is_subtype_of(superk)) {
-      // skip
-    } else {
-      // Neither class subtypes the other: they are unrelated and this
-      // type check is known to fail.
-      unrelated_classes = true;
-    }
-    if (!unrelated_classes) {
-      // Handle inline type arrays
-      if (sub_t->isa_aryptr() && sub_t->is_aryptr()->is_not_flat() && superk->is_flat_array_klass()) {
-        // Subtype is not a flat array but supertype is. Must be unrelated.
-        unrelated_classes = true;
-      } else if (sub_t->isa_aryptr() && sub_t->is_aryptr()->is_not_null_free() &&
-                 superk->is_array_klass() && superk->as_array_klass()->is_elem_null_free()) {
-        // Subtype is not a null-free array but supertype is. Must be unrelated.
-        unrelated_classes = true;
-      } else if (sub_t->is_ptr()->flatten_array() && (!superk->can_be_inline_klass() || (superk->is_inlinetype() && !superk->flatten_array()))) {
-        // Subtype is flattened in arrays but supertype is not. Must be unrelated.
-        unrelated_classes = true;
-      }
-    }
-    if (unrelated_classes) {
-      TypePtr::PTR jp = sub_t->is_ptr()->join_ptr(super_t->is_ptr()->_ptr);
-      if (jp != TypePtr::Null && jp != TypePtr::BotPTR) {
-        return TypeInt::CC_GT;
-      }
-=======
   if (sub_t->isa_oopptr() && superk->isa_instklassptr() && superk->klass_is_exact()) {
     ciKlass* superklass = superk->exact_klass();
     if (!superklass->is_interface() && superklass->is_abstract() &&
         !superklass->as_instance_klass()->has_subklass()) {
       Compile::current()->dependencies()->assert_leaf_type(superklass);
       return TypeInt::CC_GT;
->>>>>>> c1040897
+    }
+  }
+
+  // Similar to logic in CmpPNode::sub()
+  bool unrelated_classes = false;
+  // Handle inline type arrays
+  if (subk->flatten_array() && superk->not_flatten_array()) {
+    // The subtype is flattened in arrays and the supertype is not flattened in arrays. Must be unrelated.
+    unrelated_classes = true;
+  } else if (subk->is_not_flat() && superk->is_flat()) {
+    // The subtype is a non-flattened array and the supertype is a flattened array. Must be unrelated.
+    unrelated_classes = true;
+  } else if (subk->is_not_null_free() && superk->is_null_free()) {
+    // The subtype is a nullable array and the supertype is null-free array. Must be unrelated.
+    unrelated_classes = true;
+  }
+  if (unrelated_classes) {
+    TypePtr::PTR jp = sub_t->is_ptr()->join_ptr(super_t->is_ptr()->_ptr);
+    if (jp != TypePtr::Null && jp != TypePtr::BotPTR) {
+      return TypeInt::CC_GT;
     }
   }
 
