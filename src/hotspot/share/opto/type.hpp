/*
 * Copyright (c) 1997, 2023, Oracle and/or its affiliates. All rights reserved.
 * DO NOT ALTER OR REMOVE COPYRIGHT NOTICES OR THIS FILE HEADER.
 *
 * This code is free software; you can redistribute it and/or modify it
 * under the terms of the GNU General Public License version 2 only, as
 * published by the Free Software Foundation.
 *
 * This code is distributed in the hope that it will be useful, but WITHOUT
 * ANY WARRANTY; without even the implied warranty of MERCHANTABILITY or
 * FITNESS FOR A PARTICULAR PURPOSE.  See the GNU General Public License
 * version 2 for more details (a copy is included in the LICENSE file that
 * accompanied this code).
 *
 * You should have received a copy of the GNU General Public License version
 * 2 along with this work; if not, write to the Free Software Foundation,
 * Inc., 51 Franklin St, Fifth Floor, Boston, MA 02110-1301 USA.
 *
 * Please contact Oracle, 500 Oracle Parkway, Redwood Shores, CA 94065 USA
 * or visit www.oracle.com if you need additional information or have any
 * questions.
 *
 */

#ifndef SHARE_OPTO_TYPE_HPP
#define SHARE_OPTO_TYPE_HPP

#include "ci/ciInlineKlass.hpp"
#include "opto/adlcVMDeps.hpp"
#include "runtime/handles.hpp"
#include "runtime/sharedRuntime.hpp"

// Portions of code courtesy of Clifford Click

// Optimization - Graph Style


// This class defines a Type lattice.  The lattice is used in the constant
// propagation algorithms, and for some type-checking of the iloc code.
// Basic types include RSD's (lower bound, upper bound, stride for integers),
// float & double precision constants, sets of data-labels and code-labels.
// The complete lattice is described below.  Subtypes have no relationship to
// up or down in the lattice; that is entirely determined by the behavior of
// the MEET/JOIN functions.

class Dict;
class Type;
class   TypeD;
class   TypeF;
class   TypeInteger;
class     TypeInt;
class     TypeLong;
class   TypeNarrowPtr;
class     TypeNarrowOop;
class     TypeNarrowKlass;
class   TypeAry;
class   TypeTuple;
class   TypeVect;
class     TypeVectA;
class     TypeVectS;
class     TypeVectD;
class     TypeVectX;
class     TypeVectY;
class     TypeVectZ;
class     TypeVectMask;
class   TypePtr;
class     TypeRawPtr;
class     TypeOopPtr;
class       TypeInstPtr;
class       TypeAryPtr;
class     TypeKlassPtr;
class       TypeInstKlassPtr;
class       TypeAryKlassPtr;
class     TypeMetadataPtr;
class VerifyMeet;

//------------------------------Type-------------------------------------------
// Basic Type object, represents a set of primitive Values.
// Types are hash-cons'd into a private class dictionary, so only one of each
// different kind of Type exists.  Types are never modified after creation, so
// all their interesting fields are constant.
class Type {
  friend class VMStructs;

public:
  enum TYPES {
    Bad=0,                      // Type check
    Control,                    // Control of code (not in lattice)
    Top,                        // Top of the lattice
    Int,                        // Integer range (lo-hi)
    Long,                       // Long integer range (lo-hi)
    Half,                       // Placeholder half of doubleword
    NarrowOop,                  // Compressed oop pointer
    NarrowKlass,                // Compressed klass pointer

    Tuple,                      // Method signature or object layout
    Array,                      // Array types

    Interfaces,                 // Set of implemented interfaces for oop types

    VectorMask,                 // Vector predicate/mask type
    VectorA,                    // (Scalable) Vector types for vector length agnostic
    VectorS,                    //  32bit Vector types
    VectorD,                    //  64bit Vector types
    VectorX,                    // 128bit Vector types
    VectorY,                    // 256bit Vector types
    VectorZ,                    // 512bit Vector types

    AnyPtr,                     // Any old raw, klass, inst, or array pointer
    RawPtr,                     // Raw (non-oop) pointers
    OopPtr,                     // Any and all Java heap entities
    InstPtr,                    // Instance pointers (non-array objects)
    AryPtr,                     // Array pointers
    // (Ptr order matters:  See is_ptr, isa_ptr, is_oopptr, isa_oopptr.)

    MetadataPtr,                // Generic metadata
    KlassPtr,                   // Klass pointers
    InstKlassPtr,
    AryKlassPtr,

    Function,                   // Function signature
    Abio,                       // Abstract I/O
    Return_Address,             // Subroutine return address
    Memory,                     // Abstract store
    FloatTop,                   // No float value
    FloatCon,                   // Floating point constant
    FloatBot,                   // Any float value
    DoubleTop,                  // No double value
    DoubleCon,                  // Double precision constant
    DoubleBot,                  // Any double value
    Bottom,                     // Bottom of lattice
    lastype                     // Bogus ending type (not in lattice)
  };

  // Signal values for offsets from a base pointer
  enum OFFSET_SIGNALS {
    OffsetTop = -2000000000,    // undefined offset
    OffsetBot = -2000000001     // any possible offset
  };

  class Offset {
  private:
    int _offset;

  public:
    explicit Offset(int offset) : _offset(offset) {}

    const Offset meet(const Offset other) const;
    const Offset dual() const;
    const Offset add(intptr_t offset) const;
    bool operator==(const Offset& other) const {
      return _offset == other._offset;
    }
    bool operator!=(const Offset& other) const {
      return _offset != other._offset;
    }
    int get() const { return _offset; }

    void dump2(outputStream *st) const;

    static const Offset top;
    static const Offset bottom;
  };

  // Min and max WIDEN values.
  enum WIDEN {
    WidenMin = 0,
    WidenMax = 3
  };

private:
  typedef struct {
    TYPES                dual_type;
    BasicType            basic_type;
    const char*          msg;
    bool                 isa_oop;
    uint                 ideal_reg;
    relocInfo::relocType reloc;
  } TypeInfo;

  // Dictionary of types shared among compilations.
  static Dict* _shared_type_dict;
  static const TypeInfo _type_info[];

  static int uhash( const Type *const t );
  // Structural equality check.  Assumes that cmp() has already compared
  // the _base types and thus knows it can cast 't' appropriately.
  virtual bool eq( const Type *t ) const;

  // Top-level hash-table of types
  static Dict *type_dict() {
    return Compile::current()->type_dict();
  }

  // DUAL operation: reflect around lattice centerline.  Used instead of
  // join to ensure my lattice is symmetric up and down.  Dual is computed
  // lazily, on demand, and cached in _dual.
  const Type *_dual;            // Cached dual value


  const Type *meet_helper(const Type *t, bool include_speculative) const;
  void check_symmetrical(const Type* t, const Type* mt, const VerifyMeet& verify) const NOT_DEBUG_RETURN;

protected:
  // Each class of type is also identified by its base.
  const TYPES _base;            // Enum of Types type

  Type( TYPES t ) : _dual(nullptr),  _base(t) {} // Simple types
  // ~Type();                   // Use fast deallocation
  const Type *hashcons();       // Hash-cons the type
  virtual const Type *filter_helper(const Type *kills, bool include_speculative) const;
  const Type *join_helper(const Type *t, bool include_speculative) const {
    assert_type_verify_empty();
    return dual()->meet_helper(t->dual(), include_speculative)->dual();
  }

  void assert_type_verify_empty() const NOT_DEBUG_RETURN;

public:

  inline void* operator new( size_t x ) throw() {
    Compile* compile = Compile::current();
    compile->set_type_last_size(x);
    return compile->type_arena()->AmallocWords(x);
  }
  inline void operator delete( void* ptr ) {
    Compile* compile = Compile::current();
    compile->type_arena()->Afree(ptr,compile->type_last_size());
  }

  // Initialize the type system for a particular compilation.
  static void Initialize(Compile* compile);

  // Initialize the types shared by all compilations.
  static void Initialize_shared(Compile* compile);

  TYPES base() const {
    assert(_base > Bad && _base < lastype, "sanity");
    return _base;
  }

  // Create a new hash-consd type
  static const Type *make(enum TYPES);
  // Test for equivalence of types
  static int cmp( const Type *const t1, const Type *const t2 );
  // Test for higher or equal in lattice
  // Variant that drops the speculative part of the types
  bool higher_equal(const Type *t) const {
    return !cmp(meet(t),t->remove_speculative());
  }
  // Variant that keeps the speculative part of the types
  bool higher_equal_speculative(const Type *t) const {
    return !cmp(meet_speculative(t),t);
  }

  // MEET operation; lower in lattice.
  // Variant that drops the speculative part of the types
  const Type *meet(const Type *t) const {
    return meet_helper(t, false);
  }
  // Variant that keeps the speculative part of the types
  const Type *meet_speculative(const Type *t) const {
    return meet_helper(t, true)->cleanup_speculative();
  }
  // WIDEN: 'widens' for Ints and other range types
  virtual const Type *widen( const Type *old, const Type* limit ) const { return this; }
  // NARROW: complement for widen, used by pessimistic phases
  virtual const Type *narrow( const Type *old ) const { return this; }

  // DUAL operation: reflect around lattice centerline.  Used instead of
  // join to ensure my lattice is symmetric up and down.
  const Type *dual() const { return _dual; }

  // Compute meet dependent on base type
  virtual const Type *xmeet( const Type *t ) const;
  virtual const Type *xdual() const;    // Compute dual right now.

  // JOIN operation; higher in lattice.  Done by finding the dual of the
  // meet of the dual of the 2 inputs.
  // Variant that drops the speculative part of the types
  const Type *join(const Type *t) const {
    return join_helper(t, false);
  }
  // Variant that keeps the speculative part of the types
  const Type *join_speculative(const Type *t) const {
    return join_helper(t, true)->cleanup_speculative();
  }

  // Modified version of JOIN adapted to the needs Node::Value.
  // Normalizes all empty values to TOP.  Does not kill _widen bits.
  // Variant that drops the speculative part of the types
  const Type *filter(const Type *kills) const {
    return filter_helper(kills, false);
  }
  // Variant that keeps the speculative part of the types
  const Type *filter_speculative(const Type *kills) const {
    return filter_helper(kills, true)->cleanup_speculative();
  }

  // Returns true if this pointer points at memory which contains a
  // compressed oop references.
  bool is_ptr_to_narrowoop() const;
  bool is_ptr_to_narrowklass() const;

  // Convenience access
  float getf() const;
  double getd() const;

  const TypeInt    *is_int() const;
  const TypeInt    *isa_int() const;             // Returns null if not an Int
  const TypeInteger* is_integer(BasicType bt) const;
  const TypeInteger* isa_integer(BasicType bt) const;
  const TypeLong   *is_long() const;
  const TypeLong   *isa_long() const;            // Returns null if not a Long
  const TypeD      *isa_double() const;          // Returns null if not a Double{Top,Con,Bot}
  const TypeD      *is_double_constant() const;  // Asserts it is a DoubleCon
  const TypeD      *isa_double_constant() const; // Returns null if not a DoubleCon
  const TypeF      *isa_float() const;           // Returns null if not a Float{Top,Con,Bot}
  const TypeF      *is_float_constant() const;   // Asserts it is a FloatCon
  const TypeF      *isa_float_constant() const;  // Returns null if not a FloatCon
  const TypeTuple  *is_tuple() const;            // Collection of fields, NOT a pointer
  const TypeAry    *is_ary() const;              // Array, NOT array pointer
  const TypeAry    *isa_ary() const;             // Returns null of not ary
  const TypeVect   *is_vect() const;             // Vector
  const TypeVect   *isa_vect() const;            // Returns null if not a Vector
  const TypeVectMask *is_vectmask() const;       // Predicate/Mask Vector
  const TypeVectMask *isa_vectmask() const;      // Returns null if not a Vector Predicate/Mask
  const TypePtr    *is_ptr() const;              // Asserts it is a ptr type
  const TypePtr    *isa_ptr() const;             // Returns null if not ptr type
  const TypeRawPtr *isa_rawptr() const;          // NOT Java oop
  const TypeRawPtr *is_rawptr() const;           // Asserts is rawptr
  const TypeNarrowOop  *is_narrowoop() const;    // Java-style GC'd pointer
  const TypeNarrowOop  *isa_narrowoop() const;   // Returns null if not oop ptr type
  const TypeNarrowKlass *is_narrowklass() const; // compressed klass pointer
  const TypeNarrowKlass *isa_narrowklass() const;// Returns null if not oop ptr type
  const TypeOopPtr   *isa_oopptr() const;        // Returns null if not oop ptr type
  const TypeOopPtr   *is_oopptr() const;         // Java-style GC'd pointer
  const TypeInstPtr  *isa_instptr() const;       // Returns null if not InstPtr
  const TypeInstPtr  *is_instptr() const;        // Instance
  const TypeAryPtr   *isa_aryptr() const;        // Returns null if not AryPtr
  const TypeAryPtr   *is_aryptr() const;         // Array oop

  const TypeMetadataPtr   *isa_metadataptr() const;   // Returns null if not oop ptr type
  const TypeMetadataPtr   *is_metadataptr() const;    // Java-style GC'd pointer
  const TypeKlassPtr      *isa_klassptr() const;      // Returns null if not KlassPtr
  const TypeKlassPtr      *is_klassptr() const;       // assert if not KlassPtr
  const TypeInstKlassPtr  *isa_instklassptr() const;  // Returns null if not IntKlassPtr
  const TypeInstKlassPtr  *is_instklassptr() const;   // assert if not IntKlassPtr
  const TypeAryKlassPtr   *isa_aryklassptr() const;   // Returns null if not AryKlassPtr
  const TypeAryKlassPtr   *is_aryklassptr() const;    // assert if not AryKlassPtr

  virtual bool      is_finite() const;           // Has a finite value
  virtual bool      is_nan()    const;           // Is not a number (NaN)

  bool is_inlinetypeptr() const;
  virtual ciInlineKlass* inline_klass() const;

  // Returns this ptr type or the equivalent ptr type for this compressed pointer.
  const TypePtr* make_ptr() const;

  // Returns this oopptr type or the equivalent oopptr type for this compressed pointer.
  // Asserts if the underlying type is not an oopptr or narrowoop.
  const TypeOopPtr* make_oopptr() const;

  // Returns this compressed pointer or the equivalent compressed version
  // of this pointer type.
  const TypeNarrowOop* make_narrowoop() const;

  // Returns this compressed klass pointer or the equivalent
  // compressed version of this pointer type.
  const TypeNarrowKlass* make_narrowklass() const;

  // Special test for register pressure heuristic
  bool is_floatingpoint() const;        // True if Float or Double base type

  // Do you have memory, directly or through a tuple?
  bool has_memory( ) const;

  // TRUE if type is a singleton
  virtual bool singleton(void) const;

  // TRUE if type is above the lattice centerline, and is therefore vacuous
  virtual bool empty(void) const;

  // Return a hash for this type.  The hash function is public so ConNode
  // (constants) can hash on their constant, which is represented by a Type.
  virtual uint hash() const;

  // Map ideal registers (machine types) to ideal types
  static const Type *mreg2type[];

  // Printing, statistics
#ifndef PRODUCT
  void         dump_on(outputStream *st) const;
  void         dump() const {
    dump_on(tty);
  }
  virtual void dump2( Dict &d, uint depth, outputStream *st ) const;
  static  void dump_stats();
  // Groups of types, for debugging and visualization only.
  enum class Category {
    Data,
    Memory,
    Mixed,   // Tuples with types of different categories.
    Control,
    Other,   // {Type::Top, Type::Abio, Type::Bottom}.
    Undef    // {Type::Bad, Type::lastype}, for completeness.
  };
  // Return the category of this type.
  Category category() const;
  // Check recursively in tuples.
  bool has_category(Category cat) const;

  static const char* str(const Type* t);
#endif // !PRODUCT
  void typerr(const Type *t) const; // Mixing types error

  // Create basic type
  static const Type* get_const_basic_type(BasicType type) {
    assert((uint)type <= T_CONFLICT && _const_basic_type[type] != nullptr, "bad type");
    return _const_basic_type[type];
  }

  // For two instance arrays of same dimension, return the base element types.
  // Otherwise or if the arrays have different dimensions, return null.
  static void get_arrays_base_elements(const Type *a1, const Type *a2,
                                       const TypeInstPtr **e1, const TypeInstPtr **e2);

  // Mapping to the array element's basic type.
  BasicType array_element_basic_type() const;

  enum InterfaceHandling {
      trust_interfaces,
      ignore_interfaces
  };
  // Create standard type for a ciType:
  static const Type* get_const_type(ciType* type, InterfaceHandling interface_handling = ignore_interfaces);

  // Create standard zero value:
  static const Type* get_zero_type(BasicType type) {
    assert((uint)type <= T_CONFLICT && _zero_type[type] != nullptr, "bad type");
    return _zero_type[type];
  }

  // Report if this is a zero value (not top).
  bool is_zero_type() const {
    BasicType type = basic_type();
    if (type == T_VOID || type >= T_CONFLICT)
      return false;
    else
      return (this == _zero_type[type]);
  }

  // Convenience common pre-built types.
  static const Type *ABIO;
  static const Type *BOTTOM;
  static const Type *CONTROL;
  static const Type *DOUBLE;
  static const Type *FLOAT;
  static const Type *HALF;
  static const Type *MEMORY;
  static const Type *MULTI;
  static const Type *RETURN_ADDRESS;
  static const Type *TOP;

  // Mapping from compiler type to VM BasicType
  BasicType basic_type() const       { return _type_info[_base].basic_type; }
  uint ideal_reg() const             { return _type_info[_base].ideal_reg; }
  const char* msg() const            { return _type_info[_base].msg; }
  bool isa_oop_ptr() const           { return _type_info[_base].isa_oop; }
  relocInfo::relocType reloc() const { return _type_info[_base].reloc; }

  // Mapping from CI type system to compiler type:
  static const Type* get_typeflow_type(ciType* type);

  static const Type* make_from_constant(ciConstant constant,
                                        bool require_constant = false,
                                        int stable_dimension = 0,
                                        bool is_narrow = false,
                                        bool is_autobox_cache = false);

  static const Type* make_constant_from_field(ciInstance* holder,
                                              int off,
                                              bool is_unsigned_load,
                                              BasicType loadbt);

  static const Type* make_constant_from_field(ciField* field,
                                              ciInstance* holder,
                                              BasicType loadbt,
                                              bool is_unsigned_load);

  static const Type* make_constant_from_array_element(ciArray* array,
                                                      int off,
                                                      int stable_dimension,
                                                      BasicType loadbt,
                                                      bool is_unsigned_load);

  // Speculative type helper methods. See TypePtr.
  virtual const TypePtr* speculative() const                                  { return nullptr; }
  virtual ciKlass* speculative_type() const                                   { return nullptr; }
  virtual ciKlass* speculative_type_not_null() const                          { return nullptr; }
  virtual bool speculative_maybe_null() const                                 { return true; }
  virtual bool speculative_always_null() const                                { return true; }
  virtual const Type* remove_speculative() const                              { return this; }
  virtual const Type* cleanup_speculative() const                             { return this; }
  virtual bool would_improve_type(ciKlass* exact_kls, int inline_depth) const { return exact_kls != nullptr; }
  virtual bool would_improve_ptr(ProfilePtrKind ptr_kind) const { return ptr_kind == ProfileAlwaysNull || ptr_kind == ProfileNeverNull; }
  const Type* maybe_remove_speculative(bool include_speculative) const;

  virtual bool maybe_null() const { return true; }
  virtual bool is_known_instance() const { return false; }

private:
  // support arrays
  static const Type*        _zero_type[T_CONFLICT+1];
  static const Type* _const_basic_type[T_CONFLICT+1];
};

//------------------------------TypeF------------------------------------------
// Class of Float-Constant Types.
class TypeF : public Type {
  TypeF( float f ) : Type(FloatCon), _f(f) {};
public:
  virtual bool eq( const Type *t ) const;
  virtual uint hash() const;             // Type specific hashing
  virtual bool singleton(void) const;    // TRUE if type is a singleton
  virtual bool empty(void) const;        // TRUE if type is vacuous
public:
  const float _f;               // Float constant

  static const TypeF *make(float f);

  virtual bool        is_finite() const;  // Has a finite value
  virtual bool        is_nan()    const;  // Is not a number (NaN)

  virtual const Type *xmeet( const Type *t ) const;
  virtual const Type *xdual() const;    // Compute dual right now.
  // Convenience common pre-built types.
  static const TypeF *MAX;
  static const TypeF *MIN;
  static const TypeF *ZERO; // positive zero only
  static const TypeF *ONE;
  static const TypeF *POS_INF;
  static const TypeF *NEG_INF;
#ifndef PRODUCT
  virtual void dump2( Dict &d, uint depth, outputStream *st ) const;
#endif
};

//------------------------------TypeD------------------------------------------
// Class of Double-Constant Types.
class TypeD : public Type {
  TypeD( double d ) : Type(DoubleCon), _d(d) {};
public:
  virtual bool eq( const Type *t ) const;
  virtual uint hash() const;             // Type specific hashing
  virtual bool singleton(void) const;    // TRUE if type is a singleton
  virtual bool empty(void) const;        // TRUE if type is vacuous
public:
  const double _d;              // Double constant

  static const TypeD *make(double d);

  virtual bool        is_finite() const;  // Has a finite value
  virtual bool        is_nan()    const;  // Is not a number (NaN)

  virtual const Type *xmeet( const Type *t ) const;
  virtual const Type *xdual() const;    // Compute dual right now.
  // Convenience common pre-built types.
  static const TypeD *MAX;
  static const TypeD *MIN;
  static const TypeD *ZERO; // positive zero only
  static const TypeD *ONE;
  static const TypeD *POS_INF;
  static const TypeD *NEG_INF;
#ifndef PRODUCT
  virtual void dump2( Dict &d, uint depth, outputStream *st ) const;
#endif
};

class TypeInteger : public Type {
protected:
  TypeInteger(TYPES t, int w) : Type(t), _widen(w) {}

public:
  const short _widen;           // Limit on times we widen this sucker

  virtual jlong hi_as_long() const = 0;
  virtual jlong lo_as_long() const = 0;
  jlong get_con_as_long(BasicType bt) const;
  bool is_con() const { return lo_as_long() == hi_as_long(); }
  virtual short widen_limit() const { return _widen; }

  static const TypeInteger* make(jlong lo, jlong hi, int w, BasicType bt);

  static const TypeInteger* bottom(BasicType type);
  static const TypeInteger* zero(BasicType type);
  static const TypeInteger* one(BasicType type);
  static const TypeInteger* minus_1(BasicType type);
};



//------------------------------TypeInt----------------------------------------
// Class of integer ranges, the set of integers between a lower bound and an
// upper bound, inclusive.
class TypeInt : public TypeInteger {
  TypeInt( jint lo, jint hi, int w );
protected:
  virtual const Type *filter_helper(const Type *kills, bool include_speculative) const;

public:
  typedef jint NativeType;
  virtual bool eq( const Type *t ) const;
  virtual uint hash() const;             // Type specific hashing
  virtual bool singleton(void) const;    // TRUE if type is a singleton
  virtual bool empty(void) const;        // TRUE if type is vacuous
  const jint _lo, _hi;          // Lower bound, upper bound

  static const TypeInt *make(jint lo);
  // must always specify w
  static const TypeInt *make(jint lo, jint hi, int w);

  // Check for single integer
  bool is_con() const { return _lo==_hi; }
  bool is_con(jint i) const { return is_con() && _lo == i; }
  jint get_con() const { assert(is_con(), "" );  return _lo; }

  virtual bool        is_finite() const;  // Has a finite value

  virtual const Type *xmeet( const Type *t ) const;
  virtual const Type *xdual() const;    // Compute dual right now.
  virtual const Type *widen( const Type *t, const Type* limit_type ) const;
  virtual const Type *narrow( const Type *t ) const;

  virtual jlong hi_as_long() const { return _hi; }
  virtual jlong lo_as_long() const { return _lo; }

  // Do not kill _widen bits.
  // Convenience common pre-built types.
  static const TypeInt *MAX;
  static const TypeInt *MIN;
  static const TypeInt *MINUS_1;
  static const TypeInt *ZERO;
  static const TypeInt *ONE;
  static const TypeInt *BOOL;
  static const TypeInt *CC;
  static const TypeInt *CC_LT;  // [-1]  == MINUS_1
  static const TypeInt *CC_GT;  // [1]   == ONE
  static const TypeInt *CC_EQ;  // [0]   == ZERO
  static const TypeInt *CC_LE;  // [-1,0]
  static const TypeInt *CC_GE;  // [0,1] == BOOL (!)
  static const TypeInt *BYTE;
  static const TypeInt *UBYTE;
  static const TypeInt *CHAR;
  static const TypeInt *SHORT;
  static const TypeInt *POS;
  static const TypeInt *POS1;
  static const TypeInt *INT;
  static const TypeInt *SYMINT; // symmetric range [-max_jint..max_jint]
  static const TypeInt *TYPE_DOMAIN; // alias for TypeInt::INT

  static const TypeInt *as_self(const Type *t) { return t->is_int(); }
#ifndef PRODUCT
  virtual void dump2( Dict &d, uint depth, outputStream *st ) const;
#endif
};


//------------------------------TypeLong---------------------------------------
// Class of long integer ranges, the set of integers between a lower bound and
// an upper bound, inclusive.
class TypeLong : public TypeInteger {
  TypeLong( jlong lo, jlong hi, int w );
protected:
  // Do not kill _widen bits.
  virtual const Type *filter_helper(const Type *kills, bool include_speculative) const;
public:
  typedef jlong NativeType;
  virtual bool eq( const Type *t ) const;
  virtual uint hash() const;             // Type specific hashing
  virtual bool singleton(void) const;    // TRUE if type is a singleton
  virtual bool empty(void) const;        // TRUE if type is vacuous
public:
  const jlong _lo, _hi;         // Lower bound, upper bound

  static const TypeLong *make(jlong lo);
  // must always specify w
  static const TypeLong *make(jlong lo, jlong hi, int w);

  // Check for single integer
  bool is_con() const { return _lo==_hi; }
  bool is_con(jlong i) const { return is_con() && _lo == i; }
  jlong get_con() const { assert(is_con(), "" ); return _lo; }

  // Check for positive 32-bit value.
  int is_positive_int() const { return _lo >= 0 && _hi <= (jlong)max_jint; }

  virtual bool        is_finite() const;  // Has a finite value

  virtual jlong hi_as_long() const { return _hi; }
  virtual jlong lo_as_long() const { return _lo; }

  virtual const Type *xmeet( const Type *t ) const;
  virtual const Type *xdual() const;    // Compute dual right now.
  virtual const Type *widen( const Type *t, const Type* limit_type ) const;
  virtual const Type *narrow( const Type *t ) const;
  // Convenience common pre-built types.
  static const TypeLong *MAX;
  static const TypeLong *MIN;
  static const TypeLong *MINUS_1;
  static const TypeLong *ZERO;
  static const TypeLong *ONE;
  static const TypeLong *POS;
  static const TypeLong *LONG;
  static const TypeLong *INT;    // 32-bit subrange [min_jint..max_jint]
  static const TypeLong *UINT;   // 32-bit unsigned [0..max_juint]
  static const TypeLong *TYPE_DOMAIN; // alias for TypeLong::LONG

  // static convenience methods.
  static const TypeLong *as_self(const Type *t) { return t->is_long(); }

#ifndef PRODUCT
  virtual void dump2( Dict &d, uint, outputStream *st  ) const;// Specialized per-Type dumping
#endif
};

//------------------------------TypeTuple--------------------------------------
// Class of Tuple Types, essentially type collections for function signatures
// and class layouts.  It happens to also be a fast cache for the HotSpot
// signature types.
class TypeTuple : public Type {
  TypeTuple( uint cnt, const Type **fields ) : Type(Tuple), _cnt(cnt), _fields(fields) { }

  const uint          _cnt;              // Count of fields
  const Type ** const _fields;           // Array of field types

public:
  virtual bool eq( const Type *t ) const;
  virtual uint hash() const;             // Type specific hashing
  virtual bool singleton(void) const;    // TRUE if type is a singleton
  virtual bool empty(void) const;        // TRUE if type is vacuous

  // Accessors:
  uint cnt() const { return _cnt; }
  const Type* field_at(uint i) const {
    assert(i < _cnt, "oob");
    return _fields[i];
  }
  void set_field_at(uint i, const Type* t) {
    assert(i < _cnt, "oob");
    _fields[i] = t;
  }

  static const TypeTuple *make( uint cnt, const Type **fields );
  static const TypeTuple *make_range(ciSignature* sig, InterfaceHandling interface_handling = ignore_interfaces, bool ret_vt_fields = false);
  static const TypeTuple *make_domain(ciMethod* method, InterfaceHandling interface_handling, bool vt_fields_as_args = false);

  // Subroutine call type with space allocated for argument types
  // Memory for Control, I_O, Memory, FramePtr, and ReturnAdr is allocated implicitly
  static const Type **fields( uint arg_cnt );

  virtual const Type *xmeet( const Type *t ) const;
  virtual const Type *xdual() const;    // Compute dual right now.
  // Convenience common pre-built types.
  static const TypeTuple *IFBOTH;
  static const TypeTuple *IFFALSE;
  static const TypeTuple *IFTRUE;
  static const TypeTuple *IFNEITHER;
  static const TypeTuple *LOOPBODY;
  static const TypeTuple *MEMBAR;
  static const TypeTuple *STORECONDITIONAL;
  static const TypeTuple *START_I2C;
  static const TypeTuple *INT_PAIR;
  static const TypeTuple *LONG_PAIR;
  static const TypeTuple *INT_CC_PAIR;
  static const TypeTuple *LONG_CC_PAIR;
#ifndef PRODUCT
  virtual void dump2( Dict &d, uint, outputStream *st  ) const; // Specialized per-Type dumping
#endif
};

//------------------------------TypeAry----------------------------------------
// Class of Array Types
class TypeAry : public Type {
  TypeAry(const Type* elem, const TypeInt* size, bool stable, bool flat, bool not_flat, bool not_null_free) : Type(Array),
      _elem(elem), _size(size), _stable(stable), _flat(flat), _not_flat(not_flat), _not_null_free(not_null_free) {}
public:
  virtual bool eq( const Type *t ) const;
  virtual uint hash() const;             // Type specific hashing
  virtual bool singleton(void) const;    // TRUE if type is a singleton
  virtual bool empty(void) const;        // TRUE if type is vacuous

private:
  const Type *_elem;            // Element type of array
  const TypeInt *_size;         // Elements in array
  const bool _stable;           // Are elements @Stable?

  // Inline type array properties
  const bool _flat;             // Array is flat
  const bool _not_flat;         // Array is never flat
  const bool _not_null_free;    // Array is never null-free

  friend class TypeAryPtr;

public:
  static const TypeAry* make(const Type* elem, const TypeInt* size, bool stable = false,
                             bool flat = false, bool not_flat = false, bool not_null_free = false);

  virtual const Type *xmeet( const Type *t ) const;
  virtual const Type *xdual() const;    // Compute dual right now.
  bool ary_must_be_exact() const;  // true if arrays of such are never generic
  virtual const TypeAry* remove_speculative() const;
  virtual const Type* cleanup_speculative() const;
#ifndef PRODUCT
  virtual void dump2( Dict &d, uint, outputStream *st  ) const; // Specialized per-Type dumping
#endif
};

//------------------------------TypeVect---------------------------------------
// Class of Vector Types
class TypeVect : public Type {
  const Type*   _elem;  // Vector's element type
  const uint  _length;  // Elements in vector (power of 2)

protected:
  TypeVect(TYPES t, const Type* elem, uint length) : Type(t),
    _elem(elem), _length(length) {}

public:
  const Type* element_type() const { return _elem; }
  BasicType element_basic_type() const { return _elem->array_element_basic_type(); }
  uint length() const { return _length; }
  uint length_in_bytes() const {
   return _length * type2aelembytes(element_basic_type());
  }

  virtual bool eq(const Type *t) const;
  virtual uint hash() const;             // Type specific hashing
  virtual bool singleton(void) const;    // TRUE if type is a singleton
  virtual bool empty(void) const;        // TRUE if type is vacuous

  static const TypeVect *make(const BasicType elem_bt, uint length, bool is_mask = false) {
    // Use bottom primitive type.
    return make(get_const_basic_type(elem_bt), length, is_mask);
  }
  // Used directly by Replicate nodes to construct singleton vector.
  static const TypeVect *make(const Type* elem, uint length, bool is_mask = false);

  static const TypeVect *makemask(const BasicType elem_bt, uint length) {
    // Use bottom primitive type.
    return makemask(get_const_basic_type(elem_bt), length);
  }
  static const TypeVect *makemask(const Type* elem, uint length);


  virtual const Type *xmeet( const Type *t) const;
  virtual const Type *xdual() const;     // Compute dual right now.

  static const TypeVect *VECTA;
  static const TypeVect *VECTS;
  static const TypeVect *VECTD;
  static const TypeVect *VECTX;
  static const TypeVect *VECTY;
  static const TypeVect *VECTZ;
  static const TypeVect *VECTMASK;

#ifndef PRODUCT
  virtual void dump2(Dict &d, uint, outputStream *st) const; // Specialized per-Type dumping
#endif
};

class TypeVectA : public TypeVect {
  friend class TypeVect;
  TypeVectA(const Type* elem, uint length) : TypeVect(VectorA, elem, length) {}
};

class TypeVectS : public TypeVect {
  friend class TypeVect;
  TypeVectS(const Type* elem, uint length) : TypeVect(VectorS, elem, length) {}
};

class TypeVectD : public TypeVect {
  friend class TypeVect;
  TypeVectD(const Type* elem, uint length) : TypeVect(VectorD, elem, length) {}
};

class TypeVectX : public TypeVect {
  friend class TypeVect;
  TypeVectX(const Type* elem, uint length) : TypeVect(VectorX, elem, length) {}
};

class TypeVectY : public TypeVect {
  friend class TypeVect;
  TypeVectY(const Type* elem, uint length) : TypeVect(VectorY, elem, length) {}
};

class TypeVectZ : public TypeVect {
  friend class TypeVect;
  TypeVectZ(const Type* elem, uint length) : TypeVect(VectorZ, elem, length) {}
};

class TypeVectMask : public TypeVect {
public:
  friend class TypeVect;
  TypeVectMask(const Type* elem, uint length) : TypeVect(VectorMask, elem, length) {}
  virtual bool eq(const Type *t) const;
  virtual const Type *xdual() const;
  static const TypeVectMask* make(const BasicType elem_bt, uint length);
  static const TypeVectMask* make(const Type* elem, uint length);
};

// Set of implemented interfaces. Referenced from TypeOopPtr and TypeKlassPtr.
class TypeInterfaces : public Type {
private:
  GrowableArray<ciInstanceKlass*> _list;
  uint _hash;
  ciInstanceKlass* _exact_klass;
  DEBUG_ONLY(bool _initialized;)

  void initialize();

  void add(ciInstanceKlass* interface);
  void verify() const NOT_DEBUG_RETURN;
  void compute_hash();
  void compute_exact_klass();
  TypeInterfaces();
  TypeInterfaces(GrowableArray<ciInstanceKlass*>* interfaces);

  NONCOPYABLE(TypeInterfaces);
public:
  static const TypeInterfaces* make(GrowableArray<ciInstanceKlass*>* interfaces = nullptr);
  bool eq(const Type* other) const;
  bool eq(ciInstanceKlass* k) const;
  uint hash() const;
  const Type *xdual() const;
  void dump(outputStream* st) const;
  const TypeInterfaces* union_with(const TypeInterfaces* other) const;
  const TypeInterfaces* intersection_with(const TypeInterfaces* other) const;
  bool contains(const TypeInterfaces* other) const {
    return intersection_with(other)->eq(other);
  }
  bool empty() const { return _list.length() == 0; }

  ciInstanceKlass* exact_klass() const;
  void verify_is_loaded() const NOT_DEBUG_RETURN;

  static int compare(ciInstanceKlass* const& k1, ciInstanceKlass* const& k2);

  const Type* xmeet(const Type* t) const;

  bool singleton(void) const;
};

//------------------------------TypePtr----------------------------------------
// Class of machine Pointer Types: raw data, instances or arrays.
// If the _base enum is AnyPtr, then this refers to all of the above.
// Otherwise the _base will indicate which subset of pointers is affected,
// and the class will be inherited from.
class TypePtr : public Type {
  friend class TypeNarrowPtr;
  friend class Type;
protected:
  static const TypeInterfaces* interfaces(ciKlass*& k, bool klass, bool interface, bool array, InterfaceHandling interface_handling);

public:
  enum PTR { TopPTR, AnyNull, Constant, Null, NotNull, BotPTR, lastPTR };
protected:
  TypePtr(TYPES t, PTR ptr, Offset offset,
          const TypePtr* speculative = nullptr,
          int inline_depth = InlineDepthBottom) :
    Type(t), _speculative(speculative), _inline_depth(inline_depth), _offset(offset),
    _ptr(ptr) {}
  static const PTR ptr_meet[lastPTR][lastPTR];
  static const PTR ptr_dual[lastPTR];
  static const char * const ptr_msg[lastPTR];

  enum {
    InlineDepthBottom = INT_MAX,
    InlineDepthTop = -InlineDepthBottom
  };

  // Extra type information profiling gave us. We propagate it the
  // same way the rest of the type info is propagated. If we want to
  // use it, then we have to emit a guard: this part of the type is
  // not something we know but something we speculate about the type.
  const TypePtr*   _speculative;
  // For speculative types, we record at what inlining depth the
  // profiling point that provided the data is. We want to favor
  // profile data coming from outer scopes which are likely better for
  // the current compilation.
  int _inline_depth;

  // utility methods to work on the speculative part of the type
  const TypePtr* dual_speculative() const;
  const TypePtr* xmeet_speculative(const TypePtr* other) const;
  bool eq_speculative(const TypePtr* other) const;
  int hash_speculative() const;
  const TypePtr* add_offset_speculative(intptr_t offset) const;
  const TypePtr* with_offset_speculative(intptr_t offset) const;
#ifndef PRODUCT
  void dump_speculative(outputStream *st) const;
#endif

  // utility methods to work on the inline depth of the type
  int dual_inline_depth() const;
  int meet_inline_depth(int depth) const;
#ifndef PRODUCT
  void dump_inline_depth(outputStream *st) const;
#endif

  // TypeInstPtr (TypeAryPtr resp.) and TypeInstKlassPtr (TypeAryKlassPtr resp.) implement very similar meet logic.
  // The logic for meeting 2 instances (2 arrays resp.) is shared in the 2 utility methods below. However the logic for
  // the oop and klass versions can be slightly different and extra logic may have to be executed depending on what
  // exact case the meet falls into. The MeetResult struct is used by the utility methods to communicate what case was
  // encountered so the right logic specific to klasses or oops can be executed.,
  enum MeetResult {
    QUICK,
    UNLOADED,
    SUBTYPE,
    NOT_SUBTYPE,
    LCA
  };
<<<<<<< HEAD
  template<class T> static TypePtr::MeetResult meet_instptr(PTR& ptr, InterfaceSet& interfaces, const T* this_type, const T* other_type,
                                                            ciKlass*& res_klass, bool& res_xk, bool& res_flat_array);
=======
  template<class T> static TypePtr::MeetResult meet_instptr(PTR& ptr, const TypeInterfaces*& interfaces, const T* this_type,
                                                            const T* other_type, ciKlass*& res_klass, bool& res_xk);
>>>>>>> ffa35d8c

  template<class T> static MeetResult meet_aryptr(PTR& ptr, const Type*& elem, const T* this_ary, const T* other_ary,
                                                  ciKlass*& res_klass, bool& res_xk, bool &res_flat, bool &res_not_flat, bool &res_not_null_free);

  template <class T1, class T2> static bool is_java_subtype_of_helper_for_instance(const T1* this_one, const T2* other, bool this_exact, bool other_exact);
  template <class T1, class T2> static bool is_same_java_type_as_helper_for_instance(const T1* this_one, const T2* other);
  template <class T1, class T2> static bool maybe_java_subtype_of_helper_for_instance(const T1* this_one, const T2* other, bool this_exact, bool other_exact);
  template <class T1, class T2> static bool is_java_subtype_of_helper_for_array(const T1* this_one, const T2* other, bool this_exact, bool other_exact);
  template <class T1, class T2> static bool is_same_java_type_as_helper_for_array(const T1* this_one, const T2* other);
  template <class T1, class T2> static bool maybe_java_subtype_of_helper_for_array(const T1* this_one, const T2* other, bool this_exact, bool other_exact);
  template <class T1, class T2> static bool is_meet_subtype_of_helper_for_instance(const T1* this_one, const T2* other, bool this_xk, bool other_xk);
  template <class T1, class T2> static bool is_meet_subtype_of_helper_for_array(const T1* this_one, const T2* other, bool this_xk, bool other_xk);
public:
  const Offset _offset;         // Offset into oop, with TOP & BOT
  const PTR _ptr;               // Pointer equivalence class

  int offset() const { return _offset.get(); }
  PTR ptr()    const { return _ptr; }

  static const TypePtr* make(TYPES t, PTR ptr, Offset offset,
                             const TypePtr* speculative = nullptr,
                             int inline_depth = InlineDepthBottom);

  // Return a 'ptr' version of this type
  virtual const TypePtr* cast_to_ptr_type(PTR ptr) const;

  virtual intptr_t get_con() const;

  Type::Offset xadd_offset(intptr_t offset) const;
  virtual const TypePtr* add_offset(intptr_t offset) const;
  virtual const TypePtr* with_offset(intptr_t offset) const;
  virtual int flat_offset() const { return offset(); }
  virtual bool eq(const Type *t) const;
  virtual uint hash() const;             // Type specific hashing

  virtual bool singleton(void) const;    // TRUE if type is a singleton
  virtual bool empty(void) const;        // TRUE if type is vacuous
  virtual const Type *xmeet( const Type *t ) const;
  virtual const Type *xmeet_helper( const Type *t ) const;
  Offset meet_offset(int offset) const;
  Offset dual_offset() const;
  virtual const Type *xdual() const;    // Compute dual right now.

  // meet, dual and join over pointer equivalence sets
  PTR meet_ptr( const PTR in_ptr ) const { return ptr_meet[in_ptr][ptr()]; }
  PTR dual_ptr()                   const { return ptr_dual[ptr()];      }

  // This is textually confusing unless one recalls that
  // join(t) == dual()->meet(t->dual())->dual().
  PTR join_ptr( const PTR in_ptr ) const {
    return ptr_dual[ ptr_meet[ ptr_dual[in_ptr] ] [ dual_ptr() ] ];
  }

  // Speculative type helper methods.
  virtual const TypePtr* speculative() const { return _speculative; }
  int inline_depth() const                   { return _inline_depth; }
  virtual ciKlass* speculative_type() const;
  virtual ciKlass* speculative_type_not_null() const;
  virtual bool speculative_maybe_null() const;
  virtual bool speculative_always_null() const;
  virtual const TypePtr* remove_speculative() const;
  virtual const Type* cleanup_speculative() const;
  virtual bool would_improve_type(ciKlass* exact_kls, int inline_depth) const;
  virtual bool would_improve_ptr(ProfilePtrKind maybe_null) const;
  virtual const TypePtr* with_inline_depth(int depth) const;

  virtual bool maybe_null() const { return meet_ptr(Null) == ptr(); }

  virtual bool can_be_inline_type() const { return false; }
  virtual bool flat_in_array()      const { return false; }
  virtual bool not_flat_in_array()  const { return false; }
  virtual bool is_flat()            const { return false; }
  virtual bool is_not_flat()        const { return false; }
  virtual bool is_null_free()       const { return false; }
  virtual bool is_not_null_free()   const { return false; }

  // Tests for relation to centerline of type lattice:
  static bool above_centerline(PTR ptr) { return (ptr <= AnyNull); }
  static bool below_centerline(PTR ptr) { return (ptr >= NotNull); }
  // Convenience common pre-built types.
  static const TypePtr *NULL_PTR;
  static const TypePtr *NOTNULL;
  static const TypePtr *BOTTOM;
#ifndef PRODUCT
  virtual void dump2( Dict &d, uint depth, outputStream *st  ) const;
#endif
};

//------------------------------TypeRawPtr-------------------------------------
// Class of raw pointers, pointers to things other than Oops.  Examples
// include the stack pointer, top of heap, card-marking area, handles, etc.
class TypeRawPtr : public TypePtr {
protected:
  TypeRawPtr(PTR ptr, address bits) : TypePtr(RawPtr,ptr,Offset(0)), _bits(bits){}
public:
  virtual bool eq( const Type *t ) const;
  virtual uint hash() const;    // Type specific hashing

  const address _bits;          // Constant value, if applicable

  static const TypeRawPtr *make( PTR ptr );
  static const TypeRawPtr *make( address bits );

  // Return a 'ptr' version of this type
  virtual const TypeRawPtr* cast_to_ptr_type(PTR ptr) const;

  virtual intptr_t get_con() const;

  virtual const TypePtr* add_offset(intptr_t offset) const;
  virtual const TypeRawPtr* with_offset(intptr_t offset) const { ShouldNotReachHere(); return nullptr;}

  virtual const Type *xmeet( const Type *t ) const;
  virtual const Type *xdual() const;    // Compute dual right now.
  // Convenience common pre-built types.
  static const TypeRawPtr *BOTTOM;
  static const TypeRawPtr *NOTNULL;
#ifndef PRODUCT
  virtual void dump2( Dict &d, uint depth, outputStream *st  ) const;
#endif
};

//------------------------------TypeOopPtr-------------------------------------
// Some kind of oop (Java pointer), either instance or array.
class TypeOopPtr : public TypePtr {
  friend class TypeAry;
  friend class TypePtr;
  friend class TypeInstPtr;
  friend class TypeAryPtr;
protected:
<<<<<<< HEAD
  TypeOopPtr(TYPES t, PTR ptr, ciKlass* k, const InterfaceSet& interfaces,bool xk, ciObject* o, Offset offset, Offset field_offset,
             int instance_id, const TypePtr* speculative, int inline_depth);
=======
 TypeOopPtr(TYPES t, PTR ptr, ciKlass* k, const TypeInterfaces* interfaces, bool xk, ciObject* o, int offset, int instance_id,
            const TypePtr* speculative, int inline_depth);
>>>>>>> ffa35d8c
public:
  virtual bool eq( const Type *t ) const;
  virtual uint hash() const;             // Type specific hashing
  virtual bool singleton(void) const;    // TRUE if type is a singleton
  enum {
   InstanceTop = -1,   // undefined instance
   InstanceBot = 0     // any possible instance
  };
protected:

  // Oop is null, unless this is a constant oop.
  ciObject*     _const_oop;   // Constant oop
  // If _klass is null, then so is _sig.  This is an unloaded klass.
  ciKlass*      _klass;       // Klass object

  const TypeInterfaces* _interfaces;

  // Does the type exclude subclasses of the klass?  (Inexact == polymorphic.)
  bool          _klass_is_exact;
  bool          _is_ptr_to_narrowoop;
  bool          _is_ptr_to_narrowklass;
  bool          _is_ptr_to_boxed_value;

  // If not InstanceTop or InstanceBot, indicates that this is
  // a particular instance of this type which is distinct.
  // This is the node index of the allocation node creating this instance.
  int           _instance_id;

  static const TypeOopPtr* make_from_klass_common(ciKlass* klass, bool klass_change, bool try_for_exact, InterfaceHandling interface_handling);

  int dual_instance_id() const;
  int meet_instance_id(int uid) const;

  const TypeInterfaces* meet_interfaces(const TypeOopPtr* other) const;

  // Do not allow interface-vs.-noninterface joins to collapse to top.
  virtual const Type *filter_helper(const Type *kills, bool include_speculative) const;

  virtual ciKlass* exact_klass_helper() const { return nullptr; }
  virtual ciKlass* klass() const { return _klass; }

public:

  bool is_java_subtype_of(const TypeOopPtr* other) const {
    return is_java_subtype_of_helper(other, klass_is_exact(), other->klass_is_exact());
  }

  bool is_same_java_type_as(const TypePtr* other) const {
    return is_same_java_type_as_helper(other->is_oopptr());
  }

  virtual bool is_same_java_type_as_helper(const TypeOopPtr* other) const {
    ShouldNotReachHere(); return false;
  }

  bool maybe_java_subtype_of(const TypeOopPtr* other) const {
    return maybe_java_subtype_of_helper(other, klass_is_exact(), other->klass_is_exact());
  }
  virtual bool is_java_subtype_of_helper(const TypeOopPtr* other, bool this_exact, bool other_exact) const { ShouldNotReachHere(); return false; }
  virtual bool maybe_java_subtype_of_helper(const TypeOopPtr* other, bool this_exact, bool other_exact) const { ShouldNotReachHere(); return false; }


  // Creates a type given a klass. Correctly handles multi-dimensional arrays
  // Respects UseUniqueSubclasses.
  // If the klass is final, the resulting type will be exact.
  static const TypeOopPtr* make_from_klass(ciKlass* klass, InterfaceHandling interface_handling = ignore_interfaces) {
    return make_from_klass_common(klass, true, false, interface_handling);
  }
  // Same as before, but will produce an exact type, even if
  // the klass is not final, as long as it has exactly one implementation.
  static const TypeOopPtr* make_from_klass_unique(ciKlass* klass, InterfaceHandling interface_handling= ignore_interfaces) {
    return make_from_klass_common(klass, true, true, interface_handling);
  }
  // Same as before, but does not respects UseUniqueSubclasses.
  // Use this only for creating array element types.
  static const TypeOopPtr* make_from_klass_raw(ciKlass* klass, InterfaceHandling interface_handling = ignore_interfaces) {
    return make_from_klass_common(klass, false, false, interface_handling);
  }
  // Creates a singleton type given an object.
  // If the object cannot be rendered as a constant,
  // may return a non-singleton type.
  // If require_constant, produce a null if a singleton is not possible.
  static const TypeOopPtr* make_from_constant(ciObject* o,
                                              bool require_constant = false);

  // Make a generic (unclassed) pointer to an oop.
  static const TypeOopPtr* make(PTR ptr, Offset offset, int instance_id,
                                const TypePtr* speculative = nullptr,
                                int inline_depth = InlineDepthBottom);

  ciObject* const_oop()    const { return _const_oop; }
  // Exact klass, possibly an interface or an array of interface
  ciKlass* exact_klass(bool maybe_null = false) const { assert(klass_is_exact(), ""); ciKlass* k = exact_klass_helper(); assert(k != nullptr || maybe_null, ""); return k;  }
  ciKlass* unloaded_klass() const { assert(!is_loaded(), "only for unloaded types"); return klass(); }

  virtual bool  is_loaded() const { return klass()->is_loaded(); }
  virtual bool klass_is_exact()    const { return _klass_is_exact; }

  // Returns true if this pointer points at memory which contains a
  // compressed oop references.
  bool is_ptr_to_narrowoop_nv() const { return _is_ptr_to_narrowoop; }
  bool is_ptr_to_narrowklass_nv() const { return _is_ptr_to_narrowklass; }
  bool is_ptr_to_boxed_value()   const { return _is_ptr_to_boxed_value; }
  bool is_known_instance()       const { return _instance_id > 0; }
  int  instance_id()             const { return _instance_id; }
  bool is_known_instance_field() const { return is_known_instance() && _offset.get() >= 0; }

  virtual bool can_be_inline_type() const { return (_klass == nullptr || _klass->can_be_inline_klass(_klass_is_exact)); }
  virtual bool can_be_inline_array() const { ShouldNotReachHere(); return false; }

  virtual intptr_t get_con() const;

  virtual const TypeOopPtr* cast_to_ptr_type(PTR ptr) const;

  virtual const TypeOopPtr* cast_to_exactness(bool klass_is_exact) const;

  virtual const TypeOopPtr *cast_to_instance_id(int instance_id) const;

  // corresponding pointer to klass, for a given instance
  virtual const TypeKlassPtr* as_klass_type(bool try_for_exact = false) const;

  virtual const TypeOopPtr* with_offset(intptr_t offset) const;
  virtual const TypePtr* add_offset(intptr_t offset) const;

  // Speculative type helper methods.
  virtual const TypeOopPtr* remove_speculative() const;
  virtual const Type* cleanup_speculative() const;
  virtual bool would_improve_type(ciKlass* exact_kls, int inline_depth) const;
  virtual const TypePtr* with_inline_depth(int depth) const;

  virtual const TypePtr* with_instance_id(int instance_id) const;

  virtual const Type *xdual() const;    // Compute dual right now.
  // the core of the computation of the meet for TypeOopPtr and for its subclasses
  virtual const Type *xmeet_helper(const Type *t) const;

  // Convenience common pre-built type.
  static const TypeOopPtr *BOTTOM;
#ifndef PRODUCT
  virtual void dump2( Dict &d, uint depth, outputStream *st ) const;
#endif
private:
  virtual bool is_meet_subtype_of(const TypePtr* other) const {
    return is_meet_subtype_of_helper(other->is_oopptr(), klass_is_exact(), other->is_oopptr()->klass_is_exact());
  }

  virtual bool is_meet_subtype_of_helper(const TypeOopPtr* other, bool this_xk, bool other_xk) const {
    ShouldNotReachHere(); return false;
  }

  virtual const TypeInterfaces* interfaces() const {
    return _interfaces;
  };

  const TypeOopPtr* is_reference_type(const Type* other) const {
    return other->isa_oopptr();
  }

  const TypeAryPtr* is_array_type(const TypeOopPtr* other) const {
    return other->isa_aryptr();
  }

  const TypeInstPtr* is_instance_type(const TypeOopPtr* other) const {
    return other->isa_instptr();
  }
};

//------------------------------TypeInstPtr------------------------------------
// Class of Java object pointers, pointing either to non-array Java instances
// or to a Klass* (including array klasses).
class TypeInstPtr : public TypeOopPtr {
<<<<<<< HEAD
  TypeInstPtr(PTR ptr, ciKlass* k, const InterfaceSet& interfaces, bool xk, ciObject* o, Offset offset,
              bool flat_in_array, int instance_id, const TypePtr* speculative,
              int inline_depth);
=======
  TypeInstPtr(PTR ptr, ciKlass* k, const TypeInterfaces* interfaces, bool xk, ciObject* o, int off, int instance_id,
              const TypePtr* speculative, int inline_depth);
>>>>>>> ffa35d8c
  virtual bool eq( const Type *t ) const;
  virtual uint hash() const;             // Type specific hashing
  bool _flat_in_array; // Type is flat in arrays
  ciKlass* exact_klass_helper() const;

public:

  // Instance klass, ignoring any interface
  ciInstanceKlass* instance_klass() const {
    assert(!(klass()->is_loaded() && klass()->is_interface()), "");
    return klass()->as_instance_klass();
  }

  bool is_same_java_type_as_helper(const TypeOopPtr* other) const;
  bool is_java_subtype_of_helper(const TypeOopPtr* other, bool this_exact, bool other_exact) const;
  bool maybe_java_subtype_of_helper(const TypeOopPtr* other, bool this_exact, bool other_exact) const;

  // Make a pointer to a constant oop.
  static const TypeInstPtr *make(ciObject* o) {
    ciKlass* k = o->klass();
<<<<<<< HEAD
    const TypePtr::InterfaceSet interfaces = TypePtr::interfaces(k, true, false, false, ignore_interfaces);
    return make(TypePtr::Constant, k, interfaces, true, o, Offset(0));
=======
    const TypeInterfaces* interfaces = TypePtr::interfaces(k, true, false, false, ignore_interfaces);
    return make(TypePtr::Constant, k, interfaces, true, o, 0, InstanceBot);
>>>>>>> ffa35d8c
  }
  // Make a pointer to a constant oop with offset.
  static const TypeInstPtr *make(ciObject* o, Offset offset) {
    ciKlass* k = o->klass();
<<<<<<< HEAD
    const TypePtr::InterfaceSet interfaces = TypePtr::interfaces(k, true, false, false, ignore_interfaces);
    return make(TypePtr::Constant, k, interfaces, true, o, offset);
=======
    const TypeInterfaces* interfaces = TypePtr::interfaces(k, true, false, false, ignore_interfaces);
    return make(TypePtr::Constant, k, interfaces, true, o, offset, InstanceBot);
>>>>>>> ffa35d8c
  }

  // Make a pointer to some value of type klass.
  static const TypeInstPtr *make(PTR ptr, ciKlass* klass, InterfaceHandling interface_handling = ignore_interfaces) {
<<<<<<< HEAD
    const TypePtr::InterfaceSet interfaces = TypePtr::interfaces(klass, true, true, false, interface_handling);
    return make(ptr, klass, interfaces, false, nullptr, Offset(0));
=======
    const TypeInterfaces* interfaces = TypePtr::interfaces(klass, true, true, false, interface_handling);
    return make(ptr, klass, interfaces, false, nullptr, 0, InstanceBot);
>>>>>>> ffa35d8c
  }

  // Make a pointer to some non-polymorphic value of exactly type klass.
  static const TypeInstPtr *make_exact(PTR ptr, ciKlass* klass) {
<<<<<<< HEAD
    const TypePtr::InterfaceSet interfaces = TypePtr::interfaces(klass, true, false, false, ignore_interfaces);
    return make(ptr, klass, interfaces, true, nullptr, Offset(0));
  }

  // Make a pointer to some value of type klass with offset.
  static const TypeInstPtr *make(PTR ptr, ciKlass* klass, Offset offset) {
    const TypePtr::InterfaceSet interfaces = TypePtr::interfaces(klass, true, false, false, ignore_interfaces);
    return make(ptr, klass, interfaces, false, nullptr, offset);
  }

  // Make a pointer to an oop.
  static const TypeInstPtr* make(PTR ptr, ciKlass* k, const InterfaceSet& interfaces, bool xk, ciObject* o, Offset offset,
                                 bool flat_in_array = false,
=======
    const TypeInterfaces* interfaces = TypePtr::interfaces(klass, true, false, false, ignore_interfaces);
    return make(ptr, klass, interfaces, true, nullptr, 0, InstanceBot);
  }

  // Make a pointer to some value of type klass with offset.
  static const TypeInstPtr *make(PTR ptr, ciKlass* klass, int offset) {
    const TypeInterfaces* interfaces = TypePtr::interfaces(klass, true, false, false, ignore_interfaces);
    return make(ptr, klass, interfaces, false, nullptr, offset, InstanceBot);
  }

  static const TypeInstPtr *make(PTR ptr, ciKlass* k, const TypeInterfaces* interfaces, bool xk, ciObject* o, int offset,
>>>>>>> ffa35d8c
                                 int instance_id = InstanceBot,
                                 const TypePtr* speculative = nullptr,
                                 int inline_depth = InlineDepthBottom);

<<<<<<< HEAD
  static const TypeInstPtr *make(PTR ptr, ciKlass* k, bool xk, ciObject* o, Offset offset, int instance_id = InstanceBot) {
    const TypePtr::InterfaceSet interfaces = TypePtr::interfaces(k, true, false, false, ignore_interfaces);
    return make(ptr, k, interfaces, xk, o, offset, false, instance_id);
=======
  static const TypeInstPtr *make(PTR ptr, ciKlass* k, bool xk, ciObject* o, int offset, int instance_id = InstanceBot) {
    const TypeInterfaces* interfaces = TypePtr::interfaces(k, true, false, false, ignore_interfaces);
    return make(ptr, k, interfaces, xk, o, offset, instance_id);
>>>>>>> ffa35d8c
  }

  /** Create constant type for a constant boxed value */
  const Type* get_const_boxed_value() const;

  // If this is a java.lang.Class constant, return the type for it or null.
  // Pass to Type::get_const_type to turn it to a type, which will usually
  // be a TypeInstPtr, but may also be a TypeInt::INT for int.class, etc.
  ciType* java_mirror_type(bool* is_val_mirror = nullptr) const;

  virtual const TypeInstPtr* cast_to_ptr_type(PTR ptr) const;

  virtual const TypeInstPtr* cast_to_exactness(bool klass_is_exact) const;

  virtual const TypeInstPtr* cast_to_instance_id(int instance_id) const;

  virtual const TypePtr* add_offset(intptr_t offset) const;
  virtual const TypeInstPtr* with_offset(intptr_t offset) const;

  // Speculative type helper methods.
  virtual const TypeInstPtr* remove_speculative() const;
  virtual const TypePtr* with_inline_depth(int depth) const;
  virtual const TypePtr* with_instance_id(int instance_id) const;

  virtual const TypeInstPtr* cast_to_flat_in_array() const;
  virtual bool flat_in_array() const { return _flat_in_array; }
  virtual bool not_flat_in_array() const { return !can_be_inline_type() || (_klass->is_inlinetype() && !flat_in_array()); }

  // the core of the computation of the meet of 2 types
  virtual const Type *xmeet_helper(const Type *t) const;
  virtual const TypeInstPtr *xmeet_unloaded(const TypeInstPtr *tinst, const TypeInterfaces* interfaces) const;
  virtual const Type *xdual() const;    // Compute dual right now.

  const TypeKlassPtr* as_klass_type(bool try_for_exact = false) const;

  virtual bool can_be_inline_array() const;

  // Convenience common pre-built types.
  static const TypeInstPtr *NOTNULL;
  static const TypeInstPtr *BOTTOM;
  static const TypeInstPtr *MIRROR;
  static const TypeInstPtr *MARK;
  static const TypeInstPtr *KLASS;
#ifndef PRODUCT
  virtual void dump2( Dict &d, uint depth, outputStream *st ) const; // Specialized per-Type dumping
#endif

private:
  virtual bool is_meet_subtype_of_helper(const TypeOopPtr* other, bool this_xk, bool other_xk) const;

  virtual bool is_meet_same_type_as(const TypePtr* other) const {
    return _klass->equals(other->is_instptr()->_klass) && _interfaces->eq(other->is_instptr()->_interfaces);
  }

};

//------------------------------TypeAryPtr-------------------------------------
// Class of Java array pointers
class TypeAryPtr : public TypeOopPtr {
  friend class Type;
  friend class TypePtr;
  friend class TypeInstPtr;

<<<<<<< HEAD
  TypeAryPtr(PTR ptr, ciObject* o, const TypeAry *ary, ciKlass* k, bool xk,
             Offset offset, Offset field_offset, int instance_id, bool is_autobox_cache,
             const TypePtr* speculative, int inline_depth)
    : TypeOopPtr(AryPtr, ptr, k, *_array_interfaces, xk, o, offset, field_offset, instance_id, speculative, inline_depth),
=======
  TypeAryPtr( PTR ptr, ciObject* o, const TypeAry *ary, ciKlass* k, bool xk,
              int offset, int instance_id, bool is_autobox_cache,
              const TypePtr* speculative, int inline_depth)
    : TypeOopPtr(AryPtr,ptr,k,_array_interfaces,xk,o,offset, instance_id, speculative, inline_depth),
>>>>>>> ffa35d8c
    _ary(ary),
    _is_autobox_cache(is_autobox_cache),
    _field_offset(field_offset)
 {
    int dummy;
    bool top_or_bottom = (base_element_type(dummy) == Type::TOP || base_element_type(dummy) == Type::BOTTOM);

    if (UseCompressedOops && (elem()->make_oopptr() != nullptr && !top_or_bottom) &&
        _offset.get() != 0 && _offset.get() != arrayOopDesc::length_offset_in_bytes() &&
        _offset.get() != arrayOopDesc::klass_offset_in_bytes()) {
      _is_ptr_to_narrowoop = true;
    }

  }
  virtual bool eq( const Type *t ) const;
  virtual uint hash() const;    // Type specific hashing
  const TypeAry *_ary;          // Array we point into
  const bool     _is_autobox_cache;
  // For flat inline type arrays, each field of the inline type in
  // the array has its own memory slice so we need to keep track of
  // which field is accessed
  const Offset _field_offset;
  Offset meet_field_offset(const Type::Offset offset) const;
  Offset dual_field_offset() const;

  ciKlass* compute_klass(DEBUG_ONLY(bool verify = false)) const;

  // A pointer to delay allocation to Type::Initialize_shared()

  static const TypeInterfaces* _array_interfaces;
  ciKlass* exact_klass_helper() const;
  // Only guaranteed non null for array of basic types
  ciKlass* klass() const;

public:

  bool is_same_java_type_as_helper(const TypeOopPtr* other) const;
  bool is_java_subtype_of_helper(const TypeOopPtr* other, bool this_exact, bool other_exact) const;
  bool maybe_java_subtype_of_helper(const TypeOopPtr* other, bool this_exact, bool other_exact) const;

  // returns base element type, an instance klass (and not interface) for object arrays
  const Type* base_element_type(int& dims) const;

  // Accessors
  bool  is_loaded() const { return (_ary->_elem->make_oopptr() ? _ary->_elem->make_oopptr()->is_loaded() : true); }

  const TypeAry* ary() const  { return _ary; }
  const Type*    elem() const { return _ary->_elem; }
  const TypeInt* size() const { return _ary->_size; }
  bool      is_stable() const { return _ary->_stable; }

  // Inline type array properties
  bool is_flat()          const { return _ary->_flat; }
  bool is_not_flat()      const { return _ary->_not_flat; }
  bool is_null_free()     const { return is_flat() || (_ary->_elem->make_ptr() != nullptr && _ary->_elem->make_ptr()->is_inlinetypeptr() && (_ary->_elem->make_ptr()->ptr() == NotNull || _ary->_elem->make_ptr()->ptr() == AnyNull)); }
  bool is_not_null_free() const { return _ary->_not_null_free; }

  bool is_autobox_cache() const { return _is_autobox_cache; }

  static const TypeAryPtr* make(PTR ptr, const TypeAry *ary, ciKlass* k, bool xk, Offset offset,
                                Offset field_offset = Offset::bottom,
                                int instance_id = InstanceBot,
                                const TypePtr* speculative = nullptr,
                                int inline_depth = InlineDepthBottom);
  // Constant pointer to array
  static const TypeAryPtr* make(PTR ptr, ciObject* o, const TypeAry *ary, ciKlass* k, bool xk, Offset offset,
                                Offset field_offset = Offset::bottom,
                                int instance_id = InstanceBot,
                                const TypePtr* speculative = nullptr,
                                int inline_depth = InlineDepthBottom,
                                bool is_autobox_cache = false);

  // Return a 'ptr' version of this type
  virtual const TypeAryPtr* cast_to_ptr_type(PTR ptr) const;

  virtual const TypeAryPtr* cast_to_exactness(bool klass_is_exact) const;

  virtual const TypeAryPtr* cast_to_instance_id(int instance_id) const;

  virtual const TypeAryPtr* cast_to_size(const TypeInt* size) const;
  virtual const TypeInt* narrow_size_type(const TypeInt* size) const;

  virtual bool empty(void) const;        // TRUE if type is vacuous
  virtual const TypePtr *add_offset( intptr_t offset ) const;
  virtual const TypeAryPtr *with_offset( intptr_t offset ) const;
  const TypeAryPtr* with_ary(const TypeAry* ary) const;

  // Speculative type helper methods.
  virtual const TypeAryPtr* remove_speculative() const;
  virtual const Type* cleanup_speculative() const;
  virtual const TypePtr* with_inline_depth(int depth) const;
  virtual const TypePtr* with_instance_id(int instance_id) const;

  // the core of the computation of the meet of 2 types
  virtual const Type *xmeet_helper(const Type *t) const;
  virtual const Type *xdual() const;    // Compute dual right now.

  // Inline type array properties
  const TypeAryPtr* cast_to_not_flat(bool not_flat = true) const;
  const TypeAryPtr* cast_to_not_null_free(bool not_null_free = true) const;
  const TypeAryPtr* update_properties(const TypeAryPtr* new_type) const;
  jint flat_layout_helper() const;
  int flat_elem_size() const;
  int flat_log_elem_size() const;

  const TypeAryPtr* cast_to_stable(bool stable, int stable_dimension = 1) const;
  int stable_dimension() const;

  const TypeAryPtr* cast_to_autobox_cache() const;

  static jint max_array_length(BasicType etype);

  int flat_offset() const;
  const Offset field_offset() const { return _field_offset; }
  const TypeAryPtr* with_field_offset(int offset) const;
  const TypePtr* add_field_offset_and_offset(intptr_t offset) const;

  virtual bool can_be_inline_type() const { return false; }
  virtual const TypeKlassPtr* as_klass_type(bool try_for_exact = false) const;

  virtual bool can_be_inline_array() const;

  // Convenience common pre-built types.
  static const TypeAryPtr *RANGE;
  static const TypeAryPtr *OOPS;
  static const TypeAryPtr *NARROWOOPS;
  static const TypeAryPtr *BYTES;
  static const TypeAryPtr *SHORTS;
  static const TypeAryPtr *CHARS;
  static const TypeAryPtr *INTS;
  static const TypeAryPtr *LONGS;
  static const TypeAryPtr *FLOATS;
  static const TypeAryPtr *DOUBLES;
  static const TypeAryPtr *INLINES;
  // selects one of the above:
  static const TypeAryPtr *get_array_body_type(BasicType elem) {
    assert((uint)elem <= T_CONFLICT && _array_body_type[elem] != nullptr, "bad elem type");
    return _array_body_type[elem];
  }
  static const TypeAryPtr *_array_body_type[T_CONFLICT+1];
  // sharpen the type of an int which is used as an array size
#ifndef PRODUCT
  virtual void dump2( Dict &d, uint depth, outputStream *st ) const; // Specialized per-Type dumping
#endif
private:
  virtual bool is_meet_subtype_of_helper(const TypeOopPtr* other, bool this_xk, bool other_xk) const;
};

//------------------------------TypeMetadataPtr-------------------------------------
// Some kind of metadata, either Method*, MethodData* or CPCacheOop
class TypeMetadataPtr : public TypePtr {
protected:
  TypeMetadataPtr(PTR ptr, ciMetadata* metadata, Offset offset);
  // Do not allow interface-vs.-noninterface joins to collapse to top.
  virtual const Type *filter_helper(const Type *kills, bool include_speculative) const;
public:
  virtual bool eq( const Type *t ) const;
  virtual uint hash() const;             // Type specific hashing
  virtual bool singleton(void) const;    // TRUE if type is a singleton

private:
  ciMetadata*   _metadata;

public:
  static const TypeMetadataPtr* make(PTR ptr, ciMetadata* m, Offset offset);

  static const TypeMetadataPtr* make(ciMethod* m);
  static const TypeMetadataPtr* make(ciMethodData* m);

  ciMetadata* metadata() const { return _metadata; }

  virtual const TypeMetadataPtr* cast_to_ptr_type(PTR ptr) const;

  virtual const TypePtr *add_offset( intptr_t offset ) const;

  virtual const Type *xmeet( const Type *t ) const;
  virtual const Type *xdual() const;    // Compute dual right now.

  virtual intptr_t get_con() const;

  // Convenience common pre-built types.
  static const TypeMetadataPtr *BOTTOM;

#ifndef PRODUCT
  virtual void dump2( Dict &d, uint depth, outputStream *st ) const;
#endif
};

//------------------------------TypeKlassPtr-----------------------------------
// Class of Java Klass pointers
class TypeKlassPtr : public TypePtr {
  friend class TypeInstKlassPtr;
  friend class TypeAryKlassPtr;
  friend class TypePtr;
protected:
<<<<<<< HEAD
  TypeKlassPtr(TYPES t, PTR ptr, ciKlass* klass, const InterfaceSet& interfaces, Offset offset);
=======
  TypeKlassPtr(TYPES t, PTR ptr, ciKlass* klass, const TypeInterfaces* interfaces, int offset);
>>>>>>> ffa35d8c

  virtual const Type *filter_helper(const Type *kills, bool include_speculative) const;

public:
  virtual bool eq( const Type *t ) const;
  virtual uint hash() const;
  virtual bool singleton(void) const;    // TRUE if type is a singleton

protected:

  ciKlass* _klass;
  const TypeInterfaces* _interfaces;
  const TypeInterfaces* meet_interfaces(const TypeKlassPtr* other) const;
  virtual bool must_be_exact() const { ShouldNotReachHere(); return false; }
  virtual ciKlass* exact_klass_helper() const;
  virtual ciKlass* klass() const { return  _klass; }

public:

  bool is_java_subtype_of(const TypeKlassPtr* other) const {
    return is_java_subtype_of_helper(other, klass_is_exact(), other->klass_is_exact());
  }
  bool is_same_java_type_as(const TypePtr* other) const {
    return is_same_java_type_as_helper(other->is_klassptr());
  }

  bool maybe_java_subtype_of(const TypeKlassPtr* other) const {
    return maybe_java_subtype_of_helper(other, klass_is_exact(), other->klass_is_exact());
  }
  virtual bool is_same_java_type_as_helper(const TypeKlassPtr* other) const { ShouldNotReachHere(); return false; }
  virtual bool is_java_subtype_of_helper(const TypeKlassPtr* other, bool this_exact, bool other_exact) const { ShouldNotReachHere(); return false; }
  virtual bool maybe_java_subtype_of_helper(const TypeKlassPtr* other, bool this_exact, bool other_exact) const { ShouldNotReachHere(); return false; }

  // Exact klass, possibly an interface or an array of interface
  ciKlass* exact_klass(bool maybe_null = false) const { assert(klass_is_exact(), ""); ciKlass* k = exact_klass_helper(); assert(k != nullptr || maybe_null, ""); return k;  }
  virtual bool klass_is_exact()    const { return _ptr == Constant; }

  static const TypeKlassPtr* make(ciKlass* klass, InterfaceHandling interface_handling = ignore_interfaces);
  static const TypeKlassPtr *make(PTR ptr, ciKlass* klass, Offset offset, InterfaceHandling interface_handling = ignore_interfaces);

  virtual bool  is_loaded() const { return _klass->is_loaded(); }

  virtual const TypeKlassPtr* cast_to_ptr_type(PTR ptr) const { ShouldNotReachHere(); return nullptr; }

  virtual const TypeKlassPtr *cast_to_exactness(bool klass_is_exact) const { ShouldNotReachHere(); return nullptr; }

  // corresponding pointer to instance, for a given class
  virtual const TypeOopPtr* as_instance_type(bool klass_change = true) const { ShouldNotReachHere(); return nullptr; }

  virtual const TypePtr *add_offset( intptr_t offset ) const { ShouldNotReachHere(); return nullptr; }
  virtual const Type    *xmeet( const Type *t ) const { ShouldNotReachHere(); return nullptr; }
  virtual const Type    *xdual() const { ShouldNotReachHere(); return nullptr; }

  virtual intptr_t get_con() const;

  virtual const TypeKlassPtr* with_offset(intptr_t offset) const { ShouldNotReachHere(); return nullptr; }

  virtual bool can_be_inline_array() const { ShouldNotReachHere(); return false; }
  virtual const TypeKlassPtr* try_improve() const { return this; }

#ifndef PRODUCT
  virtual void dump2( Dict &d, uint depth, outputStream *st ) const; // Specialized per-Type dumping
#endif
private:
  virtual bool is_meet_subtype_of(const TypePtr* other) const {
    return is_meet_subtype_of_helper(other->is_klassptr(), klass_is_exact(), other->is_klassptr()->klass_is_exact());
  }

  virtual bool is_meet_subtype_of_helper(const TypeKlassPtr* other, bool this_xk, bool other_xk) const {
    ShouldNotReachHere(); return false;
  }

  virtual const TypeInterfaces* interfaces() const {
    return _interfaces;
  };

  const TypeKlassPtr* is_reference_type(const Type* other) const {
    return other->isa_klassptr();
  }

  const TypeAryKlassPtr* is_array_type(const TypeKlassPtr* other) const {
    return other->isa_aryklassptr();
  }

  const TypeInstKlassPtr* is_instance_type(const TypeKlassPtr* other) const {
    return other->isa_instklassptr();
  }
};

// Instance klass pointer, mirrors TypeInstPtr
class TypeInstKlassPtr : public TypeKlassPtr {

<<<<<<< HEAD
  TypeInstKlassPtr(PTR ptr, ciKlass* klass, const InterfaceSet& interfaces, Offset offset, bool flat_in_array)
    : TypeKlassPtr(InstKlassPtr, ptr, klass, interfaces, offset), _flat_in_array(flat_in_array) {
=======
  TypeInstKlassPtr(PTR ptr, ciKlass* klass, const TypeInterfaces* interfaces, int offset)
    : TypeKlassPtr(InstKlassPtr, ptr, klass, interfaces, offset) {
>>>>>>> ffa35d8c
    assert(klass->is_instance_klass() && (!klass->is_loaded() || !klass->is_interface()), "");
  }

  virtual bool must_be_exact() const;

  const bool _flat_in_array; // Type is flat in arrays

public:
  // Instance klass ignoring any interface
  ciInstanceKlass* instance_klass() const {
    assert(!klass()->is_interface(), "");
    return klass()->as_instance_klass();
  }

  bool is_same_java_type_as_helper(const TypeKlassPtr* other) const;
  bool is_java_subtype_of_helper(const TypeKlassPtr* other, bool this_exact, bool other_exact) const;
  bool maybe_java_subtype_of_helper(const TypeKlassPtr* other, bool this_exact, bool other_exact) const;

  virtual bool can_be_inline_type() const { return (_klass == nullptr || _klass->can_be_inline_klass(klass_is_exact())); }

  static const TypeInstKlassPtr *make(ciKlass* k, InterfaceHandling interface_handling) {
<<<<<<< HEAD
    InterfaceSet interfaces = TypePtr::interfaces(k, true, true, false, interface_handling);
    return make(TypePtr::Constant, k, interfaces, Offset(0));
  }
  static const TypeInstKlassPtr* make(PTR ptr, ciKlass* k, const InterfaceSet& interfaces, Offset offset, bool flat_in_array = false);

  static const TypeInstKlassPtr* make(PTR ptr, ciKlass* k, Offset offset) {
    const TypePtr::InterfaceSet interfaces = TypePtr::interfaces(k, true, false, false, ignore_interfaces);
=======
    const TypeInterfaces* interfaces = TypePtr::interfaces(k, true, true, false, interface_handling);
    return make(TypePtr::Constant, k, interfaces, 0);
  }
  static const TypeInstKlassPtr* make(PTR ptr, ciKlass* k, const TypeInterfaces* interfaces, int offset);

  static const TypeInstKlassPtr* make(PTR ptr, ciKlass* k, int offset) {
    const TypeInterfaces* interfaces = TypePtr::interfaces(k, true, false, false, ignore_interfaces);
>>>>>>> ffa35d8c
    return make(ptr, k, interfaces, offset);
  }

  virtual const TypeInstKlassPtr* cast_to_ptr_type(PTR ptr) const;

  virtual const TypeKlassPtr *cast_to_exactness(bool klass_is_exact) const;

  // corresponding pointer to instance, for a given class
  virtual const TypeOopPtr* as_instance_type(bool klass_change = true) const;
  virtual uint hash() const;
  virtual bool eq(const Type *t) const;

  virtual const TypePtr *add_offset( intptr_t offset ) const;
  virtual const Type    *xmeet( const Type *t ) const;
  virtual const Type    *xdual() const;
  virtual const TypeInstKlassPtr* with_offset(intptr_t offset) const;

  virtual const TypeKlassPtr* try_improve() const;

  virtual bool flat_in_array() const { return _flat_in_array; }
  virtual bool not_flat_in_array() const { return !_klass->can_be_inline_klass() || (_klass->is_inlinetype() && !flat_in_array()); }

  virtual bool can_be_inline_array() const;

  // Convenience common pre-built types.
  static const TypeInstKlassPtr* OBJECT; // Not-null object klass or below
  static const TypeInstKlassPtr* OBJECT_OR_NULL; // Maybe-null version of same
private:
  virtual bool is_meet_subtype_of_helper(const TypeKlassPtr* other, bool this_xk, bool other_xk) const;
};

// Array klass pointer, mirrors TypeAryPtr
class TypeAryKlassPtr : public TypeKlassPtr {
  friend class TypeInstKlassPtr;
  friend class Type;
  friend class TypePtr;

  const Type *_elem;
  const bool _not_flat;      // Array is never flat
  const bool _not_null_free; // Array is never null-free
  const bool _null_free;

<<<<<<< HEAD
  static const InterfaceSet* _array_interfaces;
  TypeAryKlassPtr(PTR ptr, const Type *elem, ciKlass* klass, Offset offset, bool not_flat, int not_null_free, bool null_free)
    : TypeKlassPtr(AryKlassPtr, ptr, klass, *_array_interfaces, offset), _elem(elem), _not_flat(not_flat), _not_null_free(not_null_free), _null_free(null_free) {
    assert(klass == nullptr || klass->is_type_array_klass() || klass->is_flat_array_klass() || !klass->as_obj_array_klass()->base_element_klass()->is_interface(), "");
=======
  static const TypeInterfaces* _array_interfaces;
  TypeAryKlassPtr(PTR ptr, const Type *elem, ciKlass* klass, int offset)
    : TypeKlassPtr(AryKlassPtr, ptr, klass, _array_interfaces, offset), _elem(elem) {
    assert(klass == nullptr || klass->is_type_array_klass() || !klass->as_obj_array_klass()->base_element_klass()->is_interface(), "");
>>>>>>> ffa35d8c
  }

  virtual ciKlass* exact_klass_helper() const;
  // Only guaranteed non null for array of basic types
  virtual ciKlass* klass() const;

  virtual bool must_be_exact() const;

  bool dual_null_free() const {
    return _null_free;
  }

  bool meet_null_free(bool other) const {
    return _null_free && other;
  }

public:

  // returns base element type, an instance klass (and not interface) for object arrays
  const Type* base_element_type(int& dims) const;

  static const TypeAryKlassPtr* make(PTR ptr, ciKlass* k, Offset offset, InterfaceHandling interface_handling, bool not_flat, bool not_null_free, bool null_free);

  bool is_same_java_type_as_helper(const TypeKlassPtr* other) const;
  bool is_java_subtype_of_helper(const TypeKlassPtr* other, bool this_exact, bool other_exact) const;
  bool maybe_java_subtype_of_helper(const TypeKlassPtr* other, bool this_exact, bool other_exact) const;

  bool  is_loaded() const { return (_elem->isa_klassptr() ? _elem->is_klassptr()->is_loaded() : true); }

  static const TypeAryKlassPtr* make(PTR ptr, const Type* elem, ciKlass* k, Offset offset, bool not_flat, bool not_null_free, bool null_free);
  static const TypeAryKlassPtr* make(PTR ptr, ciKlass* k, Offset offset, InterfaceHandling interface_handling);
  static const TypeAryKlassPtr* make(ciKlass* klass, InterfaceHandling interface_handling);

  const Type *elem() const { return _elem; }

  virtual bool eq(const Type *t) const;
  virtual uint hash() const;             // Type specific hashing

  virtual const TypeAryKlassPtr* cast_to_ptr_type(PTR ptr) const;

  virtual const TypeKlassPtr *cast_to_exactness(bool klass_is_exact) const;

  // corresponding pointer to instance, for a given class
  virtual const TypeOopPtr* as_instance_type(bool klass_change = true) const;

  virtual const TypePtr *add_offset( intptr_t offset ) const;
  virtual const Type    *xmeet( const Type *t ) const;
  virtual const Type    *xdual() const;      // Compute dual right now.

  virtual const TypeAryKlassPtr* with_offset(intptr_t offset) const;

  virtual bool empty(void) const {
    return TypeKlassPtr::empty() || _elem->empty();
  }

  bool is_flat()          const { return klass() != nullptr && klass()->is_flat_array_klass(); }
  bool is_not_flat()      const { return _not_flat; }
  bool is_null_free()     const { return _null_free; }
  bool is_not_null_free() const { return _not_null_free; }
  virtual bool can_be_inline_array() const;

#ifndef PRODUCT
  virtual void dump2( Dict &d, uint depth, outputStream *st ) const; // Specialized per-Type dumping
#endif
private:
  virtual bool is_meet_subtype_of_helper(const TypeKlassPtr* other, bool this_xk, bool other_xk) const;
};

class TypeNarrowPtr : public Type {
protected:
  const TypePtr* _ptrtype; // Could be TypePtr::NULL_PTR

  TypeNarrowPtr(TYPES t, const TypePtr* ptrtype): Type(t),
                                                  _ptrtype(ptrtype) {
    assert(ptrtype->offset() == 0 ||
           ptrtype->offset() == OffsetBot ||
           ptrtype->offset() == OffsetTop, "no real offsets");
  }

  virtual const TypeNarrowPtr *isa_same_narrowptr(const Type *t) const = 0;
  virtual const TypeNarrowPtr *is_same_narrowptr(const Type *t) const = 0;
  virtual const TypeNarrowPtr *make_same_narrowptr(const TypePtr *t) const = 0;
  virtual const TypeNarrowPtr *make_hash_same_narrowptr(const TypePtr *t) const = 0;
  // Do not allow interface-vs.-noninterface joins to collapse to top.
  virtual const Type *filter_helper(const Type *kills, bool include_speculative) const;
public:
  virtual bool eq( const Type *t ) const;
  virtual uint hash() const;             // Type specific hashing
  virtual bool singleton(void) const;    // TRUE if type is a singleton

  virtual const Type *xmeet( const Type *t ) const;
  virtual const Type *xdual() const;    // Compute dual right now.

  virtual intptr_t get_con() const;

  virtual bool empty(void) const;        // TRUE if type is vacuous

  // returns the equivalent ptr type for this compressed pointer
  const TypePtr *get_ptrtype() const {
    return _ptrtype;
  }

  bool is_known_instance() const {
    return _ptrtype->is_known_instance();
  }

#ifndef PRODUCT
  virtual void dump2( Dict &d, uint depth, outputStream *st ) const;
#endif
};

//------------------------------TypeNarrowOop----------------------------------
// A compressed reference to some kind of Oop.  This type wraps around
// a preexisting TypeOopPtr and forwards most of it's operations to
// the underlying type.  It's only real purpose is to track the
// oopness of the compressed oop value when we expose the conversion
// between the normal and the compressed form.
class TypeNarrowOop : public TypeNarrowPtr {
protected:
  TypeNarrowOop( const TypePtr* ptrtype): TypeNarrowPtr(NarrowOop, ptrtype) {
  }

  virtual const TypeNarrowPtr *isa_same_narrowptr(const Type *t) const {
    return t->isa_narrowoop();
  }

  virtual const TypeNarrowPtr *is_same_narrowptr(const Type *t) const {
    return t->is_narrowoop();
  }

  virtual const TypeNarrowPtr *make_same_narrowptr(const TypePtr *t) const {
    return new TypeNarrowOop(t);
  }

  virtual const TypeNarrowPtr *make_hash_same_narrowptr(const TypePtr *t) const {
    return (const TypeNarrowPtr*)((new TypeNarrowOop(t))->hashcons());
  }

public:

  static const TypeNarrowOop *make( const TypePtr* type);

  static const TypeNarrowOop* make_from_constant(ciObject* con, bool require_constant = false) {
    return make(TypeOopPtr::make_from_constant(con, require_constant));
  }

  static const TypeNarrowOop *BOTTOM;
  static const TypeNarrowOop *NULL_PTR;

  virtual const TypeNarrowOop* remove_speculative() const;
  virtual const Type* cleanup_speculative() const;

#ifndef PRODUCT
  virtual void dump2( Dict &d, uint depth, outputStream *st ) const;
#endif
};

//------------------------------TypeNarrowKlass----------------------------------
// A compressed reference to klass pointer.  This type wraps around a
// preexisting TypeKlassPtr and forwards most of it's operations to
// the underlying type.
class TypeNarrowKlass : public TypeNarrowPtr {
protected:
  TypeNarrowKlass( const TypePtr* ptrtype): TypeNarrowPtr(NarrowKlass, ptrtype) {
  }

  virtual const TypeNarrowPtr *isa_same_narrowptr(const Type *t) const {
    return t->isa_narrowklass();
  }

  virtual const TypeNarrowPtr *is_same_narrowptr(const Type *t) const {
    return t->is_narrowklass();
  }

  virtual const TypeNarrowPtr *make_same_narrowptr(const TypePtr *t) const {
    return new TypeNarrowKlass(t);
  }

  virtual const TypeNarrowPtr *make_hash_same_narrowptr(const TypePtr *t) const {
    return (const TypeNarrowPtr*)((new TypeNarrowKlass(t))->hashcons());
  }

public:
  static const TypeNarrowKlass *make( const TypePtr* type);

  // static const TypeNarrowKlass *BOTTOM;
  static const TypeNarrowKlass *NULL_PTR;

#ifndef PRODUCT
  virtual void dump2( Dict &d, uint depth, outputStream *st ) const;
#endif
};

//------------------------------TypeFunc---------------------------------------
// Class of Array Types
class TypeFunc : public Type {
  TypeFunc(const TypeTuple *domain_sig, const TypeTuple *domain_cc, const TypeTuple *range_sig, const TypeTuple *range_cc)
    : Type(Function), _domain_sig(domain_sig), _domain_cc(domain_cc), _range_sig(range_sig), _range_cc(range_cc) {}
  virtual bool eq( const Type *t ) const;
  virtual uint hash() const;             // Type specific hashing
  virtual bool singleton(void) const;    // TRUE if type is a singleton
  virtual bool empty(void) const;        // TRUE if type is vacuous

  // Domains of inputs: inline type arguments are not passed by
  // reference, instead each field of the inline type is passed as an
  // argument. We maintain 2 views of the argument list here: one
  // based on the signature (with an inline type argument as a single
  // slot), one based on the actual calling convention (with a value
  // type argument as a list of its fields).
  const TypeTuple* const _domain_sig;
  const TypeTuple* const _domain_cc;
  // Range of results. Similar to domains: an inline type result can be
  // returned in registers in which case range_cc lists all fields and
  // is the actual calling convention.
  const TypeTuple* const _range_sig;
  const TypeTuple* const _range_cc;

public:
  // Constants are shared among ADLC and VM
  enum { Control    = AdlcVMDeps::Control,
         I_O        = AdlcVMDeps::I_O,
         Memory     = AdlcVMDeps::Memory,
         FramePtr   = AdlcVMDeps::FramePtr,
         ReturnAdr  = AdlcVMDeps::ReturnAdr,
         Parms      = AdlcVMDeps::Parms
  };


  // Accessors:
  const TypeTuple* domain_sig() const { return _domain_sig; }
  const TypeTuple* domain_cc()  const { return _domain_cc; }
  const TypeTuple* range_sig()  const { return _range_sig; }
  const TypeTuple* range_cc()   const { return _range_cc; }

  static const TypeFunc* make(ciMethod* method, bool is_osr_compilation = false);
  static const TypeFunc *make(const TypeTuple* domain_sig, const TypeTuple* domain_cc,
                              const TypeTuple* range_sig, const TypeTuple* range_cc);
  static const TypeFunc *make(const TypeTuple* domain, const TypeTuple* range);

  virtual const Type *xmeet( const Type *t ) const;
  virtual const Type *xdual() const;    // Compute dual right now.

  BasicType return_type() const;

  bool returns_inline_type_as_fields() const { return range_sig() != range_cc(); }

#ifndef PRODUCT
  virtual void dump2( Dict &d, uint depth, outputStream *st ) const; // Specialized per-Type dumping
#endif
  // Convenience common pre-built types.
};

//------------------------------accessors--------------------------------------
inline bool Type::is_ptr_to_narrowoop() const {
#ifdef _LP64
  return (isa_oopptr() != nullptr && is_oopptr()->is_ptr_to_narrowoop_nv());
#else
  return false;
#endif
}

inline bool Type::is_ptr_to_narrowklass() const {
#ifdef _LP64
  return (isa_oopptr() != nullptr && is_oopptr()->is_ptr_to_narrowklass_nv());
#else
  return false;
#endif
}

inline float Type::getf() const {
  assert( _base == FloatCon, "Not a FloatCon" );
  return ((TypeF*)this)->_f;
}

inline double Type::getd() const {
  assert( _base == DoubleCon, "Not a DoubleCon" );
  return ((TypeD*)this)->_d;
}

inline const TypeInteger *Type::is_integer(BasicType bt) const {
  assert((bt == T_INT && _base == Int) || (bt == T_LONG && _base == Long), "Not an Int");
  return (TypeInteger*)this;
}

inline const TypeInteger *Type::isa_integer(BasicType bt) const {
  return (((bt == T_INT && _base == Int) || (bt == T_LONG && _base == Long)) ? (TypeInteger*)this : nullptr);
}

inline const TypeInt *Type::is_int() const {
  assert( _base == Int, "Not an Int" );
  return (TypeInt*)this;
}

inline const TypeInt *Type::isa_int() const {
  return ( _base == Int ? (TypeInt*)this : nullptr);
}

inline const TypeLong *Type::is_long() const {
  assert( _base == Long, "Not a Long" );
  return (TypeLong*)this;
}

inline const TypeLong *Type::isa_long() const {
  return ( _base == Long ? (TypeLong*)this : nullptr);
}

inline const TypeF *Type::isa_float() const {
  return ((_base == FloatTop ||
           _base == FloatCon ||
           _base == FloatBot) ? (TypeF*)this : nullptr);
}

inline const TypeF *Type::is_float_constant() const {
  assert( _base == FloatCon, "Not a Float" );
  return (TypeF*)this;
}

inline const TypeF *Type::isa_float_constant() const {
  return ( _base == FloatCon ? (TypeF*)this : nullptr);
}

inline const TypeD *Type::isa_double() const {
  return ((_base == DoubleTop ||
           _base == DoubleCon ||
           _base == DoubleBot) ? (TypeD*)this : nullptr);
}

inline const TypeD *Type::is_double_constant() const {
  assert( _base == DoubleCon, "Not a Double" );
  return (TypeD*)this;
}

inline const TypeD *Type::isa_double_constant() const {
  return ( _base == DoubleCon ? (TypeD*)this : nullptr);
}

inline const TypeTuple *Type::is_tuple() const {
  assert( _base == Tuple, "Not a Tuple" );
  return (TypeTuple*)this;
}

inline const TypeAry *Type::is_ary() const {
  assert( _base == Array , "Not an Array" );
  return (TypeAry*)this;
}

inline const TypeAry *Type::isa_ary() const {
  return ((_base == Array) ? (TypeAry*)this : nullptr);
}

inline const TypeVectMask *Type::is_vectmask() const {
  assert( _base == VectorMask, "Not a Vector Mask" );
  return (TypeVectMask*)this;
}

inline const TypeVectMask *Type::isa_vectmask() const {
  return (_base == VectorMask) ? (TypeVectMask*)this : nullptr;
}

inline const TypeVect *Type::is_vect() const {
  assert( _base >= VectorMask && _base <= VectorZ, "Not a Vector" );
  return (TypeVect*)this;
}

inline const TypeVect *Type::isa_vect() const {
  return (_base >= VectorMask && _base <= VectorZ) ? (TypeVect*)this : nullptr;
}

inline const TypePtr *Type::is_ptr() const {
  // AnyPtr is the first Ptr and KlassPtr the last, with no non-ptrs between.
  assert(_base >= AnyPtr && _base <= AryKlassPtr, "Not a pointer");
  return (TypePtr*)this;
}

inline const TypePtr *Type::isa_ptr() const {
  // AnyPtr is the first Ptr and KlassPtr the last, with no non-ptrs between.
  return (_base >= AnyPtr && _base <= AryKlassPtr) ? (TypePtr*)this : nullptr;
}

inline const TypeOopPtr *Type::is_oopptr() const {
  // OopPtr is the first and KlassPtr the last, with no non-oops between.
  assert(_base >= OopPtr && _base <= AryPtr, "Not a Java pointer" ) ;
  return (TypeOopPtr*)this;
}

inline const TypeOopPtr *Type::isa_oopptr() const {
  // OopPtr is the first and KlassPtr the last, with no non-oops between.
  return (_base >= OopPtr && _base <= AryPtr) ? (TypeOopPtr*)this : nullptr;
}

inline const TypeRawPtr *Type::isa_rawptr() const {
  return (_base == RawPtr) ? (TypeRawPtr*)this : nullptr;
}

inline const TypeRawPtr *Type::is_rawptr() const {
  assert( _base == RawPtr, "Not a raw pointer" );
  return (TypeRawPtr*)this;
}

inline const TypeInstPtr *Type::isa_instptr() const {
  return (_base == InstPtr) ? (TypeInstPtr*)this : nullptr;
}

inline const TypeInstPtr *Type::is_instptr() const {
  assert( _base == InstPtr, "Not an object pointer" );
  return (TypeInstPtr*)this;
}

inline const TypeAryPtr *Type::isa_aryptr() const {
  return (_base == AryPtr) ? (TypeAryPtr*)this : nullptr;
}

inline const TypeAryPtr *Type::is_aryptr() const {
  assert( _base == AryPtr, "Not an array pointer" );
  return (TypeAryPtr*)this;
}

inline const TypeNarrowOop *Type::is_narrowoop() const {
  // OopPtr is the first and KlassPtr the last, with no non-oops between.
  assert(_base == NarrowOop, "Not a narrow oop" ) ;
  return (TypeNarrowOop*)this;
}

inline const TypeNarrowOop *Type::isa_narrowoop() const {
  // OopPtr is the first and KlassPtr the last, with no non-oops between.
  return (_base == NarrowOop) ? (TypeNarrowOop*)this : nullptr;
}

inline const TypeNarrowKlass *Type::is_narrowklass() const {
  assert(_base == NarrowKlass, "Not a narrow oop" ) ;
  return (TypeNarrowKlass*)this;
}

inline const TypeNarrowKlass *Type::isa_narrowklass() const {
  return (_base == NarrowKlass) ? (TypeNarrowKlass*)this : nullptr;
}

inline const TypeMetadataPtr *Type::is_metadataptr() const {
  // MetadataPtr is the first and CPCachePtr the last
  assert(_base == MetadataPtr, "Not a metadata pointer" ) ;
  return (TypeMetadataPtr*)this;
}

inline const TypeMetadataPtr *Type::isa_metadataptr() const {
  return (_base == MetadataPtr) ? (TypeMetadataPtr*)this : nullptr;
}

inline const TypeKlassPtr *Type::isa_klassptr() const {
  return (_base >= KlassPtr && _base <= AryKlassPtr ) ? (TypeKlassPtr*)this : nullptr;
}

inline const TypeKlassPtr *Type::is_klassptr() const {
  assert(_base >= KlassPtr && _base <= AryKlassPtr, "Not a klass pointer");
  return (TypeKlassPtr*)this;
}

inline const TypeInstKlassPtr *Type::isa_instklassptr() const {
  return (_base == InstKlassPtr) ? (TypeInstKlassPtr*)this : nullptr;
}

inline const TypeInstKlassPtr *Type::is_instklassptr() const {
  assert(_base == InstKlassPtr, "Not a klass pointer");
  return (TypeInstKlassPtr*)this;
}

inline const TypeAryKlassPtr *Type::isa_aryklassptr() const {
  return (_base == AryKlassPtr) ? (TypeAryKlassPtr*)this : nullptr;
}

inline const TypeAryKlassPtr *Type::is_aryklassptr() const {
  assert(_base == AryKlassPtr, "Not a klass pointer");
  return (TypeAryKlassPtr*)this;
}

inline const TypePtr* Type::make_ptr() const {
  return (_base == NarrowOop) ? is_narrowoop()->get_ptrtype() :
                              ((_base == NarrowKlass) ? is_narrowklass()->get_ptrtype() :
                                                       isa_ptr());
}

inline const TypeOopPtr* Type::make_oopptr() const {
  return (_base == NarrowOop) ? is_narrowoop()->get_ptrtype()->isa_oopptr() : isa_oopptr();
}

inline const TypeNarrowOop* Type::make_narrowoop() const {
  return (_base == NarrowOop) ? is_narrowoop() :
                                (isa_ptr() ? TypeNarrowOop::make(is_ptr()) : nullptr);
}

inline const TypeNarrowKlass* Type::make_narrowklass() const {
  return (_base == NarrowKlass) ? is_narrowklass() :
                                  (isa_ptr() ? TypeNarrowKlass::make(is_ptr()) : nullptr);
}

inline bool Type::is_floatingpoint() const {
  if( (_base == FloatCon)  || (_base == FloatBot) ||
      (_base == DoubleCon) || (_base == DoubleBot) )
    return true;
  return false;
}

inline bool Type::is_inlinetypeptr() const {
  return isa_instptr() != nullptr && is_instptr()->instance_klass()->is_inlinetype();
}

inline ciInlineKlass* Type::inline_klass() const {
  return make_ptr()->is_instptr()->instance_klass()->as_inline_klass();
}


// ===============================================================
// Things that need to be 64-bits in the 64-bit build but
// 32-bits in the 32-bit build.  Done this way to get full
// optimization AND strong typing.
#ifdef _LP64

// For type queries and asserts
#define is_intptr_t  is_long
#define isa_intptr_t isa_long
#define find_intptr_t_type find_long_type
#define find_intptr_t_con  find_long_con
#define TypeX        TypeLong
#define Type_X       Type::Long
#define TypeX_X      TypeLong::LONG
#define TypeX_ZERO   TypeLong::ZERO
// For 'ideal_reg' machine registers
#define Op_RegX      Op_RegL
// For phase->intcon variants
#define MakeConX     longcon
#define ConXNode     ConLNode
// For array index arithmetic
#define MulXNode     MulLNode
#define AndXNode     AndLNode
#define OrXNode      OrLNode
#define CmpXNode     CmpLNode
#define CmpUXNode    CmpULNode
#define SubXNode     SubLNode
#define LShiftXNode  LShiftLNode
// For object size computation:
#define AddXNode     AddLNode
#define RShiftXNode  RShiftLNode
// For card marks and hashcodes
#define URShiftXNode URShiftLNode
// For shenandoahSupport
#define LoadXNode    LoadLNode
#define StoreXNode   StoreLNode
// Opcodes
#define Op_LShiftX   Op_LShiftL
#define Op_AndX      Op_AndL
#define Op_AddX      Op_AddL
#define Op_SubX      Op_SubL
#define Op_XorX      Op_XorL
#define Op_URShiftX  Op_URShiftL
#define Op_LoadX     Op_LoadL
#define Op_StoreX    Op_StoreL
// conversions
#define ConvI2X(x)   ConvI2L(x)
#define ConvL2X(x)   (x)
#define ConvX2I(x)   ConvL2I(x)
#define ConvX2L(x)   (x)
#define ConvX2UL(x)  (x)

#else

// For type queries and asserts
#define is_intptr_t  is_int
#define isa_intptr_t isa_int
#define find_intptr_t_type find_int_type
#define find_intptr_t_con  find_int_con
#define TypeX        TypeInt
#define Type_X       Type::Int
#define TypeX_X      TypeInt::INT
#define TypeX_ZERO   TypeInt::ZERO
// For 'ideal_reg' machine registers
#define Op_RegX      Op_RegI
// For phase->intcon variants
#define MakeConX     intcon
#define ConXNode     ConINode
// For array index arithmetic
#define MulXNode     MulINode
#define AndXNode     AndINode
#define OrXNode      OrINode
#define CmpXNode     CmpINode
#define CmpUXNode    CmpUNode
#define SubXNode     SubINode
#define LShiftXNode  LShiftINode
// For object size computation:
#define AddXNode     AddINode
#define RShiftXNode  RShiftINode
// For card marks and hashcodes
#define URShiftXNode URShiftINode
// For shenandoahSupport
#define LoadXNode    LoadINode
#define StoreXNode   StoreINode
// Opcodes
#define Op_LShiftX   Op_LShiftI
#define Op_AndX      Op_AndI
#define Op_AddX      Op_AddI
#define Op_SubX      Op_SubI
#define Op_XorX      Op_XorI
#define Op_URShiftX  Op_URShiftI
#define Op_LoadX     Op_LoadI
#define Op_StoreX    Op_StoreI
// conversions
#define ConvI2X(x)   (x)
#define ConvL2X(x)   ConvL2I(x)
#define ConvX2I(x)   (x)
#define ConvX2L(x)   ConvI2L(x)
#define ConvX2UL(x)  ConvI2UL(x)

#endif

#endif // SHARE_OPTO_TYPE_HPP<|MERGE_RESOLUTION|>--- conflicted
+++ resolved
@@ -1021,13 +1021,8 @@
     NOT_SUBTYPE,
     LCA
   };
-<<<<<<< HEAD
-  template<class T> static TypePtr::MeetResult meet_instptr(PTR& ptr, InterfaceSet& interfaces, const T* this_type, const T* other_type,
-                                                            ciKlass*& res_klass, bool& res_xk, bool& res_flat_array);
-=======
   template<class T> static TypePtr::MeetResult meet_instptr(PTR& ptr, const TypeInterfaces*& interfaces, const T* this_type,
-                                                            const T* other_type, ciKlass*& res_klass, bool& res_xk);
->>>>>>> ffa35d8c
+                                                            const T* other_type, ciKlass*& res_klass, bool& res_xk, bool& res_flat_array);
 
   template<class T> static MeetResult meet_aryptr(PTR& ptr, const Type*& elem, const T* this_ary, const T* other_ary,
                                                   ciKlass*& res_klass, bool& res_xk, bool &res_flat, bool &res_not_flat, bool &res_not_null_free);
@@ -1157,13 +1152,8 @@
   friend class TypeInstPtr;
   friend class TypeAryPtr;
 protected:
-<<<<<<< HEAD
-  TypeOopPtr(TYPES t, PTR ptr, ciKlass* k, const InterfaceSet& interfaces,bool xk, ciObject* o, Offset offset, Offset field_offset,
-             int instance_id, const TypePtr* speculative, int inline_depth);
-=======
- TypeOopPtr(TYPES t, PTR ptr, ciKlass* k, const TypeInterfaces* interfaces, bool xk, ciObject* o, int offset, int instance_id,
+ TypeOopPtr(TYPES t, PTR ptr, ciKlass* k, const TypeInterfaces* interfaces, bool xk, ciObject* o, Offset offset, Offset field_offset, int instance_id,
             const TypePtr* speculative, int inline_depth);
->>>>>>> ffa35d8c
 public:
   virtual bool eq( const Type *t ) const;
   virtual uint hash() const;             // Type specific hashing
@@ -1335,14 +1325,9 @@
 // Class of Java object pointers, pointing either to non-array Java instances
 // or to a Klass* (including array klasses).
 class TypeInstPtr : public TypeOopPtr {
-<<<<<<< HEAD
-  TypeInstPtr(PTR ptr, ciKlass* k, const InterfaceSet& interfaces, bool xk, ciObject* o, Offset offset,
+  TypeInstPtr(PTR ptr, ciKlass* k, const TypeInterfaces* interfaces, bool xk, ciObject* o, Offset offset,
               bool flat_in_array, int instance_id, const TypePtr* speculative,
               int inline_depth);
-=======
-  TypeInstPtr(PTR ptr, ciKlass* k, const TypeInterfaces* interfaces, bool xk, ciObject* o, int off, int instance_id,
-              const TypePtr* speculative, int inline_depth);
->>>>>>> ffa35d8c
   virtual bool eq( const Type *t ) const;
   virtual uint hash() const;             // Type specific hashing
   bool _flat_in_array; // Type is flat in arrays
@@ -1363,79 +1348,44 @@
   // Make a pointer to a constant oop.
   static const TypeInstPtr *make(ciObject* o) {
     ciKlass* k = o->klass();
-<<<<<<< HEAD
-    const TypePtr::InterfaceSet interfaces = TypePtr::interfaces(k, true, false, false, ignore_interfaces);
+    const TypeInterfaces* interfaces = TypePtr::interfaces(k, true, false, false, ignore_interfaces);
     return make(TypePtr::Constant, k, interfaces, true, o, Offset(0));
-=======
-    const TypeInterfaces* interfaces = TypePtr::interfaces(k, true, false, false, ignore_interfaces);
-    return make(TypePtr::Constant, k, interfaces, true, o, 0, InstanceBot);
->>>>>>> ffa35d8c
   }
   // Make a pointer to a constant oop with offset.
   static const TypeInstPtr *make(ciObject* o, Offset offset) {
     ciKlass* k = o->klass();
-<<<<<<< HEAD
-    const TypePtr::InterfaceSet interfaces = TypePtr::interfaces(k, true, false, false, ignore_interfaces);
+    const TypeInterfaces* interfaces = TypePtr::interfaces(k, true, false, false, ignore_interfaces);
     return make(TypePtr::Constant, k, interfaces, true, o, offset);
-=======
-    const TypeInterfaces* interfaces = TypePtr::interfaces(k, true, false, false, ignore_interfaces);
-    return make(TypePtr::Constant, k, interfaces, true, o, offset, InstanceBot);
->>>>>>> ffa35d8c
   }
 
   // Make a pointer to some value of type klass.
   static const TypeInstPtr *make(PTR ptr, ciKlass* klass, InterfaceHandling interface_handling = ignore_interfaces) {
-<<<<<<< HEAD
-    const TypePtr::InterfaceSet interfaces = TypePtr::interfaces(klass, true, true, false, interface_handling);
+    const TypeInterfaces* interfaces = TypePtr::interfaces(klass, true, true, false, interface_handling);
     return make(ptr, klass, interfaces, false, nullptr, Offset(0));
-=======
-    const TypeInterfaces* interfaces = TypePtr::interfaces(klass, true, true, false, interface_handling);
-    return make(ptr, klass, interfaces, false, nullptr, 0, InstanceBot);
->>>>>>> ffa35d8c
   }
 
   // Make a pointer to some non-polymorphic value of exactly type klass.
   static const TypeInstPtr *make_exact(PTR ptr, ciKlass* klass) {
-<<<<<<< HEAD
-    const TypePtr::InterfaceSet interfaces = TypePtr::interfaces(klass, true, false, false, ignore_interfaces);
+    const TypeInterfaces* interfaces = TypePtr::interfaces(klass, true, false, false, ignore_interfaces);
     return make(ptr, klass, interfaces, true, nullptr, Offset(0));
   }
 
   // Make a pointer to some value of type klass with offset.
   static const TypeInstPtr *make(PTR ptr, ciKlass* klass, Offset offset) {
-    const TypePtr::InterfaceSet interfaces = TypePtr::interfaces(klass, true, false, false, ignore_interfaces);
+    const TypeInterfaces* interfaces = TypePtr::interfaces(klass, true, false, false, ignore_interfaces);
     return make(ptr, klass, interfaces, false, nullptr, offset);
   }
 
   // Make a pointer to an oop.
-  static const TypeInstPtr* make(PTR ptr, ciKlass* k, const InterfaceSet& interfaces, bool xk, ciObject* o, Offset offset,
+  static const TypeInstPtr* make(PTR ptr, ciKlass* k, const TypeInterfaces* interfaces, bool xk, ciObject* o, Offset offset,
                                  bool flat_in_array = false,
-=======
-    const TypeInterfaces* interfaces = TypePtr::interfaces(klass, true, false, false, ignore_interfaces);
-    return make(ptr, klass, interfaces, true, nullptr, 0, InstanceBot);
-  }
-
-  // Make a pointer to some value of type klass with offset.
-  static const TypeInstPtr *make(PTR ptr, ciKlass* klass, int offset) {
-    const TypeInterfaces* interfaces = TypePtr::interfaces(klass, true, false, false, ignore_interfaces);
-    return make(ptr, klass, interfaces, false, nullptr, offset, InstanceBot);
-  }
-
-  static const TypeInstPtr *make(PTR ptr, ciKlass* k, const TypeInterfaces* interfaces, bool xk, ciObject* o, int offset,
->>>>>>> ffa35d8c
                                  int instance_id = InstanceBot,
                                  const TypePtr* speculative = nullptr,
                                  int inline_depth = InlineDepthBottom);
 
-<<<<<<< HEAD
   static const TypeInstPtr *make(PTR ptr, ciKlass* k, bool xk, ciObject* o, Offset offset, int instance_id = InstanceBot) {
-    const TypePtr::InterfaceSet interfaces = TypePtr::interfaces(k, true, false, false, ignore_interfaces);
+    const TypeInterfaces* interfaces = TypePtr::interfaces(k, true, false, false, ignore_interfaces);
     return make(ptr, k, interfaces, xk, o, offset, false, instance_id);
-=======
-  static const TypeInstPtr *make(PTR ptr, ciKlass* k, bool xk, ciObject* o, int offset, int instance_id = InstanceBot) {
-    const TypeInterfaces* interfaces = TypePtr::interfaces(k, true, false, false, ignore_interfaces);
-    return make(ptr, k, interfaces, xk, o, offset, instance_id);
->>>>>>> ffa35d8c
   }
 
   /** Create constant type for a constant boxed value */
@@ -1499,17 +1449,10 @@
   friend class TypePtr;
   friend class TypeInstPtr;
 
-<<<<<<< HEAD
   TypeAryPtr(PTR ptr, ciObject* o, const TypeAry *ary, ciKlass* k, bool xk,
              Offset offset, Offset field_offset, int instance_id, bool is_autobox_cache,
              const TypePtr* speculative, int inline_depth)
-    : TypeOopPtr(AryPtr, ptr, k, *_array_interfaces, xk, o, offset, field_offset, instance_id, speculative, inline_depth),
-=======
-  TypeAryPtr( PTR ptr, ciObject* o, const TypeAry *ary, ciKlass* k, bool xk,
-              int offset, int instance_id, bool is_autobox_cache,
-              const TypePtr* speculative, int inline_depth)
-    : TypeOopPtr(AryPtr,ptr,k,_array_interfaces,xk,o,offset, instance_id, speculative, inline_depth),
->>>>>>> ffa35d8c
+    : TypeOopPtr(AryPtr, ptr, k, _array_interfaces, xk, o, offset, field_offset, instance_id, speculative, inline_depth),
     _ary(ary),
     _is_autobox_cache(is_autobox_cache),
     _field_offset(field_offset)
@@ -1705,11 +1648,7 @@
   friend class TypeAryKlassPtr;
   friend class TypePtr;
 protected:
-<<<<<<< HEAD
-  TypeKlassPtr(TYPES t, PTR ptr, ciKlass* klass, const InterfaceSet& interfaces, Offset offset);
-=======
-  TypeKlassPtr(TYPES t, PTR ptr, ciKlass* klass, const TypeInterfaces* interfaces, int offset);
->>>>>>> ffa35d8c
+  TypeKlassPtr(TYPES t, PTR ptr, ciKlass* klass, const TypeInterfaces* interfaces, Offset offset);
 
   virtual const Type *filter_helper(const Type *kills, bool include_speculative) const;
 
@@ -1802,13 +1741,8 @@
 // Instance klass pointer, mirrors TypeInstPtr
 class TypeInstKlassPtr : public TypeKlassPtr {
 
-<<<<<<< HEAD
-  TypeInstKlassPtr(PTR ptr, ciKlass* klass, const InterfaceSet& interfaces, Offset offset, bool flat_in_array)
+  TypeInstKlassPtr(PTR ptr, ciKlass* klass, const TypeInterfaces* interfaces, Offset offset, bool flat_in_array)
     : TypeKlassPtr(InstKlassPtr, ptr, klass, interfaces, offset), _flat_in_array(flat_in_array) {
-=======
-  TypeInstKlassPtr(PTR ptr, ciKlass* klass, const TypeInterfaces* interfaces, int offset)
-    : TypeKlassPtr(InstKlassPtr, ptr, klass, interfaces, offset) {
->>>>>>> ffa35d8c
     assert(klass->is_instance_klass() && (!klass->is_loaded() || !klass->is_interface()), "");
   }
 
@@ -1830,23 +1764,13 @@
   virtual bool can_be_inline_type() const { return (_klass == nullptr || _klass->can_be_inline_klass(klass_is_exact())); }
 
   static const TypeInstKlassPtr *make(ciKlass* k, InterfaceHandling interface_handling) {
-<<<<<<< HEAD
-    InterfaceSet interfaces = TypePtr::interfaces(k, true, true, false, interface_handling);
+    const TypeInterfaces* interfaces = TypePtr::interfaces(k, true, true, false, interface_handling);
     return make(TypePtr::Constant, k, interfaces, Offset(0));
   }
-  static const TypeInstKlassPtr* make(PTR ptr, ciKlass* k, const InterfaceSet& interfaces, Offset offset, bool flat_in_array = false);
+  static const TypeInstKlassPtr* make(PTR ptr, ciKlass* k, const TypeInterfaces* interfaces, Offset offset, bool flat_in_array = false);
 
   static const TypeInstKlassPtr* make(PTR ptr, ciKlass* k, Offset offset) {
-    const TypePtr::InterfaceSet interfaces = TypePtr::interfaces(k, true, false, false, ignore_interfaces);
-=======
-    const TypeInterfaces* interfaces = TypePtr::interfaces(k, true, true, false, interface_handling);
-    return make(TypePtr::Constant, k, interfaces, 0);
-  }
-  static const TypeInstKlassPtr* make(PTR ptr, ciKlass* k, const TypeInterfaces* interfaces, int offset);
-
-  static const TypeInstKlassPtr* make(PTR ptr, ciKlass* k, int offset) {
     const TypeInterfaces* interfaces = TypePtr::interfaces(k, true, false, false, ignore_interfaces);
->>>>>>> ffa35d8c
     return make(ptr, k, interfaces, offset);
   }
 
@@ -1889,17 +1813,10 @@
   const bool _not_null_free; // Array is never null-free
   const bool _null_free;
 
-<<<<<<< HEAD
-  static const InterfaceSet* _array_interfaces;
+  static const TypeInterfaces* _array_interfaces;
   TypeAryKlassPtr(PTR ptr, const Type *elem, ciKlass* klass, Offset offset, bool not_flat, int not_null_free, bool null_free)
-    : TypeKlassPtr(AryKlassPtr, ptr, klass, *_array_interfaces, offset), _elem(elem), _not_flat(not_flat), _not_null_free(not_null_free), _null_free(null_free) {
+    : TypeKlassPtr(AryKlassPtr, ptr, klass, _array_interfaces, offset), _elem(elem), _not_flat(not_flat), _not_null_free(not_null_free), _null_free(null_free) {
     assert(klass == nullptr || klass->is_type_array_klass() || klass->is_flat_array_klass() || !klass->as_obj_array_klass()->base_element_klass()->is_interface(), "");
-=======
-  static const TypeInterfaces* _array_interfaces;
-  TypeAryKlassPtr(PTR ptr, const Type *elem, ciKlass* klass, int offset)
-    : TypeKlassPtr(AryKlassPtr, ptr, klass, _array_interfaces, offset), _elem(elem) {
-    assert(klass == nullptr || klass->is_type_array_klass() || !klass->as_obj_array_klass()->base_element_klass()->is_interface(), "");
->>>>>>> ffa35d8c
   }
 
   virtual ciKlass* exact_klass_helper() const;
