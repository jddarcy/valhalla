--- conflicted
+++ resolved
@@ -1088,13 +1088,8 @@
   virtual bool maybe_null() const { return meet_ptr(Null) == ptr(); }
 
   virtual bool can_be_inline_type() const { return false; }
-<<<<<<< HEAD
-  virtual bool flat_array()         const { return false; }
-  virtual bool not_flat_array()     const { return false; }
-=======
   virtual bool flat_in_array()      const { return false; }
   virtual bool not_flat_in_array()  const { return false; }
->>>>>>> 16fa7709
   virtual bool is_flat()            const { return false; }
   virtual bool is_not_flat()        const { return false; }
   virtual bool is_null_free()       const { return false; }
@@ -1327,20 +1322,11 @@
 // or to a Klass* (including array klasses).
 class TypeInstPtr : public TypeOopPtr {
   TypeInstPtr(PTR ptr, ciKlass* k, const InterfaceSet& interfaces, bool xk, ciObject* o, Offset offset,
-<<<<<<< HEAD
-              bool flat_array, int instance_id, const TypePtr* speculative,
-              int inline_depth);
-  virtual bool eq( const Type *t ) const;
-  virtual uint hash() const;             // Type specific hashing
-
-  bool _flat_array;     // Type is flat in arrays
-=======
               bool flat_in_array, int instance_id, const TypePtr* speculative,
               int inline_depth);
   virtual bool eq( const Type *t ) const;
   virtual uint hash() const;             // Type specific hashing
   bool _flat_in_array; // Type is flat in arrays
->>>>>>> 16fa7709
   ciKlass* exact_klass_helper() const;
 
 public:
@@ -1388,11 +1374,7 @@
 
   // Make a pointer to an oop.
   static const TypeInstPtr* make(PTR ptr, ciKlass* k, const InterfaceSet& interfaces, bool xk, ciObject* o, Offset offset,
-<<<<<<< HEAD
-                                 bool flat_array = false,
-=======
                                  bool flat_in_array = false,
->>>>>>> 16fa7709
                                  int instance_id = InstanceBot,
                                  const TypePtr* speculative = nullptr,
                                  int inline_depth = InlineDepthBottom);
@@ -1424,15 +1406,9 @@
   virtual const TypePtr* with_inline_depth(int depth) const;
   virtual const TypePtr* with_instance_id(int instance_id) const;
 
-<<<<<<< HEAD
-  virtual const TypeInstPtr* cast_to_flat_array() const;
-  virtual bool flat_array() const { return _flat_array; }
-  virtual bool not_flat_array() const { return !can_be_inline_type() || (_klass->is_inlinetype() && !flat_array()); }
-=======
   virtual const TypeInstPtr* cast_to_flat_in_array() const;
   virtual bool flat_in_array() const { return _flat_in_array; }
   virtual bool not_flat_in_array() const { return !can_be_inline_type() || (_klass->is_inlinetype() && !flat_in_array()); }
->>>>>>> 16fa7709
 
   // the core of the computation of the meet of 2 types
   virtual const Type *xmeet_helper(const Type *t) const;
@@ -1761,23 +1737,14 @@
 // Instance klass pointer, mirrors TypeInstPtr
 class TypeInstKlassPtr : public TypeKlassPtr {
 
-<<<<<<< HEAD
-  TypeInstKlassPtr(PTR ptr, ciKlass* klass, const InterfaceSet& interfaces, Offset offset, bool flat_array)
-    : TypeKlassPtr(InstKlassPtr, ptr, klass, interfaces, offset), _flat_array(flat_array) {
-=======
   TypeInstKlassPtr(PTR ptr, ciKlass* klass, const InterfaceSet& interfaces, Offset offset, bool flat_in_array)
     : TypeKlassPtr(InstKlassPtr, ptr, klass, interfaces, offset), _flat_in_array(flat_in_array) {
->>>>>>> 16fa7709
     assert(klass->is_instance_klass() && (!klass->is_loaded() || !klass->is_interface()), "");
   }
 
   virtual bool must_be_exact() const;
 
-<<<<<<< HEAD
-  const bool _flat_array; // Type is flat in arrays
-=======
   const bool _flat_in_array; // Type is flat in arrays
->>>>>>> 16fa7709
 
 public:
   // Instance klass ignoring any interface
@@ -1796,11 +1763,7 @@
     InterfaceSet interfaces = TypePtr::interfaces(k, true, true, false, interface_handling);
     return make(TypePtr::Constant, k, interfaces, Offset(0));
   }
-<<<<<<< HEAD
-  static const TypeInstKlassPtr* make(PTR ptr, ciKlass* k, const InterfaceSet& interfaces, Offset offset, bool flat_array = false);
-=======
   static const TypeInstKlassPtr* make(PTR ptr, ciKlass* k, const InterfaceSet& interfaces, Offset offset, bool flat_in_array = false);
->>>>>>> 16fa7709
 
   static const TypeInstKlassPtr* make(PTR ptr, ciKlass* k, Offset offset) {
     const TypePtr::InterfaceSet interfaces = TypePtr::interfaces(k, true, false, false, ignore_interfaces);
@@ -1823,13 +1786,8 @@
 
   virtual const TypeKlassPtr* try_improve() const;
 
-<<<<<<< HEAD
-  virtual bool flat_array() const { return _flat_array; }
-  virtual bool not_flat_array() const { return !_klass->can_be_inline_klass() || (_klass->is_inlinetype() && !flat_array()); }
-=======
   virtual bool flat_in_array() const { return _flat_in_array; }
   virtual bool not_flat_in_array() const { return !_klass->can_be_inline_klass() || (_klass->is_inlinetype() && !flat_in_array()); }
->>>>>>> 16fa7709
 
   virtual bool can_be_inline_array() const;
 
