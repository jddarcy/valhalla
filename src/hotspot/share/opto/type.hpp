/*
 * Copyright (c) 1997, 2019, Oracle and/or its affiliates. All rights reserved.
 * DO NOT ALTER OR REMOVE COPYRIGHT NOTICES OR THIS FILE HEADER.
 *
 * This code is free software; you can redistribute it and/or modify it
 * under the terms of the GNU General Public License version 2 only, as
 * published by the Free Software Foundation.
 *
 * This code is distributed in the hope that it will be useful, but WITHOUT
 * ANY WARRANTY; without even the implied warranty of MERCHANTABILITY or
 * FITNESS FOR A PARTICULAR PURPOSE.  See the GNU General Public License
 * version 2 for more details (a copy is included in the LICENSE file that
 * accompanied this code).
 *
 * You should have received a copy of the GNU General Public License version
 * 2 along with this work; if not, write to the Free Software Foundation,
 * Inc., 51 Franklin St, Fifth Floor, Boston, MA 02110-1301 USA.
 *
 * Please contact Oracle, 500 Oracle Parkway, Redwood Shores, CA 94065 USA
 * or visit www.oracle.com if you need additional information or have any
 * questions.
 *
 */

#ifndef SHARE_OPTO_TYPE_HPP
#define SHARE_OPTO_TYPE_HPP

#include "ci/ciValueKlass.hpp"
#include "opto/adlcVMDeps.hpp"
#include "runtime/handles.hpp"
#include "runtime/sharedRuntime.hpp"

// Portions of code courtesy of Clifford Click

// Optimization - Graph Style


// This class defines a Type lattice.  The lattice is used in the constant
// propagation algorithms, and for some type-checking of the iloc code.
// Basic types include RSD's (lower bound, upper bound, stride for integers),
// float & double precision constants, sets of data-labels and code-labels.
// The complete lattice is described below.  Subtypes have no relationship to
// up or down in the lattice; that is entirely determined by the behavior of
// the MEET/JOIN functions.

class Dict;
class Type;
class   TypeD;
class   TypeF;
class   TypeInt;
class   TypeLong;
class   TypeNarrowPtr;
class     TypeNarrowOop;
class     TypeNarrowKlass;
class   TypeAry;
class   TypeTuple;
class   TypeValueType;
class   TypeVect;
class     TypeVectS;
class     TypeVectD;
class     TypeVectX;
class     TypeVectY;
class     TypeVectZ;
class   TypePtr;
class     TypeRawPtr;
class     TypeOopPtr;
class       TypeInstPtr;
class       TypeAryPtr;
class     TypeKlassPtr;
class     TypeMetadataPtr;

//------------------------------Type-------------------------------------------
// Basic Type object, represents a set of primitive Values.
// Types are hash-cons'd into a private class dictionary, so only one of each
// different kind of Type exists.  Types are never modified after creation, so
// all their interesting fields are constant.
class Type {
  friend class VMStructs;

public:
  enum TYPES {
    Bad=0,                      // Type check
    Control,                    // Control of code (not in lattice)
    Top,                        // Top of the lattice
    Int,                        // Integer range (lo-hi)
    Long,                       // Long integer range (lo-hi)
    Half,                       // Placeholder half of doubleword
    NarrowOop,                  // Compressed oop pointer
    NarrowKlass,                // Compressed klass pointer

    Tuple,                      // Method signature or object layout
    Array,                      // Array types
    VectorS,                    //  32bit Vector types
    VectorD,                    //  64bit Vector types
    VectorX,                    // 128bit Vector types
    VectorY,                    // 256bit Vector types
    VectorZ,                    // 512bit Vector types
    ValueType,                  // Value type

    AnyPtr,                     // Any old raw, klass, inst, or array pointer
    RawPtr,                     // Raw (non-oop) pointers
    OopPtr,                     // Any and all Java heap entities
    InstPtr,                    // Instance pointers (non-array objects)
    AryPtr,                     // Array pointers
    // (Ptr order matters:  See is_ptr, isa_ptr, is_oopptr, isa_oopptr.)

    MetadataPtr,                // Generic metadata
    KlassPtr,                   // Klass pointers

    Function,                   // Function signature
    Abio,                       // Abstract I/O
    Return_Address,             // Subroutine return address
    Memory,                     // Abstract store
    FloatTop,                   // No float value
    FloatCon,                   // Floating point constant
    FloatBot,                   // Any float value
    DoubleTop,                  // No double value
    DoubleCon,                  // Double precision constant
    DoubleBot,                  // Any double value
    Bottom,                     // Bottom of lattice
    lastype                     // Bogus ending type (not in lattice)
  };

  // Signal values for offsets from a base pointer
  enum OFFSET_SIGNALS {
    OffsetTop = -2000000000,    // undefined offset
    OffsetBot = -2000000001     // any possible offset
  };

  class Offset {
  private:
    int _offset;

  public:
    explicit Offset(int offset) : _offset(offset) {}

    const Offset meet(const Offset other) const;
    const Offset dual() const;
    const Offset add(intptr_t offset) const;
    bool operator==(const Offset& other) const {
      return _offset == other._offset;
    }
    bool operator!=(const Offset& other) const {
      return _offset != other._offset;
    }
    int get() const { return _offset; }

    void dump2(outputStream *st) const;

    static const Offset top;
    static const Offset bottom;
  };

  // Min and max WIDEN values.
  enum WIDEN {
    WidenMin = 0,
    WidenMax = 3
  };

private:
  typedef struct {
    TYPES                dual_type;
    BasicType            basic_type;
    const char*          msg;
    bool                 isa_oop;
    uint                 ideal_reg;
    relocInfo::relocType reloc;
  } TypeInfo;

  // Dictionary of types shared among compilations.
  static Dict* _shared_type_dict;
  static const TypeInfo _type_info[];

  static int uhash( const Type *const t );
  // Structural equality check.  Assumes that cmp() has already compared
  // the _base types and thus knows it can cast 't' appropriately.
  virtual bool eq( const Type *t ) const;

  // Top-level hash-table of types
  static Dict *type_dict() {
    return Compile::current()->type_dict();
  }

  // DUAL operation: reflect around lattice centerline.  Used instead of
  // join to ensure my lattice is symmetric up and down.  Dual is computed
  // lazily, on demand, and cached in _dual.
  const Type *_dual;            // Cached dual value
  // Table for efficient dualing of base types
  static const TYPES dual_type[lastype];

#ifdef ASSERT
  // One type is interface, the other is oop
  virtual bool interface_vs_oop_helper(const Type *t) const;
#endif

  const Type *meet_helper(const Type *t, bool include_speculative) const;

protected:
  // Each class of type is also identified by its base.
  const TYPES _base;            // Enum of Types type

  Type( TYPES t ) : _dual(NULL),  _base(t) {} // Simple types
  // ~Type();                   // Use fast deallocation
  const Type *hashcons();       // Hash-cons the type
  virtual const Type *filter_helper(const Type *kills, bool include_speculative) const;
  const Type *join_helper(const Type *t, bool include_speculative) const {
    return dual()->meet_helper(t->dual(), include_speculative)->dual();
  }

public:

  inline void* operator new( size_t x ) throw() {
    Compile* compile = Compile::current();
    compile->set_type_last_size(x);
<<<<<<< HEAD
    void *temp = compile->type_arena()->Amalloc_D(x);
    return temp;
=======
    return compile->type_arena()->Amalloc_D(x);
>>>>>>> ea0fbbca
  }
  inline void operator delete( void* ptr ) {
    Compile* compile = Compile::current();
    compile->type_arena()->Afree(ptr,compile->type_last_size());
  }

  // Initialize the type system for a particular compilation.
  static void Initialize(Compile* compile);

  // Initialize the types shared by all compilations.
  static void Initialize_shared(Compile* compile);

  TYPES base() const {
    assert(_base > Bad && _base < lastype, "sanity");
    return _base;
  }

  // Create a new hash-consd type
  static const Type *make(enum TYPES);
  // Test for equivalence of types
  static int cmp( const Type *const t1, const Type *const t2 );
  // Test for higher or equal in lattice
  // Variant that drops the speculative part of the types
  bool higher_equal(const Type *t) const {
    return !cmp(meet(t),t->remove_speculative());
  }
  // Variant that keeps the speculative part of the types
  bool higher_equal_speculative(const Type *t) const {
    return !cmp(meet_speculative(t),t);
  }

  // MEET operation; lower in lattice.
  // Variant that drops the speculative part of the types
  const Type *meet(const Type *t) const {
    return meet_helper(t, false);
  }
  // Variant that keeps the speculative part of the types
  const Type *meet_speculative(const Type *t) const {
    return meet_helper(t, true)->cleanup_speculative();
  }
  // WIDEN: 'widens' for Ints and other range types
  virtual const Type *widen( const Type *old, const Type* limit ) const { return this; }
  // NARROW: complement for widen, used by pessimistic phases
  virtual const Type *narrow( const Type *old ) const { return this; }

  // DUAL operation: reflect around lattice centerline.  Used instead of
  // join to ensure my lattice is symmetric up and down.
  const Type *dual() const { return _dual; }

  // Compute meet dependent on base type
  virtual const Type *xmeet( const Type *t ) const;
  virtual const Type *xdual() const;    // Compute dual right now.

  // JOIN operation; higher in lattice.  Done by finding the dual of the
  // meet of the dual of the 2 inputs.
  // Variant that drops the speculative part of the types
  const Type *join(const Type *t) const {
    return join_helper(t, false);
  }
  // Variant that keeps the speculative part of the types
  const Type *join_speculative(const Type *t) const {
    return join_helper(t, true)->cleanup_speculative();
  }

  // Modified version of JOIN adapted to the needs Node::Value.
  // Normalizes all empty values to TOP.  Does not kill _widen bits.
  // Currently, it also works around limitations involving interface types.
  // Variant that drops the speculative part of the types
  const Type *filter(const Type *kills) const {
    return filter_helper(kills, false);
  }
  // Variant that keeps the speculative part of the types
  const Type *filter_speculative(const Type *kills) const {
    return filter_helper(kills, true)->cleanup_speculative();
  }

#ifdef ASSERT
  // One type is interface, the other is oop
  virtual bool interface_vs_oop(const Type *t) const;
#endif

  // Returns true if this pointer points at memory which contains a
  // compressed oop references.
  bool is_ptr_to_narrowoop() const;
  bool is_ptr_to_narrowklass() const;

  // Convenience access
  float getf() const;
  double getd() const;

  const TypeInt    *is_int() const;
  const TypeInt    *isa_int() const;             // Returns NULL if not an Int
  const TypeLong   *is_long() const;
  const TypeLong   *isa_long() const;            // Returns NULL if not a Long
  const TypeD      *isa_double() const;          // Returns NULL if not a Double{Top,Con,Bot}
  const TypeD      *is_double_constant() const;  // Asserts it is a DoubleCon
  const TypeD      *isa_double_constant() const; // Returns NULL if not a DoubleCon
  const TypeF      *isa_float() const;           // Returns NULL if not a Float{Top,Con,Bot}
  const TypeF      *is_float_constant() const;   // Asserts it is a FloatCon
  const TypeF      *isa_float_constant() const;  // Returns NULL if not a FloatCon
  const TypeTuple  *is_tuple() const;            // Collection of fields, NOT a pointer
  const TypeAry    *is_ary() const;              // Array, NOT array pointer
  const TypeVect   *is_vect() const;             // Vector
  const TypeVect   *isa_vect() const;            // Returns NULL if not a Vector
  const TypePtr    *is_ptr() const;              // Asserts it is a ptr type
  const TypePtr    *isa_ptr() const;             // Returns NULL if not ptr type
  const TypeRawPtr *isa_rawptr() const;          // NOT Java oop
  const TypeRawPtr *is_rawptr() const;           // Asserts is rawptr
  const TypeNarrowOop  *is_narrowoop() const;    // Java-style GC'd pointer
  const TypeNarrowOop  *isa_narrowoop() const;   // Returns NULL if not oop ptr type
  const TypeNarrowKlass *is_narrowklass() const; // compressed klass pointer
  const TypeNarrowKlass *isa_narrowklass() const;// Returns NULL if not oop ptr type
  const TypeOopPtr   *isa_oopptr() const;        // Returns NULL if not oop ptr type
  const TypeOopPtr   *is_oopptr() const;         // Java-style GC'd pointer
  const TypeInstPtr  *isa_instptr() const;       // Returns NULL if not InstPtr
  const TypeInstPtr  *is_instptr() const;        // Instance
  const TypeAryPtr   *isa_aryptr() const;        // Returns NULL if not AryPtr
  const TypeAryPtr   *is_aryptr() const;         // Array oop
  const TypeValueType* isa_valuetype() const;    // Returns NULL if not Value Type
  const TypeValueType* is_valuetype() const;     // Value Type

  const TypeMetadataPtr   *isa_metadataptr() const;   // Returns NULL if not oop ptr type
  const TypeMetadataPtr   *is_metadataptr() const;    // Java-style GC'd pointer
  const TypeKlassPtr      *isa_klassptr() const;      // Returns NULL if not KlassPtr
  const TypeKlassPtr      *is_klassptr() const;       // assert if not KlassPtr

  virtual bool      is_finite() const;           // Has a finite value
  virtual bool      is_nan()    const;           // Is not a number (NaN)

  bool is_valuetypeptr() const;
  virtual ciValueKlass* value_klass() const;

  // Returns this ptr type or the equivalent ptr type for this compressed pointer.
  const TypePtr* make_ptr() const;

  // Returns this oopptr type or the equivalent oopptr type for this compressed pointer.
  // Asserts if the underlying type is not an oopptr or narrowoop.
  const TypeOopPtr* make_oopptr() const;

  // Returns this compressed pointer or the equivalent compressed version
  // of this pointer type.
  const TypeNarrowOop* make_narrowoop() const;

  // Returns this compressed klass pointer or the equivalent
  // compressed version of this pointer type.
  const TypeNarrowKlass* make_narrowklass() const;

  // Special test for register pressure heuristic
  bool is_floatingpoint() const;        // True if Float or Double base type

  // Do you have memory, directly or through a tuple?
  bool has_memory( ) const;

  // TRUE if type is a singleton
  virtual bool singleton(void) const;

  // TRUE if type is above the lattice centerline, and is therefore vacuous
  virtual bool empty(void) const;

  // Return a hash for this type.  The hash function is public so ConNode
  // (constants) can hash on their constant, which is represented by a Type.
  virtual int hash() const;

  // Map ideal registers (machine types) to ideal types
  static const Type *mreg2type[];

  // Printing, statistics
#ifndef PRODUCT
  void         dump_on(outputStream *st) const;
  void         dump() const {
    dump_on(tty);
  }
  virtual void dump2( Dict &d, uint depth, outputStream *st ) const;
  static  void dump_stats();

  static const char* str(const Type* t);
#endif
  void typerr(const Type *t) const; // Mixing types error

  // Create basic type
  static const Type* get_const_basic_type(BasicType type) {
    assert((uint)type <= T_CONFLICT && _const_basic_type[type] != NULL, "bad type");
    return _const_basic_type[type];
  }

  // For two instance arrays of same dimension, return the base element types.
  // Otherwise or if the arrays have different dimensions, return NULL.
  static void get_arrays_base_elements(const Type *a1, const Type *a2,
                                       const TypeInstPtr **e1, const TypeInstPtr **e2);

  // Mapping to the array element's basic type.
  BasicType array_element_basic_type() const;

  // Create standard type for a ciType:
  static const Type* get_const_type(ciType* type);

  // Create standard zero value:
  static const Type* get_zero_type(BasicType type) {
    assert((uint)type <= T_CONFLICT && _zero_type[type] != NULL, "bad type");
    return _zero_type[type];
  }

  // Report if this is a zero value (not top).
  bool is_zero_type() const {
    BasicType type = basic_type();
    if (type == T_VOID || type >= T_CONFLICT)
      return false;
    else
      return (this == _zero_type[type]);
  }

  // Convenience common pre-built types.
  static const Type *ABIO;
  static const Type *BOTTOM;
  static const Type *CONTROL;
  static const Type *DOUBLE;
  static const Type *FLOAT;
  static const Type *HALF;
  static const Type *MEMORY;
  static const Type *MULTI;
  static const Type *RETURN_ADDRESS;
  static const Type *TOP;

  // Mapping from compiler type to VM BasicType
  BasicType basic_type() const       { return _type_info[_base].basic_type; }
  uint ideal_reg() const             { return _type_info[_base].ideal_reg; }
  const char* msg() const            { return _type_info[_base].msg; }
  bool isa_oop_ptr() const           { return _type_info[_base].isa_oop; }
  relocInfo::relocType reloc() const { return _type_info[_base].reloc; }

  // Mapping from CI type system to compiler type:
  static const Type* get_typeflow_type(ciType* type);

  static const Type* make_from_constant(ciConstant constant,
                                        bool require_constant = false,
                                        int stable_dimension = 0,
                                        bool is_narrow = false,
                                        bool is_autobox_cache = false);

  static const Type* make_constant_from_field(ciInstance* holder,
                                              int off,
                                              bool is_unsigned_load,
                                              BasicType loadbt);

  static const Type* make_constant_from_field(ciField* field,
                                              ciInstance* holder,
                                              BasicType loadbt,
                                              bool is_unsigned_load);

  static const Type* make_constant_from_array_element(ciArray* array,
                                                      int off,
                                                      int stable_dimension,
                                                      BasicType loadbt,
                                                      bool is_unsigned_load);

  // Speculative type helper methods. See TypePtr.
  virtual const TypePtr* speculative() const                                  { return NULL; }
  virtual ciKlass* speculative_type() const                                   { return NULL; }
  virtual ciKlass* speculative_type_not_null() const                          { return NULL; }
  virtual bool speculative_maybe_null() const                                 { return true; }
  virtual bool speculative_always_null() const                                { return true; }
  virtual const Type* remove_speculative() const                              { return this; }
  virtual const Type* cleanup_speculative() const                             { return this; }
  virtual bool would_improve_type(ciKlass* exact_kls, int inline_depth) const { return exact_kls != NULL; }
  virtual bool would_improve_ptr(ProfilePtrKind ptr_kind) const { return ptr_kind == ProfileAlwaysNull || ptr_kind == ProfileNeverNull; }
  const Type* maybe_remove_speculative(bool include_speculative) const;

  virtual bool maybe_null() const { return true; }

private:
  // support arrays
  static const BasicType _basic_type[];
  static const Type*        _zero_type[T_CONFLICT+1];
  static const Type* _const_basic_type[T_CONFLICT+1];
};

//------------------------------TypeF------------------------------------------
// Class of Float-Constant Types.
class TypeF : public Type {
  TypeF( float f ) : Type(FloatCon), _f(f) {};
public:
  virtual bool eq( const Type *t ) const;
  virtual int  hash() const;             // Type specific hashing
  virtual bool singleton(void) const;    // TRUE if type is a singleton
  virtual bool empty(void) const;        // TRUE if type is vacuous
public:
  const float _f;               // Float constant

  static const TypeF *make(float f);

  virtual bool        is_finite() const;  // Has a finite value
  virtual bool        is_nan()    const;  // Is not a number (NaN)

  virtual const Type *xmeet( const Type *t ) const;
  virtual const Type *xdual() const;    // Compute dual right now.
  // Convenience common pre-built types.
  static const TypeF *ZERO; // positive zero only
  static const TypeF *ONE;
  static const TypeF *POS_INF;
  static const TypeF *NEG_INF;
#ifndef PRODUCT
  virtual void dump2( Dict &d, uint depth, outputStream *st ) const;
#endif
};

//------------------------------TypeD------------------------------------------
// Class of Double-Constant Types.
class TypeD : public Type {
  TypeD( double d ) : Type(DoubleCon), _d(d) {};
public:
  virtual bool eq( const Type *t ) const;
  virtual int  hash() const;             // Type specific hashing
  virtual bool singleton(void) const;    // TRUE if type is a singleton
  virtual bool empty(void) const;        // TRUE if type is vacuous
public:
  const double _d;              // Double constant

  static const TypeD *make(double d);

  virtual bool        is_finite() const;  // Has a finite value
  virtual bool        is_nan()    const;  // Is not a number (NaN)

  virtual const Type *xmeet( const Type *t ) const;
  virtual const Type *xdual() const;    // Compute dual right now.
  // Convenience common pre-built types.
  static const TypeD *ZERO; // positive zero only
  static const TypeD *ONE;
  static const TypeD *POS_INF;
  static const TypeD *NEG_INF;
#ifndef PRODUCT
  virtual void dump2( Dict &d, uint depth, outputStream *st ) const;
#endif
};

//------------------------------TypeInt----------------------------------------
// Class of integer ranges, the set of integers between a lower bound and an
// upper bound, inclusive.
class TypeInt : public Type {
  TypeInt( jint lo, jint hi, int w );
protected:
  virtual const Type *filter_helper(const Type *kills, bool include_speculative) const;

public:
  typedef jint NativeType;
  virtual bool eq( const Type *t ) const;
  virtual int  hash() const;             // Type specific hashing
  virtual bool singleton(void) const;    // TRUE if type is a singleton
  virtual bool empty(void) const;        // TRUE if type is vacuous
  const jint _lo, _hi;          // Lower bound, upper bound
  const short _widen;           // Limit on times we widen this sucker

  static const TypeInt *make(jint lo);
  // must always specify w
  static const TypeInt *make(jint lo, jint hi, int w);

  // Check for single integer
  int is_con() const { return _lo==_hi; }
  bool is_con(int i) const { return is_con() && _lo == i; }
  jint get_con() const { assert( is_con(), "" );  return _lo; }

  virtual bool        is_finite() const;  // Has a finite value

  virtual const Type *xmeet( const Type *t ) const;
  virtual const Type *xdual() const;    // Compute dual right now.
  virtual const Type *widen( const Type *t, const Type* limit_type ) const;
  virtual const Type *narrow( const Type *t ) const;
  // Do not kill _widen bits.
  // Convenience common pre-built types.
  static const TypeInt *MINUS_1;
  static const TypeInt *ZERO;
  static const TypeInt *ONE;
  static const TypeInt *BOOL;
  static const TypeInt *CC;
  static const TypeInt *CC_LT;  // [-1]  == MINUS_1
  static const TypeInt *CC_GT;  // [1]   == ONE
  static const TypeInt *CC_EQ;  // [0]   == ZERO
  static const TypeInt *CC_LE;  // [-1,0]
  static const TypeInt *CC_GE;  // [0,1] == BOOL (!)
  static const TypeInt *BYTE;
  static const TypeInt *UBYTE;
  static const TypeInt *CHAR;
  static const TypeInt *SHORT;
  static const TypeInt *POS;
  static const TypeInt *POS1;
  static const TypeInt *INT;
  static const TypeInt *SYMINT; // symmetric range [-max_jint..max_jint]
  static const TypeInt *TYPE_DOMAIN; // alias for TypeInt::INT

  static const TypeInt *as_self(const Type *t) { return t->is_int(); }
#ifndef PRODUCT
  virtual void dump2( Dict &d, uint depth, outputStream *st ) const;
#endif
};


//------------------------------TypeLong---------------------------------------
// Class of long integer ranges, the set of integers between a lower bound and
// an upper bound, inclusive.
class TypeLong : public Type {
  TypeLong( jlong lo, jlong hi, int w );
protected:
  // Do not kill _widen bits.
  virtual const Type *filter_helper(const Type *kills, bool include_speculative) const;
public:
  typedef jlong NativeType;
  virtual bool eq( const Type *t ) const;
  virtual int  hash() const;             // Type specific hashing
  virtual bool singleton(void) const;    // TRUE if type is a singleton
  virtual bool empty(void) const;        // TRUE if type is vacuous
public:
  const jlong _lo, _hi;         // Lower bound, upper bound
  const short _widen;           // Limit on times we widen this sucker

  static const TypeLong *make(jlong lo);
  // must always specify w
  static const TypeLong *make(jlong lo, jlong hi, int w);

  // Check for single integer
  int is_con() const { return _lo==_hi; }
  bool is_con(int i) const { return is_con() && _lo == i; }
  jlong get_con() const { assert( is_con(), "" ); return _lo; }

  // Check for positive 32-bit value.
  int is_positive_int() const { return _lo >= 0 && _hi <= (jlong)max_jint; }

  virtual bool        is_finite() const;  // Has a finite value


  virtual const Type *xmeet( const Type *t ) const;
  virtual const Type *xdual() const;    // Compute dual right now.
  virtual const Type *widen( const Type *t, const Type* limit_type ) const;
  virtual const Type *narrow( const Type *t ) const;
  // Convenience common pre-built types.
  static const TypeLong *MINUS_1;
  static const TypeLong *ZERO;
  static const TypeLong *ONE;
  static const TypeLong *POS;
  static const TypeLong *LONG;
  static const TypeLong *INT;    // 32-bit subrange [min_jint..max_jint]
  static const TypeLong *UINT;   // 32-bit unsigned [0..max_juint]
  static const TypeLong *TYPE_DOMAIN; // alias for TypeLong::LONG

  // static convenience methods.
  static const TypeLong *as_self(const Type *t) { return t->is_long(); }

#ifndef PRODUCT
  virtual void dump2( Dict &d, uint, outputStream *st  ) const;// Specialized per-Type dumping
#endif
};

//------------------------------TypeTuple--------------------------------------
// Class of Tuple Types, essentially type collections for function signatures
// and class layouts.  It happens to also be a fast cache for the HotSpot
// signature types.
class TypeTuple : public Type {
  TypeTuple( uint cnt, const Type **fields ) : Type(Tuple), _cnt(cnt), _fields(fields) { }

  const uint          _cnt;              // Count of fields
  const Type ** const _fields;           // Array of field types

public:
  virtual bool eq( const Type *t ) const;
  virtual int  hash() const;             // Type specific hashing
  virtual bool singleton(void) const;    // TRUE if type is a singleton
  virtual bool empty(void) const;        // TRUE if type is vacuous

  // Accessors:
  uint cnt() const { return _cnt; }
  const Type* field_at(uint i) const {
    assert(i < _cnt, "oob");
    return _fields[i];
  }
  void set_field_at(uint i, const Type* t) {
    assert(i < _cnt, "oob");
    _fields[i] = t;
  }

  static const TypeTuple *make( uint cnt, const Type **fields );
  static const TypeTuple *make_range(ciSignature* sig, bool ret_vt_fields = false);
  static const TypeTuple *make_domain(ciMethod* method, bool vt_fields_as_args = false);

  // Subroutine call type with space allocated for argument types
  // Memory for Control, I_O, Memory, FramePtr, and ReturnAdr is allocated implicitly
  static const Type **fields( uint arg_cnt );

  virtual const Type *xmeet( const Type *t ) const;
  virtual const Type *xdual() const;    // Compute dual right now.
  // Convenience common pre-built types.
  static const TypeTuple *IFBOTH;
  static const TypeTuple *IFFALSE;
  static const TypeTuple *IFTRUE;
  static const TypeTuple *IFNEITHER;
  static const TypeTuple *LOOPBODY;
  static const TypeTuple *MEMBAR;
  static const TypeTuple *STORECONDITIONAL;
  static const TypeTuple *START_I2C;
  static const TypeTuple *INT_PAIR;
  static const TypeTuple *LONG_PAIR;
  static const TypeTuple *INT_CC_PAIR;
  static const TypeTuple *LONG_CC_PAIR;
#ifndef PRODUCT
  virtual void dump2( Dict &d, uint, outputStream *st  ) const; // Specialized per-Type dumping
#endif
};

//------------------------------TypeAry----------------------------------------
// Class of Array Types
class TypeAry : public Type {
  TypeAry(const Type* elem, const TypeInt* size, bool stable, bool not_flat, bool not_null_free) : Type(Array),
      _elem(elem), _size(size), _stable(stable), _not_flat(not_flat), _not_null_free(not_null_free) {}
public:
  virtual bool eq( const Type *t ) const;
  virtual int  hash() const;             // Type specific hashing
  virtual bool singleton(void) const;    // TRUE if type is a singleton
  virtual bool empty(void) const;        // TRUE if type is vacuous

private:
  const Type *_elem;            // Element type of array
  const TypeInt *_size;         // Elements in array
  const bool _stable;           // Are elements @Stable?

  // Value type array properties
  const bool _not_flat;         // Array is never flattened
  const bool _not_null_free;    // Array is never null-free

  friend class TypeAryPtr;

public:
  static const TypeAry* make(const Type* elem, const TypeInt* size, bool stable = false,
                             bool not_flat = false, bool not_null_free = false);

  virtual const Type *xmeet( const Type *t ) const;
  virtual const Type *xdual() const;    // Compute dual right now.
  bool ary_must_be_exact() const;  // true if arrays of such are never generic
  virtual const Type* remove_speculative() const;
  virtual const Type* cleanup_speculative() const;

#ifdef ASSERT
  // One type is interface, the other is oop
  virtual bool interface_vs_oop(const Type *t) const;
#endif
#ifndef PRODUCT
  virtual void dump2( Dict &d, uint, outputStream *st  ) const; // Specialized per-Type dumping
#endif
};


//------------------------------TypeValue---------------------------------------
// Class of Value Type Types
class TypeValueType : public Type {
private:
  ciValueKlass* _vk;
  bool _larval;

protected:
  TypeValueType(ciValueKlass* vk, bool larval)
    : Type(ValueType),
      _vk(vk), _larval(larval) {
  }

public:
  static const TypeValueType* make(ciValueKlass* vk, bool larval = false);
  virtual ciValueKlass* value_klass() const { return _vk; }
  bool larval() const { return _larval; }

  virtual bool eq(const Type* t) const;
  virtual int  hash() const;             // Type specific hashing
  virtual bool singleton(void) const;    // TRUE if type is a singleton
  virtual bool empty(void) const;        // TRUE if type is vacuous

  virtual const Type* xmeet(const Type* t) const;
  virtual const Type* xdual() const;     // Compute dual right now.

  virtual bool would_improve_type(ciKlass* exact_kls, int inline_depth) const { return false; }
  virtual bool would_improve_ptr(ProfilePtrKind ptr_kind) const { return false; }

  static const TypeValueType *BOTTOM;

#ifndef PRODUCT
  virtual void dump2(Dict &d, uint, outputStream* st) const; // Specialized per-Type dumping
#endif
};

//------------------------------TypeVect---------------------------------------
// Class of Vector Types
class TypeVect : public Type {
  const Type*   _elem;  // Vector's element type
  const uint  _length;  // Elements in vector (power of 2)

protected:
  TypeVect(TYPES t, const Type* elem, uint length) : Type(t),
    _elem(elem), _length(length) {}

public:
  const Type* element_type() const { return _elem; }
  BasicType element_basic_type() const { return _elem->array_element_basic_type(); }
  uint length() const { return _length; }
  uint length_in_bytes() const {
   return _length * type2aelembytes(element_basic_type());
  }

  virtual bool eq(const Type *t) const;
  virtual int  hash() const;             // Type specific hashing
  virtual bool singleton(void) const;    // TRUE if type is a singleton
  virtual bool empty(void) const;        // TRUE if type is vacuous

  static const TypeVect *make(const BasicType elem_bt, uint length) {
    // Use bottom primitive type.
    return make(get_const_basic_type(elem_bt), length);
  }
  // Used directly by Replicate nodes to construct singleton vector.
  static const TypeVect *make(const Type* elem, uint length);

  virtual const Type *xmeet( const Type *t) const;
  virtual const Type *xdual() const;     // Compute dual right now.

  static const TypeVect *VECTS;
  static const TypeVect *VECTD;
  static const TypeVect *VECTX;
  static const TypeVect *VECTY;
  static const TypeVect *VECTZ;

#ifndef PRODUCT
  virtual void dump2(Dict &d, uint, outputStream *st) const; // Specialized per-Type dumping
#endif
};

class TypeVectS : public TypeVect {
  friend class TypeVect;
  TypeVectS(const Type* elem, uint length) : TypeVect(VectorS, elem, length) {}
};

class TypeVectD : public TypeVect {
  friend class TypeVect;
  TypeVectD(const Type* elem, uint length) : TypeVect(VectorD, elem, length) {}
};

class TypeVectX : public TypeVect {
  friend class TypeVect;
  TypeVectX(const Type* elem, uint length) : TypeVect(VectorX, elem, length) {}
};

class TypeVectY : public TypeVect {
  friend class TypeVect;
  TypeVectY(const Type* elem, uint length) : TypeVect(VectorY, elem, length) {}
};

class TypeVectZ : public TypeVect {
  friend class TypeVect;
  TypeVectZ(const Type* elem, uint length) : TypeVect(VectorZ, elem, length) {}
};

//------------------------------TypePtr----------------------------------------
// Class of machine Pointer Types: raw data, instances or arrays.
// If the _base enum is AnyPtr, then this refers to all of the above.
// Otherwise the _base will indicate which subset of pointers is affected,
// and the class will be inherited from.
class TypePtr : public Type {
  friend class TypeNarrowPtr;
public:
  enum PTR { TopPTR, AnyNull, Constant, Null, NotNull, BotPTR, lastPTR };
protected:
  TypePtr(TYPES t, PTR ptr, Offset offset,
          const TypePtr* speculative = NULL,
          int inline_depth = InlineDepthBottom) :
    Type(t), _speculative(speculative), _inline_depth(inline_depth), _offset(offset),
    _ptr(ptr) {}
  static const PTR ptr_meet[lastPTR][lastPTR];
  static const PTR ptr_dual[lastPTR];
  static const char * const ptr_msg[lastPTR];

  enum {
    InlineDepthBottom = INT_MAX,
    InlineDepthTop = -InlineDepthBottom
  };

  // Extra type information profiling gave us. We propagate it the
  // same way the rest of the type info is propagated. If we want to
  // use it, then we have to emit a guard: this part of the type is
  // not something we know but something we speculate about the type.
  const TypePtr*   _speculative;
  // For speculative types, we record at what inlining depth the
  // profiling point that provided the data is. We want to favor
  // profile data coming from outer scopes which are likely better for
  // the current compilation.
  int _inline_depth;

  // utility methods to work on the speculative part of the type
  const TypePtr* dual_speculative() const;
  const TypePtr* xmeet_speculative(const TypePtr* other) const;
  bool eq_speculative(const TypePtr* other) const;
  int hash_speculative() const;
  const TypePtr* add_offset_speculative(intptr_t offset) const;
#ifndef PRODUCT
  void dump_speculative(outputStream *st) const;
#endif

  // utility methods to work on the inline depth of the type
  int dual_inline_depth() const;
  int meet_inline_depth(int depth) const;
#ifndef PRODUCT
  void dump_inline_depth(outputStream *st) const;
#endif

public:
  const Offset _offset;         // Offset into oop, with TOP & BOT
  const PTR _ptr;               // Pointer equivalence class

  const int offset() const { return _offset.get(); }
  const PTR ptr()    const { return _ptr; }

  static const TypePtr* make(TYPES t, PTR ptr, Offset offset,
                             const TypePtr* speculative = NULL,
                             int inline_depth = InlineDepthBottom);

  // Return a 'ptr' version of this type
  virtual const Type *cast_to_ptr_type(PTR ptr) const;

  virtual intptr_t get_con() const;

  Offset xadd_offset(intptr_t offset) const;
  virtual const TypePtr *add_offset( intptr_t offset ) const;
  virtual const int flattened_offset() const { return offset(); }

  virtual bool eq(const Type *t) const;
  virtual int  hash() const;             // Type specific hashing

  virtual bool singleton(void) const;    // TRUE if type is a singleton
  virtual bool empty(void) const;        // TRUE if type is vacuous
  virtual const Type *xmeet( const Type *t ) const;
  virtual const Type *xmeet_helper( const Type *t ) const;
  Offset meet_offset(int offset) const;
  Offset dual_offset() const;
  virtual const Type *xdual() const;    // Compute dual right now.

  // meet, dual and join over pointer equivalence sets
  PTR meet_ptr( const PTR in_ptr ) const { return ptr_meet[in_ptr][ptr()]; }
  PTR dual_ptr()                   const { return ptr_dual[ptr()];      }

  // This is textually confusing unless one recalls that
  // join(t) == dual()->meet(t->dual())->dual().
  PTR join_ptr( const PTR in_ptr ) const {
    return ptr_dual[ ptr_meet[ ptr_dual[in_ptr] ] [ dual_ptr() ] ];
  }

  // Speculative type helper methods.
  virtual const TypePtr* speculative() const { return _speculative; }
  int inline_depth() const                   { return _inline_depth; }
  virtual ciKlass* speculative_type() const;
  virtual ciKlass* speculative_type_not_null() const;
  virtual bool speculative_maybe_null() const;
  virtual bool speculative_always_null() const;
  virtual const Type* remove_speculative() const;
  virtual const Type* cleanup_speculative() const;
  virtual bool would_improve_type(ciKlass* exact_kls, int inline_depth) const;
  virtual bool would_improve_ptr(ProfilePtrKind maybe_null) const;
  virtual const TypePtr* with_inline_depth(int depth) const;

  virtual bool maybe_null() const { return meet_ptr(Null) == ptr(); }

  // Tests for relation to centerline of type lattice:
  static bool above_centerline(PTR ptr) { return (ptr <= AnyNull); }
  static bool below_centerline(PTR ptr) { return (ptr >= NotNull); }
  // Convenience common pre-built types.
  static const TypePtr *NULL_PTR;
  static const TypePtr *NOTNULL;
  static const TypePtr *BOTTOM;
#ifndef PRODUCT
  virtual void dump2( Dict &d, uint depth, outputStream *st  ) const;
#endif
};

//------------------------------TypeRawPtr-------------------------------------
// Class of raw pointers, pointers to things other than Oops.  Examples
// include the stack pointer, top of heap, card-marking area, handles, etc.
class TypeRawPtr : public TypePtr {
protected:
  TypeRawPtr(PTR ptr, address bits) : TypePtr(RawPtr,ptr,Offset(0)), _bits(bits){}
public:
  virtual bool eq( const Type *t ) const;
  virtual int  hash() const;     // Type specific hashing

  const address _bits;          // Constant value, if applicable

  static const TypeRawPtr *make( PTR ptr );
  static const TypeRawPtr *make( address bits );

  // Return a 'ptr' version of this type
  virtual const Type *cast_to_ptr_type(PTR ptr) const;

  virtual intptr_t get_con() const;

  virtual const TypePtr *add_offset( intptr_t offset ) const;

  virtual const Type *xmeet( const Type *t ) const;
  virtual const Type *xdual() const;    // Compute dual right now.
  // Convenience common pre-built types.
  static const TypeRawPtr *BOTTOM;
  static const TypeRawPtr *NOTNULL;
#ifndef PRODUCT
  virtual void dump2( Dict &d, uint depth, outputStream *st  ) const;
#endif
};

//------------------------------TypeOopPtr-------------------------------------
// Some kind of oop (Java pointer), either instance or array.
class TypeOopPtr : public TypePtr {
protected:
  TypeOopPtr(TYPES t, PTR ptr, ciKlass* k, bool xk, ciObject* o, Offset offset, Offset field_offset,
             int instance_id, const TypePtr* speculative, int inline_depth);
public:
  virtual bool eq( const Type *t ) const;
  virtual int  hash() const;             // Type specific hashing
  virtual bool singleton(void) const;    // TRUE if type is a singleton
  enum {
   InstanceTop = -1,   // undefined instance
   InstanceBot = 0     // any possible instance
  };
protected:

  // Oop is NULL, unless this is a constant oop.
  ciObject*     _const_oop;   // Constant oop
  // If _klass is NULL, then so is _sig.  This is an unloaded klass.
  ciKlass*      _klass;       // Klass object
  // Does the type exclude subclasses of the klass?  (Inexact == polymorphic.)
  bool          _klass_is_exact;
  bool          _is_ptr_to_narrowoop;
  bool          _is_ptr_to_narrowklass;
  bool          _is_ptr_to_boxed_value;

  // If not InstanceTop or InstanceBot, indicates that this is
  // a particular instance of this type which is distinct.
  // This is the node index of the allocation node creating this instance.
  int           _instance_id;

  static const TypeOopPtr* make_from_klass_common(ciKlass* klass, bool klass_change, bool try_for_exact);

  int dual_instance_id() const;
  int meet_instance_id(int uid) const;

  // Do not allow interface-vs.-noninterface joins to collapse to top.
  virtual const Type *filter_helper(const Type *kills, bool include_speculative) const;

public:
  // Creates a type given a klass. Correctly handles multi-dimensional arrays
  // Respects UseUniqueSubclasses.
  // If the klass is final, the resulting type will be exact.
  static const TypeOopPtr* make_from_klass(ciKlass* klass) {
    return make_from_klass_common(klass, true, false);
  }
  // Same as before, but will produce an exact type, even if
  // the klass is not final, as long as it has exactly one implementation.
  static const TypeOopPtr* make_from_klass_unique(ciKlass* klass) {
    return make_from_klass_common(klass, true, true);
  }
  // Same as before, but does not respects UseUniqueSubclasses.
  // Use this only for creating array element types.
  static const TypeOopPtr* make_from_klass_raw(ciKlass* klass) {
    return make_from_klass_common(klass, false, false);
  }
  // Creates a singleton type given an object.
  // If the object cannot be rendered as a constant,
  // may return a non-singleton type.
  // If require_constant, produce a NULL if a singleton is not possible.
  static const TypeOopPtr* make_from_constant(ciObject* o,
                                              bool require_constant = false);

  // Make a generic (unclassed) pointer to an oop.
  static const TypeOopPtr* make(PTR ptr, Offset offset, int instance_id,
                                const TypePtr* speculative = NULL,
                                int inline_depth = InlineDepthBottom);

  ciObject* const_oop()    const { return _const_oop; }
  virtual ciKlass* klass() const { return _klass;     }
  bool klass_is_exact()    const { return _klass_is_exact; }

  // Returns true if this pointer points at memory which contains a
  // compressed oop references.
  bool is_ptr_to_narrowoop_nv() const { return _is_ptr_to_narrowoop; }
  bool is_ptr_to_narrowklass_nv() const { return _is_ptr_to_narrowklass; }
  bool is_ptr_to_boxed_value()   const { return _is_ptr_to_boxed_value; }
  bool is_known_instance()       const { return _instance_id > 0; }
  int  instance_id()             const { return _instance_id; }
  bool is_known_instance_field() const { return is_known_instance() && _offset.get() >= 0; }

  virtual bool can_be_value_type() const { return EnableValhalla && can_be_value_type_raw(); }
  virtual bool can_be_value_type_raw() const { return _klass == NULL || !_klass->is_loaded() || _klass->is_valuetype() || ((_klass->is_java_lang_Object() || _klass->is_interface()) && !klass_is_exact()); }

  virtual intptr_t get_con() const;

  virtual const Type *cast_to_ptr_type(PTR ptr) const;

  virtual const Type *cast_to_exactness(bool klass_is_exact) const;

  virtual const TypeOopPtr *cast_to_instance_id(int instance_id) const;

  virtual const TypeOopPtr *cast_to_nonconst() const;

  // corresponding pointer to klass, for a given instance
  const TypeKlassPtr* as_klass_type() const;

  virtual const TypePtr *add_offset( intptr_t offset ) const;

  // Speculative type helper methods.
  virtual const Type* remove_speculative() const;
  virtual const Type* cleanup_speculative() const;
  virtual bool would_improve_type(ciKlass* exact_kls, int inline_depth) const;
  virtual const TypePtr* with_inline_depth(int depth) const;

  virtual const TypePtr* with_instance_id(int instance_id) const;

  virtual const Type *xdual() const;    // Compute dual right now.
  // the core of the computation of the meet for TypeOopPtr and for its subclasses
  virtual const Type *xmeet_helper(const Type *t) const;

  // Convenience common pre-built type.
  static const TypeOopPtr *BOTTOM;
#ifndef PRODUCT
  virtual void dump2( Dict &d, uint depth, outputStream *st ) const;
#endif
};

//------------------------------TypeInstPtr------------------------------------
// Class of Java object pointers, pointing either to non-array Java instances
// or to a Klass* (including array klasses).
class TypeInstPtr : public TypeOopPtr {
  TypeInstPtr(PTR ptr, ciKlass* k, bool xk, ciObject* o, Offset offset, int instance_id,
              const TypePtr* speculative, int inline_depth);
  virtual bool eq( const Type *t ) const;
  virtual int  hash() const;             // Type specific hashing

  ciSymbol*  _name;        // class name

 public:
  ciSymbol* name()         const { return _name; }

  bool  is_loaded() const { return _klass->is_loaded(); }

  // Make a pointer to a constant oop.
  static const TypeInstPtr *make(ciObject* o) {
    return make(TypePtr::Constant, o->klass(), true, o, Offset(0), InstanceBot);
  }
  // Make a pointer to a constant oop with offset.
  static const TypeInstPtr* make(ciObject* o, Offset offset) {
    return make(TypePtr::Constant, o->klass(), true, o, offset, InstanceBot);
  }

  // Make a pointer to some value of type klass.
  static const TypeInstPtr *make(PTR ptr, ciKlass* klass) {
    return make(ptr, klass, false, NULL, Offset(0), InstanceBot);
  }

  // Make a pointer to some non-polymorphic value of exactly type klass.
  static const TypeInstPtr *make_exact(PTR ptr, ciKlass* klass) {
    return make(ptr, klass, true, NULL, Offset(0), InstanceBot);
  }

  // Make a pointer to some value of type klass with offset.
  static const TypeInstPtr *make(PTR ptr, ciKlass* klass, Offset offset) {
    return make(ptr, klass, false, NULL, offset, InstanceBot);
  }

  // Make a pointer to an oop.
  static const TypeInstPtr* make(PTR ptr, ciKlass* k, bool xk, ciObject* o, Offset offset,
                                 int instance_id = InstanceBot,
                                 const TypePtr* speculative = NULL,
                                 int inline_depth = InlineDepthBottom);

  /** Create constant type for a constant boxed value */
  const Type* get_const_boxed_value() const;

  // If this is a java.lang.Class constant, return the type for it or NULL.
  // Pass to Type::get_const_type to turn it to a type, which will usually
  // be a TypeInstPtr, but may also be a TypeInt::INT for int.class, etc.
  ciType* java_mirror_type(bool* is_indirect_type = NULL) const;

  virtual const Type *cast_to_ptr_type(PTR ptr) const;

  virtual const Type *cast_to_exactness(bool klass_is_exact) const;

  virtual const TypeOopPtr *cast_to_instance_id(int instance_id) const;

  virtual const TypeOopPtr *cast_to_nonconst() const;

  virtual const TypePtr *add_offset( intptr_t offset ) const;

  // Speculative type helper methods.
  virtual const Type* remove_speculative() const;
  virtual const TypePtr* with_inline_depth(int depth) const;
  virtual const TypePtr* with_instance_id(int instance_id) const;

  // the core of the computation of the meet of 2 types
  virtual const Type *xmeet_helper(const Type *t) const;
  virtual const TypeInstPtr *xmeet_unloaded( const TypeInstPtr *t ) const;
  virtual const Type *xdual() const;    // Compute dual right now.

  // Convenience common pre-built types.
  static const TypeInstPtr *NOTNULL;
  static const TypeInstPtr *BOTTOM;
  static const TypeInstPtr *MIRROR;
  static const TypeInstPtr *MARK;
  static const TypeInstPtr *KLASS;
#ifndef PRODUCT
  virtual void dump2( Dict &d, uint depth, outputStream *st ) const; // Specialized per-Type dumping
#endif
};

//------------------------------TypeAryPtr-------------------------------------
// Class of Java array pointers
class TypeAryPtr : public TypeOopPtr {
  TypeAryPtr(PTR ptr, ciObject* o, const TypeAry *ary, ciKlass* k, bool xk,
             Offset offset, Offset field_offset, int instance_id, bool is_autobox_cache,
             const TypePtr* speculative, int inline_depth)
    : TypeOopPtr(AryPtr, ptr, k, xk, o, offset, field_offset, instance_id, speculative, inline_depth),
    _ary(ary),
    _is_autobox_cache(is_autobox_cache),
    _field_offset(field_offset)
 {
#ifdef ASSERT
    if (k != NULL) {
      // Verify that specified klass and TypeAryPtr::klass() follow the same rules.
      ciKlass* ck = compute_klass(true);
      if (k != ck) {
        this->dump(); tty->cr();
        tty->print(" k: ");
        k->print(); tty->cr();
        tty->print("ck: ");
        if (ck != NULL) ck->print();
        else tty->print("<NULL>");
        tty->cr();
        assert(false, "unexpected TypeAryPtr::_klass");
      }
    }
#endif
  }
  virtual bool eq( const Type *t ) const;
  virtual int hash() const;     // Type specific hashing
  const TypeAry *_ary;          // Array we point into
  const bool     _is_autobox_cache;
  // For flattened value type arrays, each field of the value type in
  // the array has its own memory slice so we need to keep track of
  // which field is accessed
  const Offset _field_offset;
  Offset meet_field_offset(const Type::Offset offset) const;
  Offset dual_field_offset() const;

  ciKlass* compute_klass(DEBUG_ONLY(bool verify = false)) const;

public:
  // Accessors
  ciKlass* klass() const;
  const TypeAry* ary() const  { return _ary; }
  const Type*    elem() const { return _ary->_elem; }
  const TypeInt* size() const { return _ary->_size; }
  bool      is_stable() const { return _ary->_stable; }

  // Value type array properties
  bool is_not_flat()      const { return _ary->_not_flat; }
  bool is_not_null_free() const { return _ary->_not_null_free; }

  bool is_autobox_cache() const { return _is_autobox_cache; }

  static const TypeAryPtr* make(PTR ptr, const TypeAry *ary, ciKlass* k, bool xk, Offset offset,
                                Offset field_offset = Offset::bottom,
                                int instance_id = InstanceBot,
                                const TypePtr* speculative = NULL,
                                int inline_depth = InlineDepthBottom);
  // Constant pointer to array
  static const TypeAryPtr* make(PTR ptr, ciObject* o, const TypeAry *ary, ciKlass* k, bool xk, Offset offset,
                                Offset field_offset = Offset::bottom,
                                int instance_id = InstanceBot,
                                const TypePtr* speculative = NULL,
                                int inline_depth = InlineDepthBottom,
                                bool is_autobox_cache = false);

  // Return a 'ptr' version of this type
  virtual const Type *cast_to_ptr_type(PTR ptr) const;

  virtual const Type *cast_to_exactness(bool klass_is_exact) const;

  virtual const TypeOopPtr *cast_to_instance_id(int instance_id) const;

  virtual const TypeOopPtr *cast_to_nonconst() const;

  virtual const TypeAryPtr* cast_to_size(const TypeInt* size) const;
  virtual const TypeInt* narrow_size_type(const TypeInt* size) const;

  virtual bool empty(void) const;        // TRUE if type is vacuous
  virtual const TypePtr *add_offset( intptr_t offset ) const;

  // Speculative type helper methods.
  virtual const Type* remove_speculative() const;
  virtual const Type* cleanup_speculative() const;
  virtual const TypePtr* with_inline_depth(int depth) const;
  virtual const TypePtr* with_instance_id(int instance_id) const;

  // the core of the computation of the meet of 2 types
  virtual const Type *xmeet_helper(const Type *t) const;
  virtual const Type *xdual() const;    // Compute dual right now.

  const TypeAryPtr* cast_to_not_flat(bool not_flat = true) const;
  const TypeAryPtr* cast_to_not_null_free(bool not_null_free = true) const;

  const TypeAryPtr* cast_to_stable(bool stable, int stable_dimension = 1) const;
  int stable_dimension() const;

  const TypeAryPtr* cast_to_autobox_cache(bool cache) const;

  const int flattened_offset() const;
  const Offset field_offset() const { return _field_offset; }
  const TypeAryPtr* with_field_offset(int offset) const;
  const TypePtr* add_field_offset_and_offset(intptr_t offset) const;

  virtual bool can_be_value_type() const { return false; }

  // Convenience common pre-built types.
  static const TypeAryPtr *RANGE;
  static const TypeAryPtr *OOPS;
  static const TypeAryPtr *NARROWOOPS;
  static const TypeAryPtr *BYTES;
  static const TypeAryPtr *SHORTS;
  static const TypeAryPtr *CHARS;
  static const TypeAryPtr *INTS;
  static const TypeAryPtr *LONGS;
  static const TypeAryPtr *FLOATS;
  static const TypeAryPtr *DOUBLES;
  static const TypeAryPtr *VALUES;
  // selects one of the above:
  static const TypeAryPtr *get_array_body_type(BasicType elem) {
    assert((uint)elem <= T_CONFLICT && _array_body_type[elem] != NULL, "bad elem type");
    return _array_body_type[elem];
  }
  static const TypeAryPtr *_array_body_type[T_CONFLICT+1];
  // sharpen the type of an int which is used as an array size
#ifdef ASSERT
  // One type is interface, the other is oop
  virtual bool interface_vs_oop(const Type *t) const;
#endif
#ifndef PRODUCT
  virtual void dump2( Dict &d, uint depth, outputStream *st ) const; // Specialized per-Type dumping
#endif
};

//------------------------------TypeMetadataPtr-------------------------------------
// Some kind of metadata, either Method*, MethodData* or CPCacheOop
class TypeMetadataPtr : public TypePtr {
protected:
  TypeMetadataPtr(PTR ptr, ciMetadata* metadata, Offset offset);
  // Do not allow interface-vs.-noninterface joins to collapse to top.
  virtual const Type *filter_helper(const Type *kills, bool include_speculative) const;
public:
  virtual bool eq( const Type *t ) const;
  virtual int  hash() const;             // Type specific hashing
  virtual bool singleton(void) const;    // TRUE if type is a singleton

private:
  ciMetadata*   _metadata;

public:
  static const TypeMetadataPtr* make(PTR ptr, ciMetadata* m, Offset offset);

  static const TypeMetadataPtr* make(ciMethod* m);
  static const TypeMetadataPtr* make(ciMethodData* m);

  ciMetadata* metadata() const { return _metadata; }

  virtual const Type *cast_to_ptr_type(PTR ptr) const;

  virtual const TypePtr *add_offset( intptr_t offset ) const;

  virtual const Type *xmeet( const Type *t ) const;
  virtual const Type *xdual() const;    // Compute dual right now.

  virtual intptr_t get_con() const;

  // Convenience common pre-built types.
  static const TypeMetadataPtr *BOTTOM;

#ifndef PRODUCT
  virtual void dump2( Dict &d, uint depth, outputStream *st ) const;
#endif
};

//------------------------------TypeKlassPtr-----------------------------------
// Class of Java Klass pointers
class TypeKlassPtr : public TypePtr {
  TypeKlassPtr(PTR ptr, ciKlass* klass, Offset offset);

protected:
  virtual const Type *filter_helper(const Type *kills, bool include_speculative) const;
 public:
  virtual bool eq( const Type *t ) const;
  virtual int hash() const;             // Type specific hashing
  virtual bool singleton(void) const;    // TRUE if type is a singleton
 private:

  ciKlass* _klass;

  // Does the type exclude subclasses of the klass?  (Inexact == polymorphic.)
  bool          _klass_is_exact;

public:
  ciKlass* klass() const { return  _klass; }
  bool klass_is_exact()    const { return _klass_is_exact; }

  bool  is_loaded() const { return klass() != NULL && klass()->is_loaded(); }

  // ptr to klass 'k'
  static const TypeKlassPtr* make(ciKlass* k) { return make( TypePtr::Constant, k, Offset(0)); }
  // ptr to klass 'k' with offset
  static const TypeKlassPtr* make(ciKlass* k, Offset offset) { return make( TypePtr::Constant, k, offset); }
  // ptr to klass 'k' or sub-klass
  static const TypeKlassPtr* make(PTR ptr, ciKlass* k, Offset offset);

  virtual const Type *cast_to_ptr_type(PTR ptr) const;

  virtual const Type *cast_to_exactness(bool klass_is_exact) const;

  // corresponding pointer to instance, for a given class
  const TypeOopPtr* as_instance_type() const;

  virtual const TypePtr *add_offset( intptr_t offset ) const;
  virtual const Type    *xmeet( const Type *t ) const;
  virtual const Type    *xdual() const;      // Compute dual right now.

  virtual intptr_t get_con() const;

  // Convenience common pre-built types.
  static const TypeKlassPtr* OBJECT; // Not-null object klass or below
  static const TypeKlassPtr* OBJECT_OR_NULL; // Maybe-null version of same
#ifndef PRODUCT
  virtual void dump2( Dict &d, uint depth, outputStream *st ) const; // Specialized per-Type dumping
#endif
};

class TypeNarrowPtr : public Type {
protected:
  const TypePtr* _ptrtype; // Could be TypePtr::NULL_PTR

  TypeNarrowPtr(TYPES t, const TypePtr* ptrtype): Type(t),
                                                  _ptrtype(ptrtype) {
    assert(ptrtype->offset() == 0 ||
           ptrtype->offset() == OffsetBot ||
           ptrtype->offset() == OffsetTop, "no real offsets");
  }

  virtual const TypeNarrowPtr *isa_same_narrowptr(const Type *t) const = 0;
  virtual const TypeNarrowPtr *is_same_narrowptr(const Type *t) const = 0;
  virtual const TypeNarrowPtr *make_same_narrowptr(const TypePtr *t) const = 0;
  virtual const TypeNarrowPtr *make_hash_same_narrowptr(const TypePtr *t) const = 0;
  // Do not allow interface-vs.-noninterface joins to collapse to top.
  virtual const Type *filter_helper(const Type *kills, bool include_speculative) const;
public:
  virtual bool eq( const Type *t ) const;
  virtual int  hash() const;             // Type specific hashing
  virtual bool singleton(void) const;    // TRUE if type is a singleton

  virtual const Type *xmeet( const Type *t ) const;
  virtual const Type *xdual() const;    // Compute dual right now.

  virtual intptr_t get_con() const;

  virtual bool empty(void) const;        // TRUE if type is vacuous

  // returns the equivalent ptr type for this compressed pointer
  const TypePtr *get_ptrtype() const {
    return _ptrtype;
  }

#ifndef PRODUCT
  virtual void dump2( Dict &d, uint depth, outputStream *st ) const;
#endif
};

//------------------------------TypeNarrowOop----------------------------------
// A compressed reference to some kind of Oop.  This type wraps around
// a preexisting TypeOopPtr and forwards most of it's operations to
// the underlying type.  It's only real purpose is to track the
// oopness of the compressed oop value when we expose the conversion
// between the normal and the compressed form.
class TypeNarrowOop : public TypeNarrowPtr {
protected:
  TypeNarrowOop( const TypePtr* ptrtype): TypeNarrowPtr(NarrowOop, ptrtype) {
  }

  virtual const TypeNarrowPtr *isa_same_narrowptr(const Type *t) const {
    return t->isa_narrowoop();
  }

  virtual const TypeNarrowPtr *is_same_narrowptr(const Type *t) const {
    return t->is_narrowoop();
  }

  virtual const TypeNarrowPtr *make_same_narrowptr(const TypePtr *t) const {
    return new TypeNarrowOop(t);
  }

  virtual const TypeNarrowPtr *make_hash_same_narrowptr(const TypePtr *t) const {
    return (const TypeNarrowPtr*)((new TypeNarrowOop(t))->hashcons());
  }

public:

  static const TypeNarrowOop *make( const TypePtr* type);

  static const TypeNarrowOop* make_from_constant(ciObject* con, bool require_constant = false) {
    return make(TypeOopPtr::make_from_constant(con, require_constant));
  }

  static const TypeNarrowOop *BOTTOM;
  static const TypeNarrowOop *NULL_PTR;

  virtual const Type* remove_speculative() const;
  virtual const Type* cleanup_speculative() const;

#ifndef PRODUCT
  virtual void dump2( Dict &d, uint depth, outputStream *st ) const;
#endif
};

//------------------------------TypeNarrowKlass----------------------------------
// A compressed reference to klass pointer.  This type wraps around a
// preexisting TypeKlassPtr and forwards most of it's operations to
// the underlying type.
class TypeNarrowKlass : public TypeNarrowPtr {
protected:
  TypeNarrowKlass( const TypePtr* ptrtype): TypeNarrowPtr(NarrowKlass, ptrtype) {
  }

  virtual const TypeNarrowPtr *isa_same_narrowptr(const Type *t) const {
    return t->isa_narrowklass();
  }

  virtual const TypeNarrowPtr *is_same_narrowptr(const Type *t) const {
    return t->is_narrowklass();
  }

  virtual const TypeNarrowPtr *make_same_narrowptr(const TypePtr *t) const {
    return new TypeNarrowKlass(t);
  }

  virtual const TypeNarrowPtr *make_hash_same_narrowptr(const TypePtr *t) const {
    return (const TypeNarrowPtr*)((new TypeNarrowKlass(t))->hashcons());
  }

public:
  static const TypeNarrowKlass *make( const TypePtr* type);

  // static const TypeNarrowKlass *BOTTOM;
  static const TypeNarrowKlass *NULL_PTR;

#ifndef PRODUCT
  virtual void dump2( Dict &d, uint depth, outputStream *st ) const;
#endif
};

//------------------------------TypeFunc---------------------------------------
// Class of Array Types
class TypeFunc : public Type {
  TypeFunc(const TypeTuple *domain_sig, const TypeTuple *domain_cc, const TypeTuple *range_sig, const TypeTuple *range_cc)
    : Type(Function), _domain_sig(domain_sig), _domain_cc(domain_cc), _range_sig(range_sig), _range_cc(range_cc) {}
  virtual bool eq( const Type *t ) const;
  virtual int  hash() const;             // Type specific hashing
  virtual bool singleton(void) const;    // TRUE if type is a singleton
  virtual bool empty(void) const;        // TRUE if type is vacuous

  // Domains of inputs: value type arguments are not passed by
  // reference, instead each field of the value type is passed as an
  // argument. We maintain 2 views of the argument list here: one
  // based on the signature (with a value type argument as a single
  // slot), one based on the actual calling convention (with a value
  // type argument as a list of its fields).
  const TypeTuple* const _domain_sig;
  const TypeTuple* const _domain_cc;
  // Range of results. Similar to domains: a value type result can be
  // returned in registers in which case range_cc lists all fields and
  // is the actual calling convention.
  const TypeTuple* const _range_sig;
  const TypeTuple* const _range_cc;

public:
  // Constants are shared among ADLC and VM
  enum { Control    = AdlcVMDeps::Control,
         I_O        = AdlcVMDeps::I_O,
         Memory     = AdlcVMDeps::Memory,
         FramePtr   = AdlcVMDeps::FramePtr,
         ReturnAdr  = AdlcVMDeps::ReturnAdr,
         Parms      = AdlcVMDeps::Parms
  };


  // Accessors:
  const TypeTuple* domain_sig() const { return _domain_sig; }
  const TypeTuple* domain_cc()  const { return _domain_cc; }
  const TypeTuple* range_sig()  const { return _range_sig; }
  const TypeTuple* range_cc()   const { return _range_cc; }

  static const TypeFunc *make(ciMethod* method);
  static const TypeFunc *make(const TypeTuple* domain_sig, const TypeTuple* domain_cc,
                              const TypeTuple* range_sig, const TypeTuple* range_cc);
  static const TypeFunc *make(const TypeTuple* domain, const TypeTuple* range);

  virtual const Type *xmeet( const Type *t ) const;
  virtual const Type *xdual() const;    // Compute dual right now.

  BasicType return_type() const;

  bool returns_value_type_as_fields() const { return range_sig() != range_cc(); }

#ifndef PRODUCT
  virtual void dump2( Dict &d, uint depth, outputStream *st ) const; // Specialized per-Type dumping
#endif
  // Convenience common pre-built types.
};

//------------------------------accessors--------------------------------------
inline bool Type::is_ptr_to_narrowoop() const {
#ifdef _LP64
  return (isa_oopptr() != NULL && is_oopptr()->is_ptr_to_narrowoop_nv());
#else
  return false;
#endif
}

inline bool Type::is_ptr_to_narrowklass() const {
#ifdef _LP64
  return (isa_oopptr() != NULL && is_oopptr()->is_ptr_to_narrowklass_nv());
#else
  return false;
#endif
}

inline float Type::getf() const {
  assert( _base == FloatCon, "Not a FloatCon" );
  return ((TypeF*)this)->_f;
}

inline double Type::getd() const {
  assert( _base == DoubleCon, "Not a DoubleCon" );
  return ((TypeD*)this)->_d;
}

inline const TypeInt *Type::is_int() const {
  assert( _base == Int, "Not an Int" );
  return (TypeInt*)this;
}

inline const TypeInt *Type::isa_int() const {
  return ( _base == Int ? (TypeInt*)this : NULL);
}

inline const TypeLong *Type::is_long() const {
  assert( _base == Long, "Not a Long" );
  return (TypeLong*)this;
}

inline const TypeLong *Type::isa_long() const {
  return ( _base == Long ? (TypeLong*)this : NULL);
}

inline const TypeF *Type::isa_float() const {
  return ((_base == FloatTop ||
           _base == FloatCon ||
           _base == FloatBot) ? (TypeF*)this : NULL);
}

inline const TypeF *Type::is_float_constant() const {
  assert( _base == FloatCon, "Not a Float" );
  return (TypeF*)this;
}

inline const TypeF *Type::isa_float_constant() const {
  return ( _base == FloatCon ? (TypeF*)this : NULL);
}

inline const TypeD *Type::isa_double() const {
  return ((_base == DoubleTop ||
           _base == DoubleCon ||
           _base == DoubleBot) ? (TypeD*)this : NULL);
}

inline const TypeD *Type::is_double_constant() const {
  assert( _base == DoubleCon, "Not a Double" );
  return (TypeD*)this;
}

inline const TypeD *Type::isa_double_constant() const {
  return ( _base == DoubleCon ? (TypeD*)this : NULL);
}

inline const TypeTuple *Type::is_tuple() const {
  assert( _base == Tuple, "Not a Tuple" );
  return (TypeTuple*)this;
}

inline const TypeAry *Type::is_ary() const {
  assert( _base == Array , "Not an Array" );
  return (TypeAry*)this;
}

inline const TypeVect *Type::is_vect() const {
  assert( _base >= VectorS && _base <= VectorZ, "Not a Vector" );
  return (TypeVect*)this;
}

inline const TypeVect *Type::isa_vect() const {
  return (_base >= VectorS && _base <= VectorZ) ? (TypeVect*)this : NULL;
}

inline const TypePtr *Type::is_ptr() const {
  // AnyPtr is the first Ptr and KlassPtr the last, with no non-ptrs between.
  assert(_base >= AnyPtr && _base <= KlassPtr, "Not a pointer");
  return (TypePtr*)this;
}

inline const TypePtr *Type::isa_ptr() const {
  // AnyPtr is the first Ptr and KlassPtr the last, with no non-ptrs between.
  return (_base >= AnyPtr && _base <= KlassPtr) ? (TypePtr*)this : NULL;
}

inline const TypeOopPtr *Type::is_oopptr() const {
  // OopPtr is the first and KlassPtr the last, with no non-oops between.
  assert(_base >= OopPtr && _base <= AryPtr, "Not a Java pointer" ) ;
  return (TypeOopPtr*)this;
}

inline const TypeOopPtr *Type::isa_oopptr() const {
  // OopPtr is the first and KlassPtr the last, with no non-oops between.
  return (_base >= OopPtr && _base <= AryPtr) ? (TypeOopPtr*)this : NULL;
}

inline const TypeRawPtr *Type::isa_rawptr() const {
  return (_base == RawPtr) ? (TypeRawPtr*)this : NULL;
}

inline const TypeRawPtr *Type::is_rawptr() const {
  assert( _base == RawPtr, "Not a raw pointer" );
  return (TypeRawPtr*)this;
}

inline const TypeInstPtr *Type::isa_instptr() const {
  return (_base == InstPtr) ? (TypeInstPtr*)this : NULL;
}

inline const TypeInstPtr *Type::is_instptr() const {
  assert( _base == InstPtr, "Not an object pointer" );
  return (TypeInstPtr*)this;
}

inline const TypeAryPtr *Type::isa_aryptr() const {
  return (_base == AryPtr) ? (TypeAryPtr*)this : NULL;
}

inline const TypeAryPtr *Type::is_aryptr() const {
  assert( _base == AryPtr, "Not an array pointer" );
  return (TypeAryPtr*)this;
}

inline const TypeValueType* Type::isa_valuetype() const {
  return (_base == ValueType) ? (TypeValueType*)this : NULL;
}

inline const TypeValueType* Type::is_valuetype() const {
  assert(_base == ValueType, "Not a value type");
  return (TypeValueType*)this;
}

inline const TypeNarrowOop *Type::is_narrowoop() const {
  // OopPtr is the first and KlassPtr the last, with no non-oops between.
  assert(_base == NarrowOop, "Not a narrow oop" ) ;
  return (TypeNarrowOop*)this;
}

inline const TypeNarrowOop *Type::isa_narrowoop() const {
  // OopPtr is the first and KlassPtr the last, with no non-oops between.
  return (_base == NarrowOop) ? (TypeNarrowOop*)this : NULL;
}

inline const TypeNarrowKlass *Type::is_narrowklass() const {
  assert(_base == NarrowKlass, "Not a narrow oop" ) ;
  return (TypeNarrowKlass*)this;
}

inline const TypeNarrowKlass *Type::isa_narrowklass() const {
  return (_base == NarrowKlass) ? (TypeNarrowKlass*)this : NULL;
}

inline const TypeMetadataPtr *Type::is_metadataptr() const {
  // MetadataPtr is the first and CPCachePtr the last
  assert(_base == MetadataPtr, "Not a metadata pointer" ) ;
  return (TypeMetadataPtr*)this;
}

inline const TypeMetadataPtr *Type::isa_metadataptr() const {
  return (_base == MetadataPtr) ? (TypeMetadataPtr*)this : NULL;
}

inline const TypeKlassPtr *Type::isa_klassptr() const {
  return (_base == KlassPtr) ? (TypeKlassPtr*)this : NULL;
}

inline const TypeKlassPtr *Type::is_klassptr() const {
  assert( _base == KlassPtr, "Not a klass pointer" );
  return (TypeKlassPtr*)this;
}

inline const TypePtr* Type::make_ptr() const {
  return (_base == NarrowOop) ? is_narrowoop()->get_ptrtype() :
                              ((_base == NarrowKlass) ? is_narrowklass()->get_ptrtype() :
                                                       isa_ptr());
}

inline const TypeOopPtr* Type::make_oopptr() const {
  return (_base == NarrowOop) ? is_narrowoop()->get_ptrtype()->isa_oopptr() : isa_oopptr();
}

inline const TypeNarrowOop* Type::make_narrowoop() const {
  return (_base == NarrowOop) ? is_narrowoop() :
                                (isa_ptr() ? TypeNarrowOop::make(is_ptr()) : NULL);
}

inline const TypeNarrowKlass* Type::make_narrowklass() const {
  return (_base == NarrowKlass) ? is_narrowklass() :
                                  (isa_ptr() ? TypeNarrowKlass::make(is_ptr()) : NULL);
}

inline bool Type::is_floatingpoint() const {
  if( (_base == FloatCon)  || (_base == FloatBot) ||
      (_base == DoubleCon) || (_base == DoubleBot) )
    return true;
  return false;
}

inline bool Type::is_valuetypeptr() const {
  return isa_instptr() != NULL && is_instptr()->klass()->is_valuetype();
}


inline ciValueKlass* Type::value_klass() const {
  assert(is_valuetypeptr(), "must be a value type ptr");
  return is_instptr()->klass()->as_value_klass();
}


// ===============================================================
// Things that need to be 64-bits in the 64-bit build but
// 32-bits in the 32-bit build.  Done this way to get full
// optimization AND strong typing.
#ifdef _LP64

// For type queries and asserts
#define is_intptr_t  is_long
#define isa_intptr_t isa_long
#define find_intptr_t_type find_long_type
#define find_intptr_t_con  find_long_con
#define TypeX        TypeLong
#define Type_X       Type::Long
#define TypeX_X      TypeLong::LONG
#define TypeX_ZERO   TypeLong::ZERO
// For 'ideal_reg' machine registers
#define Op_RegX      Op_RegL
// For phase->intcon variants
#define MakeConX     longcon
#define ConXNode     ConLNode
// For array index arithmetic
#define MulXNode     MulLNode
#define AndXNode     AndLNode
#define OrXNode      OrLNode
#define CmpXNode     CmpLNode
#define CmpUXNode    CmpULNode
#define SubXNode     SubLNode
#define LShiftXNode  LShiftLNode
// For object size computation:
#define AddXNode     AddLNode
#define RShiftXNode  RShiftLNode
// For card marks and hashcodes
#define URShiftXNode URShiftLNode
// UseOptoBiasInlining
#define XorXNode     XorLNode
#define StoreXConditionalNode StoreLConditionalNode
#define LoadXNode    LoadLNode
#define StoreXNode   StoreLNode
// Opcodes
#define Op_LShiftX   Op_LShiftL
#define Op_AndX      Op_AndL
#define Op_AddX      Op_AddL
#define Op_SubX      Op_SubL
#define Op_XorX      Op_XorL
#define Op_URShiftX  Op_URShiftL
#define Op_LoadX     Op_LoadL
#define Op_StoreX    Op_StoreL
// conversions
#define ConvI2X(x)   ConvI2L(x)
#define ConvL2X(x)   (x)
#define ConvX2I(x)   ConvL2I(x)
#define ConvX2L(x)   (x)
#define ConvX2UL(x)  (x)

#else

// For type queries and asserts
#define is_intptr_t  is_int
#define isa_intptr_t isa_int
#define find_intptr_t_type find_int_type
#define find_intptr_t_con  find_int_con
#define TypeX        TypeInt
#define Type_X       Type::Int
#define TypeX_X      TypeInt::INT
#define TypeX_ZERO   TypeInt::ZERO
// For 'ideal_reg' machine registers
#define Op_RegX      Op_RegI
// For phase->intcon variants
#define MakeConX     intcon
#define ConXNode     ConINode
// For array index arithmetic
#define MulXNode     MulINode
#define AndXNode     AndINode
#define OrXNode      OrINode
#define CmpXNode     CmpINode
#define CmpUXNode    CmpUNode
#define SubXNode     SubINode
#define LShiftXNode  LShiftINode
// For object size computation:
#define AddXNode     AddINode
#define RShiftXNode  RShiftINode
// For card marks and hashcodes
#define URShiftXNode URShiftINode
// UseOptoBiasInlining
#define XorXNode     XorINode
#define StoreXConditionalNode StoreIConditionalNode
#define LoadXNode    LoadINode
#define StoreXNode   StoreINode
// Opcodes
#define Op_LShiftX   Op_LShiftI
#define Op_AndX      Op_AndI
#define Op_AddX      Op_AddI
#define Op_SubX      Op_SubI
#define Op_XorX      Op_XorI
#define Op_URShiftX  Op_URShiftI
#define Op_LoadX     Op_LoadI
#define Op_StoreX    Op_StoreI
// conversions
#define ConvI2X(x)   (x)
#define ConvL2X(x)   ConvL2I(x)
#define ConvX2I(x)   (x)
#define ConvX2L(x)   ConvI2L(x)
#define ConvX2UL(x)  ConvI2UL(x)

#endif

#endif // SHARE_OPTO_TYPE_HPP<|MERGE_RESOLUTION|>--- conflicted
+++ resolved
@@ -212,12 +212,7 @@
   inline void* operator new( size_t x ) throw() {
     Compile* compile = Compile::current();
     compile->set_type_last_size(x);
-<<<<<<< HEAD
-    void *temp = compile->type_arena()->Amalloc_D(x);
-    return temp;
-=======
     return compile->type_arena()->Amalloc_D(x);
->>>>>>> ea0fbbca
   }
   inline void operator delete( void* ptr ) {
     Compile* compile = Compile::current();
