--- conflicted
+++ resolved
@@ -146,11 +146,7 @@
   Node* current_thread_helper(Node* &tls_output, ByteSize handle_offset,
                               bool is_immutable);
   Node* generate_current_thread(Node* &tls_output);
-<<<<<<< HEAD
-=======
   Node* generate_virtual_thread(Node* threadObj);
-  Node* load_mirror_from_klass(Node* klass);
->>>>>>> c1040897
   Node* load_klass_from_mirror_common(Node* mirror, bool never_see_null,
                                       RegionNode* region, int null_path,
                                       int offset);
@@ -258,13 +254,10 @@
   bool inline_unsafe_writeback0();
   bool inline_unsafe_writebackSync0(bool is_pre);
   bool inline_unsafe_copyMemory();
-<<<<<<< HEAD
   bool inline_unsafe_make_private_buffer();
   bool inline_unsafe_finish_private_buffer();
-=======
 
   bool inline_native_currentCarrierThread();
->>>>>>> c1040897
   bool inline_native_currentThread();
   bool inline_native_setCurrentThread();
 
