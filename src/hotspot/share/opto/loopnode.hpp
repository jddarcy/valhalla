--- conflicted
+++ resolved
@@ -77,14 +77,10 @@
          StripMined          = 1<<15,
          SubwordLoop         = 1<<16,
          ProfileTripFailed   = 1<<17,
-<<<<<<< HEAD
-         TransformedLongInnerLoop = 1<<18,
-         TransformedLongOuterLoop = 1<<19,
+         LoopNestInnerLoop   = 1<< 18,
+         LoopNestLongOuterLoop = 1<< 19,
          FlattenedArrays     = 1<<20};
-=======
-         LoopNestInnerLoop = 1 << 18,
-         LoopNestLongOuterLoop = 1 << 19};
->>>>>>> ae2504b4
+
   char _unswitch_count;
   enum { _unswitch_max=3 };
   char _postloop_flags;
@@ -109,14 +105,9 @@
   bool is_strip_mined() const { return _loop_flags & StripMined; }
   bool is_profile_trip_failed() const { return _loop_flags & ProfileTripFailed; }
   bool is_subword_loop() const { return _loop_flags & SubwordLoop; }
-<<<<<<< HEAD
-  bool is_transformed_long_inner_loop() const { return _loop_flags & TransformedLongInnerLoop; }
-  bool is_transformed_long_outer_loop() const { return _loop_flags & TransformedLongOuterLoop; }
-  bool is_flattened_arrays() const { return _loop_flags & FlattenedArrays; }
-=======
   bool is_loop_nest_inner_loop() const { return _loop_flags & LoopNestInnerLoop; }
   bool is_loop_nest_outer_loop() const { return _loop_flags & LoopNestLongOuterLoop; }
->>>>>>> ae2504b4
+  bool is_flattened_arrays() const { return _loop_flags & FlattenedArrays; }
 
   void mark_partial_peel_failed() { _loop_flags |= PartialPeelFailed; }
   void mark_has_reductions() { _loop_flags |= HasReductions; }
@@ -132,14 +123,9 @@
   void clear_strip_mined() { _loop_flags &= ~StripMined; }
   void mark_profile_trip_failed() { _loop_flags |= ProfileTripFailed; }
   void mark_subword_loop() { _loop_flags |= SubwordLoop; }
-<<<<<<< HEAD
-  void mark_transformed_long_inner_loop() { _loop_flags |= TransformedLongInnerLoop; }
-  void mark_transformed_long_outer_loop() { _loop_flags |= TransformedLongOuterLoop; }
-  void mark_flattened_arrays() { _loop_flags |= FlattenedArrays; }
-=======
   void mark_loop_nest_inner_loop() { _loop_flags |= LoopNestInnerLoop; }
   void mark_loop_nest_outer_loop() { _loop_flags |= LoopNestLongOuterLoop; }
->>>>>>> ae2504b4
+  void mark_flattened_arrays() { _loop_flags |= FlattenedArrays; }
 
   int unswitch_max() { return _unswitch_max; }
   int unswitch_count() { return _unswitch_count; }
