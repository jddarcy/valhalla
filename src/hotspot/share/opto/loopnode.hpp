/*
 * Copyright (c) 1998, 2023, Oracle and/or its affiliates. All rights reserved.
 * DO NOT ALTER OR REMOVE COPYRIGHT NOTICES OR THIS FILE HEADER.
 *
 * This code is free software; you can redistribute it and/or modify it
 * under the terms of the GNU General Public License version 2 only, as
 * published by the Free Software Foundation.
 *
 * This code is distributed in the hope that it will be useful, but WITHOUT
 * ANY WARRANTY; without even the implied warranty of MERCHANTABILITY or
 * FITNESS FOR A PARTICULAR PURPOSE.  See the GNU General Public License
 * version 2 for more details (a copy is included in the LICENSE file that
 * accompanied this code).
 *
 * You should have received a copy of the GNU General Public License version
 * 2 along with this work; if not, write to the Free Software Foundation,
 * Inc., 51 Franklin St, Fifth Floor, Boston, MA 02110-1301 USA.
 *
 * Please contact Oracle, 500 Oracle Parkway, Redwood Shores, CA 94065 USA
 * or visit www.oracle.com if you need additional information or have any
 * questions.
 *
 */

#ifndef SHARE_OPTO_LOOPNODE_HPP
#define SHARE_OPTO_LOOPNODE_HPP

#include "opto/cfgnode.hpp"
#include "opto/multnode.hpp"
#include "opto/phaseX.hpp"
#include "opto/subnode.hpp"
#include "opto/type.hpp"

class CmpNode;
class BaseCountedLoopEndNode;
class CountedLoopNode;
class IdealLoopTree;
class LoopNode;
class Node;
class OuterStripMinedLoopEndNode;
class PathFrequency;
class PhaseIdealLoop;
class CountedLoopReserveKit;
class VectorSet;
class Invariance;
struct small_cache;

//
//                  I D E A L I Z E D   L O O P S
//
// Idealized loops are the set of loops I perform more interesting
// transformations on, beyond simple hoisting.

//------------------------------LoopNode---------------------------------------
// Simple loop header.  Fall in path on left, loop-back path on right.
class LoopNode : public RegionNode {
  // Size is bigger to hold the flags.  However, the flags do not change
  // the semantics so it does not appear in the hash & cmp functions.
  virtual uint size_of() const { return sizeof(*this); }
protected:
  uint _loop_flags;
  // Names for flag bitfields
  enum { Normal=0, Pre=1, Main=2, Post=3, PreMainPostFlagsMask=3,
<<<<<<< HEAD
         MainHasNoPreLoop    = 1<<2,
         HasExactTripCount   = 1<<3,
         InnerLoop           = 1<<4,
         PartialPeelLoop     = 1<<5,
         PartialPeelFailed   = 1<<6,
         HasReductions       = 1<<7,
         WasSlpAnalyzed      = 1<<8,
         PassedSlpAnalysis   = 1<<9,
         DoUnrollOnly        = 1<<10,
         VectorizedLoop      = 1<<11,
         HasAtomicPostLoop   = 1<<12,
         IsMultiversioned    = 1<<13,
         StripMined          = 1<<14,
         SubwordLoop         = 1<<15,
         ProfileTripFailed   = 1<<16,
         LoopNestInnerLoop   = 1<< 17,
         LoopNestLongOuterLoop = 1<< 18,
         FlattenedArrays     = 1<<19};

=======
         MainHasNoPreLoop      = 1<<2,
         HasExactTripCount     = 1<<3,
         InnerLoop             = 1<<4,
         PartialPeelLoop       = 1<<5,
         PartialPeelFailed     = 1<<6,
         WasSlpAnalyzed        = 1<<7,
         PassedSlpAnalysis     = 1<<8,
         DoUnrollOnly          = 1<<9,
         VectorizedLoop        = 1<<10,
         HasAtomicPostLoop     = 1<<11,
         IsMultiversioned      = 1<<12,
         StripMined            = 1<<13,
         SubwordLoop           = 1<<14,
         ProfileTripFailed     = 1<<15,
         LoopNestInnerLoop     = 1<<16,
         LoopNestLongOuterLoop = 1<<17};
>>>>>>> 2836c34b
  char _unswitch_count;
  enum { _unswitch_max=3 };
  char _postloop_flags;
  enum { RCEPostLoop = 1 };

  // Expected trip count from profile data
  float _profile_trip_cnt;

public:
  // Names for edge indices
  enum { Self=0, EntryControl, LoopBackControl };

  bool is_inner_loop() const { return _loop_flags & InnerLoop; }
  void set_inner_loop() { _loop_flags |= InnerLoop; }

  bool is_multiversioned() const { return _loop_flags & IsMultiversioned; }
  bool is_vectorized_loop() const { return _loop_flags & VectorizedLoop; }
  bool is_partial_peel_loop() const { return _loop_flags & PartialPeelLoop; }
  void set_partial_peel_loop() { _loop_flags |= PartialPeelLoop; }
  bool partial_peel_has_failed() const { return _loop_flags & PartialPeelFailed; }
  bool is_strip_mined() const { return _loop_flags & StripMined; }
  bool is_profile_trip_failed() const { return _loop_flags & ProfileTripFailed; }
  bool is_subword_loop() const { return _loop_flags & SubwordLoop; }
  bool is_loop_nest_inner_loop() const { return _loop_flags & LoopNestInnerLoop; }
  bool is_loop_nest_outer_loop() const { return _loop_flags & LoopNestLongOuterLoop; }
  bool is_flattened_arrays() const { return _loop_flags & FlattenedArrays; }

  void mark_partial_peel_failed() { _loop_flags |= PartialPeelFailed; }
  void mark_was_slp() { _loop_flags |= WasSlpAnalyzed; }
  void mark_passed_slp() { _loop_flags |= PassedSlpAnalysis; }
  void mark_do_unroll_only() { _loop_flags |= DoUnrollOnly; }
  void mark_loop_vectorized() { _loop_flags |= VectorizedLoop; }
  void mark_has_atomic_post_loop() { _loop_flags |= HasAtomicPostLoop; }
  void mark_is_multiversioned() { _loop_flags |= IsMultiversioned; }
  void mark_strip_mined() { _loop_flags |= StripMined; }
  void clear_strip_mined() { _loop_flags &= ~StripMined; }
  void mark_profile_trip_failed() { _loop_flags |= ProfileTripFailed; }
  void mark_subword_loop() { _loop_flags |= SubwordLoop; }
  void mark_loop_nest_inner_loop() { _loop_flags |= LoopNestInnerLoop; }
  void mark_loop_nest_outer_loop() { _loop_flags |= LoopNestLongOuterLoop; }
  void mark_flattened_arrays() { _loop_flags |= FlattenedArrays; }

  int unswitch_max() { return _unswitch_max; }
  int unswitch_count() { return _unswitch_count; }

  int is_rce_post_loop() const { return _postloop_flags & RCEPostLoop; }
  void set_is_rce_post_loop() { _postloop_flags |= RCEPostLoop; }

  void set_unswitch_count(int val) {
    assert (val <= unswitch_max(), "too many unswitches");
    _unswitch_count = val;
  }

  void set_profile_trip_cnt(float ptc) { _profile_trip_cnt = ptc; }
  float profile_trip_cnt()             { return _profile_trip_cnt; }

  LoopNode(Node *entry, Node *backedge)
    : RegionNode(3), _loop_flags(0), _unswitch_count(0),
      _postloop_flags(0), _profile_trip_cnt(COUNT_UNKNOWN)  {
    init_class_id(Class_Loop);
    init_req(EntryControl, entry);
    init_req(LoopBackControl, backedge);
  }

  virtual Node *Ideal(PhaseGVN *phase, bool can_reshape);
  virtual int Opcode() const;
  bool can_be_counted_loop(PhaseTransform* phase) const {
    return req() == 3 && in(0) != nullptr &&
      in(1) != nullptr && phase->type(in(1)) != Type::TOP &&
      in(2) != nullptr && phase->type(in(2)) != Type::TOP;
  }
  bool is_valid_counted_loop(BasicType bt) const;
#ifndef PRODUCT
  virtual void dump_spec(outputStream *st) const;
#endif

  void verify_strip_mined(int expect_skeleton) const NOT_DEBUG_RETURN;
  virtual LoopNode* skip_strip_mined(int expect_skeleton = 1) { return this; }
  virtual IfTrueNode* outer_loop_tail() const { ShouldNotReachHere(); return nullptr; }
  virtual OuterStripMinedLoopEndNode* outer_loop_end() const { ShouldNotReachHere(); return nullptr; }
  virtual IfFalseNode* outer_loop_exit() const { ShouldNotReachHere(); return nullptr; }
  virtual SafePointNode* outer_safepoint() const { ShouldNotReachHere(); return nullptr; }
};

//------------------------------Counted Loops----------------------------------
// Counted loops are all trip-counted loops, with exactly 1 trip-counter exit
// path (and maybe some other exit paths).  The trip-counter exit is always
// last in the loop.  The trip-counter have to stride by a constant;
// the exit value is also loop invariant.

// CountedLoopNodes and CountedLoopEndNodes come in matched pairs.  The
// CountedLoopNode has the incoming loop control and the loop-back-control
// which is always the IfTrue before the matching CountedLoopEndNode.  The
// CountedLoopEndNode has an incoming control (possibly not the
// CountedLoopNode if there is control flow in the loop), the post-increment
// trip-counter value, and the limit.  The trip-counter value is always of
// the form (Op old-trip-counter stride).  The old-trip-counter is produced
// by a Phi connected to the CountedLoopNode.  The stride is constant.
// The Op is any commutable opcode, including Add, Mul, Xor.  The
// CountedLoopEndNode also takes in the loop-invariant limit value.

// From a CountedLoopNode I can reach the matching CountedLoopEndNode via the
// loop-back control.  From CountedLoopEndNodes I can reach CountedLoopNodes
// via the old-trip-counter from the Op node.

//------------------------------CountedLoopNode--------------------------------
// CountedLoopNodes head simple counted loops.  CountedLoopNodes have as
// inputs the incoming loop-start control and the loop-back control, so they
// act like RegionNodes.  They also take in the initial trip counter, the
// loop-invariant stride and the loop-invariant limit value.  CountedLoopNodes
// produce a loop-body control and the trip counter value.  Since
// CountedLoopNodes behave like RegionNodes I still have a standard CFG model.

class BaseCountedLoopNode : public LoopNode {
public:
  BaseCountedLoopNode(Node *entry, Node *backedge)
    : LoopNode(entry, backedge) {
  }

  Node *init_control() const { return in(EntryControl); }
  Node *back_control() const { return in(LoopBackControl); }

  Node* init_trip() const;
  Node* stride() const;
  bool stride_is_con() const;
  Node* limit() const;
  Node* incr() const;
  Node* phi() const;

  BaseCountedLoopEndNode* loopexit_or_null() const;
  BaseCountedLoopEndNode* loopexit() const;

  virtual BasicType bt() const = 0;

  jlong stride_con() const;

  static BaseCountedLoopNode* make(Node* entry, Node* backedge, BasicType bt);
};


class CountedLoopNode : public BaseCountedLoopNode {
  // Size is bigger to hold _main_idx.  However, _main_idx does not change
  // the semantics so it does not appear in the hash & cmp functions.
  virtual uint size_of() const { return sizeof(*this); }

  // For Pre- and Post-loops during debugging ONLY, this holds the index of
  // the Main CountedLoop.  Used to assert that we understand the graph shape.
  node_idx_t _main_idx;

  // Known trip count calculated by compute_exact_trip_count()
  uint  _trip_count;

  // Log2 of original loop bodies in unrolled loop
  int _unrolled_count_log2;

  // Node count prior to last unrolling - used to decide if
  // unroll,optimize,unroll,optimize,... is making progress
  int _node_count_before_unroll;

  // If slp analysis is performed we record the maximum
  // vector mapped unroll factor here
  int _slp_maximum_unroll_factor;

  // The eventual count of vectorizable packs in slp
  int _slp_vector_pack_count;

public:
  CountedLoopNode(Node *entry, Node *backedge)
    : BaseCountedLoopNode(entry, backedge), _main_idx(0), _trip_count(max_juint),
      _unrolled_count_log2(0), _node_count_before_unroll(0),
      _slp_maximum_unroll_factor(0), _slp_vector_pack_count(0) {
    init_class_id(Class_CountedLoop);
    // Initialize _trip_count to the largest possible value.
    // Will be reset (lower) if the loop's trip count is known.
  }

  virtual int Opcode() const;
  virtual Node *Ideal(PhaseGVN *phase, bool can_reshape);

  CountedLoopEndNode* loopexit_or_null() const { return (CountedLoopEndNode*) BaseCountedLoopNode::loopexit_or_null(); }
  CountedLoopEndNode* loopexit() const { return (CountedLoopEndNode*) BaseCountedLoopNode::loopexit(); }
  int   stride_con() const;

  // Match increment with optional truncation
  static Node*
  match_incr_with_optional_truncation(Node* expr, Node** trunc1, Node** trunc2, const TypeInteger** trunc_type,
                                      BasicType bt);

  // A 'main' loop has a pre-loop and a post-loop.  The 'main' loop
  // can run short a few iterations and may start a few iterations in.
  // It will be RCE'd and unrolled and aligned.

  // A following 'post' loop will run any remaining iterations.  Used
  // during Range Check Elimination, the 'post' loop will do any final
  // iterations with full checks.  Also used by Loop Unrolling, where
  // the 'post' loop will do any epilog iterations needed.  Basically,
  // a 'post' loop can not profitably be further unrolled or RCE'd.

  // A preceding 'pre' loop will run at least 1 iteration (to do peeling),
  // it may do under-flow checks for RCE and may do alignment iterations
  // so the following main loop 'knows' that it is striding down cache
  // lines.

  // A 'main' loop that is ONLY unrolled or peeled, never RCE'd or
  // Aligned, may be missing it's pre-loop.
  bool is_normal_loop   () const { return (_loop_flags&PreMainPostFlagsMask) == Normal; }
  bool is_pre_loop      () const { return (_loop_flags&PreMainPostFlagsMask) == Pre;    }
  bool is_main_loop     () const { return (_loop_flags&PreMainPostFlagsMask) == Main;   }
  bool is_post_loop     () const { return (_loop_flags&PreMainPostFlagsMask) == Post;   }
  bool was_slp_analyzed () const { return (_loop_flags&WasSlpAnalyzed) == WasSlpAnalyzed; }
  bool has_passed_slp   () const { return (_loop_flags&PassedSlpAnalysis) == PassedSlpAnalysis; }
  bool is_unroll_only   () const { return (_loop_flags&DoUnrollOnly) == DoUnrollOnly; }
  bool is_main_no_pre_loop() const { return _loop_flags & MainHasNoPreLoop; }
  bool has_atomic_post_loop  () const { return (_loop_flags & HasAtomicPostLoop) == HasAtomicPostLoop; }
  void set_main_no_pre_loop() { _loop_flags |= MainHasNoPreLoop; }

  int main_idx() const { return _main_idx; }


  void set_pre_loop  (CountedLoopNode *main) { assert(is_normal_loop(),""); _loop_flags |= Pre ; _main_idx = main->_idx; }
  void set_main_loop (                     ) { assert(is_normal_loop(),""); _loop_flags |= Main;                         }
  void set_post_loop (CountedLoopNode *main) { assert(is_normal_loop(),""); _loop_flags |= Post; _main_idx = main->_idx; }
  void set_normal_loop(                    ) { _loop_flags &= ~PreMainPostFlagsMask; }

  void set_trip_count(uint tc) { _trip_count = tc; }
  uint trip_count()            { return _trip_count; }

  bool has_exact_trip_count() const { return (_loop_flags & HasExactTripCount) != 0; }
  void set_exact_trip_count(uint tc) {
    _trip_count = tc;
    _loop_flags |= HasExactTripCount;
  }
  void set_nonexact_trip_count() {
    _loop_flags &= ~HasExactTripCount;
  }
  void set_notpassed_slp() {
    _loop_flags &= ~PassedSlpAnalysis;
  }

  void double_unrolled_count() { _unrolled_count_log2++; }
  int  unrolled_count()        { return 1 << MIN2(_unrolled_count_log2, BitsPerInt-3); }

  void set_node_count_before_unroll(int ct)  { _node_count_before_unroll = ct; }
  int  node_count_before_unroll()            { return _node_count_before_unroll; }
  void set_slp_max_unroll(int unroll_factor) { _slp_maximum_unroll_factor = unroll_factor; }
  int  slp_max_unroll() const                { return _slp_maximum_unroll_factor; }
  void set_slp_pack_count(int pack_count)    { _slp_vector_pack_count = pack_count; }
  int  slp_pack_count() const                { return _slp_vector_pack_count; }

  virtual LoopNode* skip_strip_mined(int expect_skeleton = 1);
  OuterStripMinedLoopNode* outer_loop() const;
  virtual IfTrueNode* outer_loop_tail() const;
  virtual OuterStripMinedLoopEndNode* outer_loop_end() const;
  virtual IfFalseNode* outer_loop_exit() const;
  virtual SafePointNode* outer_safepoint() const;

  // If this is a main loop in a pre/main/post loop nest, walk over
  // the predicates that were inserted by
  // duplicate_predicates()/add_range_check_predicate()
  static Node* skip_predicates_from_entry(Node* ctrl);
  Node* skip_predicates();

  virtual BasicType bt() const {
    return T_INT;
  }

  Node* is_canonical_loop_entry();

#ifndef PRODUCT
  virtual void dump_spec(outputStream *st) const;
#endif

  static bool is_zero_trip_guard_if(const IfNode* iff);
};

class LongCountedLoopNode : public BaseCountedLoopNode {
public:
  LongCountedLoopNode(Node *entry, Node *backedge)
    : BaseCountedLoopNode(entry, backedge) {
    init_class_id(Class_LongCountedLoop);
  }

  virtual int Opcode() const;

  virtual BasicType bt() const {
    return T_LONG;
  }

  LongCountedLoopEndNode* loopexit_or_null() const { return (LongCountedLoopEndNode*) BaseCountedLoopNode::loopexit_or_null(); }
  LongCountedLoopEndNode* loopexit() const { return (LongCountedLoopEndNode*) BaseCountedLoopNode::loopexit(); }
};


//------------------------------CountedLoopEndNode-----------------------------
// CountedLoopEndNodes end simple trip counted loops.  They act much like
// IfNodes.

class BaseCountedLoopEndNode : public IfNode {
public:
  enum { TestControl, TestValue };
  BaseCountedLoopEndNode(Node *control, Node *test, float prob, float cnt)
    : IfNode(control, test, prob, cnt) {
    init_class_id(Class_BaseCountedLoopEnd);
  }

  Node *cmp_node() const            { return (in(TestValue)->req() >=2) ? in(TestValue)->in(1) : nullptr; }
  Node* incr() const                { Node* tmp = cmp_node(); return (tmp && tmp->req() == 3) ? tmp->in(1) : nullptr; }
  Node* limit() const               { Node* tmp = cmp_node(); return (tmp && tmp->req() == 3) ? tmp->in(2) : nullptr; }
  Node* stride() const              { Node* tmp = incr(); return (tmp && tmp->req() == 3) ? tmp->in(2) : nullptr; }
  Node* init_trip() const           { Node* tmp = phi(); return (tmp && tmp->req() == 3) ? tmp->in(1) : nullptr; }
  bool stride_is_con() const        { Node *tmp = stride(); return (tmp != nullptr && tmp->is_Con()); }

  PhiNode* phi() const {
    Node* tmp = incr();
    if (tmp && tmp->req() == 3) {
      Node* phi = tmp->in(1);
      if (phi->is_Phi()) {
        return phi->as_Phi();
      }
    }
    return nullptr;
  }

  BaseCountedLoopNode* loopnode() const {
    // The CountedLoopNode that goes with this CountedLoopEndNode may
    // have been optimized out by the IGVN so be cautious with the
    // pattern matching on the graph
    PhiNode* iv_phi = phi();
    if (iv_phi == nullptr) {
      return nullptr;
    }
    Node* ln = iv_phi->in(0);
    if (!ln->is_BaseCountedLoop() || ln->as_BaseCountedLoop()->loopexit_or_null() != this) {
      return nullptr;
    }
    if (ln->as_BaseCountedLoop()->bt() != bt()) {
      return nullptr;
    }
    return ln->as_BaseCountedLoop();
  }

  BoolTest::mask test_trip() const  { return in(TestValue)->as_Bool()->_test._test; }

  jlong stride_con() const;
  virtual BasicType bt() const = 0;

  static BaseCountedLoopEndNode* make(Node* control, Node* test, float prob, float cnt, BasicType bt);
};

class CountedLoopEndNode : public BaseCountedLoopEndNode {
public:

  CountedLoopEndNode(Node *control, Node *test, float prob, float cnt)
    : BaseCountedLoopEndNode(control, test, prob, cnt) {
    init_class_id(Class_CountedLoopEnd);
  }
  virtual int Opcode() const;

  CountedLoopNode* loopnode() const {
    return (CountedLoopNode*) BaseCountedLoopEndNode::loopnode();
  }

  virtual BasicType bt() const {
    return T_INT;
  }

#ifndef PRODUCT
  virtual void dump_spec(outputStream *st) const;
#endif
};

class LongCountedLoopEndNode : public BaseCountedLoopEndNode {
public:
  LongCountedLoopEndNode(Node *control, Node *test, float prob, float cnt)
    : BaseCountedLoopEndNode(control, test, prob, cnt) {
    init_class_id(Class_LongCountedLoopEnd);
  }

  LongCountedLoopNode* loopnode() const {
    return (LongCountedLoopNode*) BaseCountedLoopEndNode::loopnode();
  }

  virtual int Opcode() const;

  virtual BasicType bt() const {
    return T_LONG;
  }
};


inline BaseCountedLoopEndNode* BaseCountedLoopNode::loopexit_or_null() const {
  Node* bctrl = back_control();
  if (bctrl == nullptr) return nullptr;

  Node* lexit = bctrl->in(0);
  if (!lexit->is_BaseCountedLoopEnd()) {
    return nullptr;
  }
  BaseCountedLoopEndNode* result = lexit->as_BaseCountedLoopEnd();
  if (result->bt() != bt()) {
    return nullptr;
  }
  return result;
}

inline BaseCountedLoopEndNode* BaseCountedLoopNode::loopexit() const {
  BaseCountedLoopEndNode* cle = loopexit_or_null();
  assert(cle != nullptr, "loopexit is null");
  return cle;
}

inline Node* BaseCountedLoopNode::init_trip() const {
  BaseCountedLoopEndNode* cle = loopexit_or_null();
  return cle != nullptr ? cle->init_trip() : nullptr;
}
inline Node* BaseCountedLoopNode::stride() const {
  BaseCountedLoopEndNode* cle = loopexit_or_null();
  return cle != nullptr ? cle->stride() : nullptr;
}

inline bool BaseCountedLoopNode::stride_is_con() const {
  BaseCountedLoopEndNode* cle = loopexit_or_null();
  return cle != nullptr && cle->stride_is_con();
}
inline Node* BaseCountedLoopNode::limit() const {
  BaseCountedLoopEndNode* cle = loopexit_or_null();
  return cle != nullptr ? cle->limit() : nullptr;
}
inline Node* BaseCountedLoopNode::incr() const {
  BaseCountedLoopEndNode* cle = loopexit_or_null();
  return cle != nullptr ? cle->incr() : nullptr;
}
inline Node* BaseCountedLoopNode::phi() const {
  BaseCountedLoopEndNode* cle = loopexit_or_null();
  return cle != nullptr ? cle->phi() : nullptr;
}

inline jlong BaseCountedLoopNode::stride_con() const {
  BaseCountedLoopEndNode* cle = loopexit_or_null();
  return cle != nullptr ? cle->stride_con() : 0;
}


//------------------------------LoopLimitNode-----------------------------
// Counted Loop limit node which represents exact final iterator value:
// trip_count = (limit - init_trip + stride - 1)/stride
// final_value= trip_count * stride + init_trip.
// Use HW instructions to calculate it when it can overflow in integer.
// Note, final_value should fit into integer since counted loop has
// limit check: limit <= max_int-stride.
class LoopLimitNode : public Node {
  enum { Init=1, Limit=2, Stride=3 };
 public:
  LoopLimitNode( Compile* C, Node *init, Node *limit, Node *stride ) : Node(0,init,limit,stride) {
    // Put it on the Macro nodes list to optimize during macro nodes expansion.
    init_flags(Flag_is_macro);
    C->add_macro_node(this);
  }
  virtual int Opcode() const;
  virtual const Type *bottom_type() const { return TypeInt::INT; }
  virtual uint ideal_reg() const { return Op_RegI; }
  virtual const Type* Value(PhaseGVN* phase) const;
  virtual Node *Ideal(PhaseGVN *phase, bool can_reshape);
  virtual Node* Identity(PhaseGVN* phase);
};

// Support for strip mining
class OuterStripMinedLoopNode : public LoopNode {
private:
  static void fix_sunk_stores(CountedLoopEndNode* inner_cle, LoopNode* inner_cl, PhaseIterGVN* igvn, PhaseIdealLoop* iloop);

public:
  OuterStripMinedLoopNode(Compile* C, Node *entry, Node *backedge)
    : LoopNode(entry, backedge) {
    init_class_id(Class_OuterStripMinedLoop);
    init_flags(Flag_is_macro);
    C->add_macro_node(this);
  }

  virtual int Opcode() const;

  virtual IfTrueNode* outer_loop_tail() const;
  virtual OuterStripMinedLoopEndNode* outer_loop_end() const;
  virtual IfFalseNode* outer_loop_exit() const;
  virtual SafePointNode* outer_safepoint() const;
  void adjust_strip_mined_loop(PhaseIterGVN* igvn);

  void remove_outer_loop_and_safepoint(PhaseIterGVN* igvn) const;

  void transform_to_counted_loop(PhaseIterGVN* igvn, PhaseIdealLoop* iloop);

  static Node* register_new_node(Node* node, LoopNode* ctrl, PhaseIterGVN* igvn, PhaseIdealLoop* iloop);

  Node* register_control(Node* node, Node* loop, Node* idom, PhaseIterGVN* igvn,
                         PhaseIdealLoop* iloop);
};

class OuterStripMinedLoopEndNode : public IfNode {
public:
  OuterStripMinedLoopEndNode(Node *control, Node *test, float prob, float cnt)
    : IfNode(control, test, prob, cnt) {
    init_class_id(Class_OuterStripMinedLoopEnd);
  }

  virtual int Opcode() const;

  virtual const Type* Value(PhaseGVN* phase) const;
  virtual Node *Ideal(PhaseGVN *phase, bool can_reshape);

  bool is_expanded(PhaseGVN *phase) const;
};

// -----------------------------IdealLoopTree----------------------------------
class IdealLoopTree : public ResourceObj {
public:
  IdealLoopTree *_parent;       // Parent in loop tree
  IdealLoopTree *_next;         // Next sibling in loop tree
  IdealLoopTree *_child;        // First child in loop tree

  // The head-tail backedge defines the loop.
  // If a loop has multiple backedges, this is addressed during cleanup where
  // we peel off the multiple backedges,  merging all edges at the bottom and
  // ensuring that one proper backedge flow into the loop.
  Node *_head;                  // Head of loop
  Node *_tail;                  // Tail of loop
  inline Node *tail();          // Handle lazy update of _tail field
  inline Node *head();          // Handle lazy update of _head field
  PhaseIdealLoop* _phase;
  int _local_loop_unroll_limit;
  int _local_loop_unroll_factor;

  Node_List _body;              // Loop body for inner loops

  uint16_t _nest;               // Nesting depth
  uint8_t _irreducible:1,       // True if irreducible
          _has_call:1,          // True if has call safepoint
          _has_sfpt:1,          // True if has non-call safepoint
          _rce_candidate:1,     // True if candidate for range check elimination
          _has_range_checks:1,
          _has_range_checks_computed:1;

  Node_List* _safepts;          // List of safepoints in this loop
  Node_List* _required_safept;  // A inner loop cannot delete these safepts;
  bool  _allow_optimizations;   // Allow loop optimizations

  IdealLoopTree( PhaseIdealLoop* phase, Node *head, Node *tail )
    : _parent(0), _next(0), _child(0),
      _head(head), _tail(tail),
      _phase(phase),
      _local_loop_unroll_limit(0), _local_loop_unroll_factor(0),
      _nest(0), _irreducible(0), _has_call(0), _has_sfpt(0), _rce_candidate(0),
      _has_range_checks(0), _has_range_checks_computed(0),
      _safepts(nullptr),
      _required_safept(nullptr),
      _allow_optimizations(true)
  {
    precond(_head != nullptr);
    precond(_tail != nullptr);
  }

  // Is 'l' a member of 'this'?
  bool is_member(const IdealLoopTree *l) const; // Test for nested membership

  // Set loop nesting depth.  Accumulate has_call bits.
  int set_nest( uint depth );

  // Split out multiple fall-in edges from the loop header.  Move them to a
  // private RegionNode before the loop.  This becomes the loop landing pad.
  void split_fall_in( PhaseIdealLoop *phase, int fall_in_cnt );

  // Split out the outermost loop from this shared header.
  void split_outer_loop( PhaseIdealLoop *phase );

  // Merge all the backedges from the shared header into a private Region.
  // Feed that region as the one backedge to this loop.
  void merge_many_backedges( PhaseIdealLoop *phase );

  // Split shared headers and insert loop landing pads.
  // Insert a LoopNode to replace the RegionNode.
  // Returns TRUE if loop tree is structurally changed.
  bool beautify_loops( PhaseIdealLoop *phase );

  // Perform optimization to use the loop predicates for null checks and range checks.
  // Applies to any loop level (not just the innermost one)
  bool loop_predication( PhaseIdealLoop *phase);

  // Perform iteration-splitting on inner loops.  Split iterations to
  // avoid range checks or one-shot null checks.  Returns false if the
  // current round of loop opts should stop.
  bool iteration_split( PhaseIdealLoop *phase, Node_List &old_new );

  // Driver for various flavors of iteration splitting.  Returns false
  // if the current round of loop opts should stop.
  bool iteration_split_impl( PhaseIdealLoop *phase, Node_List &old_new );

  // Given dominators, try to find loops with calls that must always be
  // executed (call dominates loop tail).  These loops do not need non-call
  // safepoints (ncsfpt).
  void check_safepts(VectorSet &visited, Node_List &stack);

  // Allpaths backwards scan from loop tail, terminating each path at first safepoint
  // encountered.
  void allpaths_check_safepts(VectorSet &visited, Node_List &stack);

  // Remove safepoints from loop. Optionally keeping one.
  void remove_safepoints(PhaseIdealLoop* phase, bool keep_one);

  // Convert to counted loops where possible
  void counted_loop( PhaseIdealLoop *phase );

  // Check for Node being a loop-breaking test
  Node *is_loop_exit(Node *iff) const;

  // Remove simplistic dead code from loop body
  void DCE_loop_body();

  // Look for loop-exit tests with my 50/50 guesses from the Parsing stage.
  // Replace with a 1-in-10 exit guess.
  void adjust_loop_exit_prob( PhaseIdealLoop *phase );

  // Return TRUE or FALSE if the loop should never be RCE'd or aligned.
  // Useful for unrolling loops with NO array accesses.
  bool policy_peel_only( PhaseIdealLoop *phase ) const;

  // Return TRUE or FALSE if the loop should be unswitched -- clone
  // loop with an invariant test
  bool policy_unswitching( PhaseIdealLoop *phase ) const;

  // Micro-benchmark spamming.  Remove empty loops.
  bool do_remove_empty_loop( PhaseIdealLoop *phase );

  // Convert one iteration loop into normal code.
  bool do_one_iteration_loop( PhaseIdealLoop *phase );

  // Return TRUE or FALSE if the loop should be peeled or not. Peel if we can
  // move some loop-invariant test (usually a null-check) before the loop.
  bool policy_peeling(PhaseIdealLoop *phase);

  uint estimate_peeling(PhaseIdealLoop *phase);

  // Return TRUE or FALSE if the loop should be maximally unrolled. Stash any
  // known trip count in the counted loop node.
  bool policy_maximally_unroll(PhaseIdealLoop *phase) const;

  // Return TRUE or FALSE if the loop should be unrolled or not. Apply unroll
  // if the loop is a counted loop and the loop body is small enough.
  bool policy_unroll(PhaseIdealLoop *phase);

  // Loop analyses to map to a maximal superword unrolling for vectorization.
  void policy_unroll_slp_analysis(CountedLoopNode *cl, PhaseIdealLoop *phase, int future_unroll_ct);

  // Return TRUE or FALSE if the loop should be range-check-eliminated.
  // Gather a list of IF tests that are dominated by iteration splitting;
  // also gather the end of the first split and the start of the 2nd split.
  bool policy_range_check(PhaseIdealLoop* phase, bool provisional, BasicType bt) const;

  // Return TRUE if "iff" is a range check.
  bool is_range_check_if(IfNode *iff, PhaseIdealLoop *phase, Invariance& invar DEBUG_ONLY(COMMA ProjNode *predicate_proj)) const;
  bool is_range_check_if(IfNode* iff, PhaseIdealLoop* phase, BasicType bt, Node* iv, Node*& range, Node*& offset,
                         jlong& scale) const;

  // Estimate the number of nodes required when cloning a loop (body).
  uint est_loop_clone_sz(uint factor) const;
  // Estimate the number of nodes required when unrolling a loop (body).
  uint est_loop_unroll_sz(uint factor) const;

  // Compute loop trip count if possible
  void compute_trip_count(PhaseIdealLoop* phase);

  // Compute loop trip count from profile data
  float compute_profile_trip_cnt_helper(Node* n);
  void compute_profile_trip_cnt( PhaseIdealLoop *phase );

  // Reassociate invariant expressions.
  void reassociate_invariants(PhaseIdealLoop *phase);
  // Reassociate invariant binary expressions.
  Node* reassociate(Node* n1, PhaseIdealLoop *phase);
  // Reassociate invariant add and subtract expressions.
  Node* reassociate_add_sub(Node* n1, int inv1_idx, int inv2_idx, PhaseIdealLoop *phase);
  // Return nonzero index of invariant operand if invariant and variant
  // are combined with an associative binary. Helper for reassociate_invariants.
  int find_invariant(Node* n, PhaseIdealLoop *phase);
  // Return TRUE if "n" is associative.
  bool is_associative(Node* n, Node* base=nullptr);

  // Return true if n is invariant
  bool is_invariant(Node* n) const;

  // Put loop body on igvn work list
  void record_for_igvn();

  bool is_root() { return _parent == nullptr; }
  // A proper/reducible loop w/o any (occasional) dead back-edge.
  bool is_loop() { return !_irreducible && !tail()->is_top(); }
  bool is_counted()   { return is_loop() && _head->is_CountedLoop(); }
  bool is_innermost() { return is_loop() && _child == nullptr; }

  void remove_main_post_loops(CountedLoopNode *cl, PhaseIdealLoop *phase);

  bool compute_has_range_checks() const;
  bool range_checks_present() {
    if (!_has_range_checks_computed) {
      if (compute_has_range_checks()) {
        _has_range_checks = 1;
      }
      _has_range_checks_computed = 1;
    }
    return _has_range_checks;
  }

#ifndef PRODUCT
  void dump_head();       // Dump loop head only
  void dump();            // Dump this loop recursively
#endif

#ifdef ASSERT
  GrowableArray<IdealLoopTree*> collect_sorted_children() const;
  bool verify_tree(IdealLoopTree* loop_verify) const;
#endif

 private:
  enum { EMPTY_LOOP_SIZE = 7 }; // Number of nodes in an empty loop.

  // Estimate the number of nodes resulting from control and data flow merge.
  uint est_loop_flow_merge_sz() const;

  // Check if the number of residual iterations is large with unroll_cnt.
  // Return true if the residual iterations are more than 10% of the trip count.
  bool is_residual_iters_large(int unroll_cnt, CountedLoopNode *cl) const {
    return (unroll_cnt - 1) * (100.0 / LoopPercentProfileLimit) > cl->profile_trip_cnt();
  }

  void collect_loop_core_nodes(PhaseIdealLoop* phase, Unique_Node_List& wq) const;

  bool empty_loop_with_data_nodes(PhaseIdealLoop* phase) const;

  void enqueue_data_nodes(PhaseIdealLoop* phase, Unique_Node_List& empty_loop_nodes, Unique_Node_List& wq) const;

  bool process_safepoint(PhaseIdealLoop* phase, Unique_Node_List& empty_loop_nodes, Unique_Node_List& wq,
                         Node* sfpt) const;

  bool empty_loop_candidate(PhaseIdealLoop* phase) const;

  bool empty_loop_with_extra_nodes_candidate(PhaseIdealLoop* phase) const;
};

// -----------------------------PhaseIdealLoop---------------------------------
// Computes the mapping from Nodes to IdealLoopTrees. Organizes IdealLoopTrees
// into a loop tree. Drives the loop-based transformations on the ideal graph.
class PhaseIdealLoop : public PhaseTransform {
  friend class IdealLoopTree;
  friend class SuperWord;
  friend class CountedLoopReserveKit;
  friend class ShenandoahBarrierC2Support;
  friend class AutoNodeBudget;

  // Pre-computed def-use info
  PhaseIterGVN &_igvn;

  // Head of loop tree
  IdealLoopTree* _ltree_root;

  // Array of pre-order numbers, plus post-visited bit.
  // ZERO for not pre-visited.  EVEN for pre-visited but not post-visited.
  // ODD for post-visited.  Other bits are the pre-order number.
  uint *_preorders;
  uint _max_preorder;

  const PhaseIdealLoop* _verify_me;
  bool _verify_only;

  // Allocate _preorders[] array
  void allocate_preorders() {
    _max_preorder = C->unique()+8;
    _preorders = NEW_RESOURCE_ARRAY(uint, _max_preorder);
    memset(_preorders, 0, sizeof(uint) * _max_preorder);
  }

  // Allocate _preorders[] array
  void reallocate_preorders() {
    if ( _max_preorder < C->unique() ) {
      _preorders = REALLOC_RESOURCE_ARRAY(uint, _preorders, _max_preorder, C->unique());
      _max_preorder = C->unique();
    }
    memset(_preorders, 0, sizeof(uint) * _max_preorder);
  }

  // Check to grow _preorders[] array for the case when build_loop_tree_impl()
  // adds new nodes.
  void check_grow_preorders( ) {
    if ( _max_preorder < C->unique() ) {
      uint newsize = _max_preorder<<1;  // double size of array
      _preorders = REALLOC_RESOURCE_ARRAY(uint, _preorders, _max_preorder, newsize);
      memset(&_preorders[_max_preorder],0,sizeof(uint)*(newsize-_max_preorder));
      _max_preorder = newsize;
    }
  }
  // Check for pre-visited.  Zero for NOT visited; non-zero for visited.
  int is_visited( Node *n ) const { return _preorders[n->_idx]; }
  // Pre-order numbers are written to the Nodes array as low-bit-set values.
  void set_preorder_visited( Node *n, int pre_order ) {
    assert( !is_visited( n ), "already set" );
    _preorders[n->_idx] = (pre_order<<1);
  };
  // Return pre-order number.
  int get_preorder( Node *n ) const { assert( is_visited(n), "" ); return _preorders[n->_idx]>>1; }

  // Check for being post-visited.
  // Should be previsited already (checked with assert(is_visited(n))).
  int is_postvisited( Node *n ) const { assert( is_visited(n), "" ); return _preorders[n->_idx]&1; }

  // Mark as post visited
  void set_postvisited( Node *n ) { assert( !is_postvisited( n ), "" ); _preorders[n->_idx] |= 1; }

public:
  // Set/get control node out.  Set lower bit to distinguish from IdealLoopTree
  // Returns true if "n" is a data node, false if it's a control node.
  bool has_ctrl(const Node* n) const { return ((intptr_t)_nodes[n->_idx]) & 1; }

private:
  // clear out dead code after build_loop_late
  Node_List _deadlist;

  // Support for faster execution of get_late_ctrl()/dom_lca()
  // when a node has many uses and dominator depth is deep.
  GrowableArray<jlong> _dom_lca_tags;
  uint _dom_lca_tags_round;
  void   init_dom_lca_tags();

  // Helper for debugging bad dominance relationships
  bool verify_dominance(Node* n, Node* use, Node* LCA, Node* early);

  Node* compute_lca_of_uses(Node* n, Node* early, bool verify = false);

  // Inline wrapper for frequent cases:
  // 1) only one use
  // 2) a use is the same as the current LCA passed as 'n1'
  Node *dom_lca_for_get_late_ctrl( Node *lca, Node *n, Node *tag ) {
    assert( n->is_CFG(), "" );
    // Fast-path null lca
    if( lca != nullptr && lca != n ) {
      assert( lca->is_CFG(), "" );
      // find LCA of all uses
      n = dom_lca_for_get_late_ctrl_internal( lca, n, tag );
    }
    return find_non_split_ctrl(n);
  }
  Node *dom_lca_for_get_late_ctrl_internal( Node *lca, Node *n, Node *tag );

  // Helper function for directing control inputs away from CFG split points.
  Node *find_non_split_ctrl( Node *ctrl ) const {
    if (ctrl != nullptr) {
      if (ctrl->is_MultiBranch()) {
        ctrl = ctrl->in(0);
      }
      assert(ctrl->is_CFG(), "CFG");
    }
    return ctrl;
  }

  Node* cast_incr_before_loop(Node* incr, Node* ctrl, Node* loop);

#ifdef ASSERT
  void ensure_zero_trip_guard_proj(Node* node, bool is_main_loop);
#endif
  void copy_assertion_predicates_to_main_loop_helper(Node* predicate, Node* init, Node* stride, IdealLoopTree* outer_loop,
                                                     LoopNode* outer_main_head, uint dd_main_head,
                                                     uint idx_before_pre_post, uint idx_after_post_before_pre,
                                                     Node* zero_trip_guard_proj_main, Node* zero_trip_guard_proj_post,
                                                     const Node_List &old_new);
  void copy_assertion_predicates_to_main_loop(CountedLoopNode* pre_head, Node* init, Node* stride, IdealLoopTree* outer_loop,
                                              LoopNode* outer_main_head, uint dd_main_head, uint idx_before_pre_post,
                                              uint idx_after_post_before_pre, Node* zero_trip_guard_proj_main,
                                              Node* zero_trip_guard_proj_post, const Node_List& old_new);
  Node* clone_assertion_predicate_and_initialize(Node* iff, Node* new_init, Node* new_stride, Node* predicate,
                                                 Node* uncommon_proj, Node* control, IdealLoopTree* outer_loop,
                                                 Node* input_proj);
  static void count_opaque_loop_nodes(Node* n, uint& init, uint& stride);
  static bool subgraph_has_opaque(Node* n);
  Node* create_bool_from_template_assertion_predicate(Node* template_assertion_predicate, Node* new_init, Node* new_stride,
                                                      Node* control);
  static bool assertion_predicate_has_loop_opaque_node(IfNode* iff);
  static void get_assertion_predicates(Node* predicate, Unique_Node_List& list, bool get_opaque = false);
  void update_main_loop_assertion_predicates(Node* ctrl, CountedLoopNode* loop_head, Node* init, int stride_con);
  void copy_assertion_predicates_to_post_loop(LoopNode* main_loop_head, CountedLoopNode* post_loop_head, Node* init,
                                              Node* stride);
  void initialize_assertion_predicates_for_peeled_loop(IfProjNode* predicate_proj, LoopNode* outer_loop_head,
                                                       const int dd_outer_loop_head, Node* init, Node* stride,
                                                       IdealLoopTree* outer_loop, const uint idx_before_clone,
                                                       const Node_List& old_new);
  void insert_loop_limit_check_predicate(ParsePredicateSuccessProj* loop_limit_check_parse_proj, Node* cmp_limit,
                                         Node* bol);
#ifdef ASSERT
  bool only_has_infinite_loops();
#endif

  void log_loop_tree();

public:

  PhaseIterGVN &igvn() const { return _igvn; }

  bool has_node(const Node* n) const {
    guarantee(n != nullptr, "No Node.");
    return _nodes[n->_idx] != nullptr;
  }
  // check if transform created new nodes that need _ctrl recorded
  Node *get_late_ctrl( Node *n, Node *early );
  Node *get_early_ctrl( Node *n );
  Node *get_early_ctrl_for_expensive(Node *n, Node* earliest);
  void set_early_ctrl(Node* n, bool update_body);
  void set_subtree_ctrl(Node* n, bool update_body);
  void set_ctrl( Node *n, Node *ctrl ) {
    assert( !has_node(n) || has_ctrl(n), "" );
    assert( ctrl->in(0), "cannot set dead control node" );
    assert( ctrl == find_non_split_ctrl(ctrl), "must set legal crtl" );
    _nodes.map( n->_idx, (Node*)((intptr_t)ctrl + 1) );
  }
  // Set control and update loop membership
  void set_ctrl_and_loop(Node* n, Node* ctrl) {
    IdealLoopTree* old_loop = get_loop(get_ctrl(n));
    IdealLoopTree* new_loop = get_loop(ctrl);
    if (old_loop != new_loop) {
      if (old_loop->_child == nullptr) old_loop->_body.yank(n);
      if (new_loop->_child == nullptr) new_loop->_body.push(n);
    }
    set_ctrl(n, ctrl);
  }
  // Control nodes can be replaced or subsumed.  During this pass they
  // get their replacement Node in slot 1.  Instead of updating the block
  // location of all Nodes in the subsumed block, we lazily do it.  As we
  // pull such a subsumed block out of the array, we write back the final
  // correct block.
  Node* get_ctrl(const Node* i) {
    assert(has_node(i), "");
    Node *n = get_ctrl_no_update(i);
    _nodes.map( i->_idx, (Node*)((intptr_t)n + 1) );
    assert(has_node(i) && has_ctrl(i), "");
    assert(n == find_non_split_ctrl(n), "must return legal ctrl" );
    return n;
  }
  // true if CFG node d dominates CFG node n
  bool is_dominator(Node *d, Node *n);
  // return get_ctrl for a data node and self(n) for a CFG node
  Node* ctrl_or_self(Node* n) {
    if (has_ctrl(n))
      return get_ctrl(n);
    else {
      assert (n->is_CFG(), "must be a CFG node");
      return n;
    }
  }

  Node* get_ctrl_no_update_helper(const Node* i) const {
    assert(has_ctrl(i), "should be control, not loop");
    return (Node*)(((intptr_t)_nodes[i->_idx]) & ~1);
  }

  Node* get_ctrl_no_update(const Node* i) const {
    assert( has_ctrl(i), "" );
    Node *n = get_ctrl_no_update_helper(i);
    if (!n->in(0)) {
      // Skip dead CFG nodes
      do {
        n = get_ctrl_no_update_helper(n);
      } while (!n->in(0));
      n = find_non_split_ctrl(n);
    }
    return n;
  }

  // Check for loop being set
  // "n" must be a control node. Returns true if "n" is known to be in a loop.
  bool has_loop( Node *n ) const {
    assert(!has_node(n) || !has_ctrl(n), "");
    return has_node(n);
  }
  // Set loop
  void set_loop( Node *n, IdealLoopTree *loop ) {
    _nodes.map(n->_idx, (Node*)loop);
  }
  // Lazy-dazy update of 'get_ctrl' and 'idom_at' mechanisms.  Replace
  // the 'old_node' with 'new_node'.  Kill old-node.  Add a reference
  // from old_node to new_node to support the lazy update.  Reference
  // replaces loop reference, since that is not needed for dead node.
  void lazy_update(Node *old_node, Node *new_node) {
    assert(old_node != new_node, "no cycles please");
    // Re-use the side array slot for this node to provide the
    // forwarding pointer.
    _nodes.map(old_node->_idx, (Node*)((intptr_t)new_node + 1));
  }
  void lazy_replace(Node *old_node, Node *new_node) {
    _igvn.replace_node(old_node, new_node);
    lazy_update(old_node, new_node);
  }

private:

  // Place 'n' in some loop nest, where 'n' is a CFG node
  void build_loop_tree();
  int build_loop_tree_impl( Node *n, int pre_order );
  // Insert loop into the existing loop tree.  'innermost' is a leaf of the
  // loop tree, not the root.
  IdealLoopTree *sort( IdealLoopTree *loop, IdealLoopTree *innermost );

#ifdef ASSERT
  // verify that regions in irreducible loops are marked is_in_irreducible_loop
  void verify_regions_in_irreducible_loops();
  bool is_in_irreducible_loop(RegionNode* region);
#endif

  // Place Data nodes in some loop nest
  void build_loop_early( VectorSet &visited, Node_List &worklist, Node_Stack &nstack );
  void build_loop_late ( VectorSet &visited, Node_List &worklist, Node_Stack &nstack );
  void build_loop_late_post_work(Node* n, bool pinned);
  void build_loop_late_post(Node* n);
  void verify_strip_mined_scheduling(Node *n, Node* least);

  // Array of immediate dominance info for each CFG node indexed by node idx
private:
  uint _idom_size;
  Node **_idom;                  // Array of immediate dominators
  uint *_dom_depth;              // Used for fast LCA test
  GrowableArray<uint>* _dom_stk; // For recomputation of dom depth
  LoopOptsMode _mode;

  // build the loop tree and perform any requested optimizations
  void build_and_optimize();

  // Dominators for the sea of nodes
  void Dominators();

  // Compute the Ideal Node to Loop mapping
  PhaseIdealLoop(PhaseIterGVN& igvn, LoopOptsMode mode) :
    PhaseTransform(Ideal_Loop),
    _igvn(igvn),
    _verify_me(nullptr),
    _verify_only(false),
    _mode(mode),
    _nodes_required(UINT_MAX) {
    assert(mode != LoopOptsVerify, "wrong constructor to verify IdealLoop");
    build_and_optimize();
  }

#ifndef PRODUCT
  // Verify that verify_me made the same decisions as a fresh run
  // or only verify that the graph is valid if verify_me is null.
  PhaseIdealLoop(PhaseIterGVN& igvn, const PhaseIdealLoop* verify_me = nullptr) :
    PhaseTransform(Ideal_Loop),
    _igvn(igvn),
    _verify_me(verify_me),
    _verify_only(verify_me == nullptr),
    _mode(LoopOptsVerify),
    _nodes_required(UINT_MAX) {
    build_and_optimize();
  }
#endif

public:
  Node* idom_no_update(Node* d) const {
    return idom_no_update(d->_idx);
  }

  Node* idom_no_update(uint didx) const {
    assert(didx < _idom_size, "oob");
    Node* n = _idom[didx];
    assert(n != nullptr,"Bad immediate dominator info.");
    while (n->in(0) == nullptr) { // Skip dead CFG nodes
      n = (Node*)(((intptr_t)_nodes[n->_idx]) & ~1);
      assert(n != nullptr,"Bad immediate dominator info.");
    }
    return n;
  }

  Node *idom(Node* d) const {
    return idom(d->_idx);
  }

  Node *idom(uint didx) const {
    Node *n = idom_no_update(didx);
    _idom[didx] = n; // Lazily remove dead CFG nodes from table.
    return n;
  }

  uint dom_depth(Node* d) const {
    guarantee(d != nullptr, "Null dominator info.");
    guarantee(d->_idx < _idom_size, "");
    return _dom_depth[d->_idx];
  }
  void set_idom(Node* d, Node* n, uint dom_depth);
  // Locally compute IDOM using dom_lca call
  Node *compute_idom( Node *region ) const;
  // Recompute dom_depth
  void recompute_dom_depth();

  // Is safept not required by an outer loop?
  bool is_deleteable_safept(Node* sfpt);

  // Replace parallel induction variable (parallel to trip counter)
  void replace_parallel_iv(IdealLoopTree *loop);

  Node *dom_lca( Node *n1, Node *n2 ) const {
    return find_non_split_ctrl(dom_lca_internal(n1, n2));
  }
  Node *dom_lca_internal( Node *n1, Node *n2 ) const;

  // Build and verify the loop tree without modifying the graph.  This
  // is useful to verify that all inputs properly dominate their uses.
  static void verify(PhaseIterGVN& igvn) {
#ifdef ASSERT
    ResourceMark rm;
    Compile::TracePhase tp("idealLoopVerify", &timers[_t_idealLoopVerify]);
    PhaseIdealLoop v(igvn);
#endif
  }

  // Recommended way to use PhaseIdealLoop.
  // Run PhaseIdealLoop in some mode and allocates a local scope for memory allocations.
  static void optimize(PhaseIterGVN &igvn, LoopOptsMode mode) {
    ResourceMark rm;
    PhaseIdealLoop v(igvn, mode);

    Compile* C = Compile::current();
    if (!C->failing()) {
      // Cleanup any modified bits
      igvn.optimize();

      v.log_loop_tree();
    }
  }

  // True if the method has at least 1 irreducible loop
  bool _has_irreducible_loops;

  // Per-Node transform
  virtual Node* transform(Node* n) { return nullptr; }

  Node* loop_exit_control(Node* x, IdealLoopTree* loop);
  Node* loop_exit_test(Node* back_control, IdealLoopTree* loop, Node*& incr, Node*& limit, BoolTest::mask& bt, float& cl_prob);
  Node* loop_iv_incr(Node* incr, Node* x, IdealLoopTree* loop, Node*& phi_incr);
  Node* loop_iv_stride(Node* incr, IdealLoopTree* loop, Node*& xphi);
  PhiNode* loop_iv_phi(Node* xphi, Node* phi_incr, Node* x, IdealLoopTree* loop);

  bool is_counted_loop(Node* x, IdealLoopTree*&loop, BasicType iv_bt);

  Node* loop_nest_replace_iv(Node* iv_to_replace, Node* inner_iv, Node* outer_phi, Node* inner_head, BasicType bt);
  bool create_loop_nest(IdealLoopTree* loop, Node_List &old_new);
#ifdef ASSERT
  bool convert_to_long_loop(Node* cmp, Node* phi, IdealLoopTree* loop);
#endif
  void add_parse_predicate(Deoptimization::DeoptReason reason, Node* inner_head, IdealLoopTree* loop, SafePointNode* sfpt);
  SafePointNode* find_safepoint(Node* back_control, Node* x, IdealLoopTree* loop);
  IdealLoopTree* insert_outer_loop(IdealLoopTree* loop, LoopNode* outer_l, Node* outer_ift);
  IdealLoopTree* create_outer_strip_mined_loop(BoolNode *test, Node *cmp, Node *init_control,
                                               IdealLoopTree* loop, float cl_prob, float le_fcnt,
                                               Node*& entry_control, Node*& iffalse);

  Node* exact_limit( IdealLoopTree *loop );

  // Return a post-walked LoopNode
  IdealLoopTree *get_loop( Node *n ) const {
    // Dead nodes have no loop, so return the top level loop instead
    if (!has_node(n))  return _ltree_root;
    assert(!has_ctrl(n), "");
    return (IdealLoopTree*)_nodes[n->_idx];
  }

  IdealLoopTree* ltree_root() const { return _ltree_root; }

  // Is 'n' a (nested) member of 'loop'?
  int is_member( const IdealLoopTree *loop, Node *n ) const {
    return loop->is_member(get_loop(n)); }

  // This is the basic building block of the loop optimizations.  It clones an
  // entire loop body.  It makes an old_new loop body mapping; with this
  // mapping you can find the new-loop equivalent to an old-loop node.  All
  // new-loop nodes are exactly equal to their old-loop counterparts, all
  // edges are the same.  All exits from the old-loop now have a RegionNode
  // that merges the equivalent new-loop path.  This is true even for the
  // normal "loop-exit" condition.  All uses of loop-invariant old-loop values
  // now come from (one or more) Phis that merge their new-loop equivalents.
  // Parameter side_by_side_idom:
  //   When side_by_size_idom is null, the dominator tree is constructed for
  //      the clone loop to dominate the original.  Used in construction of
  //      pre-main-post loop sequence.
  //   When nonnull, the clone and original are side-by-side, both are
  //      dominated by the passed in side_by_side_idom node.  Used in
  //      construction of unswitched loops.
  enum CloneLoopMode {
    IgnoreStripMined = 0,        // Only clone inner strip mined loop
    CloneIncludesStripMined = 1, // clone both inner and outer strip mined loops
    ControlAroundStripMined = 2  // Only clone inner strip mined loop,
                                 // result control flow branches
                                 // either to inner clone or outer
                                 // strip mined loop.
  };
  void clone_loop( IdealLoopTree *loop, Node_List &old_new, int dom_depth,
                  CloneLoopMode mode, Node* side_by_side_idom = nullptr);
  void clone_loop_handle_data_uses(Node* old, Node_List &old_new,
                                   IdealLoopTree* loop, IdealLoopTree* companion_loop,
                                   Node_List*& split_if_set, Node_List*& split_bool_set,
                                   Node_List*& split_cex_set, Node_List& worklist,
                                   uint new_counter, CloneLoopMode mode);
  void clone_outer_loop(LoopNode* head, CloneLoopMode mode, IdealLoopTree *loop,
                        IdealLoopTree* outer_loop, int dd, Node_List &old_new,
                        Node_List& extra_data_nodes);

  // If we got the effect of peeling, either by actually peeling or by
  // making a pre-loop which must execute at least once, we can remove
  // all loop-invariant dominated tests in the main body.
  void peeled_dom_test_elim( IdealLoopTree *loop, Node_List &old_new );

  // Generate code to do a loop peel for the given loop (and body).
  // old_new is a temp array.
  void do_peeling( IdealLoopTree *loop, Node_List &old_new );

  // Add pre and post loops around the given loop.  These loops are used
  // during RCE, unrolling and aligning loops.
  void insert_pre_post_loops( IdealLoopTree *loop, Node_List &old_new, bool peel_only );

  // Add post loop after the given loop.
  Node *insert_post_loop(IdealLoopTree* loop, Node_List& old_new,
                         CountedLoopNode* main_head, CountedLoopEndNode* main_end,
                         Node*& incr, Node* limit, CountedLoopNode*& post_head);

  // Add an RCE'd post loop which we will multi-version adapt for run time test path usage
  void insert_scalar_rced_post_loop( IdealLoopTree *loop, Node_List &old_new );

  // Add a vector post loop between a vector main loop and the current post loop
  void insert_vector_post_loop(IdealLoopTree *loop, Node_List &old_new);
  // If Node n lives in the back_ctrl block, we clone a private version of n
  // in preheader_ctrl block and return that, otherwise return n.
  Node *clone_up_backedge_goo( Node *back_ctrl, Node *preheader_ctrl, Node *n, VectorSet &visited, Node_Stack &clones );

  // Take steps to maximally unroll the loop.  Peel any odd iterations, then
  // unroll to do double iterations.  The next round of major loop transforms
  // will repeat till the doubled loop body does all remaining iterations in 1
  // pass.
  void do_maximally_unroll( IdealLoopTree *loop, Node_List &old_new );

  // Unroll the loop body one step - make each trip do 2 iterations.
  void do_unroll( IdealLoopTree *loop, Node_List &old_new, bool adjust_min_trip );

  // Return true if exp is a constant times an induction var
  bool is_scaled_iv(Node* exp, Node* iv, BasicType bt, jlong* p_scale, bool* p_short_scale, int depth = 0);

  bool is_iv(Node* exp, Node* iv, BasicType bt);

  // Return true if exp is a scaled induction var plus (or minus) constant
  bool is_scaled_iv_plus_offset(Node* exp, Node* iv, BasicType bt, jlong* p_scale, Node** p_offset, bool* p_short_scale = nullptr, int depth = 0);
  bool is_scaled_iv_plus_offset(Node* exp, Node* iv, int* p_scale, Node** p_offset) {
    jlong long_scale;
    if (is_scaled_iv_plus_offset(exp, iv, T_INT, &long_scale, p_offset)) {
      int int_scale = checked_cast<int>(long_scale);
      if (p_scale != nullptr) {
        *p_scale = int_scale;
      }
      return true;
    }
    return false;
  }
  // Helper for finding more complex matches to is_scaled_iv_plus_offset.
  bool is_scaled_iv_plus_extra_offset(Node* exp1, Node* offset2, Node* iv,
                                      BasicType bt,
                                      jlong* p_scale, Node** p_offset,
                                      bool* p_short_scale, int depth);

  // Create a new if above the uncommon_trap_if_pattern for the predicate to be promoted
  IfProjNode* create_new_if_for_predicate(IfProjNode* cont_proj, Node* new_entry, Deoptimization::DeoptReason reason,
                                          int opcode, bool rewire_uncommon_proj_phi_inputs = false,
                                          bool if_cont_is_true_proj = true);

 private:
  // Helper functions for create_new_if_for_predicate()
  void set_ctrl_of_nodes_with_same_ctrl(Node* node, ProjNode* old_ctrl, Node* new_ctrl);
  Unique_Node_List find_nodes_with_same_ctrl(Node* node, const ProjNode* ctrl);
  Node* clone_nodes_with_same_ctrl(Node* node, ProjNode* old_ctrl, Node* new_ctrl);
  Dict clone_nodes(const Node_List& list_to_clone);
  void rewire_cloned_nodes_to_ctrl(const ProjNode* old_ctrl, Node* new_ctrl, const Node_List& nodes_with_same_ctrl,
                                   const Dict& old_new_mapping);
  void rewire_inputs_of_clones_to_clones(Node* new_ctrl, Node* clone, const Dict& old_new_mapping, const Node* next);

 public:
  void register_control(Node* n, IdealLoopTree *loop, Node* pred, bool update_body = true);

  static Node* skip_all_predicates(Node* entry);
  static Node* skip_related_predicates(Node* entry);
  static IfProjNode* next_predicate(IfProjNode* predicate_proj);

  // Find a good location to insert a predicate
  static ParsePredicateSuccessProj* find_predicate_insertion_point(Node* start_c, Deoptimization::DeoptReason reason);

  class ParsePredicates {
   private:
    ParsePredicateSuccessProj* _loop_predicate = nullptr;
    ParsePredicateSuccessProj* _profiled_loop_predicate = nullptr;
    ParsePredicateSuccessProj* _loop_limit_check_predicate = nullptr;
    Node* _first_predicate = nullptr;
   public:
    // given loop entry, find all predicates above loop
    ParsePredicates(Node* entry);

    // Proj of Loop Limit Check Parse Predicate.
    ParsePredicateSuccessProj* loop_limit_check_predicate() {
      return _loop_limit_check_predicate;
    }

    // Proj of Profile Loop Parse Predicate.
    ParsePredicateSuccessProj* profiled_loop_predicate() {
      return _profiled_loop_predicate;
    }

    // Proj of Loop Parse Predicate.
    ParsePredicateSuccessProj* loop_predicate() {
      return _loop_predicate;
    }

    // Proj of first Parse Predicate when walking the graph down from root.
    Node* get_first_predicate() {
      return _first_predicate;
    }
  };

  // Find a predicate
  static Node* find_parse_predicate(Node* entry);
  // Construct a range check for a predicate if
  BoolNode* rc_predicate(IdealLoopTree *loop, Node* ctrl,
                         int scale, Node* offset,
                         Node* init, Node* limit, jint stride,
                         Node* range, bool upper, bool &overflow,
                         bool negate);

  // Implementation of the loop predication to promote checks outside the loop
  bool loop_predication_impl(IdealLoopTree *loop);
  bool loop_predication_impl_helper(IdealLoopTree* loop, IfProjNode* if_proj,
                                    ParsePredicateSuccessProj* parse_predicate_proj, CountedLoopNode* cl, ConNode* zero,
                                    Invariance& invar, Deoptimization::DeoptReason reason);
  bool loop_predication_should_follow_branches(IdealLoopTree* loop, IfProjNode* predicate_proj, float& loop_trip_cnt);
  void loop_predication_follow_branches(Node *c, IdealLoopTree *loop, float loop_trip_cnt,
                                        PathFrequency& pf, Node_Stack& stack, VectorSet& seen,
                                        Node_List& if_proj_list);
  IfProjNode* add_template_assertion_predicate(IfNode* iff, IdealLoopTree* loop, IfProjNode* if_proj, IfProjNode* predicate_proj,
                                               IfProjNode* upper_bound_proj, int scale, Node* offset, Node* init, Node* limit,
                                               jint stride, Node* rng, bool& overflow, Deoptimization::DeoptReason reason);
  Node* add_range_check_elimination_assertion_predicate(IdealLoopTree* loop, Node* predicate_proj, int scale_con,
                                                        Node* offset, Node* limit, jint stride_con, Node* value);

  // Helper function to collect predicate for eliminating the useless ones
  void collect_potentially_useful_predicates(IdealLoopTree *loop, Unique_Node_List &predicate_opaque1);
  void eliminate_useless_predicates();

  // Change the control input of expensive nodes to allow commoning by
  // IGVN when it is guaranteed to not result in a more frequent
  // execution of the expensive node. Return true if progress.
  bool process_expensive_nodes();

  // Check whether node has become unreachable
  bool is_node_unreachable(Node *n) const {
    return !has_node(n) || n->is_unreachable(_igvn);
  }

  // Eliminate range-checks and other trip-counter vs loop-invariant tests.
  void do_range_check(IdealLoopTree *loop, Node_List &old_new);

  // Process post loops which have range checks and try to build a multi-version
  // guard to safely determine if we can execute the post loop which was RCE'd.
  bool multi_version_post_loops(IdealLoopTree *rce_loop, IdealLoopTree *legacy_loop);

  // Cause the rce'd post loop to optimized away, this happens if we cannot complete multiverioning
  void poison_rce_post_loop(IdealLoopTree *rce_loop);

  // Create a slow version of the loop by cloning the loop
  // and inserting an if to select fast-slow versions.
  // Return the inserted if.
  IfNode* create_slow_version_of_loop(IdealLoopTree *loop,
                                      Node_List &old_new,
                                      Node_List &unswitch_iffs,
                                      CloneLoopMode mode);

  // Clone a loop and return the clone head (clone_loop_head).
  // Added nodes include int(1), int(0) - disconnected, If, IfTrue, IfFalse,
  // This routine was created for usage in CountedLoopReserveKit.
  //
  //    int(1) -> If -> IfTrue -> original_loop_head
  //              |
  //              V
  //           IfFalse -> clone_loop_head (returned by function pointer)
  //
  LoopNode* create_reserve_version_of_loop(IdealLoopTree *loop, CountedLoopReserveKit* lk);
  // Clone loop with an invariant test (that does not exit) and
  // insert a clone of the test that selects which version to
  // execute.
  void do_unswitching (IdealLoopTree *loop, Node_List &old_new);

  // Find candidate "if" for unswitching
  IfNode* find_unswitching_candidate(const IdealLoopTree *loop, Node_List& unswitch_iffs) const;

  // Range Check Elimination uses this function!
  // Constrain the main loop iterations so the affine function:
  //    low_limit <= scale_con * I + offset  <  upper_limit
  // always holds true.  That is, either increase the number of iterations in
  // the pre-loop or the post-loop until the condition holds true in the main
  // loop.  Scale_con, offset and limit are all loop invariant.
  void add_constraint(jlong stride_con, jlong scale_con, Node* offset, Node* low_limit, Node* upper_limit, Node* pre_ctrl, Node** pre_limit, Node** main_limit);
  // Helper function for add_constraint().
  Node* adjust_limit(bool reduce, Node* scale, Node* offset, Node* rc_limit, Node* old_limit, Node* pre_ctrl, bool round);

  // Partially peel loop up through last_peel node.
  bool partial_peel( IdealLoopTree *loop, Node_List &old_new );
  bool duplicate_loop_backedge(IdealLoopTree *loop, Node_List &old_new);

  // Move UnorderedReduction out of loop if possible
  void move_unordered_reduction_out_of_loop(IdealLoopTree* loop);

  // Create a scheduled list of nodes control dependent on ctrl set.
  void scheduled_nodelist( IdealLoopTree *loop, VectorSet& ctrl, Node_List &sched );
  // Has a use in the vector set
  bool has_use_in_set( Node* n, VectorSet& vset );
  // Has use internal to the vector set (ie. not in a phi at the loop head)
  bool has_use_internal_to_set( Node* n, VectorSet& vset, IdealLoopTree *loop );
  // clone "n" for uses that are outside of loop
  int  clone_for_use_outside_loop( IdealLoopTree *loop, Node* n, Node_List& worklist );
  // clone "n" for special uses that are in the not_peeled region
  void clone_for_special_use_inside_loop( IdealLoopTree *loop, Node* n,
                                          VectorSet& not_peel, Node_List& sink_list, Node_List& worklist );
  // Insert phi(lp_entry_val, back_edge_val) at use->in(idx) for loop lp if phi does not already exist
  void insert_phi_for_loop( Node* use, uint idx, Node* lp_entry_val, Node* back_edge_val, LoopNode* lp );
#ifdef ASSERT
  // Validate the loop partition sets: peel and not_peel
  bool is_valid_loop_partition( IdealLoopTree *loop, VectorSet& peel, Node_List& peel_list, VectorSet& not_peel );
  // Ensure that uses outside of loop are of the right form
  bool is_valid_clone_loop_form( IdealLoopTree *loop, Node_List& peel_list,
                                 uint orig_exit_idx, uint clone_exit_idx);
  bool is_valid_clone_loop_exit_use( IdealLoopTree *loop, Node* use, uint exit_idx);
#endif

  // Returns nonzero constant stride if-node is a possible iv test (otherwise returns zero.)
  int stride_of_possible_iv( Node* iff );
  bool is_possible_iv_test( Node* iff ) { return stride_of_possible_iv(iff) != 0; }
  // Return the (unique) control output node that's in the loop (if it exists.)
  Node* stay_in_loop( Node* n, IdealLoopTree *loop);
  // Insert a signed compare loop exit cloned from an unsigned compare.
  IfNode* insert_cmpi_loop_exit(IfNode* if_cmpu, IdealLoopTree *loop);
  void remove_cmpi_loop_exit(IfNode* if_cmp, IdealLoopTree *loop);
  // Utility to register node "n" with PhaseIdealLoop
  void register_node(Node* n, IdealLoopTree *loop, Node* pred, int ddepth);
  // Utility to create an if-projection
  ProjNode* proj_clone(ProjNode* p, IfNode* iff);
  // Force the iff control output to be the live_proj
  Node* short_circuit_if(IfNode* iff, ProjNode* live_proj);
  // Insert a region before an if projection
  RegionNode* insert_region_before_proj(ProjNode* proj);
  // Insert a new if before an if projection
  ProjNode* insert_if_before_proj(Node* left, bool Signed, BoolTest::mask relop, Node* right, ProjNode* proj);

  // Passed in a Phi merging (recursively) some nearly equivalent Bool/Cmps.
  // "Nearly" because all Nodes have been cloned from the original in the loop,
  // but the fall-in edges to the Cmp are different.  Clone bool/Cmp pairs
  // through the Phi recursively, and return a Bool.
  Node* clone_iff(PhiNode* phi);
  CmpNode* clone_bool(PhiNode* phi);


  // Rework addressing expressions to get the most loop-invariant stuff
  // moved out.  We'd like to do all associative operators, but it's especially
  // important (common) to do address expressions.
  Node* remix_address_expressions(Node* n);
  Node* remix_address_expressions_add_left_shift(Node* n, IdealLoopTree* n_loop, Node* n_ctrl, BasicType bt);

  // Convert add to muladd to generate MuladdS2I under certain criteria
  Node * convert_add_to_muladd(Node * n);

  // Attempt to use a conditional move instead of a phi/branch
  Node *conditional_move( Node *n );

  // Check for aggressive application of 'split-if' optimization,
  // using basic block level info.
  void  split_if_with_blocks     ( VectorSet &visited, Node_Stack &nstack);
  Node *split_if_with_blocks_pre ( Node *n );
  void  split_if_with_blocks_post( Node *n );
  Node *has_local_phi_input( Node *n );
  // Mark an IfNode as being dominated by a prior test,
  // without actually altering the CFG (and hence IDOM info).
  void dominated_by(IfProjNode* prevdom, IfNode* iff, bool flip = false, bool exclude_loop_predicate = false);

  // Split Node 'n' through merge point
  RegionNode* split_thru_region(Node* n, RegionNode* region);
  // Split Node 'n' through merge point if there is enough win.
  Node *split_thru_phi( Node *n, Node *region, int policy );
  // Found an If getting its condition-code input from a Phi in the
  // same block.  Split thru the Region.
  void do_split_if(Node *iff, RegionNode** new_false_region = nullptr, RegionNode** new_true_region = nullptr);

  // Conversion of fill/copy patterns into intrinsic versions
  bool do_intrinsify_fill();
  bool intrinsify_fill(IdealLoopTree* lpt);
  bool match_fill_loop(IdealLoopTree* lpt, Node*& store, Node*& store_value,
                       Node*& shift, Node*& offset);

private:
  // Return a type based on condition control flow
  const TypeInt* filtered_type( Node *n, Node* n_ctrl);
  const TypeInt* filtered_type( Node *n ) { return filtered_type(n, nullptr); }
 // Helpers for filtered type
  const TypeInt* filtered_type_from_dominators( Node* val, Node *val_ctrl);

  // Helper functions
  Node *spinup( Node *iff, Node *new_false, Node *new_true, Node *region, Node *phi, small_cache *cache );
  Node *find_use_block( Node *use, Node *def, Node *old_false, Node *new_false, Node *old_true, Node *new_true );
  void handle_use( Node *use, Node *def, small_cache *cache, Node *region_dom, Node *new_false, Node *new_true, Node *old_false, Node *old_true );
  bool split_up( Node *n, Node *blk1, Node *blk2 );
  void sink_use( Node *use, Node *post_loop );
  Node* place_outside_loop(Node* useblock, IdealLoopTree* loop) const;
  Node* try_move_store_before_loop(Node* n, Node *n_ctrl);
  void try_move_store_after_loop(Node* n);
  void move_flat_array_check_out_of_loop(Node* n);
  bool identical_backtoback_ifs(Node *n);
  bool flatten_array_element_type_check(Node *n);
  bool can_split_if(Node *n_ctrl);
  bool cannot_split_division(const Node* n, const Node* region) const;
  static bool is_divisor_counted_loop_phi(const Node* divisor, const Node* loop);
  bool loop_phi_backedge_type_contains_zero(const Node* phi_divisor, const Type* zero) const;

  // Determine if a method is too big for a/another round of split-if, based on
  // a magic (approximate) ratio derived from the equally magic constant 35000,
  // previously used for this purpose (but without relating to the node limit).
  bool must_throttle_split_if() {
    uint threshold = C->max_node_limit() * 2 / 5;
    return C->live_nodes() > threshold;
  }

  // A simplistic node request tracking mechanism, where
  //   = UINT_MAX   Request not valid or made final.
  //   < UINT_MAX   Nodes currently requested (estimate).
  uint _nodes_required;

  enum { REQUIRE_MIN = 70 };

  uint nodes_required() const { return _nodes_required; }

  // Given the _currently_  available number of nodes, check  whether there is
  // "room" for an additional request or not, considering the already required
  // number of  nodes.  Return TRUE if  the new request is  exceeding the node
  // budget limit, otherwise return FALSE.  Note that this interpretation will
  // act pessimistic on  additional requests when new nodes  have already been
  // generated since the 'begin'.  This behaviour fits with the intention that
  // node estimates/requests should be made upfront.
  bool exceeding_node_budget(uint required = 0) {
    assert(C->live_nodes() < C->max_node_limit(), "sanity");
    uint available = C->max_node_limit() - C->live_nodes();
    return available < required + _nodes_required + REQUIRE_MIN;
  }

  uint require_nodes(uint require, uint minreq = REQUIRE_MIN) {
    precond(require > 0);
    _nodes_required += MAX2(require, minreq);
    return _nodes_required;
  }

  bool may_require_nodes(uint require, uint minreq = REQUIRE_MIN) {
    return !exceeding_node_budget(require) && require_nodes(require, minreq) > 0;
  }

  uint require_nodes_begin() {
    assert(_nodes_required == UINT_MAX, "Bad state (begin).");
    _nodes_required = 0;
    return C->live_nodes();
  }

  // When a node request is final,  optionally check that the requested number
  // of nodes was  reasonably correct with respect to the  number of new nodes
  // introduced since the last 'begin'. Always check that we have not exceeded
  // the maximum node limit.
  void require_nodes_final(uint live_at_begin, bool check_estimate) {
    assert(_nodes_required < UINT_MAX, "Bad state (final).");

#ifdef ASSERT
    if (check_estimate) {
      // Check that the node budget request was not off by too much (x2).
      // Should this be the case we _surely_ need to improve the estimates
      // used in our budget calculations.
      if (C->live_nodes() - live_at_begin > 2 * _nodes_required) {
        log_info(compilation)("Bad node estimate: actual = %d >> request = %d",
                              C->live_nodes() - live_at_begin, _nodes_required);
      }
    }
#endif
    // Assert that we have stayed within the node budget limit.
    assert(C->live_nodes() < C->max_node_limit(),
           "Exceeding node budget limit: %d + %d > %d (request = %d)",
           C->live_nodes() - live_at_begin, live_at_begin,
           C->max_node_limit(), _nodes_required);

    _nodes_required = UINT_MAX;
  }

  // Clone Parse Predicates to slow and fast loop when unswitching a loop
  void clone_parse_and_assertion_predicates_to_unswitched_loop(IdealLoopTree* loop, Node_List& old_new,
                                                               IfProjNode*& iffast_pred, IfProjNode*& ifslow_pred);
  IfProjNode* clone_parse_predicate_to_unswitched_loop(ParsePredicateSuccessProj* predicate_proj, Node* new_entry,
                                                       Deoptimization::DeoptReason reason, bool slow_loop);
  void clone_assertion_predicates_to_unswitched_loop(IdealLoopTree* loop, const Node_List& old_new,
                                                     Deoptimization::DeoptReason reason, IfProjNode* old_predicate_proj,
                                                     IfProjNode* iffast_pred, IfProjNode* ifslow_pred);
  IfProjNode* clone_assertion_predicate_for_unswitched_loops(Node* iff, IfProjNode* predicate,
                                                             Deoptimization::DeoptReason reason,
                                                             IfProjNode* output_proj);
  static void check_cloned_parse_predicate_for_unswitching(const Node* new_entry) PRODUCT_RETURN;

  bool _created_loop_node;
  DEBUG_ONLY(void dump_idoms(Node* early, Node* wrong_lca);)
  NOT_PRODUCT(void dump_idoms_in_reverse(const Node* n, const Node_List& idom_list) const;)

public:
  void set_created_loop_node() { _created_loop_node = true; }
  bool created_loop_node()     { return _created_loop_node; }
  void register_new_node(Node* n, Node* blk);

#ifdef ASSERT
  void dump_bad_graph(const char* msg, Node* n, Node* early, Node* LCA);
#endif

#ifndef PRODUCT
  void dump() const;
  void dump_idom(Node* n) const { dump_idom(n, 1000); } // For debugging
  void dump_idom(Node* n, uint count) const;
  void get_idoms(Node* n, uint count, Unique_Node_List& idoms) const;
  void dump(IdealLoopTree* loop, uint rpo_idx, Node_List &rpo_list) const;
  IdealLoopTree* get_loop_idx(Node* n) const {
    // Dead nodes have no loop, so return the top level loop instead
    return _nodes[n->_idx] ? (IdealLoopTree*)_nodes[n->_idx] : _ltree_root;
  }
  // Print some stats
  static void print_statistics();
  static int _loop_invokes;     // Count of PhaseIdealLoop invokes
  static int _loop_work;        // Sum of PhaseIdealLoop x _unique
  static volatile int _long_loop_candidates;
  static volatile int _long_loop_nests;
  static volatile int _long_loop_counted_loops;
#endif

#ifdef ASSERT
  void verify() const;
  bool verify_idom_and_nodes(Node* root, const PhaseIdealLoop* phase_verify) const;
  bool verify_idom(Node* n, const PhaseIdealLoop* phase_verify) const;
  bool verify_nodes(Node* n, const PhaseIdealLoop* phase_verify) const;
#endif

  void rpo(Node* start, Node_Stack &stk, VectorSet &visited, Node_List &rpo_list) const;

  void check_counted_loop_shape(IdealLoopTree* loop, Node* x, BasicType bt) NOT_DEBUG_RETURN;

  LoopNode* create_inner_head(IdealLoopTree* loop, BaseCountedLoopNode* head, IfNode* exit_test);


  int extract_long_range_checks(const IdealLoopTree* loop, jlong stride_con, int iters_limit, PhiNode* phi,
                                      Node_List &range_checks);

  void transform_long_range_checks(int stride_con, const Node_List &range_checks, Node* outer_phi,
                                   Node* inner_iters_actual_int, Node* inner_phi,
                                   Node* iv_add, LoopNode* inner_head);

  Node* get_late_ctrl_with_anti_dep(LoadNode* n, Node* early, Node* LCA);

  bool ctrl_of_use_out_of_loop(const Node* n, Node* n_ctrl, IdealLoopTree* n_loop, Node* ctrl);

  bool ctrl_of_all_uses_out_of_loop(const Node* n, Node* n_ctrl, IdealLoopTree* n_loop);

  Node* compute_early_ctrl(Node* n, Node* n_ctrl);

  void try_sink_out_of_loop(Node* n);

  Node* clamp(Node* R, Node* L, Node* H);

  bool safe_for_if_replacement(const Node* dom) const;

  void push_pinned_nodes_thru_region(IfNode* dom_if, Node* region);

  bool try_merge_identical_ifs(Node* n);

  void clone_loop_body(const Node_List& body, Node_List &old_new, CloneMap* cm);

  void fix_body_edges(const Node_List &body, IdealLoopTree* loop, const Node_List &old_new, int dd,
                      IdealLoopTree* parent, bool partial);

  void fix_ctrl_uses(const Node_List& body, const IdealLoopTree* loop, Node_List &old_new, CloneLoopMode mode,
                Node* side_by_side_idom, CloneMap* cm, Node_List &worklist);

  void fix_data_uses(Node_List& body, IdealLoopTree* loop, CloneLoopMode mode, IdealLoopTree* outer_loop,
                     uint new_counter, Node_List& old_new, Node_List& worklist, Node_List*& split_if_set,
                     Node_List*& split_bool_set, Node_List*& split_cex_set);

  void finish_clone_loop(Node_List* split_if_set, Node_List* split_bool_set, Node_List* split_cex_set);

  bool clone_cmp_down(Node* n, const Node* blk1, const Node* blk2);

  void clone_loadklass_nodes_at_cmp_index(const Node* n, Node* cmp, int i);

  bool clone_cmp_loadklass_down(Node* n, const Node* blk1, const Node* blk2);

  bool at_relevant_ctrl(Node* n, const Node* blk1, const Node* blk2);
};


class AutoNodeBudget : public StackObj
{
public:
  enum budget_check_t { BUDGET_CHECK, NO_BUDGET_CHECK };

  AutoNodeBudget(PhaseIdealLoop* phase, budget_check_t chk = BUDGET_CHECK)
    : _phase(phase),
      _check_at_final(chk == BUDGET_CHECK),
      _nodes_at_begin(0)
  {
    precond(_phase != nullptr);

    _nodes_at_begin = _phase->require_nodes_begin();
  }

  ~AutoNodeBudget() {
#ifndef PRODUCT
    if (TraceLoopOpts) {
      uint request = _phase->nodes_required();
      uint delta   = _phase->C->live_nodes() - _nodes_at_begin;

      if (request < delta) {
        tty->print_cr("Exceeding node budget: %d < %d", request, delta);
      } else {
        uint const REQUIRE_MIN = PhaseIdealLoop::REQUIRE_MIN;
        // Identify the worst estimates as "poor" ones.
        if (request > REQUIRE_MIN && delta > 0) {
          if ((delta >  REQUIRE_MIN && request >  3 * delta) ||
              (delta <= REQUIRE_MIN && request > 10 * delta)) {
            tty->print_cr("Poor node estimate: %d >> %d", request, delta);
          }
        }
      }
    }
#endif // PRODUCT
    _phase->require_nodes_final(_nodes_at_begin, _check_at_final);
  }

private:
  PhaseIdealLoop* _phase;
  bool _check_at_final;
  uint _nodes_at_begin;
};


// This kit may be used for making of a reserved copy of a loop before this loop
//  goes under non-reversible changes.
//
// Function create_reserve() creates a reserved copy (clone) of the loop.
// The reserved copy is created by calling
// PhaseIdealLoop::create_reserve_version_of_loop - see there how
// the original and reserved loops are connected in the outer graph.
// If create_reserve succeeded, it returns 'true' and _has_reserved is set to 'true'.
//
// By default the reserved copy (clone) of the loop is created as dead code - it is
// dominated in the outer loop by this node chain:
//   intcon(1)->If->IfFalse->reserved_copy.
// The original loop is dominated by the same node chain but IfTrue projection:
//   intcon(0)->If->IfTrue->original_loop.
//
// In this implementation of CountedLoopReserveKit the ctor includes create_reserve()
// and the dtor, checks _use_new value.
// If _use_new == false, it "switches" control to reserved copy of the loop
// by simple replacing of node intcon(1) with node intcon(0).
//
// Here is a proposed example of usage (see also SuperWord::output in superword.cpp).
//
// void CountedLoopReserveKit_example()
// {
//    CountedLoopReserveKit lrk((phase, lpt, DoReserveCopy = true); // create local object
//    if (DoReserveCopy && !lrk.has_reserved()) {
//      return; //failed to create reserved loop copy
//    }
//    ...
//    //something is wrong, switch to original loop
///   if(something_is_wrong) return; // ~CountedLoopReserveKit makes the switch
//    ...
//    //everything worked ok, return with the newly modified loop
//    lrk.use_new();
//    return; // ~CountedLoopReserveKit does nothing once use_new() was called
//  }
//
// Keep in mind, that by default if create_reserve() is not followed by use_new()
// the dtor will "switch to the original" loop.
// NOTE. You you modify outside of the original loop this class is no help.
//
class CountedLoopReserveKit {
  private:
    PhaseIdealLoop* _phase;
    IdealLoopTree*  _lpt;
    LoopNode*       _lp;
    IfNode*         _iff;
    LoopNode*       _lp_reserved;
    bool            _has_reserved;
    bool            _use_new;
    const bool      _active; //may be set to false in ctor, then the object is dummy

  public:
    CountedLoopReserveKit(PhaseIdealLoop* phase, IdealLoopTree *loop, bool active);
    ~CountedLoopReserveKit();
    void use_new()                {_use_new = true;}
    void set_iff(IfNode* x)       {_iff = x;}
    bool has_reserved()     const { return _active && _has_reserved;}
  private:
    bool create_reserve();
};// class CountedLoopReserveKit

inline Node* IdealLoopTree::tail() {
  // Handle lazy update of _tail field.
  if (_tail->in(0) == nullptr) {
    _tail = _phase->get_ctrl(_tail);
  }
  return _tail;
}

inline Node* IdealLoopTree::head() {
  // Handle lazy update of _head field.
  if (_head->in(0) == nullptr) {
    _head = _phase->get_ctrl(_head);
  }
  return _head;
}

// Iterate over the loop tree using a preorder, left-to-right traversal.
//
// Example that visits all counted loops from within PhaseIdealLoop
//
//  for (LoopTreeIterator iter(_ltree_root); !iter.done(); iter.next()) {
//   IdealLoopTree* lpt = iter.current();
//   if (!lpt->is_counted()) continue;
//   ...
class LoopTreeIterator : public StackObj {
private:
  IdealLoopTree* _root;
  IdealLoopTree* _curnt;

public:
  LoopTreeIterator(IdealLoopTree* root) : _root(root), _curnt(root) {}

  bool done() { return _curnt == nullptr; }       // Finished iterating?

  void next();                                 // Advance to next loop tree

  IdealLoopTree* current() { return _curnt; }  // Return current value of iterator.
};

// Compute probability of reaching some CFG node from a fixed
// dominating CFG node
class PathFrequency {
private:
  Node* _dom; // frequencies are computed relative to this node
  Node_Stack _stack;
  GrowableArray<float> _freqs_stack; // keep track of intermediate result at regions
  GrowableArray<float> _freqs; // cache frequencies
  PhaseIdealLoop* _phase;

  float check_and_truncate_frequency(float f) {
    assert(f >= 0, "Incorrect frequency");
    // We do not perform an exact (f <= 1) check
    // this would be error prone with rounding of floats.
    // Performing a check like (f <= 1+eps) would be of benefit,
    // however, it is not evident how to determine such an eps,
    // given that an arbitrary number of add/mul operations
    // are performed on these frequencies.
    return (f > 1) ? 1 : f;
  }

public:
  PathFrequency(Node* dom, PhaseIdealLoop* phase)
    : _dom(dom), _stack(0), _phase(phase) {
  }

  float to(Node* n);
};

#endif // SHARE_OPTO_LOOPNODE_HPP<|MERGE_RESOLUTION|>--- conflicted
+++ resolved
@@ -61,27 +61,6 @@
   uint _loop_flags;
   // Names for flag bitfields
   enum { Normal=0, Pre=1, Main=2, Post=3, PreMainPostFlagsMask=3,
-<<<<<<< HEAD
-         MainHasNoPreLoop    = 1<<2,
-         HasExactTripCount   = 1<<3,
-         InnerLoop           = 1<<4,
-         PartialPeelLoop     = 1<<5,
-         PartialPeelFailed   = 1<<6,
-         HasReductions       = 1<<7,
-         WasSlpAnalyzed      = 1<<8,
-         PassedSlpAnalysis   = 1<<9,
-         DoUnrollOnly        = 1<<10,
-         VectorizedLoop      = 1<<11,
-         HasAtomicPostLoop   = 1<<12,
-         IsMultiversioned    = 1<<13,
-         StripMined          = 1<<14,
-         SubwordLoop         = 1<<15,
-         ProfileTripFailed   = 1<<16,
-         LoopNestInnerLoop   = 1<< 17,
-         LoopNestLongOuterLoop = 1<< 18,
-         FlattenedArrays     = 1<<19};
-
-=======
          MainHasNoPreLoop      = 1<<2,
          HasExactTripCount     = 1<<3,
          InnerLoop             = 1<<4,
@@ -97,8 +76,8 @@
          SubwordLoop           = 1<<14,
          ProfileTripFailed     = 1<<15,
          LoopNestInnerLoop     = 1<<16,
-         LoopNestLongOuterLoop = 1<<17};
->>>>>>> 2836c34b
+         LoopNestLongOuterLoop = 1<<17,
+         FlattenedArrays       = 1<<18};
   char _unswitch_count;
   enum { _unswitch_max=3 };
   char _postloop_flags;
