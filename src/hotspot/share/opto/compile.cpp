--- conflicted
+++ resolved
@@ -2612,16 +2612,14 @@
     set_for_igvn(save_for_igvn);
   }
 
-<<<<<<< HEAD
-  // Process inline type nodes now that all inlining is over
-  process_inline_types(igvn);
-
-  adjust_flattened_array_access_aliases(igvn);
-=======
   // Now that all inlining is over and no PhaseRemoveUseless will run, cut edge from root to loop
   // safepoints
   remove_root_to_sfpts_edges(igvn);
->>>>>>> 0a27f264
+
+  // Process inline type nodes now that all inlining is over
+  process_inline_types(igvn);
+
+  adjust_flattened_array_access_aliases(igvn);
 
   // Perform escape analysis
   if (_do_escape_analysis && ConnectionGraph::has_candidates(this)) {
