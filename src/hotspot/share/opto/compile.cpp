/*
 * Copyright (c) 1997, 2018, Oracle and/or its affiliates. All rights reserved.
 * DO NOT ALTER OR REMOVE COPYRIGHT NOTICES OR THIS FILE HEADER.
 *
 * This code is free software; you can redistribute it and/or modify it
 * under the terms of the GNU General Public License version 2 only, as
 * published by the Free Software Foundation.
 *
 * This code is distributed in the hope that it will be useful, but WITHOUT
 * ANY WARRANTY; without even the implied warranty of MERCHANTABILITY or
 * FITNESS FOR A PARTICULAR PURPOSE.  See the GNU General Public License
 * version 2 for more details (a copy is included in the LICENSE file that
 * accompanied this code).
 *
 * You should have received a copy of the GNU General Public License version
 * 2 along with this work; if not, write to the Free Software Foundation,
 * Inc., 51 Franklin St, Fifth Floor, Boston, MA 02110-1301 USA.
 *
 * Please contact Oracle, 500 Oracle Parkway, Redwood Shores, CA 94065 USA
 * or visit www.oracle.com if you need additional information or have any
 * questions.
 *
 */

#include "precompiled.hpp"
#include "asm/macroAssembler.hpp"
#include "asm/macroAssembler.inline.hpp"
#include "ci/ciReplay.hpp"
#include "classfile/systemDictionary.hpp"
#include "code/exceptionHandlerTable.hpp"
#include "code/nmethod.hpp"
#include "compiler/compileBroker.hpp"
#include "compiler/compileLog.hpp"
#include "compiler/disassembler.hpp"
#include "compiler/oopMap.hpp"
#include "gc/shared/barrierSet.hpp"
#include "gc/shared/c2/barrierSetC2.hpp"
#include "memory/resourceArea.hpp"
#include "opto/addnode.hpp"
#include "opto/block.hpp"
#include "opto/c2compiler.hpp"
#include "opto/callGenerator.hpp"
#include "opto/callnode.hpp"
#include "opto/castnode.hpp"
#include "opto/cfgnode.hpp"
#include "opto/chaitin.hpp"
#include "opto/compile.hpp"
#include "opto/connode.hpp"
#include "opto/convertnode.hpp"
#include "opto/divnode.hpp"
#include "opto/escape.hpp"
#include "opto/idealGraphPrinter.hpp"
#include "opto/loopnode.hpp"
#include "opto/machnode.hpp"
#include "opto/macro.hpp"
#include "opto/matcher.hpp"
#include "opto/mathexactnode.hpp"
#include "opto/memnode.hpp"
#include "opto/mulnode.hpp"
#include "opto/narrowptrnode.hpp"
#include "opto/node.hpp"
#include "opto/opcodes.hpp"
#include "opto/output.hpp"
#include "opto/parse.hpp"
#include "opto/phaseX.hpp"
#include "opto/rootnode.hpp"
#include "opto/runtime.hpp"
#include "opto/stringopts.hpp"
#include "opto/type.hpp"
#include "opto/valuetypenode.hpp"
#include "opto/vectornode.hpp"
#include "runtime/arguments.hpp"
#include "runtime/sharedRuntime.hpp"
#include "runtime/signature.hpp"
#include "runtime/stubRoutines.hpp"
#include "runtime/timer.hpp"
#include "utilities/align.hpp"
#include "utilities/copy.hpp"
#if INCLUDE_G1GC
#include "gc/g1/g1ThreadLocalData.hpp"
#endif // INCLUDE_G1GC


// -------------------- Compile::mach_constant_base_node -----------------------
// Constant table base node singleton.
MachConstantBaseNode* Compile::mach_constant_base_node() {
  if (_mach_constant_base_node == NULL) {
    _mach_constant_base_node = new MachConstantBaseNode();
    _mach_constant_base_node->add_req(C->root());
  }
  return _mach_constant_base_node;
}


/// Support for intrinsics.

// Return the index at which m must be inserted (or already exists).
// The sort order is by the address of the ciMethod, with is_virtual as minor key.
class IntrinsicDescPair {
 private:
  ciMethod* _m;
  bool _is_virtual;
 public:
  IntrinsicDescPair(ciMethod* m, bool is_virtual) : _m(m), _is_virtual(is_virtual) {}
  static int compare(IntrinsicDescPair* const& key, CallGenerator* const& elt) {
    ciMethod* m= elt->method();
    ciMethod* key_m = key->_m;
    if (key_m < m)      return -1;
    else if (key_m > m) return 1;
    else {
      bool is_virtual = elt->is_virtual();
      bool key_virtual = key->_is_virtual;
      if (key_virtual < is_virtual)      return -1;
      else if (key_virtual > is_virtual) return 1;
      else                               return 0;
    }
  }
};
int Compile::intrinsic_insertion_index(ciMethod* m, bool is_virtual, bool& found) {
#ifdef ASSERT
  for (int i = 1; i < _intrinsics->length(); i++) {
    CallGenerator* cg1 = _intrinsics->at(i-1);
    CallGenerator* cg2 = _intrinsics->at(i);
    assert(cg1->method() != cg2->method()
           ? cg1->method()     < cg2->method()
           : cg1->is_virtual() < cg2->is_virtual(),
           "compiler intrinsics list must stay sorted");
  }
#endif
  IntrinsicDescPair pair(m, is_virtual);
  return _intrinsics->find_sorted<IntrinsicDescPair*, IntrinsicDescPair::compare>(&pair, found);
}

void Compile::register_intrinsic(CallGenerator* cg) {
  if (_intrinsics == NULL) {
    _intrinsics = new (comp_arena())GrowableArray<CallGenerator*>(comp_arena(), 60, 0, NULL);
  }
  int len = _intrinsics->length();
  bool found = false;
  int index = intrinsic_insertion_index(cg->method(), cg->is_virtual(), found);
  assert(!found, "registering twice");
  _intrinsics->insert_before(index, cg);
  assert(find_intrinsic(cg->method(), cg->is_virtual()) == cg, "registration worked");
}

CallGenerator* Compile::find_intrinsic(ciMethod* m, bool is_virtual) {
  assert(m->is_loaded(), "don't try this on unloaded methods");
  if (_intrinsics != NULL) {
    bool found = false;
    int index = intrinsic_insertion_index(m, is_virtual, found);
     if (found) {
      return _intrinsics->at(index);
    }
  }
  // Lazily create intrinsics for intrinsic IDs well-known in the runtime.
  if (m->intrinsic_id() != vmIntrinsics::_none &&
      m->intrinsic_id() <= vmIntrinsics::LAST_COMPILER_INLINE) {
    CallGenerator* cg = make_vm_intrinsic(m, is_virtual);
    if (cg != NULL) {
      // Save it for next time:
      register_intrinsic(cg);
      return cg;
    } else {
      gather_intrinsic_statistics(m->intrinsic_id(), is_virtual, _intrinsic_disabled);
    }
  }
  return NULL;
}

// Compile:: register_library_intrinsics and make_vm_intrinsic are defined
// in library_call.cpp.


#ifndef PRODUCT
// statistics gathering...

juint  Compile::_intrinsic_hist_count[vmIntrinsics::ID_LIMIT] = {0};
jubyte Compile::_intrinsic_hist_flags[vmIntrinsics::ID_LIMIT] = {0};

bool Compile::gather_intrinsic_statistics(vmIntrinsics::ID id, bool is_virtual, int flags) {
  assert(id > vmIntrinsics::_none && id < vmIntrinsics::ID_LIMIT, "oob");
  int oflags = _intrinsic_hist_flags[id];
  assert(flags != 0, "what happened?");
  if (is_virtual) {
    flags |= _intrinsic_virtual;
  }
  bool changed = (flags != oflags);
  if ((flags & _intrinsic_worked) != 0) {
    juint count = (_intrinsic_hist_count[id] += 1);
    if (count == 1) {
      changed = true;           // first time
    }
    // increment the overall count also:
    _intrinsic_hist_count[vmIntrinsics::_none] += 1;
  }
  if (changed) {
    if (((oflags ^ flags) & _intrinsic_virtual) != 0) {
      // Something changed about the intrinsic's virtuality.
      if ((flags & _intrinsic_virtual) != 0) {
        // This is the first use of this intrinsic as a virtual call.
        if (oflags != 0) {
          // We already saw it as a non-virtual, so note both cases.
          flags |= _intrinsic_both;
        }
      } else if ((oflags & _intrinsic_both) == 0) {
        // This is the first use of this intrinsic as a non-virtual
        flags |= _intrinsic_both;
      }
    }
    _intrinsic_hist_flags[id] = (jubyte) (oflags | flags);
  }
  // update the overall flags also:
  _intrinsic_hist_flags[vmIntrinsics::_none] |= (jubyte) flags;
  return changed;
}

static char* format_flags(int flags, char* buf) {
  buf[0] = 0;
  if ((flags & Compile::_intrinsic_worked) != 0)    strcat(buf, ",worked");
  if ((flags & Compile::_intrinsic_failed) != 0)    strcat(buf, ",failed");
  if ((flags & Compile::_intrinsic_disabled) != 0)  strcat(buf, ",disabled");
  if ((flags & Compile::_intrinsic_virtual) != 0)   strcat(buf, ",virtual");
  if ((flags & Compile::_intrinsic_both) != 0)      strcat(buf, ",nonvirtual");
  if (buf[0] == 0)  strcat(buf, ",");
  assert(buf[0] == ',', "must be");
  return &buf[1];
}

void Compile::print_intrinsic_statistics() {
  char flagsbuf[100];
  ttyLocker ttyl;
  if (xtty != NULL)  xtty->head("statistics type='intrinsic'");
  tty->print_cr("Compiler intrinsic usage:");
  juint total = _intrinsic_hist_count[vmIntrinsics::_none];
  if (total == 0)  total = 1;  // avoid div0 in case of no successes
  #define PRINT_STAT_LINE(name, c, f) \
    tty->print_cr("  %4d (%4.1f%%) %s (%s)", (int)(c), ((c) * 100.0) / total, name, f);
  for (int index = 1 + (int)vmIntrinsics::_none; index < (int)vmIntrinsics::ID_LIMIT; index++) {
    vmIntrinsics::ID id = (vmIntrinsics::ID) index;
    int   flags = _intrinsic_hist_flags[id];
    juint count = _intrinsic_hist_count[id];
    if ((flags | count) != 0) {
      PRINT_STAT_LINE(vmIntrinsics::name_at(id), count, format_flags(flags, flagsbuf));
    }
  }
  PRINT_STAT_LINE("total", total, format_flags(_intrinsic_hist_flags[vmIntrinsics::_none], flagsbuf));
  if (xtty != NULL)  xtty->tail("statistics");
}

void Compile::print_statistics() {
  { ttyLocker ttyl;
    if (xtty != NULL)  xtty->head("statistics type='opto'");
    Parse::print_statistics();
    PhaseCCP::print_statistics();
    PhaseRegAlloc::print_statistics();
    Scheduling::print_statistics();
    PhasePeephole::print_statistics();
    PhaseIdealLoop::print_statistics();
    if (xtty != NULL)  xtty->tail("statistics");
  }
  if (_intrinsic_hist_flags[vmIntrinsics::_none] != 0) {
    // put this under its own <statistics> element.
    print_intrinsic_statistics();
  }
}
#endif //PRODUCT

// Support for bundling info
Bundle* Compile::node_bundling(const Node *n) {
  assert(valid_bundle_info(n), "oob");
  return &_node_bundling_base[n->_idx];
}

bool Compile::valid_bundle_info(const Node *n) {
  return (_node_bundling_limit > n->_idx);
}


void Compile::gvn_replace_by(Node* n, Node* nn) {
  for (DUIterator_Last imin, i = n->last_outs(imin); i >= imin; ) {
    Node* use = n->last_out(i);
    bool is_in_table = initial_gvn()->hash_delete(use);
    uint uses_found = 0;
    for (uint j = 0; j < use->len(); j++) {
      if (use->in(j) == n) {
        if (j < use->req())
          use->set_req(j, nn);
        else
          use->set_prec(j, nn);
        uses_found++;
      }
    }
    if (is_in_table) {
      // reinsert into table
      initial_gvn()->hash_find_insert(use);
    }
    record_for_igvn(use);
    i -= uses_found;    // we deleted 1 or more copies of this edge
  }
}


static inline bool not_a_node(const Node* n) {
  if (n == NULL)                   return true;
  if (((intptr_t)n & 1) != 0)      return true;  // uninitialized, etc.
  if (*(address*)n == badAddress)  return true;  // kill by Node::destruct
  return false;
}

// Identify all nodes that are reachable from below, useful.
// Use breadth-first pass that records state in a Unique_Node_List,
// recursive traversal is slower.
void Compile::identify_useful_nodes(Unique_Node_List &useful) {
  int estimated_worklist_size = live_nodes();
  useful.map( estimated_worklist_size, NULL );  // preallocate space

  // Initialize worklist
  if (root() != NULL)     { useful.push(root()); }
  // If 'top' is cached, declare it useful to preserve cached node
  if( cached_top_node() ) { useful.push(cached_top_node()); }

  // Push all useful nodes onto the list, breadthfirst
  for( uint next = 0; next < useful.size(); ++next ) {
    assert( next < unique(), "Unique useful nodes < total nodes");
    Node *n  = useful.at(next);
    uint max = n->len();
    for( uint i = 0; i < max; ++i ) {
      Node *m = n->in(i);
      if (not_a_node(m))  continue;
      useful.push(m);
    }
  }
}

// Update dead_node_list with any missing dead nodes using useful
// list. Consider all non-useful nodes to be useless i.e., dead nodes.
void Compile::update_dead_node_list(Unique_Node_List &useful) {
  uint max_idx = unique();
  VectorSet& useful_node_set = useful.member_set();

  for (uint node_idx = 0; node_idx < max_idx; node_idx++) {
    // If node with index node_idx is not in useful set,
    // mark it as dead in dead node list.
    if (! useful_node_set.test(node_idx) ) {
      record_dead_node(node_idx);
    }
  }
}

void Compile::remove_useless_late_inlines(GrowableArray<CallGenerator*>* inlines, Unique_Node_List &useful) {
  int shift = 0;
  for (int i = 0; i < inlines->length(); i++) {
    CallGenerator* cg = inlines->at(i);
    CallNode* call = cg->call_node();
    if (shift > 0) {
      inlines->at_put(i-shift, cg);
    }
    if (!useful.member(call)) {
      shift++;
    }
  }
  inlines->trunc_to(inlines->length()-shift);
}

// Disconnect all useless nodes by disconnecting those at the boundary.
void Compile::remove_useless_nodes(Unique_Node_List &useful) {
  uint next = 0;
  while (next < useful.size()) {
    Node *n = useful.at(next++);
    if (n->is_SafePoint()) {
      // We're done with a parsing phase. Replaced nodes are not valid
      // beyond that point.
      n->as_SafePoint()->delete_replaced_nodes();
    }
    // Use raw traversal of out edges since this code removes out edges
    int max = n->outcnt();
    for (int j = 0; j < max; ++j) {
      Node* child = n->raw_out(j);
      if (! useful.member(child)) {
        assert(!child->is_top() || child != top(),
               "If top is cached in Compile object it is in useful list");
        // Only need to remove this out-edge to the useless node
        n->raw_del_out(j);
        --j;
        --max;
      }
    }
    if (n->outcnt() == 1 && n->has_special_unique_user()) {
      record_for_igvn(n->unique_out());
    }
  }
  // Remove useless macro and predicate opaq nodes
  for (int i = C->macro_count()-1; i >= 0; i--) {
    Node* n = C->macro_node(i);
    if (!useful.member(n)) {
      remove_macro_node(n);
    }
  }
  // Remove useless CastII nodes with range check dependency
  for (int i = range_check_cast_count() - 1; i >= 0; i--) {
    Node* cast = range_check_cast_node(i);
    if (!useful.member(cast)) {
      remove_range_check_cast(cast);
    }
  }
  // Remove useless expensive nodes
  for (int i = C->expensive_count()-1; i >= 0; i--) {
    Node* n = C->expensive_node(i);
    if (!useful.member(n)) {
      remove_expensive_node(n);
    }
  }
  // Remove useless Opaque4 nodes
  for (int i = opaque4_count() - 1; i >= 0; i--) {
    Node* opaq = opaque4_node(i);
    if (!useful.member(opaq)) {
      remove_opaque4_node(opaq);
    }
  }
<<<<<<< HEAD
  // Remove useless value type nodes
  if (_value_type_nodes != NULL) {
    _value_type_nodes->remove_useless_nodes(useful.member_set());
  }
=======
  BarrierSetC2* bs = BarrierSet::barrier_set()->barrier_set_c2();
  bs->eliminate_useless_gc_barriers(useful);
>>>>>>> a9a54291
  // clean up the late inline lists
  remove_useless_late_inlines(&_string_late_inlines, useful);
  remove_useless_late_inlines(&_boxing_late_inlines, useful);
  remove_useless_late_inlines(&_late_inlines, useful);
  debug_only(verify_graph_edges(true/*check for no_dead_code*/);)
}

//------------------------------frame_size_in_words-----------------------------
// frame_slots in units of words
int Compile::frame_size_in_words() const {
  // shift is 0 in LP32 and 1 in LP64
  const int shift = (LogBytesPerWord - LogBytesPerInt);
  int words = _frame_slots >> shift;
  assert( words << shift == _frame_slots, "frame size must be properly aligned in LP64" );
  return words;
}

// To bang the stack of this compiled method we use the stack size
// that the interpreter would need in case of a deoptimization. This
// removes the need to bang the stack in the deoptimization blob which
// in turn simplifies stack overflow handling.
int Compile::bang_size_in_bytes() const {
  return MAX2(frame_size_in_bytes() + os::extra_bang_size_in_bytes(), _interpreter_frame_size);
}

// ============================================================================
//------------------------------CompileWrapper---------------------------------
class CompileWrapper : public StackObj {
  Compile *const _compile;
 public:
  CompileWrapper(Compile* compile);

  ~CompileWrapper();
};

CompileWrapper::CompileWrapper(Compile* compile) : _compile(compile) {
  // the Compile* pointer is stored in the current ciEnv:
  ciEnv* env = compile->env();
  assert(env == ciEnv::current(), "must already be a ciEnv active");
  assert(env->compiler_data() == NULL, "compile already active?");
  env->set_compiler_data(compile);
  assert(compile == Compile::current(), "sanity");

  compile->set_type_dict(NULL);
  compile->set_clone_map(new Dict(cmpkey, hashkey, _compile->comp_arena()));
  compile->clone_map().set_clone_idx(0);
  compile->set_type_hwm(NULL);
  compile->set_type_last_size(0);
  compile->set_last_tf(NULL, NULL);
  compile->set_indexSet_arena(NULL);
  compile->set_indexSet_free_block_list(NULL);
  compile->init_type_arena();
  Type::Initialize(compile);
  _compile->set_scratch_buffer_blob(NULL);
  _compile->begin_method();
  _compile->clone_map().set_debug(_compile->has_method() && _compile->directive()->CloneMapDebugOption);
}
CompileWrapper::~CompileWrapper() {
  _compile->end_method();
  if (_compile->scratch_buffer_blob() != NULL)
    BufferBlob::free(_compile->scratch_buffer_blob());
  _compile->env()->set_compiler_data(NULL);
}


//----------------------------print_compile_messages---------------------------
void Compile::print_compile_messages() {
#ifndef PRODUCT
  // Check if recompiling
  if (_subsume_loads == false && PrintOpto) {
    // Recompiling without allowing machine instructions to subsume loads
    tty->print_cr("*********************************************************");
    tty->print_cr("** Bailout: Recompile without subsuming loads          **");
    tty->print_cr("*********************************************************");
  }
  if (_do_escape_analysis != DoEscapeAnalysis && PrintOpto) {
    // Recompiling without escape analysis
    tty->print_cr("*********************************************************");
    tty->print_cr("** Bailout: Recompile without escape analysis          **");
    tty->print_cr("*********************************************************");
  }
  if (_eliminate_boxing != EliminateAutoBox && PrintOpto) {
    // Recompiling without boxing elimination
    tty->print_cr("*********************************************************");
    tty->print_cr("** Bailout: Recompile without boxing elimination       **");
    tty->print_cr("*********************************************************");
  }
  if (C->directive()->BreakAtCompileOption) {
    // Open the debugger when compiling this method.
    tty->print("### Breaking when compiling: ");
    method()->print_short_name();
    tty->cr();
    BREAKPOINT;
  }

  if( PrintOpto ) {
    if (is_osr_compilation()) {
      tty->print("[OSR]%3d", _compile_id);
    } else {
      tty->print("%3d", _compile_id);
    }
  }
#endif
}


//-----------------------init_scratch_buffer_blob------------------------------
// Construct a temporary BufferBlob and cache it for this compile.
void Compile::init_scratch_buffer_blob(int const_size) {
  // If there is already a scratch buffer blob allocated and the
  // constant section is big enough, use it.  Otherwise free the
  // current and allocate a new one.
  BufferBlob* blob = scratch_buffer_blob();
  if ((blob != NULL) && (const_size <= _scratch_const_size)) {
    // Use the current blob.
  } else {
    if (blob != NULL) {
      BufferBlob::free(blob);
    }

    ResourceMark rm;
    _scratch_const_size = const_size;
    int size = (MAX_inst_size + MAX_stubs_size + _scratch_const_size);
    blob = BufferBlob::create("Compile::scratch_buffer", size);
    // Record the buffer blob for next time.
    set_scratch_buffer_blob(blob);
    // Have we run out of code space?
    if (scratch_buffer_blob() == NULL) {
      // Let CompilerBroker disable further compilations.
      record_failure("Not enough space for scratch buffer in CodeCache");
      return;
    }
  }

  // Initialize the relocation buffers
  relocInfo* locs_buf = (relocInfo*) blob->content_end() - MAX_locs_size;
  set_scratch_locs_memory(locs_buf);
}


//-----------------------scratch_emit_size-------------------------------------
// Helper function that computes size by emitting code
uint Compile::scratch_emit_size(const Node* n) {
  // Start scratch_emit_size section.
  set_in_scratch_emit_size(true);

  // Emit into a trash buffer and count bytes emitted.
  // This is a pretty expensive way to compute a size,
  // but it works well enough if seldom used.
  // All common fixed-size instructions are given a size
  // method by the AD file.
  // Note that the scratch buffer blob and locs memory are
  // allocated at the beginning of the compile task, and
  // may be shared by several calls to scratch_emit_size.
  // The allocation of the scratch buffer blob is particularly
  // expensive, since it has to grab the code cache lock.
  BufferBlob* blob = this->scratch_buffer_blob();
  assert(blob != NULL, "Initialize BufferBlob at start");
  assert(blob->size() > MAX_inst_size, "sanity");
  relocInfo* locs_buf = scratch_locs_memory();
  address blob_begin = blob->content_begin();
  address blob_end   = (address)locs_buf;
  assert(blob->contains(blob_end), "sanity");
  CodeBuffer buf(blob_begin, blob_end - blob_begin);
  buf.initialize_consts_size(_scratch_const_size);
  buf.initialize_stubs_size(MAX_stubs_size);
  assert(locs_buf != NULL, "sanity");
  int lsize = MAX_locs_size / 3;
  buf.consts()->initialize_shared_locs(&locs_buf[lsize * 0], lsize);
  buf.insts()->initialize_shared_locs( &locs_buf[lsize * 1], lsize);
  buf.stubs()->initialize_shared_locs( &locs_buf[lsize * 2], lsize);
  // Mark as scratch buffer.
  buf.consts()->set_scratch_emit();
  buf.insts()->set_scratch_emit();
  buf.stubs()->set_scratch_emit();

  // Do the emission.

  Label fakeL; // Fake label for branch instructions.
  Label*   saveL = NULL;
  uint save_bnum = 0;
  bool is_branch = n->is_MachBranch();
  if (is_branch) {
    MacroAssembler masm(&buf);
    masm.bind(fakeL);
    n->as_MachBranch()->save_label(&saveL, &save_bnum);
    n->as_MachBranch()->label_set(&fakeL, 0);
  }
  n->emit(buf, this->regalloc());

  // Emitting into the scratch buffer should not fail
  assert (!failing(), "Must not have pending failure. Reason is: %s", failure_reason());

  if (is_branch) // Restore label.
    n->as_MachBranch()->label_set(saveL, save_bnum);

  // End scratch_emit_size section.
  set_in_scratch_emit_size(false);

  return buf.insts_size();
}


// ============================================================================
//------------------------------Compile standard-------------------------------
debug_only( int Compile::_debug_idx = 100000; )

// Compile a method.  entry_bci is -1 for normal compilations and indicates
// the continuation bci for on stack replacement.


Compile::Compile( ciEnv* ci_env, C2Compiler* compiler, ciMethod* target, int osr_bci,
                  bool subsume_loads, bool do_escape_analysis, bool eliminate_boxing, DirectiveSet* directive)
                : Phase(Compiler),
                  _env(ci_env),
                  _directive(directive),
                  _log(ci_env->log()),
                  _compile_id(ci_env->compile_id()),
                  _save_argument_registers(false),
                  _stub_name(NULL),
                  _stub_function(NULL),
                  _stub_entry_point(NULL),
                  _method(target),
                  _barrier_set_state(BarrierSet::barrier_set()->barrier_set_c2()->create_barrier_state(comp_arena())),
                  _entry_bci(osr_bci),
                  _initial_gvn(NULL),
                  _for_igvn(NULL),
                  _warm_calls(NULL),
                  _subsume_loads(subsume_loads),
                  _do_escape_analysis(do_escape_analysis),
                  _eliminate_boxing(eliminate_boxing),
                  _failure_reason(NULL),
                  _code_buffer("Compile::Fill_buffer"),
                  _orig_pc_slot(0),
                  _orig_pc_slot_offset_in_bytes(0),
                  _has_method_handle_invokes(false),
                  _mach_constant_base_node(NULL),
                  _node_bundling_limit(0),
                  _node_bundling_base(NULL),
                  _java_calls(0),
                  _inner_loops(0),
                  _scratch_const_size(-1),
                  _in_scratch_emit_size(false),
                  _dead_node_list(comp_arena()),
                  _dead_node_count(0),
#ifndef PRODUCT
                  _trace_opto_output(directive->TraceOptoOutputOption),
                  _in_dump_cnt(0),
                  _printer(IdealGraphPrinter::printer()),
#endif
                  _congraph(NULL),
                  _comp_arena(mtCompiler),
                  _node_arena(mtCompiler),
                  _old_arena(mtCompiler),
                  _Compile_types(mtCompiler),
                  _replay_inline_data(NULL),
                  _late_inlines(comp_arena(), 2, 0, NULL),
                  _string_late_inlines(comp_arena(), 2, 0, NULL),
                  _boxing_late_inlines(comp_arena(), 2, 0, NULL),
                  _late_inlines_pos(0),
                  _number_of_mh_late_inlines(0),
                  _inlining_progress(false),
                  _inlining_incrementally(false),
                  _print_inlining_list(NULL),
                  _print_inlining_stream(NULL),
                  _print_inlining_idx(0),
                  _print_inlining_output(NULL),
                  _interpreter_frame_size(0),
                  _max_node_limit(MaxNodeLimit),
                  _has_reserved_stack_access(target->has_reserved_stack_access()) {
  C = this;
#ifndef PRODUCT
  if (_printer != NULL) {
    _printer->set_compile(this);
  }
#endif
  CompileWrapper cw(this);

  if (CITimeVerbose) {
    tty->print(" ");
    target->holder()->name()->print();
    tty->print(".");
    target->print_short_name();
    tty->print("  ");
  }
  TraceTime t1("Total compilation time", &_t_totalCompilation, CITime, CITimeVerbose);
  TraceTime t2(NULL, &_t_methodCompilation, CITime, false);

#ifndef PRODUCT
  bool print_opto_assembly = directive->PrintOptoAssemblyOption;
  if (!print_opto_assembly) {
    bool print_assembly = directive->PrintAssemblyOption;
    if (print_assembly && !Disassembler::can_decode()) {
      tty->print_cr("PrintAssembly request changed to PrintOptoAssembly");
      print_opto_assembly = true;
    }
  }
  set_print_assembly(print_opto_assembly);
  set_parsed_irreducible_loop(false);

  if (directive->ReplayInlineOption) {
    _replay_inline_data = ciReplay::load_inline_data(method(), entry_bci(), ci_env->comp_level());
  }
#endif
  set_print_inlining(directive->PrintInliningOption || PrintOptoInlining);
  set_print_intrinsics(directive->PrintIntrinsicsOption);
  set_has_irreducible_loop(true); // conservative until build_loop_tree() reset it

  if (ProfileTraps RTM_OPT_ONLY( || UseRTMLocking )) {
    // Make sure the method being compiled gets its own MDO,
    // so we can at least track the decompile_count().
    // Need MDO to record RTM code generation state.
    method()->ensure_method_data();
  }

  Init(::AliasLevel);


  print_compile_messages();

  _ilt = InlineTree::build_inline_tree_root();

  // Even if NO memory addresses are used, MergeMem nodes must have at least 1 slice
  assert(num_alias_types() >= AliasIdxRaw, "");

#define MINIMUM_NODE_HASH  1023
  // Node list that Iterative GVN will start with
  Unique_Node_List for_igvn(comp_arena());
  set_for_igvn(&for_igvn);

  // GVN that will be run immediately on new nodes
  uint estimated_size = method()->code_size()*4+64;
  estimated_size = (estimated_size < MINIMUM_NODE_HASH ? MINIMUM_NODE_HASH : estimated_size);
  PhaseGVN gvn(node_arena(), estimated_size);
  set_initial_gvn(&gvn);

  print_inlining_init();
  { // Scope for timing the parser
    TracePhase tp("parse", &timers[_t_parser]);

    // Put top into the hash table ASAP.
    initial_gvn()->transform_no_reclaim(top());

    // Set up tf(), start(), and find a CallGenerator.
    CallGenerator* cg = NULL;
    if (is_osr_compilation()) {
      const TypeTuple *domain = StartOSRNode::osr_domain();
      const TypeTuple *range = TypeTuple::make_range(method()->signature());
      init_tf(TypeFunc::make(domain, range));
      StartNode* s = new StartOSRNode(root(), domain);
      initial_gvn()->set_type_bottom(s);
      init_start(s);
      cg = CallGenerator::for_osr(method(), entry_bci());
    } else {
      // Normal case.
      init_tf(TypeFunc::make(method()));
      StartNode* s = new StartNode(root(), tf()->domain_cc());
      initial_gvn()->set_type_bottom(s);
      init_start(s);
      if (method()->intrinsic_id() == vmIntrinsics::_Reference_get) {
        // With java.lang.ref.reference.get() we must go through the
        // intrinsic - even when get() is the root
        // method of the compile - so that, if necessary, the value in
        // the referent field of the reference object gets recorded by
        // the pre-barrier code.
        cg = find_intrinsic(method(), false);
      }
      if (cg == NULL) {
        float past_uses = method()->interpreter_invocation_count();
        float expected_uses = past_uses;
        cg = CallGenerator::for_inline(method(), expected_uses);
      }
    }
    if (failing())  return;
    if (cg == NULL) {
      record_method_not_compilable("cannot parse method");
      return;
    }
    JVMState* jvms = build_start_state(start(), tf());
    if ((jvms = cg->generate(jvms)) == NULL) {
      if (!failure_reason_is(C2Compiler::retry_class_loading_during_parsing())) {
        record_method_not_compilable("method parse failed");
      }
      return;
    }
    GraphKit kit(jvms);

    if (!kit.stopped()) {
      // Accept return values, and transfer control we know not where.
      // This is done by a special, unique ReturnNode bound to root.
      return_values(kit.jvms());
    }

    if (kit.has_exceptions()) {
      // Any exceptions that escape from this call must be rethrown
      // to whatever caller is dynamically above us on the stack.
      // This is done by a special, unique RethrowNode bound to root.
      rethrow_exceptions(kit.transfer_exceptions_into_jvms());
    }

    assert(IncrementalInline || (_late_inlines.length() == 0 && !has_mh_late_inlines()), "incremental inlining is off");

    if (_late_inlines.length() == 0 && !has_mh_late_inlines() && !failing() && has_stringbuilder()) {
      inline_string_calls(true);
    }

    if (failing())  return;

    print_method(PHASE_BEFORE_REMOVEUSELESS, 3);

    // Remove clutter produced by parsing.
    if (!failing()) {
      ResourceMark rm;
      PhaseRemoveUseless pru(initial_gvn(), &for_igvn);
    }
  }

  // Note:  Large methods are capped off in do_one_bytecode().
  if (failing())  return;

  // After parsing, node notes are no longer automagic.
  // They must be propagated by register_new_node_with_optimizer(),
  // clone(), or the like.
  set_default_node_notes(NULL);

  for (;;) {
    int successes = Inline_Warm();
    if (failing())  return;
    if (successes == 0)  break;
  }

  // Drain the list.
  Finish_Warm();
#ifndef PRODUCT
  if (_printer && _printer->should_print(1)) {
    _printer->print_inlining();
  }
#endif

  if (failing())  return;
  NOT_PRODUCT( verify_graph_edges(); )

  // Now optimize
  Optimize();
  if (failing())  return;
  NOT_PRODUCT( verify_graph_edges(); )

#ifndef PRODUCT
  if (PrintIdeal) {
    ttyLocker ttyl;  // keep the following output all in one block
    // This output goes directly to the tty, not the compiler log.
    // To enable tools to match it up with the compilation activity,
    // be sure to tag this tty output with the compile ID.
    if (xtty != NULL) {
      xtty->head("ideal compile_id='%d'%s", compile_id(),
                 is_osr_compilation()    ? " compile_kind='osr'" :
                 "");
    }
    root()->dump(9999);
    if (xtty != NULL) {
      xtty->tail("ideal");
    }
  }
#endif

  NOT_PRODUCT( verify_barriers(); )

  // Dump compilation data to replay it.
  if (directive->DumpReplayOption) {
    env()->dump_replay_data(_compile_id);
  }
  if (directive->DumpInlineOption && (ilt() != NULL)) {
    env()->dump_inline_data(_compile_id);
  }

  // Now that we know the size of all the monitors we can add a fixed slot
  // for the original deopt pc.

  _orig_pc_slot =  fixed_slots();
  int next_slot = _orig_pc_slot + (sizeof(address) / VMRegImpl::stack_slot_size);
  set_fixed_slots(next_slot);

  // Compute when to use implicit null checks. Used by matching trap based
  // nodes and NullCheck optimization.
  set_allowed_deopt_reasons();

  // Now generate code
  Code_Gen();
  if (failing())  return;

  // Check if we want to skip execution of all compiled code.
  {
#ifndef PRODUCT
    if (OptoNoExecute) {
      record_method_not_compilable("+OptoNoExecute");  // Flag as failed
      return;
    }
#endif
    TracePhase tp("install_code", &timers[_t_registerMethod]);

    if (is_osr_compilation()) {
      _code_offsets.set_value(CodeOffsets::Verified_Entry, 0);
      _code_offsets.set_value(CodeOffsets::OSR_Entry, _first_block_size);
    } else {
      _code_offsets.set_value(CodeOffsets::Verified_Entry, _first_block_size);
      _code_offsets.set_value(CodeOffsets::OSR_Entry, 0);
    }

    env()->register_method(_method, _entry_bci,
                           &_code_offsets,
                           _orig_pc_slot_offset_in_bytes,
                           code_buffer(),
                           frame_size_in_words(), _oop_map_set,
                           &_handler_table, &_inc_table,
                           compiler,
                           has_unsafe_access(),
                           SharedRuntime::is_wide_vector(max_vector_size()),
                           rtm_state()
                           );

    if (log() != NULL) // Print code cache state into compiler log
      log()->code_cache_state();
  }
}

//------------------------------Compile----------------------------------------
// Compile a runtime stub
Compile::Compile( ciEnv* ci_env,
                  TypeFunc_generator generator,
                  address stub_function,
                  const char *stub_name,
                  int is_fancy_jump,
                  bool pass_tls,
                  bool save_arg_registers,
                  bool return_pc,
                  DirectiveSet* directive)
  : Phase(Compiler),
    _env(ci_env),
    _directive(directive),
    _log(ci_env->log()),
    _compile_id(0),
    _save_argument_registers(save_arg_registers),
    _method(NULL),
    _stub_name(stub_name),
    _stub_function(stub_function),
    _stub_entry_point(NULL),
    _entry_bci(InvocationEntryBci),
    _initial_gvn(NULL),
    _for_igvn(NULL),
    _warm_calls(NULL),
    _orig_pc_slot(0),
    _orig_pc_slot_offset_in_bytes(0),
    _subsume_loads(true),
    _do_escape_analysis(false),
    _eliminate_boxing(false),
    _failure_reason(NULL),
    _code_buffer("Compile::Fill_buffer"),
    _has_method_handle_invokes(false),
    _mach_constant_base_node(NULL),
    _node_bundling_limit(0),
    _node_bundling_base(NULL),
    _java_calls(0),
    _inner_loops(0),
#ifndef PRODUCT
    _trace_opto_output(directive->TraceOptoOutputOption),
    _in_dump_cnt(0),
    _printer(NULL),
#endif
    _comp_arena(mtCompiler),
    _node_arena(mtCompiler),
    _old_arena(mtCompiler),
    _Compile_types(mtCompiler),
    _dead_node_list(comp_arena()),
    _dead_node_count(0),
    _congraph(NULL),
    _replay_inline_data(NULL),
    _number_of_mh_late_inlines(0),
    _inlining_progress(false),
    _inlining_incrementally(false),
    _print_inlining_list(NULL),
    _print_inlining_stream(NULL),
    _print_inlining_idx(0),
    _print_inlining_output(NULL),
    _allowed_reasons(0),
    _interpreter_frame_size(0),
    _max_node_limit(MaxNodeLimit),
    _has_reserved_stack_access(false) {
  C = this;

  TraceTime t1(NULL, &_t_totalCompilation, CITime, false);
  TraceTime t2(NULL, &_t_stubCompilation, CITime, false);

#ifndef PRODUCT
  set_print_assembly(PrintFrameConverterAssembly);
  set_parsed_irreducible_loop(false);
#endif
  set_has_irreducible_loop(false); // no loops

  CompileWrapper cw(this);
  Init(/*AliasLevel=*/ 0);
  init_tf((*generator)());

  {
    // The following is a dummy for the sake of GraphKit::gen_stub
    Unique_Node_List for_igvn(comp_arena());
    set_for_igvn(&for_igvn);  // not used, but some GraphKit guys push on this
    PhaseGVN gvn(Thread::current()->resource_area(),255);
    set_initial_gvn(&gvn);    // not significant, but GraphKit guys use it pervasively
    gvn.transform_no_reclaim(top());

    GraphKit kit;
    kit.gen_stub(stub_function, stub_name, is_fancy_jump, pass_tls, return_pc);
  }

  NOT_PRODUCT( verify_graph_edges(); )
  Code_Gen();
  if (failing())  return;


  // Entry point will be accessed using compile->stub_entry_point();
  if (code_buffer() == NULL) {
    Matcher::soft_match_failure();
  } else {
    if (PrintAssembly && (WizardMode || Verbose))
      tty->print_cr("### Stub::%s", stub_name);

    if (!failing()) {
      assert(_fixed_slots == 0, "no fixed slots used for runtime stubs");

      // Make the NMethod
      // For now we mark the frame as never safe for profile stackwalking
      RuntimeStub *rs = RuntimeStub::new_runtime_stub(stub_name,
                                                      code_buffer(),
                                                      CodeOffsets::frame_never_safe,
                                                      // _code_offsets.value(CodeOffsets::Frame_Complete),
                                                      frame_size_in_words(),
                                                      _oop_map_set,
                                                      save_arg_registers);
      assert(rs != NULL && rs->is_runtime_stub(), "sanity check");

      _stub_entry_point = rs->entry_point();
    }
  }
}

//------------------------------Init-------------------------------------------
// Prepare for a single compilation
void Compile::Init(int aliaslevel) {
  _unique  = 0;
  _regalloc = NULL;

  _tf      = NULL;  // filled in later
  _top     = NULL;  // cached later
  _matcher = NULL;  // filled in later
  _cfg     = NULL;  // filled in later

  set_24_bit_selection_and_mode(Use24BitFP, false);

  _node_note_array = NULL;
  _default_node_notes = NULL;
  DEBUG_ONLY( _modified_nodes = NULL; ) // Used in Optimize()

  _immutable_memory = NULL; // filled in at first inquiry

  // Globally visible Nodes
  // First set TOP to NULL to give safe behavior during creation of RootNode
  set_cached_top_node(NULL);
  set_root(new RootNode());
  // Now that you have a Root to point to, create the real TOP
  set_cached_top_node( new ConNode(Type::TOP) );
  set_recent_alloc(NULL, NULL);

  // Create Debug Information Recorder to record scopes, oopmaps, etc.
  env()->set_oop_recorder(new OopRecorder(env()->arena()));
  env()->set_debug_info(new DebugInformationRecorder(env()->oop_recorder()));
  env()->set_dependencies(new Dependencies(env()));

  _fixed_slots = 0;
  set_has_split_ifs(false);
  set_has_loops(has_method() && method()->has_loops()); // first approximation
  set_has_stringbuilder(false);
  set_has_boxed_value(false);
  _trap_can_recompile = false;  // no traps emitted yet
  _major_progress = true; // start out assuming good things will happen
  set_has_unsafe_access(false);
  set_max_vector_size(0);
  set_clear_upper_avx(false);  //false as default for clear upper bits of ymm registers
  Copy::zero_to_bytes(_trap_hist, sizeof(_trap_hist));
  set_decompile_count(0);

  set_do_freq_based_layout(_directive->BlockLayoutByFrequencyOption);
  set_num_loop_opts(LoopOptsCount);
  set_do_inlining(Inline);
  set_max_inline_size(MaxInlineSize);
  set_freq_inline_size(FreqInlineSize);
  set_do_scheduling(OptoScheduling);
  set_do_count_invocations(false);
  set_do_method_data_update(false);

  set_do_vector_loop(false);

  if (AllowVectorizeOnDemand) {
    if (has_method() && (_directive->VectorizeOption || _directive->VectorizeDebugOption)) {
      set_do_vector_loop(true);
      NOT_PRODUCT(if (do_vector_loop() && Verbose) {tty->print("Compile::Init: do vectorized loops (SIMD like) for method %s\n",  method()->name()->as_quoted_ascii());})
    } else if (has_method() && method()->name() != 0 &&
               method()->intrinsic_id() == vmIntrinsics::_forEachRemaining) {
      set_do_vector_loop(true);
    }
  }
  set_use_cmove(UseCMoveUnconditionally /* || do_vector_loop()*/); //TODO: consider do_vector_loop() mandate use_cmove unconditionally
  NOT_PRODUCT(if (use_cmove() && Verbose && has_method()) {tty->print("Compile::Init: use CMove without profitability tests for method %s\n",  method()->name()->as_quoted_ascii());})

  set_age_code(has_method() && method()->profile_aging());
  set_rtm_state(NoRTM); // No RTM lock eliding by default
  _max_node_limit = _directive->MaxNodeLimitOption;

#if INCLUDE_RTM_OPT
  if (UseRTMLocking && has_method() && (method()->method_data_or_null() != NULL)) {
    int rtm_state = method()->method_data()->rtm_state();
    if (method_has_option("NoRTMLockEliding") || ((rtm_state & NoRTM) != 0)) {
      // Don't generate RTM lock eliding code.
      set_rtm_state(NoRTM);
    } else if (method_has_option("UseRTMLockEliding") || ((rtm_state & UseRTM) != 0) || !UseRTMDeopt) {
      // Generate RTM lock eliding code without abort ratio calculation code.
      set_rtm_state(UseRTM);
    } else if (UseRTMDeopt) {
      // Generate RTM lock eliding code and include abort ratio calculation
      // code if UseRTMDeopt is on.
      set_rtm_state(ProfileRTM);
    }
  }
#endif
  if (debug_info()->recording_non_safepoints()) {
    set_node_note_array(new(comp_arena()) GrowableArray<Node_Notes*>
                        (comp_arena(), 8, 0, NULL));
    set_default_node_notes(Node_Notes::make(this));
  }

  // // -- Initialize types before each compile --
  // // Update cached type information
  // if( _method && _method->constants() )
  //   Type::update_loaded_types(_method, _method->constants());

  // Init alias_type map.
  if (!_do_escape_analysis && aliaslevel == 3)
    aliaslevel = 2;  // No unique types without escape analysis
  _AliasLevel = aliaslevel;
  const int grow_ats = 16;
  _max_alias_types = grow_ats;
  _alias_types   = NEW_ARENA_ARRAY(comp_arena(), AliasType*, grow_ats);
  AliasType* ats = NEW_ARENA_ARRAY(comp_arena(), AliasType,  grow_ats);
  Copy::zero_to_bytes(ats, sizeof(AliasType)*grow_ats);
  {
    for (int i = 0; i < grow_ats; i++)  _alias_types[i] = &ats[i];
  }
  // Initialize the first few types.
  _alias_types[AliasIdxTop]->Init(AliasIdxTop, NULL);
  _alias_types[AliasIdxBot]->Init(AliasIdxBot, TypePtr::BOTTOM);
  _alias_types[AliasIdxRaw]->Init(AliasIdxRaw, TypeRawPtr::BOTTOM);
  _num_alias_types = AliasIdxRaw+1;
  // Zero out the alias type cache.
  Copy::zero_to_bytes(_alias_cache, sizeof(_alias_cache));
  // A NULL adr_type hits in the cache right away.  Preload the right answer.
  probe_alias_cache(NULL)->_index = AliasIdxTop;

  _intrinsics = NULL;
  _macro_nodes = new(comp_arena()) GrowableArray<Node*>(comp_arena(), 8,  0, NULL);
  _predicate_opaqs = new(comp_arena()) GrowableArray<Node*>(comp_arena(), 8,  0, NULL);
  _expensive_nodes = new(comp_arena()) GrowableArray<Node*>(comp_arena(), 8,  0, NULL);
  _range_check_casts = new(comp_arena()) GrowableArray<Node*>(comp_arena(), 8,  0, NULL);
  _opaque4_nodes = new(comp_arena()) GrowableArray<Node*>(comp_arena(), 8,  0, NULL);
  _value_type_nodes = new (comp_arena()) Unique_Node_List(comp_arena());
  register_library_intrinsics();
}

//---------------------------init_start----------------------------------------
// Install the StartNode on this compile object.
void Compile::init_start(StartNode* s) {
  if (failing())
    return; // already failing
  assert(s == start(), "");
}

/**
 * Return the 'StartNode'. We must not have a pending failure, since the ideal graph
 * can be in an inconsistent state, i.e., we can get segmentation faults when traversing
 * the ideal graph.
 */
StartNode* Compile::start() const {
  assert (!failing(), "Must not have pending failure. Reason is: %s", failure_reason());
  for (DUIterator_Fast imax, i = root()->fast_outs(imax); i < imax; i++) {
    Node* start = root()->fast_out(i);
    if (start->is_Start()) {
      return start->as_Start();
    }
  }
  fatal("Did not find Start node!");
  return NULL;
}

//-------------------------------immutable_memory-------------------------------------
// Access immutable memory
Node* Compile::immutable_memory() {
  if (_immutable_memory != NULL) {
    return _immutable_memory;
  }
  StartNode* s = start();
  for (DUIterator_Fast imax, i = s->fast_outs(imax); true; i++) {
    Node *p = s->fast_out(i);
    if (p != s && p->as_Proj()->_con == TypeFunc::Memory) {
      _immutable_memory = p;
      return _immutable_memory;
    }
  }
  ShouldNotReachHere();
  return NULL;
}

//----------------------set_cached_top_node------------------------------------
// Install the cached top node, and make sure Node::is_top works correctly.
void Compile::set_cached_top_node(Node* tn) {
  if (tn != NULL)  verify_top(tn);
  Node* old_top = _top;
  _top = tn;
  // Calling Node::setup_is_top allows the nodes the chance to adjust
  // their _out arrays.
  if (_top != NULL)     _top->setup_is_top();
  if (old_top != NULL)  old_top->setup_is_top();
  assert(_top == NULL || top()->is_top(), "");
}

#ifdef ASSERT
uint Compile::count_live_nodes_by_graph_walk() {
  Unique_Node_List useful(comp_arena());
  // Get useful node list by walking the graph.
  identify_useful_nodes(useful);
  return useful.size();
}

void Compile::print_missing_nodes() {

  // Return if CompileLog is NULL and PrintIdealNodeCount is false.
  if ((_log == NULL) && (! PrintIdealNodeCount)) {
    return;
  }

  // This is an expensive function. It is executed only when the user
  // specifies VerifyIdealNodeCount option or otherwise knows the
  // additional work that needs to be done to identify reachable nodes
  // by walking the flow graph and find the missing ones using
  // _dead_node_list.

  Unique_Node_List useful(comp_arena());
  // Get useful node list by walking the graph.
  identify_useful_nodes(useful);

  uint l_nodes = C->live_nodes();
  uint l_nodes_by_walk = useful.size();

  if (l_nodes != l_nodes_by_walk) {
    if (_log != NULL) {
      _log->begin_head("mismatched_nodes count='%d'", abs((int) (l_nodes - l_nodes_by_walk)));
      _log->stamp();
      _log->end_head();
    }
    VectorSet& useful_member_set = useful.member_set();
    int last_idx = l_nodes_by_walk;
    for (int i = 0; i < last_idx; i++) {
      if (useful_member_set.test(i)) {
        if (_dead_node_list.test(i)) {
          if (_log != NULL) {
            _log->elem("mismatched_node_info node_idx='%d' type='both live and dead'", i);
          }
          if (PrintIdealNodeCount) {
            // Print the log message to tty
              tty->print_cr("mismatched_node idx='%d' both live and dead'", i);
              useful.at(i)->dump();
          }
        }
      }
      else if (! _dead_node_list.test(i)) {
        if (_log != NULL) {
          _log->elem("mismatched_node_info node_idx='%d' type='neither live nor dead'", i);
        }
        if (PrintIdealNodeCount) {
          // Print the log message to tty
          tty->print_cr("mismatched_node idx='%d' type='neither live nor dead'", i);
        }
      }
    }
    if (_log != NULL) {
      _log->tail("mismatched_nodes");
    }
  }
}
void Compile::record_modified_node(Node* n) {
  if (_modified_nodes != NULL && !_inlining_incrementally &&
      n->outcnt() != 0 && !n->is_Con()) {
    _modified_nodes->push(n);
  }
}

void Compile::remove_modified_node(Node* n) {
  if (_modified_nodes != NULL) {
    _modified_nodes->remove(n);
  }
}
#endif

#ifndef PRODUCT
void Compile::verify_top(Node* tn) const {
  if (tn != NULL) {
    assert(tn->is_Con(), "top node must be a constant");
    assert(((ConNode*)tn)->type() == Type::TOP, "top node must have correct type");
    assert(tn->in(0) != NULL, "must have live top node");
  }
}
#endif


///-------------------Managing Per-Node Debug & Profile Info-------------------

void Compile::grow_node_notes(GrowableArray<Node_Notes*>* arr, int grow_by) {
  guarantee(arr != NULL, "");
  int num_blocks = arr->length();
  if (grow_by < num_blocks)  grow_by = num_blocks;
  int num_notes = grow_by * _node_notes_block_size;
  Node_Notes* notes = NEW_ARENA_ARRAY(node_arena(), Node_Notes, num_notes);
  Copy::zero_to_bytes(notes, num_notes * sizeof(Node_Notes));
  while (num_notes > 0) {
    arr->append(notes);
    notes     += _node_notes_block_size;
    num_notes -= _node_notes_block_size;
  }
  assert(num_notes == 0, "exact multiple, please");
}

bool Compile::copy_node_notes_to(Node* dest, Node* source) {
  if (source == NULL || dest == NULL)  return false;

  if (dest->is_Con())
    return false;               // Do not push debug info onto constants.

#ifdef ASSERT
  // Leave a bread crumb trail pointing to the original node:
  if (dest != NULL && dest != source && dest->debug_orig() == NULL) {
    dest->set_debug_orig(source);
  }
#endif

  if (node_note_array() == NULL)
    return false;               // Not collecting any notes now.

  // This is a copy onto a pre-existing node, which may already have notes.
  // If both nodes have notes, do not overwrite any pre-existing notes.
  Node_Notes* source_notes = node_notes_at(source->_idx);
  if (source_notes == NULL || source_notes->is_clear())  return false;
  Node_Notes* dest_notes   = node_notes_at(dest->_idx);
  if (dest_notes == NULL || dest_notes->is_clear()) {
    return set_node_notes_at(dest->_idx, source_notes);
  }

  Node_Notes merged_notes = (*source_notes);
  // The order of operations here ensures that dest notes will win...
  merged_notes.update_from(dest_notes);
  return set_node_notes_at(dest->_idx, &merged_notes);
}


//--------------------------allow_range_check_smearing-------------------------
// Gating condition for coalescing similar range checks.
// Sometimes we try 'speculatively' replacing a series of a range checks by a
// single covering check that is at least as strong as any of them.
// If the optimization succeeds, the simplified (strengthened) range check
// will always succeed.  If it fails, we will deopt, and then give up
// on the optimization.
bool Compile::allow_range_check_smearing() const {
  // If this method has already thrown a range-check,
  // assume it was because we already tried range smearing
  // and it failed.
  uint already_trapped = trap_count(Deoptimization::Reason_range_check);
  return !already_trapped;
}


//------------------------------flatten_alias_type-----------------------------
const TypePtr *Compile::flatten_alias_type( const TypePtr *tj ) const {
  int offset = tj->offset();
  TypePtr::PTR ptr = tj->ptr();

  // Known instance (scalarizable allocation) alias only with itself.
  bool is_known_inst = tj->isa_oopptr() != NULL &&
                       tj->is_oopptr()->is_known_instance();

  // Process weird unsafe references.
  if (offset == Type::OffsetBot && (tj->isa_instptr() /*|| tj->isa_klassptr()*/)) {
    assert(InlineUnsafeOps, "indeterminate pointers come only from unsafe ops");
    assert(!is_known_inst, "scalarizable allocation should not have unsafe references");
    tj = TypeOopPtr::BOTTOM;
    ptr = tj->ptr();
    offset = tj->offset();
  }

  // Array pointers need some flattening
  const TypeAryPtr *ta = tj->isa_aryptr();
  if (ta && ta->is_stable()) {
    // Erase stability property for alias analysis.
    tj = ta = ta->cast_to_stable(false);
  }
  if( ta && is_known_inst ) {
    if ( offset != Type::OffsetBot &&
         offset > arrayOopDesc::length_offset_in_bytes() ) {
      offset = Type::OffsetBot; // Flatten constant access into array body only
      tj = ta = TypeAryPtr::make(ptr, ta->ary(), ta->klass(), true, Type::Offset(offset), ta->field_offset(), ta->instance_id());
    }
  } else if( ta && _AliasLevel >= 2 ) {
    // For arrays indexed by constant indices, we flatten the alias
    // space to include all of the array body.  Only the header, klass
    // and array length can be accessed un-aliased.
    // For flattened value type array, each field has its own slice so
    // we must include the field offset.
    if( offset != Type::OffsetBot ) {
      if( ta->const_oop() ) { // MethodData* or Method*
        offset = Type::OffsetBot;   // Flatten constant access into array body
        tj = ta = TypeAryPtr::make(ptr,ta->const_oop(),ta->ary(),ta->klass(),false,Type::Offset(offset), ta->field_offset());
      } else if( offset == arrayOopDesc::length_offset_in_bytes() ) {
        // range is OK as-is.
        tj = ta = TypeAryPtr::RANGE;
      } else if( offset == oopDesc::klass_offset_in_bytes() ) {
        tj = TypeInstPtr::KLASS; // all klass loads look alike
        ta = TypeAryPtr::RANGE; // generic ignored junk
        ptr = TypePtr::BotPTR;
      } else if( offset == oopDesc::mark_offset_in_bytes() ) {
        tj = TypeInstPtr::MARK;
        ta = TypeAryPtr::RANGE; // generic ignored junk
        ptr = TypePtr::BotPTR;
      } else {                  // Random constant offset into array body
        offset = Type::OffsetBot;   // Flatten constant access into array body
        tj = ta = TypeAryPtr::make(ptr,ta->ary(),ta->klass(),false,Type::Offset(offset), ta->field_offset());
      }
    }
    // Arrays of fixed size alias with arrays of unknown size.
    if (ta->size() != TypeInt::POS) {
      const TypeAry *tary = TypeAry::make(ta->elem(), TypeInt::POS);
      tj = ta = TypeAryPtr::make(ptr,ta->const_oop(),tary,ta->klass(),false,Type::Offset(offset), ta->field_offset());
    }
    // Arrays of known objects become arrays of unknown objects.
    if (ta->elem()->isa_narrowoop() && ta->elem() != TypeNarrowOop::BOTTOM) {
      const TypeAry *tary = TypeAry::make(TypeNarrowOop::BOTTOM, ta->size());
      tj = ta = TypeAryPtr::make(ptr,ta->const_oop(),tary,NULL,false,Type::Offset(offset), ta->field_offset());
    }
    if (ta->elem()->isa_oopptr() && ta->elem() != TypeInstPtr::BOTTOM) {
      const TypeAry *tary = TypeAry::make(TypeInstPtr::BOTTOM, ta->size());
      tj = ta = TypeAryPtr::make(ptr,ta->const_oop(),tary,NULL,false,Type::Offset(offset), ta->field_offset());
    }
    // Arrays of bytes and of booleans both use 'bastore' and 'baload' so
    // cannot be distinguished by bytecode alone.
    if (ta->elem() == TypeInt::BOOL) {
      const TypeAry *tary = TypeAry::make(TypeInt::BYTE, ta->size());
      ciKlass* aklass = ciTypeArrayKlass::make(T_BYTE);
      tj = ta = TypeAryPtr::make(ptr,ta->const_oop(),tary,aklass,false,Type::Offset(offset), ta->field_offset());
    }
    // During the 2nd round of IterGVN, NotNull castings are removed.
    // Make sure the Bottom and NotNull variants alias the same.
    // Also, make sure exact and non-exact variants alias the same.
    if (ptr == TypePtr::NotNull || ta->klass_is_exact() || ta->speculative() != NULL) {
      tj = ta = TypeAryPtr::make(TypePtr::BotPTR,ta->ary(),ta->klass(),false,Type::Offset(offset), ta->field_offset());
    }
  }

  // Oop pointers need some flattening
  const TypeInstPtr *to = tj->isa_instptr();
  if( to && _AliasLevel >= 2 && to != TypeOopPtr::BOTTOM ) {
    ciInstanceKlass *k = to->klass()->as_instance_klass();
    if( ptr == TypePtr::Constant ) {
      if (to->klass() != ciEnv::current()->Class_klass() ||
          offset < k->size_helper() * wordSize) {
        // No constant oop pointers (such as Strings); they alias with
        // unknown strings.
        assert(!is_known_inst, "not scalarizable allocation");
        tj = to = TypeInstPtr::make(TypePtr::BotPTR,to->klass(),false,0,Type::Offset(offset));
      }
    } else if( is_known_inst ) {
      tj = to; // Keep NotNull and klass_is_exact for instance type
    } else if( ptr == TypePtr::NotNull || to->klass_is_exact() ) {
      // During the 2nd round of IterGVN, NotNull castings are removed.
      // Make sure the Bottom and NotNull variants alias the same.
      // Also, make sure exact and non-exact variants alias the same.
      tj = to = TypeInstPtr::make(TypePtr::BotPTR,to->klass(),false,0,Type::Offset(offset));
    }
    if (to->speculative() != NULL) {
      tj = to = TypeInstPtr::make(to->ptr(),to->klass(),to->klass_is_exact(),to->const_oop(),Type::Offset(to->offset()), to->instance_id());
    }
    // Canonicalize the holder of this field
    if (offset >= 0 && offset < instanceOopDesc::base_offset_in_bytes()) {
      // First handle header references such as a LoadKlassNode, even if the
      // object's klass is unloaded at compile time (4965979).
      if (!is_known_inst) { // Do it only for non-instance types
        tj = to = TypeInstPtr::make(TypePtr::BotPTR, env()->Object_klass(), false, NULL, Type::Offset(offset));
      }
    } else if (offset < 0 || offset >= k->size_helper() * wordSize) {
      // Static fields are in the space above the normal instance
      // fields in the java.lang.Class instance.
      if (to->klass() != ciEnv::current()->Class_klass()) {
        to = NULL;
        tj = TypeOopPtr::BOTTOM;
        offset = tj->offset();
      }
    } else {
      ciInstanceKlass *canonical_holder = k->get_canonical_holder(offset);
      if (!k->equals(canonical_holder) || tj->offset() != offset) {
        if( is_known_inst ) {
          tj = to = TypeInstPtr::make(to->ptr(), canonical_holder, true, NULL, Type::Offset(offset), to->instance_id());
        } else {
          tj = to = TypeInstPtr::make(to->ptr(), canonical_holder, false, NULL, Type::Offset(offset));
        }
      }
    }
  }

  // Klass pointers to object array klasses need some flattening
  const TypeKlassPtr *tk = tj->isa_klassptr();
  if( tk ) {
    // If we are referencing a field within a Klass, we need
    // to assume the worst case of an Object.  Both exact and
    // inexact types must flatten to the same alias class so
    // use NotNull as the PTR.
    if ( offset == Type::OffsetBot || (offset >= 0 && (size_t)offset < sizeof(Klass)) ) {

      tj = tk = TypeKlassPtr::make(TypePtr::NotNull,
                                   TypeKlassPtr::OBJECT->klass(),
                                   Type::Offset(offset));
    }

    ciKlass* klass = tk->klass();
    if (klass != NULL && klass->is_obj_array_klass()) {
      ciKlass* k = TypeAryPtr::OOPS->klass();
      if( !k || !k->is_loaded() )                  // Only fails for some -Xcomp runs
        k = TypeInstPtr::BOTTOM->klass();
      tj = tk = TypeKlassPtr::make(TypePtr::NotNull, k, Type::Offset(offset));
    }

    // Check for precise loads from the primary supertype array and force them
    // to the supertype cache alias index.  Check for generic array loads from
    // the primary supertype array and also force them to the supertype cache
    // alias index.  Since the same load can reach both, we need to merge
    // these 2 disparate memories into the same alias class.  Since the
    // primary supertype array is read-only, there's no chance of confusion
    // where we bypass an array load and an array store.
    int primary_supers_offset = in_bytes(Klass::primary_supers_offset());
    if (offset == Type::OffsetBot ||
        (offset >= primary_supers_offset &&
         offset < (int)(primary_supers_offset + Klass::primary_super_limit() * wordSize)) ||
        offset == (int)in_bytes(Klass::secondary_super_cache_offset())) {
      offset = in_bytes(Klass::secondary_super_cache_offset());
      tj = tk = TypeKlassPtr::make(TypePtr::NotNull, tk->klass(), Type::Offset(offset));
    }
  }

  // Flatten all Raw pointers together.
  if (tj->base() == Type::RawPtr)
    tj = TypeRawPtr::BOTTOM;

  if (tj->base() == Type::AnyPtr)
    tj = TypePtr::BOTTOM;      // An error, which the caller must check for.

  // Flatten all to bottom for now
  switch( _AliasLevel ) {
  case 0:
    tj = TypePtr::BOTTOM;
    break;
  case 1:                       // Flatten to: oop, static, field or array
    switch (tj->base()) {
    //case Type::AryPtr: tj = TypeAryPtr::RANGE;    break;
    case Type::RawPtr:   tj = TypeRawPtr::BOTTOM;   break;
    case Type::AryPtr:   // do not distinguish arrays at all
    case Type::InstPtr:  tj = TypeInstPtr::BOTTOM;  break;
    case Type::KlassPtr: tj = TypeKlassPtr::OBJECT; break;
    case Type::AnyPtr:   tj = TypePtr::BOTTOM;      break;  // caller checks it
    default: ShouldNotReachHere();
    }
    break;
  case 2:                       // No collapsing at level 2; keep all splits
  case 3:                       // No collapsing at level 3; keep all splits
    break;
  default:
    Unimplemented();
  }

  offset = tj->offset();
  assert( offset != Type::OffsetTop, "Offset has fallen from constant" );

  assert( (offset != Type::OffsetBot && tj->base() != Type::AryPtr) ||
          (offset == Type::OffsetBot && tj->base() == Type::AryPtr) ||
          (offset == Type::OffsetBot && tj == TypeOopPtr::BOTTOM) ||
          (offset == Type::OffsetBot && tj == TypePtr::BOTTOM) ||
          (offset == oopDesc::mark_offset_in_bytes() && tj->base() == Type::AryPtr) ||
          (offset == oopDesc::klass_offset_in_bytes() && tj->base() == Type::AryPtr) ||
          (offset == arrayOopDesc::length_offset_in_bytes() && tj->base() == Type::AryPtr)  ,
          "For oops, klasses, raw offset must be constant; for arrays the offset is never known" );
  assert( tj->ptr() != TypePtr::TopPTR &&
          tj->ptr() != TypePtr::AnyNull &&
          tj->ptr() != TypePtr::Null, "No imprecise addresses" );
//    assert( tj->ptr() != TypePtr::Constant ||
//            tj->base() == Type::RawPtr ||
//            tj->base() == Type::KlassPtr, "No constant oop addresses" );

  return tj;
}

void Compile::AliasType::Init(int i, const TypePtr* at) {
  _index = i;
  _adr_type = at;
  _field = NULL;
  _element = NULL;
  _is_rewritable = true; // default
  const TypeOopPtr *atoop = (at != NULL) ? at->isa_oopptr() : NULL;
  if (atoop != NULL && atoop->is_known_instance()) {
    const TypeOopPtr *gt = atoop->cast_to_instance_id(TypeOopPtr::InstanceBot);
    _general_index = Compile::current()->get_alias_index(gt);
  } else {
    _general_index = 0;
  }
}

BasicType Compile::AliasType::basic_type() const {
  if (element() != NULL) {
    const Type* element = adr_type()->is_aryptr()->elem();
    return element->isa_narrowoop() ? T_OBJECT : element->array_element_basic_type();
  } if (field() != NULL) {
    return field()->layout_type();
  } else {
    return T_ILLEGAL; // unknown
  }
}

//---------------------------------print_on------------------------------------
#ifndef PRODUCT
void Compile::AliasType::print_on(outputStream* st) {
  if (index() < 10)
        st->print("@ <%d> ", index());
  else  st->print("@ <%d>",  index());
  st->print(is_rewritable() ? "   " : " RO");
  int offset = adr_type()->offset();
  if (offset == Type::OffsetBot)
        st->print(" +any");
  else  st->print(" +%-3d", offset);
  st->print(" in ");
  adr_type()->dump_on(st);
  const TypeOopPtr* tjp = adr_type()->isa_oopptr();
  if (field() != NULL && tjp) {
    if (tjp->klass()  != field()->holder() ||
        tjp->offset() != field()->offset_in_bytes()) {
      st->print(" != ");
      field()->print();
      st->print(" ***");
    }
  }
}

void print_alias_types() {
  Compile* C = Compile::current();
  tty->print_cr("--- Alias types, AliasIdxBot .. %d", C->num_alias_types()-1);
  for (int idx = Compile::AliasIdxBot; idx < C->num_alias_types(); idx++) {
    C->alias_type(idx)->print_on(tty);
    tty->cr();
  }
}
#endif


//----------------------------probe_alias_cache--------------------------------
Compile::AliasCacheEntry* Compile::probe_alias_cache(const TypePtr* adr_type) {
  intptr_t key = (intptr_t) adr_type;
  key ^= key >> logAliasCacheSize;
  return &_alias_cache[key & right_n_bits(logAliasCacheSize)];
}


//-----------------------------grow_alias_types--------------------------------
void Compile::grow_alias_types() {
  const int old_ats  = _max_alias_types; // how many before?
  const int new_ats  = old_ats;          // how many more?
  const int grow_ats = old_ats+new_ats;  // how many now?
  _max_alias_types = grow_ats;
  _alias_types =  REALLOC_ARENA_ARRAY(comp_arena(), AliasType*, _alias_types, old_ats, grow_ats);
  AliasType* ats =    NEW_ARENA_ARRAY(comp_arena(), AliasType, new_ats);
  Copy::zero_to_bytes(ats, sizeof(AliasType)*new_ats);
  for (int i = 0; i < new_ats; i++)  _alias_types[old_ats+i] = &ats[i];
}


//--------------------------------find_alias_type------------------------------
Compile::AliasType* Compile::find_alias_type(const TypePtr* adr_type, bool no_create, ciField* original_field) {
  if (_AliasLevel == 0)
    return alias_type(AliasIdxBot);

  AliasCacheEntry* ace = probe_alias_cache(adr_type);
  if (ace->_adr_type == adr_type) {
    return alias_type(ace->_index);
  }

  // Handle special cases.
  if (adr_type == NULL)             return alias_type(AliasIdxTop);
  if (adr_type == TypePtr::BOTTOM)  return alias_type(AliasIdxBot);

  // Do it the slow way.
  const TypePtr* flat = flatten_alias_type(adr_type);

#ifdef ASSERT
  {
    ResourceMark rm;
    assert(flat == flatten_alias_type(flat), "not idempotent: adr_type = %s; flat = %s => %s",
           Type::str(adr_type), Type::str(flat), Type::str(flatten_alias_type(flat)));
    assert(flat != TypePtr::BOTTOM, "cannot alias-analyze an untyped ptr: adr_type = %s",
           Type::str(adr_type));
    if (flat->isa_oopptr() && !flat->isa_klassptr()) {
      const TypeOopPtr* foop = flat->is_oopptr();
      // Scalarizable allocations have exact klass always.
      bool exact = !foop->klass_is_exact() || foop->is_known_instance();
      const TypePtr* xoop = foop->cast_to_exactness(exact)->is_ptr();
      assert(foop == flatten_alias_type(xoop), "exactness must not affect alias type: foop = %s; xoop = %s",
             Type::str(foop), Type::str(xoop));
    }
  }
#endif

  int idx = AliasIdxTop;
  for (int i = 0; i < num_alias_types(); i++) {
    if (alias_type(i)->adr_type() == flat) {
      idx = i;
      break;
    }
  }

  if (idx == AliasIdxTop) {
    if (no_create)  return NULL;
    // Grow the array if necessary.
    if (_num_alias_types == _max_alias_types)  grow_alias_types();
    // Add a new alias type.
    idx = _num_alias_types++;
    _alias_types[idx]->Init(idx, flat);
    if (flat == TypeInstPtr::KLASS)  alias_type(idx)->set_rewritable(false);
    if (flat == TypeAryPtr::RANGE)   alias_type(idx)->set_rewritable(false);
    if (flat->isa_instptr()) {
      if (flat->offset() == java_lang_Class::klass_offset_in_bytes()
          && flat->is_instptr()->klass() == env()->Class_klass())
        alias_type(idx)->set_rewritable(false);
    }
    ciField* field = NULL;
    if (flat->isa_aryptr()) {
#ifdef ASSERT
      const int header_size_min  = arrayOopDesc::base_offset_in_bytes(T_BYTE);
      // (T_BYTE has the weakest alignment and size restrictions...)
      assert(flat->offset() < header_size_min, "array body reference must be OffsetBot");
#endif
      const Type* elemtype = flat->is_aryptr()->elem();
      if (flat->offset() == TypePtr::OffsetBot) {
        alias_type(idx)->set_element(elemtype);
      }
      int field_offset = flat->is_aryptr()->field_offset().get();
      if (elemtype->isa_valuetype() && field_offset != Type::OffsetBot) {
        ciValueKlass* vk = elemtype->is_valuetype()->value_klass();
        field_offset += vk->first_field_offset();
        field = vk->get_field_by_offset(field_offset, false);
      }
    }
    if (flat->isa_klassptr()) {
      if (flat->offset() == in_bytes(Klass::super_check_offset_offset()))
        alias_type(idx)->set_rewritable(false);
      if (flat->offset() == in_bytes(Klass::modifier_flags_offset()))
        alias_type(idx)->set_rewritable(false);
      if (flat->offset() == in_bytes(Klass::access_flags_offset()))
        alias_type(idx)->set_rewritable(false);
      if (flat->offset() == in_bytes(Klass::java_mirror_offset()))
        alias_type(idx)->set_rewritable(false);
    }
    // %%% (We would like to finalize JavaThread::threadObj_offset(),
    // but the base pointer type is not distinctive enough to identify
    // references into JavaThread.)

    // Check for final fields.
    const TypeInstPtr* tinst = flat->isa_instptr();
    if (tinst && tinst->offset() >= instanceOopDesc::base_offset_in_bytes()) {
      if (tinst->const_oop() != NULL &&
          tinst->klass() == ciEnv::current()->Class_klass() &&
          tinst->offset() >= (tinst->klass()->as_instance_klass()->size_helper() * wordSize)) {
        // static field
        ciInstanceKlass* k = tinst->const_oop()->as_instance()->java_lang_Class_klass()->as_instance_klass();
        field = k->get_field_by_offset(tinst->offset(), true);
      } else if (tinst->klass()->is_valuetype()) {
        // Value type field
        ciValueKlass* vk = tinst->value_klass();
        field = vk->get_field_by_offset(tinst->offset(), false);
      } else {
        ciInstanceKlass* k = tinst->klass()->as_instance_klass();
        field = k->get_field_by_offset(tinst->offset(), false);
      }
    }
    assert(field == NULL ||
           original_field == NULL ||
           (field->holder() == original_field->holder() &&
            field->offset() == original_field->offset() &&
            field->is_static() == original_field->is_static()), "wrong field?");
    // Set field() and is_rewritable() attributes.
    if (field != NULL)  alias_type(idx)->set_field(field);
  }

  // Fill the cache for next time.
  ace->_adr_type = adr_type;
  ace->_index    = idx;
  assert(alias_type(adr_type) == alias_type(idx),  "type must be installed");

  // Might as well try to fill the cache for the flattened version, too.
  AliasCacheEntry* face = probe_alias_cache(flat);
  if (face->_adr_type == NULL) {
    face->_adr_type = flat;
    face->_index    = idx;
    assert(alias_type(flat) == alias_type(idx), "flat type must work too");
  }

  return alias_type(idx);
}


Compile::AliasType* Compile::alias_type(ciField* field) {
  const TypeOopPtr* t;
  if (field->is_static())
    t = TypeInstPtr::make(field->holder()->java_mirror());
  else
    t = TypeOopPtr::make_from_klass_raw(field->holder());
  AliasType* atp = alias_type(t->add_offset(field->offset_in_bytes()), field);
  assert((field->is_final() || field->is_stable()) == !atp->is_rewritable(), "must get the rewritable bits correct");
  return atp;
}


//------------------------------have_alias_type--------------------------------
bool Compile::have_alias_type(const TypePtr* adr_type) {
  AliasCacheEntry* ace = probe_alias_cache(adr_type);
  if (ace->_adr_type == adr_type) {
    return true;
  }

  // Handle special cases.
  if (adr_type == NULL)             return true;
  if (adr_type == TypePtr::BOTTOM)  return true;

  return find_alias_type(adr_type, true, NULL) != NULL;
}

//-----------------------------must_alias--------------------------------------
// True if all values of the given address type are in the given alias category.
bool Compile::must_alias(const TypePtr* adr_type, int alias_idx) {
  if (alias_idx == AliasIdxBot)         return true;  // the universal category
  if (adr_type == NULL)                 return true;  // NULL serves as TypePtr::TOP
  if (alias_idx == AliasIdxTop)         return false; // the empty category
  if (adr_type->base() == Type::AnyPtr) return false; // TypePtr::BOTTOM or its twins

  // the only remaining possible overlap is identity
  int adr_idx = get_alias_index(adr_type);
  assert(adr_idx != AliasIdxBot && adr_idx != AliasIdxTop, "");
  assert(adr_idx == alias_idx ||
         (alias_type(alias_idx)->adr_type() != TypeOopPtr::BOTTOM
          && adr_type                       != TypeOopPtr::BOTTOM),
         "should not be testing for overlap with an unsafe pointer");
  return adr_idx == alias_idx;
}

//------------------------------can_alias--------------------------------------
// True if any values of the given address type are in the given alias category.
bool Compile::can_alias(const TypePtr* adr_type, int alias_idx) {
  if (alias_idx == AliasIdxTop)         return false; // the empty category
  if (adr_type == NULL)                 return false; // NULL serves as TypePtr::TOP
  if (alias_idx == AliasIdxBot)         return true;  // the universal category
  if (adr_type->base() == Type::AnyPtr) return true;  // TypePtr::BOTTOM or its twins

  // the only remaining possible overlap is identity
  int adr_idx = get_alias_index(adr_type);
  assert(adr_idx != AliasIdxBot && adr_idx != AliasIdxTop, "");
  return adr_idx == alias_idx;
}



//---------------------------pop_warm_call-------------------------------------
WarmCallInfo* Compile::pop_warm_call() {
  WarmCallInfo* wci = _warm_calls;
  if (wci != NULL)  _warm_calls = wci->remove_from(wci);
  return wci;
}

//----------------------------Inline_Warm--------------------------------------
int Compile::Inline_Warm() {
  // If there is room, try to inline some more warm call sites.
  // %%% Do a graph index compaction pass when we think we're out of space?
  if (!InlineWarmCalls)  return 0;

  int calls_made_hot = 0;
  int room_to_grow   = NodeCountInliningCutoff - unique();
  int amount_to_grow = MIN2(room_to_grow, (int)NodeCountInliningStep);
  int amount_grown   = 0;
  WarmCallInfo* call;
  while (amount_to_grow > 0 && (call = pop_warm_call()) != NULL) {
    int est_size = (int)call->size();
    if (est_size > (room_to_grow - amount_grown)) {
      // This one won't fit anyway.  Get rid of it.
      call->make_cold();
      continue;
    }
    call->make_hot();
    calls_made_hot++;
    amount_grown   += est_size;
    amount_to_grow -= est_size;
  }

  if (calls_made_hot > 0)  set_major_progress();
  return calls_made_hot;
}


//----------------------------Finish_Warm--------------------------------------
void Compile::Finish_Warm() {
  if (!InlineWarmCalls)  return;
  if (failing())  return;
  if (warm_calls() == NULL)  return;

  // Clean up loose ends, if we are out of space for inlining.
  WarmCallInfo* call;
  while ((call = pop_warm_call()) != NULL) {
    call->make_cold();
  }
}

//---------------------cleanup_loop_predicates-----------------------
// Remove the opaque nodes that protect the predicates so that all unused
// checks and uncommon_traps will be eliminated from the ideal graph
void Compile::cleanup_loop_predicates(PhaseIterGVN &igvn) {
  if (predicate_count()==0) return;
  for (int i = predicate_count(); i > 0; i--) {
    Node * n = predicate_opaque1_node(i-1);
    assert(n->Opcode() == Op_Opaque1, "must be");
    igvn.replace_node(n, n->in(1));
  }
  assert(predicate_count()==0, "should be clean!");
}

void Compile::add_range_check_cast(Node* n) {
  assert(n->isa_CastII()->has_range_check(), "CastII should have range check dependency");
  assert(!_range_check_casts->contains(n), "duplicate entry in range check casts");
  _range_check_casts->append(n);
}

// Remove all range check dependent CastIINodes.
void Compile::remove_range_check_casts(PhaseIterGVN &igvn) {
  for (int i = range_check_cast_count(); i > 0; i--) {
    Node* cast = range_check_cast_node(i-1);
    assert(cast->isa_CastII()->has_range_check(), "CastII should have range check dependency");
    igvn.replace_node(cast, cast->in(1));
  }
  assert(range_check_cast_count() == 0, "should be empty");
}

void Compile::add_opaque4_node(Node* n) {
  assert(n->Opcode() == Op_Opaque4, "Opaque4 only");
  assert(!_opaque4_nodes->contains(n), "duplicate entry in Opaque4 list");
  _opaque4_nodes->append(n);
}

// Remove all Opaque4 nodes.
void Compile::remove_opaque4_nodes(PhaseIterGVN &igvn) {
  for (int i = opaque4_count(); i > 0; i--) {
    Node* opaq = opaque4_node(i-1);
    assert(opaq->Opcode() == Op_Opaque4, "Opaque4 only");
    igvn.replace_node(opaq, opaq->in(2));
  }
  assert(opaque4_count() == 0, "should be empty");
}

void Compile::add_value_type(Node* n) {
  assert(n->is_ValueTypeBase(), "unexpected node");
  if (_value_type_nodes != NULL) {
    _value_type_nodes->push(n);
  }
}

void Compile::remove_value_type(Node* n) {
  assert(n->is_ValueTypeBase(), "unexpected node");
  if (_value_type_nodes != NULL) {
    _value_type_nodes->remove(n);
  }
}

void Compile::process_value_types(PhaseIterGVN &igvn) {
  // Make value types scalar in safepoints
  while (_value_type_nodes->size() != 0) {
    ValueTypeBaseNode* vt = _value_type_nodes->pop()->as_ValueTypeBase();
    vt->make_scalar_in_safepoints(igvn.C->root(), &igvn);
    if (vt->is_ValueTypePtr()) {
      igvn.replace_node(vt, vt->get_oop());
    }
  }
  _value_type_nodes = NULL;
  igvn.optimize();
}

// StringOpts and late inlining of string methods
void Compile::inline_string_calls(bool parse_time) {
  {
    // remove useless nodes to make the usage analysis simpler
    ResourceMark rm;
    PhaseRemoveUseless pru(initial_gvn(), for_igvn());
  }

  {
    ResourceMark rm;
    print_method(PHASE_BEFORE_STRINGOPTS, 3);
    PhaseStringOpts pso(initial_gvn(), for_igvn());
    print_method(PHASE_AFTER_STRINGOPTS, 3);
  }

  // now inline anything that we skipped the first time around
  if (!parse_time) {
    _late_inlines_pos = _late_inlines.length();
  }

  while (_string_late_inlines.length() > 0) {
    CallGenerator* cg = _string_late_inlines.pop();
    cg->do_late_inline();
    if (failing())  return;
  }
  _string_late_inlines.trunc_to(0);
}

// Late inlining of boxing methods
void Compile::inline_boxing_calls(PhaseIterGVN& igvn) {
  if (_boxing_late_inlines.length() > 0) {
    assert(has_boxed_value(), "inconsistent");

    PhaseGVN* gvn = initial_gvn();
    set_inlining_incrementally(true);

    assert( igvn._worklist.size() == 0, "should be done with igvn" );
    for_igvn()->clear();
    gvn->replace_with(&igvn);

    _late_inlines_pos = _late_inlines.length();

    while (_boxing_late_inlines.length() > 0) {
      CallGenerator* cg = _boxing_late_inlines.pop();
      cg->do_late_inline();
      if (failing())  return;
    }
    _boxing_late_inlines.trunc_to(0);

    {
      ResourceMark rm;
      PhaseRemoveUseless pru(gvn, for_igvn());
    }

    igvn = PhaseIterGVN(gvn);
    igvn.optimize();

    set_inlining_progress(false);
    set_inlining_incrementally(false);
  }
}

void Compile::inline_incrementally_one(PhaseIterGVN& igvn) {
  assert(IncrementalInline, "incremental inlining should be on");
  PhaseGVN* gvn = initial_gvn();

  set_inlining_progress(false);
  for_igvn()->clear();
  gvn->replace_with(&igvn);

  {
    TracePhase tp("incrementalInline_inline", &timers[_t_incrInline_inline]);
    int i = 0;
    for (; i <_late_inlines.length() && !inlining_progress(); i++) {
      CallGenerator* cg = _late_inlines.at(i);
      _late_inlines_pos = i+1;
      cg->do_late_inline();
      if (failing())  return;
    }
    int j = 0;
    for (; i < _late_inlines.length(); i++, j++) {
      _late_inlines.at_put(j, _late_inlines.at(i));
    }
    _late_inlines.trunc_to(j);
  }

  {
    TracePhase tp("incrementalInline_pru", &timers[_t_incrInline_pru]);
    ResourceMark rm;
    PhaseRemoveUseless pru(gvn, for_igvn());
  }

  {
    TracePhase tp("incrementalInline_igvn", &timers[_t_incrInline_igvn]);
    igvn = PhaseIterGVN(gvn);
  }
}

// Perform incremental inlining until bound on number of live nodes is reached
void Compile::inline_incrementally(PhaseIterGVN& igvn) {
  TracePhase tp("incrementalInline", &timers[_t_incrInline]);

  PhaseGVN* gvn = initial_gvn();

  set_inlining_incrementally(true);
  set_inlining_progress(true);
  uint low_live_nodes = 0;

  while(inlining_progress() && _late_inlines.length() > 0) {

    if (live_nodes() > (uint)LiveNodeCountInliningCutoff) {
      if (low_live_nodes < (uint)LiveNodeCountInliningCutoff * 8 / 10) {
        TracePhase tp("incrementalInline_ideal", &timers[_t_incrInline_ideal]);
        // PhaseIdealLoop is expensive so we only try it once we are
        // out of live nodes and we only try it again if the previous
        // helped got the number of nodes down significantly
        PhaseIdealLoop ideal_loop( igvn, false, true );
        if (failing())  return;
        low_live_nodes = live_nodes();
        _major_progress = true;
      }

      if (live_nodes() > (uint)LiveNodeCountInliningCutoff) {
        break;
      }
    }

    inline_incrementally_one(igvn);

    if (failing())  return;

    {
      TracePhase tp("incrementalInline_igvn", &timers[_t_incrInline_igvn]);
      igvn.optimize();
    }

    if (failing())  return;
  }

  assert( igvn._worklist.size() == 0, "should be done with igvn" );

  if (_string_late_inlines.length() > 0) {
    assert(has_stringbuilder(), "inconsistent");
    for_igvn()->clear();
    initial_gvn()->replace_with(&igvn);

    inline_string_calls(false);

    if (failing())  return;

    {
      TracePhase tp("incrementalInline_pru", &timers[_t_incrInline_pru]);
      ResourceMark rm;
      PhaseRemoveUseless pru(initial_gvn(), for_igvn());
    }

    {
      TracePhase tp("incrementalInline_igvn", &timers[_t_incrInline_igvn]);
      igvn = PhaseIterGVN(gvn);
      igvn.optimize();
    }
  }

  set_inlining_incrementally(false);
}


//------------------------------Optimize---------------------------------------
// Given a graph, optimize it.
void Compile::Optimize() {
  TracePhase tp("optimizer", &timers[_t_optimizer]);

#ifndef PRODUCT
  if (_directive->BreakAtCompileOption) {
    BREAKPOINT;
  }

#endif

  ResourceMark rm;
  int          loop_opts_cnt;

  print_inlining_reinit();

  NOT_PRODUCT( verify_graph_edges(); )

  print_method(PHASE_AFTER_PARSING);

 {
  // Iterative Global Value Numbering, including ideal transforms
  // Initialize IterGVN with types and values from parse-time GVN
  PhaseIterGVN igvn(initial_gvn());
#ifdef ASSERT
  _modified_nodes = new (comp_arena()) Unique_Node_List(comp_arena());
#endif
  {
    TracePhase tp("iterGVN", &timers[_t_iterGVN]);
    igvn.optimize();
  }

  print_method(PHASE_ITER_GVN1, 2);

  if (failing())  return;

  inline_incrementally(igvn);

  print_method(PHASE_INCREMENTAL_INLINE, 2);

  if (failing())  return;

  if (eliminate_boxing()) {
    // Inline valueOf() methods now.
    inline_boxing_calls(igvn);

    if (AlwaysIncrementalInline) {
      inline_incrementally(igvn);
    }

    print_method(PHASE_INCREMENTAL_BOXING_INLINE, 2);

    if (failing())  return;
  }

  // Remove the speculative part of types and clean up the graph from
  // the extra CastPP nodes whose only purpose is to carry them. Do
  // that early so that optimizations are not disrupted by the extra
  // CastPP nodes.
  remove_speculative_types(igvn);

  // No more new expensive nodes will be added to the list from here
  // so keep only the actual candidates for optimizations.
  cleanup_expensive_nodes(igvn);

  if (!failing() && RenumberLiveNodes && live_nodes() + NodeLimitFudgeFactor < unique()) {
    Compile::TracePhase tp("", &timers[_t_renumberLive]);
    initial_gvn()->replace_with(&igvn);
    for_igvn()->clear();
    Unique_Node_List new_worklist(C->comp_arena());
    {
      ResourceMark rm;
      PhaseRenumberLive prl = PhaseRenumberLive(initial_gvn(), for_igvn(), &new_worklist);
    }
    set_for_igvn(&new_worklist);
    igvn = PhaseIterGVN(initial_gvn());
    igvn.optimize();
  }

  if (_value_type_nodes->size() > 0) {
    // Do this once all inlining is over to avoid getting inconsistent debug info
    process_value_types(igvn);
  }

  // Perform escape analysis
  if (_do_escape_analysis && ConnectionGraph::has_candidates(this)) {
    if (has_loops()) {
      // Cleanup graph (remove dead nodes).
      TracePhase tp("idealLoop", &timers[_t_idealLoop]);
      PhaseIdealLoop ideal_loop( igvn, false, true );
      if (major_progress()) print_method(PHASE_PHASEIDEAL_BEFORE_EA, 2);
      if (failing())  return;
    }
    ConnectionGraph::do_analysis(this, &igvn);

    if (failing())  return;

    // Optimize out fields loads from scalar replaceable allocations.
    igvn.optimize();
    print_method(PHASE_ITER_GVN_AFTER_EA, 2);

    if (failing())  return;

    if (congraph() != NULL && macro_count() > 0) {
      TracePhase tp("macroEliminate", &timers[_t_macroEliminate]);
      PhaseMacroExpand mexp(igvn);
      mexp.eliminate_macro_nodes();
      igvn.set_delay_transform(false);

      igvn.optimize();
      print_method(PHASE_ITER_GVN_AFTER_ELIMINATION, 2);

      if (failing())  return;
    }
  }

  // Loop transforms on the ideal graph.  Range Check Elimination,
  // peeling, unrolling, etc.

  // Set loop opts counter
  loop_opts_cnt = num_loop_opts();
  if((loop_opts_cnt > 0) && (has_loops() || has_split_ifs())) {
    {
      TracePhase tp("idealLoop", &timers[_t_idealLoop]);
      PhaseIdealLoop ideal_loop( igvn, true );
      loop_opts_cnt--;
      if (major_progress()) print_method(PHASE_PHASEIDEALLOOP1, 2);
      if (failing())  return;
    }
    // Loop opts pass if partial peeling occurred in previous pass
    if(PartialPeelLoop && major_progress() && (loop_opts_cnt > 0)) {
      TracePhase tp("idealLoop", &timers[_t_idealLoop]);
      PhaseIdealLoop ideal_loop( igvn, false );
      loop_opts_cnt--;
      if (major_progress()) print_method(PHASE_PHASEIDEALLOOP2, 2);
      if (failing())  return;
    }
    // Loop opts pass for loop-unrolling before CCP
    if(major_progress() && (loop_opts_cnt > 0)) {
      TracePhase tp("idealLoop", &timers[_t_idealLoop]);
      PhaseIdealLoop ideal_loop( igvn, false );
      loop_opts_cnt--;
      if (major_progress()) print_method(PHASE_PHASEIDEALLOOP3, 2);
    }
    if (!failing()) {
      // Verify that last round of loop opts produced a valid graph
      TracePhase tp("idealLoopVerify", &timers[_t_idealLoopVerify]);
      PhaseIdealLoop::verify(igvn);
    }
  }
  if (failing())  return;

  // Conditional Constant Propagation;
  PhaseCCP ccp( &igvn );
  assert( true, "Break here to ccp.dump_nodes_and_types(_root,999,1)");
  {
    TracePhase tp("ccp", &timers[_t_ccp]);
    ccp.do_transform();
  }
  print_method(PHASE_CPP1, 2);

  assert( true, "Break here to ccp.dump_old2new_map()");

  // Iterative Global Value Numbering, including ideal transforms
  {
    TracePhase tp("iterGVN2", &timers[_t_iterGVN2]);
    igvn = ccp;
    igvn.optimize();
  }

  print_method(PHASE_ITER_GVN2, 2);

  if (failing())  return;

  // Loop transforms on the ideal graph.  Range Check Elimination,
  // peeling, unrolling, etc.
  if(loop_opts_cnt > 0) {
    debug_only( int cnt = 0; );
    while(major_progress() && (loop_opts_cnt > 0)) {
      TracePhase tp("idealLoop", &timers[_t_idealLoop]);
      assert( cnt++ < 40, "infinite cycle in loop optimization" );
      PhaseIdealLoop ideal_loop( igvn, true);
      loop_opts_cnt--;
      if (major_progress()) print_method(PHASE_PHASEIDEALLOOP_ITERATIONS, 2);
      if (failing())  return;
    }
  }

  if (failing())  return;

  // Ensure that major progress is now clear
  C->clear_major_progress();

  {
    // Verify that all previous optimizations produced a valid graph
    // at least to this point, even if no loop optimizations were done.
    TracePhase tp("idealLoopVerify", &timers[_t_idealLoopVerify]);
    PhaseIdealLoop::verify(igvn);
  }

  if (range_check_cast_count() > 0) {
    // No more loop optimizations. Remove all range check dependent CastIINodes.
    C->remove_range_check_casts(igvn);
    igvn.optimize();
  }

#ifdef ASSERT
  BarrierSetC2* bs = BarrierSet::barrier_set()->barrier_set_c2();
  bs->verify_gc_barriers(false);
#endif

  {
    TracePhase tp("macroExpand", &timers[_t_macroExpand]);
    PhaseMacroExpand  mex(igvn);
    if (mex.expand_macro_nodes()) {
      assert(failing(), "must bail out w/ explicit message");
      return;
    }
  }

  if (opaque4_count() > 0) {
    C->remove_opaque4_nodes(igvn);
    igvn.optimize();
  }

  DEBUG_ONLY( _modified_nodes = NULL; )
 } // (End scope of igvn; run destructor if necessary for asserts.)

 process_print_inlining();
 // A method with only infinite loops has no edges entering loops from root
 {
   TracePhase tp("graphReshape", &timers[_t_graphReshaping]);
   if (final_graph_reshaping()) {
     assert(failing(), "must bail out w/ explicit message");
     return;
   }
 }

 print_method(PHASE_OPTIMIZE_FINISHED, 2);
}

//------------------------------Code_Gen---------------------------------------
// Given a graph, generate code for it
void Compile::Code_Gen() {
  if (failing()) {
    return;
  }

  // Perform instruction selection.  You might think we could reclaim Matcher
  // memory PDQ, but actually the Matcher is used in generating spill code.
  // Internals of the Matcher (including some VectorSets) must remain live
  // for awhile - thus I cannot reclaim Matcher memory lest a VectorSet usage
  // set a bit in reclaimed memory.

  // In debug mode can dump m._nodes.dump() for mapping of ideal to machine
  // nodes.  Mapping is only valid at the root of each matched subtree.
  NOT_PRODUCT( verify_graph_edges(); )

  Matcher matcher;
  _matcher = &matcher;
  {
    TracePhase tp("matcher", &timers[_t_matcher]);
    matcher.match();
  }
  // In debug mode can dump m._nodes.dump() for mapping of ideal to machine
  // nodes.  Mapping is only valid at the root of each matched subtree.
  NOT_PRODUCT( verify_graph_edges(); )

  // If you have too many nodes, or if matching has failed, bail out
  check_node_count(0, "out of nodes matching instructions");
  if (failing()) {
    return;
  }

  print_method(PHASE_MATCHING, 2);

  // Build a proper-looking CFG
  PhaseCFG cfg(node_arena(), root(), matcher);
  _cfg = &cfg;
  {
    TracePhase tp("scheduler", &timers[_t_scheduler]);
    bool success = cfg.do_global_code_motion();
    if (!success) {
      return;
    }

    print_method(PHASE_GLOBAL_CODE_MOTION, 2);
    NOT_PRODUCT( verify_graph_edges(); )
    debug_only( cfg.verify(); )
  }

  PhaseChaitin regalloc(unique(), cfg, matcher, false);
  _regalloc = &regalloc;
  {
    TracePhase tp("regalloc", &timers[_t_registerAllocation]);
    // Perform register allocation.  After Chaitin, use-def chains are
    // no longer accurate (at spill code) and so must be ignored.
    // Node->LRG->reg mappings are still accurate.
    _regalloc->Register_Allocate();

    // Bail out if the allocator builds too many nodes
    if (failing()) {
      return;
    }
  }

  // Prior to register allocation we kept empty basic blocks in case the
  // the allocator needed a place to spill.  After register allocation we
  // are not adding any new instructions.  If any basic block is empty, we
  // can now safely remove it.
  {
    TracePhase tp("blockOrdering", &timers[_t_blockOrdering]);
    cfg.remove_empty_blocks();
    if (do_freq_based_layout()) {
      PhaseBlockLayout layout(cfg);
    } else {
      cfg.set_loop_alignment();
    }
    cfg.fixup_flow();
  }

  // Apply peephole optimizations
  if( OptoPeephole ) {
    TracePhase tp("peephole", &timers[_t_peephole]);
    PhasePeephole peep( _regalloc, cfg);
    peep.do_transform();
  }

  // Do late expand if CPU requires this.
  if (Matcher::require_postalloc_expand) {
    TracePhase tp("postalloc_expand", &timers[_t_postalloc_expand]);
    cfg.postalloc_expand(_regalloc);
  }

  // Convert Nodes to instruction bits in a buffer
  {
    TraceTime tp("output", &timers[_t_output], CITime);
    Output();
  }

  print_method(PHASE_FINAL_CODE);

  // He's dead, Jim.
  _cfg     = (PhaseCFG*)((intptr_t)0xdeadbeef);
  _regalloc = (PhaseChaitin*)((intptr_t)0xdeadbeef);
}


//------------------------------dump_asm---------------------------------------
// Dump formatted assembly
#ifndef PRODUCT
void Compile::dump_asm(int *pcs, uint pc_limit) {
  bool cut_short = false;
  tty->print_cr("#");
  tty->print("#  ");  _tf->dump();  tty->cr();
  tty->print_cr("#");

  // For all blocks
  int pc = 0x0;                 // Program counter
  char starts_bundle = ' ';
  _regalloc->dump_frame();

  Node *n = NULL;
  for (uint i = 0; i < _cfg->number_of_blocks(); i++) {
    if (VMThread::should_terminate()) {
      cut_short = true;
      break;
    }
    Block* block = _cfg->get_block(i);
    if (block->is_connector() && !Verbose) {
      continue;
    }
    n = block->head();
    if (pcs && n->_idx < pc_limit) {
      tty->print("%3.3x   ", pcs[n->_idx]);
    } else {
      tty->print("      ");
    }
    block->dump_head(_cfg);
    if (block->is_connector()) {
      tty->print_cr("        # Empty connector block");
    } else if (block->num_preds() == 2 && block->pred(1)->is_CatchProj() && block->pred(1)->as_CatchProj()->_con == CatchProjNode::fall_through_index) {
      tty->print_cr("        # Block is sole successor of call");
    }

    // For all instructions
    Node *delay = NULL;
    for (uint j = 0; j < block->number_of_nodes(); j++) {
      if (VMThread::should_terminate()) {
        cut_short = true;
        break;
      }
      n = block->get_node(j);
      if (valid_bundle_info(n)) {
        Bundle* bundle = node_bundling(n);
        if (bundle->used_in_unconditional_delay()) {
          delay = n;
          continue;
        }
        if (bundle->starts_bundle()) {
          starts_bundle = '+';
        }
      }

      if (WizardMode) {
        n->dump();
      }

      if( !n->is_Region() &&    // Dont print in the Assembly
          !n->is_Phi() &&       // a few noisely useless nodes
          !n->is_Proj() &&
          !n->is_MachTemp() &&
          !n->is_SafePointScalarObject() &&
          !n->is_Catch() &&     // Would be nice to print exception table targets
          !n->is_MergeMem() &&  // Not very interesting
          !n->is_top() &&       // Debug info table constants
          !(n->is_Con() && !n->is_Mach())// Debug info table constants
          ) {
        if (pcs && n->_idx < pc_limit)
          tty->print("%3.3x", pcs[n->_idx]);
        else
          tty->print("   ");
        tty->print(" %c ", starts_bundle);
        starts_bundle = ' ';
        tty->print("\t");
        n->format(_regalloc, tty);
        tty->cr();
      }

      // If we have an instruction with a delay slot, and have seen a delay,
      // then back up and print it
      if (valid_bundle_info(n) && node_bundling(n)->use_unconditional_delay()) {
        assert(delay != NULL, "no unconditional delay instruction");
        if (WizardMode) delay->dump();

        if (node_bundling(delay)->starts_bundle())
          starts_bundle = '+';
        if (pcs && n->_idx < pc_limit)
          tty->print("%3.3x", pcs[n->_idx]);
        else
          tty->print("   ");
        tty->print(" %c ", starts_bundle);
        starts_bundle = ' ';
        tty->print("\t");
        delay->format(_regalloc, tty);
        tty->cr();
        delay = NULL;
      }

      // Dump the exception table as well
      if( n->is_Catch() && (Verbose || WizardMode) ) {
        // Print the exception table for this offset
        _handler_table.print_subtable_for(pc);
      }
    }

    if (pcs && n->_idx < pc_limit)
      tty->print_cr("%3.3x", pcs[n->_idx]);
    else
      tty->cr();

    assert(cut_short || delay == NULL, "no unconditional delay branch");

  } // End of per-block dump
  tty->cr();

  if (cut_short)  tty->print_cr("*** disassembly is cut short ***");
}
#endif

//------------------------------Final_Reshape_Counts---------------------------
// This class defines counters to help identify when a method
// may/must be executed using hardware with only 24-bit precision.
struct Final_Reshape_Counts : public StackObj {
  int  _call_count;             // count non-inlined 'common' calls
  int  _float_count;            // count float ops requiring 24-bit precision
  int  _double_count;           // count double ops requiring more precision
  int  _java_call_count;        // count non-inlined 'java' calls
  int  _inner_loop_count;       // count loops which need alignment
  VectorSet _visited;           // Visitation flags
  Node_List _tests;             // Set of IfNodes & PCTableNodes

  Final_Reshape_Counts() :
    _call_count(0), _float_count(0), _double_count(0),
    _java_call_count(0), _inner_loop_count(0),
    _visited( Thread::current()->resource_area() ) { }

  void inc_call_count  () { _call_count  ++; }
  void inc_float_count () { _float_count ++; }
  void inc_double_count() { _double_count++; }
  void inc_java_call_count() { _java_call_count++; }
  void inc_inner_loop_count() { _inner_loop_count++; }

  int  get_call_count  () const { return _call_count  ; }
  int  get_float_count () const { return _float_count ; }
  int  get_double_count() const { return _double_count; }
  int  get_java_call_count() const { return _java_call_count; }
  int  get_inner_loop_count() const { return _inner_loop_count; }
};

#ifdef ASSERT
static bool oop_offset_is_sane(const TypeInstPtr* tp) {
  ciInstanceKlass *k = tp->klass()->as_instance_klass();
  // Make sure the offset goes inside the instance layout.
  return k->contains_field_offset(tp->offset());
  // Note that OffsetBot and OffsetTop are very negative.
}
#endif

// Eliminate trivially redundant StoreCMs and accumulate their
// precedence edges.
void Compile::eliminate_redundant_card_marks(Node* n) {
  assert(n->Opcode() == Op_StoreCM, "expected StoreCM");
  if (n->in(MemNode::Address)->outcnt() > 1) {
    // There are multiple users of the same address so it might be
    // possible to eliminate some of the StoreCMs
    Node* mem = n->in(MemNode::Memory);
    Node* adr = n->in(MemNode::Address);
    Node* val = n->in(MemNode::ValueIn);
    Node* prev = n;
    bool done = false;
    // Walk the chain of StoreCMs eliminating ones that match.  As
    // long as it's a chain of single users then the optimization is
    // safe.  Eliminating partially redundant StoreCMs would require
    // cloning copies down the other paths.
    while (mem->Opcode() == Op_StoreCM && mem->outcnt() == 1 && !done) {
      if (adr == mem->in(MemNode::Address) &&
          val == mem->in(MemNode::ValueIn)) {
        // redundant StoreCM
        if (mem->req() > MemNode::OopStore) {
          // Hasn't been processed by this code yet.
          n->add_prec(mem->in(MemNode::OopStore));
        } else {
          // Already converted to precedence edge
          for (uint i = mem->req(); i < mem->len(); i++) {
            // Accumulate any precedence edges
            if (mem->in(i) != NULL) {
              n->add_prec(mem->in(i));
            }
          }
          // Everything above this point has been processed.
          done = true;
        }
        // Eliminate the previous StoreCM
        prev->set_req(MemNode::Memory, mem->in(MemNode::Memory));
        assert(mem->outcnt() == 0, "should be dead");
        mem->disconnect_inputs(NULL, this);
      } else {
        prev = mem;
      }
      mem = prev->in(MemNode::Memory);
    }
  }
}


//------------------------------final_graph_reshaping_impl----------------------
// Implement items 1-5 from final_graph_reshaping below.
void Compile::final_graph_reshaping_impl( Node *n, Final_Reshape_Counts &frc) {

  if ( n->outcnt() == 0 ) return; // dead node
  uint nop = n->Opcode();

  // Check for 2-input instruction with "last use" on right input.
  // Swap to left input.  Implements item (2).
  if( n->req() == 3 &&          // two-input instruction
      n->in(1)->outcnt() > 1 && // left use is NOT a last use
      (!n->in(1)->is_Phi() || n->in(1)->in(2) != n) && // it is not data loop
      n->in(2)->outcnt() == 1 &&// right use IS a last use
      !n->in(2)->is_Con() ) {   // right use is not a constant
    // Check for commutative opcode
    switch( nop ) {
    case Op_AddI:  case Op_AddF:  case Op_AddD:  case Op_AddL:
    case Op_MaxI:  case Op_MinI:
    case Op_MulI:  case Op_MulF:  case Op_MulD:  case Op_MulL:
    case Op_AndL:  case Op_XorL:  case Op_OrL:
    case Op_AndI:  case Op_XorI:  case Op_OrI: {
      // Move "last use" input to left by swapping inputs
      n->swap_edges(1, 2);
      break;
    }
    default:
      break;
    }
  }

#ifdef ASSERT
  if( n->is_Mem() ) {
    int alias_idx = get_alias_index(n->as_Mem()->adr_type());
    assert( n->in(0) != NULL || alias_idx != Compile::AliasIdxRaw ||
            // oop will be recorded in oop map if load crosses safepoint
            n->is_Load() && (n->as_Load()->bottom_type()->isa_oopptr() ||
                             LoadNode::is_immutable_value(n->in(MemNode::Address))),
            "raw memory operations should have control edge");
  }
#endif
  // Count FPU ops and common calls, implements item (3)
  switch( nop ) {
  // Count all float operations that may use FPU
  case Op_AddF:
  case Op_SubF:
  case Op_MulF:
  case Op_DivF:
  case Op_NegF:
  case Op_ModF:
  case Op_ConvI2F:
  case Op_ConF:
  case Op_CmpF:
  case Op_CmpF3:
  // case Op_ConvL2F: // longs are split into 32-bit halves
    frc.inc_float_count();
    break;

  case Op_ConvF2D:
  case Op_ConvD2F:
    frc.inc_float_count();
    frc.inc_double_count();
    break;

  // Count all double operations that may use FPU
  case Op_AddD:
  case Op_SubD:
  case Op_MulD:
  case Op_DivD:
  case Op_NegD:
  case Op_ModD:
  case Op_ConvI2D:
  case Op_ConvD2I:
  // case Op_ConvL2D: // handled by leaf call
  // case Op_ConvD2L: // handled by leaf call
  case Op_ConD:
  case Op_CmpD:
  case Op_CmpD3:
    frc.inc_double_count();
    break;
  case Op_Opaque1:              // Remove Opaque Nodes before matching
  case Op_Opaque2:              // Remove Opaque Nodes before matching
  case Op_Opaque3:
    n->subsume_by(n->in(1), this);
    break;
  case Op_CallStaticJava:
  case Op_CallJava:
  case Op_CallDynamicJava:
    frc.inc_java_call_count(); // Count java call site;
  case Op_CallRuntime:
  case Op_CallLeaf:
  case Op_CallLeafNoFP: {
    assert (n->is_Call(), "");
    CallNode *call = n->as_Call();
    // Count call sites where the FP mode bit would have to be flipped.
    // Do not count uncommon runtime calls:
    // uncommon_trap, _complete_monitor_locking, _complete_monitor_unlocking,
    // _new_Java, _new_typeArray, _new_objArray, _rethrow_Java, ...
    if (!call->is_CallStaticJava() || !call->as_CallStaticJava()->_name) {
      frc.inc_call_count();   // Count the call site
    } else {                  // See if uncommon argument is shared
      Node *n = call->in(TypeFunc::Parms);
      int nop = n->Opcode();
      // Clone shared simple arguments to uncommon calls, item (1).
      if (n->outcnt() > 1 &&
          !n->is_Proj() &&
          nop != Op_CreateEx &&
          nop != Op_CheckCastPP &&
          nop != Op_DecodeN &&
          nop != Op_DecodeNKlass &&
          !n->is_Mem() &&
          !n->is_Phi()) {
        Node *x = n->clone();
        call->set_req(TypeFunc::Parms, x);
      }
    }
    break;
  }

  case Op_StoreD:
  case Op_LoadD:
  case Op_LoadD_unaligned:
    frc.inc_double_count();
    goto handle_mem;
  case Op_StoreF:
  case Op_LoadF:
    frc.inc_float_count();
    goto handle_mem;

  case Op_StoreCM:
    {
      // Convert OopStore dependence into precedence edge
      Node* prec = n->in(MemNode::OopStore);
      n->del_req(MemNode::OopStore);
      n->add_prec(prec);
      eliminate_redundant_card_marks(n);
    }

    // fall through

  case Op_StoreB:
  case Op_StoreC:
  case Op_StorePConditional:
  case Op_StoreI:
  case Op_StoreL:
  case Op_StoreIConditional:
  case Op_StoreLConditional:
  case Op_CompareAndSwapB:
  case Op_CompareAndSwapS:
  case Op_CompareAndSwapI:
  case Op_CompareAndSwapL:
  case Op_CompareAndSwapP:
  case Op_CompareAndSwapN:
  case Op_WeakCompareAndSwapB:
  case Op_WeakCompareAndSwapS:
  case Op_WeakCompareAndSwapI:
  case Op_WeakCompareAndSwapL:
  case Op_WeakCompareAndSwapP:
  case Op_WeakCompareAndSwapN:
  case Op_CompareAndExchangeB:
  case Op_CompareAndExchangeS:
  case Op_CompareAndExchangeI:
  case Op_CompareAndExchangeL:
  case Op_CompareAndExchangeP:
  case Op_CompareAndExchangeN:
  case Op_GetAndAddS:
  case Op_GetAndAddB:
  case Op_GetAndAddI:
  case Op_GetAndAddL:
  case Op_GetAndSetS:
  case Op_GetAndSetB:
  case Op_GetAndSetI:
  case Op_GetAndSetL:
  case Op_GetAndSetP:
  case Op_GetAndSetN:
  case Op_StoreP:
  case Op_StoreN:
  case Op_StoreNKlass:
  case Op_LoadB:
  case Op_LoadUB:
  case Op_LoadUS:
  case Op_LoadI:
  case Op_LoadKlass:
  case Op_LoadNKlass:
  case Op_LoadL:
  case Op_LoadL_unaligned:
  case Op_LoadPLocked:
  case Op_LoadP:
  case Op_LoadN:
  case Op_LoadRange:
  case Op_LoadS: {
  handle_mem:
#ifdef ASSERT
    if( VerifyOptoOopOffsets ) {
      assert( n->is_Mem(), "" );
      MemNode *mem  = (MemNode*)n;
      // Check to see if address types have grounded out somehow.
      const TypeInstPtr *tp = mem->in(MemNode::Address)->bottom_type()->isa_instptr();
      assert( !tp || oop_offset_is_sane(tp), "" );
    }
#endif
    break;
  }

  case Op_AddP: {               // Assert sane base pointers
    Node *addp = n->in(AddPNode::Address);
    assert( !addp->is_AddP() ||
            addp->in(AddPNode::Base)->is_top() || // Top OK for allocation
            addp->in(AddPNode::Base) == n->in(AddPNode::Base),
            "Base pointers must match (addp %u)", addp->_idx );
#ifdef _LP64
    if ((UseCompressedOops || UseCompressedClassPointers) &&
        addp->Opcode() == Op_ConP &&
        addp == n->in(AddPNode::Base) &&
        n->in(AddPNode::Offset)->is_Con()) {
      // If the transformation of ConP to ConN+DecodeN is beneficial depends
      // on the platform and on the compressed oops mode.
      // Use addressing with narrow klass to load with offset on x86.
      // Some platforms can use the constant pool to load ConP.
      // Do this transformation here since IGVN will convert ConN back to ConP.
      const Type* t = addp->bottom_type();
      bool is_oop   = t->isa_oopptr() != NULL;
      bool is_klass = t->isa_klassptr() != NULL;

      if ((is_oop   && Matcher::const_oop_prefer_decode()  ) ||
          (is_klass && Matcher::const_klass_prefer_decode())) {
        Node* nn = NULL;

        int op = is_oop ? Op_ConN : Op_ConNKlass;

        // Look for existing ConN node of the same exact type.
        Node* r  = root();
        uint cnt = r->outcnt();
        for (uint i = 0; i < cnt; i++) {
          Node* m = r->raw_out(i);
          if (m!= NULL && m->Opcode() == op &&
              m->bottom_type()->make_ptr() == t) {
            nn = m;
            break;
          }
        }
        if (nn != NULL) {
          // Decode a narrow oop to match address
          // [R12 + narrow_oop_reg<<3 + offset]
          if (is_oop) {
            nn = new DecodeNNode(nn, t);
          } else {
            nn = new DecodeNKlassNode(nn, t);
          }
          // Check for succeeding AddP which uses the same Base.
          // Otherwise we will run into the assertion above when visiting that guy.
          for (uint i = 0; i < n->outcnt(); ++i) {
            Node *out_i = n->raw_out(i);
            if (out_i && out_i->is_AddP() && out_i->in(AddPNode::Base) == addp) {
              out_i->set_req(AddPNode::Base, nn);
#ifdef ASSERT
              for (uint j = 0; j < out_i->outcnt(); ++j) {
                Node *out_j = out_i->raw_out(j);
                assert(out_j == NULL || !out_j->is_AddP() || out_j->in(AddPNode::Base) != addp,
                       "more than 2 AddP nodes in a chain (out_j %u)", out_j->_idx);
              }
#endif
            }
          }
          n->set_req(AddPNode::Base, nn);
          n->set_req(AddPNode::Address, nn);
          if (addp->outcnt() == 0) {
            addp->disconnect_inputs(NULL, this);
          }
        }
      }
    }
#endif
    // platform dependent reshaping of the address expression
    reshape_address(n->as_AddP());
    break;
  }

  case Op_CastPP: {
    // Remove CastPP nodes to gain more freedom during scheduling but
    // keep the dependency they encode as control or precedence edges
    // (if control is set already) on memory operations. Some CastPP
    // nodes don't have a control (don't carry a dependency): skip
    // those.
    if (n->in(0) != NULL) {
      ResourceMark rm;
      Unique_Node_List wq;
      wq.push(n);
      for (uint next = 0; next < wq.size(); ++next) {
        Node *m = wq.at(next);
        for (DUIterator_Fast imax, i = m->fast_outs(imax); i < imax; i++) {
          Node* use = m->fast_out(i);
          if (use->is_Mem() || use->is_EncodeNarrowPtr()) {
            use->ensure_control_or_add_prec(n->in(0));
          } else {
            switch(use->Opcode()) {
            case Op_AddP:
            case Op_DecodeN:
            case Op_DecodeNKlass:
            case Op_CheckCastPP:
            case Op_CastPP:
              wq.push(use);
              break;
            }
          }
        }
      }
    }
    const bool is_LP64 = LP64_ONLY(true) NOT_LP64(false);
    if (is_LP64 && n->in(1)->is_DecodeN() && Matcher::gen_narrow_oop_implicit_null_checks()) {
      Node* in1 = n->in(1);
      const Type* t = n->bottom_type();
      Node* new_in1 = in1->clone();
      new_in1->as_DecodeN()->set_type(t);

      if (!Matcher::narrow_oop_use_complex_address()) {
        //
        // x86, ARM and friends can handle 2 adds in addressing mode
        // and Matcher can fold a DecodeN node into address by using
        // a narrow oop directly and do implicit NULL check in address:
        //
        // [R12 + narrow_oop_reg<<3 + offset]
        // NullCheck narrow_oop_reg
        //
        // On other platforms (Sparc) we have to keep new DecodeN node and
        // use it to do implicit NULL check in address:
        //
        // decode_not_null narrow_oop_reg, base_reg
        // [base_reg + offset]
        // NullCheck base_reg
        //
        // Pin the new DecodeN node to non-null path on these platform (Sparc)
        // to keep the information to which NULL check the new DecodeN node
        // corresponds to use it as value in implicit_null_check().
        //
        new_in1->set_req(0, n->in(0));
      }

      n->subsume_by(new_in1, this);
      if (in1->outcnt() == 0) {
        in1->disconnect_inputs(NULL, this);
      }
    } else {
      n->subsume_by(n->in(1), this);
      if (n->outcnt() == 0) {
        n->disconnect_inputs(NULL, this);
      }
    }
    break;
  }
#ifdef _LP64
  case Op_CmpP:
    // Do this transformation here to preserve CmpPNode::sub() and
    // other TypePtr related Ideal optimizations (for example, ptr nullness).
    if (n->in(1)->is_DecodeNarrowPtr() || n->in(2)->is_DecodeNarrowPtr()) {
      Node* in1 = n->in(1);
      Node* in2 = n->in(2);
      if (!in1->is_DecodeNarrowPtr()) {
        in2 = in1;
        in1 = n->in(2);
      }
      assert(in1->is_DecodeNarrowPtr(), "sanity");

      Node* new_in2 = NULL;
      if (in2->is_DecodeNarrowPtr()) {
        assert(in2->Opcode() == in1->Opcode(), "must be same node type");
        new_in2 = in2->in(1);
      } else if (in2->Opcode() == Op_ConP) {
        const Type* t = in2->bottom_type();
        if (t == TypePtr::NULL_PTR) {
          assert(in1->is_DecodeN(), "compare klass to null?");
          // Don't convert CmpP null check into CmpN if compressed
          // oops implicit null check is not generated.
          // This will allow to generate normal oop implicit null check.
          if (Matcher::gen_narrow_oop_implicit_null_checks())
            new_in2 = ConNode::make(TypeNarrowOop::NULL_PTR);
          //
          // This transformation together with CastPP transformation above
          // will generated code for implicit NULL checks for compressed oops.
          //
          // The original code after Optimize()
          //
          //    LoadN memory, narrow_oop_reg
          //    decode narrow_oop_reg, base_reg
          //    CmpP base_reg, NULL
          //    CastPP base_reg // NotNull
          //    Load [base_reg + offset], val_reg
          //
          // after these transformations will be
          //
          //    LoadN memory, narrow_oop_reg
          //    CmpN narrow_oop_reg, NULL
          //    decode_not_null narrow_oop_reg, base_reg
          //    Load [base_reg + offset], val_reg
          //
          // and the uncommon path (== NULL) will use narrow_oop_reg directly
          // since narrow oops can be used in debug info now (see the code in
          // final_graph_reshaping_walk()).
          //
          // At the end the code will be matched to
          // on x86:
          //
          //    Load_narrow_oop memory, narrow_oop_reg
          //    Load [R12 + narrow_oop_reg<<3 + offset], val_reg
          //    NullCheck narrow_oop_reg
          //
          // and on sparc:
          //
          //    Load_narrow_oop memory, narrow_oop_reg
          //    decode_not_null narrow_oop_reg, base_reg
          //    Load [base_reg + offset], val_reg
          //    NullCheck base_reg
          //
        } else if (t->isa_oopptr()) {
          new_in2 = ConNode::make(t->make_narrowoop());
        } else if (t->isa_klassptr()) {
          new_in2 = ConNode::make(t->make_narrowklass());
        }
      }
      if (new_in2 != NULL) {
        Node* cmpN = new CmpNNode(in1->in(1), new_in2);
        n->subsume_by(cmpN, this);
        if (in1->outcnt() == 0) {
          in1->disconnect_inputs(NULL, this);
        }
        if (in2->outcnt() == 0) {
          in2->disconnect_inputs(NULL, this);
        }
      }
    }
    break;

  case Op_DecodeN:
  case Op_DecodeNKlass:
    assert(!n->in(1)->is_EncodeNarrowPtr(), "should be optimized out");
    // DecodeN could be pinned when it can't be fold into
    // an address expression, see the code for Op_CastPP above.
    assert(n->in(0) == NULL || (UseCompressedOops && !Matcher::narrow_oop_use_complex_address()), "no control");
    break;

  case Op_EncodeP:
  case Op_EncodePKlass: {
    Node* in1 = n->in(1);
    if (in1->is_DecodeNarrowPtr()) {
      n->subsume_by(in1->in(1), this);
    } else if (in1->Opcode() == Op_ConP) {
      const Type* t = in1->bottom_type();
      if (t == TypePtr::NULL_PTR) {
        assert(t->isa_oopptr(), "null klass?");
        n->subsume_by(ConNode::make(TypeNarrowOop::NULL_PTR), this);
      } else if (t->isa_oopptr()) {
        n->subsume_by(ConNode::make(t->make_narrowoop()), this);
      } else if (t->isa_klassptr()) {
        n->subsume_by(ConNode::make(t->make_narrowklass()), this);
      }
    }
    if (in1->outcnt() == 0) {
      in1->disconnect_inputs(NULL, this);
    }
    break;
  }

  case Op_Proj: {
    if (OptimizeStringConcat) {
      ProjNode* p = n->as_Proj();
      if (p->_is_io_use) {
        // Separate projections were used for the exception path which
        // are normally removed by a late inline.  If it wasn't inlined
        // then they will hang around and should just be replaced with
        // the original one.
        Node* proj = NULL;
        // Replace with just one
        for (SimpleDUIterator i(p->in(0)); i.has_next(); i.next()) {
          Node *use = i.get();
          if (use->is_Proj() && p != use && use->as_Proj()->_con == p->_con) {
            proj = use;
            break;
          }
        }
        assert(proj != NULL, "must be found");
        p->subsume_by(proj, this);
      }
    }
    break;
  }

  case Op_Phi:
    if (n->as_Phi()->bottom_type()->isa_narrowoop() || n->as_Phi()->bottom_type()->isa_narrowklass()) {
      // The EncodeP optimization may create Phi with the same edges
      // for all paths. It is not handled well by Register Allocator.
      Node* unique_in = n->in(1);
      assert(unique_in != NULL, "");
      uint cnt = n->req();
      for (uint i = 2; i < cnt; i++) {
        Node* m = n->in(i);
        assert(m != NULL, "");
        if (unique_in != m)
          unique_in = NULL;
      }
      if (unique_in != NULL) {
        n->subsume_by(unique_in, this);
      }
    }
    break;

#endif

#ifdef ASSERT
  case Op_CastII:
    // Verify that all range check dependent CastII nodes were removed.
    if (n->isa_CastII()->has_range_check()) {
      n->dump(3);
      assert(false, "Range check dependent CastII node was not removed");
    }
    break;
#endif

  case Op_ModI:
    if (UseDivMod) {
      // Check if a%b and a/b both exist
      Node* d = n->find_similar(Op_DivI);
      if (d) {
        // Replace them with a fused divmod if supported
        if (Matcher::has_match_rule(Op_DivModI)) {
          DivModINode* divmod = DivModINode::make(n);
          d->subsume_by(divmod->div_proj(), this);
          n->subsume_by(divmod->mod_proj(), this);
        } else {
          // replace a%b with a-((a/b)*b)
          Node* mult = new MulINode(d, d->in(2));
          Node* sub  = new SubINode(d->in(1), mult);
          n->subsume_by(sub, this);
        }
      }
    }
    break;

  case Op_ModL:
    if (UseDivMod) {
      // Check if a%b and a/b both exist
      Node* d = n->find_similar(Op_DivL);
      if (d) {
        // Replace them with a fused divmod if supported
        if (Matcher::has_match_rule(Op_DivModL)) {
          DivModLNode* divmod = DivModLNode::make(n);
          d->subsume_by(divmod->div_proj(), this);
          n->subsume_by(divmod->mod_proj(), this);
        } else {
          // replace a%b with a-((a/b)*b)
          Node* mult = new MulLNode(d, d->in(2));
          Node* sub  = new SubLNode(d->in(1), mult);
          n->subsume_by(sub, this);
        }
      }
    }
    break;

  case Op_LoadVector:
  case Op_StoreVector:
    break;

  case Op_AddReductionVI:
  case Op_AddReductionVL:
  case Op_AddReductionVF:
  case Op_AddReductionVD:
  case Op_MulReductionVI:
  case Op_MulReductionVL:
  case Op_MulReductionVF:
  case Op_MulReductionVD:
    break;

  case Op_PackB:
  case Op_PackS:
  case Op_PackI:
  case Op_PackF:
  case Op_PackL:
  case Op_PackD:
    if (n->req()-1 > 2) {
      // Replace many operand PackNodes with a binary tree for matching
      PackNode* p = (PackNode*) n;
      Node* btp = p->binary_tree_pack(1, n->req());
      n->subsume_by(btp, this);
    }
    break;
  case Op_Loop:
  case Op_CountedLoop:
  case Op_OuterStripMinedLoop:
    if (n->as_Loop()->is_inner_loop()) {
      frc.inc_inner_loop_count();
    }
    n->as_Loop()->verify_strip_mined(0);
    break;
  case Op_LShiftI:
  case Op_RShiftI:
  case Op_URShiftI:
  case Op_LShiftL:
  case Op_RShiftL:
  case Op_URShiftL:
    if (Matcher::need_masked_shift_count) {
      // The cpu's shift instructions don't restrict the count to the
      // lower 5/6 bits. We need to do the masking ourselves.
      Node* in2 = n->in(2);
      juint mask = (n->bottom_type() == TypeInt::INT) ? (BitsPerInt - 1) : (BitsPerLong - 1);
      const TypeInt* t = in2->find_int_type();
      if (t != NULL && t->is_con()) {
        juint shift = t->get_con();
        if (shift > mask) { // Unsigned cmp
          n->set_req(2, ConNode::make(TypeInt::make(shift & mask)));
        }
      } else {
        if (t == NULL || t->_lo < 0 || t->_hi > (int)mask) {
          Node* shift = new AndINode(in2, ConNode::make(TypeInt::make(mask)));
          n->set_req(2, shift);
        }
      }
      if (in2->outcnt() == 0) { // Remove dead node
        in2->disconnect_inputs(NULL, this);
      }
    }
    break;
  case Op_MemBarStoreStore:
  case Op_MemBarRelease:
    // Break the link with AllocateNode: it is no longer useful and
    // confuses register allocation.
    if (n->req() > MemBarNode::Precedent) {
      n->set_req(MemBarNode::Precedent, top());
    }
    break;
  case Op_RangeCheck: {
    RangeCheckNode* rc = n->as_RangeCheck();
    Node* iff = new IfNode(rc->in(0), rc->in(1), rc->_prob, rc->_fcnt);
    n->subsume_by(iff, this);
    frc._tests.push(iff);
    break;
  }
  case Op_ConvI2L: {
    if (!Matcher::convi2l_type_required) {
      // Code generation on some platforms doesn't need accurate
      // ConvI2L types. Widening the type can help remove redundant
      // address computations.
      n->as_Type()->set_type(TypeLong::INT);
      ResourceMark rm;
      Node_List wq;
      wq.push(n);
      for (uint next = 0; next < wq.size(); next++) {
        Node *m = wq.at(next);

        for(;;) {
          // Loop over all nodes with identical inputs edges as m
          Node* k = m->find_similar(m->Opcode());
          if (k == NULL) {
            break;
          }
          // Push their uses so we get a chance to remove node made
          // redundant
          for (DUIterator_Fast imax, i = k->fast_outs(imax); i < imax; i++) {
            Node* u = k->fast_out(i);
            assert(!wq.contains(u), "shouldn't process one node several times");
            if (u->Opcode() == Op_LShiftL ||
                u->Opcode() == Op_AddL ||
                u->Opcode() == Op_SubL ||
                u->Opcode() == Op_AddP) {
              wq.push(u);
            }
          }
          // Replace all nodes with identical edges as m with m
          k->subsume_by(m, this);
        }
      }
    }
    break;
  }
  case Op_CmpUL: {
    if (!Matcher::has_match_rule(Op_CmpUL)) {
      // We don't support unsigned long comparisons. Set 'max_idx_expr'
      // to max_julong if < 0 to make the signed comparison fail.
      ConINode* sign_pos = new ConINode(TypeInt::make(BitsPerLong - 1));
      Node* sign_bit_mask = new RShiftLNode(n->in(1), sign_pos);
      Node* orl = new OrLNode(n->in(1), sign_bit_mask);
      ConLNode* remove_sign_mask = new ConLNode(TypeLong::make(max_jlong));
      Node* andl = new AndLNode(orl, remove_sign_mask);
      Node* cmp = new CmpLNode(andl, n->in(2));
      n->subsume_by(cmp, this);
    }
    break;
  }
#ifdef ASSERT
  case Op_ValueTypePtr:
  case Op_ValueType: {
    n->dump(-1);
    assert(false, "value type node was not removed");
    break;
  }
#endif
  default:
    assert( !n->is_Call(), "" );
    assert( !n->is_Mem(), "" );
    assert( nop != Op_ProfileBoolean, "should be eliminated during IGVN");
    break;
  }

  // Collect CFG split points
  if (n->is_MultiBranch() && !n->is_RangeCheck()) {
    frc._tests.push(n);
  }
}

//------------------------------final_graph_reshaping_walk---------------------
// Replacing Opaque nodes with their input in final_graph_reshaping_impl(),
// requires that the walk visits a node's inputs before visiting the node.
void Compile::final_graph_reshaping_walk( Node_Stack &nstack, Node *root, Final_Reshape_Counts &frc ) {
  ResourceArea *area = Thread::current()->resource_area();
  Unique_Node_List sfpt(area);

  frc._visited.set(root->_idx); // first, mark node as visited
  uint cnt = root->req();
  Node *n = root;
  uint  i = 0;
  while (true) {
    if (i < cnt) {
      // Place all non-visited non-null inputs onto stack
      Node* m = n->in(i);
      ++i;
      if (m != NULL && !frc._visited.test_set(m->_idx)) {
        if (m->is_SafePoint() && m->as_SafePoint()->jvms() != NULL) {
          // compute worst case interpreter size in case of a deoptimization
          update_interpreter_frame_size(m->as_SafePoint()->jvms()->interpreter_frame_size());

          sfpt.push(m);
        }
        cnt = m->req();
        nstack.push(n, i); // put on stack parent and next input's index
        n = m;
        i = 0;
      }
    } else {
      // Now do post-visit work
      final_graph_reshaping_impl( n, frc );
      if (nstack.is_empty())
        break;             // finished
      n = nstack.node();   // Get node from stack
      cnt = n->req();
      i = nstack.index();
      nstack.pop();        // Shift to the next node on stack
    }
  }

  // Skip next transformation if compressed oops are not used.
  if ((UseCompressedOops && !Matcher::gen_narrow_oop_implicit_null_checks()) ||
      (!UseCompressedOops && !UseCompressedClassPointers))
    return;

  // Go over safepoints nodes to skip DecodeN/DecodeNKlass nodes for debug edges.
  // It could be done for an uncommon traps or any safepoints/calls
  // if the DecodeN/DecodeNKlass node is referenced only in a debug info.
  while (sfpt.size() > 0) {
    n = sfpt.pop();
    JVMState *jvms = n->as_SafePoint()->jvms();
    assert(jvms != NULL, "sanity");
    int start = jvms->debug_start();
    int end   = n->req();
    bool is_uncommon = (n->is_CallStaticJava() &&
                        n->as_CallStaticJava()->uncommon_trap_request() != 0);
    for (int j = start; j < end; j++) {
      Node* in = n->in(j);
      if (in->is_DecodeNarrowPtr()) {
        bool safe_to_skip = true;
        if (!is_uncommon ) {
          // Is it safe to skip?
          for (uint i = 0; i < in->outcnt(); i++) {
            Node* u = in->raw_out(i);
            if (!u->is_SafePoint() ||
                (u->is_Call() && u->as_Call()->has_non_debug_use(n))) {
              safe_to_skip = false;
            }
          }
        }
        if (safe_to_skip) {
          n->set_req(j, in->in(1));
        }
        if (in->outcnt() == 0) {
          in->disconnect_inputs(NULL, this);
        }
      }
    }
  }
}

//------------------------------final_graph_reshaping--------------------------
// Final Graph Reshaping.
//
// (1) Clone simple inputs to uncommon calls, so they can be scheduled late
//     and not commoned up and forced early.  Must come after regular
//     optimizations to avoid GVN undoing the cloning.  Clone constant
//     inputs to Loop Phis; these will be split by the allocator anyways.
//     Remove Opaque nodes.
// (2) Move last-uses by commutative operations to the left input to encourage
//     Intel update-in-place two-address operations and better register usage
//     on RISCs.  Must come after regular optimizations to avoid GVN Ideal
//     calls canonicalizing them back.
// (3) Count the number of double-precision FP ops, single-precision FP ops
//     and call sites.  On Intel, we can get correct rounding either by
//     forcing singles to memory (requires extra stores and loads after each
//     FP bytecode) or we can set a rounding mode bit (requires setting and
//     clearing the mode bit around call sites).  The mode bit is only used
//     if the relative frequency of single FP ops to calls is low enough.
//     This is a key transform for SPEC mpeg_audio.
// (4) Detect infinite loops; blobs of code reachable from above but not
//     below.  Several of the Code_Gen algorithms fail on such code shapes,
//     so we simply bail out.  Happens a lot in ZKM.jar, but also happens
//     from time to time in other codes (such as -Xcomp finalizer loops, etc).
//     Detection is by looking for IfNodes where only 1 projection is
//     reachable from below or CatchNodes missing some targets.
// (5) Assert for insane oop offsets in debug mode.

bool Compile::final_graph_reshaping() {
  // an infinite loop may have been eliminated by the optimizer,
  // in which case the graph will be empty.
  if (root()->req() == 1) {
    record_method_not_compilable("trivial infinite loop");
    return true;
  }

  // Expensive nodes have their control input set to prevent the GVN
  // from freely commoning them. There's no GVN beyond this point so
  // no need to keep the control input. We want the expensive nodes to
  // be freely moved to the least frequent code path by gcm.
  assert(OptimizeExpensiveOps || expensive_count() == 0, "optimization off but list non empty?");
  for (int i = 0; i < expensive_count(); i++) {
    _expensive_nodes->at(i)->set_req(0, NULL);
  }

  Final_Reshape_Counts frc;

  // Visit everybody reachable!
  // Allocate stack of size C->live_nodes()/2 to avoid frequent realloc
  Node_Stack nstack(live_nodes() >> 1);
  final_graph_reshaping_walk(nstack, root(), frc);

  // Check for unreachable (from below) code (i.e., infinite loops).
  for( uint i = 0; i < frc._tests.size(); i++ ) {
    MultiBranchNode *n = frc._tests[i]->as_MultiBranch();
    // Get number of CFG targets.
    // Note that PCTables include exception targets after calls.
    uint required_outcnt = n->required_outcnt();
    if (n->outcnt() != required_outcnt) {
      // Check for a few special cases.  Rethrow Nodes never take the
      // 'fall-thru' path, so expected kids is 1 less.
      if (n->is_PCTable() && n->in(0) && n->in(0)->in(0)) {
        if (n->in(0)->in(0)->is_Call()) {
          CallNode *call = n->in(0)->in(0)->as_Call();
          if (call->entry_point() == OptoRuntime::rethrow_stub()) {
            required_outcnt--;      // Rethrow always has 1 less kid
          } else if (call->req() > TypeFunc::Parms &&
                     call->is_CallDynamicJava()) {
            // Check for null receiver. In such case, the optimizer has
            // detected that the virtual call will always result in a null
            // pointer exception. The fall-through projection of this CatchNode
            // will not be populated.
            Node *arg0 = call->in(TypeFunc::Parms);
            if (arg0->is_Type() &&
                arg0->as_Type()->type()->higher_equal(TypePtr::NULL_PTR)) {
              required_outcnt--;
            }
          } else if (call->entry_point() == OptoRuntime::new_array_Java() &&
                     call->req() > TypeFunc::Parms+1 &&
                     call->is_CallStaticJava()) {
            // Check for negative array length. In such case, the optimizer has
            // detected that the allocation attempt will always result in an
            // exception. There is no fall-through projection of this CatchNode .
            Node *arg1 = call->in(TypeFunc::Parms+1);
            if (arg1->is_Type() &&
                arg1->as_Type()->type()->join(TypeInt::POS)->empty()) {
              required_outcnt--;
            }
          }
        }
      }
      // Recheck with a better notion of 'required_outcnt'
      if (n->outcnt() != required_outcnt) {
        record_method_not_compilable("malformed control flow");
        return true;            // Not all targets reachable!
      }
    }
    // Check that I actually visited all kids.  Unreached kids
    // must be infinite loops.
    for (DUIterator_Fast jmax, j = n->fast_outs(jmax); j < jmax; j++)
      if (!frc._visited.test(n->fast_out(j)->_idx)) {
        record_method_not_compilable("infinite loop");
        return true;            // Found unvisited kid; must be unreach
      }

    // Here so verification code in final_graph_reshaping_walk()
    // always see an OuterStripMinedLoopEnd
    if (n->is_OuterStripMinedLoopEnd()) {
      IfNode* init_iff = n->as_If();
      Node* iff = new IfNode(init_iff->in(0), init_iff->in(1), init_iff->_prob, init_iff->_fcnt);
      n->subsume_by(iff, this);
    }
  }

  // If original bytecodes contained a mixture of floats and doubles
  // check if the optimizer has made it homogenous, item (3).
  if( Use24BitFPMode && Use24BitFP && UseSSE == 0 &&
      frc.get_float_count() > 32 &&
      frc.get_double_count() == 0 &&
      (10 * frc.get_call_count() < frc.get_float_count()) ) {
    set_24_bit_selection_and_mode( false,  true );
  }

  set_java_calls(frc.get_java_call_count());
  set_inner_loops(frc.get_inner_loop_count());

  // No infinite loops, no reason to bail out.
  return false;
}

//-----------------------------too_many_traps----------------------------------
// Report if there are too many traps at the current method and bci.
// Return true if there was a trap, and/or PerMethodTrapLimit is exceeded.
bool Compile::too_many_traps(ciMethod* method,
                             int bci,
                             Deoptimization::DeoptReason reason) {
  ciMethodData* md = method->method_data();
  if (md->is_empty()) {
    // Assume the trap has not occurred, or that it occurred only
    // because of a transient condition during start-up in the interpreter.
    return false;
  }
  ciMethod* m = Deoptimization::reason_is_speculate(reason) ? this->method() : NULL;
  if (md->has_trap_at(bci, m, reason) != 0) {
    // Assume PerBytecodeTrapLimit==0, for a more conservative heuristic.
    // Also, if there are multiple reasons, or if there is no per-BCI record,
    // assume the worst.
    if (log())
      log()->elem("observe trap='%s' count='%d'",
                  Deoptimization::trap_reason_name(reason),
                  md->trap_count(reason));
    return true;
  } else {
    // Ignore method/bci and see if there have been too many globally.
    return too_many_traps(reason, md);
  }
}

// Less-accurate variant which does not require a method and bci.
bool Compile::too_many_traps(Deoptimization::DeoptReason reason,
                             ciMethodData* logmd) {
  if (trap_count(reason) >= Deoptimization::per_method_trap_limit(reason)) {
    // Too many traps globally.
    // Note that we use cumulative trap_count, not just md->trap_count.
    if (log()) {
      int mcount = (logmd == NULL)? -1: (int)logmd->trap_count(reason);
      log()->elem("observe trap='%s' count='0' mcount='%d' ccount='%d'",
                  Deoptimization::trap_reason_name(reason),
                  mcount, trap_count(reason));
    }
    return true;
  } else {
    // The coast is clear.
    return false;
  }
}

//--------------------------too_many_recompiles--------------------------------
// Report if there are too many recompiles at the current method and bci.
// Consults PerBytecodeRecompilationCutoff and PerMethodRecompilationCutoff.
// Is not eager to return true, since this will cause the compiler to use
// Action_none for a trap point, to avoid too many recompilations.
bool Compile::too_many_recompiles(ciMethod* method,
                                  int bci,
                                  Deoptimization::DeoptReason reason) {
  ciMethodData* md = method->method_data();
  if (md->is_empty()) {
    // Assume the trap has not occurred, or that it occurred only
    // because of a transient condition during start-up in the interpreter.
    return false;
  }
  // Pick a cutoff point well within PerBytecodeRecompilationCutoff.
  uint bc_cutoff = (uint) PerBytecodeRecompilationCutoff / 8;
  uint m_cutoff  = (uint) PerMethodRecompilationCutoff / 2 + 1;  // not zero
  Deoptimization::DeoptReason per_bc_reason
    = Deoptimization::reason_recorded_per_bytecode_if_any(reason);
  ciMethod* m = Deoptimization::reason_is_speculate(reason) ? this->method() : NULL;
  if ((per_bc_reason == Deoptimization::Reason_none
       || md->has_trap_at(bci, m, reason) != 0)
      // The trap frequency measure we care about is the recompile count:
      && md->trap_recompiled_at(bci, m)
      && md->overflow_recompile_count() >= bc_cutoff) {
    // Do not emit a trap here if it has already caused recompilations.
    // Also, if there are multiple reasons, or if there is no per-BCI record,
    // assume the worst.
    if (log())
      log()->elem("observe trap='%s recompiled' count='%d' recompiles2='%d'",
                  Deoptimization::trap_reason_name(reason),
                  md->trap_count(reason),
                  md->overflow_recompile_count());
    return true;
  } else if (trap_count(reason) != 0
             && decompile_count() >= m_cutoff) {
    // Too many recompiles globally, and we have seen this sort of trap.
    // Use cumulative decompile_count, not just md->decompile_count.
    if (log())
      log()->elem("observe trap='%s' count='%d' mcount='%d' decompiles='%d' mdecompiles='%d'",
                  Deoptimization::trap_reason_name(reason),
                  md->trap_count(reason), trap_count(reason),
                  md->decompile_count(), decompile_count());
    return true;
  } else {
    // The coast is clear.
    return false;
  }
}

// Compute when not to trap. Used by matching trap based nodes and
// NullCheck optimization.
void Compile::set_allowed_deopt_reasons() {
  _allowed_reasons = 0;
  if (is_method_compilation()) {
    for (int rs = (int)Deoptimization::Reason_none+1; rs < Compile::trapHistLength; rs++) {
      assert(rs < BitsPerInt, "recode bit map");
      if (!too_many_traps((Deoptimization::DeoptReason) rs)) {
        _allowed_reasons |= nth_bit(rs);
      }
    }
  }
}

#ifndef PRODUCT
//------------------------------verify_graph_edges---------------------------
// Walk the Graph and verify that there is a one-to-one correspondence
// between Use-Def edges and Def-Use edges in the graph.
void Compile::verify_graph_edges(bool no_dead_code) {
  if (VerifyGraphEdges) {
    ResourceArea *area = Thread::current()->resource_area();
    Unique_Node_List visited(area);
    // Call recursive graph walk to check edges
    _root->verify_edges(visited);
    if (no_dead_code) {
      // Now make sure that no visited node is used by an unvisited node.
      bool dead_nodes = false;
      Unique_Node_List checked(area);
      while (visited.size() > 0) {
        Node* n = visited.pop();
        checked.push(n);
        for (uint i = 0; i < n->outcnt(); i++) {
          Node* use = n->raw_out(i);
          if (checked.member(use))  continue;  // already checked
          if (visited.member(use))  continue;  // already in the graph
          if (use->is_Con())        continue;  // a dead ConNode is OK
          // At this point, we have found a dead node which is DU-reachable.
          if (!dead_nodes) {
            tty->print_cr("*** Dead nodes reachable via DU edges:");
            dead_nodes = true;
          }
          use->dump(2);
          tty->print_cr("---");
          checked.push(use);  // No repeats; pretend it is now checked.
        }
      }
      assert(!dead_nodes, "using nodes must be reachable from root");
    }
  }
}

// Verify GC barriers consistency
// Currently supported:
// - G1 pre-barriers (see GraphKit::g1_write_barrier_pre())
void Compile::verify_barriers() {
#if INCLUDE_G1GC
  if (UseG1GC) {
    // Verify G1 pre-barriers
    const int marking_offset = in_bytes(G1ThreadLocalData::satb_mark_queue_active_offset());

    ResourceArea *area = Thread::current()->resource_area();
    Unique_Node_List visited(area);
    Node_List worklist(area);
    // We're going to walk control flow backwards starting from the Root
    worklist.push(_root);
    while (worklist.size() > 0) {
      Node* x = worklist.pop();
      if (x == NULL || x == top()) continue;
      if (visited.member(x)) {
        continue;
      } else {
        visited.push(x);
      }

      if (x->is_Region()) {
        for (uint i = 1; i < x->req(); i++) {
          worklist.push(x->in(i));
        }
      } else {
        worklist.push(x->in(0));
        // We are looking for the pattern:
        //                            /->ThreadLocal
        // If->Bool->CmpI->LoadB->AddP->ConL(marking_offset)
        //              \->ConI(0)
        // We want to verify that the If and the LoadB have the same control
        // See GraphKit::g1_write_barrier_pre()
        if (x->is_If()) {
          IfNode *iff = x->as_If();
          if (iff->in(1)->is_Bool() && iff->in(1)->in(1)->is_Cmp()) {
            CmpNode *cmp = iff->in(1)->in(1)->as_Cmp();
            if (cmp->Opcode() == Op_CmpI && cmp->in(2)->is_Con() && cmp->in(2)->bottom_type()->is_int()->get_con() == 0
                && cmp->in(1)->is_Load()) {
              LoadNode* load = cmp->in(1)->as_Load();
              if (load->Opcode() == Op_LoadB && load->in(2)->is_AddP() && load->in(2)->in(2)->Opcode() == Op_ThreadLocal
                  && load->in(2)->in(3)->is_Con()
                  && load->in(2)->in(3)->bottom_type()->is_intptr_t()->get_con() == marking_offset) {

                Node* if_ctrl = iff->in(0);
                Node* load_ctrl = load->in(0);

                if (if_ctrl != load_ctrl) {
                  // Skip possible CProj->NeverBranch in infinite loops
                  if ((if_ctrl->is_Proj() && if_ctrl->Opcode() == Op_CProj)
                      && (if_ctrl->in(0)->is_MultiBranch() && if_ctrl->in(0)->Opcode() == Op_NeverBranch)) {
                    if_ctrl = if_ctrl->in(0)->in(0);
                  }
                }
                assert(load_ctrl != NULL && if_ctrl == load_ctrl, "controls must match");
              }
            }
          }
        }
      }
    }
  }
#endif
}

#endif

// The Compile object keeps track of failure reasons separately from the ciEnv.
// This is required because there is not quite a 1-1 relation between the
// ciEnv and its compilation task and the Compile object.  Note that one
// ciEnv might use two Compile objects, if C2Compiler::compile_method decides
// to backtrack and retry without subsuming loads.  Other than this backtracking
// behavior, the Compile's failure reason is quietly copied up to the ciEnv
// by the logic in C2Compiler.
void Compile::record_failure(const char* reason) {
  if (log() != NULL) {
    log()->elem("failure reason='%s' phase='compile'", reason);
  }
  if (_failure_reason == NULL) {
    // Record the first failure reason.
    _failure_reason = reason;
  }

  if (!C->failure_reason_is(C2Compiler::retry_no_subsuming_loads())) {
    C->print_method(PHASE_FAILURE);
  }
  _root = NULL;  // flush the graph, too
}

Compile::TracePhase::TracePhase(const char* name, elapsedTimer* accumulator)
  : TraceTime(name, accumulator, CITime, CITimeVerbose),
    _phase_name(name), _dolog(CITimeVerbose)
{
  if (_dolog) {
    C = Compile::current();
    _log = C->log();
  } else {
    C = NULL;
    _log = NULL;
  }
  if (_log != NULL) {
    _log->begin_head("phase name='%s' nodes='%d' live='%d'", _phase_name, C->unique(), C->live_nodes());
    _log->stamp();
    _log->end_head();
  }
}

Compile::TracePhase::~TracePhase() {

  C = Compile::current();
  if (_dolog) {
    _log = C->log();
  } else {
    _log = NULL;
  }

#ifdef ASSERT
  if (PrintIdealNodeCount) {
    tty->print_cr("phase name='%s' nodes='%d' live='%d' live_graph_walk='%d'",
                  _phase_name, C->unique(), C->live_nodes(), C->count_live_nodes_by_graph_walk());
  }

  if (VerifyIdealNodeCount) {
    Compile::current()->print_missing_nodes();
  }
#endif

  if (_log != NULL) {
    _log->done("phase name='%s' nodes='%d' live='%d'", _phase_name, C->unique(), C->live_nodes());
  }
}

//=============================================================================
// Two Constant's are equal when the type and the value are equal.
bool Compile::Constant::operator==(const Constant& other) {
  if (type()          != other.type()         )  return false;
  if (can_be_reused() != other.can_be_reused())  return false;
  // For floating point values we compare the bit pattern.
  switch (type()) {
  case T_INT:
  case T_FLOAT:   return (_v._value.i == other._v._value.i);
  case T_LONG:
  case T_DOUBLE:  return (_v._value.j == other._v._value.j);
  case T_OBJECT:
  case T_ADDRESS: return (_v._value.l == other._v._value.l);
  case T_VOID:    return (_v._value.l == other._v._value.l);  // jump-table entries
  case T_METADATA: return (_v._metadata == other._v._metadata);
  default: ShouldNotReachHere(); return false;
  }
}

static int type_to_size_in_bytes(BasicType t) {
  switch (t) {
  case T_INT:     return sizeof(jint   );
  case T_LONG:    return sizeof(jlong  );
  case T_FLOAT:   return sizeof(jfloat );
  case T_DOUBLE:  return sizeof(jdouble);
  case T_METADATA: return sizeof(Metadata*);
    // We use T_VOID as marker for jump-table entries (labels) which
    // need an internal word relocation.
  case T_VOID:
  case T_ADDRESS:
  case T_OBJECT:  return sizeof(jobject);
  default:
    ShouldNotReachHere();
    return -1;
  }
}

int Compile::ConstantTable::qsort_comparator(Constant* a, Constant* b) {
  // sort descending
  if (a->freq() > b->freq())  return -1;
  if (a->freq() < b->freq())  return  1;
  return 0;
}

void Compile::ConstantTable::calculate_offsets_and_size() {
  // First, sort the array by frequencies.
  _constants.sort(qsort_comparator);

#ifdef ASSERT
  // Make sure all jump-table entries were sorted to the end of the
  // array (they have a negative frequency).
  bool found_void = false;
  for (int i = 0; i < _constants.length(); i++) {
    Constant con = _constants.at(i);
    if (con.type() == T_VOID)
      found_void = true;  // jump-tables
    else
      assert(!found_void, "wrong sorting");
  }
#endif

  int offset = 0;
  for (int i = 0; i < _constants.length(); i++) {
    Constant* con = _constants.adr_at(i);

    // Align offset for type.
    int typesize = type_to_size_in_bytes(con->type());
    offset = align_up(offset, typesize);
    con->set_offset(offset);   // set constant's offset

    if (con->type() == T_VOID) {
      MachConstantNode* n = (MachConstantNode*) con->get_jobject();
      offset = offset + typesize * n->outcnt();  // expand jump-table
    } else {
      offset = offset + typesize;
    }
  }

  // Align size up to the next section start (which is insts; see
  // CodeBuffer::align_at_start).
  assert(_size == -1, "already set?");
  _size = align_up(offset, (int)CodeEntryAlignment);
}

void Compile::ConstantTable::emit(CodeBuffer& cb) {
  MacroAssembler _masm(&cb);
  for (int i = 0; i < _constants.length(); i++) {
    Constant con = _constants.at(i);
    address constant_addr = NULL;
    switch (con.type()) {
    case T_INT:    constant_addr = _masm.int_constant(   con.get_jint()   ); break;
    case T_LONG:   constant_addr = _masm.long_constant(  con.get_jlong()  ); break;
    case T_FLOAT:  constant_addr = _masm.float_constant( con.get_jfloat() ); break;
    case T_DOUBLE: constant_addr = _masm.double_constant(con.get_jdouble()); break;
    case T_OBJECT: {
      jobject obj = con.get_jobject();
      int oop_index = _masm.oop_recorder()->find_index(obj);
      constant_addr = _masm.address_constant((address) obj, oop_Relocation::spec(oop_index));
      break;
    }
    case T_ADDRESS: {
      address addr = (address) con.get_jobject();
      constant_addr = _masm.address_constant(addr);
      break;
    }
    // We use T_VOID as marker for jump-table entries (labels) which
    // need an internal word relocation.
    case T_VOID: {
      MachConstantNode* n = (MachConstantNode*) con.get_jobject();
      // Fill the jump-table with a dummy word.  The real value is
      // filled in later in fill_jump_table.
      address dummy = (address) n;
      constant_addr = _masm.address_constant(dummy);
      // Expand jump-table
      for (uint i = 1; i < n->outcnt(); i++) {
        address temp_addr = _masm.address_constant(dummy + i);
        assert(temp_addr, "consts section too small");
      }
      break;
    }
    case T_METADATA: {
      Metadata* obj = con.get_metadata();
      int metadata_index = _masm.oop_recorder()->find_index(obj);
      constant_addr = _masm.address_constant((address) obj, metadata_Relocation::spec(metadata_index));
      break;
    }
    default: ShouldNotReachHere();
    }
    assert(constant_addr, "consts section too small");
    assert((constant_addr - _masm.code()->consts()->start()) == con.offset(),
            "must be: %d == %d", (int) (constant_addr - _masm.code()->consts()->start()), (int)(con.offset()));
  }
}

int Compile::ConstantTable::find_offset(Constant& con) const {
  int idx = _constants.find(con);
  assert(idx != -1, "constant must be in constant table");
  int offset = _constants.at(idx).offset();
  assert(offset != -1, "constant table not emitted yet?");
  return offset;
}

void Compile::ConstantTable::add(Constant& con) {
  if (con.can_be_reused()) {
    int idx = _constants.find(con);
    if (idx != -1 && _constants.at(idx).can_be_reused()) {
      _constants.adr_at(idx)->inc_freq(con.freq());  // increase the frequency by the current value
      return;
    }
  }
  (void) _constants.append(con);
}

Compile::Constant Compile::ConstantTable::add(MachConstantNode* n, BasicType type, jvalue value) {
  Block* b = Compile::current()->cfg()->get_block_for_node(n);
  Constant con(type, value, b->_freq);
  add(con);
  return con;
}

Compile::Constant Compile::ConstantTable::add(Metadata* metadata) {
  Constant con(metadata);
  add(con);
  return con;
}

Compile::Constant Compile::ConstantTable::add(MachConstantNode* n, MachOper* oper) {
  jvalue value;
  BasicType type = oper->type()->basic_type();
  switch (type) {
  case T_LONG:    value.j = oper->constantL(); break;
  case T_FLOAT:   value.f = oper->constantF(); break;
  case T_DOUBLE:  value.d = oper->constantD(); break;
  case T_OBJECT:
  case T_ADDRESS: value.l = (jobject) oper->constant(); break;
  case T_METADATA: return add((Metadata*)oper->constant()); break;
  default: guarantee(false, "unhandled type: %s", type2name(type));
  }
  return add(n, type, value);
}

Compile::Constant Compile::ConstantTable::add_jump_table(MachConstantNode* n) {
  jvalue value;
  // We can use the node pointer here to identify the right jump-table
  // as this method is called from Compile::Fill_buffer right before
  // the MachNodes are emitted and the jump-table is filled (means the
  // MachNode pointers do not change anymore).
  value.l = (jobject) n;
  Constant con(T_VOID, value, next_jump_table_freq(), false);  // Labels of a jump-table cannot be reused.
  add(con);
  return con;
}

void Compile::ConstantTable::fill_jump_table(CodeBuffer& cb, MachConstantNode* n, GrowableArray<Label*> labels) const {
  // If called from Compile::scratch_emit_size do nothing.
  if (Compile::current()->in_scratch_emit_size())  return;

  assert(labels.is_nonempty(), "must be");
  assert((uint) labels.length() == n->outcnt(), "must be equal: %d == %d", labels.length(), n->outcnt());

  // Since MachConstantNode::constant_offset() also contains
  // table_base_offset() we need to subtract the table_base_offset()
  // to get the plain offset into the constant table.
  int offset = n->constant_offset() - table_base_offset();

  MacroAssembler _masm(&cb);
  address* jump_table_base = (address*) (_masm.code()->consts()->start() + offset);

  for (uint i = 0; i < n->outcnt(); i++) {
    address* constant_addr = &jump_table_base[i];
    assert(*constant_addr == (((address) n) + i), "all jump-table entries must contain adjusted node pointer: " INTPTR_FORMAT " == " INTPTR_FORMAT, p2i(*constant_addr), p2i(((address) n) + i));
    *constant_addr = cb.consts()->target(*labels.at(i), (address) constant_addr);
    cb.consts()->relocate((address) constant_addr, relocInfo::internal_word_type);
  }
}

//----------------------------static_subtype_check-----------------------------
// Shortcut important common cases when superklass is exact:
// (0) superklass is java.lang.Object (can occur in reflective code)
// (1) subklass is already limited to a subtype of superklass => always ok
// (2) subklass does not overlap with superklass => always fail
// (3) superklass has NO subtypes and we can check with a simple compare.
int Compile::static_subtype_check(ciKlass* superk, ciKlass* subk) {
  if (StressReflectiveCode || superk == NULL || subk == NULL) {
    return SSC_full_test;       // Let caller generate the general case.
  }

  if (!EnableValhalla && superk == env()->Object_klass()) {
    return SSC_always_true;     // (0) this test cannot fail
  }

  ciType* superelem = superk;
  if (superelem->is_array_klass())
    superelem = superelem->as_array_klass()->base_element_type();

  if (!subk->is_interface()) {  // cannot trust static interface types yet
    if (subk->is_subtype_of(superk)) {
      return SSC_always_true;   // (1) false path dead; no dynamic test needed
    }
    if (!(superelem->is_klass() && superelem->as_klass()->is_interface()) &&
        !superk->is_subtype_of(subk)) {
      return SSC_always_false;
    }
  }

  // If casting to an instance klass, it must have no subtypes
  if (superk->is_interface()) {
    // Cannot trust interfaces yet.
    // %%% S.B. superk->nof_implementors() == 1
  } else if (superelem->is_instance_klass()) {
    ciInstanceKlass* ik = superelem->as_instance_klass();
    if (!ik->has_subklass() && !ik->is_interface()) {
      if (!ik->is_final()) {
        // Add a dependency if there is a chance of a later subclass.
        dependencies()->assert_leaf_type(ik);
      }
      return SSC_easy_test;     // (3) caller can do a simple ptr comparison
    }
  } else {
    // A primitive array type has no subtypes.
    return SSC_easy_test;       // (3) caller can do a simple ptr comparison
  }

  return SSC_full_test;
}

Node* Compile::conv_I2X_index(PhaseGVN* phase, Node* idx, const TypeInt* sizetype, Node* ctrl) {
#ifdef _LP64
  // The scaled index operand to AddP must be a clean 64-bit value.
  // Java allows a 32-bit int to be incremented to a negative
  // value, which appears in a 64-bit register as a large
  // positive number.  Using that large positive number as an
  // operand in pointer arithmetic has bad consequences.
  // On the other hand, 32-bit overflow is rare, and the possibility
  // can often be excluded, if we annotate the ConvI2L node with
  // a type assertion that its value is known to be a small positive
  // number.  (The prior range check has ensured this.)
  // This assertion is used by ConvI2LNode::Ideal.
  int index_max = max_jint - 1;  // array size is max_jint, index is one less
  if (sizetype != NULL) index_max = sizetype->_hi - 1;
  const TypeInt* iidxtype = TypeInt::make(0, index_max, Type::WidenMax);
  idx = constrained_convI2L(phase, idx, iidxtype, ctrl);
#endif
  return idx;
}

// Convert integer value to a narrowed long type dependent on ctrl (for example, a range check)
Node* Compile::constrained_convI2L(PhaseGVN* phase, Node* value, const TypeInt* itype, Node* ctrl) {
  if (ctrl != NULL) {
    // Express control dependency by a CastII node with a narrow type.
    value = new CastIINode(value, itype, false, true /* range check dependency */);
    // Make the CastII node dependent on the control input to prevent the narrowed ConvI2L
    // node from floating above the range check during loop optimizations. Otherwise, the
    // ConvI2L node may be eliminated independently of the range check, causing the data path
    // to become TOP while the control path is still there (although it's unreachable).
    value->set_req(0, ctrl);
    // Save CastII node to remove it after loop optimizations.
    phase->C->add_range_check_cast(value);
    value = phase->transform(value);
  }
  const TypeLong* ltype = TypeLong::make(itype->_lo, itype->_hi, itype->_widen);
  return phase->transform(new ConvI2LNode(value, ltype));
}

// The message about the current inlining is accumulated in
// _print_inlining_stream and transfered into the _print_inlining_list
// once we know whether inlining succeeds or not. For regular
// inlining, messages are appended to the buffer pointed by
// _print_inlining_idx in the _print_inlining_list. For late inlining,
// a new buffer is added after _print_inlining_idx in the list. This
// way we can update the inlining message for late inlining call site
// when the inlining is attempted again.
void Compile::print_inlining_init() {
  if (print_inlining() || print_intrinsics()) {
    _print_inlining_stream = new stringStream();
    _print_inlining_list = new (comp_arena())GrowableArray<PrintInliningBuffer>(comp_arena(), 1, 1, PrintInliningBuffer());
  }
}

void Compile::print_inlining_reinit() {
  if (print_inlining() || print_intrinsics()) {
    // Re allocate buffer when we change ResourceMark
    _print_inlining_stream = new stringStream();
  }
}

void Compile::print_inlining_reset() {
  _print_inlining_stream->reset();
}

void Compile::print_inlining_commit() {
  assert(print_inlining() || print_intrinsics(), "PrintInlining off?");
  // Transfer the message from _print_inlining_stream to the current
  // _print_inlining_list buffer and clear _print_inlining_stream.
  _print_inlining_list->at(_print_inlining_idx).ss()->write(_print_inlining_stream->as_string(), _print_inlining_stream->size());
  print_inlining_reset();
}

void Compile::print_inlining_push() {
  // Add new buffer to the _print_inlining_list at current position
  _print_inlining_idx++;
  _print_inlining_list->insert_before(_print_inlining_idx, PrintInliningBuffer());
}

Compile::PrintInliningBuffer& Compile::print_inlining_current() {
  return _print_inlining_list->at(_print_inlining_idx);
}

void Compile::print_inlining_update(CallGenerator* cg) {
  if (print_inlining() || print_intrinsics()) {
    if (!cg->is_late_inline()) {
      if (print_inlining_current().cg() != NULL) {
        print_inlining_push();
      }
      print_inlining_commit();
    } else {
      if (print_inlining_current().cg() != cg &&
          (print_inlining_current().cg() != NULL ||
           print_inlining_current().ss()->size() != 0)) {
        print_inlining_push();
      }
      print_inlining_commit();
      print_inlining_current().set_cg(cg);
    }
  }
}

void Compile::print_inlining_move_to(CallGenerator* cg) {
  // We resume inlining at a late inlining call site. Locate the
  // corresponding inlining buffer so that we can update it.
  if (print_inlining()) {
    for (int i = 0; i < _print_inlining_list->length(); i++) {
      if (_print_inlining_list->adr_at(i)->cg() == cg) {
        _print_inlining_idx = i;
        return;
      }
    }
    ShouldNotReachHere();
  }
}

void Compile::print_inlining_update_delayed(CallGenerator* cg) {
  if (print_inlining()) {
    assert(_print_inlining_stream->size() > 0, "missing inlining msg");
    assert(print_inlining_current().cg() == cg, "wrong entry");
    // replace message with new message
    _print_inlining_list->at_put(_print_inlining_idx, PrintInliningBuffer());
    print_inlining_commit();
    print_inlining_current().set_cg(cg);
  }
}

void Compile::print_inlining_assert_ready() {
  assert(!_print_inlining || _print_inlining_stream->size() == 0, "loosing data");
}

void Compile::process_print_inlining() {
  bool do_print_inlining = print_inlining() || print_intrinsics();
  if (do_print_inlining || log() != NULL) {
    // Print inlining message for candidates that we couldn't inline
    // for lack of space
    for (int i = 0; i < _late_inlines.length(); i++) {
      CallGenerator* cg = _late_inlines.at(i);
      if (!cg->is_mh_late_inline()) {
        const char* msg = "live nodes > LiveNodeCountInliningCutoff";
        if (do_print_inlining) {
          cg->print_inlining_late(msg);
        }
        log_late_inline_failure(cg, msg);
      }
    }
  }
  if (do_print_inlining) {
    ResourceMark rm;
    stringStream ss;
    for (int i = 0; i < _print_inlining_list->length(); i++) {
      ss.print("%s", _print_inlining_list->adr_at(i)->ss()->as_string());
    }
    size_t end = ss.size();
    _print_inlining_output = NEW_ARENA_ARRAY(comp_arena(), char, end+1);
    strncpy(_print_inlining_output, ss.base(), end+1);
    _print_inlining_output[end] = 0;
  }
}

void Compile::dump_print_inlining() {
  if (_print_inlining_output != NULL) {
    tty->print_raw(_print_inlining_output);
  }
}

void Compile::log_late_inline(CallGenerator* cg) {
  if (log() != NULL) {
    log()->head("late_inline method='%d'  inline_id='" JLONG_FORMAT "'", log()->identify(cg->method()),
                cg->unique_id());
    JVMState* p = cg->call_node()->jvms();
    while (p != NULL) {
      log()->elem("jvms bci='%d' method='%d'", p->bci(), log()->identify(p->method()));
      p = p->caller();
    }
    log()->tail("late_inline");
  }
}

void Compile::log_late_inline_failure(CallGenerator* cg, const char* msg) {
  log_late_inline(cg);
  if (log() != NULL) {
    log()->inline_fail(msg);
  }
}

void Compile::log_inline_id(CallGenerator* cg) {
  if (log() != NULL) {
    // The LogCompilation tool needs a unique way to identify late
    // inline call sites. This id must be unique for this call site in
    // this compilation. Try to have it unique across compilations as
    // well because it can be convenient when grepping through the log
    // file.
    // Distinguish OSR compilations from others in case CICountOSR is
    // on.
    jlong id = ((jlong)unique()) + (((jlong)compile_id()) << 33) + (CICountOSR && is_osr_compilation() ? ((jlong)1) << 32 : 0);
    cg->set_unique_id(id);
    log()->elem("inline_id id='" JLONG_FORMAT "'", id);
  }
}

void Compile::log_inline_failure(const char* msg) {
  if (C->log() != NULL) {
    C->log()->inline_fail(msg);
  }
}


// Dump inlining replay data to the stream.
// Don't change thread state and acquire any locks.
void Compile::dump_inline_data(outputStream* out) {
  InlineTree* inl_tree = ilt();
  if (inl_tree != NULL) {
    out->print(" inline %d", inl_tree->count());
    inl_tree->dump_replay_data(out);
  }
}

int Compile::cmp_expensive_nodes(Node* n1, Node* n2) {
  if (n1->Opcode() < n2->Opcode())      return -1;
  else if (n1->Opcode() > n2->Opcode()) return 1;

  assert(n1->req() == n2->req(), "can't compare %s nodes: n1->req() = %d, n2->req() = %d", NodeClassNames[n1->Opcode()], n1->req(), n2->req());
  for (uint i = 1; i < n1->req(); i++) {
    if (n1->in(i) < n2->in(i))      return -1;
    else if (n1->in(i) > n2->in(i)) return 1;
  }

  return 0;
}

int Compile::cmp_expensive_nodes(Node** n1p, Node** n2p) {
  Node* n1 = *n1p;
  Node* n2 = *n2p;

  return cmp_expensive_nodes(n1, n2);
}

void Compile::sort_expensive_nodes() {
  if (!expensive_nodes_sorted()) {
    _expensive_nodes->sort(cmp_expensive_nodes);
  }
}

bool Compile::expensive_nodes_sorted() const {
  for (int i = 1; i < _expensive_nodes->length(); i++) {
    if (cmp_expensive_nodes(_expensive_nodes->adr_at(i), _expensive_nodes->adr_at(i-1)) < 0) {
      return false;
    }
  }
  return true;
}

bool Compile::should_optimize_expensive_nodes(PhaseIterGVN &igvn) {
  if (_expensive_nodes->length() == 0) {
    return false;
  }

  assert(OptimizeExpensiveOps, "optimization off?");

  // Take this opportunity to remove dead nodes from the list
  int j = 0;
  for (int i = 0; i < _expensive_nodes->length(); i++) {
    Node* n = _expensive_nodes->at(i);
    if (!n->is_unreachable(igvn)) {
      assert(n->is_expensive(), "should be expensive");
      _expensive_nodes->at_put(j, n);
      j++;
    }
  }
  _expensive_nodes->trunc_to(j);

  // Then sort the list so that similar nodes are next to each other
  // and check for at least two nodes of identical kind with same data
  // inputs.
  sort_expensive_nodes();

  for (int i = 0; i < _expensive_nodes->length()-1; i++) {
    if (cmp_expensive_nodes(_expensive_nodes->adr_at(i), _expensive_nodes->adr_at(i+1)) == 0) {
      return true;
    }
  }

  return false;
}

void Compile::cleanup_expensive_nodes(PhaseIterGVN &igvn) {
  if (_expensive_nodes->length() == 0) {
    return;
  }

  assert(OptimizeExpensiveOps, "optimization off?");

  // Sort to bring similar nodes next to each other and clear the
  // control input of nodes for which there's only a single copy.
  sort_expensive_nodes();

  int j = 0;
  int identical = 0;
  int i = 0;
  bool modified = false;
  for (; i < _expensive_nodes->length()-1; i++) {
    assert(j <= i, "can't write beyond current index");
    if (_expensive_nodes->at(i)->Opcode() == _expensive_nodes->at(i+1)->Opcode()) {
      identical++;
      _expensive_nodes->at_put(j++, _expensive_nodes->at(i));
      continue;
    }
    if (identical > 0) {
      _expensive_nodes->at_put(j++, _expensive_nodes->at(i));
      identical = 0;
    } else {
      Node* n = _expensive_nodes->at(i);
      igvn.replace_input_of(n, 0, NULL);
      igvn.hash_insert(n);
      modified = true;
    }
  }
  if (identical > 0) {
    _expensive_nodes->at_put(j++, _expensive_nodes->at(i));
  } else if (_expensive_nodes->length() >= 1) {
    Node* n = _expensive_nodes->at(i);
    igvn.replace_input_of(n, 0, NULL);
    igvn.hash_insert(n);
    modified = true;
  }
  _expensive_nodes->trunc_to(j);
  if (modified) {
    igvn.optimize();
  }
}

void Compile::add_expensive_node(Node * n) {
  assert(!_expensive_nodes->contains(n), "duplicate entry in expensive list");
  assert(n->is_expensive(), "expensive nodes with non-null control here only");
  assert(!n->is_CFG() && !n->is_Mem(), "no cfg or memory nodes here");
  if (OptimizeExpensiveOps) {
    _expensive_nodes->append(n);
  } else {
    // Clear control input and let IGVN optimize expensive nodes if
    // OptimizeExpensiveOps is off.
    n->set_req(0, NULL);
  }
}

/**
 * Remove the speculative part of types and clean up the graph
 */
void Compile::remove_speculative_types(PhaseIterGVN &igvn) {
  if (UseTypeSpeculation) {
    Unique_Node_List worklist;
    worklist.push(root());
    int modified = 0;
    // Go over all type nodes that carry a speculative type, drop the
    // speculative part of the type and enqueue the node for an igvn
    // which may optimize it out.
    for (uint next = 0; next < worklist.size(); ++next) {
      Node *n  = worklist.at(next);
      if (n->is_Type()) {
        TypeNode* tn = n->as_Type();
        const Type* t = tn->type();
        const Type* t_no_spec = t->remove_speculative();
        if (t_no_spec != t) {
          bool in_hash = igvn.hash_delete(n);
          assert(in_hash, "node should be in igvn hash table");
          tn->set_type(t_no_spec);
          igvn.hash_insert(n);
          igvn._worklist.push(n); // give it a chance to go away
          modified++;
        }
      }
      uint max = n->len();
      for( uint i = 0; i < max; ++i ) {
        Node *m = n->in(i);
        if (not_a_node(m))  continue;
        worklist.push(m);
      }
    }
    // Drop the speculative part of all types in the igvn's type table
    igvn.remove_speculative_types();
    if (modified > 0) {
      igvn.optimize();
    }
#ifdef ASSERT
    // Verify that after the IGVN is over no speculative type has resurfaced
    worklist.clear();
    worklist.push(root());
    for (uint next = 0; next < worklist.size(); ++next) {
      Node *n  = worklist.at(next);
      const Type* t = igvn.type_or_null(n);
      assert((t == NULL) || (t == t->remove_speculative()), "no more speculative types");
      if (n->is_Type()) {
        t = n->as_Type()->type();
        assert(t == t->remove_speculative(), "no more speculative types");
      }
      uint max = n->len();
      for( uint i = 0; i < max; ++i ) {
        Node *m = n->in(i);
        if (not_a_node(m))  continue;
        worklist.push(m);
      }
    }
    igvn.check_no_speculative_types();
#endif
  }
}

// Auxiliary method to support randomized stressing/fuzzing.
//
// This method can be called the arbitrary number of times, with current count
// as the argument. The logic allows selecting a single candidate from the
// running list of candidates as follows:
//    int count = 0;
//    Cand* selected = null;
//    while(cand = cand->next()) {
//      if (randomized_select(++count)) {
//        selected = cand;
//      }
//    }
//
// Including count equalizes the chances any candidate is "selected".
// This is useful when we don't have the complete list of candidates to choose
// from uniformly. In this case, we need to adjust the randomicity of the
// selection, or else we will end up biasing the selection towards the latter
// candidates.
//
// Quick back-envelope calculation shows that for the list of n candidates
// the equal probability for the candidate to persist as "best" can be
// achieved by replacing it with "next" k-th candidate with the probability
// of 1/k. It can be easily shown that by the end of the run, the
// probability for any candidate is converged to 1/n, thus giving the
// uniform distribution among all the candidates.
//
// We don't care about the domain size as long as (RANDOMIZED_DOMAIN / count) is large.
#define RANDOMIZED_DOMAIN_POW 29
#define RANDOMIZED_DOMAIN (1 << RANDOMIZED_DOMAIN_POW)
#define RANDOMIZED_DOMAIN_MASK ((1 << (RANDOMIZED_DOMAIN_POW + 1)) - 1)
bool Compile::randomized_select(int count) {
  assert(count > 0, "only positive");
  return (os::random() & RANDOMIZED_DOMAIN_MASK) < (RANDOMIZED_DOMAIN / count);
}

CloneMap&     Compile::clone_map()                 { return _clone_map; }
void          Compile::set_clone_map(Dict* d)      { _clone_map._dict = d; }

void NodeCloneInfo::dump() const {
  tty->print(" {%d:%d} ", idx(), gen());
}

void CloneMap::clone(Node* old, Node* nnn, int gen) {
  uint64_t val = value(old->_idx);
  NodeCloneInfo cio(val);
  assert(val != 0, "old node should be in the map");
  NodeCloneInfo cin(cio.idx(), gen + cio.gen());
  insert(nnn->_idx, cin.get());
#ifndef PRODUCT
  if (is_debug()) {
    tty->print_cr("CloneMap::clone inserted node %d info {%d:%d} into CloneMap", nnn->_idx, cin.idx(), cin.gen());
  }
#endif
}

void CloneMap::verify_insert_and_clone(Node* old, Node* nnn, int gen) {
  NodeCloneInfo cio(value(old->_idx));
  if (cio.get() == 0) {
    cio.set(old->_idx, 0);
    insert(old->_idx, cio.get());
#ifndef PRODUCT
    if (is_debug()) {
      tty->print_cr("CloneMap::verify_insert_and_clone inserted node %d info {%d:%d} into CloneMap", old->_idx, cio.idx(), cio.gen());
    }
#endif
  }
  clone(old, nnn, gen);
}

int CloneMap::max_gen() const {
  int g = 0;
  DictI di(_dict);
  for(; di.test(); ++di) {
    int t = gen(di._key);
    if (g < t) {
      g = t;
#ifndef PRODUCT
      if (is_debug()) {
        tty->print_cr("CloneMap::max_gen() update max=%d from %d", g, _2_node_idx_t(di._key));
      }
#endif
    }
  }
  return g;
}

void CloneMap::dump(node_idx_t key) const {
  uint64_t val = value(key);
  if (val != 0) {
    NodeCloneInfo ni(val);
    ni.dump();
  }
}<|MERGE_RESOLUTION|>--- conflicted
+++ resolved
@@ -417,15 +417,12 @@
       remove_opaque4_node(opaq);
     }
   }
-<<<<<<< HEAD
   // Remove useless value type nodes
   if (_value_type_nodes != NULL) {
     _value_type_nodes->remove_useless_nodes(useful.member_set());
   }
-=======
   BarrierSetC2* bs = BarrierSet::barrier_set()->barrier_set_c2();
   bs->eliminate_useless_gc_barriers(useful);
->>>>>>> a9a54291
   // clean up the late inline lists
   remove_useless_late_inlines(&_string_late_inlines, useful);
   remove_useless_late_inlines(&_boxing_late_inlines, useful);
