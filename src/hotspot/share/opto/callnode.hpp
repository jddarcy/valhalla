--- conflicted
+++ resolved
@@ -738,7 +738,6 @@
       init_flags(Flag_is_macro);
       C->add_macro_node(this);
     }
-<<<<<<< HEAD
     const TypeTuple *r = tf->range_sig();
     if (InlineTypeReturnedAsFields &&
         method != NULL &&
@@ -750,12 +749,8 @@
       init_flags(Flag_is_macro);
       C->add_macro_node(this);
     }
-
-    _is_scalar_replaceable = false;
-    _is_non_escaping = false;
-=======
->>>>>>> a0ade220
-  }
+  }
+
   CallStaticJavaNode(const TypeFunc* tf, address addr, const char* name, int bci,
                      const TypePtr* adr_type)
     : CallJavaNode(tf, addr, NULL, bci) {
