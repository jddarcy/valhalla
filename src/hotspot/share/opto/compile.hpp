/*
 * Copyright (c) 1997, 2023, Oracle and/or its affiliates. All rights reserved.
 * DO NOT ALTER OR REMOVE COPYRIGHT NOTICES OR THIS FILE HEADER.
 *
 * This code is free software; you can redistribute it and/or modify it
 * under the terms of the GNU General Public License version 2 only, as
 * published by the Free Software Foundation.
 *
 * This code is distributed in the hope that it will be useful, but WITHOUT
 * ANY WARRANTY; without even the implied warranty of MERCHANTABILITY or
 * FITNESS FOR A PARTICULAR PURPOSE.  See the GNU General Public License
 * version 2 for more details (a copy is included in the LICENSE file that
 * accompanied this code).
 *
 * You should have received a copy of the GNU General Public License version
 * 2 along with this work; if not, write to the Free Software Foundation,
 * Inc., 51 Franklin St, Fifth Floor, Boston, MA 02110-1301 USA.
 *
 * Please contact Oracle, 500 Oracle Parkway, Redwood Shores, CA 94065 USA
 * or visit www.oracle.com if you need additional information or have any
 * questions.
 *
 */

#ifndef SHARE_OPTO_COMPILE_HPP
#define SHARE_OPTO_COMPILE_HPP

#include "asm/codeBuffer.hpp"
#include "ci/compilerInterface.hpp"
#include "code/debugInfoRec.hpp"
#include "compiler/compiler_globals.hpp"
#include "compiler/compilerOracle.hpp"
#include "compiler/compileBroker.hpp"
#include "compiler/compilerEvent.hpp"
#include "libadt/dict.hpp"
#include "libadt/vectset.hpp"
#include "memory/resourceArea.hpp"
#include "oops/methodData.hpp"
#include "opto/idealGraphPrinter.hpp"
#include "opto/phasetype.hpp"
#include "opto/phase.hpp"
#include "opto/regmask.hpp"
#include "runtime/deoptimization.hpp"
#include "runtime/sharedRuntime.hpp"
#include "runtime/timerTrace.hpp"
#include "runtime/vmThread.hpp"
#include "utilities/ticks.hpp"

class AbstractLockNode;
class AddPNode;
class Block;
class Bundle;
class CallGenerator;
class CallNode;
class CallStaticJavaNode;
class CloneMap;
class ConnectionGraph;
class IdealGraphPrinter;
class InlineTree;
class Matcher;
class MachConstantNode;
class MachConstantBaseNode;
class MachNode;
class MachOper;
class MachSafePointNode;
class Node;
class Node_Array;
class Node_List;
class Node_Notes;
class NodeHash;
class NodeCloneInfo;
class OptoReg;
class ParsePredicateNode;
class PhaseCFG;
class PhaseGVN;
class PhaseIterGVN;
class PhaseRegAlloc;
class PhaseCCP;
class PhaseOutput;
class RootNode;
class relocInfo;
class StartNode;
class SafePointNode;
class JVMState;
class Type;
class TypeInt;
class TypeInteger;
class TypeKlassPtr;
class TypePtr;
class TypeOopPtr;
class TypeFunc;
class TypeVect;
class Type_Array;
class Unique_Node_List;
class UnstableIfTrap;
class InlineTypeNode;
class nmethod;
class Node_Stack;
struct Final_Reshape_Counts;
class VerifyMeetResult;

enum LoopOptsMode {
  LoopOptsDefault,
  LoopOptsNone,
  LoopOptsMaxUnroll,
  LoopOptsShenandoahExpand,
  LoopOptsShenandoahPostExpand,
  LoopOptsSkipSplitIf,
  LoopOptsVerify
};

// The type of all node counts and indexes.
// It must hold at least 16 bits, but must also be fast to load and store.
// This type, if less than 32 bits, could limit the number of possible nodes.
// (To make this type platform-specific, move to globalDefinitions_xxx.hpp.)
typedef unsigned int node_idx_t;

class NodeCloneInfo {
 private:
  uint64_t _idx_clone_orig;
 public:

  void set_idx(node_idx_t idx) {
    _idx_clone_orig = (_idx_clone_orig & CONST64(0xFFFFFFFF00000000)) | idx;
  }
  node_idx_t idx() const { return (node_idx_t)(_idx_clone_orig & 0xFFFFFFFF); }

  void set_gen(int generation) {
    uint64_t g = (uint64_t)generation << 32;
    _idx_clone_orig = (_idx_clone_orig & 0xFFFFFFFF) | g;
  }
  int gen() const { return (int)(_idx_clone_orig >> 32); }

  void set(uint64_t x) { _idx_clone_orig = x; }
  void set(node_idx_t x, int g) { set_idx(x); set_gen(g); }
  uint64_t get() const { return _idx_clone_orig; }

  NodeCloneInfo(uint64_t idx_clone_orig) : _idx_clone_orig(idx_clone_orig) {}
  NodeCloneInfo(node_idx_t x, int g) : _idx_clone_orig(0) { set(x, g); }

  void dump_on(outputStream* st) const;
};

class CloneMap {
  friend class Compile;
 private:
  bool      _debug;
  Dict*     _dict;
  int       _clone_idx;   // current cloning iteration/generation in loop unroll
 public:
  void*     _2p(node_idx_t key)   const          { return (void*)(intptr_t)key; } // 2 conversion functions to make gcc happy
  node_idx_t _2_node_idx_t(const void* k) const  { return (node_idx_t)(intptr_t)k; }
  Dict*     dict()                const          { return _dict; }
  void insert(node_idx_t key, uint64_t val)      { assert(_dict->operator[](_2p(key)) == nullptr, "key existed"); _dict->Insert(_2p(key), (void*)val); }
  void insert(node_idx_t key, NodeCloneInfo& ci) { insert(key, ci.get()); }
  void remove(node_idx_t key)                    { _dict->Delete(_2p(key)); }
  uint64_t value(node_idx_t key)  const          { return (uint64_t)_dict->operator[](_2p(key)); }
  node_idx_t idx(node_idx_t key)  const          { return NodeCloneInfo(value(key)).idx(); }
  int gen(node_idx_t key)         const          { return NodeCloneInfo(value(key)).gen(); }
  int gen(const void* k)          const          { return gen(_2_node_idx_t(k)); }
  int max_gen()                   const;
  void clone(Node* old, Node* nnn, int gen);
  void verify_insert_and_clone(Node* old, Node* nnn, int gen);
  void dump(node_idx_t key, outputStream* st) const;

  int  clone_idx() const                         { return _clone_idx; }
  void set_clone_idx(int x)                      { _clone_idx = x; }
  bool is_debug()                 const          { return _debug; }
  void set_debug(bool debug)                     { _debug = debug; }

  bool same_idx(node_idx_t k1, node_idx_t k2)  const { return idx(k1) == idx(k2); }
  bool same_gen(node_idx_t k1, node_idx_t k2)  const { return gen(k1) == gen(k2); }
};

class Options {
  friend class Compile;
  friend class VMStructs;
 private:
  const bool _subsume_loads;         // Load can be matched as part of a larger op.
  const bool _do_escape_analysis;    // Do escape analysis.
  const bool _do_iterative_escape_analysis;  // Do iterative escape analysis.
  const bool _do_reduce_allocation_merges;  // Do try to reduce allocation merges.
  const bool _eliminate_boxing;      // Do boxing elimination.
  const bool _do_locks_coarsening;   // Do locks coarsening
  const bool _do_superword;          // Do SuperWord
  const bool _install_code;          // Install the code that was compiled
 public:
  Options(bool subsume_loads,
          bool do_escape_analysis,
          bool do_iterative_escape_analysis,
          bool do_reduce_allocation_merges,
<<<<<<< HEAD
          bool eliminate_boxing, bool do_locks_coarsening,
=======
          bool eliminate_boxing,
          bool do_locks_coarsening,
          bool do_superword,
>>>>>>> 16fa7709
          bool install_code) :
          _subsume_loads(subsume_loads),
          _do_escape_analysis(do_escape_analysis),
          _do_iterative_escape_analysis(do_iterative_escape_analysis),
          _do_reduce_allocation_merges(do_reduce_allocation_merges),
          _eliminate_boxing(eliminate_boxing),
          _do_locks_coarsening(do_locks_coarsening),
          _do_superword(do_superword),
          _install_code(install_code) {
  }

  static Options for_runtime_stub() {
    return Options(
       /* subsume_loads = */ true,
       /* do_escape_analysis = */ false,
       /* do_iterative_escape_analysis = */ false,
       /* do_reduce_allocation_merges = */ false,
       /* eliminate_boxing = */ false,
       /* do_lock_coarsening = */ false,
       /* do_superword = */ true,
       /* install_code = */ true
    );
  }
};

//------------------------------Compile----------------------------------------
// This class defines a top-level Compiler invocation.

class Compile : public Phase {
  friend class VMStructs;

 public:
  // Fixed alias indexes.  (See also MergeMemNode.)
  enum {
    AliasIdxTop = 1,  // pseudo-index, aliases to nothing (used as sentinel value)
    AliasIdxBot = 2,  // pseudo-index, aliases to everything
    AliasIdxRaw = 3   // hard-wired index for TypeRawPtr::BOTTOM
  };

  // Variant of TraceTime(nullptr, &_t_accumulator, CITime);
  // Integrated with logging.  If logging is turned on, and CITimeVerbose is true,
  // then brackets are put into the log, with time stamps and node counts.
  // (The time collection itself is always conditionalized on CITime.)
  class TracePhase : public TraceTime {
   private:
    Compile*    _compile;
    CompileLog* _log;
    const char* _phase_name;
    bool _dolog;
   public:
    TracePhase(const char* name, elapsedTimer* accumulator);
    ~TracePhase();
  };

  // Information per category of alias (memory slice)
  class AliasType {
   private:
    friend class Compile;

    int             _index;         // unique index, used with MergeMemNode
    const TypePtr*  _adr_type;      // normalized address type
    ciField*        _field;         // relevant instance field, or null if none
    const Type*     _element;       // relevant array element type, or null if none
    bool            _is_rewritable; // false if the memory is write-once only
    int             _general_index; // if this is type is an instance, the general
                                    // type that this is an instance of

    void Init(int i, const TypePtr* at);

   public:
    int             index()         const { return _index; }
    const TypePtr*  adr_type()      const { return _adr_type; }
    ciField*        field()         const { return _field; }
    const Type*     element()       const { return _element; }
    bool            is_rewritable() const { return _is_rewritable; }
    bool            is_volatile()   const { return (_field ? _field->is_volatile() : false); }
    int             general_index() const { return (_general_index != 0) ? _general_index : _index; }

    void set_rewritable(bool z) { _is_rewritable = z; }
    void set_field(ciField* f) {
      assert(!_field,"");
      _field = f;
      if (f->is_final() || f->is_stable()) {
        // In the case of @Stable, multiple writes are possible but may be assumed to be no-ops.
        _is_rewritable = false;
      }
    }
    void set_element(const Type* e) {
      assert(_element == nullptr, "");
      _element = e;
    }

    BasicType basic_type() const;

    void print_on(outputStream* st) PRODUCT_RETURN;
  };

  enum {
    logAliasCacheSize = 6,
    AliasCacheSize = (1<<logAliasCacheSize)
  };
  struct AliasCacheEntry { const TypePtr* _adr_type; int _index; };  // simple duple type
  enum {
    trapHistLength = MethodData::_trap_hist_limit
  };

 private:
  // Fixed parameters to this compilation.
  const int             _compile_id;
  const Options         _options;               // Compilation options
  ciMethod*             _method;                // The method being compiled.
  int                   _entry_bci;             // entry bci for osr methods.
  const TypeFunc*       _tf;                    // My kind of signature
  InlineTree*           _ilt;                   // Ditto (temporary).
  address               _stub_function;         // VM entry for stub being compiled, or null
  const char*           _stub_name;             // Name of stub or adapter being compiled, or null
  address               _stub_entry_point;      // Compile code entry for generated stub, or null

  // Control of this compilation.
  int                   _max_inline_size;       // Max inline size for this compilation
  int                   _freq_inline_size;      // Max hot method inline size for this compilation
  int                   _fixed_slots;           // count of frame slots not allocated by the register
                                                // allocator i.e. locks, original deopt pc, etc.
  uintx                 _max_node_limit;        // Max unique node count during a single compilation.

  bool                  _post_loop_opts_phase;  // Loop opts are finished.

  int                   _major_progress;        // Count of something big happening
  bool                  _inlining_progress;     // progress doing incremental inlining?
  bool                  _inlining_incrementally;// Are we doing incremental inlining (post parse)
  bool                  _do_cleanup;            // Cleanup is needed before proceeding with incremental inlining
  bool                  _has_loops;             // True if the method _may_ have some loops
  bool                  _has_split_ifs;         // True if the method _may_ have some split-if
  bool                  _has_unsafe_access;     // True if the method _may_ produce faults in unsafe loads or stores.
  bool                  _has_stringbuilder;     // True StringBuffers or StringBuilders are allocated
  bool                  _has_boxed_value;       // True if a boxed object is allocated
  bool                  _has_reserved_stack_access; // True if the method or an inlined method is annotated with ReservedStackAccess
  bool                  _has_circular_inline_type; // True if method loads an inline type with a circular, non-flat field
  uint                  _max_vector_size;       // Maximum size of generated vectors
  bool                  _clear_upper_avx;       // Clear upper bits of ymm registers using vzeroupper
  uint                  _trap_hist[trapHistLength];  // Cumulative traps
  bool                  _trap_can_recompile;    // Have we emitted a recompiling trap?
  uint                  _decompile_count;       // Cumulative decompilation counts.
  bool                  _do_inlining;           // True if we intend to do inlining
  bool                  _do_scheduling;         // True if we intend to do scheduling
  bool                  _do_freq_based_layout;  // True if we intend to do frequency based block layout
  bool                  _do_vector_loop;        // True if allowed to execute loop in parallel iterations
  bool                  _use_cmove;             // True if CMove should be used without profitability analysis
  bool                  _do_aliasing;           // True if we intend to do aliasing
  bool                  _print_assembly;        // True if we should dump assembly code for this compilation
  bool                  _print_inlining;        // True if we should print inlining for this compilation
  bool                  _print_intrinsics;      // True if we should print intrinsics for this compilation
#ifndef PRODUCT
  uint                  _igv_idx;               // Counter for IGV node identifiers
  bool                  _trace_opto_output;
  bool                  _parsed_irreducible_loop; // True if ciTypeFlow detected irreducible loops during parsing
#endif
  bool                  _has_irreducible_loop;  // Found irreducible loops
  // JSR 292
  bool                  _has_method_handle_invokes; // True if this method has MethodHandle invokes.
  bool                  _has_monitors;          // Metadata transfered to nmethod to enable Continuations lock-detection fastpath
  bool                  _clinit_barrier_on_entry; // True if clinit barrier is needed on nmethod entry
  RTMState              _rtm_state;             // State of Restricted Transactional Memory usage
  int                   _loop_opts_cnt;         // loop opts round
  bool                  _has_flat_accesses;     // Any known flat array accesses?
  bool                  _flat_accesses_share_alias; // Initially all flat array share a single slice
  bool                  _scalarize_in_safepoints; // Scalarize inline types in safepoint debug info
  uint                  _stress_seed;           // Seed for stress testing

  // Compilation environment.
  Arena                 _comp_arena;            // Arena with lifetime equivalent to Compile
  void*                 _barrier_set_state;     // Potential GC barrier state for Compile
  ciEnv*                _env;                   // CI interface
  DirectiveSet*         _directive;             // Compiler directive
  CompileLog*           _log;                   // from CompilerThread
  const char*           _failure_reason;        // for record_failure/failing pattern
  GrowableArray<CallGenerator*> _intrinsics;    // List of intrinsics.
  GrowableArray<Node*>  _macro_nodes;           // List of nodes which need to be expanded before matching.
  GrowableArray<ParsePredicateNode*> _parse_predicates; // List of Parse Predicates.
  GrowableArray<Node*>  _template_assertion_predicate_opaqs; // List of Opaque4 nodes for Template Assertion Predicates.
  GrowableArray<Node*>  _expensive_nodes;       // List of nodes that are expensive to compute and that we'd better not let the GVN freely common
  GrowableArray<Node*>  _for_post_loop_igvn;    // List of nodes for IGVN after loop opts are over
  GrowableArray<Node*>  _inline_type_nodes;     // List of InlineType nodes
  GrowableArray<UnstableIfTrap*> _unstable_if_traps;        // List of ifnodes after IGVN
  GrowableArray<Node_List*> _coarsened_locks;   // List of coarsened Lock and Unlock nodes
  ConnectionGraph*      _congraph;
#ifndef PRODUCT
  IdealGraphPrinter*    _igv_printer;
  static IdealGraphPrinter* _debug_file_printer;
  static IdealGraphPrinter* _debug_network_printer;
#endif


  // Node management
  uint                  _unique;                // Counter for unique Node indices
  uint                  _dead_node_count;       // Number of dead nodes; VectorSet::Size() is O(N).
                                                // So use this to keep count and make the call O(1).
  VectorSet             _dead_node_list;        // Set of dead nodes
  DEBUG_ONLY(Unique_Node_List* _modified_nodes;)   // List of nodes which inputs were modified
  DEBUG_ONLY(bool       _phase_optimize_finished;) // Used for live node verification while creating new nodes

  // Arenas for new-space and old-space nodes.
  // Swapped between using _node_arena.
  // The lifetime of the old-space nodes is during xform.
  Arena                 _node_arena_one;
  Arena                 _node_arena_two;
  Arena*                _node_arena;
public:
  Arena* swap_old_and_new() {
    Arena* filled_arena_ptr = _node_arena;
    Arena* old_arena_ptr = old_arena();
    old_arena_ptr->destruct_contents();
    _node_arena = old_arena_ptr;
    return filled_arena_ptr;
  }
private:
  RootNode*             _root;                  // Unique root of compilation, or null after bail-out.
  Node*                 _top;                   // Unique top node.  (Reset by various phases.)

  Node*                 _immutable_memory;      // Initial memory state

  Node*                 _recent_alloc_obj;
  Node*                 _recent_alloc_ctl;

  // Constant table
  MachConstantBaseNode* _mach_constant_base_node;  // Constant table base node singleton.


  // Blocked array of debugging and profiling information,
  // tracked per node.
  enum { _log2_node_notes_block_size = 8,
         _node_notes_block_size = (1<<_log2_node_notes_block_size)
  };
  GrowableArray<Node_Notes*>* _node_note_array;
  Node_Notes*           _default_node_notes;  // default notes for new nodes

  // After parsing and every bulk phase we hang onto the Root instruction.
  // The RootNode instruction is where the whole program begins.  It produces
  // the initial Control and BOTTOM for everybody else.

  // Type management
  Arena                 _Compile_types;         // Arena for all types
  Arena*                _type_arena;            // Alias for _Compile_types except in Initialize_shared()
  Dict*                 _type_dict;             // Intern table
  CloneMap              _clone_map;             // used for recording history of cloned nodes
  size_t                _type_last_size;        // Last allocation size (see Type::operator new/delete)
  ciMethod*             _last_tf_m;             // Cache for
  const TypeFunc*       _last_tf;               //  TypeFunc::make
  AliasType**           _alias_types;           // List of alias types seen so far.
  int                   _num_alias_types;       // Logical length of _alias_types
  int                   _max_alias_types;       // Physical length of _alias_types
  AliasCacheEntry       _alias_cache[AliasCacheSize]; // Gets aliases w/o data structure walking

  // Parsing, optimization
  PhaseGVN*             _initial_gvn;           // Results of parse-time PhaseGVN

  // Shared worklist for all IGVN rounds. Nodes can be pushed to it at any time.
  // If pushed outside IGVN, the Node is processed in the next IGVN round.
  Unique_Node_List*     _igvn_worklist;

  // Shared type array for GVN, IGVN and CCP. It maps node idx -> Type*.
  Type_Array*           _types;

  // Shared node hash table for GVN, IGVN and CCP.
  NodeHash*             _node_hash;

  GrowableArray<CallGenerator*> _late_inlines;        // List of CallGenerators to be revisited after main parsing has finished.
  GrowableArray<CallGenerator*> _string_late_inlines; // same but for string operations
  GrowableArray<CallGenerator*> _boxing_late_inlines; // same but for boxing operations

  GrowableArray<CallGenerator*> _vector_reboxing_late_inlines; // same but for vector reboxing operations

  int                           _late_inlines_pos;    // Where in the queue should the next late inlining candidate go (emulate depth first inlining)
  uint                          _number_of_mh_late_inlines; // number of method handle late inlining still pending

  // Inlining may not happen in parse order which would make
  // PrintInlining output confusing. Keep track of PrintInlining
  // pieces in order.
  class PrintInliningBuffer : public CHeapObj<mtCompiler> {
   private:
    CallGenerator* _cg;
    stringStream   _ss;
    static const size_t default_stream_buffer_size = 128;

   public:
    PrintInliningBuffer()
      : _cg(nullptr), _ss(default_stream_buffer_size) {}

    stringStream* ss()             { return &_ss; }
    CallGenerator* cg()            { return _cg; }
    void set_cg(CallGenerator* cg) { _cg = cg; }
  };

  stringStream* _print_inlining_stream;
  GrowableArray<PrintInliningBuffer*>* _print_inlining_list;
  int _print_inlining_idx;
  char* _print_inlining_output;

  // Only keep nodes in the expensive node list that need to be optimized
  void cleanup_expensive_nodes(PhaseIterGVN &igvn);
  // Use for sorting expensive nodes to bring similar nodes together
  static int cmp_expensive_nodes(Node** n1, Node** n2);
  // Expensive nodes list already sorted?
  bool expensive_nodes_sorted() const;
  // Remove the speculative part of types and clean up the graph
  void remove_speculative_types(PhaseIterGVN &igvn);

  void* _replay_inline_data; // Pointer to data loaded from file

  void print_inlining_init();
  void print_inlining_reinit();
  void print_inlining_commit();
  void print_inlining_push();
  PrintInliningBuffer* print_inlining_current();

  void log_late_inline_failure(CallGenerator* cg, const char* msg);
  DEBUG_ONLY(bool _exception_backedge;)

 public:

  void* barrier_set_state() const { return _barrier_set_state; }

  stringStream* print_inlining_stream() {
    assert(print_inlining() || print_intrinsics(), "PrintInlining off?");
    return _print_inlining_stream;
  }

  void print_inlining_update(CallGenerator* cg);
  void print_inlining_update_delayed(CallGenerator* cg);
  void print_inlining_move_to(CallGenerator* cg);
  void print_inlining_assert_ready();
  void print_inlining_reset();

  void print_inlining(ciMethod* method, int inline_level, int bci, InliningResult result, const char* msg = nullptr) {
    stringStream ss;
    CompileTask::print_inlining_inner(&ss, method, inline_level, bci, result, msg);
    print_inlining_stream()->print("%s", ss.freeze());
  }

#ifndef PRODUCT
  IdealGraphPrinter* igv_printer() { return _igv_printer; }
#endif

  void log_late_inline(CallGenerator* cg);
  void log_inline_id(CallGenerator* cg);
  void log_inline_failure(const char* msg);

  void* replay_inline_data() const { return _replay_inline_data; }

  // Dump inlining replay data to the stream.
  void dump_inline_data(outputStream* out);
  void dump_inline_data_reduced(outputStream* out);

 private:
  // Matching, CFG layout, allocation, code generation
  PhaseCFG*             _cfg;                   // Results of CFG finding
  int                   _java_calls;            // Number of java calls in the method
  int                   _inner_loops;           // Number of inner loops in the method
  Matcher*              _matcher;               // Engine to map ideal to machine instructions
  PhaseRegAlloc*        _regalloc;              // Results of register allocation.
  RegMask               _FIRST_STACK_mask;      // All stack slots usable for spills (depends on frame layout)
  Arena*                _indexSet_arena;        // control IndexSet allocation within PhaseChaitin
  void*                 _indexSet_free_block_list; // free list of IndexSet bit blocks
  int                   _interpreter_frame_size;

  PhaseOutput*          _output;

 public:
  // Accessors

  // The Compile instance currently active in this (compiler) thread.
  static Compile* current() {
    return (Compile*) ciEnv::current()->compiler_data();
  }

  int interpreter_frame_size() const            { return _interpreter_frame_size; }

  PhaseOutput*      output() const              { return _output; }
  void              set_output(PhaseOutput* o)  { _output = o; }

  // ID for this compilation.  Useful for setting breakpoints in the debugger.
  int               compile_id() const          { return _compile_id; }
  DirectiveSet*     directive() const           { return _directive; }

  // Does this compilation allow instructions to subsume loads?  User
  // instructions that subsume a load may result in an unschedulable
  // instruction sequence.
  bool              subsume_loads() const       { return _options._subsume_loads; }
  /** Do escape analysis. */
  bool              do_escape_analysis() const  { return _options._do_escape_analysis; }
  bool              do_iterative_escape_analysis() const  { return _options._do_iterative_escape_analysis; }
  bool              do_reduce_allocation_merges() const  { return _options._do_reduce_allocation_merges; }
  /** Do boxing elimination. */
  bool              eliminate_boxing() const    { return _options._eliminate_boxing; }
  /** Do aggressive boxing elimination. */
  bool              aggressive_unboxing() const { return _options._eliminate_boxing && AggressiveUnboxing; }
  bool              should_install_code() const { return _options._install_code; }
  /** Do locks coarsening. */
  bool              do_locks_coarsening() const { return _options._do_locks_coarsening; }
  bool              do_superword() const        { return _options._do_superword; }

  // Other fixed compilation parameters.
  ciMethod*         method() const              { return _method; }
  int               entry_bci() const           { return _entry_bci; }
  bool              is_osr_compilation() const  { return _entry_bci != InvocationEntryBci; }
  bool              is_method_compilation() const { return (_method != nullptr && !_method->flags().is_native()); }
  const TypeFunc*   tf() const                  { assert(_tf!=nullptr, ""); return _tf; }
  void         init_tf(const TypeFunc* tf)      { assert(_tf==nullptr, ""); _tf = tf; }
  InlineTree*       ilt() const                 { return _ilt; }
  address           stub_function() const       { return _stub_function; }
  const char*       stub_name() const           { return _stub_name; }
  address           stub_entry_point() const    { return _stub_entry_point; }
  void          set_stub_entry_point(address z) { _stub_entry_point = z; }

  // Control of this compilation.
  int               fixed_slots() const         { assert(_fixed_slots >= 0, "");         return _fixed_slots; }
  void          set_fixed_slots(int n)          { _fixed_slots = n; }
  int               major_progress() const      { return _major_progress; }
  void          set_inlining_progress(bool z)   { _inlining_progress = z; }
  int               inlining_progress() const   { return _inlining_progress; }
  void          set_inlining_incrementally(bool z) { _inlining_incrementally = z; }
  int               inlining_incrementally() const { return _inlining_incrementally; }
  void          set_do_cleanup(bool z)          { _do_cleanup = z; }
  int               do_cleanup() const          { return _do_cleanup; }
  void          set_major_progress()            { _major_progress++; }
  void          restore_major_progress(int progress) { _major_progress += progress; }
  void        clear_major_progress()            { _major_progress = 0; }
  int               max_inline_size() const     { return _max_inline_size; }
  void          set_freq_inline_size(int n)     { _freq_inline_size = n; }
  int               freq_inline_size() const    { return _freq_inline_size; }
  void          set_max_inline_size(int n)      { _max_inline_size = n; }
  bool              has_loops() const           { return _has_loops; }
  void          set_has_loops(bool z)           { _has_loops = z; }
  bool              has_split_ifs() const       { return _has_split_ifs; }
  void          set_has_split_ifs(bool z)       { _has_split_ifs = z; }
  bool              has_unsafe_access() const   { return _has_unsafe_access; }
  void          set_has_unsafe_access(bool z)   { _has_unsafe_access = z; }
  bool              has_stringbuilder() const   { return _has_stringbuilder; }
  void          set_has_stringbuilder(bool z)   { _has_stringbuilder = z; }
  bool              has_boxed_value() const     { return _has_boxed_value; }
  void          set_has_boxed_value(bool z)     { _has_boxed_value = z; }
  bool              has_reserved_stack_access() const { return _has_reserved_stack_access; }
  void          set_has_reserved_stack_access(bool z) { _has_reserved_stack_access = z; }
  bool              has_circular_inline_type() const { return _has_circular_inline_type; }
  void          set_has_circular_inline_type(bool z) { _has_circular_inline_type = z; }
  uint              max_vector_size() const     { return _max_vector_size; }
  void          set_max_vector_size(uint s)     { _max_vector_size = s; }
  bool              clear_upper_avx() const     { return _clear_upper_avx; }
  void          set_clear_upper_avx(bool s)     { _clear_upper_avx = s; }
  void          set_trap_count(uint r, uint c)  { assert(r < trapHistLength, "oob");        _trap_hist[r] = c; }
  uint              trap_count(uint r) const    { assert(r < trapHistLength, "oob"); return _trap_hist[r]; }
  bool              trap_can_recompile() const  { return _trap_can_recompile; }
  void          set_trap_can_recompile(bool z)  { _trap_can_recompile = z; }
  uint              decompile_count() const     { return _decompile_count; }
  void          set_decompile_count(uint c)     { _decompile_count = c; }
  bool              allow_range_check_smearing() const;
  bool              do_inlining() const         { return _do_inlining; }
  void          set_do_inlining(bool z)         { _do_inlining = z; }
  bool              do_scheduling() const       { return _do_scheduling; }
  void          set_do_scheduling(bool z)       { _do_scheduling = z; }
  bool              do_freq_based_layout() const{ return _do_freq_based_layout; }
  void          set_do_freq_based_layout(bool z){ _do_freq_based_layout = z; }
  bool              do_vector_loop() const      { return _do_vector_loop; }
  void          set_do_vector_loop(bool z)      { _do_vector_loop = z; }
  bool              use_cmove() const           { return _use_cmove; }
  void          set_use_cmove(bool z)           { _use_cmove = z; }
  bool              do_aliasing() const          { return _do_aliasing; }
  bool              print_assembly() const       { return _print_assembly; }
  void          set_print_assembly(bool z)       { _print_assembly = z; }
  bool              print_inlining() const       { return _print_inlining; }
  void          set_print_inlining(bool z)       { _print_inlining = z; }
  bool              print_intrinsics() const     { return _print_intrinsics; }
  void          set_print_intrinsics(bool z)     { _print_intrinsics = z; }
  RTMState          rtm_state()  const           { return _rtm_state; }
  void          set_rtm_state(RTMState s)        { _rtm_state = s; }
  bool              use_rtm() const              { return (_rtm_state & NoRTM) == 0; }
  bool          profile_rtm() const              { return _rtm_state == ProfileRTM; }
  uint              max_node_limit() const       { return (uint)_max_node_limit; }
  void          set_max_node_limit(uint n)       { _max_node_limit = n; }
  bool              clinit_barrier_on_entry()       { return _clinit_barrier_on_entry; }
  void          set_clinit_barrier_on_entry(bool z) { _clinit_barrier_on_entry = z; }
  void          set_flat_accesses()              { _has_flat_accesses = true; }
  bool          flat_accesses_share_alias() const { return _flat_accesses_share_alias; }
  void          set_flat_accesses_share_alias(bool z) { _flat_accesses_share_alias = z; }
  bool          scalarize_in_safepoints() const { return _scalarize_in_safepoints; }
  void          set_scalarize_in_safepoints(bool z) { _scalarize_in_safepoints = z; }

  // Support for scalarized inline type calling convention
  bool              has_scalarized_args() const  { return _method != nullptr && _method->has_scalarized_args(); }
  bool              needs_stack_repair()  const  { return _method != nullptr && _method->get_Method()->c2_needs_stack_repair(); }

  bool              has_monitors() const         { return _has_monitors; }
  void          set_has_monitors(bool v)         { _has_monitors = v; }

  // check the CompilerOracle for special behaviours for this compile
  bool          method_has_option(enum CompileCommand option) {
    return method() != nullptr && method()->has_option(option);
  }

#ifndef PRODUCT
  uint          next_igv_idx()                  { return _igv_idx++; }
  bool          trace_opto_output() const       { return _trace_opto_output; }
  void          print_ideal_ir(const char* phase_name);
  bool          should_print_ideal() const      { return _directive->PrintIdealOption; }
  bool              parsed_irreducible_loop() const { return _parsed_irreducible_loop; }
  void          set_parsed_irreducible_loop(bool z) { _parsed_irreducible_loop = z; }
  int _in_dump_cnt;  // Required for dumping ir nodes.
#endif
  bool              has_irreducible_loop() const { return _has_irreducible_loop; }
  void          set_has_irreducible_loop(bool z) { _has_irreducible_loop = z; }

  // JSR 292
  bool              has_method_handle_invokes() const { return _has_method_handle_invokes;     }
  void          set_has_method_handle_invokes(bool z) {        _has_method_handle_invokes = z; }

  Ticks _latest_stage_start_counter;

  void begin_method();
  void end_method();
  bool should_print_igv(int level);
  bool should_print_phase(CompilerPhaseType cpt);

  void print_method(CompilerPhaseType cpt, int level, Node* n = nullptr);

#ifndef PRODUCT
  void dump_igv(const char* graph_name, int level = 3) {
    if (should_print_igv(level)) {
      _igv_printer->print_method(graph_name, level);
    }
  }

  void igv_print_method_to_file(const char* phase_name = "Debug", bool append = false);
  void igv_print_method_to_network(const char* phase_name = "Debug");
  static IdealGraphPrinter* debug_file_printer() { return _debug_file_printer; }
  static IdealGraphPrinter* debug_network_printer() { return _debug_network_printer; }
#endif

  int           macro_count()             const { return _macro_nodes.length(); }
  int           parse_predicate_count()   const { return _parse_predicates.length(); }
  int           template_assertion_predicate_count() const { return _template_assertion_predicate_opaqs.length(); }
  int           expensive_count()         const { return _expensive_nodes.length(); }
  int           coarsened_count()         const { return _coarsened_locks.length(); }

  Node*         macro_node(int idx)       const { return _macro_nodes.at(idx); }
  ParsePredicateNode* parse_predicate(int idx) const { return _parse_predicates.at(idx); }

  Node* template_assertion_predicate_opaq_node(int idx) const {
    return _template_assertion_predicate_opaqs.at(idx);
  }

  Node*         expensive_node(int idx)   const { return _expensive_nodes.at(idx); }

  ConnectionGraph* congraph()                   { return _congraph;}
  void set_congraph(ConnectionGraph* congraph)  { _congraph = congraph;}
  void add_macro_node(Node * n) {
    //assert(n->is_macro(), "must be a macro node");
    assert(!_macro_nodes.contains(n), "duplicate entry in expand list");
    _macro_nodes.append(n);
  }
  void remove_macro_node(Node* n) {
    // this function may be called twice for a node so we can only remove it
    // if it's still existing.
    _macro_nodes.remove_if_existing(n);
    // Remove from coarsened locks list if present
    if (coarsened_count() > 0) {
      remove_coarsened_lock(n);
    }
  }
  void add_expensive_node(Node* n);
  void remove_expensive_node(Node* n) {
    _expensive_nodes.remove_if_existing(n);
  }

  void add_parse_predicate(ParsePredicateNode* n) {
    assert(!_parse_predicates.contains(n), "duplicate entry in Parse Predicate list");
    _parse_predicates.append(n);
  }

  void remove_parse_predicate(ParsePredicateNode* n) {
    if (parse_predicate_count() > 0) {
      _parse_predicates.remove_if_existing(n);
    }
  }

  void add_template_assertion_predicate_opaq(Node* n) {
    assert(!_template_assertion_predicate_opaqs.contains(n),
           "duplicate entry in template assertion predicate opaque4 list");
    _template_assertion_predicate_opaqs.append(n);
  }

  void remove_template_assertion_predicate_opaq(Node* n) {
    if (template_assertion_predicate_count() > 0) {
      _template_assertion_predicate_opaqs.remove_if_existing(n);
    }
  }
  void add_coarsened_locks(GrowableArray<AbstractLockNode*>& locks);
  void remove_coarsened_lock(Node* n);
  bool coarsened_locks_consistent();

  bool       post_loop_opts_phase() { return _post_loop_opts_phase;  }
  void   set_post_loop_opts_phase() { _post_loop_opts_phase = true;  }
  void reset_post_loop_opts_phase() { _post_loop_opts_phase = false; }

  void record_for_post_loop_opts_igvn(Node* n);
  void remove_from_post_loop_opts_igvn(Node* n);
  void process_for_post_loop_opts_igvn(PhaseIterGVN& igvn);

  // Keep track of inline type nodes for later processing
  void add_inline_type(Node* n);
  void remove_inline_type(Node* n);
  void process_inline_types(PhaseIterGVN &igvn, bool remove = false);

  void adjust_flat_array_access_aliases(PhaseIterGVN& igvn);

  void record_unstable_if_trap(UnstableIfTrap* trap);
  bool remove_unstable_if_trap(CallStaticJavaNode* unc, bool yield);
  void remove_useless_unstable_if_traps(Unique_Node_List &useful);
  void process_for_unstable_if_traps(PhaseIterGVN& igvn);

  void sort_macro_nodes();

  void mark_parse_predicate_nodes_useless(PhaseIterGVN& igvn);

  // Are there candidate expensive nodes for optimization?
  bool should_optimize_expensive_nodes(PhaseIterGVN &igvn);
  // Check whether n1 and n2 are similar
  static int cmp_expensive_nodes(Node* n1, Node* n2);
  // Sort expensive nodes to locate similar expensive nodes
  void sort_expensive_nodes();

  // Compilation environment.
  Arena*      comp_arena()           { return &_comp_arena; }
  ciEnv*      env() const            { return _env; }
  CompileLog* log() const            { return _log; }
  bool        failing() const        { return _env->failing() || _failure_reason != nullptr; }
  const char* failure_reason() const { return (_env->failing()) ? _env->failure_reason() : _failure_reason; }

  bool failure_reason_is(const char* r) const {
    return (r == _failure_reason) || (r != nullptr && _failure_reason != nullptr && strcmp(r, _failure_reason) == 0);
  }

  void record_failure(const char* reason);
  void record_method_not_compilable(const char* reason) {
    env()->record_method_not_compilable(reason);
    // Record failure reason.
    record_failure(reason);
  }
  bool check_node_count(uint margin, const char* reason) {
    if (live_nodes() + margin > max_node_limit()) {
      record_method_not_compilable(reason);
      return true;
    } else {
      return false;
    }
  }

  // Node management
  uint         unique() const              { return _unique; }
  uint         next_unique()               { return _unique++; }
  void         set_unique(uint i)          { _unique = i; }
  Arena*       node_arena()                { return _node_arena; }
  Arena*       old_arena()                 { return (&_node_arena_one == _node_arena) ? &_node_arena_two : &_node_arena_one; }
  RootNode*    root() const                { return _root; }
  void         set_root(RootNode* r)       { _root = r; }
  StartNode*   start() const;              // (Derived from root.)
  void         init_start(StartNode* s);
  Node*        immutable_memory();

  Node*        recent_alloc_ctl() const    { return _recent_alloc_ctl; }
  Node*        recent_alloc_obj() const    { return _recent_alloc_obj; }
  void         set_recent_alloc(Node* ctl, Node* obj) {
                                                  _recent_alloc_ctl = ctl;
                                                  _recent_alloc_obj = obj;
                                           }
  void         record_dead_node(uint idx)  { if (_dead_node_list.test_set(idx)) return;
                                             _dead_node_count++;
                                           }
  void         reset_dead_node_list()      { _dead_node_list.reset();
                                             _dead_node_count = 0;
                                           }
  uint          live_nodes() const         {
    int  val = _unique - _dead_node_count;
    assert (val >= 0, "number of tracked dead nodes %d more than created nodes %d", _unique, _dead_node_count);
            return (uint) val;
                                           }
#ifdef ASSERT
  void         set_phase_optimize_finished() { _phase_optimize_finished = true; }
  bool         phase_optimize_finished() const { return _phase_optimize_finished; }
  uint         count_live_nodes_by_graph_walk();
  void         print_missing_nodes();
#endif

  // Record modified nodes to check that they are put on IGVN worklist
  void         record_modified_node(Node* n) NOT_DEBUG_RETURN;
  void         remove_modified_node(Node* n) NOT_DEBUG_RETURN;
  DEBUG_ONLY( Unique_Node_List*   modified_nodes() const { return _modified_nodes; } )

  MachConstantBaseNode*     mach_constant_base_node();
  bool                  has_mach_constant_base_node() const { return _mach_constant_base_node != nullptr; }
  // Generated by adlc, true if CallNode requires MachConstantBase.
  bool                      needs_deep_clone_jvms();

  // Handy undefined Node
  Node*             top() const                 { return _top; }

  // these are used by guys who need to know about creation and transformation of top:
  Node*             cached_top_node()           { return _top; }
  void          set_cached_top_node(Node* tn);

  GrowableArray<Node_Notes*>* node_note_array() const { return _node_note_array; }
  void set_node_note_array(GrowableArray<Node_Notes*>* arr) { _node_note_array = arr; }
  Node_Notes* default_node_notes() const        { return _default_node_notes; }
  void    set_default_node_notes(Node_Notes* n) { _default_node_notes = n; }

  Node_Notes*       node_notes_at(int idx) {
    return locate_node_notes(_node_note_array, idx, false);
  }
  inline bool   set_node_notes_at(int idx, Node_Notes* value);

  // Copy notes from source to dest, if they exist.
  // Overwrite dest only if source provides something.
  // Return true if information was moved.
  bool copy_node_notes_to(Node* dest, Node* source);

  // Workhorse function to sort out the blocked Node_Notes array:
  inline Node_Notes* locate_node_notes(GrowableArray<Node_Notes*>* arr,
                                       int idx, bool can_grow = false);

  void grow_node_notes(GrowableArray<Node_Notes*>* arr, int grow_by);

  // Type management
  Arena*            type_arena()                { return _type_arena; }
  Dict*             type_dict()                 { return _type_dict; }
  size_t            type_last_size()            { return _type_last_size; }
  int               num_alias_types()           { return _num_alias_types; }

  void          init_type_arena()                       { _type_arena = &_Compile_types; }
  void          set_type_arena(Arena* a)                { _type_arena = a; }
  void          set_type_dict(Dict* d)                  { _type_dict = d; }
  void          set_type_last_size(size_t sz)           { _type_last_size = sz; }

  const TypeFunc* last_tf(ciMethod* m) {
    return (m == _last_tf_m) ? _last_tf : nullptr;
  }
  void set_last_tf(ciMethod* m, const TypeFunc* tf) {
    assert(m != nullptr || tf == nullptr, "");
    _last_tf_m = m;
    _last_tf = tf;
  }

  AliasType*        alias_type(int                idx)  { assert(idx < num_alias_types(), "oob"); return _alias_types[idx]; }
  AliasType*        alias_type(const TypePtr* adr_type, ciField* field = nullptr, bool uncached = false) { return find_alias_type(adr_type, false, field, uncached); }
  bool         have_alias_type(const TypePtr* adr_type);
  AliasType*        alias_type(ciField*         field);

  int               get_alias_index(const TypePtr* at, bool uncached = false) { return alias_type(at, nullptr, uncached)->index(); }
  const TypePtr*    get_adr_type(uint aidx)             { return alias_type(aidx)->adr_type(); }
  int               get_general_index(uint aidx)        { return alias_type(aidx)->general_index(); }

  // Building nodes
  void              rethrow_exceptions(JVMState* jvms);
  void              return_values(JVMState* jvms);
  JVMState*         build_start_state(StartNode* start, const TypeFunc* tf);

  // Decide how to build a call.
  // The profile factor is a discount to apply to this site's interp. profile.
  CallGenerator*    call_generator(ciMethod* call_method, int vtable_index, bool call_does_dispatch,
                                   JVMState* jvms, bool allow_inline, float profile_factor, ciKlass* speculative_receiver_type = nullptr,
                                   bool allow_intrinsics = true);
  bool should_delay_inlining(ciMethod* call_method, JVMState* jvms) {
    return should_delay_string_inlining(call_method, jvms) ||
           should_delay_boxing_inlining(call_method, jvms) ||
           should_delay_vector_inlining(call_method, jvms);
  }
  bool should_delay_string_inlining(ciMethod* call_method, JVMState* jvms);
  bool should_delay_boxing_inlining(ciMethod* call_method, JVMState* jvms);
  bool should_delay_vector_inlining(ciMethod* call_method, JVMState* jvms);
  bool should_delay_vector_reboxing_inlining(ciMethod* call_method, JVMState* jvms);

  // Helper functions to identify inlining potential at call-site
  ciMethod* optimize_virtual_call(ciMethod* caller, ciInstanceKlass* klass,
                                  ciKlass* holder, ciMethod* callee,
                                  const TypeOopPtr* receiver_type, bool is_virtual,
                                  bool &call_does_dispatch, int &vtable_index,
                                  bool check_access = true);
  ciMethod* optimize_inlining(ciMethod* caller, ciInstanceKlass* klass, ciKlass* holder,
                              ciMethod* callee, const TypeOopPtr* receiver_type,
                              bool check_access = true);

  // Report if there were too many traps at a current method and bci.
  // Report if a trap was recorded, and/or PerMethodTrapLimit was exceeded.
  // If there is no MDO at all, report no trap unless told to assume it.
  bool too_many_traps(ciMethod* method, int bci, Deoptimization::DeoptReason reason);
  // This version, unspecific to a particular bci, asks if
  // PerMethodTrapLimit was exceeded for all inlined methods seen so far.
  bool too_many_traps(Deoptimization::DeoptReason reason,
                      // Privately used parameter for logging:
                      ciMethodData* logmd = nullptr);
  // Report if there were too many recompiles at a method and bci.
  bool too_many_recompiles(ciMethod* method, int bci, Deoptimization::DeoptReason reason);
  // Report if there were too many traps or recompiles at a method and bci.
  bool too_many_traps_or_recompiles(ciMethod* method, int bci, Deoptimization::DeoptReason reason) {
    return too_many_traps(method, bci, reason) ||
           too_many_recompiles(method, bci, reason);
  }
  // Return a bitset with the reasons where deoptimization is allowed,
  // i.e., where there were not too many uncommon traps.
  int _allowed_reasons;
  int      allowed_deopt_reasons() { return _allowed_reasons; }
  void set_allowed_deopt_reasons();

  // Parsing, optimization
  PhaseGVN*         initial_gvn()               { return _initial_gvn; }
  Unique_Node_List* igvn_worklist() {
    assert(_igvn_worklist != nullptr, "must be created in Compile::Compile");
    return _igvn_worklist;
  }
  Type_Array* types() {
    assert(_types != nullptr, "must be created in Compile::Compile");
    return _types;
  }
  NodeHash* node_hash() {
    assert(_node_hash != nullptr, "must be created in Compile::Compile");
    return _node_hash;
  }
  inline void       record_for_igvn(Node* n);   // Body is after class Unique_Node_List in node.hpp.
  inline void       remove_for_igvn(Node* n);   // Body is after class Unique_Node_List in node.hpp.
  void          set_initial_gvn(PhaseGVN *gvn)           { _initial_gvn = gvn; }

  // Replace n by nn using initial_gvn, calling hash_delete and
  // record_for_igvn as needed.
  void gvn_replace_by(Node* n, Node* nn);


  void              identify_useful_nodes(Unique_Node_List &useful);
  void              update_dead_node_list(Unique_Node_List &useful);
  void              disconnect_useless_nodes(Unique_Node_List& useful, Unique_Node_List& worklist);

  void              remove_useless_node(Node* dead);

  // Record this CallGenerator for inlining at the end of parsing.
  void              add_late_inline(CallGenerator* cg)        {
    _late_inlines.insert_before(_late_inlines_pos, cg);
    _late_inlines_pos++;
  }

  void              prepend_late_inline(CallGenerator* cg)    {
    _late_inlines.insert_before(0, cg);
  }

  void              add_string_late_inline(CallGenerator* cg) {
    _string_late_inlines.push(cg);
  }

  void              add_boxing_late_inline(CallGenerator* cg) {
    _boxing_late_inlines.push(cg);
  }

  void              add_vector_reboxing_late_inline(CallGenerator* cg) {
    _vector_reboxing_late_inlines.push(cg);
  }

  template<typename N, ENABLE_IF(std::is_base_of<Node, N>::value)>
  void remove_useless_nodes(GrowableArray<N*>& node_list, Unique_Node_List& useful);

  void remove_useless_late_inlines(GrowableArray<CallGenerator*>* inlines, Unique_Node_List &useful);
  void remove_useless_late_inlines(GrowableArray<CallGenerator*>* inlines, Node* dead);

  void remove_useless_coarsened_locks(Unique_Node_List& useful);

  void process_print_inlining();
  void dump_print_inlining();

  bool over_inlining_cutoff() const {
    if (!inlining_incrementally()) {
      return unique() > (uint)NodeCountInliningCutoff;
    } else {
      // Give some room for incremental inlining algorithm to "breathe"
      // and avoid thrashing when live node count is close to the limit.
      // Keep in mind that live_nodes() isn't accurate during inlining until
      // dead node elimination step happens (see Compile::inline_incrementally).
      return live_nodes() > (uint)LiveNodeCountInliningCutoff * 11 / 10;
    }
  }

  void inc_number_of_mh_late_inlines() { _number_of_mh_late_inlines++; }
  void dec_number_of_mh_late_inlines() { assert(_number_of_mh_late_inlines > 0, "_number_of_mh_late_inlines < 0 !"); _number_of_mh_late_inlines--; }
  bool has_mh_late_inlines() const     { return _number_of_mh_late_inlines > 0; }

  bool inline_incrementally_one();
  void inline_incrementally_cleanup(PhaseIterGVN& igvn);
  void inline_incrementally(PhaseIterGVN& igvn);
  void inline_string_calls(bool parse_time);
  void inline_boxing_calls(PhaseIterGVN& igvn);
  bool optimize_loops(PhaseIterGVN& igvn, LoopOptsMode mode);
  void remove_root_to_sfpts_edges(PhaseIterGVN& igvn);

  void inline_vector_reboxing_calls();
  bool has_vbox_nodes();

  void process_late_inline_calls_no_inline(PhaseIterGVN& igvn);

  // Matching, CFG layout, allocation, code generation
  PhaseCFG*         cfg()                       { return _cfg; }
  bool              has_java_calls() const      { return _java_calls > 0; }
  int               java_calls() const          { return _java_calls; }
  int               inner_loops() const         { return _inner_loops; }
  Matcher*          matcher()                   { return _matcher; }
  PhaseRegAlloc*    regalloc()                  { return _regalloc; }
  RegMask&          FIRST_STACK_mask()          { return _FIRST_STACK_mask; }
  Arena*            indexSet_arena()            { return _indexSet_arena; }
  void*             indexSet_free_block_list()  { return _indexSet_free_block_list; }
  DebugInformationRecorder* debug_info()        { return env()->debug_info(); }

  void  update_interpreter_frame_size(int size) {
    if (_interpreter_frame_size < size) {
      _interpreter_frame_size = size;
    }
  }

  void          set_matcher(Matcher* m)                 { _matcher = m; }
//void          set_regalloc(PhaseRegAlloc* ra)           { _regalloc = ra; }
  void          set_indexSet_arena(Arena* a)            { _indexSet_arena = a; }
  void          set_indexSet_free_block_list(void* p)   { _indexSet_free_block_list = p; }

  void  set_java_calls(int z) { _java_calls  = z; }
  void set_inner_loops(int z) { _inner_loops = z; }

  Dependencies* dependencies() { return env()->dependencies(); }

  // Major entry point.  Given a Scope, compile the associated method.
  // For normal compilations, entry_bci is InvocationEntryBci.  For on stack
  // replacement, entry_bci indicates the bytecode for which to compile a
  // continuation.
  Compile(ciEnv* ci_env, ciMethod* target,
          int entry_bci, Options options, DirectiveSet* directive);

  // Second major entry point.  From the TypeFunc signature, generate code
  // to pass arguments from the Java calling convention to the C calling
  // convention.
  Compile(ciEnv* ci_env, const TypeFunc *(*gen)(),
          address stub_function, const char *stub_name,
          int is_fancy_jump, bool pass_tls,
          bool return_pc, DirectiveSet* directive);

  ~Compile() {
    delete _print_inlining_stream;
  };

  // Are we compiling a method?
  bool has_method() { return method() != nullptr; }

  // Maybe print some information about this compile.
  void print_compile_messages();

  // Final graph reshaping, a post-pass after the regular optimizer is done.
  bool final_graph_reshaping();

  // returns true if adr is completely contained in the given alias category
  bool must_alias(const TypePtr* adr, int alias_idx);

  // returns true if adr overlaps with the given alias category
  bool can_alias(const TypePtr* adr, int alias_idx);

  // Stack slots that may be unused by the calling convention but must
  // otherwise be preserved.  On Intel this includes the return address.
  // On PowerPC it includes the 4 words holding the old TOC & LR glue.
  uint in_preserve_stack_slots() {
    return SharedRuntime::in_preserve_stack_slots();
  }

  // "Top of Stack" slots that may be unused by the calling convention but must
  // otherwise be preserved.
  // On Intel these are not necessary and the value can be zero.
  static uint out_preserve_stack_slots() {
    return SharedRuntime::out_preserve_stack_slots();
  }

  // Number of outgoing stack slots killed above the out_preserve_stack_slots
  // for calls to C.  Supports the var-args backing area for register parms.
  uint varargs_C_out_slots_killed() const;

  // Number of Stack Slots consumed by a synchronization entry
  int sync_stack_slots() const;

  // Compute the name of old_SP.  See <arch>.ad for frame layout.
  OptoReg::Name compute_old_SP();

 private:
  // Phase control:
  void Init(bool aliasing);                      // Prepare for a single compilation
  void Optimize();                               // Given a graph, optimize it
  void Code_Gen();                               // Generate code from a graph

  // Management of the AliasType table.
  void grow_alias_types();
  AliasCacheEntry* probe_alias_cache(const TypePtr* adr_type);
  const TypePtr *flatten_alias_type(const TypePtr* adr_type) const;
  AliasType* find_alias_type(const TypePtr* adr_type, bool no_create, ciField* field, bool uncached = false);

  void verify_top(Node*) const PRODUCT_RETURN;

  // Intrinsic setup.
  CallGenerator* make_vm_intrinsic(ciMethod* m, bool is_virtual);          // constructor
  int            intrinsic_insertion_index(ciMethod* m, bool is_virtual, bool& found);  // helper
  CallGenerator* find_intrinsic(ciMethod* m, bool is_virtual);             // query fn
  void           register_intrinsic(CallGenerator* cg);                    // update fn

#ifndef PRODUCT
  static juint  _intrinsic_hist_count[];
  static jubyte _intrinsic_hist_flags[];
#endif
  // Function calls made by the public function final_graph_reshaping.
  // No need to be made public as they are not called elsewhere.
  void final_graph_reshaping_impl(Node *n, Final_Reshape_Counts& frc, Unique_Node_List& dead_nodes);
  void final_graph_reshaping_main_switch(Node* n, Final_Reshape_Counts& frc, uint nop, Unique_Node_List& dead_nodes);
  void final_graph_reshaping_walk(Node_Stack& nstack, Node* root, Final_Reshape_Counts& frc, Unique_Node_List& dead_nodes);
  void eliminate_redundant_card_marks(Node* n);

  // Logic cone optimization.
  void optimize_logic_cones(PhaseIterGVN &igvn);
  void collect_logic_cone_roots(Unique_Node_List& list);
  void process_logic_cone_root(PhaseIterGVN &igvn, Node* n, VectorSet& visited);
  bool compute_logic_cone(Node* n, Unique_Node_List& partition, Unique_Node_List& inputs);
  uint compute_truth_table(Unique_Node_List& partition, Unique_Node_List& inputs);
  uint eval_macro_logic_op(uint func, uint op1, uint op2, uint op3);
  Node* xform_to_MacroLogicV(PhaseIterGVN &igvn, const TypeVect* vt, Unique_Node_List& partitions, Unique_Node_List& inputs);
  void check_no_dead_use() const NOT_DEBUG_RETURN;

 public:

  // Note:  Histogram array size is about 1 Kb.
  enum {                        // flag bits:
    _intrinsic_worked = 1,      // succeeded at least once
    _intrinsic_failed = 2,      // tried it but it failed
    _intrinsic_disabled = 4,    // was requested but disabled (e.g., -XX:-InlineUnsafeOps)
    _intrinsic_virtual = 8,     // was seen in the virtual form (rare)
    _intrinsic_both = 16        // was seen in the non-virtual form (usual)
  };
  // Update histogram.  Return boolean if this is a first-time occurrence.
  static bool gather_intrinsic_statistics(vmIntrinsics::ID id,
                                          bool is_virtual, int flags) PRODUCT_RETURN0;
  static void print_intrinsic_statistics() PRODUCT_RETURN;

  // Graph verification code
  // Walk the node list, verifying that there is a one-to-one
  // correspondence between Use-Def edges and Def-Use edges
  // The option no_dead_code enables stronger checks that the
  // graph is strongly connected from root in both directions.
  void verify_graph_edges(bool no_dead_code = false) PRODUCT_RETURN;

  // Verify bi-directional correspondence of edges
  void verify_bidirectional_edges(Unique_Node_List &visited);

  // End-of-run dumps.
  static void print_statistics() PRODUCT_RETURN;

  // Verify ADLC assumptions during startup
  static void adlc_verification() PRODUCT_RETURN;

  // Definitions of pd methods
  static void pd_compiler2_init();

  // Static parse-time type checking logic for gen_subtype_check:
  enum SubTypeCheckResult { SSC_always_false, SSC_always_true, SSC_easy_test, SSC_full_test };
  SubTypeCheckResult static_subtype_check(const TypeKlassPtr* superk, const TypeKlassPtr* subk, bool skip = StressReflectiveCode);

  static Node* conv_I2X_index(PhaseGVN* phase, Node* offset, const TypeInt* sizetype,
                              // Optional control dependency (for example, on range check)
                              Node* ctrl = nullptr);

  // Convert integer value to a narrowed long type dependent on ctrl (for example, a range check)
  static Node* constrained_convI2L(PhaseGVN* phase, Node* value, const TypeInt* itype, Node* ctrl, bool carry_dependency = false);

  Node* optimize_acmp(PhaseGVN* phase, Node* a, Node* b);

  // Auxiliary method for randomized fuzzing/stressing
  int random();
  bool randomized_select(int count);

  // supporting clone_map
  CloneMap&     clone_map();
  void          set_clone_map(Dict* d);

  bool needs_clinit_barrier(ciField* ik,         ciMethod* accessing_method);
  bool needs_clinit_barrier(ciMethod* ik,        ciMethod* accessing_method);
  bool needs_clinit_barrier(ciInstanceKlass* ik, ciMethod* accessing_method);

#ifdef IA32
 private:
  bool _select_24_bit_instr;   // We selected an instruction with a 24-bit result
  bool _in_24_bit_fp_mode;     // We are emitting instructions with 24-bit results

  // Remember if this compilation changes hardware mode to 24-bit precision.
  void set_24_bit_selection_and_mode(bool selection, bool mode) {
    _select_24_bit_instr = selection;
    _in_24_bit_fp_mode   = mode;
  }

 public:
  bool select_24_bit_instr() const { return _select_24_bit_instr; }
  bool in_24_bit_fp_mode() const   { return _in_24_bit_fp_mode; }
#endif // IA32
#ifdef ASSERT
  VerifyMeetResult* _type_verify;
  void set_exception_backedge() { _exception_backedge = true; }
  bool has_exception_backedge() const { return _exception_backedge; }
#endif

  static bool push_thru_add(PhaseGVN* phase, Node* z, const TypeInteger* tz, const TypeInteger*& rx, const TypeInteger*& ry,
                            BasicType out_bt, BasicType in_bt);

  static Node* narrow_value(BasicType bt, Node* value, const Type* type, PhaseGVN* phase, bool transform_res);
};

#endif // SHARE_OPTO_COMPILE_HPP<|MERGE_RESOLUTION|>--- conflicted
+++ resolved
@@ -189,13 +189,9 @@
           bool do_escape_analysis,
           bool do_iterative_escape_analysis,
           bool do_reduce_allocation_merges,
-<<<<<<< HEAD
-          bool eliminate_boxing, bool do_locks_coarsening,
-=======
           bool eliminate_boxing,
           bool do_locks_coarsening,
           bool do_superword,
->>>>>>> 16fa7709
           bool install_code) :
           _subsume_loads(subsume_loads),
           _do_escape_analysis(do_escape_analysis),
