/*
 * Copyright (c) 1997, 2023, Oracle and/or its affiliates. All rights reserved.
 * DO NOT ALTER OR REMOVE COPYRIGHT NOTICES OR THIS FILE HEADER.
 *
 * This code is free software; you can redistribute it and/or modify it
 * under the terms of the GNU General Public License version 2 only, as
 * published by the Free Software Foundation.
 *
 * This code is distributed in the hope that it will be useful, but WITHOUT
 * ANY WARRANTY; without even the implied warranty of MERCHANTABILITY or
 * FITNESS FOR A PARTICULAR PURPOSE.  See the GNU General Public License
 * version 2 for more details (a copy is included in the LICENSE file that
 * accompanied this code).
 *
 * You should have received a copy of the GNU General Public License version
 * 2 along with this work; if not, write to the Free Software Foundation,
 * Inc., 51 Franklin St, Fifth Floor, Boston, MA 02110-1301 USA.
 *
 * Please contact Oracle, 500 Oracle Parkway, Redwood Shores, CA 94065 USA
 * or visit www.oracle.com if you need additional information or have any
 * questions.
 *
 */

#ifndef SHARE_OPTO_COMPILE_HPP
#define SHARE_OPTO_COMPILE_HPP

#include "asm/codeBuffer.hpp"
#include "ci/compilerInterface.hpp"
#include "code/debugInfoRec.hpp"
#include "compiler/compiler_globals.hpp"
#include "compiler/compilerOracle.hpp"
#include "compiler/compileBroker.hpp"
#include "compiler/compilerEvent.hpp"
#include "libadt/dict.hpp"
#include "libadt/vectset.hpp"
#include "memory/resourceArea.hpp"
#include "oops/methodData.hpp"
#include "opto/idealGraphPrinter.hpp"
#include "opto/phasetype.hpp"
#include "opto/phase.hpp"
#include "opto/regmask.hpp"
#include "runtime/deoptimization.hpp"
#include "runtime/sharedRuntime.hpp"
#include "runtime/timerTrace.hpp"
#include "runtime/vmThread.hpp"
#include "utilities/ticks.hpp"

class AbstractLockNode;
class AddPNode;
class Block;
class Bundle;
class CallGenerator;
class CallNode;
class CallStaticJavaNode;
class CloneMap;
class ConnectionGraph;
class IdealGraphPrinter;
class InlineTree;
class Matcher;
class MachConstantNode;
class MachConstantBaseNode;
class MachNode;
class MachOper;
class MachSafePointNode;
class Node;
class Node_Array;
class Node_List;
class Node_Notes;
class NodeCloneInfo;
class OptoReg;
class PhaseCFG;
class PhaseGVN;
class PhaseIterGVN;
class PhaseRegAlloc;
class PhaseCCP;
class PhaseOutput;
class RootNode;
class relocInfo;
class StartNode;
class SafePointNode;
class JVMState;
class Type;
class TypeInt;
class TypeInteger;
class TypeKlassPtr;
class TypePtr;
class TypeOopPtr;
class TypeFunc;
class TypeVect;
class Unique_Node_List;
class UnstableIfTrap;
class InlineTypeNode;
class nmethod;
class Node_Stack;
struct Final_Reshape_Counts;
class VerifyMeetResult;

enum LoopOptsMode {
  LoopOptsDefault,
  LoopOptsNone,
  LoopOptsMaxUnroll,
  LoopOptsShenandoahExpand,
  LoopOptsShenandoahPostExpand,
  LoopOptsSkipSplitIf,
  LoopOptsVerify
};

// The type of all node counts and indexes.
// It must hold at least 16 bits, but must also be fast to load and store.
// This type, if less than 32 bits, could limit the number of possible nodes.
// (To make this type platform-specific, move to globalDefinitions_xxx.hpp.)
typedef unsigned int node_idx_t;

class NodeCloneInfo {
 private:
  uint64_t _idx_clone_orig;
 public:

  void set_idx(node_idx_t idx) {
    _idx_clone_orig = (_idx_clone_orig & CONST64(0xFFFFFFFF00000000)) | idx;
  }
  node_idx_t idx() const { return (node_idx_t)(_idx_clone_orig & 0xFFFFFFFF); }

  void set_gen(int generation) {
    uint64_t g = (uint64_t)generation << 32;
    _idx_clone_orig = (_idx_clone_orig & 0xFFFFFFFF) | g;
  }
  int gen() const { return (int)(_idx_clone_orig >> 32); }

  void set(uint64_t x) { _idx_clone_orig = x; }
  void set(node_idx_t x, int g) { set_idx(x); set_gen(g); }
  uint64_t get() const { return _idx_clone_orig; }

  NodeCloneInfo(uint64_t idx_clone_orig) : _idx_clone_orig(idx_clone_orig) {}
  NodeCloneInfo(node_idx_t x, int g) : _idx_clone_orig(0) { set(x, g); }

  void dump() const;
};

class CloneMap {
  friend class Compile;
 private:
  bool      _debug;
  Dict*     _dict;
  int       _clone_idx;   // current cloning iteration/generation in loop unroll
 public:
  void*     _2p(node_idx_t key)   const          { return (void*)(intptr_t)key; } // 2 conversion functions to make gcc happy
  node_idx_t _2_node_idx_t(const void* k) const  { return (node_idx_t)(intptr_t)k; }
  Dict*     dict()                const          { return _dict; }
  void insert(node_idx_t key, uint64_t val)      { assert(_dict->operator[](_2p(key)) == nullptr, "key existed"); _dict->Insert(_2p(key), (void*)val); }
  void insert(node_idx_t key, NodeCloneInfo& ci) { insert(key, ci.get()); }
  void remove(node_idx_t key)                    { _dict->Delete(_2p(key)); }
  uint64_t value(node_idx_t key)  const          { return (uint64_t)_dict->operator[](_2p(key)); }
  node_idx_t idx(node_idx_t key)  const          { return NodeCloneInfo(value(key)).idx(); }
  int gen(node_idx_t key)         const          { return NodeCloneInfo(value(key)).gen(); }
  int gen(const void* k)          const          { return gen(_2_node_idx_t(k)); }
  int max_gen()                   const;
  void clone(Node* old, Node* nnn, int gen);
  void verify_insert_and_clone(Node* old, Node* nnn, int gen);
  void dump(node_idx_t key)       const;

  int  clone_idx() const                         { return _clone_idx; }
  void set_clone_idx(int x)                      { _clone_idx = x; }
  bool is_debug()                 const          { return _debug; }
  void set_debug(bool debug)                     { _debug = debug; }

  bool same_idx(node_idx_t k1, node_idx_t k2)  const { return idx(k1) == idx(k2); }
  bool same_gen(node_idx_t k1, node_idx_t k2)  const { return gen(k1) == gen(k2); }
};

class Options {
  friend class Compile;
  friend class VMStructs;
 private:
  const bool _subsume_loads;         // Load can be matched as part of a larger op.
  const bool _do_escape_analysis;    // Do escape analysis.
  const bool _do_iterative_escape_analysis;  // Do iterative escape analysis.
  const bool _eliminate_boxing;      // Do boxing elimination.
  const bool _do_locks_coarsening;   // Do locks coarsening
  const bool _install_code;          // Install the code that was compiled
 public:
  Options(bool subsume_loads, bool do_escape_analysis,
          bool do_iterative_escape_analysis,
          bool eliminate_boxing, bool do_locks_coarsening,
          bool install_code) :
          _subsume_loads(subsume_loads),
          _do_escape_analysis(do_escape_analysis),
          _do_iterative_escape_analysis(do_iterative_escape_analysis),
          _eliminate_boxing(eliminate_boxing),
          _do_locks_coarsening(do_locks_coarsening),
          _install_code(install_code) {
  }

  static Options for_runtime_stub() {
    return Options(
       /* subsume_loads = */ true,
       /* do_escape_analysis = */ false,
       /* do_iterative_escape_analysis = */ false,
       /* eliminate_boxing = */ false,
       /* do_lock_coarsening = */ false,
       /* install_code = */ true
    );
  }
};

//------------------------------Compile----------------------------------------
// This class defines a top-level Compiler invocation.

class Compile : public Phase {
  friend class VMStructs;

 public:
  // Fixed alias indexes.  (See also MergeMemNode.)
  enum {
    AliasIdxTop = 1,  // pseudo-index, aliases to nothing (used as sentinel value)
    AliasIdxBot = 2,  // pseudo-index, aliases to everything
    AliasIdxRaw = 3   // hard-wired index for TypeRawPtr::BOTTOM
  };

  // Variant of TraceTime(nullptr, &_t_accumulator, CITime);
  // Integrated with logging.  If logging is turned on, and CITimeVerbose is true,
  // then brackets are put into the log, with time stamps and node counts.
  // (The time collection itself is always conditionalized on CITime.)
  class TracePhase : public TraceTime {
   private:
    Compile*    C;
    CompileLog* _log;
    const char* _phase_name;
    bool _dolog;
   public:
    TracePhase(const char* name, elapsedTimer* accumulator);
    ~TracePhase();
  };

  // Information per category of alias (memory slice)
  class AliasType {
   private:
    friend class Compile;

    int             _index;         // unique index, used with MergeMemNode
    const TypePtr*  _adr_type;      // normalized address type
    ciField*        _field;         // relevant instance field, or null if none
    const Type*     _element;       // relevant array element type, or null if none
    bool            _is_rewritable; // false if the memory is write-once only
    int             _general_index; // if this is type is an instance, the general
                                    // type that this is an instance of

    void Init(int i, const TypePtr* at);

   public:
    int             index()         const { return _index; }
    const TypePtr*  adr_type()      const { return _adr_type; }
    ciField*        field()         const { return _field; }
    const Type*     element()       const { return _element; }
    bool            is_rewritable() const { return _is_rewritable; }
    bool            is_volatile()   const { return (_field ? _field->is_volatile() : false); }
    int             general_index() const { return (_general_index != 0) ? _general_index : _index; }

    void set_rewritable(bool z) { _is_rewritable = z; }
    void set_field(ciField* f) {
      assert(!_field,"");
      _field = f;
      if (f->is_final() || f->is_stable()) {
        // In the case of @Stable, multiple writes are possible but may be assumed to be no-ops.
        _is_rewritable = false;
      }
    }
    void set_element(const Type* e) {
      assert(_element == nullptr, "");
      _element = e;
    }

    BasicType basic_type() const;

    void print_on(outputStream* st) PRODUCT_RETURN;
  };

  enum {
    logAliasCacheSize = 6,
    AliasCacheSize = (1<<logAliasCacheSize)
  };
  struct AliasCacheEntry { const TypePtr* _adr_type; int _index; };  // simple duple type
  enum {
    trapHistLength = MethodData::_trap_hist_limit
  };

 private:
  // Fixed parameters to this compilation.
  const int             _compile_id;
  const Options         _options;               // Compilation options
  ciMethod*             _method;                // The method being compiled.
  int                   _entry_bci;             // entry bci for osr methods.
  const TypeFunc*       _tf;                    // My kind of signature
  InlineTree*           _ilt;                   // Ditto (temporary).
  address               _stub_function;         // VM entry for stub being compiled, or null
  const char*           _stub_name;             // Name of stub or adapter being compiled, or null
  address               _stub_entry_point;      // Compile code entry for generated stub, or null

  // Control of this compilation.
  int                   _max_inline_size;       // Max inline size for this compilation
  int                   _freq_inline_size;      // Max hot method inline size for this compilation
  int                   _fixed_slots;           // count of frame slots not allocated by the register
                                                // allocator i.e. locks, original deopt pc, etc.
  uintx                 _max_node_limit;        // Max unique node count during a single compilation.

  bool                  _post_loop_opts_phase;  // Loop opts are finished.

  int                   _major_progress;        // Count of something big happening
  bool                  _inlining_progress;     // progress doing incremental inlining?
  bool                  _inlining_incrementally;// Are we doing incremental inlining (post parse)
  bool                  _do_cleanup;            // Cleanup is needed before proceeding with incremental inlining
  bool                  _has_loops;             // True if the method _may_ have some loops
  bool                  _has_split_ifs;         // True if the method _may_ have some split-if
  bool                  _has_unsafe_access;     // True if the method _may_ produce faults in unsafe loads or stores.
  bool                  _has_stringbuilder;     // True StringBuffers or StringBuilders are allocated
  bool                  _has_boxed_value;       // True if a boxed object is allocated
  bool                  _has_reserved_stack_access; // True if the method or an inlined method is annotated with ReservedStackAccess
  bool                  _has_circular_inline_type; // True if method loads an inline type with a circular, non-flattened field
  uint                  _max_vector_size;       // Maximum size of generated vectors
  bool                  _clear_upper_avx;       // Clear upper bits of ymm registers using vzeroupper
  uint                  _trap_hist[trapHistLength];  // Cumulative traps
  bool                  _trap_can_recompile;    // Have we emitted a recompiling trap?
  uint                  _decompile_count;       // Cumulative decompilation counts.
  bool                  _do_inlining;           // True if we intend to do inlining
  bool                  _do_scheduling;         // True if we intend to do scheduling
  bool                  _do_freq_based_layout;  // True if we intend to do frequency based block layout
  bool                  _do_vector_loop;        // True if allowed to execute loop in parallel iterations
  bool                  _use_cmove;             // True if CMove should be used without profitability analysis
  bool                  _do_aliasing;           // True if we intend to do aliasing
  bool                  _print_assembly;        // True if we should dump assembly code for this compilation
  bool                  _print_inlining;        // True if we should print inlining for this compilation
  bool                  _print_intrinsics;      // True if we should print intrinsics for this compilation
#ifndef PRODUCT
  uint                  _igv_idx;               // Counter for IGV node identifiers
  bool                  _trace_opto_output;
  bool                  _parsed_irreducible_loop; // True if ciTypeFlow detected irreducible loops during parsing
#endif
  bool                  _has_irreducible_loop;  // Found irreducible loops
  // JSR 292
  bool                  _has_method_handle_invokes; // True if this method has MethodHandle invokes.
  bool                  _has_monitors;          // Metadata transfered to nmethod to enable Continuations lock-detection fastpath
  RTMState              _rtm_state;             // State of Restricted Transactional Memory usage
  int                   _loop_opts_cnt;         // loop opts round
  bool                  _clinit_barrier_on_entry; // True if clinit barrier is needed on nmethod entry
  bool                  _has_flattened_accesses; // Any known flattened array accesses?
  bool                  _flattened_accesses_share_alias; // Initially all flattened array share a single slice
  bool                  _scalarize_in_safepoints; // Scalarize inline types in safepoint debug info
  uint                  _stress_seed;           // Seed for stress testing

  // Compilation environment.
  Arena                 _comp_arena;            // Arena with lifetime equivalent to Compile
  void*                 _barrier_set_state;     // Potential GC barrier state for Compile
  ciEnv*                _env;                   // CI interface
  DirectiveSet*         _directive;             // Compiler directive
  CompileLog*           _log;                   // from CompilerThread
  const char*           _failure_reason;        // for record_failure/failing pattern
  GrowableArray<CallGenerator*> _intrinsics;    // List of intrinsics.
  GrowableArray<Node*>  _macro_nodes;           // List of nodes which need to be expanded before matching.
  GrowableArray<Node*>  _predicate_opaqs;       // List of Opaque1 nodes for the loop predicates.
  GrowableArray<Node*>  _skeleton_predicate_opaqs; // List of Opaque4 nodes for the loop skeleton predicates.
  GrowableArray<Node*>  _expensive_nodes;       // List of nodes that are expensive to compute and that we'd better not let the GVN freely common
  GrowableArray<Node*>  _for_post_loop_igvn;    // List of nodes for IGVN after loop opts are over
  GrowableArray<Node*>  _inline_type_nodes;     // List of InlineType nodes
  GrowableArray<UnstableIfTrap*> _unstable_if_traps;        // List of ifnodes after IGVN
  GrowableArray<Node_List*> _coarsened_locks;   // List of coarsened Lock and Unlock nodes
  ConnectionGraph*      _congraph;
#ifndef PRODUCT
  IdealGraphPrinter*    _igv_printer;
  static IdealGraphPrinter* _debug_file_printer;
  static IdealGraphPrinter* _debug_network_printer;
#endif


  // Node management
  uint                  _unique;                // Counter for unique Node indices
  VectorSet             _dead_node_list;        // Set of dead nodes
  uint                  _dead_node_count;       // Number of dead nodes; VectorSet::Size() is O(N).
                                                // So use this to keep count and make the call O(1).
  DEBUG_ONLY(Unique_Node_List* _modified_nodes;)   // List of nodes which inputs were modified
  DEBUG_ONLY(bool       _phase_optimize_finished;) // Used for live node verification while creating new nodes

  debug_only(static int _debug_idx;)            // Monotonic counter (not reset), use -XX:BreakAtNode=<idx>
  Arena                 _node_arena;            // Arena for new-space Nodes
  Arena                 _old_arena;             // Arena for old-space Nodes, lifetime during xform
  RootNode*             _root;                  // Unique root of compilation, or null after bail-out.
  Node*                 _top;                   // Unique top node.  (Reset by various phases.)

  Node*                 _immutable_memory;      // Initial memory state

  Node*                 _recent_alloc_obj;
  Node*                 _recent_alloc_ctl;

  // Constant table
  MachConstantBaseNode* _mach_constant_base_node;  // Constant table base node singleton.


  // Blocked array of debugging and profiling information,
  // tracked per node.
  enum { _log2_node_notes_block_size = 8,
         _node_notes_block_size = (1<<_log2_node_notes_block_size)
  };
  GrowableArray<Node_Notes*>* _node_note_array;
  Node_Notes*           _default_node_notes;  // default notes for new nodes

  // After parsing and every bulk phase we hang onto the Root instruction.
  // The RootNode instruction is where the whole program begins.  It produces
  // the initial Control and BOTTOM for everybody else.

  // Type management
  Arena                 _Compile_types;         // Arena for all types
  Arena*                _type_arena;            // Alias for _Compile_types except in Initialize_shared()
  Dict*                 _type_dict;             // Intern table
  CloneMap              _clone_map;             // used for recording history of cloned nodes
  size_t                _type_last_size;        // Last allocation size (see Type::operator new/delete)
  ciMethod*             _last_tf_m;             // Cache for
  const TypeFunc*       _last_tf;               //  TypeFunc::make
  AliasType**           _alias_types;           // List of alias types seen so far.
  int                   _num_alias_types;       // Logical length of _alias_types
  int                   _max_alias_types;       // Physical length of _alias_types
  AliasCacheEntry       _alias_cache[AliasCacheSize]; // Gets aliases w/o data structure walking

  // Parsing, optimization
  PhaseGVN*             _initial_gvn;           // Results of parse-time PhaseGVN
  Unique_Node_List*     _for_igvn;              // Initial work-list for next round of Iterative GVN

  GrowableArray<CallGenerator*> _late_inlines;        // List of CallGenerators to be revisited after main parsing has finished.
  GrowableArray<CallGenerator*> _string_late_inlines; // same but for string operations
  GrowableArray<CallGenerator*> _boxing_late_inlines; // same but for boxing operations

  GrowableArray<CallGenerator*> _vector_reboxing_late_inlines; // same but for vector reboxing operations

  int                           _late_inlines_pos;    // Where in the queue should the next late inlining candidate go (emulate depth first inlining)
  uint                          _number_of_mh_late_inlines; // number of method handle late inlining still pending

  // Inlining may not happen in parse order which would make
  // PrintInlining output confusing. Keep track of PrintInlining
  // pieces in order.
  class PrintInliningBuffer : public CHeapObj<mtCompiler> {
   private:
    CallGenerator* _cg;
    stringStream   _ss;
    static const size_t default_stream_buffer_size = 128;

   public:
    PrintInliningBuffer()
      : _cg(nullptr), _ss(default_stream_buffer_size) {}

    stringStream* ss()             { return &_ss; }
    CallGenerator* cg()            { return _cg; }
    void set_cg(CallGenerator* cg) { _cg = cg; }
  };

  stringStream* _print_inlining_stream;
  GrowableArray<PrintInliningBuffer*>* _print_inlining_list;
  int _print_inlining_idx;
  char* _print_inlining_output;

  // Only keep nodes in the expensive node list that need to be optimized
  void cleanup_expensive_nodes(PhaseIterGVN &igvn);
  // Use for sorting expensive nodes to bring similar nodes together
  static int cmp_expensive_nodes(Node** n1, Node** n2);
  // Expensive nodes list already sorted?
  bool expensive_nodes_sorted() const;
  // Remove the speculative part of types and clean up the graph
  void remove_speculative_types(PhaseIterGVN &igvn);

  void* _replay_inline_data; // Pointer to data loaded from file

  void print_inlining_init();
  void print_inlining_reinit();
  void print_inlining_commit();
  void print_inlining_push();
  PrintInliningBuffer* print_inlining_current();

  void log_late_inline_failure(CallGenerator* cg, const char* msg);
  DEBUG_ONLY(bool _exception_backedge;)

 public:

  void* barrier_set_state() const { return _barrier_set_state; }

  stringStream* print_inlining_stream() {
    assert(print_inlining() || print_intrinsics(), "PrintInlining off?");
    return _print_inlining_stream;
  }

  void print_inlining_update(CallGenerator* cg);
  void print_inlining_update_delayed(CallGenerator* cg);
  void print_inlining_move_to(CallGenerator* cg);
  void print_inlining_assert_ready();
  void print_inlining_reset();

  void print_inlining(ciMethod* method, int inline_level, int bci, const char* msg = nullptr) {
    stringStream ss;
    CompileTask::print_inlining_inner(&ss, method, inline_level, bci, msg);
    print_inlining_stream()->print("%s", ss.freeze());
  }

#ifndef PRODUCT
  IdealGraphPrinter* igv_printer() { return _igv_printer; }
#endif

  void log_late_inline(CallGenerator* cg);
  void log_inline_id(CallGenerator* cg);
  void log_inline_failure(const char* msg);

  void* replay_inline_data() const { return _replay_inline_data; }

  // Dump inlining replay data to the stream.
  void dump_inline_data(outputStream* out);
  void dump_inline_data_reduced(outputStream* out);

 private:
  // Matching, CFG layout, allocation, code generation
  PhaseCFG*             _cfg;                   // Results of CFG finding
  int                   _java_calls;            // Number of java calls in the method
  int                   _inner_loops;           // Number of inner loops in the method
  Matcher*              _matcher;               // Engine to map ideal to machine instructions
  PhaseRegAlloc*        _regalloc;              // Results of register allocation.
  RegMask               _FIRST_STACK_mask;      // All stack slots usable for spills (depends on frame layout)
  Arena*                _indexSet_arena;        // control IndexSet allocation within PhaseChaitin
  void*                 _indexSet_free_block_list; // free list of IndexSet bit blocks
  int                   _interpreter_frame_size;

  PhaseOutput*          _output;

 public:
  // Accessors

  // The Compile instance currently active in this (compiler) thread.
  static Compile* current() {
    return (Compile*) ciEnv::current()->compiler_data();
  }

  int interpreter_frame_size() const            { return _interpreter_frame_size; }

  PhaseOutput*      output() const              { return _output; }
  void              set_output(PhaseOutput* o)  { _output = o; }

  // ID for this compilation.  Useful for setting breakpoints in the debugger.
  int               compile_id() const          { return _compile_id; }
  DirectiveSet*     directive() const           { return _directive; }

  // Does this compilation allow instructions to subsume loads?  User
  // instructions that subsume a load may result in an unschedulable
  // instruction sequence.
  bool              subsume_loads() const       { return _options._subsume_loads; }
  /** Do escape analysis. */
  bool              do_escape_analysis() const  { return _options._do_escape_analysis; }
  bool              do_iterative_escape_analysis() const  { return _options._do_iterative_escape_analysis; }
  /** Do boxing elimination. */
  bool              eliminate_boxing() const    { return _options._eliminate_boxing; }
  /** Do aggressive boxing elimination. */
  bool              aggressive_unboxing() const { return _options._eliminate_boxing && AggressiveUnboxing; }
  bool              should_install_code() const { return _options._install_code; }
  /** Do locks coarsening. */
  bool              do_locks_coarsening() const { return _options._do_locks_coarsening; }

  // Other fixed compilation parameters.
  ciMethod*         method() const              { return _method; }
  int               entry_bci() const           { return _entry_bci; }
  bool              is_osr_compilation() const  { return _entry_bci != InvocationEntryBci; }
  bool              is_method_compilation() const { return (_method != nullptr && !_method->flags().is_native()); }
  const TypeFunc*   tf() const                  { assert(_tf!=nullptr, ""); return _tf; }
  void         init_tf(const TypeFunc* tf)      { assert(_tf==nullptr, ""); _tf = tf; }
  InlineTree*       ilt() const                 { return _ilt; }
  address           stub_function() const       { return _stub_function; }
  const char*       stub_name() const           { return _stub_name; }
  address           stub_entry_point() const    { return _stub_entry_point; }
  void          set_stub_entry_point(address z) { _stub_entry_point = z; }

  // Control of this compilation.
  int               fixed_slots() const         { assert(_fixed_slots >= 0, "");         return _fixed_slots; }
  void          set_fixed_slots(int n)          { _fixed_slots = n; }
  int               major_progress() const      { return _major_progress; }
  void          set_inlining_progress(bool z)   { _inlining_progress = z; }
  int               inlining_progress() const   { return _inlining_progress; }
  void          set_inlining_incrementally(bool z) { _inlining_incrementally = z; }
  int               inlining_incrementally() const { return _inlining_incrementally; }
  void          set_do_cleanup(bool z)          { _do_cleanup = z; }
  int               do_cleanup() const          { return _do_cleanup; }
  void          set_major_progress()            { _major_progress++; }
  void          restore_major_progress(int progress) { _major_progress += progress; }
  void        clear_major_progress()            { _major_progress = 0; }
  int               max_inline_size() const     { return _max_inline_size; }
  void          set_freq_inline_size(int n)     { _freq_inline_size = n; }
  int               freq_inline_size() const    { return _freq_inline_size; }
  void          set_max_inline_size(int n)      { _max_inline_size = n; }
  bool              has_loops() const           { return _has_loops; }
  void          set_has_loops(bool z)           { _has_loops = z; }
  bool              has_split_ifs() const       { return _has_split_ifs; }
  void          set_has_split_ifs(bool z)       { _has_split_ifs = z; }
  bool              has_unsafe_access() const   { return _has_unsafe_access; }
  void          set_has_unsafe_access(bool z)   { _has_unsafe_access = z; }
  bool              has_stringbuilder() const   { return _has_stringbuilder; }
  void          set_has_stringbuilder(bool z)   { _has_stringbuilder = z; }
  bool              has_boxed_value() const     { return _has_boxed_value; }
  void          set_has_boxed_value(bool z)     { _has_boxed_value = z; }
  bool              has_reserved_stack_access() const { return _has_reserved_stack_access; }
  void          set_has_reserved_stack_access(bool z) { _has_reserved_stack_access = z; }
  bool              has_circular_inline_type() const { return _has_circular_inline_type; }
  void          set_has_circular_inline_type(bool z) { _has_circular_inline_type = z; }
  uint              max_vector_size() const     { return _max_vector_size; }
  void          set_max_vector_size(uint s)     { _max_vector_size = s; }
  bool              clear_upper_avx() const     { return _clear_upper_avx; }
  void          set_clear_upper_avx(bool s)     { _clear_upper_avx = s; }
  void          set_trap_count(uint r, uint c)  { assert(r < trapHistLength, "oob");        _trap_hist[r] = c; }
  uint              trap_count(uint r) const    { assert(r < trapHistLength, "oob"); return _trap_hist[r]; }
  bool              trap_can_recompile() const  { return _trap_can_recompile; }
  void          set_trap_can_recompile(bool z)  { _trap_can_recompile = z; }
  uint              decompile_count() const     { return _decompile_count; }
  void          set_decompile_count(uint c)     { _decompile_count = c; }
  bool              allow_range_check_smearing() const;
  bool              do_inlining() const         { return _do_inlining; }
  void          set_do_inlining(bool z)         { _do_inlining = z; }
  bool              do_scheduling() const       { return _do_scheduling; }
  void          set_do_scheduling(bool z)       { _do_scheduling = z; }
  bool              do_freq_based_layout() const{ return _do_freq_based_layout; }
  void          set_do_freq_based_layout(bool z){ _do_freq_based_layout = z; }
  bool              do_vector_loop() const      { return _do_vector_loop; }
  void          set_do_vector_loop(bool z)      { _do_vector_loop = z; }
  bool              use_cmove() const           { return _use_cmove; }
  void          set_use_cmove(bool z)           { _use_cmove = z; }
  bool              do_aliasing() const          { return _do_aliasing; }
  bool              print_assembly() const       { return _print_assembly; }
  void          set_print_assembly(bool z)       { _print_assembly = z; }
  bool              print_inlining() const       { return _print_inlining; }
  void          set_print_inlining(bool z)       { _print_inlining = z; }
  bool              print_intrinsics() const     { return _print_intrinsics; }
  void          set_print_intrinsics(bool z)     { _print_intrinsics = z; }
  RTMState          rtm_state()  const           { return _rtm_state; }
  void          set_rtm_state(RTMState s)        { _rtm_state = s; }
  bool              use_rtm() const              { return (_rtm_state & NoRTM) == 0; }
  bool          profile_rtm() const              { return _rtm_state == ProfileRTM; }
  uint              max_node_limit() const       { return (uint)_max_node_limit; }
  void          set_max_node_limit(uint n)       { _max_node_limit = n; }
  bool              clinit_barrier_on_entry()       { return _clinit_barrier_on_entry; }
  void          set_clinit_barrier_on_entry(bool z) { _clinit_barrier_on_entry = z; }
  void          set_flattened_accesses()         { _has_flattened_accesses = true; }
  bool          flattened_accesses_share_alias() const { return _flattened_accesses_share_alias; }
  void          set_flattened_accesses_share_alias(bool z) { _flattened_accesses_share_alias = z; }
  bool          scalarize_in_safepoints() const { return _scalarize_in_safepoints; }
  void          set_scalarize_in_safepoints(bool z) { _scalarize_in_safepoints = z; }

  // Support for scalarized inline type calling convention
  bool              has_scalarized_args() const  { return _method != NULL && _method->has_scalarized_args(); }
  bool              needs_stack_repair()  const  { return _method != NULL && _method->get_Method()->c2_needs_stack_repair(); }

  bool              has_monitors() const         { return _has_monitors; }
  void          set_has_monitors(bool v)         { _has_monitors = v; }

  // check the CompilerOracle for special behaviours for this compile
  bool          method_has_option(enum CompileCommand option) {
    return method() != nullptr && method()->has_option(option);
  }

#ifndef PRODUCT
  uint          next_igv_idx()                  { return _igv_idx++; }
  bool          trace_opto_output() const       { return _trace_opto_output; }
  void          print_ideal_ir(const char* phase_name);
  bool          should_print_ideal() const      { return _directive->PrintIdealOption; }
  bool              parsed_irreducible_loop() const { return _parsed_irreducible_loop; }
  void          set_parsed_irreducible_loop(bool z) { _parsed_irreducible_loop = z; }
  int _in_dump_cnt;  // Required for dumping ir nodes.
#endif
  bool              has_irreducible_loop() const { return _has_irreducible_loop; }
  void          set_has_irreducible_loop(bool z) { _has_irreducible_loop = z; }

  // JSR 292
  bool              has_method_handle_invokes() const { return _has_method_handle_invokes;     }
  void          set_has_method_handle_invokes(bool z) {        _has_method_handle_invokes = z; }

  Ticks _latest_stage_start_counter;

  void begin_method();
  void end_method();
  bool should_print_igv(int level);
  bool should_print_phase(CompilerPhaseType cpt);

  void print_method(CompilerPhaseType cpt, int level, Node* n = nullptr);

#ifndef PRODUCT
  void igv_print_method_to_file(const char* phase_name = "Debug", bool append = false);
  void igv_print_method_to_network(const char* phase_name = "Debug");
  static IdealGraphPrinter* debug_file_printer() { return _debug_file_printer; }
  static IdealGraphPrinter* debug_network_printer() { return _debug_network_printer; }
#endif

  int           macro_count()             const { return _macro_nodes.length(); }
  int           predicate_count()         const { return _predicate_opaqs.length(); }
  int           skeleton_predicate_count() const { return _skeleton_predicate_opaqs.length(); }
  int           expensive_count()         const { return _expensive_nodes.length(); }
  int           coarsened_count()         const { return _coarsened_locks.length(); }

  Node*         macro_node(int idx)       const { return _macro_nodes.at(idx); }
  Node*         predicate_opaque1_node(int idx) const { return _predicate_opaqs.at(idx); }
  Node*         skeleton_predicate_opaque4_node(int idx) const { return _skeleton_predicate_opaqs.at(idx); }
  Node*         expensive_node(int idx)   const { return _expensive_nodes.at(idx); }

  ConnectionGraph* congraph()                   { return _congraph;}
  void set_congraph(ConnectionGraph* congraph)  { _congraph = congraph;}
  void add_macro_node(Node * n) {
    //assert(n->is_macro(), "must be a macro node");
    assert(!_macro_nodes.contains(n), "duplicate entry in expand list");
    _macro_nodes.append(n);
  }
  void remove_macro_node(Node* n) {
    // this function may be called twice for a node so we can only remove it
    // if it's still existing.
    _macro_nodes.remove_if_existing(n);
    // remove from _predicate_opaqs list also if it is there
    if (predicate_count() > 0) {
      _predicate_opaqs.remove_if_existing(n);
    }
    // Remove from coarsened locks list if present
    if (coarsened_count() > 0) {
      remove_coarsened_lock(n);
    }
  }
  void add_expensive_node(Node* n);
  void remove_expensive_node(Node* n) {
    _expensive_nodes.remove_if_existing(n);
  }
  void add_predicate_opaq(Node* n) {
    assert(!_predicate_opaqs.contains(n), "duplicate entry in predicate opaque1");
    assert(_macro_nodes.contains(n), "should have already been in macro list");
    _predicate_opaqs.append(n);
  }
  void add_skeleton_predicate_opaq(Node* n) {
    assert(!_skeleton_predicate_opaqs.contains(n), "duplicate entry in skeleton predicate opaque4 list");
    _skeleton_predicate_opaqs.append(n);
  }
  void remove_skeleton_predicate_opaq(Node* n) {
    if (skeleton_predicate_count() > 0) {
      _skeleton_predicate_opaqs.remove_if_existing(n);
    }
  }
  void add_coarsened_locks(GrowableArray<AbstractLockNode*>& locks);
  void remove_coarsened_lock(Node* n);
  bool coarsened_locks_consistent();

  bool       post_loop_opts_phase() { return _post_loop_opts_phase;  }
  void   set_post_loop_opts_phase() { _post_loop_opts_phase = true;  }
  void reset_post_loop_opts_phase() { _post_loop_opts_phase = false; }

  void record_for_post_loop_opts_igvn(Node* n);
  void remove_from_post_loop_opts_igvn(Node* n);
  void process_for_post_loop_opts_igvn(PhaseIterGVN& igvn);

  // Keep track of inline type nodes for later processing
  void add_inline_type(Node* n);
  void remove_inline_type(Node* n);
  void process_inline_types(PhaseIterGVN &igvn, bool remove = false);

  void adjust_flattened_array_access_aliases(PhaseIterGVN& igvn);

  void record_unstable_if_trap(UnstableIfTrap* trap);
  bool remove_unstable_if_trap(CallStaticJavaNode* unc, bool yield);
  void remove_useless_unstable_if_traps(Unique_Node_List &useful);
  void process_for_unstable_if_traps(PhaseIterGVN& igvn);

  void sort_macro_nodes();

  // remove the opaque nodes that protect the predicates so that the unused checks and
  // uncommon traps will be eliminated from the graph.
  void cleanup_loop_predicates(PhaseIterGVN &igvn);
  bool is_predicate_opaq(Node* n) {
    return _predicate_opaqs.contains(n);
  }

  // Are there candidate expensive nodes for optimization?
  bool should_optimize_expensive_nodes(PhaseIterGVN &igvn);
  // Check whether n1 and n2 are similar
  static int cmp_expensive_nodes(Node* n1, Node* n2);
  // Sort expensive nodes to locate similar expensive nodes
  void sort_expensive_nodes();

  // Compilation environment.
  Arena*      comp_arena()           { return &_comp_arena; }
  ciEnv*      env() const            { return _env; }
  CompileLog* log() const            { return _log; }
  bool        failing() const        { return _env->failing() || _failure_reason != nullptr; }
  const char* failure_reason() const { return (_env->failing()) ? _env->failure_reason() : _failure_reason; }

  bool failure_reason_is(const char* r) const {
    return (r == _failure_reason) || (r != nullptr && _failure_reason != nullptr && strcmp(r, _failure_reason) == 0);
  }

  void record_failure(const char* reason);
  void record_method_not_compilable(const char* reason) {
    env()->record_method_not_compilable(reason);
    // Record failure reason.
    record_failure(reason);
  }
  bool check_node_count(uint margin, const char* reason) {
    if (live_nodes() + margin > max_node_limit()) {
      record_method_not_compilable(reason);
      return true;
    } else {
      return false;
    }
  }

  // Node management
  uint         unique() const              { return _unique; }
  uint         next_unique()               { return _unique++; }
  void         set_unique(uint i)          { _unique = i; }
  static int   debug_idx()                 { return debug_only(_debug_idx)+0; }
  static void  set_debug_idx(int i)        { debug_only(_debug_idx = i); }
  Arena*       node_arena()                { return &_node_arena; }
  Arena*       old_arena()                 { return &_old_arena; }
  RootNode*    root() const                { return _root; }
  void         set_root(RootNode* r)       { _root = r; }
  StartNode*   start() const;              // (Derived from root.)
  void         init_start(StartNode* s);
  Node*        immutable_memory();

  Node*        recent_alloc_ctl() const    { return _recent_alloc_ctl; }
  Node*        recent_alloc_obj() const    { return _recent_alloc_obj; }
  void         set_recent_alloc(Node* ctl, Node* obj) {
                                                  _recent_alloc_ctl = ctl;
                                                  _recent_alloc_obj = obj;
                                           }
  void         record_dead_node(uint idx)  { if (_dead_node_list.test_set(idx)) return;
                                             _dead_node_count++;
                                           }
  void         reset_dead_node_list()      { _dead_node_list.reset();
                                             _dead_node_count = 0;
                                           }
  uint          live_nodes() const         {
    int  val = _unique - _dead_node_count;
    assert (val >= 0, "number of tracked dead nodes %d more than created nodes %d", _unique, _dead_node_count);
            return (uint) val;
                                           }
#ifdef ASSERT
  void         set_phase_optimize_finished() { _phase_optimize_finished = true; }
  bool         phase_optimize_finished() const { return _phase_optimize_finished; }
  uint         count_live_nodes_by_graph_walk();
  void         print_missing_nodes();
#endif

  // Record modified nodes to check that they are put on IGVN worklist
  void         record_modified_node(Node* n) NOT_DEBUG_RETURN;
  void         remove_modified_node(Node* n) NOT_DEBUG_RETURN;
  DEBUG_ONLY( Unique_Node_List*   modified_nodes() const { return _modified_nodes; } )

  MachConstantBaseNode*     mach_constant_base_node();
  bool                  has_mach_constant_base_node() const { return _mach_constant_base_node != nullptr; }
  // Generated by adlc, true if CallNode requires MachConstantBase.
  bool                      needs_deep_clone_jvms();

  // Handy undefined Node
  Node*             top() const                 { return _top; }

  // these are used by guys who need to know about creation and transformation of top:
  Node*             cached_top_node()           { return _top; }
  void          set_cached_top_node(Node* tn);

  GrowableArray<Node_Notes*>* node_note_array() const { return _node_note_array; }
  void set_node_note_array(GrowableArray<Node_Notes*>* arr) { _node_note_array = arr; }
  Node_Notes* default_node_notes() const        { return _default_node_notes; }
  void    set_default_node_notes(Node_Notes* n) { _default_node_notes = n; }

  Node_Notes*       node_notes_at(int idx) {
    return locate_node_notes(_node_note_array, idx, false);
  }
  inline bool   set_node_notes_at(int idx, Node_Notes* value);

  // Copy notes from source to dest, if they exist.
  // Overwrite dest only if source provides something.
  // Return true if information was moved.
  bool copy_node_notes_to(Node* dest, Node* source);

  // Workhorse function to sort out the blocked Node_Notes array:
  inline Node_Notes* locate_node_notes(GrowableArray<Node_Notes*>* arr,
                                       int idx, bool can_grow = false);

  void grow_node_notes(GrowableArray<Node_Notes*>* arr, int grow_by);

  // Type management
  Arena*            type_arena()                { return _type_arena; }
  Dict*             type_dict()                 { return _type_dict; }
  size_t            type_last_size()            { return _type_last_size; }
  int               num_alias_types()           { return _num_alias_types; }

  void          init_type_arena()                       { _type_arena = &_Compile_types; }
  void          set_type_arena(Arena* a)                { _type_arena = a; }
  void          set_type_dict(Dict* d)                  { _type_dict = d; }
  void          set_type_last_size(size_t sz)           { _type_last_size = sz; }

  const TypeFunc* last_tf(ciMethod* m) {
    return (m == _last_tf_m) ? _last_tf : nullptr;
  }
  void set_last_tf(ciMethod* m, const TypeFunc* tf) {
    assert(m != nullptr || tf == nullptr, "");
    _last_tf_m = m;
    _last_tf = tf;
  }

  AliasType*        alias_type(int                idx)  { assert(idx < num_alias_types(), "oob"); return _alias_types[idx]; }
<<<<<<< HEAD
  AliasType*        alias_type(const TypePtr* adr_type, ciField* field = NULL, bool uncached = false) { return find_alias_type(adr_type, false, field, uncached); }
=======
  AliasType*        alias_type(const TypePtr* adr_type, ciField* field = nullptr) { return find_alias_type(adr_type, false, field); }
>>>>>>> 2b81faeb
  bool         have_alias_type(const TypePtr* adr_type);
  AliasType*        alias_type(ciField*         field);

  int               get_alias_index(const TypePtr* at, bool uncached = false) { return alias_type(at, NULL, uncached)->index(); }
  const TypePtr*    get_adr_type(uint aidx)             { return alias_type(aidx)->adr_type(); }
  int               get_general_index(uint aidx)        { return alias_type(aidx)->general_index(); }

  // Building nodes
  void              rethrow_exceptions(JVMState* jvms);
  void              return_values(JVMState* jvms);
  JVMState*         build_start_state(StartNode* start, const TypeFunc* tf);

  // Decide how to build a call.
  // The profile factor is a discount to apply to this site's interp. profile.
  CallGenerator*    call_generator(ciMethod* call_method, int vtable_index, bool call_does_dispatch,
                                   JVMState* jvms, bool allow_inline, float profile_factor, ciKlass* speculative_receiver_type = nullptr,
                                   bool allow_intrinsics = true);
  bool should_delay_inlining(ciMethod* call_method, JVMState* jvms) {
    return should_delay_string_inlining(call_method, jvms) ||
           should_delay_boxing_inlining(call_method, jvms) ||
           should_delay_vector_inlining(call_method, jvms);
  }
  bool should_delay_string_inlining(ciMethod* call_method, JVMState* jvms);
  bool should_delay_boxing_inlining(ciMethod* call_method, JVMState* jvms);
  bool should_delay_vector_inlining(ciMethod* call_method, JVMState* jvms);
  bool should_delay_vector_reboxing_inlining(ciMethod* call_method, JVMState* jvms);

  // Helper functions to identify inlining potential at call-site
  ciMethod* optimize_virtual_call(ciMethod* caller, ciInstanceKlass* klass,
                                  ciKlass* holder, ciMethod* callee,
                                  const TypeOopPtr* receiver_type, bool is_virtual,
                                  bool &call_does_dispatch, int &vtable_index,
                                  bool check_access = true);
  ciMethod* optimize_inlining(ciMethod* caller, ciInstanceKlass* klass, ciKlass* holder,
                              ciMethod* callee, const TypeOopPtr* receiver_type,
                              bool check_access = true);

  // Report if there were too many traps at a current method and bci.
  // Report if a trap was recorded, and/or PerMethodTrapLimit was exceeded.
  // If there is no MDO at all, report no trap unless told to assume it.
  bool too_many_traps(ciMethod* method, int bci, Deoptimization::DeoptReason reason);
  // This version, unspecific to a particular bci, asks if
  // PerMethodTrapLimit was exceeded for all inlined methods seen so far.
  bool too_many_traps(Deoptimization::DeoptReason reason,
                      // Privately used parameter for logging:
                      ciMethodData* logmd = nullptr);
  // Report if there were too many recompiles at a method and bci.
  bool too_many_recompiles(ciMethod* method, int bci, Deoptimization::DeoptReason reason);
  // Report if there were too many traps or recompiles at a method and bci.
  bool too_many_traps_or_recompiles(ciMethod* method, int bci, Deoptimization::DeoptReason reason) {
    return too_many_traps(method, bci, reason) ||
           too_many_recompiles(method, bci, reason);
  }
  // Return a bitset with the reasons where deoptimization is allowed,
  // i.e., where there were not too many uncommon traps.
  int _allowed_reasons;
  int      allowed_deopt_reasons() { return _allowed_reasons; }
  void set_allowed_deopt_reasons();

  // Parsing, optimization
  PhaseGVN*         initial_gvn()               { return _initial_gvn; }
  Unique_Node_List* for_igvn()                  { return _for_igvn; }
  inline void       record_for_igvn(Node* n);   // Body is after class Unique_Node_List in node.hpp.
  inline void       remove_for_igvn(Node* n);   // Body is after class Unique_Node_List in node.hpp.
  void          set_initial_gvn(PhaseGVN *gvn)           { _initial_gvn = gvn; }
  void          set_for_igvn(Unique_Node_List *for_igvn) { _for_igvn = for_igvn; }

  // Replace n by nn using initial_gvn, calling hash_delete and
  // record_for_igvn as needed.
  void gvn_replace_by(Node* n, Node* nn);


  void              identify_useful_nodes(Unique_Node_List &useful);
  void              update_dead_node_list(Unique_Node_List &useful);
  void              disconnect_useless_nodes(Unique_Node_List &useful, Unique_Node_List* worklist);

  void              remove_useless_node(Node* dead);

  // Record this CallGenerator for inlining at the end of parsing.
  void              add_late_inline(CallGenerator* cg)        {
    _late_inlines.insert_before(_late_inlines_pos, cg);
    _late_inlines_pos++;
  }

  void              prepend_late_inline(CallGenerator* cg)    {
    _late_inlines.insert_before(0, cg);
  }

  void              add_string_late_inline(CallGenerator* cg) {
    _string_late_inlines.push(cg);
  }

  void              add_boxing_late_inline(CallGenerator* cg) {
    _boxing_late_inlines.push(cg);
  }

  void              add_vector_reboxing_late_inline(CallGenerator* cg) {
    _vector_reboxing_late_inlines.push(cg);
  }

  void remove_useless_nodes       (GrowableArray<Node*>&        node_list, Unique_Node_List &useful);

  void remove_useless_late_inlines(GrowableArray<CallGenerator*>* inlines, Unique_Node_List &useful);
  void remove_useless_late_inlines(GrowableArray<CallGenerator*>* inlines, Node* dead);

  void remove_useless_coarsened_locks(Unique_Node_List& useful);

  void process_print_inlining();
  void dump_print_inlining();

  bool over_inlining_cutoff() const {
    if (!inlining_incrementally()) {
      return unique() > (uint)NodeCountInliningCutoff;
    } else {
      // Give some room for incremental inlining algorithm to "breathe"
      // and avoid thrashing when live node count is close to the limit.
      // Keep in mind that live_nodes() isn't accurate during inlining until
      // dead node elimination step happens (see Compile::inline_incrementally).
      return live_nodes() > (uint)LiveNodeCountInliningCutoff * 11 / 10;
    }
  }

  void inc_number_of_mh_late_inlines() { _number_of_mh_late_inlines++; }
  void dec_number_of_mh_late_inlines() { assert(_number_of_mh_late_inlines > 0, "_number_of_mh_late_inlines < 0 !"); _number_of_mh_late_inlines--; }
  bool has_mh_late_inlines() const     { return _number_of_mh_late_inlines > 0; }

  bool inline_incrementally_one();
  void inline_incrementally_cleanup(PhaseIterGVN& igvn);
  void inline_incrementally(PhaseIterGVN& igvn);
  void inline_string_calls(bool parse_time);
  void inline_boxing_calls(PhaseIterGVN& igvn);
  bool optimize_loops(PhaseIterGVN& igvn, LoopOptsMode mode);
  void remove_root_to_sfpts_edges(PhaseIterGVN& igvn);

  void inline_vector_reboxing_calls();
  bool has_vbox_nodes();

  void process_late_inline_calls_no_inline(PhaseIterGVN& igvn);

  // Matching, CFG layout, allocation, code generation
  PhaseCFG*         cfg()                       { return _cfg; }
  bool              has_java_calls() const      { return _java_calls > 0; }
  int               java_calls() const          { return _java_calls; }
  int               inner_loops() const         { return _inner_loops; }
  Matcher*          matcher()                   { return _matcher; }
  PhaseRegAlloc*    regalloc()                  { return _regalloc; }
  RegMask&          FIRST_STACK_mask()          { return _FIRST_STACK_mask; }
  Arena*            indexSet_arena()            { return _indexSet_arena; }
  void*             indexSet_free_block_list()  { return _indexSet_free_block_list; }
  DebugInformationRecorder* debug_info()        { return env()->debug_info(); }

  void  update_interpreter_frame_size(int size) {
    if (_interpreter_frame_size < size) {
      _interpreter_frame_size = size;
    }
  }

  void          set_matcher(Matcher* m)                 { _matcher = m; }
//void          set_regalloc(PhaseRegAlloc* ra)           { _regalloc = ra; }
  void          set_indexSet_arena(Arena* a)            { _indexSet_arena = a; }
  void          set_indexSet_free_block_list(void* p)   { _indexSet_free_block_list = p; }

  void  set_java_calls(int z) { _java_calls  = z; }
  void set_inner_loops(int z) { _inner_loops = z; }

  Dependencies* dependencies() { return env()->dependencies(); }

  // Major entry point.  Given a Scope, compile the associated method.
  // For normal compilations, entry_bci is InvocationEntryBci.  For on stack
  // replacement, entry_bci indicates the bytecode for which to compile a
  // continuation.
  Compile(ciEnv* ci_env, ciMethod* target,
          int entry_bci, Options options, DirectiveSet* directive);

  // Second major entry point.  From the TypeFunc signature, generate code
  // to pass arguments from the Java calling convention to the C calling
  // convention.
  Compile(ciEnv* ci_env, const TypeFunc *(*gen)(),
          address stub_function, const char *stub_name,
          int is_fancy_jump, bool pass_tls,
          bool return_pc, DirectiveSet* directive);

  ~Compile() {
    delete _print_inlining_stream;
  };

  // Are we compiling a method?
  bool has_method() { return method() != nullptr; }

  // Maybe print some information about this compile.
  void print_compile_messages();

  // Final graph reshaping, a post-pass after the regular optimizer is done.
  bool final_graph_reshaping();

  // returns true if adr is completely contained in the given alias category
  bool must_alias(const TypePtr* adr, int alias_idx);

  // returns true if adr overlaps with the given alias category
  bool can_alias(const TypePtr* adr, int alias_idx);

  // Stack slots that may be unused by the calling convention but must
  // otherwise be preserved.  On Intel this includes the return address.
  // On PowerPC it includes the 4 words holding the old TOC & LR glue.
  uint in_preserve_stack_slots() {
    return SharedRuntime::in_preserve_stack_slots();
  }

  // "Top of Stack" slots that may be unused by the calling convention but must
  // otherwise be preserved.
  // On Intel these are not necessary and the value can be zero.
  static uint out_preserve_stack_slots() {
    return SharedRuntime::out_preserve_stack_slots();
  }

  // Number of outgoing stack slots killed above the out_preserve_stack_slots
  // for calls to C.  Supports the var-args backing area for register parms.
  uint varargs_C_out_slots_killed() const;

  // Number of Stack Slots consumed by a synchronization entry
  int sync_stack_slots() const;

  // Compute the name of old_SP.  See <arch>.ad for frame layout.
  OptoReg::Name compute_old_SP();

 private:
  // Phase control:
  void Init(bool aliasing);                      // Prepare for a single compilation
  void Optimize();                               // Given a graph, optimize it
  void Code_Gen();                               // Generate code from a graph

  // Management of the AliasType table.
  void grow_alias_types();
  AliasCacheEntry* probe_alias_cache(const TypePtr* adr_type);
  const TypePtr *flatten_alias_type(const TypePtr* adr_type) const;
  AliasType* find_alias_type(const TypePtr* adr_type, bool no_create, ciField* field, bool uncached = false);

  void verify_top(Node*) const PRODUCT_RETURN;

  // Intrinsic setup.
  CallGenerator* make_vm_intrinsic(ciMethod* m, bool is_virtual);          // constructor
  int            intrinsic_insertion_index(ciMethod* m, bool is_virtual, bool& found);  // helper
  CallGenerator* find_intrinsic(ciMethod* m, bool is_virtual);             // query fn
  void           register_intrinsic(CallGenerator* cg);                    // update fn

#ifndef PRODUCT
  static juint  _intrinsic_hist_count[];
  static jubyte _intrinsic_hist_flags[];
#endif
  // Function calls made by the public function final_graph_reshaping.
  // No need to be made public as they are not called elsewhere.
  void final_graph_reshaping_impl(Node *n, Final_Reshape_Counts& frc, Unique_Node_List& dead_nodes);
  void final_graph_reshaping_main_switch(Node* n, Final_Reshape_Counts& frc, uint nop, Unique_Node_List& dead_nodes);
  void final_graph_reshaping_walk(Node_Stack& nstack, Node* root, Final_Reshape_Counts& frc, Unique_Node_List& dead_nodes);
  void eliminate_redundant_card_marks(Node* n);

  // Logic cone optimization.
  void optimize_logic_cones(PhaseIterGVN &igvn);
  void collect_logic_cone_roots(Unique_Node_List& list);
  void process_logic_cone_root(PhaseIterGVN &igvn, Node* n, VectorSet& visited);
  bool compute_logic_cone(Node* n, Unique_Node_List& partition, Unique_Node_List& inputs);
  uint compute_truth_table(Unique_Node_List& partition, Unique_Node_List& inputs);
  uint eval_macro_logic_op(uint func, uint op1, uint op2, uint op3);
  Node* xform_to_MacroLogicV(PhaseIterGVN &igvn, const TypeVect* vt, Unique_Node_List& partitions, Unique_Node_List& inputs);
  void check_no_dead_use() const NOT_DEBUG_RETURN;

 public:

  // Note:  Histogram array size is about 1 Kb.
  enum {                        // flag bits:
    _intrinsic_worked = 1,      // succeeded at least once
    _intrinsic_failed = 2,      // tried it but it failed
    _intrinsic_disabled = 4,    // was requested but disabled (e.g., -XX:-InlineUnsafeOps)
    _intrinsic_virtual = 8,     // was seen in the virtual form (rare)
    _intrinsic_both = 16        // was seen in the non-virtual form (usual)
  };
  // Update histogram.  Return boolean if this is a first-time occurrence.
  static bool gather_intrinsic_statistics(vmIntrinsics::ID id,
                                          bool is_virtual, int flags) PRODUCT_RETURN0;
  static void print_intrinsic_statistics() PRODUCT_RETURN;

  // Graph verification code
  // Walk the node list, verifying that there is a one-to-one
  // correspondence between Use-Def edges and Def-Use edges
  // The option no_dead_code enables stronger checks that the
  // graph is strongly connected from root in both directions.
  void verify_graph_edges(bool no_dead_code = false) PRODUCT_RETURN;

  // Verify bi-directional correspondence of edges
  void verify_bidirectional_edges(Unique_Node_List &visited);

  // End-of-run dumps.
  static void print_statistics() PRODUCT_RETURN;

  // Verify ADLC assumptions during startup
  static void adlc_verification() PRODUCT_RETURN;

  // Definitions of pd methods
  static void pd_compiler2_init();

  // Static parse-time type checking logic for gen_subtype_check:
  enum SubTypeCheckResult { SSC_always_false, SSC_always_true, SSC_easy_test, SSC_full_test };
  SubTypeCheckResult static_subtype_check(const TypeKlassPtr* superk, const TypeKlassPtr* subk, bool skip = StressReflectiveCode);

  static Node* conv_I2X_index(PhaseGVN* phase, Node* offset, const TypeInt* sizetype,
                              // Optional control dependency (for example, on range check)
                              Node* ctrl = nullptr);

  // Convert integer value to a narrowed long type dependent on ctrl (for example, a range check)
  static Node* constrained_convI2L(PhaseGVN* phase, Node* value, const TypeInt* itype, Node* ctrl, bool carry_dependency = false);

  Node* optimize_acmp(PhaseGVN* phase, Node* a, Node* b);

  // Auxiliary method for randomized fuzzing/stressing
  int random();
  bool randomized_select(int count);

  // supporting clone_map
  CloneMap&     clone_map();
  void          set_clone_map(Dict* d);

  bool needs_clinit_barrier(ciField* ik,         ciMethod* accessing_method);
  bool needs_clinit_barrier(ciMethod* ik,        ciMethod* accessing_method);
  bool needs_clinit_barrier(ciInstanceKlass* ik, ciMethod* accessing_method);

#ifdef IA32
 private:
  bool _select_24_bit_instr;   // We selected an instruction with a 24-bit result
  bool _in_24_bit_fp_mode;     // We are emitting instructions with 24-bit results

  // Remember if this compilation changes hardware mode to 24-bit precision.
  void set_24_bit_selection_and_mode(bool selection, bool mode) {
    _select_24_bit_instr = selection;
    _in_24_bit_fp_mode   = mode;
  }

 public:
  bool select_24_bit_instr() const { return _select_24_bit_instr; }
  bool in_24_bit_fp_mode() const   { return _in_24_bit_fp_mode; }
#endif // IA32
#ifdef ASSERT
  VerifyMeetResult* _type_verify;
  void set_exception_backedge() { _exception_backedge = true; }
  bool has_exception_backedge() const { return _exception_backedge; }
#endif

  static bool push_thru_add(PhaseGVN* phase, Node* z, const TypeInteger* tz, const TypeInteger*& rx, const TypeInteger*& ry,
                            BasicType out_bt, BasicType in_bt);

  static Node* narrow_value(BasicType bt, Node* value, const Type* type, PhaseGVN* phase, bool transform_res);
};

#endif // SHARE_OPTO_COMPILE_HPP<|MERGE_RESOLUTION|>--- conflicted
+++ resolved
@@ -644,8 +644,8 @@
   void          set_scalarize_in_safepoints(bool z) { _scalarize_in_safepoints = z; }
 
   // Support for scalarized inline type calling convention
-  bool              has_scalarized_args() const  { return _method != NULL && _method->has_scalarized_args(); }
-  bool              needs_stack_repair()  const  { return _method != NULL && _method->get_Method()->c2_needs_stack_repair(); }
+  bool              has_scalarized_args() const  { return _method != nullptr && _method->has_scalarized_args(); }
+  bool              needs_stack_repair()  const  { return _method != nullptr && _method->get_Method()->c2_needs_stack_repair(); }
 
   bool              has_monitors() const         { return _has_monitors; }
   void          set_has_monitors(bool v)         { _has_monitors = v; }
@@ -899,15 +899,11 @@
   }
 
   AliasType*        alias_type(int                idx)  { assert(idx < num_alias_types(), "oob"); return _alias_types[idx]; }
-<<<<<<< HEAD
-  AliasType*        alias_type(const TypePtr* adr_type, ciField* field = NULL, bool uncached = false) { return find_alias_type(adr_type, false, field, uncached); }
-=======
-  AliasType*        alias_type(const TypePtr* adr_type, ciField* field = nullptr) { return find_alias_type(adr_type, false, field); }
->>>>>>> 2b81faeb
+  AliasType*        alias_type(const TypePtr* adr_type, ciField* field = nullptr, bool uncached = false) { return find_alias_type(adr_type, false, field, uncached); }
   bool         have_alias_type(const TypePtr* adr_type);
   AliasType*        alias_type(ciField*         field);
 
-  int               get_alias_index(const TypePtr* at, bool uncached = false) { return alias_type(at, NULL, uncached)->index(); }
+  int               get_alias_index(const TypePtr* at, bool uncached = false) { return alias_type(at, nullptr, uncached)->index(); }
   const TypePtr*    get_adr_type(uint aidx)             { return alias_type(aidx)->adr_type(); }
   int               get_general_index(uint aidx)        { return alias_type(aidx)->general_index(); }
 
