/*
 * Copyright (c) 1997, 2020, Oracle and/or its affiliates. All rights reserved.
 * DO NOT ALTER OR REMOVE COPYRIGHT NOTICES OR THIS FILE HEADER.
 *
 * This code is free software; you can redistribute it and/or modify it
 * under the terms of the GNU General Public License version 2 only, as
 * published by the Free Software Foundation.
 *
 * This code is distributed in the hope that it will be useful, but WITHOUT
 * ANY WARRANTY; without even the implied warranty of MERCHANTABILITY or
 * FITNESS FOR A PARTICULAR PURPOSE.  See the GNU General Public License
 * version 2 for more details (a copy is included in the LICENSE file that
 * accompanied this code).
 *
 * You should have received a copy of the GNU General Public License version
 * 2 along with this work; if not, write to the Free Software Foundation,
 * Inc., 51 Franklin St, Fifth Floor, Boston, MA 02110-1301 USA.
 *
 * Please contact Oracle, 500 Oracle Parkway, Redwood Shores, CA 94065 USA
 * or visit www.oracle.com if you need additional information or have any
 * questions.
 *
 */

#ifndef SHARE_OPTO_COMPILE_HPP
#define SHARE_OPTO_COMPILE_HPP

#include "asm/codeBuffer.hpp"
#include "ci/compilerInterface.hpp"
#include "code/debugInfoRec.hpp"
#include "compiler/compilerOracle.hpp"
#include "compiler/compileBroker.hpp"
#include "compiler/compilerEvent.hpp"
#include "libadt/dict.hpp"
#include "libadt/vectset.hpp"
#include "memory/resourceArea.hpp"
#include "oops/methodData.hpp"
#include "opto/idealGraphPrinter.hpp"
#include "opto/phasetype.hpp"
#include "opto/phase.hpp"
#include "opto/regmask.hpp"
#include "runtime/deoptimization.hpp"
#include "runtime/timerTrace.hpp"
#include "runtime/vmThread.hpp"
#include "utilities/ticks.hpp"

class AddPNode;
class Block;
class Bundle;
class CallGenerator;
class CallNode;
class CloneMap;
class ConnectionGraph;
class IdealGraphPrinter;
class InlineTree;
class Int_Array;
class Matcher;
class MachConstantNode;
class MachConstantBaseNode;
class MachNode;
class MachOper;
class MachSafePointNode;
class Node;
class Node_Array;
class Node_Notes;
class NodeCloneInfo;
class OptoReg;
class PhaseCFG;
class PhaseGVN;
class PhaseIterGVN;
class PhaseRegAlloc;
class PhaseCCP;
class PhaseOutput;
class RootNode;
class relocInfo;
class Scope;
class StartNode;
class SafePointNode;
class JVMState;
class Type;
class TypeData;
class TypeInt;
class TypePtr;
class TypeOopPtr;
class TypeFunc;
class TypeVect;
class Unique_Node_List;
class InlineTypeBaseNode;
class nmethod;
class WarmCallInfo;
class Node_Stack;
struct Final_Reshape_Counts;

enum LoopOptsMode {
  LoopOptsDefault,
  LoopOptsNone,
  LoopOptsMaxUnroll,
  LoopOptsShenandoahExpand,
  LoopOptsShenandoahPostExpand,
  LoopOptsSkipSplitIf,
  LoopOptsVerify
};

typedef unsigned int node_idx_t;
class NodeCloneInfo {
 private:
  uint64_t _idx_clone_orig;
 public:

  void set_idx(node_idx_t idx) {
    _idx_clone_orig = (_idx_clone_orig & CONST64(0xFFFFFFFF00000000)) | idx;
  }
  node_idx_t idx() const { return (node_idx_t)(_idx_clone_orig & 0xFFFFFFFF); }

  void set_gen(int generation) {
    uint64_t g = (uint64_t)generation << 32;
    _idx_clone_orig = (_idx_clone_orig & 0xFFFFFFFF) | g;
  }
  int gen() const { return (int)(_idx_clone_orig >> 32); }

  void set(uint64_t x) { _idx_clone_orig = x; }
  void set(node_idx_t x, int g) { set_idx(x); set_gen(g); }
  uint64_t get() const { return _idx_clone_orig; }

  NodeCloneInfo(uint64_t idx_clone_orig) : _idx_clone_orig(idx_clone_orig) {}
  NodeCloneInfo(node_idx_t x, int g) : _idx_clone_orig(0) { set(x, g); }

  void dump() const;
};

class CloneMap {
  friend class Compile;
 private:
  bool      _debug;
  Dict*     _dict;
  int       _clone_idx;   // current cloning iteration/generation in loop unroll
 public:
  void*     _2p(node_idx_t key)   const          { return (void*)(intptr_t)key; } // 2 conversion functions to make gcc happy
  node_idx_t _2_node_idx_t(const void* k) const  { return (node_idx_t)(intptr_t)k; }
  Dict*     dict()                const          { return _dict; }
  void insert(node_idx_t key, uint64_t val)      { assert(_dict->operator[](_2p(key)) == NULL, "key existed"); _dict->Insert(_2p(key), (void*)val); }
  void insert(node_idx_t key, NodeCloneInfo& ci) { insert(key, ci.get()); }
  void remove(node_idx_t key)                    { _dict->Delete(_2p(key)); }
  uint64_t value(node_idx_t key)  const          { return (uint64_t)_dict->operator[](_2p(key)); }
  node_idx_t idx(node_idx_t key)  const          { return NodeCloneInfo(value(key)).idx(); }
  int gen(node_idx_t key)         const          { return NodeCloneInfo(value(key)).gen(); }
  int gen(const void* k)          const          { return gen(_2_node_idx_t(k)); }
  int max_gen()                   const;
  void clone(Node* old, Node* nnn, int gen);
  void verify_insert_and_clone(Node* old, Node* nnn, int gen);
  void dump(node_idx_t key)       const;

  int  clone_idx() const                         { return _clone_idx; }
  void set_clone_idx(int x)                      { _clone_idx = x; }
  bool is_debug()                 const          { return _debug; }
  void set_debug(bool debug)                     { _debug = debug; }
  static const char* debug_option_name;

  bool same_idx(node_idx_t k1, node_idx_t k2)  const { return idx(k1) == idx(k2); }
  bool same_gen(node_idx_t k1, node_idx_t k2)  const { return gen(k1) == gen(k2); }
};

//------------------------------Compile----------------------------------------
// This class defines a top-level Compiler invocation.

class Compile : public Phase {
  friend class VMStructs;

 public:
  // Fixed alias indexes.  (See also MergeMemNode.)
  enum {
    AliasIdxTop = 1,  // pseudo-index, aliases to nothing (used as sentinel value)
    AliasIdxBot = 2,  // pseudo-index, aliases to everything
    AliasIdxRaw = 3   // hard-wired index for TypeRawPtr::BOTTOM
  };

  // Variant of TraceTime(NULL, &_t_accumulator, CITime);
  // Integrated with logging.  If logging is turned on, and CITimeVerbose is true,
  // then brackets are put into the log, with time stamps and node counts.
  // (The time collection itself is always conditionalized on CITime.)
  class TracePhase : public TraceTime {
   private:
    Compile*    C;
    CompileLog* _log;
    const char* _phase_name;
    bool _dolog;
   public:
    TracePhase(const char* name, elapsedTimer* accumulator);
    ~TracePhase();
  };

  // Information per category of alias (memory slice)
  class AliasType {
   private:
    friend class Compile;

    int             _index;         // unique index, used with MergeMemNode
    const TypePtr*  _adr_type;      // normalized address type
    ciField*        _field;         // relevant instance field, or null if none
    const Type*     _element;       // relevant array element type, or null if none
    bool            _is_rewritable; // false if the memory is write-once only
    int             _general_index; // if this is type is an instance, the general
                                    // type that this is an instance of

    void Init(int i, const TypePtr* at);

   public:
    int             index()         const { return _index; }
    const TypePtr*  adr_type()      const { return _adr_type; }
    ciField*        field()         const { return _field; }
    const Type*     element()       const { return _element; }
    bool            is_rewritable() const { return _is_rewritable; }
    bool            is_volatile()   const { return (_field ? _field->is_volatile() : false); }
    int             general_index() const { return (_general_index != 0) ? _general_index : _index; }

    void set_rewritable(bool z) { _is_rewritable = z; }
    void set_field(ciField* f) {
      assert(!_field,"");
      _field = f;
      if (f->is_final() || f->is_stable()) {
        // In the case of @Stable, multiple writes are possible but may be assumed to be no-ops.
        _is_rewritable = false;
      }
    }
    void set_element(const Type* e) {
      assert(_element == NULL, "");
      _element = e;
    }

    BasicType basic_type() const;

    void print_on(outputStream* st) PRODUCT_RETURN;
  };

  enum {
    logAliasCacheSize = 6,
    AliasCacheSize = (1<<logAliasCacheSize)
  };
  struct AliasCacheEntry { const TypePtr* _adr_type; int _index; };  // simple duple type
  enum {
    trapHistLength = MethodData::_trap_hist_limit
  };

 private:
  // Fixed parameters to this compilation.
  const int             _compile_id;
  const bool            _save_argument_registers; // save/restore arg regs for trampolines
  const bool            _subsume_loads;         // Load can be matched as part of a larger op.
  const bool            _do_escape_analysis;    // Do escape analysis.
  const bool            _install_code;          // Install the code that was compiled
  const bool            _eliminate_boxing;      // Do boxing elimination.
  ciMethod*             _method;                // The method being compiled.
  int                   _entry_bci;             // entry bci for osr methods.
  const TypeFunc*       _tf;                    // My kind of signature
  InlineTree*           _ilt;                   // Ditto (temporary).
  address               _stub_function;         // VM entry for stub being compiled, or NULL
  const char*           _stub_name;             // Name of stub or adapter being compiled, or NULL
  address               _stub_entry_point;      // Compile code entry for generated stub, or NULL

  // Control of this compilation.
  int                   _max_inline_size;       // Max inline size for this compilation
  int                   _freq_inline_size;      // Max hot method inline size for this compilation
  int                   _fixed_slots;           // count of frame slots not allocated by the register
                                                // allocator i.e. locks, original deopt pc, etc.
  uintx                 _max_node_limit;        // Max unique node count during a single compilation.

  int                   _major_progress;        // Count of something big happening
  bool                  _inlining_progress;     // progress doing incremental inlining?
  bool                  _inlining_incrementally;// Are we doing incremental inlining (post parse)
  bool                  _do_cleanup;            // Cleanup is needed before proceeding with incremental inlining
  bool                  _has_loops;             // True if the method _may_ have some loops
  bool                  _has_split_ifs;         // True if the method _may_ have some split-if
  bool                  _has_unsafe_access;     // True if the method _may_ produce faults in unsafe loads or stores.
  bool                  _has_stringbuilder;     // True StringBuffers or StringBuilders are allocated
  bool                  _has_boxed_value;       // True if a boxed object is allocated
  bool                  _has_reserved_stack_access; // True if the method or an inlined method is annotated with ReservedStackAccess
  uint                  _max_vector_size;       // Maximum size of generated vectors
  bool                  _clear_upper_avx;       // Clear upper bits of ymm registers using vzeroupper
  uint                  _trap_hist[trapHistLength];  // Cumulative traps
  bool                  _trap_can_recompile;    // Have we emitted a recompiling trap?
  uint                  _decompile_count;       // Cumulative decompilation counts.
  bool                  _do_inlining;           // True if we intend to do inlining
  bool                  _do_scheduling;         // True if we intend to do scheduling
  bool                  _do_freq_based_layout;  // True if we intend to do frequency based block layout
  bool                  _do_count_invocations;  // True if we generate code to count invocations
  bool                  _do_method_data_update; // True if we generate code to update MethodData*s
  bool                  _do_vector_loop;        // True if allowed to execute loop in parallel iterations
  bool                  _use_cmove;             // True if CMove should be used without profitability analysis
  bool                  _age_code;              // True if we need to profile code age (decrement the aging counter)
  int                   _AliasLevel;            // Locally-adjusted version of AliasLevel flag.
  bool                  _print_assembly;        // True if we should dump assembly code for this compilation
  bool                  _print_inlining;        // True if we should print inlining for this compilation
  bool                  _print_intrinsics;      // True if we should print intrinsics for this compilation
#ifndef PRODUCT
  bool                  _trace_opto_output;
  bool                  _print_ideal;
  bool                  _parsed_irreducible_loop; // True if ciTypeFlow detected irreducible loops during parsing
#endif
  bool                  _has_irreducible_loop;  // Found irreducible loops
  // JSR 292
  bool                  _has_method_handle_invokes; // True if this method has MethodHandle invokes.
  RTMState              _rtm_state;             // State of Restricted Transactional Memory usage
  int                   _loop_opts_cnt;         // loop opts round
  bool                  _clinit_barrier_on_entry; // True if clinit barrier is needed on nmethod entry
<<<<<<< HEAD
  bool                  _has_flattened_accesses; // Any known flattened array accesses?
  bool                  _flattened_accesses_share_alias; // Initially all flattened array share a single slice
=======
  uint                  _stress_seed;           // Seed for stress testing
>>>>>>> e5ba020e

  // Compilation environment.
  Arena                 _comp_arena;            // Arena with lifetime equivalent to Compile
  void*                 _barrier_set_state;     // Potential GC barrier state for Compile
  ciEnv*                _env;                   // CI interface
  DirectiveSet*         _directive;             // Compiler directive
  CompileLog*           _log;                   // from CompilerThread
  const char*           _failure_reason;        // for record_failure/failing pattern
  GrowableArray<CallGenerator*>* _intrinsics;   // List of intrinsics.
  GrowableArray<Node*>* _macro_nodes;           // List of nodes which need to be expanded before matching.
  GrowableArray<Node*>* _predicate_opaqs;       // List of Opaque1 nodes for the loop predicates.
  GrowableArray<Node*>* _expensive_nodes;       // List of nodes that are expensive to compute and that we'd better not let the GVN freely common
  GrowableArray<Node*>* _range_check_casts;     // List of CastII nodes with a range check dependency
  GrowableArray<Node*>* _opaque4_nodes;         // List of Opaque4 nodes that have a default value
  GrowableArray<Node*>* _inline_type_nodes;     // List of InlineType nodes
  ConnectionGraph*      _congraph;
#ifndef PRODUCT
  IdealGraphPrinter*    _printer;
  static IdealGraphPrinter* _debug_file_printer;
  static IdealGraphPrinter* _debug_network_printer;
#endif


  // Node management
  uint                  _unique;                // Counter for unique Node indices
  VectorSet             _dead_node_list;        // Set of dead nodes
  uint                  _dead_node_count;       // Number of dead nodes; VectorSet::Size() is O(N).
                                                // So use this to keep count and make the call O(1).
  DEBUG_ONLY(Unique_Node_List* _modified_nodes;)   // List of nodes which inputs were modified
  DEBUG_ONLY(bool       _phase_optimize_finished;) // Used for live node verification while creating new nodes

  debug_only(static int _debug_idx;)            // Monotonic counter (not reset), use -XX:BreakAtNode=<idx>
  Arena                 _node_arena;            // Arena for new-space Nodes
  Arena                 _old_arena;             // Arena for old-space Nodes, lifetime during xform
  RootNode*             _root;                  // Unique root of compilation, or NULL after bail-out.
  Node*                 _top;                   // Unique top node.  (Reset by various phases.)

  Node*                 _immutable_memory;      // Initial memory state

  Node*                 _recent_alloc_obj;
  Node*                 _recent_alloc_ctl;

  // Constant table
  MachConstantBaseNode* _mach_constant_base_node;  // Constant table base node singleton.


  // Blocked array of debugging and profiling information,
  // tracked per node.
  enum { _log2_node_notes_block_size = 8,
         _node_notes_block_size = (1<<_log2_node_notes_block_size)
  };
  GrowableArray<Node_Notes*>* _node_note_array;
  Node_Notes*           _default_node_notes;  // default notes for new nodes

  // After parsing and every bulk phase we hang onto the Root instruction.
  // The RootNode instruction is where the whole program begins.  It produces
  // the initial Control and BOTTOM for everybody else.

  // Type management
  Arena                 _Compile_types;         // Arena for all types
  Arena*                _type_arena;            // Alias for _Compile_types except in Initialize_shared()
  Dict*                 _type_dict;             // Intern table
  CloneMap              _clone_map;             // used for recording history of cloned nodes
  size_t                _type_last_size;        // Last allocation size (see Type::operator new/delete)
  ciMethod*             _last_tf_m;             // Cache for
  const TypeFunc*       _last_tf;               //  TypeFunc::make
  AliasType**           _alias_types;           // List of alias types seen so far.
  int                   _num_alias_types;       // Logical length of _alias_types
  int                   _max_alias_types;       // Physical length of _alias_types
  AliasCacheEntry       _alias_cache[AliasCacheSize]; // Gets aliases w/o data structure walking

  // Parsing, optimization
  PhaseGVN*             _initial_gvn;           // Results of parse-time PhaseGVN
  Unique_Node_List*     _for_igvn;              // Initial work-list for next round of Iterative GVN
  WarmCallInfo*         _warm_calls;            // Sorted work-list for heat-based inlining.

  GrowableArray<CallGenerator*> _late_inlines;        // List of CallGenerators to be revisited after
                                                      // main parsing has finished.
  GrowableArray<CallGenerator*> _string_late_inlines; // same but for string operations

  GrowableArray<CallGenerator*> _boxing_late_inlines; // same but for boxing operations

  int                           _late_inlines_pos;    // Where in the queue should the next late inlining candidate go (emulate depth first inlining)
  uint                          _number_of_mh_late_inlines; // number of method handle late inlining still pending


  // Inlining may not happen in parse order which would make
  // PrintInlining output confusing. Keep track of PrintInlining
  // pieces in order.
  class PrintInliningBuffer : public ResourceObj {
   private:
    CallGenerator* _cg;
    stringStream* _ss;

   public:
    PrintInliningBuffer()
      : _cg(NULL) { _ss = new stringStream(); }

    void freeStream() { _ss->~stringStream(); _ss = NULL; }

    stringStream* ss() const { return _ss; }
    CallGenerator* cg() const { return _cg; }
    void set_cg(CallGenerator* cg) { _cg = cg; }
  };

  stringStream* _print_inlining_stream;
  GrowableArray<PrintInliningBuffer>* _print_inlining_list;
  int _print_inlining_idx;
  char* _print_inlining_output;

  // Only keep nodes in the expensive node list that need to be optimized
  void cleanup_expensive_nodes(PhaseIterGVN &igvn);
  // Use for sorting expensive nodes to bring similar nodes together
  static int cmp_expensive_nodes(Node** n1, Node** n2);
  // Expensive nodes list already sorted?
  bool expensive_nodes_sorted() const;
  // Remove the speculative part of types and clean up the graph
  void remove_speculative_types(PhaseIterGVN &igvn);

  void* _replay_inline_data; // Pointer to data loaded from file

  void print_inlining_stream_free();
  void print_inlining_init();
  void print_inlining_reinit();
  void print_inlining_commit();
  void print_inlining_push();
  PrintInliningBuffer& print_inlining_current();

  void log_late_inline_failure(CallGenerator* cg, const char* msg);

 public:

  void* barrier_set_state() const { return _barrier_set_state; }

  outputStream* print_inlining_stream() const {
    assert(print_inlining() || print_intrinsics(), "PrintInlining off?");
    return _print_inlining_stream;
  }

  void print_inlining_update(CallGenerator* cg);
  void print_inlining_update_delayed(CallGenerator* cg);
  void print_inlining_move_to(CallGenerator* cg);
  void print_inlining_assert_ready();
  void print_inlining_reset();

  void print_inlining(ciMethod* method, int inline_level, int bci, const char* msg = NULL) {
    stringStream ss;
    CompileTask::print_inlining_inner(&ss, method, inline_level, bci, msg);
    print_inlining_stream()->print("%s", ss.as_string());
  }

#ifndef PRODUCT
  IdealGraphPrinter* printer() { return _printer; }
#endif

  void log_late_inline(CallGenerator* cg);
  void log_inline_id(CallGenerator* cg);
  void log_inline_failure(const char* msg);

  void* replay_inline_data() const { return _replay_inline_data; }

  // Dump inlining replay data to the stream.
  void dump_inline_data(outputStream* out);

 private:
  // Matching, CFG layout, allocation, code generation
  PhaseCFG*             _cfg;                   // Results of CFG finding
  int                   _java_calls;            // Number of java calls in the method
  int                   _inner_loops;           // Number of inner loops in the method
  Matcher*              _matcher;               // Engine to map ideal to machine instructions
  PhaseRegAlloc*        _regalloc;              // Results of register allocation.
  RegMask               _FIRST_STACK_mask;      // All stack slots usable for spills (depends on frame layout)
  Arena*                _indexSet_arena;        // control IndexSet allocation within PhaseChaitin
  void*                 _indexSet_free_block_list; // free list of IndexSet bit blocks
  int                   _interpreter_frame_size;

  PhaseOutput*          _output;

  void reshape_address(AddPNode* n);

 public:
  // Accessors

  // The Compile instance currently active in this (compiler) thread.
  static Compile* current() {
    return (Compile*) ciEnv::current()->compiler_data();
  }

  int interpreter_frame_size() const            { return _interpreter_frame_size; }

  PhaseOutput*      output() const              { return _output; }
  void              set_output(PhaseOutput* o)  { _output = o; }

  // ID for this compilation.  Useful for setting breakpoints in the debugger.
  int               compile_id() const          { return _compile_id; }
  DirectiveSet*     directive() const           { return _directive; }

  // Does this compilation allow instructions to subsume loads?  User
  // instructions that subsume a load may result in an unschedulable
  // instruction sequence.
  bool              subsume_loads() const       { return _subsume_loads; }
  /** Do escape analysis. */
  bool              do_escape_analysis() const  { return _do_escape_analysis; }
  /** Do boxing elimination. */
  bool              eliminate_boxing() const    { return _eliminate_boxing; }
  /** Do aggressive boxing elimination. */
  bool              aggressive_unboxing() const { return _eliminate_boxing && AggressiveUnboxing; }
  bool              save_argument_registers() const { return _save_argument_registers; }
  bool              should_install_code() const { return _install_code; }

  // Other fixed compilation parameters.
  ciMethod*         method() const              { return _method; }
  int               entry_bci() const           { return _entry_bci; }
  bool              is_osr_compilation() const  { return _entry_bci != InvocationEntryBci; }
  bool              is_method_compilation() const { return (_method != NULL && !_method->flags().is_native()); }
  const TypeFunc*   tf() const                  { assert(_tf!=NULL, ""); return _tf; }
  void         init_tf(const TypeFunc* tf)      { assert(_tf==NULL, ""); _tf = tf; }
  InlineTree*       ilt() const                 { return _ilt; }
  address           stub_function() const       { return _stub_function; }
  const char*       stub_name() const           { return _stub_name; }
  address           stub_entry_point() const    { return _stub_entry_point; }
  void          set_stub_entry_point(address z) { _stub_entry_point = z; }

  // Control of this compilation.
  int               fixed_slots() const         { assert(_fixed_slots >= 0, "");         return _fixed_slots; }
  void          set_fixed_slots(int n)          { _fixed_slots = n; }
  int               major_progress() const      { return _major_progress; }
  void          set_inlining_progress(bool z)   { _inlining_progress = z; }
  int               inlining_progress() const   { return _inlining_progress; }
  void          set_inlining_incrementally(bool z) { _inlining_incrementally = z; }
  int               inlining_incrementally() const { return _inlining_incrementally; }
  void          set_do_cleanup(bool z)          { _do_cleanup = z; }
  int               do_cleanup() const          { return _do_cleanup; }
  void          set_major_progress()            { _major_progress++; }
  void          restore_major_progress(int progress) { _major_progress += progress; }
  void        clear_major_progress()            { _major_progress = 0; }
  int               max_inline_size() const     { return _max_inline_size; }
  void          set_freq_inline_size(int n)     { _freq_inline_size = n; }
  int               freq_inline_size() const    { return _freq_inline_size; }
  void          set_max_inline_size(int n)      { _max_inline_size = n; }
  bool              has_loops() const           { return _has_loops; }
  void          set_has_loops(bool z)           { _has_loops = z; }
  bool              has_split_ifs() const       { return _has_split_ifs; }
  void          set_has_split_ifs(bool z)       { _has_split_ifs = z; }
  bool              has_unsafe_access() const   { return _has_unsafe_access; }
  void          set_has_unsafe_access(bool z)   { _has_unsafe_access = z; }
  bool              has_stringbuilder() const   { return _has_stringbuilder; }
  void          set_has_stringbuilder(bool z)   { _has_stringbuilder = z; }
  bool              has_boxed_value() const     { return _has_boxed_value; }
  void          set_has_boxed_value(bool z)     { _has_boxed_value = z; }
  bool              has_reserved_stack_access() const { return _has_reserved_stack_access; }
  void          set_has_reserved_stack_access(bool z) { _has_reserved_stack_access = z; }
  uint              max_vector_size() const     { return _max_vector_size; }
  void          set_max_vector_size(uint s)     { _max_vector_size = s; }
  bool              clear_upper_avx() const     { return _clear_upper_avx; }
  void          set_clear_upper_avx(bool s)     { _clear_upper_avx = s; }
  void          set_trap_count(uint r, uint c)  { assert(r < trapHistLength, "oob");        _trap_hist[r] = c; }
  uint              trap_count(uint r) const    { assert(r < trapHistLength, "oob"); return _trap_hist[r]; }
  bool              trap_can_recompile() const  { return _trap_can_recompile; }
  void          set_trap_can_recompile(bool z)  { _trap_can_recompile = z; }
  uint              decompile_count() const     { return _decompile_count; }
  void          set_decompile_count(uint c)     { _decompile_count = c; }
  bool              allow_range_check_smearing() const;
  bool              do_inlining() const         { return _do_inlining; }
  void          set_do_inlining(bool z)         { _do_inlining = z; }
  bool              do_scheduling() const       { return _do_scheduling; }
  void          set_do_scheduling(bool z)       { _do_scheduling = z; }
  bool              do_freq_based_layout() const{ return _do_freq_based_layout; }
  void          set_do_freq_based_layout(bool z){ _do_freq_based_layout = z; }
  bool              do_count_invocations() const{ return _do_count_invocations; }
  void          set_do_count_invocations(bool z){ _do_count_invocations = z; }
  bool              do_method_data_update() const { return _do_method_data_update; }
  void          set_do_method_data_update(bool z) { _do_method_data_update = z; }
  bool              do_vector_loop() const      { return _do_vector_loop; }
  void          set_do_vector_loop(bool z)      { _do_vector_loop = z; }
  bool              use_cmove() const           { return _use_cmove; }
  void          set_use_cmove(bool z)           { _use_cmove = z; }
  bool              age_code() const             { return _age_code; }
  void          set_age_code(bool z)             { _age_code = z; }
  int               AliasLevel() const           { return _AliasLevel; }
  bool              print_assembly() const       { return _print_assembly; }
  void          set_print_assembly(bool z)       { _print_assembly = z; }
  bool              print_inlining() const       { return _print_inlining; }
  void          set_print_inlining(bool z)       { _print_inlining = z; }
  bool              print_intrinsics() const     { return _print_intrinsics; }
  void          set_print_intrinsics(bool z)     { _print_intrinsics = z; }
  RTMState          rtm_state()  const           { return _rtm_state; }
  void          set_rtm_state(RTMState s)        { _rtm_state = s; }
  bool              use_rtm() const              { return (_rtm_state & NoRTM) == 0; }
  bool          profile_rtm() const              { return _rtm_state == ProfileRTM; }
  uint              max_node_limit() const       { return (uint)_max_node_limit; }
  void          set_max_node_limit(uint n)       { _max_node_limit = n; }
  bool              clinit_barrier_on_entry()       { return _clinit_barrier_on_entry; }
  void          set_clinit_barrier_on_entry(bool z) { _clinit_barrier_on_entry = z; }
  void          set_flattened_accesses()         { _has_flattened_accesses = true; }
  bool          flattened_accesses_share_alias() const { return _flattened_accesses_share_alias; }
  void          set_flattened_accesses_share_alias(bool z) { _flattened_accesses_share_alias = z; }

  // Support for scalarized inline type calling convention
  bool              has_scalarized_args() const  { return _method != NULL && _method->has_scalarized_args(); }
  bool              needs_stack_repair()  const  { return _method != NULL && _method->get_Method()->c2_needs_stack_repair(); }

  // check the CompilerOracle for special behaviours for this compile
  bool          method_has_option(const char * option) {
    return method() != NULL && method()->has_option(option);
  }

#ifndef PRODUCT
  bool          trace_opto_output() const       { return _trace_opto_output; }
  bool          print_ideal() const             { return _print_ideal; }
  bool              parsed_irreducible_loop() const { return _parsed_irreducible_loop; }
  void          set_parsed_irreducible_loop(bool z) { _parsed_irreducible_loop = z; }
  int _in_dump_cnt;  // Required for dumping ir nodes.
#endif
  bool              has_irreducible_loop() const { return _has_irreducible_loop; }
  void          set_has_irreducible_loop(bool z) { _has_irreducible_loop = z; }

  // JSR 292
  bool              has_method_handle_invokes() const { return _has_method_handle_invokes;     }
  void          set_has_method_handle_invokes(bool z) {        _has_method_handle_invokes = z; }

  Ticks _latest_stage_start_counter;

  void begin_method(int level = 1) {
#ifndef PRODUCT
    if (_method != NULL && should_print(level)) {
      _printer->begin_method();
    }
#endif
    C->_latest_stage_start_counter.stamp();
  }

  bool should_print(int level = 1) {
#ifndef PRODUCT
    if (PrintIdealGraphLevel < 0) { // disabled by the user
      return false;
    }

    bool need = directive()->IGVPrintLevelOption >= level;
    if (need && !_printer) {
      _printer = IdealGraphPrinter::printer();
      assert(_printer != NULL, "_printer is NULL when we need it!");
      _printer->set_compile(this);
    }
    return need;
#else
    return false;
#endif
  }

  void print_method(CompilerPhaseType cpt, int level = 1, int idx = 0);

#ifndef PRODUCT
  void igv_print_method_to_file(const char* phase_name = "Debug", bool append = false);
  void igv_print_method_to_network(const char* phase_name = "Debug");
  static IdealGraphPrinter* debug_file_printer() { return _debug_file_printer; }
  static IdealGraphPrinter* debug_network_printer() { return _debug_network_printer; }
#endif

  void end_method(int level = 1);

  int           macro_count()             const { return _macro_nodes->length(); }
  int           predicate_count()         const { return _predicate_opaqs->length();}
  int           expensive_count()         const { return _expensive_nodes->length(); }
  Node*         macro_node(int idx)       const { return _macro_nodes->at(idx); }
  Node*         predicate_opaque1_node(int idx) const { return _predicate_opaqs->at(idx);}
  Node*         expensive_node(int idx)   const { return _expensive_nodes->at(idx); }
  ConnectionGraph* congraph()                   { return _congraph;}
  void set_congraph(ConnectionGraph* congraph)  { _congraph = congraph;}
  void add_macro_node(Node * n) {
    //assert(n->is_macro(), "must be a macro node");
    assert(!_macro_nodes->contains(n), "duplicate entry in expand list");
    _macro_nodes->append(n);
  }
  void remove_macro_node(Node* n) {
    // this function may be called twice for a node so we can only remove it
    // if it's still existing.
    _macro_nodes->remove_if_existing(n);
    // remove from _predicate_opaqs list also if it is there
    if (predicate_count() > 0) {
      _predicate_opaqs->remove_if_existing(n);
    }
  }
  void add_expensive_node(Node* n);
  void remove_expensive_node(Node* n) {
    _expensive_nodes->remove_if_existing(n);
  }
  void add_predicate_opaq(Node* n) {
    assert(!_predicate_opaqs->contains(n), "duplicate entry in predicate opaque1");
    assert(_macro_nodes->contains(n), "should have already been in macro list");
    _predicate_opaqs->append(n);
  }

  // Range check dependent CastII nodes that can be removed after loop optimizations
  void add_range_check_cast(Node* n);
  void remove_range_check_cast(Node* n) {
    _range_check_casts->remove_if_existing(n);
  }
  Node* range_check_cast_node(int idx) const { return _range_check_casts->at(idx);  }
  int   range_check_cast_count()       const { return _range_check_casts->length(); }
  // Remove all range check dependent CastIINodes.
  void  remove_range_check_casts(PhaseIterGVN &igvn);

  void add_opaque4_node(Node* n);
  void remove_opaque4_node(Node* n) {
    _opaque4_nodes->remove_if_existing(n);
  }
  Node* opaque4_node(int idx) const { return _opaque4_nodes->at(idx);  }
  int   opaque4_count()       const { return _opaque4_nodes->length(); }
  void  remove_opaque4_nodes(PhaseIterGVN &igvn);

  // Keep track of inline type nodes for later processing
  void add_inline_type(Node* n);
  void remove_inline_type(Node* n);
  void process_inline_types(PhaseIterGVN &igvn, bool post_ea = false);

  void adjust_flattened_array_access_aliases(PhaseIterGVN& igvn);

  void sort_macro_nodes();

  // remove the opaque nodes that protect the predicates so that the unused checks and
  // uncommon traps will be eliminated from the graph.
  void cleanup_loop_predicates(PhaseIterGVN &igvn);
  bool is_predicate_opaq(Node * n) {
    return _predicate_opaqs->contains(n);
  }

  // Are there candidate expensive nodes for optimization?
  bool should_optimize_expensive_nodes(PhaseIterGVN &igvn);
  // Check whether n1 and n2 are similar
  static int cmp_expensive_nodes(Node* n1, Node* n2);
  // Sort expensive nodes to locate similar expensive nodes
  void sort_expensive_nodes();

  // Compilation environment.
  Arena*      comp_arena()           { return &_comp_arena; }
  ciEnv*      env() const            { return _env; }
  CompileLog* log() const            { return _log; }
  bool        failing() const        { return _env->failing() || _failure_reason != NULL; }
  const char* failure_reason() const { return (_env->failing()) ? _env->failure_reason() : _failure_reason; }

  bool failure_reason_is(const char* r) const {
    return (r == _failure_reason) || (r != NULL && _failure_reason != NULL && strcmp(r, _failure_reason) == 0);
  }

  void record_failure(const char* reason);
  void record_method_not_compilable(const char* reason) {
    // Bailouts cover "all_tiers" when TieredCompilation is off.
    env()->record_method_not_compilable(reason, !TieredCompilation);
    // Record failure reason.
    record_failure(reason);
  }
  bool check_node_count(uint margin, const char* reason) {
    if (live_nodes() + margin > max_node_limit()) {
      record_method_not_compilable(reason);
      return true;
    } else {
      return false;
    }
  }

  // Node management
  uint         unique() const              { return _unique; }
  uint         next_unique()               { return _unique++; }
  void         set_unique(uint i)          { _unique = i; }
  static int   debug_idx()                 { return debug_only(_debug_idx)+0; }
  static void  set_debug_idx(int i)        { debug_only(_debug_idx = i); }
  Arena*       node_arena()                { return &_node_arena; }
  Arena*       old_arena()                 { return &_old_arena; }
  RootNode*    root() const                { return _root; }
  void         set_root(RootNode* r)       { _root = r; }
  StartNode*   start() const;              // (Derived from root.)
  void         init_start(StartNode* s);
  Node*        immutable_memory();

  Node*        recent_alloc_ctl() const    { return _recent_alloc_ctl; }
  Node*        recent_alloc_obj() const    { return _recent_alloc_obj; }
  void         set_recent_alloc(Node* ctl, Node* obj) {
                                                  _recent_alloc_ctl = ctl;
                                                  _recent_alloc_obj = obj;
                                           }
  void         record_dead_node(uint idx)  { if (_dead_node_list.test_set(idx)) return;
                                             _dead_node_count++;
                                           }
  void         reset_dead_node_list()      { _dead_node_list.reset();
                                             _dead_node_count = 0;
                                           }
  uint          live_nodes() const         {
    int  val = _unique - _dead_node_count;
    assert (val >= 0, "number of tracked dead nodes %d more than created nodes %d", _unique, _dead_node_count);
            return (uint) val;
                                           }
#ifdef ASSERT
  void         set_phase_optimize_finished() { _phase_optimize_finished = true; }
  bool         phase_optimize_finished() const { return _phase_optimize_finished; }
  uint         count_live_nodes_by_graph_walk();
  void         print_missing_nodes();
#endif

  // Record modified nodes to check that they are put on IGVN worklist
  void         record_modified_node(Node* n) NOT_DEBUG_RETURN;
  void         remove_modified_node(Node* n) NOT_DEBUG_RETURN;
  DEBUG_ONLY( Unique_Node_List*   modified_nodes() const { return _modified_nodes; } )

  MachConstantBaseNode*     mach_constant_base_node();
  bool                  has_mach_constant_base_node() const { return _mach_constant_base_node != NULL; }
  // Generated by adlc, true if CallNode requires MachConstantBase.
  bool                      needs_clone_jvms();

  // Handy undefined Node
  Node*             top() const                 { return _top; }

  // these are used by guys who need to know about creation and transformation of top:
  Node*             cached_top_node()           { return _top; }
  void          set_cached_top_node(Node* tn);

  GrowableArray<Node_Notes*>* node_note_array() const { return _node_note_array; }
  void set_node_note_array(GrowableArray<Node_Notes*>* arr) { _node_note_array = arr; }
  Node_Notes* default_node_notes() const        { return _default_node_notes; }
  void    set_default_node_notes(Node_Notes* n) { _default_node_notes = n; }

  Node_Notes*       node_notes_at(int idx) {
    return locate_node_notes(_node_note_array, idx, false);
  }
  inline bool   set_node_notes_at(int idx, Node_Notes* value);

  // Copy notes from source to dest, if they exist.
  // Overwrite dest only if source provides something.
  // Return true if information was moved.
  bool copy_node_notes_to(Node* dest, Node* source);

  // Workhorse function to sort out the blocked Node_Notes array:
  inline Node_Notes* locate_node_notes(GrowableArray<Node_Notes*>* arr,
                                       int idx, bool can_grow = false);

  void grow_node_notes(GrowableArray<Node_Notes*>* arr, int grow_by);

  // Type management
  Arena*            type_arena()                { return _type_arena; }
  Dict*             type_dict()                 { return _type_dict; }
  size_t            type_last_size()            { return _type_last_size; }
  int               num_alias_types()           { return _num_alias_types; }

  void          init_type_arena()                       { _type_arena = &_Compile_types; }
  void          set_type_arena(Arena* a)                { _type_arena = a; }
  void          set_type_dict(Dict* d)                  { _type_dict = d; }
  void          set_type_last_size(size_t sz)           { _type_last_size = sz; }

  const TypeFunc* last_tf(ciMethod* m) {
    return (m == _last_tf_m) ? _last_tf : NULL;
  }
  void set_last_tf(ciMethod* m, const TypeFunc* tf) {
    assert(m != NULL || tf == NULL, "");
    _last_tf_m = m;
    _last_tf = tf;
  }

  AliasType*        alias_type(int                idx)  { assert(idx < num_alias_types(), "oob"); return _alias_types[idx]; }
  AliasType*        alias_type(const TypePtr* adr_type, ciField* field = NULL, bool uncached = false) { return find_alias_type(adr_type, false, field, uncached); }
  bool         have_alias_type(const TypePtr* adr_type);
  AliasType*        alias_type(ciField*         field);

  int               get_alias_index(const TypePtr* at, bool uncached = false) { return alias_type(at, NULL, uncached)->index(); }
  const TypePtr*    get_adr_type(uint aidx)             { return alias_type(aidx)->adr_type(); }
  int               get_general_index(uint aidx)        { return alias_type(aidx)->general_index(); }

  // Building nodes
  void              rethrow_exceptions(JVMState* jvms);
  void              return_values(JVMState* jvms);
  JVMState*         build_start_state(StartNode* start, const TypeFunc* tf);

  // Decide how to build a call.
  // The profile factor is a discount to apply to this site's interp. profile.
  CallGenerator*    call_generator(ciMethod* call_method, int vtable_index, bool call_does_dispatch,
                                   JVMState* jvms, bool allow_inline, float profile_factor, ciKlass* speculative_receiver_type = NULL,
                                   bool allow_intrinsics = true);
  bool should_delay_inlining(ciMethod* call_method, JVMState* jvms) {
    return should_delay_string_inlining(call_method, jvms) ||
           should_delay_boxing_inlining(call_method, jvms);
  }
  bool should_delay_string_inlining(ciMethod* call_method, JVMState* jvms);
  bool should_delay_boxing_inlining(ciMethod* call_method, JVMState* jvms);

  // Helper functions to identify inlining potential at call-site
  ciMethod* optimize_virtual_call(ciMethod* caller, int bci, ciInstanceKlass* klass,
                                  ciKlass* holder, ciMethod* callee,
                                  const TypeOopPtr* receiver_type, bool is_virtual,
                                  bool &call_does_dispatch, int &vtable_index,
                                  bool check_access = true);
  ciMethod* optimize_inlining(ciMethod* caller, int bci, ciInstanceKlass* klass,
                              ciMethod* callee, const TypeOopPtr* receiver_type,
                              bool check_access = true);

  // Report if there were too many traps at a current method and bci.
  // Report if a trap was recorded, and/or PerMethodTrapLimit was exceeded.
  // If there is no MDO at all, report no trap unless told to assume it.
  bool too_many_traps(ciMethod* method, int bci, Deoptimization::DeoptReason reason);
  // This version, unspecific to a particular bci, asks if
  // PerMethodTrapLimit was exceeded for all inlined methods seen so far.
  bool too_many_traps(Deoptimization::DeoptReason reason,
                      // Privately used parameter for logging:
                      ciMethodData* logmd = NULL);
  // Report if there were too many recompiles at a method and bci.
  bool too_many_recompiles(ciMethod* method, int bci, Deoptimization::DeoptReason reason);
  // Report if there were too many traps or recompiles at a method and bci.
  bool too_many_traps_or_recompiles(ciMethod* method, int bci, Deoptimization::DeoptReason reason) {
    return too_many_traps(method, bci, reason) ||
           too_many_recompiles(method, bci, reason);
  }
  // Return a bitset with the reasons where deoptimization is allowed,
  // i.e., where there were not too many uncommon traps.
  int _allowed_reasons;
  int      allowed_deopt_reasons() { return _allowed_reasons; }
  void set_allowed_deopt_reasons();

  // Parsing, optimization
  PhaseGVN*         initial_gvn()               { return _initial_gvn; }
  Unique_Node_List* for_igvn()                  { return _for_igvn; }
  inline void       record_for_igvn(Node* n);   // Body is after class Unique_Node_List.
  void          set_initial_gvn(PhaseGVN *gvn)           { _initial_gvn = gvn; }
  void          set_for_igvn(Unique_Node_List *for_igvn) { _for_igvn = for_igvn; }

  // Replace n by nn using initial_gvn, calling hash_delete and
  // record_for_igvn as needed.
  void gvn_replace_by(Node* n, Node* nn);


  void              identify_useful_nodes(Unique_Node_List &useful);
  void              update_dead_node_list(Unique_Node_List &useful);
  void              remove_useless_nodes (Unique_Node_List &useful);

  WarmCallInfo*     warm_calls() const          { return _warm_calls; }
  void          set_warm_calls(WarmCallInfo* l) { _warm_calls = l; }
  WarmCallInfo* pop_warm_call();

  // Record this CallGenerator for inlining at the end of parsing.
  void              add_late_inline(CallGenerator* cg)        {
    _late_inlines.insert_before(_late_inlines_pos, cg);
    _late_inlines_pos++;
  }

  void              prepend_late_inline(CallGenerator* cg)    {
    _late_inlines.insert_before(0, cg);
  }

  void              add_string_late_inline(CallGenerator* cg) {
    _string_late_inlines.push(cg);
  }

  void              add_boxing_late_inline(CallGenerator* cg) {
    _boxing_late_inlines.push(cg);
  }

  void remove_useless_late_inlines(GrowableArray<CallGenerator*>* inlines, Unique_Node_List &useful);

  void process_print_inlining();
  void dump_print_inlining();

  bool over_inlining_cutoff() const {
    if (!inlining_incrementally()) {
      return unique() > (uint)NodeCountInliningCutoff;
    } else {
      // Give some room for incremental inlining algorithm to "breathe"
      // and avoid thrashing when live node count is close to the limit.
      // Keep in mind that live_nodes() isn't accurate during inlining until
      // dead node elimination step happens (see Compile::inline_incrementally).
      return live_nodes() > (uint)LiveNodeCountInliningCutoff * 11 / 10;
    }
  }

  void inc_number_of_mh_late_inlines() { _number_of_mh_late_inlines++; }
  void dec_number_of_mh_late_inlines() { assert(_number_of_mh_late_inlines > 0, "_number_of_mh_late_inlines < 0 !"); _number_of_mh_late_inlines--; }
  bool has_mh_late_inlines() const     { return _number_of_mh_late_inlines > 0; }

  bool inline_incrementally_one();
  void inline_incrementally_cleanup(PhaseIterGVN& igvn);
  void inline_incrementally(PhaseIterGVN& igvn);
  void inline_string_calls(bool parse_time);
  void inline_boxing_calls(PhaseIterGVN& igvn);
  bool optimize_loops(PhaseIterGVN& igvn, LoopOptsMode mode);
  void remove_root_to_sfpts_edges(PhaseIterGVN& igvn);

  // Matching, CFG layout, allocation, code generation
  PhaseCFG*         cfg()                       { return _cfg; }
  bool              has_java_calls() const      { return _java_calls > 0; }
  int               java_calls() const          { return _java_calls; }
  int               inner_loops() const         { return _inner_loops; }
  Matcher*          matcher()                   { return _matcher; }
  PhaseRegAlloc*    regalloc()                  { return _regalloc; }
  RegMask&          FIRST_STACK_mask()          { return _FIRST_STACK_mask; }
  Arena*            indexSet_arena()            { return _indexSet_arena; }
  void*             indexSet_free_block_list()  { return _indexSet_free_block_list; }
  DebugInformationRecorder* debug_info()        { return env()->debug_info(); }

  void  update_interpreter_frame_size(int size) {
    if (_interpreter_frame_size < size) {
      _interpreter_frame_size = size;
    }
  }

  void          set_matcher(Matcher* m)                 { _matcher = m; }
//void          set_regalloc(PhaseRegAlloc* ra)           { _regalloc = ra; }
  void          set_indexSet_arena(Arena* a)            { _indexSet_arena = a; }
  void          set_indexSet_free_block_list(void* p)   { _indexSet_free_block_list = p; }

  void  set_java_calls(int z) { _java_calls  = z; }
  void set_inner_loops(int z) { _inner_loops = z; }

  Dependencies* dependencies() { return env()->dependencies(); }

  // Major entry point.  Given a Scope, compile the associated method.
  // For normal compilations, entry_bci is InvocationEntryBci.  For on stack
  // replacement, entry_bci indicates the bytecode for which to compile a
  // continuation.
  Compile(ciEnv* ci_env, ciMethod* target,
          int entry_bci, bool subsume_loads, bool do_escape_analysis,
          bool eliminate_boxing, bool install_code, DirectiveSet* directive);

  // Second major entry point.  From the TypeFunc signature, generate code
  // to pass arguments from the Java calling convention to the C calling
  // convention.
  Compile(ciEnv* ci_env, const TypeFunc *(*gen)(),
          address stub_function, const char *stub_name,
          int is_fancy_jump, bool pass_tls,
          bool save_arg_registers, bool return_pc, DirectiveSet* directive);

  // Are we compiling a method?
  bool has_method() { return method() != NULL; }

  // Maybe print some information about this compile.
  void print_compile_messages();

  // Final graph reshaping, a post-pass after the regular optimizer is done.
  bool final_graph_reshaping();

  // returns true if adr is completely contained in the given alias category
  bool must_alias(const TypePtr* adr, int alias_idx);

  // returns true if adr overlaps with the given alias category
  bool can_alias(const TypePtr* adr, int alias_idx);

  // If "objs" contains an ObjectValue whose id is "id", returns it, else NULL.
  static ObjectValue* sv_for_node_id(GrowableArray<ScopeValue*> *objs, int id);

  // Stack slots that may be unused by the calling convention but must
  // otherwise be preserved.  On Intel this includes the return address.
  // On PowerPC it includes the 4 words holding the old TOC & LR glue.
  uint in_preserve_stack_slots();

  // "Top of Stack" slots that may be unused by the calling convention but must
  // otherwise be preserved.
  // On Intel these are not necessary and the value can be zero.
  // On Sparc this describes the words reserved for storing a register window
  // when an interrupt occurs.
  static uint out_preserve_stack_slots();

  // Number of outgoing stack slots killed above the out_preserve_stack_slots
  // for calls to C.  Supports the var-args backing area for register parms.
  uint varargs_C_out_slots_killed() const;

  // Number of Stack Slots consumed by a synchronization entry
  int sync_stack_slots() const;

  // Compute the name of old_SP.  See <arch>.ad for frame layout.
  OptoReg::Name compute_old_SP();

 private:
  // Phase control:
  void Init(int aliaslevel);                     // Prepare for a single compilation
  int  Inline_Warm();                            // Find more inlining work.
  void Finish_Warm();                            // Give up on further inlines.
  void Optimize();                               // Given a graph, optimize it
  void Code_Gen();                               // Generate code from a graph

  // Management of the AliasType table.
  void grow_alias_types();
  AliasCacheEntry* probe_alias_cache(const TypePtr* adr_type);
  const TypePtr *flatten_alias_type(const TypePtr* adr_type) const;
  AliasType* find_alias_type(const TypePtr* adr_type, bool no_create, ciField* field, bool uncached = false);

  void verify_top(Node*) const PRODUCT_RETURN;

  // Intrinsic setup.
  void           register_library_intrinsics();                            // initializer
  CallGenerator* make_vm_intrinsic(ciMethod* m, bool is_virtual);          // constructor
  int            intrinsic_insertion_index(ciMethod* m, bool is_virtual, bool& found);  // helper
  CallGenerator* find_intrinsic(ciMethod* m, bool is_virtual);             // query fn
  void           register_intrinsic(CallGenerator* cg);                    // update fn

#ifndef PRODUCT
  static juint  _intrinsic_hist_count[vmIntrinsics::ID_LIMIT];
  static jubyte _intrinsic_hist_flags[vmIntrinsics::ID_LIMIT];
#endif
  // Function calls made by the public function final_graph_reshaping.
  // No need to be made public as they are not called elsewhere.
  void final_graph_reshaping_impl( Node *n, Final_Reshape_Counts &frc);
  void final_graph_reshaping_main_switch(Node* n, Final_Reshape_Counts& frc, uint nop);
  void final_graph_reshaping_walk( Node_Stack &nstack, Node *root, Final_Reshape_Counts &frc );
  void eliminate_redundant_card_marks(Node* n);

  // Logic cone optimization.
  void optimize_logic_cones(PhaseIterGVN &igvn);
  void collect_logic_cone_roots(Unique_Node_List& list);
  void process_logic_cone_root(PhaseIterGVN &igvn, Node* n, VectorSet& visited);
  bool compute_logic_cone(Node* n, Unique_Node_List& partition, Unique_Node_List& inputs);
  uint compute_truth_table(Unique_Node_List& partition, Unique_Node_List& inputs);
  uint eval_macro_logic_op(uint func, uint op1, uint op2, uint op3);
  Node* xform_to_MacroLogicV(PhaseIterGVN &igvn, const TypeVect* vt, Unique_Node_List& partitions, Unique_Node_List& inputs);

 public:

  // Note:  Histogram array size is about 1 Kb.
  enum {                        // flag bits:
    _intrinsic_worked = 1,      // succeeded at least once
    _intrinsic_failed = 2,      // tried it but it failed
    _intrinsic_disabled = 4,    // was requested but disabled (e.g., -XX:-InlineUnsafeOps)
    _intrinsic_virtual = 8,     // was seen in the virtual form (rare)
    _intrinsic_both = 16        // was seen in the non-virtual form (usual)
  };
  // Update histogram.  Return boolean if this is a first-time occurrence.
  static bool gather_intrinsic_statistics(vmIntrinsics::ID id,
                                          bool is_virtual, int flags) PRODUCT_RETURN0;
  static void print_intrinsic_statistics() PRODUCT_RETURN;

  // Graph verification code
  // Walk the node list, verifying that there is a one-to-one
  // correspondence between Use-Def edges and Def-Use edges
  // The option no_dead_code enables stronger checks that the
  // graph is strongly connected from root in both directions.
  void verify_graph_edges(bool no_dead_code = false) PRODUCT_RETURN;

  // End-of-run dumps.
  static void print_statistics() PRODUCT_RETURN;

  // Verify ADLC assumptions during startup
  static void adlc_verification() PRODUCT_RETURN;

  // Definitions of pd methods
  static void pd_compiler2_init();

  // Static parse-time type checking logic for gen_subtype_check:
  enum { SSC_always_false, SSC_always_true, SSC_easy_test, SSC_full_test };
  int static_subtype_check(ciKlass* superk, ciKlass* subk);

  static Node* conv_I2X_index(PhaseGVN* phase, Node* offset, const TypeInt* sizetype,
                              // Optional control dependency (for example, on range check)
                              Node* ctrl = NULL);

  // Convert integer value to a narrowed long type dependent on ctrl (for example, a range check)
  static Node* constrained_convI2L(PhaseGVN* phase, Node* value, const TypeInt* itype, Node* ctrl);

<<<<<<< HEAD
  Node* optimize_acmp(PhaseGVN* phase, Node* a, Node* b);

  // Auxiliary method for randomized fuzzing/stressing
=======
  // Auxiliary methods for randomized fuzzing/stressing
  int random();
>>>>>>> e5ba020e
  static bool randomized_select(int count);

  // supporting clone_map
  CloneMap&     clone_map();
  void          set_clone_map(Dict* d);

  bool needs_clinit_barrier(ciField* ik,         ciMethod* accessing_method);
  bool needs_clinit_barrier(ciMethod* ik,        ciMethod* accessing_method);
  bool needs_clinit_barrier(ciInstanceKlass* ik, ciMethod* accessing_method);

#ifdef IA32
 private:
  bool _select_24_bit_instr;   // We selected an instruction with a 24-bit result
  bool _in_24_bit_fp_mode;     // We are emitting instructions with 24-bit results

  // Remember if this compilation changes hardware mode to 24-bit precision.
  void set_24_bit_selection_and_mode(bool selection, bool mode) {
    _select_24_bit_instr = selection;
    _in_24_bit_fp_mode   = mode;
  }

 public:
  bool select_24_bit_instr() const { return _select_24_bit_instr; }
  bool in_24_bit_fp_mode() const   { return _in_24_bit_fp_mode; }
#endif // IA32
#ifdef ASSERT
  bool _type_verify_symmetry;
#endif
};

#endif // SHARE_OPTO_COMPILE_HPP<|MERGE_RESOLUTION|>--- conflicted
+++ resolved
@@ -302,12 +302,9 @@
   RTMState              _rtm_state;             // State of Restricted Transactional Memory usage
   int                   _loop_opts_cnt;         // loop opts round
   bool                  _clinit_barrier_on_entry; // True if clinit barrier is needed on nmethod entry
-<<<<<<< HEAD
   bool                  _has_flattened_accesses; // Any known flattened array accesses?
   bool                  _flattened_accesses_share_alias; // Initially all flattened array share a single slice
-=======
   uint                  _stress_seed;           // Seed for stress testing
->>>>>>> e5ba020e
 
   // Compilation environment.
   Arena                 _comp_arena;            // Arena with lifetime equivalent to Compile
@@ -1159,14 +1156,10 @@
   // Convert integer value to a narrowed long type dependent on ctrl (for example, a range check)
   static Node* constrained_convI2L(PhaseGVN* phase, Node* value, const TypeInt* itype, Node* ctrl);
 
-<<<<<<< HEAD
   Node* optimize_acmp(PhaseGVN* phase, Node* a, Node* b);
 
   // Auxiliary method for randomized fuzzing/stressing
-=======
-  // Auxiliary methods for randomized fuzzing/stressing
   int random();
->>>>>>> e5ba020e
   static bool randomized_select(int count);
 
   // supporting clone_map
