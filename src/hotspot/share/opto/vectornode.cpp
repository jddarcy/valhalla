/*
 * Copyright (c) 2007, 2023, Oracle and/or its affiliates. All rights reserved.
 * DO NOT ALTER OR REMOVE COPYRIGHT NOTICES OR THIS FILE HEADER.
 *
 * This code is free software; you can redistribute it and/or modify it
 * under the terms of the GNU General Public License version 2 only, as
 * published by the Free Software Foundation.
 *
 * This code is distributed in the hope that it will be useful, but WITHOUT
 * ANY WARRANTY; without even the implied warranty of MERCHANTABILITY or
 * FITNESS FOR A PARTICULAR PURPOSE.  See the GNU General Public License
 * version 2 for more details (a copy is included in the LICENSE file that
 * accompanied this code).
 *
 * You should have received a copy of the GNU General Public License version
 * 2 along with this work; if not, write to the Free Software Foundation,
 * Inc., 51 Franklin St, Fifth Floor, Boston, MA 02110-1301 USA.
 *
 * Please contact Oracle, 500 Oracle Parkway, Redwood Shores, CA 94065 USA
 * or visit www.oracle.com if you need additional information or have any
 * questions.
 */

#include "precompiled.hpp"
#include "memory/allocation.inline.hpp"
#include "opto/connode.hpp"
#include "opto/mulnode.hpp"
#include "opto/subnode.hpp"
#include "opto/vectornode.hpp"
#include "opto/convertnode.hpp"
#include "opto/inlinetypenode.hpp"
#include "utilities/powerOfTwo.hpp"
#include "utilities/globalDefinitions.hpp"

//------------------------------VectorNode--------------------------------------

// Return the vector operator for the specified scalar operation
// and basic type.
int VectorNode::opcode(int sopc, BasicType bt) {
  switch (sopc) {
  case Op_AddI:
    switch (bt) {
    case T_BOOLEAN:
    case T_BYTE:      return Op_AddVB;
    case T_CHAR:
    case T_SHORT:     return Op_AddVS;
    case T_INT:       return Op_AddVI;
    default:          return 0;
    }
  case Op_AddL: return (bt == T_LONG   ? Op_AddVL : 0);
  case Op_AddF: return (bt == T_FLOAT  ? Op_AddVF : 0);
  case Op_AddD: return (bt == T_DOUBLE ? Op_AddVD : 0);

  case Op_SubI:
    switch (bt) {
    case T_BOOLEAN:
    case T_BYTE:   return Op_SubVB;
    case T_CHAR:
    case T_SHORT:  return Op_SubVS;
    case T_INT:    return Op_SubVI;
    default:       return 0;
    }
  case Op_SubL: return (bt == T_LONG   ? Op_SubVL : 0);
  case Op_SubF: return (bt == T_FLOAT  ? Op_SubVF : 0);
  case Op_SubD: return (bt == T_DOUBLE ? Op_SubVD : 0);

  case Op_MulI:
    switch (bt) {
    case T_BOOLEAN:return 0;
    case T_BYTE:   return Op_MulVB;
    case T_CHAR:
    case T_SHORT:  return Op_MulVS;
    case T_INT:    return Op_MulVI;
    default:       return 0;
    }
  case Op_MulL: return (bt == T_LONG ? Op_MulVL : 0);
  case Op_MulF:
    return (bt == T_FLOAT ? Op_MulVF : 0);
  case Op_MulD:
    return (bt == T_DOUBLE ? Op_MulVD : 0);
  case Op_FmaD:
    return (bt == T_DOUBLE ? Op_FmaVD : 0);
  case Op_FmaF:
    return (bt == T_FLOAT ? Op_FmaVF : 0);
  case Op_CMoveF:
    return (bt == T_FLOAT ? Op_CMoveVF : 0);
  case Op_CMoveD:
    return (bt == T_DOUBLE ? Op_CMoveVD : 0);
  case Op_DivF:
    return (bt == T_FLOAT ? Op_DivVF : 0);
  case Op_DivD:
    return (bt == T_DOUBLE ? Op_DivVD : 0);
  case Op_AbsI:
    switch (bt) {
    case T_BOOLEAN:
    case T_CHAR:  return 0; // abs does not make sense for unsigned
    case T_BYTE:  return Op_AbsVB;
    case T_SHORT: return Op_AbsVS;
    case T_INT:   return Op_AbsVI;
    default:      return 0;
    }
  case Op_AbsL:
    return (bt == T_LONG ? Op_AbsVL : 0);
  case Op_MinI:
    switch (bt) {
    case T_BOOLEAN:
    case T_CHAR:   return 0;
    case T_BYTE:
    case T_SHORT:
    case T_INT:    return Op_MinV;
    default:       return 0;
    }
  case Op_MinL:
    return (bt == T_LONG ? Op_MinV : 0);
  case Op_MinF:
    return (bt == T_FLOAT ? Op_MinV : 0);
  case Op_MinD:
    return (bt == T_DOUBLE ? Op_MinV : 0);
  case Op_MaxI:
    switch (bt) {
    case T_BOOLEAN:
    case T_CHAR:   return 0;
    case T_BYTE:
    case T_SHORT:
    case T_INT:    return Op_MaxV;
    default:       return 0;
    }
  case Op_MaxL:
    return (bt == T_LONG ? Op_MaxV : 0);
  case Op_MaxF:
    return (bt == T_FLOAT ? Op_MaxV : 0);
  case Op_MaxD:
    return (bt == T_DOUBLE ? Op_MaxV : 0);
  case Op_AbsF:
    return (bt == T_FLOAT ? Op_AbsVF : 0);
  case Op_AbsD:
    return (bt == T_DOUBLE ? Op_AbsVD : 0);
  case Op_NegI:
    switch (bt) {
      case T_BYTE:
      case T_SHORT:
      case T_INT: return Op_NegVI;
      default: return 0;
    }
  case Op_NegL:
    return (bt == T_LONG ? Op_NegVL : 0);
  case Op_NegF:
    return (bt == T_FLOAT ? Op_NegVF : 0);
  case Op_NegD:
    return (bt == T_DOUBLE ? Op_NegVD : 0);
  case Op_RoundDoubleMode:
    return (bt == T_DOUBLE ? Op_RoundDoubleModeV : 0);
  case Op_RotateLeft:
    return (is_integral_type(bt) ? Op_RotateLeftV : 0);
  case Op_RotateRight:
    return (is_integral_type(bt) ? Op_RotateRightV : 0);
  case Op_SqrtF:
    return (bt == T_FLOAT ? Op_SqrtVF : 0);
  case Op_SqrtD:
    return (bt == T_DOUBLE ? Op_SqrtVD : 0);
  case Op_RoundF:
    return (bt == T_INT ? Op_RoundVF : 0);
  case Op_RoundD:
    return (bt == T_LONG ? Op_RoundVD : 0);
  case Op_PopCountI:
    return Op_PopCountVI;
  case Op_PopCountL:
    return Op_PopCountVL;
  case Op_ReverseI:
  case Op_ReverseL:
    return (is_integral_type(bt) ? Op_ReverseV : 0);
  case Op_ReverseBytesS:
  case Op_ReverseBytesUS:
    // Subword operations in superword usually don't have precise info
    // about signedness. But the behavior of reverseBytes for short and
    // char are exactly the same.
    return ((bt == T_SHORT || bt == T_CHAR) ? Op_ReverseBytesV : 0);
  case Op_ReverseBytesI:
    // There is no reverseBytes() in Byte class but T_BYTE may appear
    // in VectorAPI calls. We still use ReverseBytesI for T_BYTE to
    // ensure vector intrinsification succeeds.
    return ((bt == T_INT || bt == T_BYTE) ? Op_ReverseBytesV : 0);
  case Op_ReverseBytesL:
    return (bt == T_LONG ? Op_ReverseBytesV : 0);
  case Op_CompressBits:
    return (bt == T_INT || bt == T_LONG ? Op_CompressBitsV : 0);
  case Op_ExpandBits:
    return (bt == T_INT || bt == T_LONG ? Op_ExpandBitsV : 0);
  case Op_LShiftI:
    switch (bt) {
    case T_BOOLEAN:
    case T_BYTE:   return Op_LShiftVB;
    case T_CHAR:
    case T_SHORT:  return Op_LShiftVS;
    case T_INT:    return Op_LShiftVI;
    default:       return 0;
    }
  case Op_LShiftL:
    return (bt == T_LONG ? Op_LShiftVL : 0);
  case Op_RShiftI:
    switch (bt) {
    case T_BOOLEAN:return Op_URShiftVB; // boolean is unsigned value
    case T_CHAR:   return Op_URShiftVS; // char is unsigned value
    case T_BYTE:   return Op_RShiftVB;
    case T_SHORT:  return Op_RShiftVS;
    case T_INT:    return Op_RShiftVI;
    default:       return 0;
    }
  case Op_RShiftL:
    return (bt == T_LONG ? Op_RShiftVL : 0);
  case Op_URShiftB:
    return (bt == T_BYTE ? Op_URShiftVB : 0);
  case Op_URShiftS:
    return (bt == T_SHORT ? Op_URShiftVS : 0);
  case Op_URShiftI:
    switch (bt) {
    case T_BOOLEAN:return Op_URShiftVB;
    case T_CHAR:   return Op_URShiftVS;
    case T_BYTE:
    case T_SHORT:  return 0; // Vector logical right shift for signed short
                             // values produces incorrect Java result for
                             // negative data because java code should convert
                             // a short value into int value with sign
                             // extension before a shift.
    case T_INT:    return Op_URShiftVI;
    default:       return 0;
    }
  case Op_URShiftL:
    return (bt == T_LONG ? Op_URShiftVL : 0);
  case Op_AndI:
  case Op_AndL:
    return Op_AndV;
  case Op_OrI:
  case Op_OrL:
    return Op_OrV;
  case Op_XorI:
  case Op_XorL:
    return Op_XorV;

  case Op_LoadB:
  case Op_LoadUB:
  case Op_LoadUS:
  case Op_LoadS:
  case Op_LoadI:
  case Op_LoadL:
  case Op_LoadF:
  case Op_LoadD:
    return Op_LoadVector;

  case Op_StoreB:
  case Op_StoreC:
  case Op_StoreI:
  case Op_StoreL:
  case Op_StoreF:
  case Op_StoreD:
    return Op_StoreVector;
  case Op_MulAddS2I:
    return Op_MulAddVS2VI;
  case Op_CountLeadingZerosI:
  case Op_CountLeadingZerosL:
    return Op_CountLeadingZerosV;
  case Op_CountTrailingZerosI:
  case Op_CountTrailingZerosL:
    return Op_CountTrailingZerosV;
  case Op_SignumF:
    return Op_SignumVF;
  case Op_SignumD:
    return Op_SignumVD;

  default:
    assert(!VectorNode::is_convert_opcode(sopc),
           "Convert node %s should be processed by VectorCastNode::opcode()",
           NodeClassNames[sopc]);
    return 0; // Unimplemented
  }
}

// Return the scalar opcode for the specified vector opcode
// and basic type.
int VectorNode::scalar_opcode(int sopc, BasicType bt) {
  switch (sopc) {
    case Op_AddReductionVI:
    case Op_AddVI:
      return Op_AddI;
    case Op_AddReductionVL:
    case Op_AddVL:
      return Op_AddL;
    case Op_MulReductionVI:
    case Op_MulVI:
      return Op_MulI;
    case Op_MulReductionVL:
    case Op_MulVL:
      return Op_MulL;
    case Op_AndReductionV:
    case Op_AndV:
      switch (bt) {
        case T_BOOLEAN:
        case T_CHAR:
        case T_BYTE:
        case T_SHORT:
        case T_INT:
          return Op_AndI;
        case T_LONG:
          return Op_AndL;
        default:
          assert(false, "basic type not handled");
          return 0;
      }
    case Op_OrReductionV:
    case Op_OrV:
      switch (bt) {
        case T_BOOLEAN:
        case T_CHAR:
        case T_BYTE:
        case T_SHORT:
        case T_INT:
          return Op_OrI;
        case T_LONG:
          return Op_OrL;
        default:
          assert(false, "basic type not handled");
          return 0;
      }
    case Op_XorReductionV:
    case Op_XorV:
      switch (bt) {
        case T_BOOLEAN:
        case T_CHAR:
        case T_BYTE:
        case T_SHORT:
        case T_INT:
          return Op_XorI;
        case T_LONG:
          return Op_XorL;
        default:
          assert(false, "basic type not handled");
          return 0;
      }
    case Op_MinReductionV:
    case Op_MinV:
      switch (bt) {
        case T_BOOLEAN:
        case T_CHAR:
          assert(false, "boolean and char are signed, not implemented for Min");
          return 0;
        case T_BYTE:
        case T_SHORT:
        case T_INT:
          return Op_MinI;
        case T_LONG:
          return Op_MinL;
        case T_FLOAT:
          return Op_MinF;
        case T_DOUBLE:
          return Op_MinD;
        default:
          assert(false, "basic type not handled");
          return 0;
      }
    case Op_MaxReductionV:
    case Op_MaxV:
      switch (bt) {
        case T_BOOLEAN:
        case T_CHAR:
          assert(false, "boolean and char are signed, not implemented for Max");
          return 0;
        case T_BYTE:
        case T_SHORT:
        case T_INT:
          return Op_MaxI;
        case T_LONG:
          return Op_MaxL;
        case T_FLOAT:
          return Op_MaxF;
        case T_DOUBLE:
          return Op_MaxD;
        default:
          assert(false, "basic type not handled");
          return 0;
      }
    default:
      assert(false,
             "Vector node %s is not handled in VectorNode::scalar_opcode",
             NodeClassNames[sopc]);
      return 0; // Unimplemented
  }
}

int VectorNode::replicate_opcode(BasicType bt) {
  switch(bt) {
    case T_BOOLEAN:
    case T_BYTE:
      return Op_ReplicateB;
    case T_SHORT:
    case T_CHAR:
      return Op_ReplicateS;
    case T_INT:
      return Op_ReplicateI;
    case T_LONG:
      return Op_ReplicateL;
    case T_FLOAT:
      return Op_ReplicateF;
    case T_DOUBLE:
      return Op_ReplicateD;
    default:
      assert(false, "wrong type: %s", type2name(bt));
      return 0;
  }
}

// Limits on vector size (number of elements) for auto-vectorization.
bool VectorNode::vector_size_supported_superword(const BasicType bt, int size) {
  return Matcher::superword_max_vector_size(bt) >= size &&
         Matcher::min_vector_size(bt) <= size;
}

// Also used to check if the code generator
// supports the vector operation.
bool VectorNode::implemented(int opc, uint vlen, BasicType bt) {
  if (is_java_primitive(bt) &&
      (vlen > 1) && is_power_of_2(vlen) &&
      vector_size_supported_superword(bt, vlen)) {
    int vopc = VectorNode::opcode(opc, bt);
    // For rotate operation we will do a lazy de-generation into
    // OrV/LShiftV/URShiftV pattern if the target does not support
    // vector rotation instruction.
    if (VectorNode::is_vector_rotate(vopc)) {
      return is_vector_rotate_supported(vopc, vlen, bt);
    }
    if (VectorNode::is_vector_integral_negate(vopc)) {
      return is_vector_integral_negate_supported(vopc, vlen, bt, false);
    }
    return vopc > 0 && Matcher::match_rule_supported_superword(vopc, vlen, bt);
  }
  return false;
}

bool VectorNode::is_type_transition_short_to_int(Node* n) {
  switch (n->Opcode()) {
  case Op_MulAddS2I:
    return true;
  }
  return false;
}

bool VectorNode::is_type_transition_to_int(Node* n) {
  return is_type_transition_short_to_int(n);
}

bool VectorNode::is_muladds2i(Node* n) {
  if (n->Opcode() == Op_MulAddS2I) {
    return true;
  }
  return false;
}

bool VectorNode::is_roundopD(Node* n) {
  if (n->Opcode() == Op_RoundDoubleMode) {
    return true;
  }
  return false;
}

bool VectorNode::is_vector_rotate_supported(int vopc, uint vlen, BasicType bt) {
  assert(VectorNode::is_vector_rotate(vopc), "wrong opcode");

  // If target defines vector rotation patterns then no
  // need for degeneration.
  if (Matcher::match_rule_supported_vector(vopc, vlen, bt)) {
    return true;
  }

  // If target does not support variable shift operations then no point
  // in creating a rotate vector node since it will not be disintegratable.
  // Adding a pessimistic check to avoid complex pattern matching which
  // may not be full proof.
  if (!Matcher::supports_vector_variable_shifts()) {
     return false;
  }

  // Validate existence of nodes created in case of rotate degeneration.
  switch (bt) {
    case T_INT:
      return Matcher::match_rule_supported_vector(Op_OrV,       vlen, bt) &&
             Matcher::match_rule_supported_vector(Op_LShiftVI,  vlen, bt) &&
             Matcher::match_rule_supported_vector(Op_URShiftVI, vlen, bt);
    case T_LONG:
      return Matcher::match_rule_supported_vector(Op_OrV,       vlen, bt) &&
             Matcher::match_rule_supported_vector(Op_LShiftVL,  vlen, bt) &&
             Matcher::match_rule_supported_vector(Op_URShiftVL, vlen, bt);
    default:
      return false;
  }
}

// Check whether the architecture supports the vector negate instructions. If not, then check
// whether the alternative vector nodes used to implement vector negation are supported.
// Return false if neither of them is supported.
bool VectorNode::is_vector_integral_negate_supported(int opc, uint vlen, BasicType bt, bool use_predicate) {
  if (!use_predicate) {
    // Check whether the NegVI/L is supported by the architecture.
    if (Matcher::match_rule_supported_vector(opc, vlen, bt)) {
      return true;
    }
    // Negate is implemented with "(SubVI/L (ReplicateI/L 0) src)", if NegVI/L is not supported.
    int sub_opc = (bt == T_LONG) ? Op_SubL : Op_SubI;
    if (Matcher::match_rule_supported_vector(VectorNode::opcode(sub_opc, bt), vlen, bt) &&
        Matcher::match_rule_supported_vector(VectorNode::replicate_opcode(bt), vlen, bt)) {
      return true;
    }
  } else {
    // Check whether the predicated NegVI/L is supported by the architecture.
    if (Matcher::match_rule_supported_vector_masked(opc, vlen, bt)) {
      return true;
    }
    // Predicated negate is implemented with "(AddVI/L (XorV src (ReplicateI/L -1)) (ReplicateI/L 1))",
    // if predicated NegVI/L is not supported.
    int add_opc = (bt == T_LONG) ? Op_AddL : Op_AddI;
    if (Matcher::match_rule_supported_vector_masked(Op_XorV, vlen, bt) &&
        Matcher::match_rule_supported_vector_masked(VectorNode::opcode(add_opc, bt), vlen, bt) &&
        Matcher::match_rule_supported_vector(VectorNode::replicate_opcode(bt), vlen, bt)) {
      return true;
    }
  }
  return false;
}

bool VectorNode::is_populate_index_supported(BasicType bt) {
  int vlen = Matcher::max_vector_size(bt);
  return Matcher::match_rule_supported_vector(Op_PopulateIndex, vlen, bt);
}

bool VectorNode::is_shift_opcode(int opc) {
  switch (opc) {
  case Op_LShiftI:
  case Op_LShiftL:
  case Op_RShiftI:
  case Op_RShiftL:
  case Op_URShiftB:
  case Op_URShiftS:
  case Op_URShiftI:
  case Op_URShiftL:
    return true;
  default:
    return false;
  }
}

bool VectorNode::can_transform_shift_op(Node* n, BasicType bt) {
  if (n->Opcode() != Op_URShiftI) {
    return false;
  }
  Node* in2 = n->in(2);
  if (!in2->is_Con()) {
    return false;
  }
  jint cnt = in2->get_int();
  // Only when shift amount is not greater than number of sign extended
  // bits (16 for short and 24 for byte), unsigned shift right on signed
  // subword types can be vectorized as vector signed shift.
  if ((bt == T_BYTE && cnt <= 24) || (bt == T_SHORT && cnt <= 16)) {
    return true;
  }
  return false;
}

bool VectorNode::is_convert_opcode(int opc) {
  switch (opc) {
    case Op_ConvI2F:
    case Op_ConvL2D:
    case Op_ConvF2I:
    case Op_ConvD2L:
    case Op_ConvI2D:
    case Op_ConvL2F:
    case Op_ConvL2I:
    case Op_ConvI2L:
    case Op_ConvF2L:
    case Op_ConvD2F:
    case Op_ConvF2D:
    case Op_ConvD2I:
    case Op_ConvF2HF:
    case Op_ConvHF2F:
      return true;
    default:
      return false;
  }
}

bool VectorNode::is_minmax_opcode(int opc) {
  return opc == Op_MinI || opc == Op_MaxI;
}

bool VectorNode::is_shift(Node* n) {
  return is_shift_opcode(n->Opcode());
}

bool VectorNode::is_rotate_opcode(int opc) {
  switch (opc) {
  case Op_RotateRight:
  case Op_RotateLeft:
    return true;
  default:
    return false;
  }
}

bool VectorNode::is_scalar_rotate(Node* n) {
  if (is_rotate_opcode(n->Opcode())) {
    return true;
  }
  return false;
}

bool VectorNode::is_vshift_cnt_opcode(int opc) {
  switch (opc) {
  case Op_LShiftCntV:
  case Op_RShiftCntV:
    return true;
  default:
    return false;
  }
}

bool VectorNode::is_vshift_cnt(Node* n) {
  return is_vshift_cnt_opcode(n->Opcode());
}

// Check if input is loop invariant vector.
bool VectorNode::is_invariant_vector(Node* n) {
  // Only Replicate vector nodes are loop invariant for now.
  switch (n->Opcode()) {
  case Op_ReplicateB:
  case Op_ReplicateS:
  case Op_ReplicateI:
  case Op_ReplicateL:
  case Op_ReplicateF:
  case Op_ReplicateD:
    return true;
  default:
    return false;
  }
}

// [Start, end) half-open range defining which operands are vectors
void VectorNode::vector_operands(Node* n, uint* start, uint* end) {
  switch (n->Opcode()) {
  case Op_LoadB:   case Op_LoadUB:
  case Op_LoadS:   case Op_LoadUS:
  case Op_LoadI:   case Op_LoadL:
  case Op_LoadF:   case Op_LoadD:
  case Op_LoadP:   case Op_LoadN:
    *start = 0;
    *end   = 0; // no vector operands
    break;
  case Op_StoreB:  case Op_StoreC:
  case Op_StoreI:  case Op_StoreL:
  case Op_StoreF:  case Op_StoreD:
  case Op_StoreP:  case Op_StoreN:
    *start = MemNode::ValueIn;
    *end   = MemNode::ValueIn + 1; // 1 vector operand
    break;
  case Op_LShiftI:  case Op_LShiftL:
  case Op_RShiftI:  case Op_RShiftL:
  case Op_URShiftI: case Op_URShiftL:
  case Op_RoundDoubleMode:
    *start = 1;
    *end   = 2; // 1 vector operand
    break;
  case Op_RotateLeft:
  case Op_RotateRight:
    // Rotate shift could have 1 or 2 vector operand(s), depending on
    // whether shift distance is a supported constant or not.
    *start = 1;
    *end   = (n->is_Con() && Matcher::supports_vector_constant_rotates(n->get_int())) ? 2 : 3;
    break;
  case Op_AddI: case Op_AddL: case Op_AddF: case Op_AddD:
  case Op_SubI: case Op_SubL: case Op_SubF: case Op_SubD:
  case Op_MulI: case Op_MulL: case Op_MulF: case Op_MulD:
  case Op_DivF: case Op_DivD:
  case Op_AndI: case Op_AndL:
  case Op_OrI:  case Op_OrL:
  case Op_XorI: case Op_XorL:
  case Op_MulAddS2I:
    *start = 1;
    *end   = 3; // 2 vector operands
    break;
  case Op_CMoveI:  case Op_CMoveL:  case Op_CMoveF:  case Op_CMoveD:
    *start = 2;
    *end   = n->req();
    break;
  case Op_FmaD:
  case Op_FmaF:
    *start = 1;
    *end   = 4; // 3 vector operands
    break;
  default:
    *start = 1;
    *end   = n->req(); // default is all operands
  }
}

VectorNode* VectorNode::make_mask_node(int vopc, Node* n1, Node* n2, uint vlen, BasicType bt) {
  guarantee(vopc > 0, "vopc must be > 0");
  const TypeVect* vmask_type = TypeVect::makemask(bt, vlen);
  switch (vopc) {
    case Op_AndV:
      if (Matcher::match_rule_supported_vector_masked(Op_AndVMask, vlen, bt)) {
        return new AndVMaskNode(n1, n2, vmask_type);
      }
      return new AndVNode(n1, n2, vmask_type);
    case Op_OrV:
      if (Matcher::match_rule_supported_vector_masked(Op_OrVMask, vlen, bt)) {
        return new OrVMaskNode(n1, n2, vmask_type);
      }
      return new OrVNode(n1, n2, vmask_type);
    case Op_XorV:
      if (Matcher::match_rule_supported_vector_masked(Op_XorVMask, vlen, bt)) {
        return new XorVMaskNode(n1, n2, vmask_type);
      }
      return new XorVNode(n1, n2, vmask_type);
    default:
      fatal("Unsupported mask vector creation for '%s'", NodeClassNames[vopc]);
      return nullptr;
  }
}

// Make a vector node for binary operation
VectorNode* VectorNode::make(int vopc, Node* n1, Node* n2, const TypeVect* vt, bool is_mask, bool is_var_shift) {
  // This method should not be called for unimplemented vectors.
  guarantee(vopc > 0, "vopc must be > 0");

  if (is_mask) {
    return make_mask_node(vopc, n1, n2, vt->length(), vt->element_basic_type());
  }

  switch (vopc) {
  case Op_AddVB: return new AddVBNode(n1, n2, vt);
  case Op_AddVS: return new AddVSNode(n1, n2, vt);
  case Op_AddVI: return new AddVINode(n1, n2, vt);
  case Op_AddVL: return new AddVLNode(n1, n2, vt);
  case Op_AddVF: return new AddVFNode(n1, n2, vt);
  case Op_AddVD: return new AddVDNode(n1, n2, vt);

  case Op_SubVB: return new SubVBNode(n1, n2, vt);
  case Op_SubVS: return new SubVSNode(n1, n2, vt);
  case Op_SubVI: return new SubVINode(n1, n2, vt);
  case Op_SubVL: return new SubVLNode(n1, n2, vt);
  case Op_SubVF: return new SubVFNode(n1, n2, vt);
  case Op_SubVD: return new SubVDNode(n1, n2, vt);

  case Op_MulVB: return new MulVBNode(n1, n2, vt);
  case Op_MulVS: return new MulVSNode(n1, n2, vt);
  case Op_MulVI: return new MulVINode(n1, n2, vt);
  case Op_MulVL: return new MulVLNode(n1, n2, vt);
  case Op_MulVF: return new MulVFNode(n1, n2, vt);
  case Op_MulVD: return new MulVDNode(n1, n2, vt);

  case Op_DivVF: return new DivVFNode(n1, n2, vt);
  case Op_DivVD: return new DivVDNode(n1, n2, vt);

  case Op_MinV: return new MinVNode(n1, n2, vt);
  case Op_MaxV: return new MaxVNode(n1, n2, vt);

  case Op_AbsVF: return new AbsVFNode(n1, vt);
  case Op_AbsVD: return new AbsVDNode(n1, vt);
  case Op_AbsVB: return new AbsVBNode(n1, vt);
  case Op_AbsVS: return new AbsVSNode(n1, vt);
  case Op_AbsVI: return new AbsVINode(n1, vt);
  case Op_AbsVL: return new AbsVLNode(n1, vt);

  case Op_NegVI: return new NegVINode(n1, vt);
  case Op_NegVL: return new NegVLNode(n1, vt);
  case Op_NegVF: return new NegVFNode(n1, vt);
  case Op_NegVD: return new NegVDNode(n1, vt);

  case Op_ReverseV: return new ReverseVNode(n1, vt);
  case Op_ReverseBytesV: return new ReverseBytesVNode(n1, vt);

  case Op_SqrtVF: return new SqrtVFNode(n1, vt);
  case Op_SqrtVD: return new SqrtVDNode(n1, vt);

  case Op_RoundVF: return new RoundVFNode(n1, vt);
  case Op_RoundVD: return new RoundVDNode(n1, vt);

  case Op_PopCountVI: return new PopCountVINode(n1, vt);
  case Op_PopCountVL: return new PopCountVLNode(n1, vt);
  case Op_RotateLeftV: return new RotateLeftVNode(n1, n2, vt);
  case Op_RotateRightV: return new RotateRightVNode(n1, n2, vt);

  case Op_LShiftVB: return new LShiftVBNode(n1, n2, vt, is_var_shift);
  case Op_LShiftVS: return new LShiftVSNode(n1, n2, vt, is_var_shift);
  case Op_LShiftVI: return new LShiftVINode(n1, n2, vt, is_var_shift);
  case Op_LShiftVL: return new LShiftVLNode(n1, n2, vt, is_var_shift);

  case Op_RShiftVB: return new RShiftVBNode(n1, n2, vt, is_var_shift);
  case Op_RShiftVS: return new RShiftVSNode(n1, n2, vt, is_var_shift);
  case Op_RShiftVI: return new RShiftVINode(n1, n2, vt, is_var_shift);
  case Op_RShiftVL: return new RShiftVLNode(n1, n2, vt, is_var_shift);

  case Op_URShiftVB: return new URShiftVBNode(n1, n2, vt, is_var_shift);
  case Op_URShiftVS: return new URShiftVSNode(n1, n2, vt, is_var_shift);
  case Op_URShiftVI: return new URShiftVINode(n1, n2, vt, is_var_shift);
  case Op_URShiftVL: return new URShiftVLNode(n1, n2, vt, is_var_shift);

  case Op_AndV: return new AndVNode(n1, n2, vt);
  case Op_OrV:  return new OrVNode (n1, n2, vt);
  case Op_XorV: return new XorVNode(n1, n2, vt);

  case Op_RoundDoubleModeV: return new RoundDoubleModeVNode(n1, n2, vt);

  case Op_MulAddVS2VI: return new MulAddVS2VINode(n1, n2, vt);

  case Op_ExpandV: return new ExpandVNode(n1, n2, vt);
  case Op_CompressV: return new CompressVNode(n1, n2, vt);
  case Op_CompressM: assert(n1 == nullptr, ""); return new CompressMNode(n2, vt);
  case Op_CompressBitsV: return new CompressBitsVNode(n1, n2, vt);
  case Op_ExpandBitsV: return new ExpandBitsVNode(n1, n2, vt);
  case Op_CountLeadingZerosV: return new CountLeadingZerosVNode(n1, vt);
  case Op_CountTrailingZerosV: return new CountTrailingZerosVNode(n1, vt);
  default:
    fatal("Missed vector creation for '%s'", NodeClassNames[vopc]);
    return nullptr;
  }
}

// Return the vector version of a scalar binary operation node.
VectorNode* VectorNode::make(int opc, Node* n1, Node* n2, uint vlen, BasicType bt, bool is_var_shift) {
  const TypeVect* vt = TypeVect::make(bt, vlen);
  int vopc = VectorNode::opcode(opc, bt);
  // This method should not be called for unimplemented vectors.
  guarantee(vopc > 0, "Vector for '%s' is not implemented", NodeClassNames[opc]);
  return make(vopc, n1, n2, vt, false, is_var_shift);
}

// Make a vector node for ternary operation
VectorNode* VectorNode::make(int vopc, Node* n1, Node* n2, Node* n3, const TypeVect* vt) {
  // This method should not be called for unimplemented vectors.
  guarantee(vopc > 0, "vopc must be > 0");
  switch (vopc) {
  case Op_FmaVD: return new FmaVDNode(n1, n2, n3, vt);
  case Op_FmaVF: return new FmaVFNode(n1, n2, n3, vt);
  case Op_SignumVD: return new SignumVDNode(n1, n2, n3, vt);
  case Op_SignumVF: return new SignumVFNode(n1, n2, n3, vt);
  default:
    fatal("Missed vector creation for '%s'", NodeClassNames[vopc]);
    return nullptr;
  }
}

// Return the vector version of a scalar ternary operation node.
VectorNode* VectorNode::make(int opc, Node* n1, Node* n2, Node* n3, uint vlen, BasicType bt) {
  const TypeVect* vt = TypeVect::make(bt, vlen);
  int vopc = VectorNode::opcode(opc, bt);
  // This method should not be called for unimplemented vectors.
  guarantee(vopc > 0, "Vector for '%s' is not implemented", NodeClassNames[opc]);
  return make(vopc, n1, n2, n3, vt);
}

// Scalar promotion
VectorNode* VectorNode::scalar2vector(Node* s, uint vlen, const Type* opd_t, bool is_mask) {
  BasicType bt = opd_t->array_element_basic_type();
  if (is_mask && Matcher::match_rule_supported_vector(Op_MaskAll, vlen, bt)) {
    const TypeVect* vt = TypeVect::make(opd_t, vlen, true);
    return new MaskAllNode(s, vt);
  }

  const TypeVect* vt = opd_t->singleton() ? TypeVect::make(opd_t, vlen)
                                          : TypeVect::make(bt, vlen);
  switch (bt) {
  case T_BOOLEAN:
  case T_BYTE:
    return new ReplicateBNode(s, vt);
  case T_CHAR:
  case T_SHORT:
    return new ReplicateSNode(s, vt);
  case T_INT:
    return new ReplicateINode(s, vt);
  case T_LONG:
    return new ReplicateLNode(s, vt);
  case T_FLOAT:
    return new ReplicateFNode(s, vt);
  case T_DOUBLE:
    return new ReplicateDNode(s, vt);
  default:
    fatal("Type '%s' is not supported for vectors", type2name(bt));
    return nullptr;
  }
}

VectorNode* VectorNode::shift_count(int opc, Node* cnt, uint vlen, BasicType bt) {
  // Match shift count type with shift vector type.
  const TypeVect* vt = TypeVect::make(bt, vlen);
  switch (opc) {
  case Op_LShiftI:
  case Op_LShiftL:
    return new LShiftCntVNode(cnt, vt);
  case Op_RShiftI:
  case Op_RShiftL:
  case Op_URShiftB:
  case Op_URShiftS:
  case Op_URShiftI:
  case Op_URShiftL:
    return new RShiftCntVNode(cnt, vt);
  default:
    fatal("Missed vector creation for '%s'", NodeClassNames[opc]);
    return nullptr;
  }
}

bool VectorNode::is_vector_rotate(int opc) {
  switch (opc) {
  case Op_RotateLeftV:
  case Op_RotateRightV:
    return true;
  default:
    return false;
  }
}

bool VectorNode::is_vector_integral_negate(int opc) {
  return opc == Op_NegVI || opc == Op_NegVL;
}

bool VectorNode::is_vector_shift(int opc) {
  assert(opc > _last_machine_leaf && opc < _last_opcode, "invalid opcode");
  switch (opc) {
  case Op_LShiftVB:
  case Op_LShiftVS:
  case Op_LShiftVI:
  case Op_LShiftVL:
  case Op_RShiftVB:
  case Op_RShiftVS:
  case Op_RShiftVI:
  case Op_RShiftVL:
  case Op_URShiftVB:
  case Op_URShiftVS:
  case Op_URShiftVI:
  case Op_URShiftVL:
    return true;
  default:
    return false;
  }
}

bool VectorNode::is_vector_shift_count(int opc) {
  assert(opc > _last_machine_leaf && opc < _last_opcode, "invalid opcode");
  switch (opc) {
  case Op_RShiftCntV:
  case Op_LShiftCntV:
    return true;
  default:
    return false;
  }
}

static bool is_con(Node* n, long con) {
  if (n->is_Con()) {
    const Type* t = n->bottom_type();
    if (t->isa_int() && t->is_int()->get_con() == (int)con) {
      return true;
    }
    if (t->isa_long() && t->is_long()->get_con() == con) {
      return true;
    }
  }
  return false;
}

// Return true if every bit in this vector is 1.
bool VectorNode::is_all_ones_vector(Node* n) {
  switch (n->Opcode()) {
  case Op_ReplicateB:
  case Op_ReplicateS:
  case Op_ReplicateI:
  case Op_ReplicateL:
  case Op_MaskAll:
    return is_con(n->in(1), -1);
  default:
    return false;
  }
}

// Return true if every bit in this vector is 0.
bool VectorNode::is_all_zeros_vector(Node* n) {
  switch (n->Opcode()) {
  case Op_ReplicateB:
  case Op_ReplicateS:
  case Op_ReplicateI:
  case Op_ReplicateL:
  case Op_MaskAll:
    return is_con(n->in(1), 0);
  case Op_ReplicateF:
    return n->in(1)->bottom_type() == TypeF::ZERO;
  case Op_ReplicateD:
    return n->in(1)->bottom_type() == TypeD::ZERO;
  default:
    return false;
  }
}

bool VectorNode::is_vector_bitwise_not_pattern(Node* n) {
  if (n->Opcode() == Op_XorV) {
    return is_all_ones_vector(n->in(1)) ||
           is_all_ones_vector(n->in(2));
  }
  return false;
}

Node* VectorNode::try_to_gen_masked_vector(PhaseGVN* gvn, Node* node, const TypeVect* vt) {
  int vopc = node->Opcode();
  uint vlen = vt->length();
  BasicType bt = vt->element_basic_type();

  // Predicated vectors do not need to add another mask input
  if (node->is_predicated_vector() || !Matcher::has_predicated_vectors() ||
      !Matcher::match_rule_supported_vector_masked(vopc, vlen, bt) ||
      !Matcher::match_rule_supported_vector(Op_VectorMaskGen, vlen, bt)) {
    return nullptr;
  }

  Node* mask = nullptr;
  // Generate a vector mask for vector operation whose vector length is lower than the
  // hardware supported max vector length.
  if (vt->length_in_bytes() < (uint)MaxVectorSize) {
    Node* length = gvn->transform(new ConvI2LNode(gvn->makecon(TypeInt::make(vlen))));
    mask = gvn->transform(VectorMaskGenNode::make(length, bt, vlen));
  } else {
    return nullptr;
  }

  // Generate the related masked op for vector load/store/load_gather/store_scatter.
  // Or append the mask to the vector op's input list by default.
  switch(vopc) {
  case Op_LoadVector:
    return new LoadVectorMaskedNode(node->in(0), node->in(1), node->in(2),
                                    node->as_LoadVector()->adr_type(), vt, mask,
                                    node->as_LoadVector()->control_dependency());
  case Op_LoadVectorGather:
    return new LoadVectorGatherMaskedNode(node->in(0), node->in(1), node->in(2),
                                          node->as_LoadVector()->adr_type(), vt,
                                          node->in(3), mask);
  case Op_StoreVector:
    return new StoreVectorMaskedNode(node->in(0), node->in(1), node->in(2), node->in(3),
                                     node->as_StoreVector()->adr_type(), mask);
  case Op_StoreVectorScatter:
    return new StoreVectorScatterMaskedNode(node->in(0), node->in(1), node->in(2),
                                            node->as_StoreVector()->adr_type(),
                                            node->in(3), node->in(4), mask);
  default:
    // Add the mask as an additional input to the original vector node by default.
    // This is used for almost all the vector nodes.
    node->add_req(mask);
    node->add_flag(Node::Flag_is_predicated_vector);
    return node;
  }
}

Node* VectorNode::Ideal(PhaseGVN* phase, bool can_reshape) {
  if (Matcher::vector_needs_partial_operations(this, vect_type())) {
    return try_to_gen_masked_vector(phase, this, vect_type());
  }
  return nullptr;
}

// Return initial Pack node. Additional operands added with add_opd() calls.
PackNode* PackNode::make(Node* s, uint vlen, BasicType bt) {
  const TypeVect* vt = TypeVect::make(bt, vlen);
  switch (bt) {
  case T_BOOLEAN:
  case T_BYTE:
    return new PackBNode(s, vt);
  case T_CHAR:
  case T_SHORT:
    return new PackSNode(s, vt);
  case T_INT:
    return new PackINode(s, vt);
  case T_LONG:
    return new PackLNode(s, vt);
  case T_FLOAT:
    return new PackFNode(s, vt);
  case T_DOUBLE:
    return new PackDNode(s, vt);
  default:
    fatal("Type '%s' is not supported for vectors", type2name(bt));
    return nullptr;
  }
}

// Create a binary tree form for Packs. [lo, hi) (half-open) range
PackNode* PackNode::binary_tree_pack(int lo, int hi) {
  int ct = hi - lo;
  assert(is_power_of_2(ct), "power of 2");
  if (ct == 2) {
    PackNode* pk = PackNode::make(in(lo), 2, vect_type()->element_basic_type());
    pk->add_opd(in(lo+1));
    return pk;
  } else {
    int mid = lo + ct/2;
    PackNode* n1 = binary_tree_pack(lo,  mid);
    PackNode* n2 = binary_tree_pack(mid, hi );

    BasicType bt = n1->vect_type()->element_basic_type();
    assert(bt == n2->vect_type()->element_basic_type(), "should be the same");
    switch (bt) {
    case T_BOOLEAN:
    case T_BYTE:
      return new PackSNode(n1, n2, TypeVect::make(T_SHORT, 2));
    case T_CHAR:
    case T_SHORT:
      return new PackINode(n1, n2, TypeVect::make(T_INT, 2));
    case T_INT:
      return new PackLNode(n1, n2, TypeVect::make(T_LONG, 2));
    case T_LONG:
      return new Pack2LNode(n1, n2, TypeVect::make(T_LONG, 2));
    case T_FLOAT:
      return new PackDNode(n1, n2, TypeVect::make(T_DOUBLE, 2));
    case T_DOUBLE:
      return new Pack2DNode(n1, n2, TypeVect::make(T_DOUBLE, 2));
    default:
      fatal("Type '%s' is not supported for vectors", type2name(bt));
      return nullptr;
    }
  }
}

// Return the vector version of a scalar load node.
LoadVectorNode* LoadVectorNode::make(int opc, Node* ctl, Node* mem,
                                     Node* adr, const TypePtr* atyp,
                                     uint vlen, BasicType bt,
                                     ControlDependency control_dependency) {
  const TypeVect* vt = TypeVect::make(bt, vlen);
  return new LoadVectorNode(ctl, mem, adr, atyp, vt, control_dependency);
}

Node* LoadVectorNode::Ideal(PhaseGVN* phase, bool can_reshape) {
  const TypeVect* vt = vect_type();
  if (Matcher::vector_needs_partial_operations(this, vt)) {
    return VectorNode::try_to_gen_masked_vector(phase, this, vt);
  }
  return LoadNode::Ideal(phase, can_reshape);
}

// Return the vector version of a scalar store node.
StoreVectorNode* StoreVectorNode::make(int opc, Node* ctl, Node* mem, Node* adr,
                                       const TypePtr* atyp, Node* val, uint vlen) {
  return new StoreVectorNode(ctl, mem, adr, atyp, val);
}

Node* StoreVectorNode::Ideal(PhaseGVN* phase, bool can_reshape) {
  const TypeVect* vt = vect_type();
  if (Matcher::vector_needs_partial_operations(this, vt)) {
    return VectorNode::try_to_gen_masked_vector(phase, this, vt);
  }
  return StoreNode::Ideal(phase, can_reshape);
}

Node* LoadVectorMaskedNode::Ideal(PhaseGVN* phase, bool can_reshape) {
  if (!in(3)->is_top() && in(3)->Opcode() == Op_VectorMaskGen) {
    Node* mask_len = in(3)->in(1);
    const TypeLong* ty = phase->type(mask_len)->isa_long();
    if (ty && ty->is_con()) {
      BasicType mask_bt = Matcher::vector_element_basic_type(in(3));
      int load_sz = type2aelembytes(mask_bt) * ty->get_con();
      assert(load_sz <= MaxVectorSize, "Unexpected load size");
      if (load_sz == MaxVectorSize) {
        Node* ctr = in(MemNode::Control);
        Node* mem = in(MemNode::Memory);
        Node* adr = in(MemNode::Address);
        return phase->transform(new LoadVectorNode(ctr, mem, adr, adr_type(), vect_type()));
      }
    }
  }
  return LoadVectorNode::Ideal(phase, can_reshape);
}

Node* StoreVectorMaskedNode::Ideal(PhaseGVN* phase, bool can_reshape) {
  if (!in(4)->is_top() && in(4)->Opcode() == Op_VectorMaskGen) {
    Node* mask_len = in(4)->in(1);
    const TypeLong* ty = phase->type(mask_len)->isa_long();
    if (ty && ty->is_con()) {
      BasicType mask_bt = Matcher::vector_element_basic_type(in(4));
      int load_sz = type2aelembytes(mask_bt) * ty->get_con();
      assert(load_sz <= MaxVectorSize, "Unexpected store size");
      if (load_sz == MaxVectorSize) {
        Node* ctr = in(MemNode::Control);
        Node* mem = in(MemNode::Memory);
        Node* adr = in(MemNode::Address);
        Node* val = in(MemNode::ValueIn);
        return phase->transform(new StoreVectorNode(ctr, mem, adr, adr_type(), val));
      }
    }
  }
  return StoreVectorNode::Ideal(phase, can_reshape);
}

int ExtractNode::opcode(BasicType bt) {
  switch (bt) {
    case T_BOOLEAN: return Op_ExtractUB;
    case T_BYTE:    return Op_ExtractB;
    case T_CHAR:    return Op_ExtractC;
    case T_SHORT:   return Op_ExtractS;
    case T_INT:     return Op_ExtractI;
    case T_LONG:    return Op_ExtractL;
    case T_FLOAT:   return Op_ExtractF;
    case T_DOUBLE:  return Op_ExtractD;
    default:
      assert(false, "wrong type: %s", type2name(bt));
      return 0;
  }
}

// Extract a scalar element of vector.
Node* ExtractNode::make(Node* v, ConINode* pos, BasicType bt) {
  assert(pos->get_int() < Matcher::max_vector_size(bt), "pos in range");
  switch (bt) {
  case T_BOOLEAN: return new ExtractUBNode(v, pos);
  case T_BYTE:    return new ExtractBNode(v, pos);
  case T_CHAR:    return new ExtractCNode(v, pos);
  case T_SHORT:   return new ExtractSNode(v, pos);
  case T_INT:     return new ExtractINode(v, pos);
  case T_LONG:    return new ExtractLNode(v, pos);
  case T_FLOAT:   return new ExtractFNode(v, pos);
  case T_DOUBLE:  return new ExtractDNode(v, pos);
  default:
    assert(false, "wrong type: %s", type2name(bt));
    return nullptr;
  }
}

int ReductionNode::opcode(int opc, BasicType bt) {
  int vopc = opc;
  switch (opc) {
    case Op_AddI:
      switch (bt) {
        case T_BOOLEAN:
        case T_CHAR: return 0;
        case T_BYTE:
        case T_SHORT:
        case T_INT:
          vopc = Op_AddReductionVI;
          break;
        default: ShouldNotReachHere(); return 0;
      }
      break;
    case Op_AddL:
      assert(bt == T_LONG, "must be");
      vopc = Op_AddReductionVL;
      break;
    case Op_AddF:
      assert(bt == T_FLOAT, "must be");
      vopc = Op_AddReductionVF;
      break;
    case Op_AddD:
      assert(bt == T_DOUBLE, "must be");
      vopc = Op_AddReductionVD;
      break;
    case Op_MulI:
      switch (bt) {
        case T_BOOLEAN:
        case T_CHAR: return 0;
        case T_BYTE:
        case T_SHORT:
        case T_INT:
          vopc = Op_MulReductionVI;
          break;
        default: ShouldNotReachHere(); return 0;
      }
      break;
    case Op_MulL:
      assert(bt == T_LONG, "must be");
      vopc = Op_MulReductionVL;
      break;
    case Op_MulF:
      assert(bt == T_FLOAT, "must be");
      vopc = Op_MulReductionVF;
      break;
    case Op_MulD:
      assert(bt == T_DOUBLE, "must be");
      vopc = Op_MulReductionVD;
      break;
    case Op_MinI:
      switch (bt) {
        case T_BOOLEAN:
        case T_CHAR: return 0;
        case T_BYTE:
        case T_SHORT:
        case T_INT:
          vopc = Op_MinReductionV;
          break;
        default: ShouldNotReachHere(); return 0;
      }
      break;
    case Op_MinL:
      assert(bt == T_LONG, "must be");
      vopc = Op_MinReductionV;
      break;
    case Op_MinF:
      assert(bt == T_FLOAT, "must be");
      vopc = Op_MinReductionV;
      break;
    case Op_MinD:
      assert(bt == T_DOUBLE, "must be");
      vopc = Op_MinReductionV;
      break;
    case Op_MaxI:
      switch (bt) {
        case T_BOOLEAN:
        case T_CHAR: return 0;
        case T_BYTE:
        case T_SHORT:
        case T_INT:
          vopc = Op_MaxReductionV;
          break;
        default: ShouldNotReachHere(); return 0;
      }
      break;
    case Op_MaxL:
      assert(bt == T_LONG, "must be");
      vopc = Op_MaxReductionV;
      break;
    case Op_MaxF:
      assert(bt == T_FLOAT, "must be");
      vopc = Op_MaxReductionV;
      break;
    case Op_MaxD:
      assert(bt == T_DOUBLE, "must be");
      vopc = Op_MaxReductionV;
      break;
    case Op_AndI:
      switch (bt) {
      case T_BOOLEAN:
      case T_CHAR: return 0;
      case T_BYTE:
      case T_SHORT:
      case T_INT:
        vopc = Op_AndReductionV;
        break;
      default: ShouldNotReachHere(); return 0;
      }
      break;
    case Op_AndL:
      assert(bt == T_LONG, "must be");
      vopc = Op_AndReductionV;
      break;
    case Op_OrI:
      switch(bt) {
      case T_BOOLEAN:
      case T_CHAR: return 0;
      case T_BYTE:
      case T_SHORT:
      case T_INT:
        vopc = Op_OrReductionV;
        break;
      default: ShouldNotReachHere(); return 0;
      }
      break;
    case Op_OrL:
      assert(bt == T_LONG, "must be");
      vopc = Op_OrReductionV;
      break;
    case Op_XorI:
      switch(bt) {
      case T_BOOLEAN:
      case T_CHAR: return 0;
      case T_BYTE:
      case T_SHORT:
      case T_INT:
        vopc = Op_XorReductionV;
        break;
      default: ShouldNotReachHere(); return 0;
      }
      break;
    case Op_XorL:
      assert(bt == T_LONG, "must be");
      vopc = Op_XorReductionV;
      break;
    default:
      break;
  }
  return vopc;
}

// Return the appropriate reduction node.
ReductionNode* ReductionNode::make(int opc, Node *ctrl, Node* n1, Node* n2, BasicType bt) {

  int vopc = opcode(opc, bt);

  // This method should not be called for unimplemented vectors.
  guarantee(vopc != opc, "Vector for '%s' is not implemented", NodeClassNames[opc]);

  switch (vopc) {
  case Op_AddReductionVI: return new AddReductionVINode(ctrl, n1, n2);
  case Op_AddReductionVL: return new AddReductionVLNode(ctrl, n1, n2);
  case Op_AddReductionVF: return new AddReductionVFNode(ctrl, n1, n2);
  case Op_AddReductionVD: return new AddReductionVDNode(ctrl, n1, n2);
  case Op_MulReductionVI: return new MulReductionVINode(ctrl, n1, n2);
  case Op_MulReductionVL: return new MulReductionVLNode(ctrl, n1, n2);
  case Op_MulReductionVF: return new MulReductionVFNode(ctrl, n1, n2);
  case Op_MulReductionVD: return new MulReductionVDNode(ctrl, n1, n2);
  case Op_MinReductionV:  return new MinReductionVNode(ctrl, n1, n2);
  case Op_MaxReductionV:  return new MaxReductionVNode(ctrl, n1, n2);
  case Op_AndReductionV:  return new AndReductionVNode(ctrl, n1, n2);
  case Op_OrReductionV:   return new OrReductionVNode(ctrl, n1, n2);
  case Op_XorReductionV:  return new XorReductionVNode(ctrl, n1, n2);
  default:
    assert(false, "unknown node: %s", NodeClassNames[vopc]);
    return nullptr;
  }
}

Node* ReductionNode::Ideal(PhaseGVN* phase, bool can_reshape) {
  const TypeVect* vt = vect_type();
  if (Matcher::vector_needs_partial_operations(this, vt)) {
    return VectorNode::try_to_gen_masked_vector(phase, this, vt);
  }
  return nullptr;
}

Node* VectorLoadMaskNode::Ideal(PhaseGVN* phase, bool can_reshape) {
  if (in(1)->Opcode() == Op_VectorStoreMask) {
    if (Type::cmp(bottom_type(), in(1)->in(1)->bottom_type()) == 0) {
      // // Handled by VectorLoadMaskNode::Identity()
    } else {
      const TypeVect* out_vt = vect_type();
      const TypeVect* in_vt = in(1)->in(1)->bottom_type()->is_vect();
      if (out_vt->length() == in_vt->length() &&
          out_vt->length_in_bytes() == in_vt->length_in_bytes()) {
        const TypeVect* vmask_type = TypeVect::makemask(out_vt->element_basic_type(), out_vt->length());
        return new VectorMaskCastNode(in(1)->in(1), vmask_type);
      }
    }
  }
  return VectorNode::Ideal(phase, can_reshape);
}

Node* VectorLoadMaskNode::Identity(PhaseGVN* phase) {
  BasicType out_bt = vect_type()->element_basic_type();
  if (!Matcher::has_predicated_vectors() && out_bt == T_BOOLEAN) {
    return in(1); // redundant conversion
  }

  // VectorLoadMask (VectorStoreMask mask) ==> mask
  if (in(1)->Opcode() == Op_VectorStoreMask &&
      Type::cmp(bottom_type(), in(1)->in(1)->bottom_type()) == 0) {
    return in(1)->in(1);
  }
  return this;
}

Node* VectorStoreMaskNode::Identity(PhaseGVN* phase) {
  // Identity transformation on boolean vectors.
  //   VectorStoreMask (VectorLoadMask bv) elem_size ==> bv
  //   vector[n]{bool} => vector[n]{t} => vector[n]{bool}
  if (in(1)->Opcode() == Op_VectorLoadMask) {
    return in(1)->in(1);
  }
  return this;
}

VectorStoreMaskNode* VectorStoreMaskNode::make(PhaseGVN& gvn, Node* in, BasicType in_type, uint num_elem) {
  assert(in->bottom_type()->isa_vect(), "sanity");
  const TypeVect* vt = TypeVect::make(T_BOOLEAN, num_elem);
  int elem_size = type2aelembytes(in_type);
  return new VectorStoreMaskNode(in, gvn.intcon(elem_size), vt);
}

VectorCastNode* VectorCastNode::make(int vopc, Node* n1, BasicType bt, uint vlen) {
  const TypeVect* vt = TypeVect::make(bt, vlen);
  switch (vopc) {
    case Op_VectorCastB2X:  return new VectorCastB2XNode(n1, vt);
    case Op_VectorCastS2X:  return new VectorCastS2XNode(n1, vt);
    case Op_VectorCastI2X:  return new VectorCastI2XNode(n1, vt);
    case Op_VectorCastL2X:  return new VectorCastL2XNode(n1, vt);
    case Op_VectorCastF2X:  return new VectorCastF2XNode(n1, vt);
    case Op_VectorCastD2X:  return new VectorCastD2XNode(n1, vt);
    case Op_VectorUCastB2X: return new VectorUCastB2XNode(n1, vt);
    case Op_VectorUCastS2X: return new VectorUCastS2XNode(n1, vt);
    case Op_VectorUCastI2X: return new VectorUCastI2XNode(n1, vt);
    case Op_VectorCastHF2F: return new VectorCastHF2FNode(n1, vt);
    case Op_VectorCastF2HF: return new VectorCastF2HFNode(n1, vt);
    default:
      assert(false, "unknown node: %s", NodeClassNames[vopc]);
      return nullptr;
  }
}

int VectorCastNode::opcode(int sopc, BasicType bt, bool is_signed) {
  assert((is_integral_type(bt) && bt != T_LONG) || is_signed, "");

  // Handle special case for to/from Half Float conversions
  switch (sopc) {
    case Op_ConvHF2F:
      assert(bt == T_SHORT, "");
      return Op_VectorCastHF2F;
    case Op_ConvF2HF:
      assert(bt == T_FLOAT, "");
      return Op_VectorCastF2HF;
    default:
      // Handled normally below
      break;
  }

  // Handle normal conversions
  switch (bt) {
    case T_BYTE:   return is_signed ? Op_VectorCastB2X : Op_VectorUCastB2X;
    case T_SHORT:  return is_signed ? Op_VectorCastS2X : Op_VectorUCastS2X;
    case T_INT:    return is_signed ? Op_VectorCastI2X : Op_VectorUCastI2X;
    case T_LONG:   return Op_VectorCastL2X;
    case T_FLOAT:  return Op_VectorCastF2X;
    case T_DOUBLE: return Op_VectorCastD2X;
    default:
      assert(bt == T_CHAR || bt == T_BOOLEAN, "unknown type: %s", type2name(bt));
      return 0;
  }
}

bool VectorCastNode::implemented(int opc, uint vlen, BasicType src_type, BasicType dst_type) {
  if (is_java_primitive(dst_type) &&
      is_java_primitive(src_type) &&
      (vlen > 1) && is_power_of_2(vlen) &&
      VectorNode::vector_size_supported_superword(dst_type, vlen)) {
    int vopc = VectorCastNode::opcode(opc, src_type);
    return vopc > 0 && Matcher::match_rule_supported_superword(vopc, vlen, dst_type);
  }
  return false;
}

Node* VectorCastNode::Identity(PhaseGVN* phase) {
  if (!in(1)->is_top()) {
    BasicType  in_bt = in(1)->bottom_type()->is_vect()->element_basic_type();
    BasicType out_bt = vect_type()->element_basic_type();
    if (in_bt == out_bt) {
      return in(1); // redundant cast
    }
  }
  return this;
}

Node* ReductionNode::make_identity_con_scalar(PhaseGVN& gvn, int sopc, BasicType bt) {
  int vopc = opcode(sopc, bt);
  guarantee(vopc != sopc, "Vector reduction for '%s' is not implemented", NodeClassNames[sopc]);

  switch (vopc) {
    case Op_AndReductionV:
      switch (bt) {
        case T_BYTE:
        case T_SHORT:
        case T_INT:
          return gvn.makecon(TypeInt::MINUS_1);
        case T_LONG:
          return gvn.makecon(TypeLong::MINUS_1);
        default:
          fatal("Missed vector creation for '%s' as the basic type is not correct.", NodeClassNames[vopc]);
          return nullptr;
      }
      break;
    case Op_AddReductionVI: // fallthrough
    case Op_AddReductionVL: // fallthrough
    case Op_AddReductionVF: // fallthrough
    case Op_AddReductionVD:
    case Op_OrReductionV:
    case Op_XorReductionV:
      return gvn.zerocon(bt);
    case Op_MulReductionVI:
      return gvn.makecon(TypeInt::ONE);
    case Op_MulReductionVL:
      return gvn.makecon(TypeLong::ONE);
    case Op_MulReductionVF:
      return gvn.makecon(TypeF::ONE);
    case Op_MulReductionVD:
      return gvn.makecon(TypeD::ONE);
    case Op_MinReductionV:
      switch (bt) {
        case T_BYTE:
          return gvn.makecon(TypeInt::make(max_jbyte));
        case T_SHORT:
          return gvn.makecon(TypeInt::make(max_jshort));
        case T_INT:
          return gvn.makecon(TypeInt::MAX);
        case T_LONG:
          return gvn.makecon(TypeLong::MAX);
        case T_FLOAT:
          return gvn.makecon(TypeF::POS_INF);
        case T_DOUBLE:
          return gvn.makecon(TypeD::POS_INF);
          default: Unimplemented(); return nullptr;
      }
      break;
    case Op_MaxReductionV:
      switch (bt) {
        case T_BYTE:
          return gvn.makecon(TypeInt::make(min_jbyte));
        case T_SHORT:
          return gvn.makecon(TypeInt::make(min_jshort));
        case T_INT:
          return gvn.makecon(TypeInt::MIN);
        case T_LONG:
          return gvn.makecon(TypeLong::MIN);
        case T_FLOAT:
          return gvn.makecon(TypeF::NEG_INF);
        case T_DOUBLE:
          return gvn.makecon(TypeD::NEG_INF);
          default: Unimplemented(); return nullptr;
      }
      break;
    default:
      fatal("Missed vector creation for '%s'", NodeClassNames[vopc]);
      return nullptr;
  }
}

bool ReductionNode::implemented(int opc, uint vlen, BasicType bt) {
  if (is_java_primitive(bt) &&
      (vlen > 1) && is_power_of_2(vlen) &&
      VectorNode::vector_size_supported_superword(bt, vlen)) {
    int vopc = ReductionNode::opcode(opc, bt);
    return vopc != opc && Matcher::match_rule_supported_superword(vopc, vlen, bt);
  }
  return false;
}

MacroLogicVNode* MacroLogicVNode::make(PhaseGVN& gvn, Node* in1, Node* in2, Node* in3,
                                       Node* mask, uint truth_table, const TypeVect* vt) {
  assert(truth_table <= 0xFF, "invalid");
  assert(in1->bottom_type()->is_vect()->length_in_bytes() == vt->length_in_bytes(), "mismatch");
  assert(in2->bottom_type()->is_vect()->length_in_bytes() == vt->length_in_bytes(), "mismatch");
  assert(in3->bottom_type()->is_vect()->length_in_bytes() == vt->length_in_bytes(), "mismatch");
  assert(!mask || mask->bottom_type()->isa_vectmask(), "predicated register type expected");
  Node* fn = gvn.intcon(truth_table);
  return new MacroLogicVNode(in1, in2, in3, fn, mask, vt);
}

Node* VectorNode::degenerate_vector_rotate(Node* src, Node* cnt, bool is_rotate_left,
                                           int vlen, BasicType bt, PhaseGVN* phase) {
  assert(is_integral_type(bt), "sanity");
  const TypeVect* vt = TypeVect::make(bt, vlen);

  int shift_mask = (type2aelembytes(bt) * 8) - 1;
  int shiftLOpc = (bt == T_LONG) ? Op_LShiftL : Op_LShiftI;
  auto urshiftopc = [=]() {
    switch(bt) {
      case T_INT: return Op_URShiftI;
      case T_LONG: return Op_URShiftL;
      case T_BYTE: return Op_URShiftB;
      case T_SHORT: return Op_URShiftS;
      default: return (Opcodes)0;
    }
  };
  int shiftROpc = urshiftopc();

  // Compute shift values for right rotation and
  // later swap them in case of left rotation.
  Node* shiftRCnt = nullptr;
  Node* shiftLCnt = nullptr;
  const TypeInt* cnt_type = cnt->bottom_type()->isa_int();
  bool is_binary_vector_op = false;
  if (cnt_type && cnt_type->is_con()) {
    // Constant shift.
    int shift = cnt_type->get_con() & shift_mask;
    shiftRCnt = phase->intcon(shift);
    shiftLCnt = phase->intcon(shift_mask + 1 - shift);
  } else if (VectorNode::is_invariant_vector(cnt)) {
    // Scalar variable shift, handle replicates generated by auto vectorizer.
    cnt = cnt->in(1);
    if (bt == T_LONG) {
      // Shift count vector for Rotate vector has long elements too.
      if (cnt->Opcode() == Op_ConvI2L) {
         cnt = cnt->in(1);
      } else {
         assert(cnt->bottom_type()->isa_long() &&
                cnt->bottom_type()->is_long()->is_con(), "Long constant expected");
         cnt = phase->transform(new ConvL2INode(cnt));
      }
    }
    shiftRCnt = phase->transform(new AndINode(cnt, phase->intcon(shift_mask)));
    shiftLCnt = phase->transform(new SubINode(phase->intcon(shift_mask + 1), shiftRCnt));
  } else {
    // Variable vector rotate count.
    assert(Matcher::supports_vector_variable_shifts(), "");

    int subVopc = 0;
    int addVopc = 0;
    Node* shift_mask_node = nullptr;
    Node* const_one_node = nullptr;

    assert(cnt->bottom_type()->isa_vect(), "Unexpected shift");
    const Type* elem_ty = Type::get_const_basic_type(bt);

    if (bt == T_LONG) {
      shift_mask_node = phase->longcon(shift_mask);
      const_one_node = phase->longcon(1L);
      subVopc = VectorNode::opcode(Op_SubL, bt);
      addVopc = VectorNode::opcode(Op_AddL, bt);
    } else {
      shift_mask_node = phase->intcon(shift_mask);
      const_one_node = phase->intcon(1);
      subVopc = VectorNode::opcode(Op_SubI, bt);
      addVopc = VectorNode::opcode(Op_AddI, bt);
    }
    Node* vector_mask = phase->transform(VectorNode::scalar2vector(shift_mask_node, vlen, elem_ty));
    Node* vector_one = phase->transform(VectorNode::scalar2vector(const_one_node, vlen, elem_ty));

    shiftRCnt = cnt;
    shiftRCnt = phase->transform(VectorNode::make(Op_AndV, shiftRCnt, vector_mask, vt));
    vector_mask = phase->transform(VectorNode::make(addVopc, vector_one, vector_mask, vt));
    shiftLCnt = phase->transform(VectorNode::make(subVopc, vector_mask, shiftRCnt, vt));
    is_binary_vector_op = true;
  }

  // Swap the computed left and right shift counts.
  if (is_rotate_left) {
    swap(shiftRCnt,shiftLCnt);
  }

  if (!is_binary_vector_op) {
    shiftLCnt = phase->transform(new LShiftCntVNode(shiftLCnt, vt));
    shiftRCnt = phase->transform(new RShiftCntVNode(shiftRCnt, vt));
  }

  return new OrVNode(phase->transform(VectorNode::make(shiftLOpc, src, shiftLCnt, vlen, bt, is_binary_vector_op)),
                     phase->transform(VectorNode::make(shiftROpc, src, shiftRCnt, vlen, bt, is_binary_vector_op)),
                     vt);
}

Node* RotateLeftVNode::Ideal(PhaseGVN* phase, bool can_reshape) {
  int vlen = length();
  BasicType bt = vect_type()->element_basic_type();
  if ((!in(2)->is_Con() && !Matcher::supports_vector_variable_rotates()) ||
       !Matcher::match_rule_supported_vector(Op_RotateLeftV, vlen, bt)) {
    return VectorNode::degenerate_vector_rotate(in(1), in(2), true, vlen, bt, phase);
  }
  return nullptr;
}

Node* RotateRightVNode::Ideal(PhaseGVN* phase, bool can_reshape) {
  int vlen = length();
  BasicType bt = vect_type()->element_basic_type();
  if ((!in(2)->is_Con() && !Matcher::supports_vector_variable_rotates()) ||
       !Matcher::match_rule_supported_vector(Op_RotateRightV, vlen, bt)) {
    return VectorNode::degenerate_vector_rotate(in(1), in(2), false, vlen, bt, phase);
  }
  return nullptr;
}

#ifndef PRODUCT
void VectorMaskCmpNode::dump_spec(outputStream *st) const {
  st->print(" %d #", _predicate); _type->dump_on(st);
}
#endif // PRODUCT

Node* VectorReinterpretNode::Identity(PhaseGVN *phase) {
  Node* n = in(1);
  if (n->Opcode() == Op_VectorReinterpret) {
    // "VectorReinterpret (VectorReinterpret node) ==> node" if:
    //   1) Types of 'node' and 'this' are identical
    //   2) Truncations are not introduced by the first VectorReinterpret
    if (Type::cmp(bottom_type(), n->in(1)->bottom_type()) == 0 &&
        length_in_bytes() <= n->bottom_type()->is_vect()->length_in_bytes()) {
      return n->in(1);
    }
  }
  return this;
}

Node* VectorInsertNode::make(Node* vec, Node* new_val, int position) {
  assert(position < (int)vec->bottom_type()->is_vect()->length(), "pos in range");
  ConINode* pos = ConINode::make(position);
  return new VectorInsertNode(vec, new_val, pos, vec->bottom_type()->is_vect());
}

<<<<<<< HEAD
=======
Node* VectorUnboxNode::Ideal(PhaseGVN* phase, bool can_reshape) {
  Node* n = obj()->uncast();
  if (EnableVectorReboxing && n->Opcode() == Op_VectorBox) {
    if (Type::cmp(bottom_type(), n->in(VectorBoxNode::Value)->bottom_type()) == 0) {
      // Handled by VectorUnboxNode::Identity()
    } else {
      VectorBoxNode* vbox = static_cast<VectorBoxNode*>(n);
      ciKlass* vbox_klass = vbox->box_type()->instance_klass();
      const TypeVect* in_vt = vbox->vec_type();
      const TypeVect* out_vt = type()->is_vect();

      if (in_vt->length() == out_vt->length()) {
        Node* value = vbox->in(VectorBoxNode::Value);

        bool is_vector_mask = vbox_klass->is_subclass_of(ciEnv::current()->vector_VectorMask_klass());
        if (is_vector_mask) {
          // VectorUnbox (VectorBox vmask) ==> VectorMaskCast vmask
          const TypeVect* vmask_type = TypeVect::makemask(out_vt->element_basic_type(), out_vt->length());
          return new VectorMaskCastNode(value, vmask_type);
        } else {
          // Vector type mismatch is only supported for masks, but sometimes it happens in pathological cases.
        }
      } else {
        // Vector length mismatch.
        // Sometimes happen in pathological cases (e.g., when unboxing happens in effectively dead code).
      }
    }
  }
  return nullptr;
}

>>>>>>> 94636f4c
Node* VectorUnboxNode::Identity(PhaseGVN* phase) {
  Node* n = obj();
  assert(n->is_InlineType(), "");
  if (!n->is_VectorBox()) {
    // FIXME: Directly return Vector loaded from multi-field for concrete
    // vector InlineType nodes. This can save deferring unbox expansion.
    // For masks/shuffle emit additional pruning IR to match the vector size.
  }
  // Vector APIs are lazily intrinsified, during parsing compiler emits a
  // call to intrinsic function, since most of the APIs return an abstract vector
  // hence a subsequent checkcast results into a graph shape comprising of CheckPP
  // and CheckCastPP chain. During lazy inline expansion, call gets replaced by
  // a VectorBox but we still need to traverse back through chain of cast nodes
  // to get to the VectorBox.
  if (!n->is_VectorBox() &&
      VectorSupport::is_vector(n->as_InlineType()->inline_klass()->get_InlineKlass())) {
    n = n->as_InlineType()->get_oop();
  }
  n = n->uncast();
  if (EnableVectorReboxing && n->Opcode() == Op_VectorBox) {
    if (Type::cmp(bottom_type(), n->as_VectorBox()->get_vec()->bottom_type()) == 0) {
      return n->as_VectorBox()->get_vec(); // VectorUnbox (VectorBox v) ==> v
    }
  }
  return this;
}

const TypeFunc* VectorBoxNode::vec_box_type(const TypeInstPtr* box_type) {
  const Type** fields = TypeTuple::fields(0);
  const TypeTuple *domain = TypeTuple::make(TypeFunc::Parms, fields);

  fields = TypeTuple::fields(1);
  fields[TypeFunc::Parms+0] = box_type;
  const TypeTuple *range = TypeTuple::make(TypeFunc::Parms+1, fields);

  return TypeFunc::make(domain, range);
}

Node* ShiftVNode::Identity(PhaseGVN* phase) {
  Node* in2 = in(2);
  // Shift by ZERO does nothing
  if (is_vshift_cnt(in2) && phase->find_int_type(in2->in(1)) == TypeInt::ZERO) {
    return in(1);
  }
  return this;
}

Node* VectorMaskGenNode::make(Node* length, BasicType mask_bt) {
  int max_vector = Matcher::max_vector_size(mask_bt);
  return make(length, mask_bt, max_vector);
}

Node* VectorMaskGenNode::make(Node* length, BasicType mask_bt, int mask_len) {
  const TypeVectMask* t_vmask = TypeVectMask::make(mask_bt, mask_len);
  return new VectorMaskGenNode(length, t_vmask);
}

Node* VectorMaskOpNode::make(Node* mask, const Type* ty, int mopc) {
  switch(mopc) {
    case Op_VectorMaskTrueCount:
      return new VectorMaskTrueCountNode(mask, ty);
    case Op_VectorMaskLastTrue:
      return new VectorMaskLastTrueNode(mask, ty);
    case Op_VectorMaskFirstTrue:
      return new VectorMaskFirstTrueNode(mask, ty);
    case Op_VectorMaskToLong:
      return new VectorMaskToLongNode(mask, ty);
    default:
      assert(false, "Unhandled operation");
  }
  return nullptr;
}

Node* VectorMaskOpNode::Ideal(PhaseGVN* phase, bool can_reshape) {
  const TypeVect* vt = vect_type();
  if (Matcher::vector_needs_partial_operations(this, vt)) {
    return VectorNode::try_to_gen_masked_vector(phase, this, vt);
  }
  return nullptr;
}

Node* VectorMaskToLongNode::Identity(PhaseGVN* phase) {
  if (in(1)->Opcode() == Op_VectorLongToMask) {
    return in(1)->in(1);
  }
  return this;
}

Node* VectorLongToMaskNode::Ideal(PhaseGVN* phase, bool can_reshape) {
  const TypeVect* dst_type = bottom_type()->is_vect();
  if (in(1)->Opcode() == Op_AndL &&
      in(1)->in(1)->Opcode() == Op_VectorMaskToLong &&
      in(1)->in(2)->bottom_type()->isa_long() &&
      in(1)->in(2)->bottom_type()->is_long()->is_con() &&
      in(1)->in(2)->bottom_type()->is_long()->get_con() == ((1L << dst_type->length()) - 1)) {
      // Different src/dst mask length represents a re-interpretation operation,
      // we can however generate a mask casting operation if length matches.
     Node* src = in(1)->in(1)->in(1);
     if (dst_type->isa_vectmask() == nullptr) {
       if (src->Opcode() != Op_VectorStoreMask) {
         return nullptr;
       }
       src = src->in(1);
     }
     const TypeVect* src_type = src->bottom_type()->is_vect();
     if (src_type->length() == dst_type->length() &&
         ((src_type->isa_vectmask() == nullptr && dst_type->isa_vectmask() == nullptr) ||
          (src_type->isa_vectmask() && dst_type->isa_vectmask()))) {
       return new VectorMaskCastNode(src, dst_type);
     }
  }
  return nullptr;
}

// Generate other vector nodes to implement the masked/non-masked vector negation.
Node* NegVNode::degenerate_integral_negate(PhaseGVN* phase, bool is_predicated) {
  const TypeVect* vt = vect_type();
  BasicType bt = vt->element_basic_type();
  uint vlen = length();

  // Transformation for predicated NegVI/L
  if (is_predicated) {
      // (NegVI/L src m) ==> (AddVI/L (XorV src (ReplicateI/L -1) m) (ReplicateI/L 1) m)
      Node* const_minus_one = nullptr;
      Node* const_one = nullptr;
      int add_opc;
      if (bt == T_LONG) {
        const_minus_one = phase->longcon(-1L);
        const_one = phase->longcon(1L);
        add_opc = Op_AddL;
      } else {
        const_minus_one = phase->intcon(-1);
        const_one = phase->intcon(1);
        add_opc = Op_AddI;
      }
      const_minus_one = phase->transform(VectorNode::scalar2vector(const_minus_one, vlen, Type::get_const_basic_type(bt)));
      Node* xorv = VectorNode::make(Op_XorV, in(1), const_minus_one, vt);
      xorv->add_req(in(2));
      xorv->add_flag(Node::Flag_is_predicated_vector);
      phase->transform(xorv);
      const_one = phase->transform(VectorNode::scalar2vector(const_one, vlen, Type::get_const_basic_type(bt)));
      Node* addv = VectorNode::make(VectorNode::opcode(add_opc, bt), xorv, const_one, vt);
      addv->add_req(in(2));
      addv->add_flag(Node::Flag_is_predicated_vector);
      return addv;
  }

  // NegVI/L ==> (SubVI/L (ReplicateI/L 0) src)
  Node* const_zero = nullptr;
  int sub_opc;
  if (bt == T_LONG) {
    const_zero = phase->longcon(0L);
    sub_opc = Op_SubL;
  } else {
    const_zero = phase->intcon(0);
    sub_opc = Op_SubI;
  }
  const_zero = phase->transform(VectorNode::scalar2vector(const_zero, vlen, Type::get_const_basic_type(bt)));
  return VectorNode::make(VectorNode::opcode(sub_opc, bt), const_zero, in(1), vt);
}

Node* NegVNode::Ideal(PhaseGVN* phase, bool can_reshape) {
  BasicType bt = vect_type()->element_basic_type();
  uint vlen = length();
  int opc = Opcode();
  if (is_vector_integral_negate(opc)) {
    if (is_predicated_vector()) {
      if (!Matcher::match_rule_supported_vector_masked(opc, vlen, bt)) {
        return degenerate_integral_negate(phase, true);
      }
    } else if (!Matcher::match_rule_supported_vector(opc, vlen, bt)) {
      return degenerate_integral_negate(phase, false);
    }
  }
  return nullptr;
}

static Node* reverse_operations_identity(Node* n, Node* in1) {
  if (n->is_predicated_using_blend()) {
    return n;
  }
  if (n->Opcode() == in1->Opcode()) {
    // OperationV (OperationV X MASK) MASK =>  X
    if (n->is_predicated_vector() && in1->is_predicated_vector() && n->in(2) == in1->in(2)) {
      return in1->in(1);
    // OperationV (OperationV X) =>  X
    } else if (!n->is_predicated_vector() && !in1->is_predicated_vector())  {
      return in1->in(1);
    }
  }
  return n;
}

Node* ReverseBytesVNode::Identity(PhaseGVN* phase) {
  // "(ReverseBytesV X) => X" if the element type is T_BYTE.
  if (vect_type()->element_basic_type() == T_BYTE) {
    return in(1);
  }
  return reverse_operations_identity(this, in(1));
}

Node* ReverseVNode::Identity(PhaseGVN* phase) {
  return reverse_operations_identity(this, in(1));
}

// Optimize away redundant AndV/OrV nodes when the operation
// is applied on the same input node multiple times
static Node* redundant_logical_identity(Node* n) {
  Node* n1 = n->in(1);
  // (OperationV (OperationV src1 src2) src1) => (OperationV src1 src2)
  // (OperationV (OperationV src1 src2) src2) => (OperationV src1 src2)
  // (OperationV (OperationV src1 src2 m1) src1 m1) => (OperationV src1 src2 m1)
  // (OperationV (OperationV src1 src2 m1) src2 m1) => (OperationV src1 src2 m1)
  if (n->Opcode() == n1->Opcode()) {
    if (((!n->is_predicated_vector() && !n1->is_predicated_vector()) ||
         ( n->is_predicated_vector() &&  n1->is_predicated_vector() && n->in(3) == n1->in(3))) &&
         ( n->in(2) == n1->in(1) || n->in(2) == n1->in(2))) {
      return n1;
    }
  }

  Node* n2 = n->in(2);
  if (n->Opcode() == n2->Opcode()) {
    // (OperationV src1 (OperationV src1 src2)) => OperationV(src1, src2)
    // (OperationV src2 (OperationV src1 src2)) => OperationV(src1, src2)
    // (OperationV src1 (OperationV src1 src2 m1) m1) => OperationV(src1 src2 m1)
    // It is not possible to optimize - (OperationV src2 (OperationV src1 src2 m1) m1) as the
    // results of both "OperationV" nodes are different for unmasked lanes
    if ((!n->is_predicated_vector() && !n2->is_predicated_vector() &&
         (n->in(1) == n2->in(1) || n->in(1) == n2->in(2))) ||
         (n->is_predicated_vector() && n2->is_predicated_vector() && n->in(3) == n2->in(3) &&
         n->in(1) == n2->in(1))) {
      return n2;
    }
  }

  return n;
}

Node* AndVNode::Identity(PhaseGVN* phase) {
  // (AndV src (Replicate m1))   => src
  // (AndVMask src (MaskAll m1)) => src
  if (VectorNode::is_all_ones_vector(in(2))) {
    return in(1);
  }
  // (AndV (Replicate zero) src)   => (Replicate zero)
  // (AndVMask (MaskAll zero) src) => (MaskAll zero)
  if (VectorNode::is_all_zeros_vector(in(1))) {
    return in(1);
  }
  // The following transformations are only applied to
  // the un-predicated operation, since the VectorAPI
  // masked operation requires the unmasked lanes to
  // save the same values in the first operand.
  if (!is_predicated_vector()) {
    // (AndV (Replicate m1) src)   => src
    // (AndVMask (MaskAll m1) src) => src
    if (VectorNode::is_all_ones_vector(in(1))) {
      return in(2);
    }
    // (AndV src (Replicate zero))   => (Replicate zero)
    // (AndVMask src (MaskAll zero)) => (MaskAll zero)
    if (VectorNode::is_all_zeros_vector(in(2))) {
      return in(2);
    }
  }

  // (AndV src src)     => src
  // (AndVMask src src) => src
  if (in(1) == in(2)) {
    return in(1);
  }
  return redundant_logical_identity(this);
}

Node* OrVNode::Identity(PhaseGVN* phase) {
  // (OrV (Replicate m1) src)   => (Replicate m1)
  // (OrVMask (MaskAll m1) src) => (MaskAll m1)
  if (VectorNode::is_all_ones_vector(in(1))) {
    return in(1);
  }
  // (OrV src (Replicate zero))   => src
  // (OrVMask src (MaskAll zero)) => src
  if (VectorNode::is_all_zeros_vector(in(2))) {
    return in(1);
  }
  // The following transformations are only applied to
  // the un-predicated operation, since the VectorAPI
  // masked operation requires the unmasked lanes to
  // save the same values in the first operand.
  if (!is_predicated_vector()) {
    // (OrV src (Replicate m1))   => (Replicate m1)
    // (OrVMask src (MaskAll m1)) => (MaskAll m1)
    if (VectorNode::is_all_ones_vector(in(2))) {
      return in(2);
    }
    // (OrV (Replicate zero) src)   => src
    // (OrVMask (MaskAll zero) src) => src
    if (VectorNode::is_all_zeros_vector(in(1))) {
      return in(2);
    }
  }

  // (OrV src src)     => src
  // (OrVMask src src) => src
  if (in(1) == in(2)) {
    return in(1);
  }
  return redundant_logical_identity(this);
}

Node* XorVNode::Ideal(PhaseGVN* phase, bool can_reshape) {
  // (XorV src src)      => (Replicate zero)
  // (XorVMask src src)  => (MaskAll zero)
  //
  // The transformation is only applied to the un-predicated
  // operation, since the VectorAPI masked operation requires
  // the unmasked lanes to save the same values in the first
  // operand.
  if (!is_predicated_vector() && (in(1) == in(2))) {
    BasicType bt = vect_type()->element_basic_type();
    Node* zero = phase->transform(phase->zerocon(bt));
    return VectorNode::scalar2vector(zero, length(), Type::get_const_basic_type(bt),
                                     bottom_type()->isa_vectmask() != nullptr);
  }
  return nullptr;
}

Node* VectorBlendNode::Identity(PhaseGVN* phase) {
  // (VectorBlend X X MASK) => X
  if (in(1) == in(2)) {
    return in(1);
  }
  return this;
}

#ifndef PRODUCT
void VectorBoxAllocateNode::dump_spec(outputStream *st) const {
  CallStaticJavaNode::dump_spec(st);
}

#endif // !PRODUCT<|MERGE_RESOLUTION|>--- conflicted
+++ resolved
@@ -1768,40 +1768,6 @@
   return new VectorInsertNode(vec, new_val, pos, vec->bottom_type()->is_vect());
 }
 
-<<<<<<< HEAD
-=======
-Node* VectorUnboxNode::Ideal(PhaseGVN* phase, bool can_reshape) {
-  Node* n = obj()->uncast();
-  if (EnableVectorReboxing && n->Opcode() == Op_VectorBox) {
-    if (Type::cmp(bottom_type(), n->in(VectorBoxNode::Value)->bottom_type()) == 0) {
-      // Handled by VectorUnboxNode::Identity()
-    } else {
-      VectorBoxNode* vbox = static_cast<VectorBoxNode*>(n);
-      ciKlass* vbox_klass = vbox->box_type()->instance_klass();
-      const TypeVect* in_vt = vbox->vec_type();
-      const TypeVect* out_vt = type()->is_vect();
-
-      if (in_vt->length() == out_vt->length()) {
-        Node* value = vbox->in(VectorBoxNode::Value);
-
-        bool is_vector_mask = vbox_klass->is_subclass_of(ciEnv::current()->vector_VectorMask_klass());
-        if (is_vector_mask) {
-          // VectorUnbox (VectorBox vmask) ==> VectorMaskCast vmask
-          const TypeVect* vmask_type = TypeVect::makemask(out_vt->element_basic_type(), out_vt->length());
-          return new VectorMaskCastNode(value, vmask_type);
-        } else {
-          // Vector type mismatch is only supported for masks, but sometimes it happens in pathological cases.
-        }
-      } else {
-        // Vector length mismatch.
-        // Sometimes happen in pathological cases (e.g., when unboxing happens in effectively dead code).
-      }
-    }
-  }
-  return nullptr;
-}
-
->>>>>>> 94636f4c
 Node* VectorUnboxNode::Identity(PhaseGVN* phase) {
   Node* n = obj();
   assert(n->is_InlineType(), "");
