/*
 * Copyright (c) 2014, 2023, Oracle and/or its affiliates. All rights reserved.
 * DO NOT ALTER OR REMOVE COPYRIGHT NOTICES OR THIS FILE HEADER.
 *
 * This code is free software; you can redistribute it and/or modify it
 * under the terms of the GNU General Public License version 2 only, as
 * published by the Free Software Foundation.
 *
 * This code is distributed in the hope that it will be useful, but WITHOUT
 * ANY WARRANTY; without even the implied warranty of MERCHANTABILITY or
 * FITNESS FOR A PARTICULAR PURPOSE.  See the GNU General Public License
 * version 2 for more details (a copy is included in the LICENSE file that
 * accompanied this code).
 *
 * You should have received a copy of the GNU General Public License version
 * 2 along with this work; if not, write to the Free Software Foundation,
 * Inc., 51 Franklin St, Fifth Floor, Boston, MA 02110-1301 USA.
 *
 * Please contact Oracle, 500 Oracle Parkway, Redwood Shores, CA 94065 USA
 * or visit www.oracle.com if you need additional information or have any
 * questions.
 *
 */

#include "precompiled.hpp"
#include "opto/addnode.hpp"
#include "opto/castnode.hpp"
#include "opto/connode.hpp"
#include "opto/convertnode.hpp"
#include "opto/inlinetypenode.hpp"
#include "opto/matcher.hpp"
#include "opto/movenode.hpp"
#include "opto/phaseX.hpp"
#include "opto/subnode.hpp"
#include "runtime/stubRoutines.hpp"
#include "utilities/checkedCast.hpp"

//=============================================================================
//------------------------------Identity---------------------------------------
Node* Conv2BNode::Identity(PhaseGVN* phase) {
  const Type *t = phase->type( in(1) );
  if( t == Type::TOP ) return in(1);
  if( t == TypeInt::ZERO ) return in(1);
  if( t == TypeInt::ONE ) return in(1);
  if( t == TypeInt::BOOL ) return in(1);
  return this;
}

//------------------------------Value------------------------------------------
const Type* Conv2BNode::Value(PhaseGVN* phase) const {
  const Type *t = phase->type( in(1) );
  if( t == Type::TOP ) return Type::TOP;
  if( t == TypeInt::ZERO ) return TypeInt::ZERO;
  if( t == TypePtr::NULL_PTR ) return TypeInt::ZERO;
  const TypePtr *tp = t->isa_ptr();
  if(tp != nullptr) {
    if( tp->ptr() == TypePtr::AnyNull ) return Type::TOP;
    if( tp->ptr() == TypePtr::Constant) return TypeInt::ONE;
    if (tp->ptr() == TypePtr::NotNull)  return TypeInt::ONE;
    return TypeInt::BOOL;
  }
  if (t->base() != Type::Int) return TypeInt::BOOL;
  const TypeInt *ti = t->is_int();
  if( ti->_hi < 0 || ti->_lo > 0 ) return TypeInt::ONE;
  return TypeInt::BOOL;
}

//------------------------------Ideal------------------------------------------
Node* Conv2BNode::Ideal(PhaseGVN* phase, bool can_reshape) {
  if (in(1)->is_InlineType()) {
    // Null checking a scalarized but nullable inline type. Check the IsInit
    // input instead of the oop input to avoid keeping buffer allocations alive.
    set_req_X(1, in(1)->as_InlineType()->get_is_init(), phase);
    return this;
  }
  if (!Matcher::match_rule_supported(Op_Conv2B)) {
    if (phase->C->post_loop_opts_phase()) {
      // Get type of comparison to make
      const Type* t = phase->type(in(1));
      Node* cmp = nullptr;
      if (t->isa_int()) {
        cmp = phase->transform(new CmpINode(in(1), phase->intcon(0)));
      } else if (t->isa_ptr()) {
        cmp = phase->transform(new CmpPNode(in(1), phase->zerocon(BasicType::T_OBJECT)));
      } else {
        assert(false, "Unrecognized comparison for Conv2B: %s", NodeClassNames[in(1)->Opcode()]);
      }

      // Replace Conv2B with the cmove
      Node* bol = phase->transform(new BoolNode(cmp, BoolTest::eq));
      return new CMoveINode(bol, phase->intcon(1), phase->intcon(0), TypeInt::BOOL);
    } else {
      phase->C->record_for_post_loop_opts_igvn(this);
    }
  }
  return nullptr;
}

<<<<<<< HEAD
=======
uint ConvertNode::ideal_reg() const {
  return _type->ideal_reg();
}

Node* ConvertNode::create_convert(BasicType source, BasicType target, Node* input) {
  if (source == T_INT) {
    if (target == T_LONG) {
      return new ConvI2LNode(input);
    } else if (target == T_FLOAT) {
      return new ConvI2FNode(input);
    } else if (target == T_DOUBLE) {
      return new ConvI2DNode(input);
    }
  } else if (source == T_LONG) {
    if (target == T_INT) {
      return new ConvL2INode(input);
    } else if (target == T_FLOAT) {
      return new ConvL2FNode(input);
    } else if (target == T_DOUBLE) {
      return new ConvL2DNode(input);
    }
  } else if (source == T_FLOAT) {
    if (target == T_INT) {
      return new ConvF2INode(input);
    } else if (target == T_LONG) {
      return new ConvF2LNode(input);
    } else if (target == T_DOUBLE) {
      return new ConvF2DNode(input);
    } else if (target == T_SHORT) {
      return new ConvF2HFNode(input);
    }
  } else if (source == T_DOUBLE) {
    if (target == T_INT) {
      return new ConvD2INode(input);
    } else if (target == T_LONG) {
      return new ConvD2LNode(input);
    } else if (target == T_FLOAT) {
      return new ConvD2FNode(input);
    }
  } else if (source == T_SHORT) {
    if (target == T_FLOAT) {
      return new ConvHF2FNode(input);
    }
  }

  assert(false, "Couldn't create conversion for type %s to %s", type2name(source), type2name(target));
  return nullptr;
}

>>>>>>> 6fc35142
// The conversions operations are all Alpha sorted.  Please keep it that way!
//=============================================================================
//------------------------------Value------------------------------------------
const Type* ConvD2FNode::Value(PhaseGVN* phase) const {
  const Type *t = phase->type( in(1) );
  if( t == Type::TOP ) return Type::TOP;
  if( t == Type::DOUBLE ) return Type::FLOAT;
  const TypeD *td = t->is_double_constant();
  return TypeF::make( (float)td->getd() );
}

//------------------------------Ideal------------------------------------------
// If we see pattern ConvF2D SomeDoubleOp ConvD2F, do operation as float.
Node *ConvD2FNode::Ideal(PhaseGVN *phase, bool can_reshape) {
  if ( in(1)->Opcode() == Op_SqrtD ) {
    Node* sqrtd = in(1);
    if ( sqrtd->in(1)->Opcode() == Op_ConvF2D ) {
      if ( Matcher::match_rule_supported(Op_SqrtF) ) {
        Node* convf2d = sqrtd->in(1);
        return new SqrtFNode(phase->C, sqrtd->in(0), convf2d->in(1));
      }
    }
  }
  return nullptr;
}

//------------------------------Identity---------------------------------------
// Float's can be converted to doubles with no loss of bits.  Hence
// converting a float to a double and back to a float is a NOP.
Node* ConvD2FNode::Identity(PhaseGVN* phase) {
  return (in(1)->Opcode() == Op_ConvF2D) ? in(1)->in(1) : this;
}

//=============================================================================
//------------------------------Value------------------------------------------
const Type* ConvD2INode::Value(PhaseGVN* phase) const {
  const Type *t = phase->type( in(1) );
  if( t == Type::TOP ) return Type::TOP;
  if( t == Type::DOUBLE ) return TypeInt::INT;
  const TypeD *td = t->is_double_constant();
  return TypeInt::make( SharedRuntime::d2i( td->getd() ) );
}

//------------------------------Ideal------------------------------------------
// If converting to an int type, skip any rounding nodes
Node *ConvD2INode::Ideal(PhaseGVN *phase, bool can_reshape) {
  if (in(1)->Opcode() == Op_RoundDouble) {
    set_req(1, in(1)->in(1));
    return this;
  }
  return nullptr;
}

//------------------------------Identity---------------------------------------
// Int's can be converted to doubles with no loss of bits.  Hence
// converting an integer to a double and back to an integer is a NOP.
Node* ConvD2INode::Identity(PhaseGVN* phase) {
  return (in(1)->Opcode() == Op_ConvI2D) ? in(1)->in(1) : this;
}

//=============================================================================
//------------------------------Value------------------------------------------
const Type* ConvD2LNode::Value(PhaseGVN* phase) const {
  const Type *t = phase->type( in(1) );
  if( t == Type::TOP ) return Type::TOP;
  if( t == Type::DOUBLE ) return TypeLong::LONG;
  const TypeD *td = t->is_double_constant();
  return TypeLong::make( SharedRuntime::d2l( td->getd() ) );
}

//------------------------------Identity---------------------------------------
Node* ConvD2LNode::Identity(PhaseGVN* phase) {
  // Remove ConvD2L->ConvL2D->ConvD2L sequences.
  if( in(1)       ->Opcode() == Op_ConvL2D &&
     in(1)->in(1)->Opcode() == Op_ConvD2L )
  return in(1)->in(1);
  return this;
}

//------------------------------Ideal------------------------------------------
// If converting to an int type, skip any rounding nodes
Node *ConvD2LNode::Ideal(PhaseGVN *phase, bool can_reshape) {
  if (in(1)->Opcode() == Op_RoundDouble) {
    set_req(1, in(1)->in(1));
    return this;
  }
  return nullptr;
}

//=============================================================================
//------------------------------Value------------------------------------------
const Type* ConvF2DNode::Value(PhaseGVN* phase) const {
  const Type *t = phase->type( in(1) );
  if( t == Type::TOP ) return Type::TOP;
  if( t == Type::FLOAT ) return Type::DOUBLE;
  const TypeF *tf = t->is_float_constant();
  return TypeD::make( (double)tf->getf() );
}

//=============================================================================
//------------------------------Value------------------------------------------
const Type* ConvF2HFNode::Value(PhaseGVN* phase) const {
  const Type *t = phase->type( in(1) );
  if (t == Type::TOP) return Type::TOP;
  if (t == Type::FLOAT || StubRoutines::f2hf_adr() == nullptr) {
    return TypeInt::SHORT;
  }

  const TypeF *tf = t->is_float_constant();
  return TypeInt::make( StubRoutines::f2hf(tf->getf()) );
}

//=============================================================================
//------------------------------Value------------------------------------------
const Type* ConvF2INode::Value(PhaseGVN* phase) const {
  const Type *t = phase->type( in(1) );
  if( t == Type::TOP )       return Type::TOP;
  if( t == Type::FLOAT ) return TypeInt::INT;
  const TypeF *tf = t->is_float_constant();
  return TypeInt::make( SharedRuntime::f2i( tf->getf() ) );
}

//------------------------------Identity---------------------------------------
Node* ConvF2INode::Identity(PhaseGVN* phase) {
  // Remove ConvF2I->ConvI2F->ConvF2I sequences.
  if( in(1)       ->Opcode() == Op_ConvI2F &&
     in(1)->in(1)->Opcode() == Op_ConvF2I )
  return in(1)->in(1);
  return this;
}

//------------------------------Ideal------------------------------------------
// If converting to an int type, skip any rounding nodes
Node *ConvF2INode::Ideal(PhaseGVN *phase, bool can_reshape) {
  if (in(1)->Opcode() == Op_RoundFloat) {
    set_req(1, in(1)->in(1));
    return this;
  }
  return nullptr;
}

//=============================================================================
//------------------------------Value------------------------------------------
const Type* ConvF2LNode::Value(PhaseGVN* phase) const {
  const Type *t = phase->type( in(1) );
  if( t == Type::TOP )       return Type::TOP;
  if( t == Type::FLOAT ) return TypeLong::LONG;
  const TypeF *tf = t->is_float_constant();
  return TypeLong::make( SharedRuntime::f2l( tf->getf() ) );
}

//------------------------------Identity---------------------------------------
Node* ConvF2LNode::Identity(PhaseGVN* phase) {
  // Remove ConvF2L->ConvL2F->ConvF2L sequences.
  if( in(1)       ->Opcode() == Op_ConvL2F &&
     in(1)->in(1)->Opcode() == Op_ConvF2L )
  return in(1)->in(1);
  return this;
}

//------------------------------Ideal------------------------------------------
// If converting to an int type, skip any rounding nodes
Node *ConvF2LNode::Ideal(PhaseGVN *phase, bool can_reshape) {
  if (in(1)->Opcode() == Op_RoundFloat) {
    set_req(1, in(1)->in(1));
    return this;
  }
  return nullptr;
}

//=============================================================================
//------------------------------Value------------------------------------------
const Type* ConvHF2FNode::Value(PhaseGVN* phase) const {
  const Type *t = phase->type( in(1) );
  if (t == Type::TOP) return Type::TOP;
  if (t == TypeInt::SHORT || StubRoutines::hf2f_adr() == nullptr) {
    return Type::FLOAT;
  }

  const TypeInt *ti = t->is_int();
  if (ti->is_con()) {
    return TypeF::make( StubRoutines::hf2f(ti->get_con()) );
  }
  return Type::FLOAT;
}

//=============================================================================
//------------------------------Value------------------------------------------
const Type* ConvI2DNode::Value(PhaseGVN* phase) const {
  const Type *t = phase->type( in(1) );
  if( t == Type::TOP ) return Type::TOP;
  const TypeInt *ti = t->is_int();
  if( ti->is_con() ) return TypeD::make( (double)ti->get_con() );
  return Type::DOUBLE;
}

//=============================================================================
//------------------------------Value------------------------------------------
const Type* ConvI2FNode::Value(PhaseGVN* phase) const {
  const Type *t = phase->type( in(1) );
  if( t == Type::TOP ) return Type::TOP;
  const TypeInt *ti = t->is_int();
  if( ti->is_con() ) return TypeF::make( (float)ti->get_con() );
  return Type::FLOAT;
}

//------------------------------Identity---------------------------------------
Node* ConvI2FNode::Identity(PhaseGVN* phase) {
  // Remove ConvI2F->ConvF2I->ConvI2F sequences.
  if( in(1)       ->Opcode() == Op_ConvF2I &&
     in(1)->in(1)->Opcode() == Op_ConvI2F )
  return in(1)->in(1);
  return this;
}

//=============================================================================
//------------------------------Value------------------------------------------
const Type* ConvI2LNode::Value(PhaseGVN* phase) const {
  const Type *t = phase->type( in(1) );
  if (t == Type::TOP) {
    return Type::TOP;
  }
  const TypeInt *ti = t->is_int();
  const Type* tl = TypeLong::make(ti->_lo, ti->_hi, ti->_widen);
  // Join my declared type against my incoming type.
  tl = tl->filter(_type);
  if (!tl->isa_long()) {
    return tl;
  }
  const TypeLong* this_type = tl->is_long();
  // Do NOT remove this node's type assertion until no more loop ops can happen.
  if (phase->C->post_loop_opts_phase()) {
    const TypeInt* in_type = phase->type(in(1))->isa_int();
    if (in_type != nullptr &&
        (in_type->_lo != this_type->_lo ||
         in_type->_hi != this_type->_hi)) {
      // Although this WORSENS the type, it increases GVN opportunities,
      // because I2L nodes with the same input will common up, regardless
      // of slightly differing type assertions.  Such slight differences
      // arise routinely as a result of loop unrolling, so this is a
      // post-unrolling graph cleanup.  Choose a type which depends only
      // on my input.  (Exception:  Keep a range assertion of >=0 or <0.)
      jlong lo1 = this_type->_lo;
      jlong hi1 = this_type->_hi;
      int   w1  = this_type->_widen;
      if (lo1 >= 0) {
        // Keep a range assertion of >=0.
        lo1 = 0;        hi1 = max_jint;
      } else if (hi1 < 0) {
        // Keep a range assertion of <0.
        lo1 = min_jint; hi1 = -1;
      } else {
        lo1 = min_jint; hi1 = max_jint;
      }
      return TypeLong::make(MAX2((jlong)in_type->_lo, lo1),
                            MIN2((jlong)in_type->_hi, hi1),
                            MAX2((int)in_type->_widen, w1));
    }
  }
  return this_type;
}

Node* ConvI2LNode::Identity(PhaseGVN* phase) {
  // If type is in "int" sub-range, we can
  // convert I2L(L2I(x)) => x
  // since the conversions have no effect.
  if (in(1)->Opcode() == Op_ConvL2I) {
    Node* x = in(1)->in(1);
    const TypeLong* t = phase->type(x)->isa_long();
    if (t != nullptr && t->_lo >= min_jint && t->_hi <= max_jint) {
      return x;
    }
  }
  return this;
}

#ifdef ASSERT
static inline bool long_ranges_overlap(jlong lo1, jlong hi1,
                                       jlong lo2, jlong hi2) {
  // Two ranges overlap iff one range's low point falls in the other range.
  return (lo2 <= lo1 && lo1 <= hi2) || (lo1 <= lo2 && lo2 <= hi1);
}
#endif

template<class T> static bool subtract_overflows(T x, T y) {
  T s = java_subtract(x, y);
  return (x >= 0) && (y < 0) && (s < 0);
}

template<class T> static bool subtract_underflows(T x, T y) {
  T s = java_subtract(x, y);
  return (x < 0) && (y > 0) && (s > 0);
}

template<class T> static bool add_overflows(T x, T y) {
  T s = java_add(x, y);
  return (x > 0) && (y > 0) && (s < 0);
}

template<class T> static bool add_underflows(T x, T y) {
  T s = java_add(x, y);
  return (x < 0) && (y < 0) && (s >= 0);
}

template<class T> static bool ranges_overlap(T xlo, T ylo, T xhi, T yhi, T zlo, T zhi,
                                             const Node* n, bool pos) {
  assert(xlo <= xhi && ylo <= yhi && zlo <= zhi, "should not be empty types");
  T x_y_lo;
  T x_y_hi;
  bool x_y_lo_overflow;
  bool x_y_hi_overflow;

  if (n->is_Sub()) {
    x_y_lo = java_subtract(xlo, yhi);
    x_y_hi = java_subtract(xhi, ylo);
    x_y_lo_overflow = pos ? subtract_overflows(xlo, yhi) : subtract_underflows(xlo, yhi);
    x_y_hi_overflow = pos ? subtract_overflows(xhi, ylo) : subtract_underflows(xhi, ylo);
  } else {
    assert(n->is_Add(), "Add or Sub only");
    x_y_lo = java_add(xlo, ylo);
    x_y_hi = java_add(xhi, yhi);
    x_y_lo_overflow = pos ? add_overflows(xlo, ylo) : add_underflows(xlo, ylo);
    x_y_hi_overflow = pos ? add_overflows(xhi, yhi) : add_underflows(xhi, yhi);
  }
  assert(!pos || !x_y_lo_overflow || x_y_hi_overflow, "x_y_lo_overflow => x_y_hi_overflow");
  assert(pos || !x_y_hi_overflow || x_y_lo_overflow, "x_y_hi_overflow => x_y_lo_overflow");

  // Two ranges overlap iff one range's low point falls in the other range.
  // nbits = 32 or 64
  if (pos) {
    // (zlo + 2**nbits  <= x_y_lo && x_y_lo <= zhi ** nbits)
    if (x_y_lo_overflow) {
      if (zlo <= x_y_lo && x_y_lo <= zhi) {
        return true;
      }
    }

    // (x_y_lo <= zlo + 2**nbits && zlo + 2**nbits <= x_y_hi)
    if (x_y_hi_overflow) {
      if ((!x_y_lo_overflow || x_y_lo <= zlo) && zlo <= x_y_hi) {
        return true;
      }
    }
  } else {
    // (zlo - 2**nbits <= x_y_hi && x_y_hi <= zhi - 2**nbits)
    if (x_y_hi_overflow) {
      if (zlo <= x_y_hi && x_y_hi <= zhi) {
        return true;
      }
    }

    // (x_y_lo <= zhi - 2**nbits && zhi - 2**nbits <= x_y_hi)
    if (x_y_lo_overflow) {
      if (x_y_lo <= zhi && (!x_y_hi_overflow || zhi <= x_y_hi)) {
        return true;
      }
    }
  }

  return false;
}

static bool ranges_overlap(const TypeInteger* tx, const TypeInteger* ty, const TypeInteger* tz,
                           const Node* n, bool pos, BasicType bt) {
  jlong xlo = tx->lo_as_long();
  jlong xhi = tx->hi_as_long();
  jlong ylo = ty->lo_as_long();
  jlong yhi = ty->hi_as_long();
  jlong zlo = tz->lo_as_long();
  jlong zhi = tz->hi_as_long();

  if (bt == T_INT) {
    // See if x+y can cause positive overflow into z+2**32
    // See if x+y can cause negative overflow into z-2**32
    bool res =  ranges_overlap(checked_cast<jint>(xlo), checked_cast<jint>(ylo),
                               checked_cast<jint>(xhi), checked_cast<jint>(yhi),
                               checked_cast<jint>(zlo), checked_cast<jint>(zhi), n, pos);
#ifdef ASSERT
    jlong vbit = CONST64(1) << BitsPerInt;
    if (n->Opcode() == Op_SubI) {
      jlong ylo0 = ylo;
      ylo = -yhi;
      yhi = -ylo0;
    }
    assert(res == long_ranges_overlap(xlo+ylo, xhi+yhi, pos ? zlo+vbit : zlo-vbit, pos ? zhi+vbit : zhi-vbit), "inconsistent result");
#endif
    return res;
  }
  assert(bt == T_LONG, "only int or long");
  // See if x+y can cause positive overflow into z+2**64
  // See if x+y can cause negative overflow into z-2**64
  return ranges_overlap(xlo, ylo, xhi, yhi, zlo, zhi, n, pos);
}

#ifdef ASSERT
static bool compute_updates_ranges_verif(const TypeInteger* tx, const TypeInteger* ty, const TypeInteger* tz,
                                         jlong& rxlo, jlong& rxhi, jlong& rylo, jlong& ryhi,
                                         const Node* n) {
  jlong xlo = tx->lo_as_long();
  jlong xhi = tx->hi_as_long();
  jlong ylo = ty->lo_as_long();
  jlong yhi = ty->hi_as_long();
  jlong zlo = tz->lo_as_long();
  jlong zhi = tz->hi_as_long();
  if (n->is_Sub()) {
    swap(ylo, yhi);
    ylo = -ylo;
    yhi = -yhi;
  }

  rxlo = MAX2(xlo, zlo - yhi);
  rxhi = MIN2(xhi, zhi - ylo);
  rylo = MAX2(ylo, zlo - xhi);
  ryhi = MIN2(yhi, zhi - xlo);
  if (rxlo > rxhi || rylo > ryhi) {
    return false;
  }
  if (n->is_Sub()) {
    swap(rylo, ryhi);
    rylo = -rylo;
    ryhi = -ryhi;
  }
  assert(rxlo == (int) rxlo && rxhi == (int) rxhi, "x should not overflow");
  assert(rylo == (int) rylo && ryhi == (int) ryhi, "y should not overflow");
  return true;
}
#endif

template<class T> static bool compute_updates_ranges(T xlo, T ylo, T xhi, T yhi, T zlo, T zhi,
                                                     jlong& rxlo, jlong& rxhi, jlong& rylo, jlong& ryhi,
                                                     const Node* n) {
  assert(xlo <= xhi && ylo <= yhi && zlo <= zhi, "should not be empty types");

  // Now it's always safe to assume x+y does not overflow.
  // This is true even if some pairs x,y might cause overflow, as long
  // as that overflow value cannot fall into [zlo,zhi].

  // Confident that the arithmetic is "as if infinite precision",
  // we can now use n's range to put constraints on those of x and y.
  // The "natural" range of x [xlo,xhi] can perhaps be narrowed to a
  // more "restricted" range by intersecting [xlo,xhi] with the
  // range obtained by subtracting y's range from the asserted range
  // of the I2L conversion.  Here's the interval arithmetic algebra:
  //    x == n-y == [zlo,zhi]-[ylo,yhi] == [zlo,zhi]+[-yhi,-ylo]
  //    => x in [zlo-yhi, zhi-ylo]
  //    => x in [zlo-yhi, zhi-ylo] INTERSECT [xlo,xhi]
  //    => x in [xlo MAX zlo-yhi, xhi MIN zhi-ylo]
  // And similarly, x changing place with y.
  if (n->is_Sub()) {
    if (add_overflows(zlo, ylo) || add_underflows(zhi, yhi) || subtract_underflows(xhi, zlo) ||
        subtract_overflows(xlo, zhi)) {
      return false;
    }
    rxlo = add_underflows(zlo, ylo) ? xlo : MAX2(xlo, java_add(zlo, ylo));
    rxhi = add_overflows(zhi, yhi) ? xhi : MIN2(xhi, java_add(zhi, yhi));
    ryhi = subtract_overflows(xhi, zlo) ? yhi : MIN2(yhi, java_subtract(xhi, zlo));
    rylo = subtract_underflows(xlo, zhi) ? ylo : MAX2(ylo, java_subtract(xlo, zhi));
  } else {
    assert(n->is_Add(), "Add or Sub only");
    if (subtract_overflows(zlo, yhi) || subtract_underflows(zhi, ylo) ||
        subtract_overflows(zlo, xhi) || subtract_underflows(zhi, xlo)) {
      return false;
    }
    rxlo = subtract_underflows(zlo, yhi) ? xlo : MAX2(xlo, java_subtract(zlo, yhi));
    rxhi = subtract_overflows(zhi, ylo) ? xhi : MIN2(xhi, java_subtract(zhi, ylo));
    rylo = subtract_underflows(zlo, xhi) ? ylo : MAX2(ylo, java_subtract(zlo, xhi));
    ryhi = subtract_overflows(zhi, xlo) ? yhi : MIN2(yhi, java_subtract(zhi, xlo));
  }

  if (rxlo > rxhi || rylo > ryhi) {
    return false; // x or y is dying; don't mess w/ it
  }

  return true;
}

static bool compute_updates_ranges(const TypeInteger* tx, const TypeInteger* ty, const TypeInteger* tz,
                                   const TypeInteger*& rx, const TypeInteger*& ry,
                                   const Node* n, const BasicType in_bt, BasicType out_bt) {

  jlong xlo = tx->lo_as_long();
  jlong xhi = tx->hi_as_long();
  jlong ylo = ty->lo_as_long();
  jlong yhi = ty->hi_as_long();
  jlong zlo = tz->lo_as_long();
  jlong zhi = tz->hi_as_long();
  jlong rxlo, rxhi, rylo, ryhi;

  if (in_bt == T_INT) {
#ifdef ASSERT
    jlong expected_rxlo, expected_rxhi, expected_rylo, expected_ryhi;
    bool expected = compute_updates_ranges_verif(tx, ty, tz,
                                                 expected_rxlo, expected_rxhi,
                                                 expected_rylo, expected_ryhi, n);
#endif
    if (!compute_updates_ranges(checked_cast<jint>(xlo), checked_cast<jint>(ylo),
                                checked_cast<jint>(xhi), checked_cast<jint>(yhi),
                                checked_cast<jint>(zlo), checked_cast<jint>(zhi),
                                rxlo, rxhi, rylo, ryhi, n)) {
      assert(!expected, "inconsistent");
      return false;
    }
    assert(expected && rxlo == expected_rxlo && rxhi == expected_rxhi && rylo == expected_rylo && ryhi == expected_ryhi, "inconsistent");
  } else {
    if (!compute_updates_ranges(xlo, ylo, xhi, yhi, zlo, zhi,
                            rxlo, rxhi, rylo, ryhi, n)) {
      return false;
    }
  }

  int widen =  MAX2(tx->widen_limit(), ty->widen_limit());
  rx = TypeInteger::make(rxlo, rxhi, widen, out_bt);
  ry = TypeInteger::make(rylo, ryhi, widen, out_bt);
  return true;
}

#ifdef _LP64
// If there is an existing ConvI2L node with the given parent and type, return
// it. Otherwise, create and return a new one. Both reusing existing ConvI2L
// nodes and postponing the idealization of new ones are needed to avoid an
// explosion of recursive Ideal() calls when compiling long AddI chains.
static Node* find_or_make_convI2L(PhaseIterGVN* igvn, Node* parent,
                                  const TypeLong* type) {
  Node* n = new ConvI2LNode(parent, type);
  Node* existing = igvn->hash_find_insert(n);
  if (existing != nullptr) {
    n->destruct(igvn);
    return existing;
  }
  return igvn->register_new_node_with_optimizer(n);
}
#endif

bool Compile::push_thru_add(PhaseGVN* phase, Node* z, const TypeInteger* tz, const TypeInteger*& rx, const TypeInteger*& ry,
                            BasicType in_bt, BasicType out_bt) {
  int op = z->Opcode();
  if (op == Op_Add(in_bt) || op == Op_Sub(in_bt)) {
    Node* x = z->in(1);
    Node* y = z->in(2);
    assert (x != z && y != z, "dead loop in ConvI2LNode::Ideal");
    if (phase->type(x) == Type::TOP) {
      return false;
    }
    if (phase->type(y) == Type::TOP) {
      return false;
    }
    const TypeInteger* tx = phase->type(x)->is_integer(in_bt);
    const TypeInteger* ty = phase->type(y)->is_integer(in_bt);

    if (ranges_overlap(tx, ty, tz, z, true, in_bt) ||
        ranges_overlap(tx, ty, tz, z, false, in_bt)) {
      return false;
    }
    return compute_updates_ranges(tx, ty, tz, rx, ry, z, in_bt, out_bt);
  }
  return false;
}


//------------------------------Ideal------------------------------------------
Node *ConvI2LNode::Ideal(PhaseGVN *phase, bool can_reshape) {
  const TypeLong* this_type = this->type()->is_long();
  if (can_reshape && !phase->C->post_loop_opts_phase()) {
    // makes sure we run ::Value to potentially remove type assertion after loop opts
    phase->C->record_for_post_loop_opts_igvn(this);
  }
#ifdef _LP64
  // Convert ConvI2L(AddI(x, y)) to AddL(ConvI2L(x), ConvI2L(y))
  // but only if x and y have subranges that cannot cause 32-bit overflow,
  // under the assumption that x+y is in my own subrange this->type().

  // This assumption is based on a constraint (i.e., type assertion)
  // established in Parse::array_addressing or perhaps elsewhere.
  // This constraint has been adjoined to the "natural" type of
  // the incoming argument in(0).  We know (because of runtime
  // checks) - that the result value I2L(x+y) is in the joined range.
  // Hence we can restrict the incoming terms (x, y) to values such
  // that their sum also lands in that range.

  // This optimization is useful only on 64-bit systems, where we hope
  // the addition will end up subsumed in an addressing mode.
  // It is necessary to do this when optimizing an unrolled array
  // copy loop such as x[i++] = y[i++].

  // On 32-bit systems, it's better to perform as much 32-bit math as
  // possible before the I2L conversion, because 32-bit math is cheaper.
  // There's no common reason to "leak" a constant offset through the I2L.
  // Addressing arithmetic will not absorb it as part of a 64-bit AddL.
  PhaseIterGVN* igvn = phase->is_IterGVN();
  Node* z = in(1);
  const TypeInteger* rx = nullptr;
  const TypeInteger* ry = nullptr;
  if (Compile::push_thru_add(phase, z, this_type, rx, ry, T_INT, T_LONG)) {
    if (igvn == nullptr) {
      // Postpone this optimization to iterative GVN, where we can handle deep
      // AddI chains without an exponential number of recursive Ideal() calls.
      phase->record_for_igvn(this);
      return nullptr;
    }
    int op = z->Opcode();
    Node* x = z->in(1);
    Node* y = z->in(2);

    Node* cx = find_or_make_convI2L(igvn, x, rx->is_long());
    Node* cy = find_or_make_convI2L(igvn, y, ry->is_long());
    switch (op) {
      case Op_AddI:  return new AddLNode(cx, cy);
      case Op_SubI:  return new SubLNode(cx, cy);
      default:       ShouldNotReachHere();
    }
  }
#endif //_LP64

  return nullptr;
}

//=============================================================================
//------------------------------Value------------------------------------------
const Type* ConvL2DNode::Value(PhaseGVN* phase) const {
  const Type *t = phase->type( in(1) );
  if( t == Type::TOP ) return Type::TOP;
  const TypeLong *tl = t->is_long();
  if( tl->is_con() ) return TypeD::make( (double)tl->get_con() );
  return Type::DOUBLE;
}

//=============================================================================
//------------------------------Value------------------------------------------
const Type* ConvL2FNode::Value(PhaseGVN* phase) const {
  const Type *t = phase->type( in(1) );
  if( t == Type::TOP ) return Type::TOP;
  const TypeLong *tl = t->is_long();
  if( tl->is_con() ) return TypeF::make( (float)tl->get_con() );
  return Type::FLOAT;
}

//=============================================================================
//----------------------------Identity-----------------------------------------
Node* ConvL2INode::Identity(PhaseGVN* phase) {
  // Convert L2I(I2L(x)) => x
  if (in(1)->Opcode() == Op_ConvI2L)  return in(1)->in(1);
  return this;
}

//------------------------------Value------------------------------------------
const Type* ConvL2INode::Value(PhaseGVN* phase) const {
  const Type *t = phase->type( in(1) );
  if( t == Type::TOP ) return Type::TOP;
  const TypeLong *tl = t->is_long();
  const TypeInt* ti = TypeInt::INT;
  if (tl->is_con()) {
    // Easy case.
    ti = TypeInt::make((jint)tl->get_con());
  } else if (tl->_lo >= min_jint && tl->_hi <= max_jint) {
    ti = TypeInt::make((jint)tl->_lo, (jint)tl->_hi, tl->_widen);
  }
  return ti->filter(_type);
}

//------------------------------Ideal------------------------------------------
// Return a node which is more "ideal" than the current node.
// Blow off prior masking to int
Node *ConvL2INode::Ideal(PhaseGVN *phase, bool can_reshape) {
  Node *andl = in(1);
  uint andl_op = andl->Opcode();
  if( andl_op == Op_AndL ) {
    // Blow off prior masking to int
    if( phase->type(andl->in(2)) == TypeLong::make( 0xFFFFFFFF ) ) {
      set_req_X(1,andl->in(1), phase);
      return this;
    }
  }

  // Swap with a prior add: convL2I(addL(x,y)) ==> addI(convL2I(x),convL2I(y))
  // This replaces an 'AddL' with an 'AddI'.
  if( andl_op == Op_AddL ) {
    // Don't do this for nodes which have more than one user since
    // we'll end up computing the long add anyway.
    if (andl->outcnt() > 1) return nullptr;

    Node* x = andl->in(1);
    Node* y = andl->in(2);
    assert( x != andl && y != andl, "dead loop in ConvL2INode::Ideal" );
    if (phase->type(x) == Type::TOP)  return nullptr;
    if (phase->type(y) == Type::TOP)  return nullptr;
    Node *add1 = phase->transform(new ConvL2INode(x));
    Node *add2 = phase->transform(new ConvL2INode(y));
    return new AddINode(add1,add2);
  }

  // Disable optimization: LoadL->ConvL2I ==> LoadI.
  // It causes problems (sizes of Load and Store nodes do not match)
  // in objects initialization code and Escape Analysis.
  return nullptr;
}



//=============================================================================
//------------------------------Identity---------------------------------------
// Remove redundant roundings
Node* RoundFloatNode::Identity(PhaseGVN* phase) {
  assert(Matcher::strict_fp_requires_explicit_rounding, "should only generate for Intel");
  // Do not round constants
  if (phase->type(in(1))->base() == Type::FloatCon)  return in(1);
  int op = in(1)->Opcode();
  // Redundant rounding
  if( op == Op_RoundFloat ) return in(1);
  // Already rounded
  if( op == Op_Parm ) return in(1);
  if( op == Op_LoadF ) return in(1);
  return this;
}

//------------------------------Value------------------------------------------
const Type* RoundFloatNode::Value(PhaseGVN* phase) const {
  return phase->type( in(1) );
}

//=============================================================================
//------------------------------Identity---------------------------------------
// Remove redundant roundings.  Incoming arguments are already rounded.
Node* RoundDoubleNode::Identity(PhaseGVN* phase) {
  assert(Matcher::strict_fp_requires_explicit_rounding, "should only generate for Intel");
  // Do not round constants
  if (phase->type(in(1))->base() == Type::DoubleCon)  return in(1);
  int op = in(1)->Opcode();
  // Redundant rounding
  if( op == Op_RoundDouble ) return in(1);
  // Already rounded
  if( op == Op_Parm ) return in(1);
  if( op == Op_LoadD ) return in(1);
  if( op == Op_ConvF2D ) return in(1);
  if( op == Op_ConvI2D ) return in(1);
  return this;
}

//------------------------------Value------------------------------------------
const Type* RoundDoubleNode::Value(PhaseGVN* phase) const {
  return phase->type( in(1) );
}

//=============================================================================
RoundDoubleModeNode* RoundDoubleModeNode::make(PhaseGVN& gvn, Node* arg, RoundDoubleModeNode::RoundingMode rmode) {
  ConINode* rm = gvn.intcon(rmode);
  return new RoundDoubleModeNode(arg, (Node *)rm);
}

//------------------------------Identity---------------------------------------
// Remove redundant roundings.
Node* RoundDoubleModeNode::Identity(PhaseGVN* phase) {
  int op = in(1)->Opcode();
  // Redundant rounding e.g. floor(ceil(n)) -> ceil(n)
  if(op == Op_RoundDoubleMode) return in(1);
  return this;
}
const Type* RoundDoubleModeNode::Value(PhaseGVN* phase) const {
  return Type::DOUBLE;
}
//=============================================================================<|MERGE_RESOLUTION|>--- conflicted
+++ resolved
@@ -96,8 +96,6 @@
   return nullptr;
 }
 
-<<<<<<< HEAD
-=======
 uint ConvertNode::ideal_reg() const {
   return _type->ideal_reg();
 }
@@ -147,7 +145,6 @@
   return nullptr;
 }
 
->>>>>>> 6fc35142
 // The conversions operations are all Alpha sorted.  Please keep it that way!
 //=============================================================================
 //------------------------------Value------------------------------------------
