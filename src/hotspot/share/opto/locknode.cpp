/*
 * Copyright (c) 1999, 2022, Oracle and/or its affiliates. All rights reserved.
 * DO NOT ALTER OR REMOVE COPYRIGHT NOTICES OR THIS FILE HEADER.
 *
 * This code is free software; you can redistribute it and/or modify it
 * under the terms of the GNU General Public License version 2 only, as
 * published by the Free Software Foundation.
 *
 * This code is distributed in the hope that it will be useful, but WITHOUT
 * ANY WARRANTY; without even the implied warranty of MERCHANTABILITY or
 * FITNESS FOR A PARTICULAR PURPOSE.  See the GNU General Public License
 * version 2 for more details (a copy is included in the LICENSE file that
 * accompanied this code).
 *
 * You should have received a copy of the GNU General Public License version
 * 2 along with this work; if not, write to the Free Software Foundation,
 * Inc., 51 Franklin St, Fifth Floor, Boston, MA 02110-1301 USA.
 *
 * Please contact Oracle, 500 Oracle Parkway, Redwood Shores, CA 94065 USA
 * or visit www.oracle.com if you need additional information or have any
 * questions.
 *
 */

#include "precompiled.hpp"
#include "opto/locknode.hpp"
#include "opto/parse.hpp"
#include "opto/rootnode.hpp"
#include "opto/runtime.hpp"

//=============================================================================
const RegMask &BoxLockNode::in_RegMask(uint i) const {
  return _inmask;
}

const RegMask &BoxLockNode::out_RegMask() const {
  return *Matcher::idealreg2regmask[Op_RegP];
}

uint BoxLockNode::size_of() const { return sizeof(*this); }

BoxLockNode::BoxLockNode( int slot ) : Node( Compile::current()->root() ),
                                       _slot(slot), _is_eliminated(false) {
  init_class_id(Class_BoxLock);
  init_flags(Flag_rematerialize);
  OptoReg::Name reg = OptoReg::stack2reg(_slot);
  _inmask.Insert(reg);
}

//-----------------------------hash--------------------------------------------
uint BoxLockNode::hash() const {
  if (EliminateNestedLocks)
    return NO_HASH; // Each locked region has own BoxLock node
  return Node::hash() + _slot + (_is_eliminated ? Compile::current()->fixed_slots() : 0);
}

//------------------------------cmp--------------------------------------------
bool BoxLockNode::cmp( const Node &n ) const {
  if (EliminateNestedLocks)
    return (&n == this); // Always fail except on self
  const BoxLockNode &bn = (const BoxLockNode &)n;
  return bn._slot == _slot && bn._is_eliminated == _is_eliminated;
}

BoxLockNode* BoxLockNode::box_node(Node* box) {
  // Chase down the BoxNode after RA which may spill box nodes.
  while (!box->is_BoxLock()) {
    //    if (box_node->is_SpillCopy()) {
    //      Node *m = box_node->in(1);
    //      if (m->is_Mach() && m->as_Mach()->ideal_Opcode() == Op_StoreP) {
    //        box_node = m->in(m->as_Mach()->operand_index(2));
    //        continue;
    //      }
    //    }
    assert(box->is_SpillCopy() || box->is_Phi(), "Bad spill of Lock.");
    // Only BoxLock nodes with the same stack slot are merged.
    // So it is enough to trace one path to find the slot value.
    box = box->in(1);
  }
  return box->as_BoxLock();
}

OptoReg::Name BoxLockNode::reg(Node* box) {
  return box_node(box)->in_RegMask(0).find_first_elem();
}

// Is BoxLock node used for one simple lock region (same box and obj)?
bool BoxLockNode::is_simple_lock_region(LockNode** unique_lock, Node* obj, Node** bad_lock) {
  LockNode* lock = NULL;
  bool has_one_lock = false;
  for (uint i = 0; i < this->outcnt(); i++) {
    Node* n = this->raw_out(i);
    assert(!n->is_Phi(), "should not merge BoxLock nodes");
    if (n->is_AbstractLock()) {
      AbstractLockNode* alock = n->as_AbstractLock();
      // Check lock's box since box could be referenced by Lock's debug info.
      if (alock->box_node() == this) {
        if (alock->obj_node()->eqv_uncast(obj)) {
          if ((unique_lock != NULL) && alock->is_Lock()) {
            if (lock == NULL) {
              lock = alock->as_Lock();
              has_one_lock = true;
            } else if (lock != alock->as_Lock()) {
              has_one_lock = false;
              if (bad_lock != NULL) {
                *bad_lock = alock;
              }
            }
          }
        } else {
          if (bad_lock != NULL) {
            *bad_lock = alock;
          }
          return false; // Different objects
        }
      }
    }
  }
#ifdef ASSERT
  // Verify that FastLock and Safepoint reference only this lock region.
  for (uint i = 0; i < this->outcnt(); i++) {
    Node* n = this->raw_out(i);
    if (n->is_FastLock()) {
      FastLockNode* flock = n->as_FastLock();
      assert((flock->box_node() == this) && flock->obj_node()->eqv_uncast(obj),"");
    }
    // Don't check monitor info in safepoints since the referenced object could
    // be different from the locked object. It could be Phi node of different
    // cast nodes which point to this locked object.
    // We assume that no other objects could be referenced in monitor info
    // associated with this BoxLock node because all associated locks and
    // unlocks are reference only this one object.
  }
#endif
  if (unique_lock != NULL && has_one_lock) {
    *unique_lock = lock;
  }
  return true;
}

//=============================================================================
//-----------------------------hash--------------------------------------------
uint FastLockNode::hash() const { return NO_HASH; }

uint FastLockNode::size_of() const { return sizeof(*this); }

//------------------------------cmp--------------------------------------------
bool FastLockNode::cmp( const Node &n ) const {
  return (&n == this);                // Always fail except on self
}

const Type* FastLockNode::Value(PhaseGVN* phase) const {
  if (phase->type(in(1))->is_inlinetypeptr()) {
    // Locking on inline types always fails
    return TypeInt::CC_GT;
  }
  return TypeInt::CC;
}

//=============================================================================
//-----------------------------hash--------------------------------------------
uint FastUnlockNode::hash() const { return NO_HASH; }

//------------------------------cmp--------------------------------------------
bool FastUnlockNode::cmp( const Node &n ) const {
  return (&n == this);                // Always fail except on self
}

void FastLockNode::create_rtm_lock_counter(JVMState* state) {
#if INCLUDE_RTM_OPT
  Compile* C = Compile::current();
  if (C->profile_rtm() || (PrintPreciseRTMLockingStatistics && C->use_rtm())) {
    RTMLockingNamedCounter* rlnc = (RTMLockingNamedCounter*)
           OptoRuntime::new_named_counter(state, NamedCounter::RTMLockingCounter);
    _rtm_counters = rlnc->counters();
    if (UseRTMForStackLocks) {
      rlnc = (RTMLockingNamedCounter*)
           OptoRuntime::new_named_counter(state, NamedCounter::RTMLockingCounter);
      _stack_rtm_counters = rlnc->counters();
    }
  }
#endif
}

//=============================================================================
//------------------------------do_monitor_enter-------------------------------
void Parse::do_monitor_enter() {
  kill_dead_locals();

<<<<<<< HEAD
  Node* obj = peek();
  const Type* obj_type = gvn().type(obj);
  if (obj_type->isa_inlinetype() || obj_type->is_inlinetypeptr()) {
    uncommon_trap(Deoptimization::Reason_class_check,
                  Deoptimization::Action_none);
    return;
  }
=======
  C->set_has_monitors(true);
>>>>>>> c1040897

  // Null check; get casted pointer.
  obj = null_check(obj);
  // Check for locking null object
  if (stopped()) return;

  // the monitor object is not part of debug info expression stack
  pop();

  // Insert a FastLockNode which takes as arguments the current thread pointer,
  // the obj pointer & the address of the stack slot pair used for the lock.
  shared_lock(obj);
}

//------------------------------do_monitor_exit--------------------------------
void Parse::do_monitor_exit() {
  kill_dead_locals();

  // need to set it for monitor exit as well.
  // OSR compiled methods can start with lock taken
  C->set_has_monitors(true);

  pop();                        // Pop oop to unlock
  // Because monitors are guaranteed paired (else we bail out), we know
  // the matching Lock for this Unlock.  Hence we know there is no need
  // for a null check on Unlock.
  shared_unlock(map()->peek_monitor_box(), map()->peek_monitor_obj());
}<|MERGE_RESOLUTION|>--- conflicted
+++ resolved
@@ -187,7 +187,6 @@
 void Parse::do_monitor_enter() {
   kill_dead_locals();
 
-<<<<<<< HEAD
   Node* obj = peek();
   const Type* obj_type = gvn().type(obj);
   if (obj_type->isa_inlinetype() || obj_type->is_inlinetypeptr()) {
@@ -195,9 +194,8 @@
                   Deoptimization::Action_none);
     return;
   }
-=======
+
   C->set_has_monitors(true);
->>>>>>> c1040897
 
   // Null check; get casted pointer.
   obj = null_check(obj);
