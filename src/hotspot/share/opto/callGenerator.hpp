--- conflicted
+++ resolved
@@ -44,14 +44,8 @@
 
   void do_late_inline_helper();
 
-<<<<<<< HEAD
   virtual bool           do_late_inline_check(Compile* C, JVMState* jvms) { ShouldNotReachHere(); return false; }
   virtual bool           is_pure_call() const                             { ShouldNotReachHere(); return false; }
-=======
-  virtual bool           do_late_inline_check(Compile* C, JVMState* jvms) { ShouldNotReachHere(); return false;  }
-  virtual CallGenerator* inline_cg()    const                             { ShouldNotReachHere(); return nullptr;}
-  virtual bool           is_pure_call() const                             { ShouldNotReachHere(); return false;  }
->>>>>>> 2b81faeb
 
  public:
   // Accessors
@@ -91,7 +85,7 @@
   virtual void set_unique_id(jlong id)          { fatal("unique id only for late inlines"); };
   virtual jlong unique_id() const               { fatal("unique id only for late inlines"); return 0; };
 
-  virtual CallGenerator* inline_cg()    const                             { ShouldNotReachHere(); return NULL;  }
+  virtual CallGenerator* inline_cg()    const                             { ShouldNotReachHere(); return nullptr;  }
 
   virtual void set_callee_method(ciMethod* callee) { ShouldNotReachHere(); }
 
