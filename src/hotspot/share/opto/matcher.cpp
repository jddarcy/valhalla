--- conflicted
+++ resolved
@@ -192,7 +192,7 @@
     // Get ideal-register return type
     uint ireg = range->field_at(TypeFunc::Parms)->ideal_reg();
     // Get machine return register
-    OptoRegPair regs = return_value(ireg, false);
+    OptoRegPair regs = return_value(ireg);
 
     // And mask for same
     mask[0].Clear();
@@ -240,28 +240,10 @@
   _return_addr_mask.Insert(OptoReg::add(return_addr(),1));
 #endif
 
-<<<<<<< HEAD
   // Map Java-signature return types into return register-value
   // machine registers.
   const TypeTuple *range = C->tf()->range_cc();
   _return_values_mask = return_values_mask(range);
-=======
-  // Map a Java-signature return type into return register-value
-  // machine registers for 0, 1 and 2 returned values.
-  const TypeTuple *range = C->tf()->range();
-  if( range->cnt() > TypeFunc::Parms ) { // If not a void function
-    // Get ideal-register return type
-    uint ireg = range->field_at(TypeFunc::Parms)->ideal_reg();
-    // Get machine return register
-    uint sop = C->start()->Opcode();
-    OptoRegPair regs = return_value(ireg);
-
-    // And mask for same
-    _return_value_mask = RegMask(regs.first());
-    if( OptoReg::is_valid(regs.second()) )
-      _return_value_mask.Insert(regs.second());
-  }
->>>>>>> 655bb619
 
   // ---------------
   // Frame Layout
