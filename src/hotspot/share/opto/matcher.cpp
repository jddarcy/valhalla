/*
 * Copyright (c) 1997, 2020, Oracle and/or its affiliates. All rights reserved.
 * DO NOT ALTER OR REMOVE COPYRIGHT NOTICES OR THIS FILE HEADER.
 *
 * This code is free software; you can redistribute it and/or modify it
 * under the terms of the GNU General Public License version 2 only, as
 * published by the Free Software Foundation.
 *
 * This code is distributed in the hope that it will be useful, but WITHOUT
 * ANY WARRANTY; without even the implied warranty of MERCHANTABILITY or
 * FITNESS FOR A PARTICULAR PURPOSE.  See the GNU General Public License
 * version 2 for more details (a copy is included in the LICENSE file that
 * accompanied this code).
 *
 * You should have received a copy of the GNU General Public License version
 * 2 along with this work; if not, write to the Free Software Foundation,
 * Inc., 51 Franklin St, Fifth Floor, Boston, MA 02110-1301 USA.
 *
 * Please contact Oracle, 500 Oracle Parkway, Redwood Shores, CA 94065 USA
 * or visit www.oracle.com if you need additional information or have any
 * questions.
 *
 */

#include "precompiled.hpp"
#include "gc/shared/barrierSet.hpp"
#include "gc/shared/c2/barrierSetC2.hpp"
#include "memory/allocation.inline.hpp"
#include "memory/resourceArea.hpp"
#include "oops/compressedOops.hpp"
#include "opto/ad.hpp"
#include "opto/addnode.hpp"
#include "opto/callnode.hpp"
#include "opto/idealGraphPrinter.hpp"
#include "opto/matcher.hpp"
#include "opto/memnode.hpp"
#include "opto/movenode.hpp"
#include "opto/opcodes.hpp"
#include "opto/regmask.hpp"
#include "opto/rootnode.hpp"
#include "opto/runtime.hpp"
#include "opto/type.hpp"
#include "opto/vectornode.hpp"
#include "runtime/os.hpp"
#include "runtime/sharedRuntime.hpp"
#include "utilities/align.hpp"

OptoReg::Name OptoReg::c_frame_pointer;

const RegMask *Matcher::idealreg2regmask[_last_machine_leaf];
RegMask Matcher::mreg2regmask[_last_Mach_Reg];
RegMask Matcher::caller_save_regmask;
RegMask Matcher::caller_save_regmask_exclude_soe;
RegMask Matcher::mh_caller_save_regmask;
RegMask Matcher::mh_caller_save_regmask_exclude_soe;
RegMask Matcher::STACK_ONLY_mask;
RegMask Matcher::c_frame_ptr_mask;
const uint Matcher::_begin_rematerialize = _BEGIN_REMATERIALIZE;
const uint Matcher::_end_rematerialize   = _END_REMATERIALIZE;

//---------------------------Matcher-------------------------------------------
Matcher::Matcher()
: PhaseTransform( Phase::Ins_Select ),
  _states_arena(Chunk::medium_size, mtCompiler),
  _visited(&_states_arena),
  _shared(&_states_arena),
  _dontcare(&_states_arena),
  _reduceOp(reduceOp), _leftOp(leftOp), _rightOp(rightOp),
  _swallowed(swallowed),
  _begin_inst_chain_rule(_BEGIN_INST_CHAIN_RULE),
  _end_inst_chain_rule(_END_INST_CHAIN_RULE),
  _must_clone(must_clone),
  _shared_nodes(C->comp_arena()),
#ifdef ASSERT
  _old2new_map(C->comp_arena()),
  _new2old_map(C->comp_arena()),
#endif
  _allocation_started(false),
  _ruleName(ruleName),
  _register_save_policy(register_save_policy),
  _c_reg_save_policy(c_reg_save_policy),
  _register_save_type(register_save_type) {
  C->set_matcher(this);

  idealreg2spillmask  [Op_RegI] = NULL;
  idealreg2spillmask  [Op_RegN] = NULL;
  idealreg2spillmask  [Op_RegL] = NULL;
  idealreg2spillmask  [Op_RegF] = NULL;
  idealreg2spillmask  [Op_RegD] = NULL;
  idealreg2spillmask  [Op_RegP] = NULL;
  idealreg2spillmask  [Op_VecA] = NULL;
  idealreg2spillmask  [Op_VecS] = NULL;
  idealreg2spillmask  [Op_VecD] = NULL;
  idealreg2spillmask  [Op_VecX] = NULL;
  idealreg2spillmask  [Op_VecY] = NULL;
  idealreg2spillmask  [Op_VecZ] = NULL;
  idealreg2spillmask  [Op_RegFlags] = NULL;

  idealreg2debugmask  [Op_RegI] = NULL;
  idealreg2debugmask  [Op_RegN] = NULL;
  idealreg2debugmask  [Op_RegL] = NULL;
  idealreg2debugmask  [Op_RegF] = NULL;
  idealreg2debugmask  [Op_RegD] = NULL;
  idealreg2debugmask  [Op_RegP] = NULL;
  idealreg2debugmask  [Op_VecA] = NULL;
  idealreg2debugmask  [Op_VecS] = NULL;
  idealreg2debugmask  [Op_VecD] = NULL;
  idealreg2debugmask  [Op_VecX] = NULL;
  idealreg2debugmask  [Op_VecY] = NULL;
  idealreg2debugmask  [Op_VecZ] = NULL;
  idealreg2debugmask  [Op_RegFlags] = NULL;

  idealreg2mhdebugmask[Op_RegI] = NULL;
  idealreg2mhdebugmask[Op_RegN] = NULL;
  idealreg2mhdebugmask[Op_RegL] = NULL;
  idealreg2mhdebugmask[Op_RegF] = NULL;
  idealreg2mhdebugmask[Op_RegD] = NULL;
  idealreg2mhdebugmask[Op_RegP] = NULL;
  idealreg2mhdebugmask[Op_VecA] = NULL;
  idealreg2mhdebugmask[Op_VecS] = NULL;
  idealreg2mhdebugmask[Op_VecD] = NULL;
  idealreg2mhdebugmask[Op_VecX] = NULL;
  idealreg2mhdebugmask[Op_VecY] = NULL;
  idealreg2mhdebugmask[Op_VecZ] = NULL;
  idealreg2mhdebugmask[Op_RegFlags] = NULL;

  debug_only(_mem_node = NULL;)   // Ideal memory node consumed by mach node
}

//------------------------------warp_incoming_stk_arg------------------------
// This warps a VMReg into an OptoReg::Name
OptoReg::Name Matcher::warp_incoming_stk_arg( VMReg reg ) {
  OptoReg::Name warped;
  if( reg->is_stack() ) {  // Stack slot argument?
    warped = OptoReg::add(_old_SP, reg->reg2stack() );
    warped = OptoReg::add(warped, C->out_preserve_stack_slots());
    if( warped >= _in_arg_limit )
      _in_arg_limit = OptoReg::add(warped, 1); // Bump max stack slot seen
    if (!RegMask::can_represent_arg(warped)) {
      // the compiler cannot represent this method's calling sequence
      C->record_method_not_compilable("unsupported incoming calling sequence");
      return OptoReg::Bad;
    }
    return warped;
  }
  return OptoReg::as_OptoReg(reg);
}

//---------------------------compute_old_SP------------------------------------
OptoReg::Name Compile::compute_old_SP() {
  int fixed    = fixed_slots();
  int preserve = in_preserve_stack_slots();
  return OptoReg::stack2reg(align_up(fixed + preserve, (int)Matcher::stack_alignment_in_slots()));
}



#ifdef ASSERT
void Matcher::verify_new_nodes_only(Node* xroot) {
  // Make sure that the new graph only references new nodes
  ResourceMark rm;
  Unique_Node_List worklist;
  VectorSet visited;
  worklist.push(xroot);
  while (worklist.size() > 0) {
    Node* n = worklist.pop();
    visited.set(n->_idx);
    assert(C->node_arena()->contains(n), "dead node");
    for (uint j = 0; j < n->req(); j++) {
      Node* in = n->in(j);
      if (in != NULL) {
        assert(C->node_arena()->contains(in), "dead node");
        if (!visited.test(in->_idx)) {
          worklist.push(in);
        }
      }
    }
  }
}
#endif

// Array of RegMask, one per returned values (inline type instances can
// be returned as multiple return values, one per field)
RegMask* Matcher::return_values_mask(const TypeTuple *range) {
  uint cnt = range->cnt() - TypeFunc::Parms;
  if (cnt == 0) {
    return NULL;
  }
  RegMask* mask = NEW_RESOURCE_ARRAY(RegMask, cnt);

  if (!InlineTypeReturnedAsFields) {
    // Get ideal-register return type
    uint ireg = range->field_at(TypeFunc::Parms)->ideal_reg();
    // Get machine return register
    OptoRegPair regs = return_value(ireg, false);

    // And mask for same
    mask[0].Clear();
    mask[0].Insert(regs.first());
    if (OptoReg::is_valid(regs.second())) {
      mask[0].Insert(regs.second());
    }
  } else {
    BasicType* sig_bt = NEW_RESOURCE_ARRAY(BasicType, cnt);
    VMRegPair* vm_parm_regs = NEW_RESOURCE_ARRAY(VMRegPair, cnt);

    for (uint i = 0; i < cnt; i++) {
      sig_bt[i] = range->field_at(i+TypeFunc::Parms)->basic_type();
    }

    int regs = SharedRuntime::java_return_convention(sig_bt, vm_parm_regs, cnt);
    assert(regs > 0, "should have been tested during graph construction");
    for (uint i = 0; i < cnt; i++) {
      mask[i].Clear();

      OptoReg::Name reg1 = OptoReg::as_OptoReg(vm_parm_regs[i].first());
      if (OptoReg::is_valid(reg1)) {
        mask[i].Insert(reg1);
      }
      OptoReg::Name reg2 = OptoReg::as_OptoReg(vm_parm_regs[i].second());
      if (OptoReg::is_valid(reg2)) {
        mask[i].Insert(reg2);
      }
    }
  }
  return mask;
}

//---------------------------match---------------------------------------------
void Matcher::match( ) {
  if( MaxLabelRootDepth < 100 ) { // Too small?
    assert(false, "invalid MaxLabelRootDepth, increase it to 100 minimum");
    MaxLabelRootDepth = 100;
  }
  // One-time initialization of some register masks.
  init_spill_mask( C->root()->in(1) );
  _return_addr_mask = return_addr();
#ifdef _LP64
  // Pointers take 2 slots in 64-bit land
  _return_addr_mask.Insert(OptoReg::add(return_addr(),1));
#endif

  // Map Java-signature return types into return register-value
  // machine registers.
  const TypeTuple *range = C->tf()->range_cc();
  _return_values_mask = return_values_mask(range);

  // ---------------
  // Frame Layout

  // Need the method signature to determine the incoming argument types,
  // because the types determine which registers the incoming arguments are
  // in, and this affects the matched code.
  const TypeTuple *domain = C->tf()->domain_cc();
  uint             argcnt = domain->cnt() - TypeFunc::Parms;
  BasicType *sig_bt        = NEW_RESOURCE_ARRAY( BasicType, argcnt );
  VMRegPair *vm_parm_regs  = NEW_RESOURCE_ARRAY( VMRegPair, argcnt );
  _parm_regs               = NEW_RESOURCE_ARRAY( OptoRegPair, argcnt );
  _calling_convention_mask = NEW_RESOURCE_ARRAY( RegMask, argcnt );
  uint i;
  for( i = 0; i<argcnt; i++ ) {
    sig_bt[i] = domain->field_at(i+TypeFunc::Parms)->basic_type();
  }

  // Pass array of ideal registers and length to USER code (from the AD file)
  // that will convert this to an array of register numbers.
  const StartNode *start = C->start();
  start->calling_convention( sig_bt, vm_parm_regs, argcnt );
#ifdef ASSERT
  // Sanity check users' calling convention.  Real handy while trying to
  // get the initial port correct.
  { for (uint i = 0; i<argcnt; i++) {
      if( !vm_parm_regs[i].first()->is_valid() && !vm_parm_regs[i].second()->is_valid() ) {
        assert(domain->field_at(i+TypeFunc::Parms)==Type::HALF, "only allowed on halve" );
        _parm_regs[i].set_bad();
        continue;
      }
      VMReg parm_reg = vm_parm_regs[i].first();
      assert(parm_reg->is_valid(), "invalid arg?");
      if (parm_reg->is_reg()) {
        OptoReg::Name opto_parm_reg = OptoReg::as_OptoReg(parm_reg);
        assert(can_be_java_arg(opto_parm_reg) ||
               C->stub_function() == CAST_FROM_FN_PTR(address, OptoRuntime::rethrow_C) ||
               opto_parm_reg == inline_cache_reg(),
               "parameters in register must be preserved by runtime stubs");
      }
      for (uint j = 0; j < i; j++) {
        assert(parm_reg != vm_parm_regs[j].first(),
               "calling conv. must produce distinct regs");
      }
    }
  }
#endif

  // Do some initial frame layout.

  // Compute the old incoming SP (may be called FP) as
  //   OptoReg::stack0() + locks + in_preserve_stack_slots + pad2.
  _old_SP = C->compute_old_SP();
  assert( is_even(_old_SP), "must be even" );

  // Compute highest incoming stack argument as
  //   _old_SP + out_preserve_stack_slots + incoming argument size.
  _in_arg_limit = OptoReg::add(_old_SP, C->out_preserve_stack_slots());
  assert( is_even(_in_arg_limit), "out_preserve must be even" );
  for( i = 0; i < argcnt; i++ ) {
    // Permit args to have no register
    _calling_convention_mask[i].Clear();
    if( !vm_parm_regs[i].first()->is_valid() && !vm_parm_regs[i].second()->is_valid() ) {
      continue;
    }
    // calling_convention returns stack arguments as a count of
    // slots beyond OptoReg::stack0()/VMRegImpl::stack0.  We need to convert this to
    // the allocators point of view, taking into account all the
    // preserve area, locks & pad2.

    OptoReg::Name reg1 = warp_incoming_stk_arg(vm_parm_regs[i].first());
    if( OptoReg::is_valid(reg1))
      _calling_convention_mask[i].Insert(reg1);

    OptoReg::Name reg2 = warp_incoming_stk_arg(vm_parm_regs[i].second());
    if( OptoReg::is_valid(reg2))
      _calling_convention_mask[i].Insert(reg2);

    // Saved biased stack-slot register number
    _parm_regs[i].set_pair(reg2, reg1);
  }

  // Finally, make sure the incoming arguments take up an even number of
  // words, in case the arguments or locals need to contain doubleword stack
  // slots.  The rest of the system assumes that stack slot pairs (in
  // particular, in the spill area) which look aligned will in fact be
  // aligned relative to the stack pointer in the target machine.  Double
  // stack slots will always be allocated aligned.
  _new_SP = OptoReg::Name(align_up(_in_arg_limit, (int)RegMask::SlotsPerLong));

  // Compute highest outgoing stack argument as
  //   _new_SP + out_preserve_stack_slots + max(outgoing argument size).
  _out_arg_limit = OptoReg::add(_new_SP, C->out_preserve_stack_slots());
  assert( is_even(_out_arg_limit), "out_preserve must be even" );

  if (!RegMask::can_represent_arg(OptoReg::add(_out_arg_limit,-1))) {
    // the compiler cannot represent this method's calling sequence
    C->record_method_not_compilable("must be able to represent all call arguments in reg mask");
  }

  if (C->failing())  return;  // bailed out on incoming arg failure

  // ---------------
  // Collect roots of matcher trees.  Every node for which
  // _shared[_idx] is cleared is guaranteed to not be shared, and thus
  // can be a valid interior of some tree.
  find_shared( C->root() );
  find_shared( C->top() );

  C->print_method(PHASE_BEFORE_MATCHING);

  // Create new ideal node ConP #NULL even if it does exist in old space
  // to avoid false sharing if the corresponding mach node is not used.
  // The corresponding mach node is only used in rare cases for derived
  // pointers.
  Node* new_ideal_null = ConNode::make(TypePtr::NULL_PTR);

  // Swap out to old-space; emptying new-space
  Arena *old = C->node_arena()->move_contents(C->old_arena());

  // Save debug and profile information for nodes in old space:
  _old_node_note_array = C->node_note_array();
  if (_old_node_note_array != NULL) {
    C->set_node_note_array(new(C->comp_arena()) GrowableArray<Node_Notes*>
                           (C->comp_arena(), _old_node_note_array->length(),
                            0, NULL));
  }

  // Pre-size the new_node table to avoid the need for range checks.
  grow_new_node_array(C->unique());

  // Reset node counter so MachNodes start with _idx at 0
  int live_nodes = C->live_nodes();
  C->set_unique(0);
  C->reset_dead_node_list();

  // Recursively match trees from old space into new space.
  // Correct leaves of new-space Nodes; they point to old-space.
  _visited.clear();
  C->set_cached_top_node(xform( C->top(), live_nodes ));
  if (!C->failing()) {
    Node* xroot =        xform( C->root(), 1 );
    if (xroot == NULL) {
      Matcher::soft_match_failure();  // recursive matching process failed
      C->record_method_not_compilable("instruction match failed");
    } else {
      // During matching shared constants were attached to C->root()
      // because xroot wasn't available yet, so transfer the uses to
      // the xroot.
      for( DUIterator_Fast jmax, j = C->root()->fast_outs(jmax); j < jmax; j++ ) {
        Node* n = C->root()->fast_out(j);
        if (C->node_arena()->contains(n)) {
          assert(n->in(0) == C->root(), "should be control user");
          n->set_req(0, xroot);
          --j;
          --jmax;
        }
      }

      // Generate new mach node for ConP #NULL
      assert(new_ideal_null != NULL, "sanity");
      _mach_null = match_tree(new_ideal_null);
      // Don't set control, it will confuse GCM since there are no uses.
      // The control will be set when this node is used first time
      // in find_base_for_derived().
      assert(_mach_null != NULL, "");

      C->set_root(xroot->is_Root() ? xroot->as_Root() : NULL);

#ifdef ASSERT
      verify_new_nodes_only(xroot);
#endif
    }
  }
  if (C->top() == NULL || C->root() == NULL) {
    C->record_method_not_compilable("graph lost"); // %%% cannot happen?
  }
  if (C->failing()) {
    // delete old;
    old->destruct_contents();
    return;
  }
  assert( C->top(), "" );
  assert( C->root(), "" );
  validate_null_checks();

  // Now smoke old-space
  NOT_DEBUG( old->destruct_contents() );

  // ------------------------
  // Set up save-on-entry registers.
  Fixup_Save_On_Entry( );

  { // Cleanup mach IR after selection phase is over.
    Compile::TracePhase tp("postselect_cleanup", &timers[_t_postselect_cleanup]);
    do_postselect_cleanup();
    if (C->failing())  return;
    assert(verify_after_postselect_cleanup(), "");
  }
}

//------------------------------Fixup_Save_On_Entry----------------------------
// The stated purpose of this routine is to take care of save-on-entry
// registers.  However, the overall goal of the Match phase is to convert into
// machine-specific instructions which have RegMasks to guide allocation.
// So what this procedure really does is put a valid RegMask on each input
// to the machine-specific variations of all Return, TailCall and Halt
// instructions.  It also adds edgs to define the save-on-entry values (and of
// course gives them a mask).

static RegMask *init_input_masks( uint size, RegMask &ret_adr, RegMask &fp ) {
  RegMask *rms = NEW_RESOURCE_ARRAY( RegMask, size );
  // Do all the pre-defined register masks
  rms[TypeFunc::Control  ] = RegMask::Empty;
  rms[TypeFunc::I_O      ] = RegMask::Empty;
  rms[TypeFunc::Memory   ] = RegMask::Empty;
  rms[TypeFunc::ReturnAdr] = ret_adr;
  rms[TypeFunc::FramePtr ] = fp;
  return rms;
}

#define NOF_STACK_MASKS (3*6+6)

// Create the initial stack mask used by values spilling to the stack.
// Disallow any debug info in outgoing argument areas by setting the
// initial mask accordingly.
void Matcher::init_first_stack_mask() {

  // Allocate storage for spill masks as masks for the appropriate load type.
  RegMask *rms = (RegMask*)C->comp_arena()->Amalloc_D(sizeof(RegMask) * NOF_STACK_MASKS);

  // Initialize empty placeholder masks into the newly allocated arena
  for (int i = 0; i < NOF_STACK_MASKS; i++) {
    new (rms + i) RegMask();
  }

  idealreg2spillmask  [Op_RegN] = &rms[0];
  idealreg2spillmask  [Op_RegI] = &rms[1];
  idealreg2spillmask  [Op_RegL] = &rms[2];
  idealreg2spillmask  [Op_RegF] = &rms[3];
  idealreg2spillmask  [Op_RegD] = &rms[4];
  idealreg2spillmask  [Op_RegP] = &rms[5];

  idealreg2debugmask  [Op_RegN] = &rms[6];
  idealreg2debugmask  [Op_RegI] = &rms[7];
  idealreg2debugmask  [Op_RegL] = &rms[8];
  idealreg2debugmask  [Op_RegF] = &rms[9];
  idealreg2debugmask  [Op_RegD] = &rms[10];
  idealreg2debugmask  [Op_RegP] = &rms[11];

  idealreg2mhdebugmask[Op_RegN] = &rms[12];
  idealreg2mhdebugmask[Op_RegI] = &rms[13];
  idealreg2mhdebugmask[Op_RegL] = &rms[14];
  idealreg2mhdebugmask[Op_RegF] = &rms[15];
  idealreg2mhdebugmask[Op_RegD] = &rms[16];
  idealreg2mhdebugmask[Op_RegP] = &rms[17];

  idealreg2spillmask  [Op_VecA] = &rms[18];
  idealreg2spillmask  [Op_VecS] = &rms[19];
  idealreg2spillmask  [Op_VecD] = &rms[20];
  idealreg2spillmask  [Op_VecX] = &rms[21];
  idealreg2spillmask  [Op_VecY] = &rms[22];
  idealreg2spillmask  [Op_VecZ] = &rms[23];

  OptoReg::Name i;

  // At first, start with the empty mask
  C->FIRST_STACK_mask().Clear();

  // Add in the incoming argument area
  OptoReg::Name init_in = OptoReg::add(_old_SP, C->out_preserve_stack_slots());
  for (i = init_in; i < _in_arg_limit; i = OptoReg::add(i,1)) {
    C->FIRST_STACK_mask().Insert(i);
  }

  // Check if the method has a reserved entry in the argument stack area that
  // should not be used for spilling because it may hold the return address.
  if (!C->is_osr_compilation() && C->method() != NULL && C->method()->has_scalarized_args()) {
    ExtendedSignature sig_cc = ExtendedSignature(C->method()->get_sig_cc(), SigEntryFilter());
    for (int off = 0; !sig_cc.at_end(); ) {
      BasicType bt = (*sig_cc)._bt;
      off += type2size[bt];
      while (SigEntry::next_is_reserved(sig_cc, bt)) {
        // Remove reserved stack slot from mask to avoid spilling
        OptoRegPair reg = _parm_regs[off];
        assert(OptoReg::is_valid(reg.first()), "invalid reserved register");
        C->FIRST_STACK_mask().Remove(reg.first());
        C->FIRST_STACK_mask().Remove(reg.first()+1); // Always occupies two stack slots
        off += type2size[bt];
      }
    }
  }

  // Add in all bits past the outgoing argument area
  guarantee(RegMask::can_represent_arg(OptoReg::add(_out_arg_limit,-1)),
            "must be able to represent all call arguments in reg mask");
  OptoReg::Name init = _out_arg_limit;
  for (i = init; RegMask::can_represent(i); i = OptoReg::add(i,1)) {
    C->FIRST_STACK_mask().Insert(i);
  }
  // Finally, set the "infinite stack" bit.
  C->FIRST_STACK_mask().set_AllStack();

  // Make spill masks.  Registers for their class, plus FIRST_STACK_mask.
  RegMask aligned_stack_mask = C->FIRST_STACK_mask();
  // Keep spill masks aligned.
  aligned_stack_mask.clear_to_pairs();
  assert(aligned_stack_mask.is_AllStack(), "should be infinite stack");
  RegMask scalable_stack_mask = aligned_stack_mask;

  *idealreg2spillmask[Op_RegP] = *idealreg2regmask[Op_RegP];
#ifdef _LP64
  *idealreg2spillmask[Op_RegN] = *idealreg2regmask[Op_RegN];
   idealreg2spillmask[Op_RegN]->OR(C->FIRST_STACK_mask());
   idealreg2spillmask[Op_RegP]->OR(aligned_stack_mask);
#else
   idealreg2spillmask[Op_RegP]->OR(C->FIRST_STACK_mask());
#endif
  *idealreg2spillmask[Op_RegI] = *idealreg2regmask[Op_RegI];
   idealreg2spillmask[Op_RegI]->OR(C->FIRST_STACK_mask());
  *idealreg2spillmask[Op_RegL] = *idealreg2regmask[Op_RegL];
   idealreg2spillmask[Op_RegL]->OR(aligned_stack_mask);
  *idealreg2spillmask[Op_RegF] = *idealreg2regmask[Op_RegF];
   idealreg2spillmask[Op_RegF]->OR(C->FIRST_STACK_mask());
  *idealreg2spillmask[Op_RegD] = *idealreg2regmask[Op_RegD];
   idealreg2spillmask[Op_RegD]->OR(aligned_stack_mask);

  if (Matcher::vector_size_supported(T_BYTE,4)) {
    *idealreg2spillmask[Op_VecS] = *idealreg2regmask[Op_VecS];
     idealreg2spillmask[Op_VecS]->OR(C->FIRST_STACK_mask());
  }
  if (Matcher::vector_size_supported(T_FLOAT,2)) {
    // For VecD we need dual alignment and 8 bytes (2 slots) for spills.
    // RA guarantees such alignment since it is needed for Double and Long values.
    *idealreg2spillmask[Op_VecD] = *idealreg2regmask[Op_VecD];
     idealreg2spillmask[Op_VecD]->OR(aligned_stack_mask);
  }
  if (Matcher::vector_size_supported(T_FLOAT,4)) {
    // For VecX we need quadro alignment and 16 bytes (4 slots) for spills.
    //
    // RA can use input arguments stack slots for spills but until RA
    // we don't know frame size and offset of input arg stack slots.
    //
    // Exclude last input arg stack slots to avoid spilling vectors there
    // otherwise vector spills could stomp over stack slots in caller frame.
    OptoReg::Name in = OptoReg::add(_in_arg_limit, -1);
    for (int k = 1; (in >= init_in) && (k < RegMask::SlotsPerVecX); k++) {
      aligned_stack_mask.Remove(in);
      in = OptoReg::add(in, -1);
    }
     aligned_stack_mask.clear_to_sets(RegMask::SlotsPerVecX);
     assert(aligned_stack_mask.is_AllStack(), "should be infinite stack");
    *idealreg2spillmask[Op_VecX] = *idealreg2regmask[Op_VecX];
     idealreg2spillmask[Op_VecX]->OR(aligned_stack_mask);
  }
  if (Matcher::vector_size_supported(T_FLOAT,8)) {
    // For VecY we need octo alignment and 32 bytes (8 slots) for spills.
    OptoReg::Name in = OptoReg::add(_in_arg_limit, -1);
    for (int k = 1; (in >= init_in) && (k < RegMask::SlotsPerVecY); k++) {
      aligned_stack_mask.Remove(in);
      in = OptoReg::add(in, -1);
    }
     aligned_stack_mask.clear_to_sets(RegMask::SlotsPerVecY);
     assert(aligned_stack_mask.is_AllStack(), "should be infinite stack");
    *idealreg2spillmask[Op_VecY] = *idealreg2regmask[Op_VecY];
     idealreg2spillmask[Op_VecY]->OR(aligned_stack_mask);
  }
  if (Matcher::vector_size_supported(T_FLOAT,16)) {
    // For VecZ we need enough alignment and 64 bytes (16 slots) for spills.
    OptoReg::Name in = OptoReg::add(_in_arg_limit, -1);
    for (int k = 1; (in >= init_in) && (k < RegMask::SlotsPerVecZ); k++) {
      aligned_stack_mask.Remove(in);
      in = OptoReg::add(in, -1);
    }
     aligned_stack_mask.clear_to_sets(RegMask::SlotsPerVecZ);
     assert(aligned_stack_mask.is_AllStack(), "should be infinite stack");
    *idealreg2spillmask[Op_VecZ] = *idealreg2regmask[Op_VecZ];
     idealreg2spillmask[Op_VecZ]->OR(aligned_stack_mask);
  }

  if (Matcher::supports_scalable_vector()) {
    int k = 1;
    OptoReg::Name in = OptoReg::add(_in_arg_limit, -1);
    // Exclude last input arg stack slots to avoid spilling vector register there,
    // otherwise vector spills could stomp over stack slots in caller frame.
    for (; (in >= init_in) && (k < scalable_vector_reg_size(T_FLOAT)); k++) {
      scalable_stack_mask.Remove(in);
      in = OptoReg::add(in, -1);
    }

    // For VecA
     scalable_stack_mask.clear_to_sets(RegMask::SlotsPerVecA);
     assert(scalable_stack_mask.is_AllStack(), "should be infinite stack");
    *idealreg2spillmask[Op_VecA] = *idealreg2regmask[Op_VecA];
     idealreg2spillmask[Op_VecA]->OR(scalable_stack_mask);
  } else {
    *idealreg2spillmask[Op_VecA] = RegMask::Empty;
  }

  if (UseFPUForSpilling) {
    // This mask logic assumes that the spill operations are
    // symmetric and that the registers involved are the same size.
    // On sparc for instance we may have to use 64 bit moves will
    // kill 2 registers when used with F0-F31.
    idealreg2spillmask[Op_RegI]->OR(*idealreg2regmask[Op_RegF]);
    idealreg2spillmask[Op_RegF]->OR(*idealreg2regmask[Op_RegI]);
#ifdef _LP64
    idealreg2spillmask[Op_RegN]->OR(*idealreg2regmask[Op_RegF]);
    idealreg2spillmask[Op_RegL]->OR(*idealreg2regmask[Op_RegD]);
    idealreg2spillmask[Op_RegD]->OR(*idealreg2regmask[Op_RegL]);
    idealreg2spillmask[Op_RegP]->OR(*idealreg2regmask[Op_RegD]);
#else
    idealreg2spillmask[Op_RegP]->OR(*idealreg2regmask[Op_RegF]);
#ifdef ARM
    // ARM has support for moving 64bit values between a pair of
    // integer registers and a double register
    idealreg2spillmask[Op_RegL]->OR(*idealreg2regmask[Op_RegD]);
    idealreg2spillmask[Op_RegD]->OR(*idealreg2regmask[Op_RegL]);
#endif
#endif
  }

  // Make up debug masks.  Any spill slot plus callee-save (SOE) registers.
  // Caller-save (SOC, AS) registers are assumed to be trashable by the various
  // inline-cache fixup routines.
  *idealreg2debugmask  [Op_RegN] = *idealreg2spillmask[Op_RegN];
  *idealreg2debugmask  [Op_RegI] = *idealreg2spillmask[Op_RegI];
  *idealreg2debugmask  [Op_RegL] = *idealreg2spillmask[Op_RegL];
  *idealreg2debugmask  [Op_RegF] = *idealreg2spillmask[Op_RegF];
  *idealreg2debugmask  [Op_RegD] = *idealreg2spillmask[Op_RegD];
  *idealreg2debugmask  [Op_RegP] = *idealreg2spillmask[Op_RegP];

  *idealreg2mhdebugmask[Op_RegN] = *idealreg2spillmask[Op_RegN];
  *idealreg2mhdebugmask[Op_RegI] = *idealreg2spillmask[Op_RegI];
  *idealreg2mhdebugmask[Op_RegL] = *idealreg2spillmask[Op_RegL];
  *idealreg2mhdebugmask[Op_RegF] = *idealreg2spillmask[Op_RegF];
  *idealreg2mhdebugmask[Op_RegD] = *idealreg2spillmask[Op_RegD];
  *idealreg2mhdebugmask[Op_RegP] = *idealreg2spillmask[Op_RegP];

  // Prevent stub compilations from attempting to reference
  // callee-saved (SOE) registers from debug info
  bool exclude_soe = !Compile::current()->is_method_compilation();
  RegMask* caller_save_mask = exclude_soe ? &caller_save_regmask_exclude_soe : &caller_save_regmask;
  RegMask* mh_caller_save_mask = exclude_soe ? &mh_caller_save_regmask_exclude_soe : &mh_caller_save_regmask;

  idealreg2debugmask[Op_RegN]->SUBTRACT(*caller_save_mask);
  idealreg2debugmask[Op_RegI]->SUBTRACT(*caller_save_mask);
  idealreg2debugmask[Op_RegL]->SUBTRACT(*caller_save_mask);
  idealreg2debugmask[Op_RegF]->SUBTRACT(*caller_save_mask);
  idealreg2debugmask[Op_RegD]->SUBTRACT(*caller_save_mask);
  idealreg2debugmask[Op_RegP]->SUBTRACT(*caller_save_mask);

  idealreg2mhdebugmask[Op_RegN]->SUBTRACT(*mh_caller_save_mask);
  idealreg2mhdebugmask[Op_RegI]->SUBTRACT(*mh_caller_save_mask);
  idealreg2mhdebugmask[Op_RegL]->SUBTRACT(*mh_caller_save_mask);
  idealreg2mhdebugmask[Op_RegF]->SUBTRACT(*mh_caller_save_mask);
  idealreg2mhdebugmask[Op_RegD]->SUBTRACT(*mh_caller_save_mask);
  idealreg2mhdebugmask[Op_RegP]->SUBTRACT(*mh_caller_save_mask);
}

//---------------------------is_save_on_entry----------------------------------
bool Matcher::is_save_on_entry( int reg ) {
  return
    _register_save_policy[reg] == 'E' ||
    _register_save_policy[reg] == 'A' || // Save-on-entry register?
    // Also save argument registers in the trampolining stubs
    (C->save_argument_registers() && is_spillable_arg(reg));
}

//---------------------------Fixup_Save_On_Entry-------------------------------
void Matcher::Fixup_Save_On_Entry( ) {
  init_first_stack_mask();

  Node *root = C->root();       // Short name for root
  // Count number of save-on-entry registers.
  uint soe_cnt = number_of_saved_registers();
  uint i;

  // Find the procedure Start Node
  StartNode *start = C->start();
  assert( start, "Expect a start node" );

  // Save argument registers in the trampolining stubs
  if( C->save_argument_registers() )
    for( i = 0; i < _last_Mach_Reg; i++ )
      if( is_spillable_arg(i) )
        soe_cnt++;

  // Input RegMask array shared by all Returns.
  // The type for doubles and longs has a count of 2, but
  // there is only 1 returned value
  uint ret_edge_cnt = C->tf()->range_cc()->cnt();
  RegMask *ret_rms  = init_input_masks( ret_edge_cnt + soe_cnt, _return_addr_mask, c_frame_ptr_mask );
  for (i = TypeFunc::Parms; i < ret_edge_cnt; i++) {
    ret_rms[i] = _return_values_mask[i-TypeFunc::Parms];
  }

  // Input RegMask array shared by all Rethrows.
  uint reth_edge_cnt = TypeFunc::Parms+1;
  RegMask *reth_rms  = init_input_masks( reth_edge_cnt + soe_cnt, _return_addr_mask, c_frame_ptr_mask );
  // Rethrow takes exception oop only, but in the argument 0 slot.
  OptoReg::Name reg = find_receiver(false);
  if (reg >= 0) {
    reth_rms[TypeFunc::Parms] = mreg2regmask[reg];
#ifdef _LP64
    // Need two slots for ptrs in 64-bit land
    reth_rms[TypeFunc::Parms].Insert(OptoReg::add(OptoReg::Name(reg), 1));
#endif
  }

  // Input RegMask array shared by all TailCalls
  uint tail_call_edge_cnt = TypeFunc::Parms+2;
  RegMask *tail_call_rms = init_input_masks( tail_call_edge_cnt + soe_cnt, _return_addr_mask, c_frame_ptr_mask );

  // Input RegMask array shared by all TailJumps
  uint tail_jump_edge_cnt = TypeFunc::Parms+2;
  RegMask *tail_jump_rms = init_input_masks( tail_jump_edge_cnt + soe_cnt, _return_addr_mask, c_frame_ptr_mask );

  // TailCalls have 2 returned values (target & moop), whose masks come
  // from the usual MachNode/MachOper mechanism.  Find a sample
  // TailCall to extract these masks and put the correct masks into
  // the tail_call_rms array.
  for( i=1; i < root->req(); i++ ) {
    MachReturnNode *m = root->in(i)->as_MachReturn();
    if( m->ideal_Opcode() == Op_TailCall ) {
      tail_call_rms[TypeFunc::Parms+0] = m->MachNode::in_RegMask(TypeFunc::Parms+0);
      tail_call_rms[TypeFunc::Parms+1] = m->MachNode::in_RegMask(TypeFunc::Parms+1);
      break;
    }
  }

  // TailJumps have 2 returned values (target & ex_oop), whose masks come
  // from the usual MachNode/MachOper mechanism.  Find a sample
  // TailJump to extract these masks and put the correct masks into
  // the tail_jump_rms array.
  for( i=1; i < root->req(); i++ ) {
    MachReturnNode *m = root->in(i)->as_MachReturn();
    if( m->ideal_Opcode() == Op_TailJump ) {
      tail_jump_rms[TypeFunc::Parms+0] = m->MachNode::in_RegMask(TypeFunc::Parms+0);
      tail_jump_rms[TypeFunc::Parms+1] = m->MachNode::in_RegMask(TypeFunc::Parms+1);
      break;
    }
  }

  // Input RegMask array shared by all Halts
  uint halt_edge_cnt = TypeFunc::Parms;
  RegMask *halt_rms = init_input_masks( halt_edge_cnt + soe_cnt, _return_addr_mask, c_frame_ptr_mask );

  // Capture the return input masks into each exit flavor
  for( i=1; i < root->req(); i++ ) {
    MachReturnNode *exit = root->in(i)->as_MachReturn();
    switch( exit->ideal_Opcode() ) {
      case Op_Return   : exit->_in_rms = ret_rms;  break;
      case Op_Rethrow  : exit->_in_rms = reth_rms; break;
      case Op_TailCall : exit->_in_rms = tail_call_rms; break;
      case Op_TailJump : exit->_in_rms = tail_jump_rms; break;
      case Op_Halt     : exit->_in_rms = halt_rms; break;
      default          : ShouldNotReachHere();
    }
  }

  // Next unused projection number from Start.
  int proj_cnt = C->tf()->domain_cc()->cnt();

  // Do all the save-on-entry registers.  Make projections from Start for
  // them, and give them a use at the exit points.  To the allocator, they
  // look like incoming register arguments.
  for( i = 0; i < _last_Mach_Reg; i++ ) {
    if( is_save_on_entry(i) ) {

      // Add the save-on-entry to the mask array
      ret_rms      [      ret_edge_cnt] = mreg2regmask[i];
      reth_rms     [     reth_edge_cnt] = mreg2regmask[i];
      tail_call_rms[tail_call_edge_cnt] = mreg2regmask[i];
      tail_jump_rms[tail_jump_edge_cnt] = mreg2regmask[i];
      // Halts need the SOE registers, but only in the stack as debug info.
      // A just-prior uncommon-trap or deoptimization will use the SOE regs.
      halt_rms     [     halt_edge_cnt] = *idealreg2spillmask[_register_save_type[i]];

      Node *mproj;

      // Is this a RegF low half of a RegD?  Double up 2 adjacent RegF's
      // into a single RegD.
      if( (i&1) == 0 &&
          _register_save_type[i  ] == Op_RegF &&
          _register_save_type[i+1] == Op_RegF &&
          is_save_on_entry(i+1) ) {
        // Add other bit for double
        ret_rms      [      ret_edge_cnt].Insert(OptoReg::Name(i+1));
        reth_rms     [     reth_edge_cnt].Insert(OptoReg::Name(i+1));
        tail_call_rms[tail_call_edge_cnt].Insert(OptoReg::Name(i+1));
        tail_jump_rms[tail_jump_edge_cnt].Insert(OptoReg::Name(i+1));
        halt_rms     [     halt_edge_cnt].Insert(OptoReg::Name(i+1));
        mproj = new MachProjNode( start, proj_cnt, ret_rms[ret_edge_cnt], Op_RegD );
        proj_cnt += 2;          // Skip 2 for doubles
      }
      else if( (i&1) == 1 &&    // Else check for high half of double
               _register_save_type[i-1] == Op_RegF &&
               _register_save_type[i  ] == Op_RegF &&
               is_save_on_entry(i-1) ) {
        ret_rms      [      ret_edge_cnt] = RegMask::Empty;
        reth_rms     [     reth_edge_cnt] = RegMask::Empty;
        tail_call_rms[tail_call_edge_cnt] = RegMask::Empty;
        tail_jump_rms[tail_jump_edge_cnt] = RegMask::Empty;
        halt_rms     [     halt_edge_cnt] = RegMask::Empty;
        mproj = C->top();
      }
      // Is this a RegI low half of a RegL?  Double up 2 adjacent RegI's
      // into a single RegL.
      else if( (i&1) == 0 &&
          _register_save_type[i  ] == Op_RegI &&
          _register_save_type[i+1] == Op_RegI &&
        is_save_on_entry(i+1) ) {
        // Add other bit for long
        ret_rms      [      ret_edge_cnt].Insert(OptoReg::Name(i+1));
        reth_rms     [     reth_edge_cnt].Insert(OptoReg::Name(i+1));
        tail_call_rms[tail_call_edge_cnt].Insert(OptoReg::Name(i+1));
        tail_jump_rms[tail_jump_edge_cnt].Insert(OptoReg::Name(i+1));
        halt_rms     [     halt_edge_cnt].Insert(OptoReg::Name(i+1));
        mproj = new MachProjNode( start, proj_cnt, ret_rms[ret_edge_cnt], Op_RegL );
        proj_cnt += 2;          // Skip 2 for longs
      }
      else if( (i&1) == 1 &&    // Else check for high half of long
               _register_save_type[i-1] == Op_RegI &&
               _register_save_type[i  ] == Op_RegI &&
               is_save_on_entry(i-1) ) {
        ret_rms      [      ret_edge_cnt] = RegMask::Empty;
        reth_rms     [     reth_edge_cnt] = RegMask::Empty;
        tail_call_rms[tail_call_edge_cnt] = RegMask::Empty;
        tail_jump_rms[tail_jump_edge_cnt] = RegMask::Empty;
        halt_rms     [     halt_edge_cnt] = RegMask::Empty;
        mproj = C->top();
      } else {
        // Make a projection for it off the Start
        mproj = new MachProjNode( start, proj_cnt++, ret_rms[ret_edge_cnt], _register_save_type[i] );
      }

      ret_edge_cnt ++;
      reth_edge_cnt ++;
      tail_call_edge_cnt ++;
      tail_jump_edge_cnt ++;
      halt_edge_cnt ++;

      // Add a use of the SOE register to all exit paths
      for( uint j=1; j < root->req(); j++ )
        root->in(j)->add_req(mproj);
    } // End of if a save-on-entry register
  } // End of for all machine registers
}

//------------------------------init_spill_mask--------------------------------
void Matcher::init_spill_mask( Node *ret ) {
  if( idealreg2regmask[Op_RegI] ) return; // One time only init

  OptoReg::c_frame_pointer = c_frame_pointer();
  c_frame_ptr_mask = c_frame_pointer();
#ifdef _LP64
  // pointers are twice as big
  c_frame_ptr_mask.Insert(OptoReg::add(c_frame_pointer(),1));
#endif

  // Start at OptoReg::stack0()
  STACK_ONLY_mask.Clear();
  OptoReg::Name init = OptoReg::stack2reg(0);
  // STACK_ONLY_mask is all stack bits
  OptoReg::Name i;
  for (i = init; RegMask::can_represent(i); i = OptoReg::add(i,1))
    STACK_ONLY_mask.Insert(i);
  // Also set the "infinite stack" bit.
  STACK_ONLY_mask.set_AllStack();

  for (i = OptoReg::Name(0); i < OptoReg::Name(_last_Mach_Reg); i = OptoReg::add(i, 1)) {
    // Copy the register names over into the shared world.
    // SharedInfo::regName[i] = regName[i];
    // Handy RegMasks per machine register
    mreg2regmask[i].Insert(i);

    // Set up regmasks used to exclude save-on-call (and always-save) registers from debug masks.
    if (_register_save_policy[i] == 'C' ||
        _register_save_policy[i] == 'A') {
      caller_save_regmask.Insert(i);
      mh_caller_save_regmask.Insert(i);
    }
    // Exclude save-on-entry registers from debug masks for stub compilations.
    if (_register_save_policy[i] == 'C' ||
        _register_save_policy[i] == 'A' ||
        _register_save_policy[i] == 'E') {
      caller_save_regmask_exclude_soe.Insert(i);
      mh_caller_save_regmask_exclude_soe.Insert(i);
    }
  }

  // Also exclude the register we use to save the SP for MethodHandle
  // invokes to from the corresponding MH debug masks
  const RegMask sp_save_mask = method_handle_invoke_SP_save_mask();
  mh_caller_save_regmask.OR(sp_save_mask);
  mh_caller_save_regmask_exclude_soe.OR(sp_save_mask);

  // Grab the Frame Pointer
  Node *fp  = ret->in(TypeFunc::FramePtr);
  // Share frame pointer while making spill ops
  set_shared(fp);

// Get the ADLC notion of the right regmask, for each basic type.
#ifdef _LP64
  idealreg2regmask[Op_RegN] = regmask_for_ideal_register(Op_RegN, ret);
#endif
  idealreg2regmask[Op_RegI] = regmask_for_ideal_register(Op_RegI, ret);
  idealreg2regmask[Op_RegP] = regmask_for_ideal_register(Op_RegP, ret);
  idealreg2regmask[Op_RegF] = regmask_for_ideal_register(Op_RegF, ret);
  idealreg2regmask[Op_RegD] = regmask_for_ideal_register(Op_RegD, ret);
  idealreg2regmask[Op_RegL] = regmask_for_ideal_register(Op_RegL, ret);
  idealreg2regmask[Op_VecA] = regmask_for_ideal_register(Op_VecA, ret);
  idealreg2regmask[Op_VecS] = regmask_for_ideal_register(Op_VecS, ret);
  idealreg2regmask[Op_VecD] = regmask_for_ideal_register(Op_VecD, ret);
  idealreg2regmask[Op_VecX] = regmask_for_ideal_register(Op_VecX, ret);
  idealreg2regmask[Op_VecY] = regmask_for_ideal_register(Op_VecY, ret);
  idealreg2regmask[Op_VecZ] = regmask_for_ideal_register(Op_VecZ, ret);
}

#ifdef ASSERT
static void match_alias_type(Compile* C, Node* n, Node* m) {
  if (!VerifyAliases)  return;  // do not go looking for trouble by default
  const TypePtr* nat = n->adr_type();
  const TypePtr* mat = m->adr_type();
  int nidx = C->get_alias_index(nat);
  int midx = C->get_alias_index(mat);
  // Detune the assert for cases like (AndI 0xFF (LoadB p)).
  if (nidx == Compile::AliasIdxTop && midx >= Compile::AliasIdxRaw) {
    for (uint i = 1; i < n->req(); i++) {
      Node* n1 = n->in(i);
      const TypePtr* n1at = n1->adr_type();
      if (n1at != NULL) {
        nat = n1at;
        nidx = C->get_alias_index(n1at);
      }
    }
  }
  // %%% Kludgery.  Instead, fix ideal adr_type methods for all these cases:
  if (nidx == Compile::AliasIdxTop && midx == Compile::AliasIdxRaw) {
    switch (n->Opcode()) {
    case Op_PrefetchAllocation:
      nidx = Compile::AliasIdxRaw;
      nat = TypeRawPtr::BOTTOM;
      break;
    }
  }
  if (nidx == Compile::AliasIdxRaw && midx == Compile::AliasIdxTop) {
    switch (n->Opcode()) {
    case Op_ClearArray:
      midx = Compile::AliasIdxRaw;
      mat = TypeRawPtr::BOTTOM;
      break;
    }
  }
  if (nidx == Compile::AliasIdxTop && midx == Compile::AliasIdxBot) {
    switch (n->Opcode()) {
    case Op_Return:
    case Op_Rethrow:
    case Op_Halt:
    case Op_TailCall:
    case Op_TailJump:
      nidx = Compile::AliasIdxBot;
      nat = TypePtr::BOTTOM;
      break;
    }
  }
  if (nidx == Compile::AliasIdxBot && midx == Compile::AliasIdxTop) {
    switch (n->Opcode()) {
    case Op_StrComp:
    case Op_StrEquals:
    case Op_StrIndexOf:
    case Op_StrIndexOfChar:
    case Op_AryEq:
    case Op_HasNegatives:
    case Op_MemBarVolatile:
    case Op_MemBarCPUOrder: // %%% these ideals should have narrower adr_type?
    case Op_StrInflatedCopy:
    case Op_StrCompressedCopy:
    case Op_OnSpinWait:
    case Op_EncodeISOArray:
      nidx = Compile::AliasIdxTop;
      nat = NULL;
      break;
    }
  }
  if (nidx != midx) {
    if (PrintOpto || (PrintMiscellaneous && (WizardMode || Verbose))) {
      tty->print_cr("==== Matcher alias shift %d => %d", nidx, midx);
      n->dump();
      m->dump();
    }
    assert(C->subsume_loads() && C->must_alias(nat, midx),
           "must not lose alias info when matching");
  }
}
#endif

//------------------------------xform------------------------------------------
// Given a Node in old-space, Match him (Label/Reduce) to produce a machine
// Node in new-space.  Given a new-space Node, recursively walk his children.
Node *Matcher::transform( Node *n ) { ShouldNotCallThis(); return n; }
Node *Matcher::xform( Node *n, int max_stack ) {
  // Use one stack to keep both: child's node/state and parent's node/index
  MStack mstack(max_stack * 2 * 2); // usually: C->live_nodes() * 2 * 2
  mstack.push(n, Visit, NULL, -1);  // set NULL as parent to indicate root
  while (mstack.is_nonempty()) {
    C->check_node_count(NodeLimitFudgeFactor, "too many nodes matching instructions");
    if (C->failing()) return NULL;
    n = mstack.node();          // Leave node on stack
    Node_State nstate = mstack.state();
    if (nstate == Visit) {
      mstack.set_state(Post_Visit);
      Node *oldn = n;
      // Old-space or new-space check
      if (!C->node_arena()->contains(n)) {
        // Old space!
        Node* m;
        if (has_new_node(n)) {  // Not yet Label/Reduced
          m = new_node(n);
        } else {
          if (!is_dontcare(n)) { // Matcher can match this guy
            // Calls match special.  They match alone with no children.
            // Their children, the incoming arguments, match normally.
            m = n->is_SafePoint() ? match_sfpt(n->as_SafePoint()):match_tree(n);
            if (C->failing())  return NULL;
            if (m == NULL) { Matcher::soft_match_failure(); return NULL; }
            if (n->is_MemBar()) {
              m->as_MachMemBar()->set_adr_type(n->adr_type());
            }
          } else {                  // Nothing the matcher cares about
            if (n->is_Proj() && n->in(0) != NULL && n->in(0)->is_Multi()) {       // Projections?
              // Convert to machine-dependent projection
              RegMask* mask = NULL;
              if (n->in(0)->is_Call()) {
                mask = return_values_mask(n->in(0)->as_Call()->tf()->range_cc());
              }
              m = n->in(0)->as_Multi()->match(n->as_Proj(), this, mask);
#ifdef ASSERT
              _new2old_map.map(m->_idx, n);
#endif
              if (m->in(0) != NULL) // m might be top
                collect_null_checks(m, n);
            } else {                // Else just a regular 'ol guy
              m = n->clone();       // So just clone into new-space
#ifdef ASSERT
              _new2old_map.map(m->_idx, n);
#endif
              // Def-Use edges will be added incrementally as Uses
              // of this node are matched.
              assert(m->outcnt() == 0, "no Uses of this clone yet");
            }
          }

          set_new_node(n, m);       // Map old to new
          if (_old_node_note_array != NULL) {
            Node_Notes* nn = C->locate_node_notes(_old_node_note_array,
                                                  n->_idx);
            C->set_node_notes_at(m->_idx, nn);
          }
          debug_only(match_alias_type(C, n, m));
        }
        n = m;    // n is now a new-space node
        mstack.set_node(n);
      }

      // New space!
      if (_visited.test_set(n->_idx)) continue; // while(mstack.is_nonempty())

      int i;
      // Put precedence edges on stack first (match them last).
      for (i = oldn->req(); (uint)i < oldn->len(); i++) {
        Node *m = oldn->in(i);
        if (m == NULL) break;
        // set -1 to call add_prec() instead of set_req() during Step1
        mstack.push(m, Visit, n, -1);
      }

      // Handle precedence edges for interior nodes
      for (i = n->len()-1; (uint)i >= n->req(); i--) {
        Node *m = n->in(i);
        if (m == NULL || C->node_arena()->contains(m)) continue;
        n->rm_prec(i);
        // set -1 to call add_prec() instead of set_req() during Step1
        mstack.push(m, Visit, n, -1);
      }

      // For constant debug info, I'd rather have unmatched constants.
      int cnt = n->req();
      JVMState* jvms = n->jvms();
      int debug_cnt = jvms ? jvms->debug_start() : cnt;

      // Now do only debug info.  Clone constants rather than matching.
      // Constants are represented directly in the debug info without
      // the need for executable machine instructions.
      // Monitor boxes are also represented directly.
      for (i = cnt - 1; i >= debug_cnt; --i) { // For all debug inputs do
        Node *m = n->in(i);          // Get input
        int op = m->Opcode();
        assert((op == Op_BoxLock) == jvms->is_monitor_use(i), "boxes only at monitor sites");
        if( op == Op_ConI || op == Op_ConP || op == Op_ConN || op == Op_ConNKlass ||
            op == Op_ConF || op == Op_ConD || op == Op_ConL
            // || op == Op_BoxLock  // %%%% enable this and remove (+++) in chaitin.cpp
            ) {
          m = m->clone();
#ifdef ASSERT
          _new2old_map.map(m->_idx, n);
#endif
          mstack.push(m, Post_Visit, n, i); // Don't need to visit
          mstack.push(m->in(0), Visit, m, 0);
        } else {
          mstack.push(m, Visit, n, i);
        }
      }

      // And now walk his children, and convert his inputs to new-space.
      for( ; i >= 0; --i ) { // For all normal inputs do
        Node *m = n->in(i);  // Get input
        if(m != NULL)
          mstack.push(m, Visit, n, i);
      }

    }
    else if (nstate == Post_Visit) {
      // Set xformed input
      Node *p = mstack.parent();
      if (p != NULL) { // root doesn't have parent
        int i = (int)mstack.index();
        if (i >= 0)
          p->set_req(i, n); // required input
        else if (i == -1)
          p->add_prec(n);   // precedence input
        else
          ShouldNotReachHere();
      }
      mstack.pop(); // remove processed node from stack
    }
    else {
      ShouldNotReachHere();
    }
  } // while (mstack.is_nonempty())
  return n; // Return new-space Node
}

//------------------------------warp_outgoing_stk_arg------------------------
OptoReg::Name Matcher::warp_outgoing_stk_arg( VMReg reg, OptoReg::Name begin_out_arg_area, OptoReg::Name &out_arg_limit_per_call ) {
  // Convert outgoing argument location to a pre-biased stack offset
  if (reg->is_stack()) {
    OptoReg::Name warped = reg->reg2stack();
    // Adjust the stack slot offset to be the register number used
    // by the allocator.
    warped = OptoReg::add(begin_out_arg_area, warped);
    // Keep track of the largest numbered stack slot used for an arg.
    // Largest used slot per call-site indicates the amount of stack
    // that is killed by the call.
    if( warped >= out_arg_limit_per_call )
      out_arg_limit_per_call = OptoReg::add(warped,1);
    if (!RegMask::can_represent_arg(warped)) {
      C->record_method_not_compilable("unsupported calling sequence");
      return OptoReg::Bad;
    }
    return warped;
  }
  return OptoReg::as_OptoReg(reg);
}


//------------------------------match_sfpt-------------------------------------
// Helper function to match call instructions.  Calls match special.
// They match alone with no children.  Their children, the incoming
// arguments, match normally.
MachNode *Matcher::match_sfpt( SafePointNode *sfpt ) {
  MachSafePointNode *msfpt = NULL;
  MachCallNode      *mcall = NULL;
  uint               cnt;
  // Split out case for SafePoint vs Call
  CallNode *call;
  const TypeTuple *domain;
  ciMethod*        method = NULL;
  bool             is_method_handle_invoke = false;  // for special kill effects
  if( sfpt->is_Call() ) {
    call = sfpt->as_Call();
    domain = call->tf()->domain_cc();
    cnt = domain->cnt();

    // Match just the call, nothing else
    MachNode *m = match_tree(call);
    if (C->failing())  return NULL;
    if( m == NULL ) { Matcher::soft_match_failure(); return NULL; }

    // Copy data from the Ideal SafePoint to the machine version
    mcall = m->as_MachCall();

    mcall->set_tf(         call->tf());
    mcall->set_entry_point(call->entry_point());
    mcall->set_cnt(        call->cnt());

    if( mcall->is_MachCallJava() ) {
      MachCallJavaNode *mcall_java  = mcall->as_MachCallJava();
      const CallJavaNode *call_java =  call->as_CallJava();
      assert(call_java->validate_symbolic_info(), "inconsistent info");
      method = call_java->method();
      mcall_java->_method = method;
      mcall_java->_bci = call_java->_bci;
      mcall_java->_optimized_virtual = call_java->is_optimized_virtual();
      is_method_handle_invoke = call_java->is_method_handle_invoke();
      mcall_java->_method_handle_invoke = is_method_handle_invoke;
      mcall_java->_override_symbolic_info = call_java->override_symbolic_info();
      if (is_method_handle_invoke) {
        C->set_has_method_handle_invokes(true);
      }
      if( mcall_java->is_MachCallStaticJava() )
        mcall_java->as_MachCallStaticJava()->_name =
         call_java->as_CallStaticJava()->_name;
      if( mcall_java->is_MachCallDynamicJava() )
        mcall_java->as_MachCallDynamicJava()->_vtable_index =
         call_java->as_CallDynamicJava()->_vtable_index;
    }
    else if( mcall->is_MachCallRuntime() ) {
      mcall->as_MachCallRuntime()->_name = call->as_CallRuntime()->_name;
    }
    msfpt = mcall;
  }
  // This is a non-call safepoint
  else {
    call = NULL;
    domain = NULL;
    MachNode *mn = match_tree(sfpt);
    if (C->failing())  return NULL;
    msfpt = mn->as_MachSafePoint();
    cnt = TypeFunc::Parms;
  }

  // Advertise the correct memory effects (for anti-dependence computation).
  msfpt->set_adr_type(sfpt->adr_type());

  // Allocate a private array of RegMasks.  These RegMasks are not shared.
  msfpt->_in_rms = NEW_RESOURCE_ARRAY( RegMask, cnt );
  // Empty them all.
  for (uint i = 0; i < cnt; i++) ::new (&(msfpt->_in_rms[i])) RegMask();

  // Do all the pre-defined non-Empty register masks
  msfpt->_in_rms[TypeFunc::ReturnAdr] = _return_addr_mask;
  msfpt->_in_rms[TypeFunc::FramePtr ] = c_frame_ptr_mask;

  // Place first outgoing argument can possibly be put.
  OptoReg::Name begin_out_arg_area = OptoReg::add(_new_SP, C->out_preserve_stack_slots());
  assert( is_even(begin_out_arg_area), "" );
  // Compute max outgoing register number per call site.
  OptoReg::Name out_arg_limit_per_call = begin_out_arg_area;
  // Calls to C may hammer extra stack slots above and beyond any arguments.
  // These are usually backing store for register arguments for varargs.
  if( call != NULL && call->is_CallRuntime() )
    out_arg_limit_per_call = OptoReg::add(out_arg_limit_per_call,C->varargs_C_out_slots_killed());


  // Do the normal argument list (parameters) register masks
  // Null entry point is a special cast where the target of the call
  // is in a register.
  int adj = (call != NULL && call->entry_point() == NULL) ? 1 : 0;
  int argcnt = cnt - TypeFunc::Parms - adj;
  if( argcnt > 0 ) {          // Skip it all if we have no args
    BasicType *sig_bt  = NEW_RESOURCE_ARRAY( BasicType, argcnt );
    VMRegPair *parm_regs = NEW_RESOURCE_ARRAY( VMRegPair, argcnt );
    int i;
    for( i = 0; i < argcnt; i++ ) {
      sig_bt[i] = domain->field_at(i+TypeFunc::Parms+adj)->basic_type();
    }
    // V-call to pick proper calling convention
    call->calling_convention( sig_bt, parm_regs, argcnt );

#ifdef ASSERT
    // Sanity check users' calling convention.  Really handy during
    // the initial porting effort.  Fairly expensive otherwise.
    { for (int i = 0; i<argcnt; i++) {
      if( !parm_regs[i].first()->is_valid() &&
          !parm_regs[i].second()->is_valid() ) continue;
      VMReg reg1 = parm_regs[i].first();
      VMReg reg2 = parm_regs[i].second();
      for (int j = 0; j < i; j++) {
        if( !parm_regs[j].first()->is_valid() &&
            !parm_regs[j].second()->is_valid() ) continue;
        VMReg reg3 = parm_regs[j].first();
        VMReg reg4 = parm_regs[j].second();
        if( !reg1->is_valid() ) {
          assert( !reg2->is_valid(), "valid halvsies" );
        } else if( !reg3->is_valid() ) {
          assert( !reg4->is_valid(), "valid halvsies" );
        } else {
          assert( reg1 != reg2, "calling conv. must produce distinct regs");
          assert( reg1 != reg3, "calling conv. must produce distinct regs");
          assert( reg1 != reg4, "calling conv. must produce distinct regs");
          assert( reg2 != reg3, "calling conv. must produce distinct regs");
          assert( reg2 != reg4 || !reg2->is_valid(), "calling conv. must produce distinct regs");
          assert( reg3 != reg4, "calling conv. must produce distinct regs");
        }
      }
    }
    }
#endif

    // Visit each argument.  Compute its outgoing register mask.
    // Return results now can have 2 bits returned.
    // Compute max over all outgoing arguments both per call-site
    // and over the entire method.
    for( i = 0; i < argcnt; i++ ) {
      // Address of incoming argument mask to fill in
      RegMask *rm = &mcall->_in_rms[i+TypeFunc::Parms+adj];
      if( !parm_regs[i].first()->is_valid() &&
          !parm_regs[i].second()->is_valid() ) {
        continue;               // Avoid Halves
      }
      // Grab first register, adjust stack slots and insert in mask.
      OptoReg::Name reg1 = warp_outgoing_stk_arg(parm_regs[i].first(), begin_out_arg_area, out_arg_limit_per_call );
      if (OptoReg::is_valid(reg1)) {
        rm->Insert( reg1 );
      }
      // Grab second register (if any), adjust stack slots and insert in mask.
      OptoReg::Name reg2 = warp_outgoing_stk_arg(parm_regs[i].second(), begin_out_arg_area, out_arg_limit_per_call );
      if (OptoReg::is_valid(reg2)) {
        rm->Insert( reg2 );
      }
    } // End of for all arguments

    // Compute number of stack slots needed to restore stack in case of
    // Pascal-style argument popping.
    mcall->_argsize = out_arg_limit_per_call - begin_out_arg_area;
  }

  // Compute the max stack slot killed by any call.  These will not be
  // available for debug info, and will be used to adjust FIRST_STACK_mask
  // after all call sites have been visited.
  if( _out_arg_limit < out_arg_limit_per_call)
    _out_arg_limit = out_arg_limit_per_call;

  if (mcall) {
    // Kill the outgoing argument area, including any non-argument holes and
    // any legacy C-killed slots.  Use Fat-Projections to do the killing.
    // Since the max-per-method covers the max-per-call-site and debug info
    // is excluded on the max-per-method basis, debug info cannot land in
    // this killed area.
    uint r_cnt = mcall->tf()->range_sig()->cnt();
    MachProjNode *proj = new MachProjNode( mcall, r_cnt+10000, RegMask::Empty, MachProjNode::fat_proj );
    if (!RegMask::can_represent_arg(OptoReg::Name(out_arg_limit_per_call-1))) {
      C->record_method_not_compilable("unsupported outgoing calling sequence");
    } else {
      for (int i = begin_out_arg_area; i < out_arg_limit_per_call; i++)
        proj->_rout.Insert(OptoReg::Name(i));
    }
    if (proj->_rout.is_NotEmpty()) {
      push_projection(proj);
    }
  }
  // Transfer the safepoint information from the call to the mcall
  // Move the JVMState list
  msfpt->set_jvms(sfpt->jvms());
  for (JVMState* jvms = msfpt->jvms(); jvms; jvms = jvms->caller()) {
    jvms->set_map(sfpt);
  }

  // Debug inputs begin just after the last incoming parameter
  assert((mcall == NULL) || (mcall->jvms() == NULL) ||
         (mcall->jvms()->debug_start() + mcall->_jvmadj == mcall->tf()->domain_cc()->cnt()), "");

  // Move the OopMap
  msfpt->_oop_map = sfpt->_oop_map;

  // Add additional edges.
  if (msfpt->mach_constant_base_node_input() != (uint)-1 && !msfpt->is_MachCallLeaf()) {
    // For these calls we can not add MachConstantBase in expand(), as the
    // ins are not complete then.
    msfpt->ins_req(msfpt->mach_constant_base_node_input(), C->mach_constant_base_node());
    if (msfpt->jvms() &&
        msfpt->mach_constant_base_node_input() <= msfpt->jvms()->debug_start() + msfpt->_jvmadj) {
      // We added an edge before jvms, so we must adapt the position of the ins.
      msfpt->jvms()->adapt_position(+1);
    }
  }

  // Registers killed by the call are set in the local scheduling pass
  // of Global Code Motion.
  return msfpt;
}

//---------------------------match_tree----------------------------------------
// Match a Ideal Node DAG - turn it into a tree; Label & Reduce.  Used as part
// of the whole-sale conversion from Ideal to Mach Nodes.  Also used for
// making GotoNodes while building the CFG and in init_spill_mask() to identify
// a Load's result RegMask for memoization in idealreg2regmask[]
MachNode *Matcher::match_tree( const Node *n ) {
  assert( n->Opcode() != Op_Phi, "cannot match" );
  assert( !n->is_block_start(), "cannot match" );
  // Set the mark for all locally allocated State objects.
  // When this call returns, the _states_arena arena will be reset
  // freeing all State objects.
  ResourceMark rm( &_states_arena );

  LabelRootDepth = 0;

  // StoreNodes require their Memory input to match any LoadNodes
  Node *mem = n->is_Store() ? n->in(MemNode::Memory) : (Node*)1 ;
#ifdef ASSERT
  Node* save_mem_node = _mem_node;
  _mem_node = n->is_Store() ? (Node*)n : NULL;
#endif
  // State object for root node of match tree
  // Allocate it on _states_arena - stack allocation can cause stack overflow.
  State *s = new (&_states_arena) State;
  s->_kids[0] = NULL;
  s->_kids[1] = NULL;
  s->_leaf = (Node*)n;
  // Label the input tree, allocating labels from top-level arena
  Node* root_mem = mem;
  Label_Root(n, s, n->in(0), root_mem);
  if (C->failing())  return NULL;

  // The minimum cost match for the whole tree is found at the root State
  uint mincost = max_juint;
  uint cost = max_juint;
  uint i;
  for( i = 0; i < NUM_OPERANDS; i++ ) {
    if( s->valid(i) &&                // valid entry and
        s->_cost[i] < cost &&         // low cost and
        s->_rule[i] >= NUM_OPERANDS ) // not an operand
      cost = s->_cost[mincost=i];
  }
  if (mincost == max_juint) {
#ifndef PRODUCT
    tty->print("No matching rule for:");
    s->dump();
#endif
    Matcher::soft_match_failure();
    return NULL;
  }
  // Reduce input tree based upon the state labels to machine Nodes
  MachNode *m = ReduceInst( s, s->_rule[mincost], mem );
#ifdef ASSERT
  _old2new_map.map(n->_idx, m);
  _new2old_map.map(m->_idx, (Node*)n);
#endif

  // Add any Matcher-ignored edges
  uint cnt = n->req();
  uint start = 1;
  if( mem != (Node*)1 ) start = MemNode::Memory+1;
  if( n->is_AddP() ) {
    assert( mem == (Node*)1, "" );
    start = AddPNode::Base+1;
  }
  for( i = start; i < cnt; i++ ) {
    if( !n->match_edge(i) ) {
      if( i < m->req() )
        m->ins_req( i, n->in(i) );
      else
        m->add_req( n->in(i) );
    }
  }

  debug_only( _mem_node = save_mem_node; )
  return m;
}


//------------------------------match_into_reg---------------------------------
// Choose to either match this Node in a register or part of the current
// match tree.  Return true for requiring a register and false for matching
// as part of the current match tree.
static bool match_into_reg( const Node *n, Node *m, Node *control, int i, bool shared ) {

  const Type *t = m->bottom_type();

  if (t->singleton()) {
    // Never force constants into registers.  Allow them to match as
    // constants or registers.  Copies of the same value will share
    // the same register.  See find_shared_node.
    return false;
  } else {                      // Not a constant
    // Stop recursion if they have different Controls.
    Node* m_control = m->in(0);
    // Control of load's memory can post-dominates load's control.
    // So use it since load can't float above its memory.
    Node* mem_control = (m->is_Load()) ? m->in(MemNode::Memory)->in(0) : NULL;
    if (control && m_control && control != m_control && control != mem_control) {

      // Actually, we can live with the most conservative control we
      // find, if it post-dominates the others.  This allows us to
      // pick up load/op/store trees where the load can float a little
      // above the store.
      Node *x = control;
      const uint max_scan = 6;  // Arbitrary scan cutoff
      uint j;
      for (j=0; j<max_scan; j++) {
        if (x->is_Region())     // Bail out at merge points
          return true;
        x = x->in(0);
        if (x == m_control)     // Does 'control' post-dominate
          break;                // m->in(0)?  If so, we can use it
        if (x == mem_control)   // Does 'control' post-dominate
          break;                // mem_control?  If so, we can use it
      }
      if (j == max_scan)        // No post-domination before scan end?
        return true;            // Then break the match tree up
    }
    if ((m->is_DecodeN() && Matcher::narrow_oop_use_complex_address()) ||
        (m->is_DecodeNKlass() && Matcher::narrow_klass_use_complex_address())) {
      // These are commonly used in address expressions and can
      // efficiently fold into them on X64 in some cases.
      return false;
    }
  }

  // Not forceable cloning.  If shared, put it into a register.
  return shared;
}


//------------------------------Instruction Selection--------------------------
// Label method walks a "tree" of nodes, using the ADLC generated DFA to match
// ideal nodes to machine instructions.  Trees are delimited by shared Nodes,
// things the Matcher does not match (e.g., Memory), and things with different
// Controls (hence forced into different blocks).  We pass in the Control
// selected for this entire State tree.

// The Matcher works on Trees, but an Intel add-to-memory requires a DAG: the
// Store and the Load must have identical Memories (as well as identical
// pointers).  Since the Matcher does not have anything for Memory (and
// does not handle DAGs), I have to match the Memory input myself.  If the
// Tree root is a Store or if there are multiple Loads in the tree, I require
// all Loads to have the identical memory.
Node* Matcher::Label_Root(const Node* n, State* svec, Node* control, Node*& mem) {
  // Since Label_Root is a recursive function, its possible that we might run
  // out of stack space.  See bugs 6272980 & 6227033 for more info.
  LabelRootDepth++;
  if (LabelRootDepth > MaxLabelRootDepth) {
    C->record_method_not_compilable("Out of stack space, increase MaxLabelRootDepth");
    return NULL;
  }
  uint care = 0;                // Edges matcher cares about
  uint cnt = n->req();
  uint i = 0;

  // Examine children for memory state
  // Can only subsume a child into your match-tree if that child's memory state
  // is not modified along the path to another input.
  // It is unsafe even if the other inputs are separate roots.
  Node *input_mem = NULL;
  for( i = 1; i < cnt; i++ ) {
    if( !n->match_edge(i) ) continue;
    Node *m = n->in(i);         // Get ith input
    assert( m, "expect non-null children" );
    if( m->is_Load() ) {
      if( input_mem == NULL ) {
        input_mem = m->in(MemNode::Memory);
        if (mem == (Node*)1) {
          // Save this memory to bail out if there's another memory access
          // to a different memory location in the same tree.
          mem = input_mem;
        }
      } else if( input_mem != m->in(MemNode::Memory) ) {
        input_mem = NodeSentinel;
      }
    }
  }

  for( i = 1; i < cnt; i++ ){// For my children
    if( !n->match_edge(i) ) continue;
    Node *m = n->in(i);         // Get ith input
    // Allocate states out of a private arena
    State *s = new (&_states_arena) State;
    svec->_kids[care++] = s;
    assert( care <= 2, "binary only for now" );

    // Recursively label the State tree.
    s->_kids[0] = NULL;
    s->_kids[1] = NULL;
    s->_leaf = m;

    // Check for leaves of the State Tree; things that cannot be a part of
    // the current tree.  If it finds any, that value is matched as a
    // register operand.  If not, then the normal matching is used.
    if( match_into_reg(n, m, control, i, is_shared(m)) ||
        // Stop recursion if this is a LoadNode and there is another memory access
        // to a different memory location in the same tree (for example, a StoreNode
        // at the root of this tree or another LoadNode in one of the children).
        ((mem!=(Node*)1) && m->is_Load() && m->in(MemNode::Memory) != mem) ||
        // Can NOT include the match of a subtree when its memory state
        // is used by any of the other subtrees
        (input_mem == NodeSentinel) ) {
      // Print when we exclude matching due to different memory states at input-loads
      if (PrintOpto && (Verbose && WizardMode) && (input_mem == NodeSentinel)
          && !((mem!=(Node*)1) && m->is_Load() && m->in(MemNode::Memory) != mem)) {
        tty->print_cr("invalid input_mem");
      }
      // Switch to a register-only opcode; this value must be in a register
      // and cannot be subsumed as part of a larger instruction.
      s->DFA( m->ideal_reg(), m );

    } else {
      // If match tree has no control and we do, adopt it for entire tree
      if( control == NULL && m->in(0) != NULL && m->req() > 1 )
        control = m->in(0);         // Pick up control
      // Else match as a normal part of the match tree.
      control = Label_Root(m, s, control, mem);
      if (C->failing()) return NULL;
    }
  }

  // Call DFA to match this node, and return
  svec->DFA( n->Opcode(), n );

#ifdef ASSERT
  uint x;
  for( x = 0; x < _LAST_MACH_OPER; x++ )
    if( svec->valid(x) )
      break;

  if (x >= _LAST_MACH_OPER) {
    n->dump();
    svec->dump();
    assert( false, "bad AD file" );
  }
#endif
  return control;
}


// Con nodes reduced using the same rule can share their MachNode
// which reduces the number of copies of a constant in the final
// program.  The register allocator is free to split uses later to
// split live ranges.
MachNode* Matcher::find_shared_node(Node* leaf, uint rule) {
  if (!leaf->is_Con() && !leaf->is_DecodeNarrowPtr()) return NULL;

  // See if this Con has already been reduced using this rule.
  if (_shared_nodes.Size() <= leaf->_idx) return NULL;
  MachNode* last = (MachNode*)_shared_nodes.at(leaf->_idx);
  if (last != NULL && rule == last->rule()) {
    // Don't expect control change for DecodeN
    if (leaf->is_DecodeNarrowPtr())
      return last;
    // Get the new space root.
    Node* xroot = new_node(C->root());
    if (xroot == NULL) {
      // This shouldn't happen give the order of matching.
      return NULL;
    }

    // Shared constants need to have their control be root so they
    // can be scheduled properly.
    Node* control = last->in(0);
    if (control != xroot) {
      if (control == NULL || control == C->root()) {
        last->set_req(0, xroot);
      } else {
        assert(false, "unexpected control");
        return NULL;
      }
    }
    return last;
  }
  return NULL;
}


//------------------------------ReduceInst-------------------------------------
// Reduce a State tree (with given Control) into a tree of MachNodes.
// This routine (and it's cohort ReduceOper) convert Ideal Nodes into
// complicated machine Nodes.  Each MachNode covers some tree of Ideal Nodes.
// Each MachNode has a number of complicated MachOper operands; each
// MachOper also covers a further tree of Ideal Nodes.

// The root of the Ideal match tree is always an instruction, so we enter
// the recursion here.  After building the MachNode, we need to recurse
// the tree checking for these cases:
// (1) Child is an instruction -
//     Build the instruction (recursively), add it as an edge.
//     Build a simple operand (register) to hold the result of the instruction.
// (2) Child is an interior part of an instruction -
//     Skip over it (do nothing)
// (3) Child is the start of a operand -
//     Build the operand, place it inside the instruction
//     Call ReduceOper.
MachNode *Matcher::ReduceInst( State *s, int rule, Node *&mem ) {
  assert( rule >= NUM_OPERANDS, "called with operand rule" );

  MachNode* shared_node = find_shared_node(s->_leaf, rule);
  if (shared_node != NULL) {
    return shared_node;
  }

  // Build the object to represent this state & prepare for recursive calls
  MachNode *mach = s->MachNodeGenerator(rule);
  guarantee(mach != NULL, "Missing MachNode");
  mach->_opnds[0] = s->MachOperGenerator(_reduceOp[rule]);
  assert( mach->_opnds[0] != NULL, "Missing result operand" );
  Node *leaf = s->_leaf;
  // Check for instruction or instruction chain rule
  if( rule >= _END_INST_CHAIN_RULE || rule < _BEGIN_INST_CHAIN_RULE ) {
    assert(C->node_arena()->contains(s->_leaf) || !has_new_node(s->_leaf),
           "duplicating node that's already been matched");
    // Instruction
    mach->add_req( leaf->in(0) ); // Set initial control
    // Reduce interior of complex instruction
    ReduceInst_Interior( s, rule, mem, mach, 1 );
  } else {
    // Instruction chain rules are data-dependent on their inputs
    mach->add_req(0);             // Set initial control to none
    ReduceInst_Chain_Rule( s, rule, mem, mach );
  }

  // If a Memory was used, insert a Memory edge
  if( mem != (Node*)1 ) {
    mach->ins_req(MemNode::Memory,mem);
#ifdef ASSERT
    // Verify adr type after matching memory operation
    const MachOper* oper = mach->memory_operand();
    if (oper != NULL && oper != (MachOper*)-1) {
      // It has a unique memory operand.  Find corresponding ideal mem node.
      Node* m = NULL;
      if (leaf->is_Mem()) {
        m = leaf;
      } else {
        m = _mem_node;
        assert(m != NULL && m->is_Mem(), "expecting memory node");
      }
      const Type* mach_at = mach->adr_type();
      // DecodeN node consumed by an address may have different type
      // than its input. Don't compare types for such case.
      if (m->adr_type() != mach_at &&
          (m->in(MemNode::Address)->is_DecodeNarrowPtr() ||
           (m->in(MemNode::Address)->is_AddP() &&
            m->in(MemNode::Address)->in(AddPNode::Address)->is_DecodeNarrowPtr()) ||
           (m->in(MemNode::Address)->is_AddP() &&
            m->in(MemNode::Address)->in(AddPNode::Address)->is_AddP() &&
            m->in(MemNode::Address)->in(AddPNode::Address)->in(AddPNode::Address)->is_DecodeNarrowPtr()))) {
        mach_at = m->adr_type();
      }
      if (m->adr_type() != mach_at) {
        m->dump();
        tty->print_cr("mach:");
        mach->dump(1);
      }
      assert(m->adr_type() == mach_at, "matcher should not change adr type");
    }
#endif
  }

  // If the _leaf is an AddP, insert the base edge
  if (leaf->is_AddP()) {
    mach->ins_req(AddPNode::Base,leaf->in(AddPNode::Base));
  }

  uint number_of_projections_prior = number_of_projections();

  // Perform any 1-to-many expansions required
  MachNode *ex = mach->Expand(s, _projection_list, mem);
  if (ex != mach) {
    assert(ex->ideal_reg() == mach->ideal_reg(), "ideal types should match");
    if( ex->in(1)->is_Con() )
      ex->in(1)->set_req(0, C->root());
    // Remove old node from the graph
    for( uint i=0; i<mach->req(); i++ ) {
      mach->set_req(i,NULL);
    }
#ifdef ASSERT
    _new2old_map.map(ex->_idx, s->_leaf);
#endif
  }

  // PhaseChaitin::fixup_spills will sometimes generate spill code
  // via the matcher.  By the time, nodes have been wired into the CFG,
  // and any further nodes generated by expand rules will be left hanging
  // in space, and will not get emitted as output code.  Catch this.
  // Also, catch any new register allocation constraints ("projections")
  // generated belatedly during spill code generation.
  if (_allocation_started) {
    guarantee(ex == mach, "no expand rules during spill generation");
    guarantee(number_of_projections_prior == number_of_projections(), "no allocation during spill generation");
  }

  if (leaf->is_Con() || leaf->is_DecodeNarrowPtr()) {
    // Record the con for sharing
    _shared_nodes.map(leaf->_idx, ex);
  }

  // Have mach nodes inherit GC barrier data
  if (leaf->is_LoadStore()) {
    mach->set_barrier_data(leaf->as_LoadStore()->barrier_data());
  } else if (leaf->is_Mem()) {
    mach->set_barrier_data(leaf->as_Mem()->barrier_data());
  }

  return ex;
}

void Matcher::handle_precedence_edges(Node* n, MachNode *mach) {
  for (uint i = n->req(); i < n->len(); i++) {
    if (n->in(i) != NULL) {
      mach->add_prec(n->in(i));
    }
  }
}

void Matcher::ReduceInst_Chain_Rule( State *s, int rule, Node *&mem, MachNode *mach ) {
  // 'op' is what I am expecting to receive
  int op = _leftOp[rule];
  // Operand type to catch childs result
  // This is what my child will give me.
  int opnd_class_instance = s->_rule[op];
  // Choose between operand class or not.
  // This is what I will receive.
  int catch_op = (FIRST_OPERAND_CLASS <= op && op < NUM_OPERANDS) ? opnd_class_instance : op;
  // New rule for child.  Chase operand classes to get the actual rule.
  int newrule = s->_rule[catch_op];

  if( newrule < NUM_OPERANDS ) {
    // Chain from operand or operand class, may be output of shared node
    assert( 0 <= opnd_class_instance && opnd_class_instance < NUM_OPERANDS,
            "Bad AD file: Instruction chain rule must chain from operand");
    // Insert operand into array of operands for this instruction
    mach->_opnds[1] = s->MachOperGenerator(opnd_class_instance);

    ReduceOper( s, newrule, mem, mach );
  } else {
    // Chain from the result of an instruction
    assert( newrule >= _LAST_MACH_OPER, "Do NOT chain from internal operand");
    mach->_opnds[1] = s->MachOperGenerator(_reduceOp[catch_op]);
    Node *mem1 = (Node*)1;
    debug_only(Node *save_mem_node = _mem_node;)
    mach->add_req( ReduceInst(s, newrule, mem1) );
    debug_only(_mem_node = save_mem_node;)
  }
  return;
}


uint Matcher::ReduceInst_Interior( State *s, int rule, Node *&mem, MachNode *mach, uint num_opnds ) {
  handle_precedence_edges(s->_leaf, mach);

  if( s->_leaf->is_Load() ) {
    Node *mem2 = s->_leaf->in(MemNode::Memory);
    assert( mem == (Node*)1 || mem == mem2, "multiple Memories being matched at once?" );
    debug_only( if( mem == (Node*)1 ) _mem_node = s->_leaf;)
    mem = mem2;
  }
  if( s->_leaf->in(0) != NULL && s->_leaf->req() > 1) {
    if( mach->in(0) == NULL )
      mach->set_req(0, s->_leaf->in(0));
  }

  // Now recursively walk the state tree & add operand list.
  for( uint i=0; i<2; i++ ) {   // binary tree
    State *newstate = s->_kids[i];
    if( newstate == NULL ) break;      // Might only have 1 child
    // 'op' is what I am expecting to receive
    int op;
    if( i == 0 ) {
      op = _leftOp[rule];
    } else {
      op = _rightOp[rule];
    }
    // Operand type to catch childs result
    // This is what my child will give me.
    int opnd_class_instance = newstate->_rule[op];
    // Choose between operand class or not.
    // This is what I will receive.
    int catch_op = (op >= FIRST_OPERAND_CLASS && op < NUM_OPERANDS) ? opnd_class_instance : op;
    // New rule for child.  Chase operand classes to get the actual rule.
    int newrule = newstate->_rule[catch_op];

    if( newrule < NUM_OPERANDS ) { // Operand/operandClass or internalOp/instruction?
      // Operand/operandClass
      // Insert operand into array of operands for this instruction
      mach->_opnds[num_opnds++] = newstate->MachOperGenerator(opnd_class_instance);
      ReduceOper( newstate, newrule, mem, mach );

    } else {                    // Child is internal operand or new instruction
      if( newrule < _LAST_MACH_OPER ) { // internal operand or instruction?
        // internal operand --> call ReduceInst_Interior
        // Interior of complex instruction.  Do nothing but recurse.
        num_opnds = ReduceInst_Interior( newstate, newrule, mem, mach, num_opnds );
      } else {
        // instruction --> call build operand(  ) to catch result
        //             --> ReduceInst( newrule )
        mach->_opnds[num_opnds++] = s->MachOperGenerator(_reduceOp[catch_op]);
        Node *mem1 = (Node*)1;
        debug_only(Node *save_mem_node = _mem_node;)
        mach->add_req( ReduceInst( newstate, newrule, mem1 ) );
        debug_only(_mem_node = save_mem_node;)
      }
    }
    assert( mach->_opnds[num_opnds-1], "" );
  }
  return num_opnds;
}

// This routine walks the interior of possible complex operands.
// At each point we check our children in the match tree:
// (1) No children -
//     We are a leaf; add _leaf field as an input to the MachNode
// (2) Child is an internal operand -
//     Skip over it ( do nothing )
// (3) Child is an instruction -
//     Call ReduceInst recursively and
//     and instruction as an input to the MachNode
void Matcher::ReduceOper( State *s, int rule, Node *&mem, MachNode *mach ) {
  assert( rule < _LAST_MACH_OPER, "called with operand rule" );
  State *kid = s->_kids[0];
  assert( kid == NULL || s->_leaf->in(0) == NULL, "internal operands have no control" );

  // Leaf?  And not subsumed?
  if( kid == NULL && !_swallowed[rule] ) {
    mach->add_req( s->_leaf );  // Add leaf pointer
    return;                     // Bail out
  }

  if( s->_leaf->is_Load() ) {
    assert( mem == (Node*)1, "multiple Memories being matched at once?" );
    mem = s->_leaf->in(MemNode::Memory);
    debug_only(_mem_node = s->_leaf;)
  }

  handle_precedence_edges(s->_leaf, mach);

  if( s->_leaf->in(0) && s->_leaf->req() > 1) {
    if( !mach->in(0) )
      mach->set_req(0,s->_leaf->in(0));
    else {
      assert( s->_leaf->in(0) == mach->in(0), "same instruction, differing controls?" );
    }
  }

  for( uint i=0; kid != NULL && i<2; kid = s->_kids[1], i++ ) {   // binary tree
    int newrule;
    if( i == 0)
      newrule = kid->_rule[_leftOp[rule]];
    else
      newrule = kid->_rule[_rightOp[rule]];

    if( newrule < _LAST_MACH_OPER ) { // Operand or instruction?
      // Internal operand; recurse but do nothing else
      ReduceOper( kid, newrule, mem, mach );

    } else {                    // Child is a new instruction
      // Reduce the instruction, and add a direct pointer from this
      // machine instruction to the newly reduced one.
      Node *mem1 = (Node*)1;
      debug_only(Node *save_mem_node = _mem_node;)
      mach->add_req( ReduceInst( kid, newrule, mem1 ) );
      debug_only(_mem_node = save_mem_node;)
    }
  }
}


// -------------------------------------------------------------------------
// Java-Java calling convention
// (what you use when Java calls Java)

//------------------------------find_receiver----------------------------------
// For a given signature, return the OptoReg for parameter 0.
OptoReg::Name Matcher::find_receiver( bool is_outgoing ) {
  VMRegPair regs;
  BasicType sig_bt = T_OBJECT;
  calling_convention(&sig_bt, &regs, 1, is_outgoing);
  // Return argument 0 register.  In the LP64 build pointers
  // take 2 registers, but the VM wants only the 'main' name.
  return OptoReg::as_OptoReg(regs.first());
}

bool Matcher::is_vshift_con_pattern(Node *n, Node *m) {
  if (n != NULL && m != NULL) {
    return VectorNode::is_vector_shift(n) &&
           VectorNode::is_vector_shift_count(m) && m->in(1)->is_Con();
  }
  return false;
}


bool Matcher::clone_node(Node* n, Node* m, Matcher::MStack& mstack) {
  // Must clone all producers of flags, or we will not match correctly.
  // Suppose a compare setting int-flags is shared (e.g., a switch-tree)
  // then it will match into an ideal Op_RegFlags.  Alas, the fp-flags
  // are also there, so we may match a float-branch to int-flags and
  // expect the allocator to haul the flags from the int-side to the
  // fp-side.  No can do.
  if (_must_clone[m->Opcode()]) {
    mstack.push(m, Visit);
    return true;
  }
  return pd_clone_node(n, m, mstack);
}

bool Matcher::clone_base_plus_offset_address(AddPNode* m, Matcher::MStack& mstack, VectorSet& address_visited) {
  Node *off = m->in(AddPNode::Offset);
  if (off->is_Con()) {
    address_visited.test_set(m->_idx); // Flag as address_visited
    mstack.push(m->in(AddPNode::Address), Pre_Visit);
    // Clone X+offset as it also folds into most addressing expressions
    mstack.push(off, Visit);
    mstack.push(m->in(AddPNode::Base), Pre_Visit);
    return true;
  }
  return false;
}

// A method-klass-holder may be passed in the inline_cache_reg
// and then expanded into the inline_cache_reg and a method_ptr register
//   defined in ad_<arch>.cpp

//------------------------------find_shared------------------------------------
// Set bits if Node is shared or otherwise a root
void Matcher::find_shared(Node* n) {
  // Allocate stack of size C->live_nodes() * 2 to avoid frequent realloc
  MStack mstack(C->live_nodes() * 2);
  // Mark nodes as address_visited if they are inputs to an address expression
  VectorSet address_visited;
  mstack.push(n, Visit);     // Don't need to pre-visit root node
  while (mstack.is_nonempty()) {
    n = mstack.node();       // Leave node on stack
    Node_State nstate = mstack.state();
    uint nop = n->Opcode();
    if (nstate == Pre_Visit) {
      if (address_visited.test(n->_idx)) { // Visited in address already?
        // Flag as visited and shared now.
        set_visited(n);
      }
      if (is_visited(n)) {   // Visited already?
        // Node is shared and has no reason to clone.  Flag it as shared.
        // This causes it to match into a register for the sharing.
        set_shared(n);       // Flag as shared and
        if (n->is_DecodeNarrowPtr()) {
          // Oop field/array element loads must be shared but since
          // they are shared through a DecodeN they may appear to have
          // a single use so force sharing here.
          set_shared(n->in(1));
        }
        mstack.pop();        // remove node from stack
        continue;
      }
      nstate = Visit; // Not already visited; so visit now
    }
    if (nstate == Visit) {
      mstack.set_state(Post_Visit);
      set_visited(n);   // Flag as visited now
      bool mem_op = false;
      int mem_addr_idx = MemNode::Address;
      if (find_shared_visit(mstack, n, nop, mem_op, mem_addr_idx)) {
        continue;
      }
      for (int i = n->req() - 1; i >= 0; --i) { // For my children
        Node* m = n->in(i); // Get ith input
        if (m == NULL) {
          continue;  // Ignore NULLs
        }
        if (clone_node(n, m, mstack)) {
          continue;
        }

        // Clone addressing expressions as they are "free" in memory access instructions
        if (mem_op && i == mem_addr_idx && m->is_AddP() &&
            // When there are other uses besides address expressions
            // put it on stack and mark as shared.
            !is_visited(m)) {
          // Some inputs for address expression are not put on stack
          // to avoid marking them as shared and forcing them into register
          // if they are used only in address expressions.
          // But they should be marked as shared if there are other uses
          // besides address expressions.

          if (pd_clone_address_expressions(m->as_AddP(), mstack, address_visited)) {
            continue;
          }
        }   // if( mem_op &&
        mstack.push(m, Pre_Visit);
      }     // for(int i = ...)
    }
    else if (nstate == Alt_Post_Visit) {
      mstack.pop(); // Remove node from stack
      // We cannot remove the Cmp input from the Bool here, as the Bool may be
      // shared and all users of the Bool need to move the Cmp in parallel.
      // This leaves both the Bool and the If pointing at the Cmp.  To
      // prevent the Matcher from trying to Match the Cmp along both paths
      // BoolNode::match_edge always returns a zero.

      // We reorder the Op_If in a pre-order manner, so we can visit without
      // accidentally sharing the Cmp (the Bool and the If make 2 users).
      n->add_req( n->in(1)->in(1) ); // Add the Cmp next to the Bool
    }
    else if (nstate == Post_Visit) {
      mstack.pop(); // Remove node from stack

      // Now hack a few special opcodes
      uint opcode = n->Opcode();
      bool gc_handled = BarrierSet::barrier_set()->barrier_set_c2()->matcher_find_shared_post_visit(this, n, opcode);
      if (!gc_handled) {
        find_shared_post_visit(n, opcode);
      }
    }
    else {
      ShouldNotReachHere();
    }
  } // end of while (mstack.is_nonempty())
}

bool Matcher::find_shared_visit(MStack& mstack, Node* n, uint opcode, bool& mem_op, int& mem_addr_idx) {
  switch(opcode) {  // Handle some opcodes special
    case Op_Phi:             // Treat Phis as shared roots
    case Op_Parm:
    case Op_Proj:            // All handled specially during matching
    case Op_SafePointScalarObject:
      set_shared(n);
      set_dontcare(n);
      break;
    case Op_If:
    case Op_CountedLoopEnd:
      mstack.set_state(Alt_Post_Visit); // Alternative way
      // Convert (If (Bool (CmpX A B))) into (If (Bool) (CmpX A B)).  Helps
      // with matching cmp/branch in 1 instruction.  The Matcher needs the
      // Bool and CmpX side-by-side, because it can only get at constants
      // that are at the leaves of Match trees, and the Bool's condition acts
      // as a constant here.
      mstack.push(n->in(1), Visit);         // Clone the Bool
      mstack.push(n->in(0), Pre_Visit);     // Visit control input
      return true; // while (mstack.is_nonempty())
    case Op_ConvI2D:         // These forms efficiently match with a prior
    case Op_ConvI2F:         //   Load but not a following Store
      if( n->in(1)->is_Load() &&        // Prior load
          n->outcnt() == 1 &&           // Not already shared
          n->unique_out()->is_Store() ) // Following store
        set_shared(n);       // Force it to be a root
      break;
    case Op_ReverseBytesI:
    case Op_ReverseBytesL:
      if( n->in(1)->is_Load() &&        // Prior load
          n->outcnt() == 1 )            // Not already shared
        set_shared(n);                  // Force it to be a root
      break;
    case Op_BoxLock:         // Cant match until we get stack-regs in ADLC
    case Op_IfFalse:
    case Op_IfTrue:
    case Op_MachProj:
    case Op_MergeMem:
    case Op_Catch:
    case Op_CatchProj:
    case Op_CProj:
    case Op_JumpProj:
    case Op_JProj:
    case Op_NeverBranch:
      set_dontcare(n);
      break;
    case Op_Jump:
      mstack.push(n->in(1), Pre_Visit);     // Switch Value (could be shared)
      mstack.push(n->in(0), Pre_Visit);     // Visit Control input
      return true;                             // while (mstack.is_nonempty())
    case Op_StrComp:
    case Op_StrEquals:
    case Op_StrIndexOf:
    case Op_StrIndexOfChar:
    case Op_AryEq:
    case Op_HasNegatives:
    case Op_StrInflatedCopy:
    case Op_StrCompressedCopy:
    case Op_EncodeISOArray:
    case Op_FmaD:
    case Op_FmaF:
    case Op_FmaVD:
    case Op_FmaVF:
    case Op_MacroLogicV:
      set_shared(n); // Force result into register (it will be anyways)
      break;
    case Op_ConP: {  // Convert pointers above the centerline to NUL
      TypeNode *tn = n->as_Type(); // Constants derive from type nodes
      const TypePtr* tp = tn->type()->is_ptr();
      if (tp->_ptr == TypePtr::AnyNull) {
        tn->set_type(TypePtr::NULL_PTR);
      }
      break;
    }
    case Op_ConN: {  // Convert narrow pointers above the centerline to NUL
      TypeNode *tn = n->as_Type(); // Constants derive from type nodes
      const TypePtr* tp = tn->type()->make_ptr();
      if (tp && tp->_ptr == TypePtr::AnyNull) {
        tn->set_type(TypeNarrowOop::NULL_PTR);
      }
      break;
    }
    case Op_Binary:         // These are introduced in the Post_Visit state.
      ShouldNotReachHere();
      break;
    case Op_ClearArray:
    case Op_SafePoint:
      mem_op = true;
      break;
    default:
      if( n->is_Store() ) {
        // Do match stores, despite no ideal reg
        mem_op = true;
        break;
      }
      if( n->is_Mem() ) { // Loads and LoadStores
        mem_op = true;
        // Loads must be root of match tree due to prior load conflict
        if( C->subsume_loads() == false )
          set_shared(n);
      }
      // Fall into default case
      if( !n->ideal_reg() )
        set_dontcare(n);  // Unmatchable Nodes
  } // end_switch
  return false;
}

void Matcher::find_shared_post_visit(Node* n, uint opcode) {
  switch(opcode) {       // Handle some opcodes special
    case Op_StorePConditional:
    case Op_StoreIConditional:
    case Op_StoreLConditional:
    case Op_CompareAndExchangeB:
    case Op_CompareAndExchangeS:
    case Op_CompareAndExchangeI:
    case Op_CompareAndExchangeL:
    case Op_CompareAndExchangeP:
    case Op_CompareAndExchangeN:
    case Op_WeakCompareAndSwapB:
    case Op_WeakCompareAndSwapS:
    case Op_WeakCompareAndSwapI:
    case Op_WeakCompareAndSwapL:
    case Op_WeakCompareAndSwapP:
    case Op_WeakCompareAndSwapN:
    case Op_CompareAndSwapB:
    case Op_CompareAndSwapS:
    case Op_CompareAndSwapI:
    case Op_CompareAndSwapL:
    case Op_CompareAndSwapP:
    case Op_CompareAndSwapN: {   // Convert trinary to binary-tree
      Node* newval = n->in(MemNode::ValueIn);
      Node* oldval = n->in(LoadStoreConditionalNode::ExpectedIn);
      Node* pair = new BinaryNode(oldval, newval);
      n->set_req(MemNode::ValueIn, pair);
      n->del_req(LoadStoreConditionalNode::ExpectedIn);
      break;
    }
    case Op_CMoveD:              // Convert trinary to binary-tree
    case Op_CMoveF:
    case Op_CMoveI:
    case Op_CMoveL:
    case Op_CMoveN:
    case Op_CMoveP:
    case Op_CMoveVF:
    case Op_CMoveVD:  {
      // Restructure into a binary tree for Matching.  It's possible that
      // we could move this code up next to the graph reshaping for IfNodes
      // or vice-versa, but I do not want to debug this for Ladybird.
      // 10/2/2000 CNC.
      Node* pair1 = new BinaryNode(n->in(1), n->in(1)->in(1));
      n->set_req(1, pair1);
      Node* pair2 = new BinaryNode(n->in(2), n->in(3));
      n->set_req(2, pair2);
      n->del_req(3);
      break;
    }
    case Op_MacroLogicV: {
      Node* pair1 = new BinaryNode(n->in(1), n->in(2));
      Node* pair2 = new BinaryNode(n->in(3), n->in(4));
      n->set_req(1, pair1);
      n->set_req(2, pair2);
      n->del_req(4);
      n->del_req(3);
      break;
    }
    case Op_LoopLimit: {
      Node* pair1 = new BinaryNode(n->in(1), n->in(2));
      n->set_req(1, pair1);
      n->set_req(2, n->in(3));
      n->del_req(3);
      break;
    }
    case Op_StrEquals:
    case Op_StrIndexOfChar: {
      Node* pair1 = new BinaryNode(n->in(2), n->in(3));
      n->set_req(2, pair1);
      n->set_req(3, n->in(4));
      n->del_req(4);
      break;
    }
    case Op_StrComp:
    case Op_StrIndexOf: {
      Node* pair1 = new BinaryNode(n->in(2), n->in(3));
      n->set_req(2, pair1);
      Node* pair2 = new BinaryNode(n->in(4),n->in(5));
      n->set_req(3, pair2);
      n->del_req(5);
      n->del_req(4);
      break;
    }
    case Op_StrCompressedCopy:
    case Op_StrInflatedCopy:
    case Op_EncodeISOArray: {
      // Restructure into a binary tree for Matching.
      Node* pair = new BinaryNode(n->in(3), n->in(4));
      n->set_req(3, pair);
      n->del_req(4);
      break;
    }
    case Op_FmaD:
    case Op_FmaF:
    case Op_FmaVD:
    case Op_FmaVF: {
      // Restructure into a binary tree for Matching.
      Node* pair = new BinaryNode(n->in(1), n->in(2));
      n->set_req(2, pair);
      n->set_req(1, n->in(3));
      n->del_req(3);
      break;
    }
    case Op_MulAddS2I: {
      Node* pair1 = new BinaryNode(n->in(1), n->in(2));
      Node* pair2 = new BinaryNode(n->in(3), n->in(4));
      n->set_req(1, pair1);
      n->set_req(2, pair2);
      n->del_req(4);
      n->del_req(3);
      break;
    }
<<<<<<< HEAD
    case Op_ClearArray: {
      Node* pair = new BinaryNode(n->in(2), n->in(3));
      n->set_req(2, pair);
      n->set_req(3, n->in(4));
      n->del_req(4);
=======
    case Op_CopySignD:
    case Op_SignumF:
    case Op_SignumD: {
      Node* pair = new BinaryNode(n->in(2), n->in(3));
      n->set_req(2, pair);
      n->del_req(3);
>>>>>>> 43339420
      break;
    }
    default:
      break;
  }
}

#ifdef ASSERT
// machine-independent root to machine-dependent root
void Matcher::dump_old2new_map() {
  _old2new_map.dump();
}
#endif

//---------------------------collect_null_checks-------------------------------
// Find null checks in the ideal graph; write a machine-specific node for
// it.  Used by later implicit-null-check handling.  Actually collects
// either an IfTrue or IfFalse for the common NOT-null path, AND the ideal
// value being tested.
void Matcher::collect_null_checks( Node *proj, Node *orig_proj ) {
  Node *iff = proj->in(0);
  if( iff->Opcode() == Op_If ) {
    // During matching If's have Bool & Cmp side-by-side
    BoolNode *b = iff->in(1)->as_Bool();
    Node *cmp = iff->in(2);
    int opc = cmp->Opcode();
    if (opc != Op_CmpP && opc != Op_CmpN) return;

    const Type* ct = cmp->in(2)->bottom_type();
    if (ct == TypePtr::NULL_PTR ||
        (opc == Op_CmpN && ct == TypeNarrowOop::NULL_PTR)) {

      bool push_it = false;
      if( proj->Opcode() == Op_IfTrue ) {
#ifndef PRODUCT
        extern int all_null_checks_found;
        all_null_checks_found++;
#endif
        if( b->_test._test == BoolTest::ne ) {
          push_it = true;
        }
      } else {
        assert( proj->Opcode() == Op_IfFalse, "" );
        if( b->_test._test == BoolTest::eq ) {
          push_it = true;
        }
      }
      if( push_it ) {
        _null_check_tests.push(proj);
        Node* val = cmp->in(1);
#ifdef _LP64
        if (val->bottom_type()->isa_narrowoop() &&
            !Matcher::narrow_oop_use_complex_address()) {
          //
          // Look for DecodeN node which should be pinned to orig_proj.
          // On platforms (Sparc) which can not handle 2 adds
          // in addressing mode we have to keep a DecodeN node and
          // use it to do implicit NULL check in address.
          //
          // DecodeN node was pinned to non-null path (orig_proj) during
          // CastPP transformation in final_graph_reshaping_impl().
          //
          uint cnt = orig_proj->outcnt();
          for (uint i = 0; i < orig_proj->outcnt(); i++) {
            Node* d = orig_proj->raw_out(i);
            if (d->is_DecodeN() && d->in(1) == val) {
              val = d;
              val->set_req(0, NULL); // Unpin now.
              // Mark this as special case to distinguish from
              // a regular case: CmpP(DecodeN, NULL).
              val = (Node*)(((intptr_t)val) | 1);
              break;
            }
          }
        }
#endif
        _null_check_tests.push(val);
      }
    }
  }
}

//---------------------------validate_null_checks------------------------------
// Its possible that the value being NULL checked is not the root of a match
// tree.  If so, I cannot use the value in an implicit null check.
void Matcher::validate_null_checks( ) {
  uint cnt = _null_check_tests.size();
  for( uint i=0; i < cnt; i+=2 ) {
    Node *test = _null_check_tests[i];
    Node *val = _null_check_tests[i+1];
    bool is_decoden = ((intptr_t)val) & 1;
    val = (Node*)(((intptr_t)val) & ~1);
    if (has_new_node(val)) {
      Node* new_val = new_node(val);
      if (is_decoden) {
        assert(val->is_DecodeNarrowPtr() && val->in(0) == NULL, "sanity");
        // Note: new_val may have a control edge if
        // the original ideal node DecodeN was matched before
        // it was unpinned in Matcher::collect_null_checks().
        // Unpin the mach node and mark it.
        new_val->set_req(0, NULL);
        new_val = (Node*)(((intptr_t)new_val) | 1);
      }
      // Is a match-tree root, so replace with the matched value
      _null_check_tests.map(i+1, new_val);
    } else {
      // Yank from candidate list
      _null_check_tests.map(i+1,_null_check_tests[--cnt]);
      _null_check_tests.map(i,_null_check_tests[--cnt]);
      _null_check_tests.pop();
      _null_check_tests.pop();
      i-=2;
    }
  }
}

bool Matcher::gen_narrow_oop_implicit_null_checks() {
  // Advice matcher to perform null checks on the narrow oop side.
  // Implicit checks are not possible on the uncompressed oop side anyway
  // (at least not for read accesses).
  // Performs significantly better (especially on Power 6).
  if (!os::zero_page_read_protected()) {
    return true;
  }
  return CompressedOops::use_implicit_null_checks() &&
         (narrow_oop_use_complex_address() ||
          CompressedOops::base() != NULL);
}

// Compute RegMask for an ideal register.
const RegMask* Matcher::regmask_for_ideal_register(uint ideal_reg, Node* ret) {
  const Type* t = Type::mreg2type[ideal_reg];
  if (t == NULL) {
    assert(ideal_reg >= Op_VecA && ideal_reg <= Op_VecZ, "not a vector: %d", ideal_reg);
    return NULL; // not supported
  }
  Node* fp  = ret->in(TypeFunc::FramePtr);
  Node* mem = ret->in(TypeFunc::Memory);
  const TypePtr* atp = TypePtr::BOTTOM;
  MemNode::MemOrd mo = MemNode::unordered;

  Node* spill;
  switch (ideal_reg) {
    case Op_RegN: spill = new LoadNNode(NULL, mem, fp, atp, t->is_narrowoop(), mo); break;
    case Op_RegI: spill = new LoadINode(NULL, mem, fp, atp, t->is_int(),       mo); break;
    case Op_RegP: spill = new LoadPNode(NULL, mem, fp, atp, t->is_ptr(),       mo); break;
    case Op_RegF: spill = new LoadFNode(NULL, mem, fp, atp, t,                 mo); break;
    case Op_RegD: spill = new LoadDNode(NULL, mem, fp, atp, t,                 mo); break;
    case Op_RegL: spill = new LoadLNode(NULL, mem, fp, atp, t->is_long(),      mo); break;

    case Op_VecA: // fall-through
    case Op_VecS: // fall-through
    case Op_VecD: // fall-through
    case Op_VecX: // fall-through
    case Op_VecY: // fall-through
    case Op_VecZ: spill = new LoadVectorNode(NULL, mem, fp, atp, t->is_vect()); break;

    default: ShouldNotReachHere();
  }
  MachNode* mspill = match_tree(spill);
  assert(mspill != NULL, "matching failed: %d", ideal_reg);
  // Handle generic vector operand case
  if (Matcher::supports_generic_vector_operands && t->isa_vect()) {
    specialize_mach_node(mspill);
  }
  return &mspill->out_RegMask();
}

// Process Mach IR right after selection phase is over.
void Matcher::do_postselect_cleanup() {
  if (supports_generic_vector_operands) {
    specialize_generic_vector_operands();
    if (C->failing())  return;
  }
}

//----------------------------------------------------------------------
// Generic machine operands elision.
//----------------------------------------------------------------------

// Compute concrete vector operand for a generic TEMP vector mach node based on its user info.
void Matcher::specialize_temp_node(MachTempNode* tmp, MachNode* use, uint idx) {
  assert(use->in(idx) == tmp, "not a user");
  assert(!Matcher::is_generic_vector(use->_opnds[0]), "use not processed yet");

  if ((uint)idx == use->two_adr()) { // DEF_TEMP case
    tmp->_opnds[0] = use->_opnds[0]->clone();
  } else {
    uint ideal_vreg = vector_ideal_reg(C->max_vector_size());
    tmp->_opnds[0] = Matcher::pd_specialize_generic_vector_operand(tmp->_opnds[0], ideal_vreg, true /*is_temp*/);
  }
}

// Compute concrete vector operand for a generic DEF/USE vector operand (of mach node m at index idx).
MachOper* Matcher::specialize_vector_operand(MachNode* m, uint opnd_idx) {
  assert(Matcher::is_generic_vector(m->_opnds[opnd_idx]), "repeated updates");
  Node* def = NULL;
  if (opnd_idx == 0) { // DEF
    def = m; // use mach node itself to compute vector operand type
  } else {
    int base_idx = m->operand_index(opnd_idx);
    def = m->in(base_idx);
    if (def->is_Mach()) {
      if (def->is_MachTemp() && Matcher::is_generic_vector(def->as_Mach()->_opnds[0])) {
        specialize_temp_node(def->as_MachTemp(), m, base_idx); // MachTemp node use site
      } else if (is_generic_reg2reg_move(def->as_Mach())) {
        def = def->in(1); // skip over generic reg-to-reg moves
      }
    }
  }
  assert(def->bottom_type()->isa_vect(), "not a vector");
  uint ideal_vreg = def->bottom_type()->ideal_reg();
  return Matcher::pd_specialize_generic_vector_operand(m->_opnds[opnd_idx], ideal_vreg, false /*is_temp*/);
}

void Matcher::specialize_mach_node(MachNode* m) {
  assert(!m->is_MachTemp(), "processed along with its user");
  // For generic use operands pull specific register class operands from
  // its def instruction's output operand (def operand).
  for (uint i = 0; i < m->num_opnds(); i++) {
    if (Matcher::is_generic_vector(m->_opnds[i])) {
      m->_opnds[i] = specialize_vector_operand(m, i);
    }
  }
}

// Replace generic vector operands with concrete vector operands and eliminate generic reg-to-reg moves from the graph.
void Matcher::specialize_generic_vector_operands() {
  assert(supports_generic_vector_operands, "sanity");
  ResourceMark rm;

  if (C->max_vector_size() == 0) {
    return; // no vector instructions or operands
  }
  // Replace generic vector operands (vec/legVec) with concrete ones (vec[SDXYZ]/legVec[SDXYZ])
  // and remove reg-to-reg vector moves (MoveVec2Leg and MoveLeg2Vec).
  Unique_Node_List live_nodes;
  C->identify_useful_nodes(live_nodes);

  while (live_nodes.size() > 0) {
    MachNode* m = live_nodes.pop()->isa_Mach();
    if (m != NULL) {
      if (Matcher::is_generic_reg2reg_move(m)) {
        // Register allocator properly handles vec <=> leg moves using register masks.
        int opnd_idx = m->operand_index(1);
        Node* def = m->in(opnd_idx);
        m->subsume_by(def, C);
      } else if (m->is_MachTemp()) {
        // process MachTemp nodes at use site (see Matcher::specialize_vector_operand)
      } else {
        specialize_mach_node(m);
      }
    }
  }
}

#ifdef ASSERT
bool Matcher::verify_after_postselect_cleanup() {
  assert(!C->failing(), "sanity");
  if (supports_generic_vector_operands) {
    Unique_Node_List useful;
    C->identify_useful_nodes(useful);
    for (uint i = 0; i < useful.size(); i++) {
      MachNode* m = useful.at(i)->isa_Mach();
      if (m != NULL) {
        assert(!Matcher::is_generic_reg2reg_move(m), "no MoveVec nodes allowed");
        for (uint j = 0; j < m->num_opnds(); j++) {
          assert(!Matcher::is_generic_vector(m->_opnds[j]), "no generic vector operands allowed");
        }
      }
    }
  }
  return true;
}
#endif // ASSERT

// Used by the DFA in dfa_xxx.cpp.  Check for a following barrier or
// atomic instruction acting as a store_load barrier without any
// intervening volatile load, and thus we don't need a barrier here.
// We retain the Node to act as a compiler ordering barrier.
bool Matcher::post_store_load_barrier(const Node* vmb) {
  Compile* C = Compile::current();
  assert(vmb->is_MemBar(), "");
  assert(vmb->Opcode() != Op_MemBarAcquire && vmb->Opcode() != Op_LoadFence, "");
  const MemBarNode* membar = vmb->as_MemBar();

  // Get the Ideal Proj node, ctrl, that can be used to iterate forward
  Node* ctrl = NULL;
  for (DUIterator_Fast imax, i = membar->fast_outs(imax); i < imax; i++) {
    Node* p = membar->fast_out(i);
    assert(p->is_Proj(), "only projections here");
    if ((p->as_Proj()->_con == TypeFunc::Control) &&
        !C->node_arena()->contains(p)) { // Unmatched old-space only
      ctrl = p;
      break;
    }
  }
  assert((ctrl != NULL), "missing control projection");

  for (DUIterator_Fast jmax, j = ctrl->fast_outs(jmax); j < jmax; j++) {
    Node *x = ctrl->fast_out(j);
    int xop = x->Opcode();

    // We don't need current barrier if we see another or a lock
    // before seeing volatile load.
    //
    // Op_Fastunlock previously appeared in the Op_* list below.
    // With the advent of 1-0 lock operations we're no longer guaranteed
    // that a monitor exit operation contains a serializing instruction.

    if (xop == Op_MemBarVolatile ||
        xop == Op_CompareAndExchangeB ||
        xop == Op_CompareAndExchangeS ||
        xop == Op_CompareAndExchangeI ||
        xop == Op_CompareAndExchangeL ||
        xop == Op_CompareAndExchangeP ||
        xop == Op_CompareAndExchangeN ||
        xop == Op_WeakCompareAndSwapB ||
        xop == Op_WeakCompareAndSwapS ||
        xop == Op_WeakCompareAndSwapL ||
        xop == Op_WeakCompareAndSwapP ||
        xop == Op_WeakCompareAndSwapN ||
        xop == Op_WeakCompareAndSwapI ||
        xop == Op_CompareAndSwapB ||
        xop == Op_CompareAndSwapS ||
        xop == Op_CompareAndSwapL ||
        xop == Op_CompareAndSwapP ||
        xop == Op_CompareAndSwapN ||
        xop == Op_CompareAndSwapI ||
        BarrierSet::barrier_set()->barrier_set_c2()->matcher_is_store_load_barrier(x, xop)) {
      return true;
    }

    // Op_FastLock previously appeared in the Op_* list above.
    // With biased locking we're no longer guaranteed that a monitor
    // enter operation contains a serializing instruction.
    if ((xop == Op_FastLock) && !UseBiasedLocking) {
      return true;
    }

    if (x->is_MemBar()) {
      // We must retain this membar if there is an upcoming volatile
      // load, which will be followed by acquire membar.
      if (xop == Op_MemBarAcquire || xop == Op_LoadFence) {
        return false;
      } else {
        // For other kinds of barriers, check by pretending we
        // are them, and seeing if we can be removed.
        return post_store_load_barrier(x->as_MemBar());
      }
    }

    // probably not necessary to check for these
    if (x->is_Call() || x->is_SafePoint() || x->is_block_proj()) {
      return false;
    }
  }
  return false;
}

// Check whether node n is a branch to an uncommon trap that we could
// optimize as test with very high branch costs in case of going to
// the uncommon trap. The code must be able to be recompiled to use
// a cheaper test.
bool Matcher::branches_to_uncommon_trap(const Node *n) {
  // Don't do it for natives, adapters, or runtime stubs
  Compile *C = Compile::current();
  if (!C->is_method_compilation()) return false;

  assert(n->is_If(), "You should only call this on if nodes.");
  IfNode *ifn = n->as_If();

  Node *ifFalse = NULL;
  for (DUIterator_Fast imax, i = ifn->fast_outs(imax); i < imax; i++) {
    if (ifn->fast_out(i)->is_IfFalse()) {
      ifFalse = ifn->fast_out(i);
      break;
    }
  }
  assert(ifFalse, "An If should have an ifFalse. Graph is broken.");

  Node *reg = ifFalse;
  int cnt = 4; // We must protect against cycles.  Limit to 4 iterations.
               // Alternatively use visited set?  Seems too expensive.
  while (reg != NULL && cnt > 0) {
    CallNode *call = NULL;
    RegionNode *nxt_reg = NULL;
    for (DUIterator_Fast imax, i = reg->fast_outs(imax); i < imax; i++) {
      Node *o = reg->fast_out(i);
      if (o->is_Call()) {
        call = o->as_Call();
      }
      if (o->is_Region()) {
        nxt_reg = o->as_Region();
      }
    }

    if (call &&
        call->entry_point() == SharedRuntime::uncommon_trap_blob()->entry_point()) {
      const Type* trtype = call->in(TypeFunc::Parms)->bottom_type();
      if (trtype->isa_int() && trtype->is_int()->is_con()) {
        jint tr_con = trtype->is_int()->get_con();
        Deoptimization::DeoptReason reason = Deoptimization::trap_request_reason(tr_con);
        Deoptimization::DeoptAction action = Deoptimization::trap_request_action(tr_con);
        assert((int)reason < (int)BitsPerInt, "recode bit map");

        if (is_set_nth_bit(C->allowed_deopt_reasons(), (int)reason)
            && action != Deoptimization::Action_none) {
          // This uncommon trap is sure to recompile, eventually.
          // When that happens, C->too_many_traps will prevent
          // this transformation from happening again.
          return true;
        }
      }
    }

    reg = nxt_reg;
    cnt--;
  }

  return false;
}

//=============================================================================
//---------------------------State---------------------------------------------
State::State(void) {
#ifdef ASSERT
  _id = 0;
  _kids[0] = _kids[1] = (State*)(intptr_t) CONST64(0xcafebabecafebabe);
  _leaf = (Node*)(intptr_t) CONST64(0xbaadf00dbaadf00d);
  //memset(_cost, -1, sizeof(_cost));
  //memset(_rule, -1, sizeof(_rule));
#endif
  memset(_valid, 0, sizeof(_valid));
}

#ifdef ASSERT
State::~State() {
  _id = 99;
  _kids[0] = _kids[1] = (State*)(intptr_t) CONST64(0xcafebabecafebabe);
  _leaf = (Node*)(intptr_t) CONST64(0xbaadf00dbaadf00d);
  memset(_cost, -3, sizeof(_cost));
  memset(_rule, -3, sizeof(_rule));
}
#endif

#ifndef PRODUCT
//---------------------------dump----------------------------------------------
void State::dump() {
  tty->print("\n");
  dump(0);
}

void State::dump(int depth) {
  for( int j = 0; j < depth; j++ )
    tty->print("   ");
  tty->print("--N: ");
  _leaf->dump();
  uint i;
  for( i = 0; i < _LAST_MACH_OPER; i++ )
    // Check for valid entry
    if( valid(i) ) {
      for( int j = 0; j < depth; j++ )
        tty->print("   ");
        assert(_cost[i] != max_juint, "cost must be a valid value");
        assert(_rule[i] < _last_Mach_Node, "rule[i] must be valid rule");
        tty->print_cr("%s  %d  %s",
                      ruleName[i], _cost[i], ruleName[_rule[i]] );
      }
  tty->cr();

  for( i=0; i<2; i++ )
    if( _kids[i] )
      _kids[i]->dump(depth+1);
}
#endif<|MERGE_RESOLUTION|>--- conflicted
+++ resolved
@@ -2369,20 +2369,19 @@
       n->del_req(3);
       break;
     }
-<<<<<<< HEAD
     case Op_ClearArray: {
       Node* pair = new BinaryNode(n->in(2), n->in(3));
       n->set_req(2, pair);
       n->set_req(3, n->in(4));
       n->del_req(4);
-=======
+      break;
+    }
     case Op_CopySignD:
     case Op_SignumF:
     case Op_SignumD: {
       Node* pair = new BinaryNode(n->in(2), n->in(3));
       n->set_req(2, pair);
       n->del_req(3);
->>>>>>> 43339420
       break;
     }
     default:
