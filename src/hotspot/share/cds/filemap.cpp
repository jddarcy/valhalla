--- conflicted
+++ resolved
@@ -80,30 +80,6 @@
 #define O_BINARY 0     // otherwise do nothing.
 #endif
 
-<<<<<<< HEAD
-// Complain and stop. All error conditions occurring during the writing of
-// an archive file should stop the process.  Unrecoverable errors during
-// the reading of the archive file should stop the process.
-
-static void fail_exit(const char *msg, va_list ap) {
-  // This occurs very early during initialization: tty is not initialized.
-  jio_fprintf(defaultStream::error_stream(),
-              "An error has occurred while processing the"
-              " shared archive file.\n");
-  jio_vfprintf(defaultStream::error_stream(), msg, ap);
-  jio_fprintf(defaultStream::error_stream(), "\n");
-  // Do not change the text of the below message because some tests check for it.
-  vm_exit_during_initialization("Unable to use shared archive.", nullptr);
-}
-
-
-void FileMapInfo::fail_stop(const char *msg, ...) {
-        va_list ap;
-  va_start(ap, msg);
-  fail_exit(msg, ap);   // Never returns.
-  va_end(ap);           // for completeness.
-}
-
 inline void CDSMustMatchFlags::do_print(outputStream* st, bool v) {
   st->print("%s", v ? "true" : "false");
 }
@@ -169,8 +145,6 @@
 #undef PRINT_CDS_MUST_MATCH_FLAG
 }
 
-=======
->>>>>>> 750bece0
 // Fill in the fileMapInfo structure with data about this VM instance.
 
 // This method copies the vm version info into header_version.  If the version is too
