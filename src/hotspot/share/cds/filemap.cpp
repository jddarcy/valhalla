--- conflicted
+++ resolved
@@ -362,12 +362,8 @@
   st->print_cr("- allow_archiving_with_java_agent:%d", _allow_archiving_with_java_agent);
   st->print_cr("- use_optimized_module_handling:  %d", _use_optimized_module_handling);
   st->print_cr("- has_full_module_graph           %d", _has_full_module_graph);
-<<<<<<< HEAD
   st->print_cr("- has_valhalla_patched_classes    %d", _has_valhalla_patched_classes);
-  st->print_cr("- ptrmap_size_in_bits:            " SIZE_FORMAT, _ptrmap_size_in_bits);
   _must_match.print(st);
-=======
->>>>>>> 706b421c
 }
 
 void SharedClassPathEntry::init_as_non_existent(const char* path, TRAPS) {
@@ -2516,7 +2512,6 @@
     return false;
   }
 
-<<<<<<< HEAD
   if (is_static()) {
     const char* err = nullptr;
     if (CDSConfig::is_valhalla_preview()) {
@@ -2533,11 +2528,11 @@
                          "incompatible with the current JVM setting", err);
       return false;
     }
-=======
+  }
+
   if (! _use_secondary_supers_table && UseSecondarySupersTable) {
     log_warning(cds)("The shared archive was created without UseSecondarySupersTable.");
     return false;
->>>>>>> 706b421c
   }
 
   if (!_use_optimized_module_handling) {
