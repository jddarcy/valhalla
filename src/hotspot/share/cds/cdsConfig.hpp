/*
 * Copyright (c) 2023, 2024, Oracle and/or its affiliates. All rights reserved.
 * DO NOT ALTER OR REMOVE COPYRIGHT NOTICES OR THIS FILE HEADER.
 *
 * This code is free software; you can redistribute it and/or modify it
 * under the terms of the GNU General Public License version 2 only, as
 * published by the Free Software Foundation.
 *
 * This code is distributed in the hope that it will be useful, but WITHOUT
 * ANY WARRANTY; without even the implied warranty of MERCHANTABILITY or
 * FITNESS FOR A PARTICULAR PURPOSE.  See the GNU General Public License
 * version 2 for more details (a copy is included in the LICENSE file that
 * accompanied this code).
 *
 * You should have received a copy of the GNU General Public License version
 * 2 along with this work; if not, write to the Free Software Foundation,
 * Inc., 51 Franklin St, Fifth Floor, Boston, MA 02110-1301 USA.
 *
 * Please contact Oracle, 500 Oracle Parkway, Redwood Shores, CA 94065 USA
 * or visit www.oracle.com if you need additional information or have any
 * questions.
 *
 */

#ifndef SHARE_CDS_CDSCONFIG_HPP
#define SHARE_CDS_CDSCONFIG_HPP

#include "memory/allStatic.hpp"
#include "utilities/globalDefinitions.hpp"
#include "utilities/macros.hpp"

class CDSConfig : public AllStatic {
#if INCLUDE_CDS
  static bool _is_dumping_static_archive;
  static bool _is_dumping_dynamic_archive;
  static bool _is_using_optimized_module_handling;
  static bool _is_dumping_full_module_graph;
  static bool _is_using_full_module_graph;

<<<<<<< HEAD
  static bool _module_patching_disables_cds;
  static bool _java_base_module_patching_disables_cds;

  static char*  _default_archive_path;
  static char*  _static_archive_path;
  static char*  _dynamic_archive_path;
=======
  static char* _default_archive_path;
  static char* _static_archive_path;
  static char* _dynamic_archive_path;
>>>>>>> 6f2676dc
#endif

  static void extract_shared_archive_paths(const char* archive_path,
                                           char** base_archive_path,
                                           char** top_archive_path);
  static void init_shared_archive_paths();
  static bool check_unsupported_cds_runtime_properties();

public:
  // Used by jdk.internal.misc.CDS.getCDSConfigStatus();
  static const int IS_DUMPING_ARCHIVE              = 1 << 0;
  static const int IS_DUMPING_STATIC_ARCHIVE       = 1 << 1;
  static const int IS_LOGGING_LAMBDA_FORM_INVOKERS = 1 << 2;
  static const int IS_USING_ARCHIVE                = 1 << 3;
  static int get_status() NOT_CDS_RETURN_(0);

  // Initialization and command-line checking
  static void initialize() NOT_CDS_RETURN;
  static void check_system_property(const char* key, const char* value) NOT_CDS_RETURN;
  static void check_unsupported_dumping_properties() NOT_CDS_RETURN;
  static bool check_vm_args_consistency(bool mode_flag_cmd_line) NOT_CDS_RETURN_(true);

  static bool module_patching_disables_cds() { return _module_patching_disables_cds; }
  static void set_module_patching_disables_cds() { _module_patching_disables_cds = true; }
  static bool java_base_module_patching_disables_cds() { return _java_base_module_patching_disables_cds; }
  static void set_java_base_module_patching_disables_cds() { _java_base_module_patching_disables_cds = true; }

  // --- Basic CDS features

  // archive(s) in general
  static bool is_dumping_archive()                           { return is_dumping_static_archive() || is_dumping_dynamic_archive(); }
  static bool is_using_archive()                             NOT_CDS_RETURN_(false);
  static int num_archives(const char* archive_path)          NOT_CDS_RETURN_(0);

  // static_archive
  static bool is_dumping_static_archive()                    { return CDS_ONLY(_is_dumping_static_archive) NOT_CDS(false); }
  static void enable_dumping_static_archive()                { CDS_ONLY(_is_dumping_static_archive = true); }

  // dynamic_archive
  static bool is_dumping_dynamic_archive()                   { return CDS_ONLY(_is_dumping_dynamic_archive) NOT_CDS(false); }
  static void enable_dumping_dynamic_archive()               { CDS_ONLY(_is_dumping_dynamic_archive = true); }
  static void disable_dumping_dynamic_archive()              { CDS_ONLY(_is_dumping_dynamic_archive = false); }

  // optimized_module_handling -- can we skip some expensive operations related to modules?
  static bool is_using_optimized_module_handling()           { return CDS_ONLY(_is_using_optimized_module_handling) NOT_CDS(false); }
  static void stop_using_optimized_module_handling()         NOT_CDS_RETURN;

  static bool is_logging_lambda_form_invokers()              NOT_CDS_RETURN_(false);

  // archive_path

  // Points to the classes.jsa in $JAVA_HOME
  static char* default_archive_path()                        NOT_CDS_RETURN_(nullptr);
  // The actual static archive  (if any) selected at runtime
  static const char* static_archive_path()                   { return CDS_ONLY(_static_archive_path) NOT_CDS(nullptr); }
  // The actual dynamic archive  (if any) selected at runtime
  static const char* dynamic_archive_path()                  { return CDS_ONLY(_dynamic_archive_path) NOT_CDS(nullptr); }

  // --- Archived java objects

  static bool   is_dumping_heap()                            NOT_CDS_JAVA_HEAP_RETURN_(false);

<<<<<<< HEAD
  static bool      is_valhalla_preview();
=======
  // full_module_graph (requires optimized_module_handling)
  static bool is_dumping_full_module_graph()                 { return CDS_ONLY(_is_dumping_full_module_graph) NOT_CDS(false); }
  static bool is_using_full_module_graph()                   NOT_CDS_JAVA_HEAP_RETURN_(false);
  static void stop_dumping_full_module_graph(const char* reason = nullptr) NOT_CDS_JAVA_HEAP_RETURN;
  static void stop_using_full_module_graph(const char* reason = nullptr) NOT_CDS_JAVA_HEAP_RETURN;
>>>>>>> 6f2676dc
};

#endif // SHARE_CDS_CDSCONFIG_HPP<|MERGE_RESOLUTION|>--- conflicted
+++ resolved
@@ -37,18 +37,12 @@
   static bool _is_dumping_full_module_graph;
   static bool _is_using_full_module_graph;
 
-<<<<<<< HEAD
   static bool _module_patching_disables_cds;
   static bool _java_base_module_patching_disables_cds;
 
-  static char*  _default_archive_path;
-  static char*  _static_archive_path;
-  static char*  _dynamic_archive_path;
-=======
   static char* _default_archive_path;
   static char* _static_archive_path;
   static char* _dynamic_archive_path;
->>>>>>> 6f2676dc
 #endif
 
   static void extract_shared_archive_paths(const char* archive_path,
@@ -111,15 +105,14 @@
 
   static bool   is_dumping_heap()                            NOT_CDS_JAVA_HEAP_RETURN_(false);
 
-<<<<<<< HEAD
-  static bool      is_valhalla_preview();
-=======
   // full_module_graph (requires optimized_module_handling)
   static bool is_dumping_full_module_graph()                 { return CDS_ONLY(_is_dumping_full_module_graph) NOT_CDS(false); }
   static bool is_using_full_module_graph()                   NOT_CDS_JAVA_HEAP_RETURN_(false);
   static void stop_dumping_full_module_graph(const char* reason = nullptr) NOT_CDS_JAVA_HEAP_RETURN;
   static void stop_using_full_module_graph(const char* reason = nullptr) NOT_CDS_JAVA_HEAP_RETURN;
->>>>>>> 6f2676dc
+
+  static bool is_valhalla_preview();
+
 };
 
 #endif // SHARE_CDS_CDSCONFIG_HPP