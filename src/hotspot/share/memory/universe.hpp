--- conflicted
+++ resolved
@@ -88,17 +88,6 @@
   // preallocated cause message for delayed StackOverflowError
   static OopHandle    _delayed_stack_overflow_error_message;
 
-<<<<<<< HEAD
-  static LatestMethodCache* _finalizer_register_cache; // static method for registering finalizable objects
-  static LatestMethodCache* _loader_addClass_cache;    // method for registering loaded classes in class loader vector
-  static LatestMethodCache* _throw_illegal_access_error_cache; // Unsafe.throwIllegalAccessError() method
-  static LatestMethodCache* _throw_no_such_method_error_cache; // Unsafe.throwNoSuchMethodError() method
-  static LatestMethodCache* _do_stack_walk_cache;      // method for stack walker callback
-  static LatestMethodCache* _is_substitutable_cache;   // ValueObjectMethods.isSubstitutable() method
-  static LatestMethodCache* _value_object_hash_code_cache;  // ValueObjectMethods.valueObjectHashCode() method
-
-=======
->>>>>>> 8efd7aa6
   static Array<int>*            _the_empty_int_array;            // Canonicalized int array
   static Array<u2>*             _the_empty_short_array;          // Canonicalized short array
   static Array<Klass*>*         _the_empty_klass_array;          // Canonicalized klass array
@@ -249,8 +238,8 @@
   static Method*      throw_no_such_method_error();
   static Method*      do_stack_walk_method();
 
-  static Method*      is_substitutable_method()       { return _is_substitutable_cache->get_method(); }
-  static Method*      value_object_hash_code_method() { return _value_object_hash_code_cache->get_method(); }
+  static Method*      is_substitutable_method();
+  static Method*      value_object_hash_code_method();
 
   static oop          the_null_sentinel();
   static address      the_null_sentinel_addr()        { return (address) &_the_null_sentinel;  }
