--- conflicted
+++ resolved
@@ -1043,169 +1043,7 @@
   StaticArchiveBuilder(DumpRegion* rw_region, DumpRegion* ro_region)
     : ArchiveBuilder(rw_region, ro_region) {}
 
-<<<<<<< HEAD
-  // Relocate embedded pointers within a MetaspaceObj's shallow copy
-  class ShallowCopyEmbeddedRefRelocator: public UniqueMetaspaceClosure {
-  public:
-    virtual bool do_unique_ref(Ref* ref, bool read_only) {
-      address new_loc = get_new_loc(ref);
-      RefRelocator refer;
-      ref->metaspace_pointers_do_at(&refer, new_loc);
-      return true; // recurse into ref.obj()
-    }
-    virtual void push_special(SpecialRef type, Ref* ref, intptr_t* p) {
-      assert_valid(type);
-
-      address obj = ref->obj();
-      address new_obj = get_new_loc(ref);
-      size_t offset = pointer_delta(p, obj,  sizeof(u1));
-      intptr_t* new_p = (intptr_t*)(new_obj + offset);
-      switch (type) {
-      case _method_entry_ref:
-        assert(*p == *new_p, "must be a copy");
-        break;
-      case _internal_pointer_ref:
-        {
-          size_t off = pointer_delta(*((address*)p), obj, sizeof(u1));
-          assert(0 <= intx(off) && intx(off) < ref->size() * BytesPerWord, "must point to internal address");
-          *((address*)new_p) = new_obj + off;
-        }
-        break;
-      default:
-        ShouldNotReachHere();
-      }
-      ArchivePtrMarker::mark_pointer((address*)new_p);
-    }
-  };
-
-  // Relocate a reference to point to its shallow copy
-  class RefRelocator: public MetaspaceClosure {
-  public:
-    virtual bool do_ref(Ref* ref, bool read_only) {
-      if (ref->not_null()) {
-        ref->update(get_new_loc(ref));
-        ArchivePtrMarker::mark_pointer(ref->addr());
-      }
-      return false; // Do not recurse.
-    }
-  };
-
-#ifdef ASSERT
-  class IsRefInArchiveChecker: public MetaspaceClosure {
-  public:
-    virtual bool do_ref(Ref* ref, bool read_only) {
-      if (ref->not_null()) {
-        char* obj = (char*)ref->obj();
-        assert(_ro_region.contains(obj) || _rw_region.contains(obj),
-               "must be relocated to point to CDS archive");
-      }
-      return false; // Do not recurse.
-    }
-  };
-#endif
-
-public:
-  static void copy_and_compact() {
-    ResourceMark rm;
-
-    log_info(cds)("Scanning all metaspace objects ... ");
-    {
-      // allocate and shallow-copy RW objects, immediately following the MC region
-      log_info(cds)("Allocating RW objects ... ");
-      _mc_region.pack(&_rw_region);
-
-      ResourceMark rm;
-      ShallowCopier rw_copier(false);
-      iterate_roots(&rw_copier);
-    }
-    {
-      // allocate and shallow-copy of RO object, immediately following the RW region
-      log_info(cds)("Allocating RO objects ... ");
-      _rw_region.pack(&_ro_region);
-
-      ResourceMark rm;
-      ShallowCopier ro_copier(true);
-      iterate_roots(&ro_copier);
-    }
-    {
-      log_info(cds)("Relocating embedded pointers ... ");
-      ResourceMark rm;
-      ShallowCopyEmbeddedRefRelocator emb_reloc;
-      iterate_roots(&emb_reloc);
-    }
-    {
-      log_info(cds)("Relocating external roots ... ");
-      ResourceMark rm;
-      RefRelocator ext_reloc;
-      iterate_roots(&ext_reloc);
-    }
-    {
-      log_info(cds)("Fixing symbol identity hash ... ");
-      os::init_random(0x12345678);
-      GrowableArray<Symbol*>* all_symbols = MetaspaceShared::collected_symbols();
-      all_symbols->sort(compare_symbols_by_address);
-      for (int i = 0; i < all_symbols->length(); i++) {
-        assert(all_symbols->at(i)->is_permanent(), "archived symbols must be permanent");
-        all_symbols->at(i)->update_identity_hash();
-      }
-    }
-#ifdef ASSERT
-    {
-      log_info(cds)("Verifying external roots ... ");
-      ResourceMark rm;
-      IsRefInArchiveChecker checker;
-      iterate_roots(&checker);
-    }
-#endif
-  }
-
-  // We must relocate the System::_well_known_klasses only after we have copied the
-  // java objects in during dump_java_heap_objects(): during the object copy, we operate on
-  // old objects which assert that their klass is the original klass.
-  static void relocate_well_known_klasses() {
-    {
-      log_info(cds)("Relocating SystemDictionary::_well_known_klasses[] ... ");
-      ResourceMark rm;
-      RefRelocator ext_reloc;
-      SystemDictionary::well_known_klasses_do(&ext_reloc);
-    }
-    // NOTE: after this point, we shouldn't have any globals that can reach the old
-    // objects.
-
-    // We cannot use any of the objects in the heap anymore (except for the
-    // shared strings) because their headers no longer point to valid Klasses.
-  }
-
-  static void iterate_roots(MetaspaceClosure* it) {
-    // To ensure deterministic contents in the archive, we just need to ensure that
-    // we iterate the MetsapceObjs in a deterministic order. It doesn't matter where
-    // the MetsapceObjs are located originally, as they are copied sequentially into
-    // the archive during the iteration.
-    //
-    // The only issue here is that the symbol table and the system directories may be
-    // randomly ordered, so we copy the symbols and klasses into two arrays and sort
-    // them deterministically.
-    //
-    // During -Xshare:dump, the order of Symbol creation is strictly determined by
-    // the SharedClassListFile (class loading is done in a single thread and the JIT
-    // is disabled). Also, Symbols are allocated in monotonically increasing addresses
-    // (see Symbol::operator new(size_t, int)). So if we iterate the Symbols by
-    // ascending address order, we ensure that all Symbols are copied into deterministic
-    // locations in the archive.
-    GrowableArray<Symbol*>* symbols = _global_symbol_objects;
-    for (int i = 0; i < symbols->length(); i++) {
-      it->push(symbols->adr_at(i));
-    }
-    if (_global_klass_objects != NULL) {
-      // Need to fix up the pointers
-      for (int i = 0; i < _global_klass_objects->length(); i++) {
-        // NOTE -- this requires that the vtable is NOT yet patched, or else we are hosed.
-        it->push(_global_klass_objects->adr_at(i));
-      }
-    }
-=======
   virtual void iterate_roots(MetaspaceClosure* it, bool is_relocating_pointers) {
->>>>>>> 49e7609d
     FileMapInfo::metaspace_pointers_do(it, false);
     SystemDictionaryShared::dumptime_classes_do(it);
     Universe::metaspace_pointers_do(it);
