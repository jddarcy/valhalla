--- conflicted
+++ resolved
@@ -125,11 +125,7 @@
   bool is_native      () const         { return (_flags & JVM_ACC_NATIVE      ) != 0; }
   bool is_interface   () const         { return (_flags & JVM_ACC_INTERFACE   ) != 0; }
   bool is_abstract    () const         { return (_flags & JVM_ACC_ABSTRACT    ) != 0; }
-<<<<<<< HEAD
-  bool is_strict      () const         { return (_flags & JVM_ACC_STRICT      ) != 0; }
   bool is_inline_type () const         { return (_flags & JVM_ACC_INLINE      ) != 0; }
-=======
->>>>>>> df65237b
 
   // Attribute flags
   bool is_synthetic   () const         { return (_flags & JVM_ACC_SYNTHETIC   ) != 0; }
