/*
 * Copyright (c) 1997, 2024, Oracle and/or its affiliates. All rights reserved.
 * DO NOT ALTER OR REMOVE COPYRIGHT NOTICES OR THIS FILE HEADER.
 *
 * This code is free software; you can redistribute it and/or modify it
 * under the terms of the GNU General Public License version 2 only, as
 * published by the Free Software Foundation.
 *
 * This code is distributed in the hope that it will be useful, but WITHOUT
 * ANY WARRANTY; without even the implied warranty of MERCHANTABILITY or
 * FITNESS FOR A PARTICULAR PURPOSE.  See the GNU General Public License
 * version 2 for more details (a copy is included in the LICENSE file that
 * accompanied this code).
 *
 * You should have received a copy of the GNU General Public License version
 * 2 along with this work; if not, write to the Free Software Foundation,
 * Inc., 51 Franklin St, Fifth Floor, Boston, MA 02110-1301 USA.
 *
 * Please contact Oracle, 500 Oracle Parkway, Redwood Shores, CA 94065 USA
 * or visit www.oracle.com if you need additional information or have any
 * questions.
 *
 */

#ifndef SHARE_UTILITIES_GROWABLEARRAY_HPP
#define SHARE_UTILITIES_GROWABLEARRAY_HPP

#include "memory/allocation.hpp"
#include "oops/array.hpp"
#include "oops/oop.hpp"
#include "memory/iterator.hpp"
#include "utilities/debug.hpp"
#include "utilities/globalDefinitions.hpp"
#include "utilities/ostream.hpp"
#include "utilities/powerOfTwo.hpp"

// A growable array.

/*************************************************************************/
/*                                                                       */
/*     WARNING WARNING WARNING WARNING WARNING WARNING WARNING WARNING   */
/*                                                                       */
/* Should you use GrowableArrays to contain handles you must be certain  */
/* that the GrowableArray does not outlive the HandleMark that contains  */
/* the handles. Since GrowableArrays are typically resource allocated    */
/* the following is an example of INCORRECT CODE,                        */
/*                                                                       */
/* ResourceMark rm;                                                      */
/* GrowableArray<Handle>* arr = new GrowableArray<Handle>(size);         */
/* if (blah) {                                                           */
/*    while (...) {                                                      */
/*      HandleMark hm;                                                   */
/*      ...                                                              */
/*      Handle h(THREAD, some_oop);                                      */
/*      arr->append(h);                                                  */
/*    }                                                                  */
/* }                                                                     */
/* if (arr->length() != 0 ) {                                            */
/*    oop bad_oop = arr->at(0)(); // Handle is BAD HERE.                 */
/*    ...                                                                */
/* }                                                                     */
/*                                                                       */
/* If the GrowableArrays you are creating is C_Heap allocated then it    */
/* should not hold handles since the handles could trivially try and     */
/* outlive their HandleMark. In some situations you might need to do     */
/* this and it would be legal but be very careful and see if you can do  */
/* the code in some other manner.                                        */
/*                                                                       */
/*************************************************************************/

// Non-template base class responsible for handling the length and max.


class GrowableArrayBase : public AnyObj {
  friend class VMStructs;

protected:
  // Current number of accessible elements
  int _len;
  // Current number of allocated elements
  int _capacity;

  GrowableArrayBase(int capacity, int initial_len) :
      _len(initial_len),
      _capacity(capacity) {
    assert(_len >= 0 && _len <= _capacity, "initial_len too big");
  }

  ~GrowableArrayBase() {}

public:
  int   length() const          { return _len; }
  int   capacity() const        { return _capacity; }

  bool  is_empty() const        { return _len == 0; }
  bool  is_nonempty() const     { return _len != 0; }
  bool  is_full() const         { return _len == _capacity; }

  void  clear()                 { _len = 0; }
  void  trunc_to(int length)    {
    assert(length <= _len,"cannot increase length");
    _len = length;
  }
};

template <typename E> class GrowableArrayIterator;

// Extends GrowableArrayBase with a typed data array.
//
// E: Element type
//
// The "view" adds function that don't grow or deallocate
// the _data array, so there's no need for an allocator.
//
// The "view" can be used to type erase the allocator classes
// of GrowableArrayWithAllocator.
template <typename E>
class GrowableArrayView : public GrowableArrayBase {
protected:
  E* _data; // data array

  GrowableArrayView<E>(E* data, int capacity, int initial_len) :
      GrowableArrayBase(capacity, initial_len), _data(data) {}

  ~GrowableArrayView() {}

public:
  bool operator==(const GrowableArrayView<E>& rhs) const {
    if (_len != rhs._len)
      return false;
    for (int i = 0; i < _len; i++) {
      if (at(i) != rhs.at(i)) {
        return false;
      }
    }
    return true;
  }

  bool operator!=(const GrowableArrayView<E>& rhs) const {
    return !(*this == rhs);
  }

  E& at(int i) {
    assert(0 <= i && i < _len, "illegal index %d for length %d", i, _len);
    return _data[i];
  }

  E const& at(int i) const {
    assert(0 <= i && i < _len, "illegal index %d for length %d", i, _len);
    return _data[i];
  }

  E* adr_at(int i) const {
    assert(0 <= i && i < _len, "illegal index %d for length %d", i, _len);
    return &_data[i];
  }

  E first() const {
    assert(_len > 0, "empty");
    return _data[0];
  }

  E top() const {
    assert(_len > 0, "empty");
    return _data[_len-1];
  }

  E last() const {
    return top();
  }

  GrowableArrayIterator<E> begin() const {
    return GrowableArrayIterator<E>(this, 0);
  }

  GrowableArrayIterator<E> end() const {
    return GrowableArrayIterator<E>(this, length());
  }

  E pop() {
    assert(_len > 0, "empty list");
    return _data[--_len];
  }

  void at_put(int i, const E& elem) {
    assert(0 <= i && i < _len, "illegal index %d for length %d", i, _len);
    _data[i] = elem;
  }

  bool contains(const E& elem) const {
    for (int i = 0; i < _len; i++) {
      if (_data[i] == elem) return true;
    }
    return false;
  }

  int  find(const E& elem) const {
    for (int i = 0; i < _len; i++) {
      if (_data[i] == elem) return i;
    }
    return -1;
  }

  int  find_from_end(const E& elem) const {
    for (int i = _len-1; i >= 0; i--) {
      if (_data[i] == elem) return i;
    }
    return -1;
  }

  // Find first element that matches the given predicate.
  //
  // Predicate: bool predicate(const E& elem)
  //
  // Returns the index of the element or -1 if no element matches the predicate
  template<typename Predicate>
  int find_if(Predicate predicate) const {
    for (int i = 0; i < _len; i++) {
      if (predicate(_data[i])) return i;
    }
    return -1;
  }

  // Find last element that matches the given predicate.
  //
  // Predicate: bool predicate(const E& elem)
  //
  // Returns the index of the element or -1 if no element matches the predicate
  template<typename Predicate>
  int find_from_end_if(Predicate predicate) const {
    // start at the end of the array
    for (int i = _len-1; i >= 0; i--) {
      if (predicate(_data[i])) return i;
    }
    return -1;
  }

  // Order preserving remove operations.

  void remove(const E& elem) {
    // Assuming that element does exist.
    bool removed = remove_if_existing(elem);
    if (removed) return;
    ShouldNotReachHere();
  }

  bool remove_if_existing(const E& elem) {
    // Returns TRUE if elem is removed.
    for (int i = 0; i < _len; i++) {
      if (_data[i] == elem) {
        remove_at(i);
        return true;
      }
    }
    return false;
  }

  void remove_at(int index) {
    assert(0 <= index && index < _len, "illegal index %d for length %d", index, _len);
    for (int j = index + 1; j < _len; j++) {
      _data[j-1] = _data[j];
    }
    _len--;
  }

  // Remove all elements up to the index (exclusive). The order is preserved.
  void remove_till(int idx) {
    remove_range(0, idx);
  }

  // Remove all elements in the range [start - end). The order is preserved.
  void remove_range(int start, int end) {
    assert(0 <= start, "illegal start index %d", start);
    assert(start < end && end <= _len, "erase called with invalid range (%d, %d) for length %d", start, end, _len);

    for (int i = start, j = end; j < length(); i++, j++) {
      at_put(i, at(j));
    }
    trunc_to(length() - (end - start));
  }

  // The order is changed.
  void delete_at(int index) {
    assert(0 <= index && index < _len, "illegal index %d for length %d", index, _len);
    if (index < --_len) {
      // Replace removed element with last one.
      _data[index] = _data[_len];
    }
  }

  void sort(int f(E*, E*)) {
    qsort(_data, length(), sizeof(E), (_sort_Fn)f);
  }
  // sort by fixed-stride sub arrays:
  void sort(int f(E*, E*), int stride) {
    qsort(_data, length() / stride, sizeof(E) * stride, (_sort_Fn)f);
  }

  template <typename K, int compare(const K&, const E&)> int find_sorted(const K& key, bool& found) const {
    found = false;
    int min = 0;
    int max = length() - 1;

    while (max >= min) {
      int mid = (int)(((uint)max + min) / 2);
      E value = at(mid);
      int diff = compare(key, value);
      if (diff > 0) {
        min = mid + 1;
      } else if (diff < 0) {
        max = mid - 1;
      } else {
        found = true;
        return mid;
      }
    }
    return min;
  }

  template <typename K>
  int find_sorted(CompareClosure<E>* cc, const K& key, bool& found) {
    found = false;
    int min = 0;
    int max = length() - 1;

    while (max >= min) {
      int mid = (int)(((uint)max + min) / 2);
      E value = at(mid);
      int diff = cc->do_compare(key, value);
      if (diff > 0) {
        min = mid + 1;
      } else if (diff < 0) {
        max = mid - 1;
      } else {
        found = true;
        return mid;
      }
    }
    return min;
  }

  void print() const {
    tty->print("Growable Array " PTR_FORMAT, p2i(this));
    tty->print(": length %d (capacity %d) { ", _len, _capacity);
    for (int i = 0; i < _len; i++) {
      tty->print(INTPTR_FORMAT " ", *(intptr_t*)&(_data[i]));
    }
    tty->print("}\n");
  }
};

template <typename E>
class GrowableArrayFromArray : public GrowableArrayView<E> {
public:

  GrowableArrayFromArray<E>(E* data, int len) :
    GrowableArrayView<E>(data, len, len) {}
};

// GrowableArrayWithAllocator extends the "view" with
// the capability to grow and deallocate the data array.
//
// The allocator responsibility is delegated to the sub-class.
//
// Derived: The sub-class responsible for allocation / deallocation
//  - E* Derived::allocate()       - member function responsible for allocation
//  - void Derived::deallocate(E*) - member function responsible for deallocation
template <typename E, typename Derived>
class GrowableArrayWithAllocator : public GrowableArrayView<E> {
  friend class VMStructs;

  void expand_to(int j);
  void grow(int j);

protected:
  GrowableArrayWithAllocator(E* data, int capacity) :
      GrowableArrayView<E>(data, capacity, 0) {
    for (int i = 0; i < capacity; i++) {
      ::new ((void*)&data[i]) E();
    }
  }

  GrowableArrayWithAllocator(E* data, int capacity, int initial_len, const E& filler) :
      GrowableArrayView<E>(data, capacity, initial_len) {
    int i = 0;
    for (; i < initial_len; i++) {
      ::new ((void*)&data[i]) E(filler);
    }
    for (; i < capacity; i++) {
      ::new ((void*)&data[i]) E();
    }
  }

  ~GrowableArrayWithAllocator() {}

public:
  int append(const E& elem) {
    if (this->_len == this->_capacity) grow(this->_len);
    int idx = this->_len++;
    this->_data[idx] = elem;
    return idx;
  }

  bool append_if_missing(const E& elem) {
    // Returns TRUE if elem is added.
    bool missed = !this->contains(elem);
    if (missed) append(elem);
    return missed;
  }

  void push(const E& elem) { append(elem); }

  E at_grow(int i, const E& fill = E()) {
    assert(0 <= i, "negative index %d", i);
    if (i >= this->_len) {
      if (i >= this->_capacity) grow(i);
      for (int j = this->_len; j <= i; j++)
        this->_data[j] = fill;
      this->_len = i+1;
    }
    return this->_data[i];
  }

  void at_put_grow(int i, const E& elem, const E& fill = E()) {
    assert(0 <= i, "negative index %d", i);
    if (i >= this->_len) {
      if (i >= this->_capacity) grow(i);
      for (int j = this->_len; j < i; j++)
        this->_data[j] = fill;
      this->_len = i+1;
    }
    this->_data[i] = elem;
  }

  // inserts the given element before the element at index i
  void insert_before(const int idx, const E& elem) {
    assert(0 <= idx && idx <= this->_len, "illegal index %d for length %d", idx, this->_len);
    if (this->_len == this->_capacity) grow(this->_len);
    for (int j = this->_len - 1; j >= idx; j--) {
      this->_data[j + 1] = this->_data[j];
    }
    this->_len++;
    this->_data[idx] = elem;
  }

  void insert_before(const int idx, const GrowableArrayView<E>* array) {
    assert(0 <= idx && idx <= this->_len, "illegal index %d for length %d", idx, this->_len);
    int array_len = array->length();
    int new_len = this->_len + array_len;
    if (new_len >= this->_capacity) grow(new_len);

    for (int j = this->_len - 1; j >= idx; j--) {
      this->_data[j + array_len] = this->_data[j];
    }

    for (int j = 0; j < array_len; j++) {
      this->_data[idx + j] = array->at(j);
    }

    this->_len += array_len;
  }

  void appendAll(const GrowableArrayView<E>* l) {
    for (int i = 0; i < l->length(); i++) {
      this->at_put_grow(this->_len, l->at(i), E());
    }
  }

  void appendAll(const Array<E>* l) {
    for (int i = 0; i < l->length(); i++) {
      this->at_put_grow(this->_len, l->at(i), E());
    }
  }

  // Binary search and insertion utility.  Search array for element
  // matching key according to the static compare function.  Insert
  // that element if not already in the list.  Assumes the list is
  // already sorted according to compare function.
  template <int compare(const E&, const E&)> E insert_sorted(const E& key) {
    bool found;
    int location = GrowableArrayView<E>::template find_sorted<E, compare>(key, found);
    if (!found) {
      insert_before(location, key);
    }
    return this->at(location);
  }

  E insert_sorted(CompareClosure<E>* cc, const E& key) {
    bool found;
    int location = find_sorted(cc, key, found);
    if (!found) {
      insert_before(location, key);
    }
    return this->at(location);
  }

  void swap(GrowableArrayWithAllocator<E, Derived>* other) {
    ::swap(this->_data, other->_data);
    ::swap(this->_len, other->_len);
    ::swap(this->_capacity, other->_capacity);
  }

  // Ensure capacity is at least new_capacity.
  void reserve(int new_capacity);

  // Reduce capacity to length.
  void shrink_to_fit();

  void clear_and_deallocate();
};

template <typename E, typename Derived>
void GrowableArrayWithAllocator<E, Derived>::expand_to(int new_capacity) {
  int old_capacity = this->_capacity;
  assert(new_capacity > old_capacity,
         "expected growth but %d <= %d", new_capacity, old_capacity);
  this->_capacity = new_capacity;
  E* newData = static_cast<Derived*>(this)->allocate();
  int i = 0;
  for (     ; i < this->_len; i++) ::new ((void*)&newData[i]) E(this->_data[i]);
  for (     ; i < this->_capacity; i++) ::new ((void*)&newData[i]) E();
  for (i = 0; i < old_capacity; i++) this->_data[i].~E();
  if (this->_data != nullptr) {
    static_cast<Derived*>(this)->deallocate(this->_data);
  }
  this->_data = newData;
}

template <typename E, typename Derived>
void GrowableArrayWithAllocator<E, Derived>::grow(int j) {
  // grow the array by increasing _capacity to the first power of two larger than the size we need
  expand_to(next_power_of_2(j));
}

template <typename E, typename Derived>
void GrowableArrayWithAllocator<E, Derived>::reserve(int new_capacity) {
  if (new_capacity > this->_capacity) {
    expand_to(new_capacity);
  }
}

template <typename E, typename Derived>
void GrowableArrayWithAllocator<E, Derived>::shrink_to_fit() {
  int old_capacity = this->_capacity;
  int len = this->_len;
  assert(len <= old_capacity, "invariant");

  // If already at full capacity, nothing to do.
  if (len == old_capacity) {
    return;
  }

  // If not empty, allocate new, smaller, data, and copy old data to it.
  E* old_data = this->_data;
  E* new_data = nullptr;
  this->_capacity = len;        // Must preceed allocate().
  if (len > 0) {
    new_data = static_cast<Derived*>(this)->allocate();
    for (int i = 0; i < len; ++i) ::new (&new_data[i]) E(old_data[i]);
  }
  // Destroy contents of old data, and deallocate it.
  for (int i = 0; i < old_capacity; ++i) old_data[i].~E();
  if (old_data != nullptr) {
    static_cast<Derived*>(this)->deallocate(old_data);
  }
  // Install new data, which might be nullptr.
  this->_data = new_data;
}

template <typename E, typename Derived>
void GrowableArrayWithAllocator<E, Derived>::clear_and_deallocate() {
  this->clear();
  this->shrink_to_fit();
}

class GrowableArrayResourceAllocator {
public:
  static void* allocate(int max, int element_size);
};

// Arena allocator
class GrowableArrayArenaAllocator {
public:
  static void* allocate(int max, int element_size, Arena* arena);
};

// CHeap allocator
class GrowableArrayCHeapAllocator {
public:
  static void* allocate(int max, int element_size, MEMFLAGS memflags);
  static void deallocate(void* mem);
};

#ifdef ASSERT

// Checks resource allocation nesting
class GrowableArrayNestingCheck {
  // resource area nesting at creation
  int _nesting;

public:
  GrowableArrayNestingCheck(bool on_resource_area);

  void on_resource_area_alloc() const;
};

#endif // ASSERT

// Encodes where the backing array is allocated
// and performs necessary checks.
class GrowableArrayMetadata {
  uintptr_t _bits;

  // resource area nesting at creation
  debug_only(GrowableArrayNestingCheck _nesting_check;)

  // Resource allocation
  static uintptr_t bits() {
    return 0;
  }

  // CHeap allocation
  static uintptr_t bits(MEMFLAGS memflags) {
    assert(memflags != mtNone, "Must provide a proper MEMFLAGS");
    return (uintptr_t(memflags) << 1) | 1;
  }

  // Arena allocation
  static uintptr_t bits(Arena* arena) {
    assert((uintptr_t(arena) & 1) == 0, "Required for on_C_heap() to work");
    return uintptr_t(arena);
  }

public:
  // Resource allocation
  GrowableArrayMetadata() :
      _bits(bits())
      debug_only(COMMA _nesting_check(true)) {
  }

  // Arena allocation
  GrowableArrayMetadata(Arena* arena) :
      _bits(bits(arena))
      debug_only(COMMA _nesting_check(false)) {
  }

  // CHeap allocation
  GrowableArrayMetadata(MEMFLAGS memflags) :
      _bits(bits(memflags))
      debug_only(COMMA _nesting_check(false)) {
  }

#ifdef ASSERT
  GrowableArrayMetadata(const GrowableArrayMetadata& other) :
      _bits(other._bits),
      _nesting_check(other._nesting_check) {
    assert(!on_C_heap(), "Copying of CHeap arrays not supported");
    assert(!other.on_C_heap(), "Copying of CHeap arrays not supported");
  }

  GrowableArrayMetadata& operator=(const GrowableArrayMetadata& other) {
    _bits = other._bits;
    _nesting_check = other._nesting_check;
    assert(!on_C_heap(), "Assignment of CHeap arrays not supported");
    assert(!other.on_C_heap(), "Assignment of CHeap arrays not supported");
    return *this;
  }

  void init_checks(const GrowableArrayBase* array) const;
  void on_resource_area_alloc_check() const;
#endif // ASSERT

  bool on_C_heap() const        { return (_bits & 1) == 1; }
  bool on_resource_area() const { return _bits == 0; }
  bool on_arena() const         { return (_bits & 1) == 0 && _bits != 0; }

  Arena* arena() const      { return (Arena*)_bits; }
  MEMFLAGS memflags() const { return MEMFLAGS(_bits >> 1); }
};

// THE GrowableArray.
//
// Supports multiple allocation strategies:
//  - Resource stack allocation: if no extra argument is provided
//  - CHeap allocation: if memflags is provided
//  - Arena allocation: if an arena is provided
//
// There are some drawbacks of using GrowableArray, that are removed in some
// of the other implementations of GrowableArrayWithAllocator sub-classes:
//
// Memory overhead: The multiple allocation strategies uses extra metadata
//  embedded in the instance.
//
// Strict allocation locations: There are rules about where the GrowableArray
//  instance is allocated, that depends on where the data array is allocated.
//  See: init_checks.

template <typename E>
class GrowableArray : public GrowableArrayWithAllocator<E, GrowableArray<E> > {
  friend class GrowableArrayWithAllocator<E, GrowableArray<E> >;
  friend class GrowableArrayTest;

  static E* allocate(int max) {
    return (E*)GrowableArrayResourceAllocator::allocate(max, sizeof(E));
  }

  static E* allocate(int max, MEMFLAGS memflags) {
    return (E*)GrowableArrayCHeapAllocator::allocate(max, sizeof(E), memflags);
  }

  static E* allocate(int max, Arena* arena) {
    return (E*)GrowableArrayArenaAllocator::allocate(max, sizeof(E), arena);
  }

  GrowableArrayMetadata _metadata;

  void init_checks() const { debug_only(_metadata.init_checks(this);) }

  // Where are we going to allocate memory?
  bool on_C_heap() const        { return _metadata.on_C_heap(); }
  bool on_resource_area() const { return _metadata.on_resource_area(); }
  bool on_arena() const         { return _metadata.on_arena(); }

  E* allocate() {
    if (on_resource_area()) {
      debug_only(_metadata.on_resource_area_alloc_check());
      return allocate(this->_capacity);
    }

    if (on_C_heap()) {
      return allocate(this->_capacity, _metadata.memflags());
    }

    assert(on_arena(), "Sanity");
    return allocate(this->_capacity, _metadata.arena());
  }

  void deallocate(E* mem) {
    if (on_C_heap()) {
      GrowableArrayCHeapAllocator::deallocate(mem);
    }
  }

public:
  GrowableArray() : GrowableArray(2 /* initial_capacity */) {}

  explicit GrowableArray(int initial_capacity) :
      GrowableArrayWithAllocator<E, GrowableArray<E> >(
          allocate(initial_capacity),
          initial_capacity),
      _metadata() {
    init_checks();
  }

  GrowableArray(int initial_capacity, MEMFLAGS memflags) :
      GrowableArrayWithAllocator<E, GrowableArray<E> >(
          allocate(initial_capacity, memflags),
          initial_capacity),
      _metadata(memflags) {
    init_checks();
  }

  GrowableArray(int initial_capacity, int initial_len, const E& filler) :
      GrowableArrayWithAllocator<E, GrowableArray<E> >(
          allocate(initial_capacity),
          initial_capacity, initial_len, filler),
      _metadata() {
    init_checks();
  }

  GrowableArray(int initial_capacity, int initial_len, const E& filler, MEMFLAGS memflags) :
      GrowableArrayWithAllocator<E, GrowableArray<E> >(
          allocate(initial_capacity, memflags),
          initial_capacity, initial_len, filler),
      _metadata(memflags) {
    init_checks();
  }

  GrowableArray(Arena* arena, int initial_capacity, int initial_len, const E& filler) :
      GrowableArrayWithAllocator<E, GrowableArray<E> >(
          allocate(initial_capacity, arena),
          initial_capacity, initial_len, filler),
      _metadata(arena) {
    init_checks();
  }

  ~GrowableArray() {
    if (on_C_heap()) {
      this->clear_and_deallocate();
    }
  }
};

// Leaner GrowableArray for CHeap backed data arrays, with compile-time decided MEMFLAGS.
template <typename E, MEMFLAGS F>
class GrowableArrayCHeap : public GrowableArrayWithAllocator<E, GrowableArrayCHeap<E, F> > {
  friend class GrowableArrayWithAllocator<E, GrowableArrayCHeap<E, F> >;

  STATIC_ASSERT(F != mtNone);

  static E* allocate(int max, MEMFLAGS flags) {
    if (max == 0) {
      return nullptr;
    }

    return (E*)GrowableArrayCHeapAllocator::allocate(max, sizeof(E), flags);
  }

  NONCOPYABLE(GrowableArrayCHeap);

  E* allocate() {
    return allocate(this->_capacity, F);
  }

  void deallocate(E* mem) {
    GrowableArrayCHeapAllocator::deallocate(mem);
  }

public:
  GrowableArrayCHeap(int initial_capacity = 0) :
      GrowableArrayWithAllocator<E, GrowableArrayCHeap<E, F> >(
          allocate(initial_capacity, F),
          initial_capacity) {}

  GrowableArrayCHeap(int initial_capacity, int initial_len, const E& filler) :
      GrowableArrayWithAllocator<E, GrowableArrayCHeap<E, F> >(
          allocate(initial_capacity, F),
          initial_capacity, initial_len, filler) {}

  ~GrowableArrayCHeap() {
    this->clear_and_deallocate();
  }

  void* operator new(size_t size) {
    return AnyObj::operator new(size, F);
  }

  void* operator new(size_t size, const std::nothrow_t&  nothrow_constant) throw() {
    return AnyObj::operator new(size, nothrow_constant, F);
  }
  void operator delete(void *p) {
    AnyObj::operator delete(p);
  }
};

// Custom STL-style iterator to iterate over GrowableArrays
// It is constructed by invoking GrowableArray::begin() and GrowableArray::end()
template <typename E>
class GrowableArrayIterator : public StackObj {
  friend class GrowableArrayView<E>;

 private:
  const GrowableArrayView<E>* _array; // GrowableArray we iterate over
  int _position;                      // The current position in the GrowableArray

  // Private constructor used in GrowableArray::begin() and GrowableArray::end()
  GrowableArrayIterator(const GrowableArrayView<E>* array, int position) : _array(array), _position(position) {
    assert(0 <= position && position <= _array->length(), "illegal position");
  }

 public:
  GrowableArrayIterator() : _array(nullptr), _position(0) { }
  GrowableArrayIterator<E>& operator++() { ++_position; return *this; }
  E operator*()                          { return _array->at(_position); }

  bool operator==(const GrowableArrayIterator<E>& rhs)  {
    assert(_array == rhs._array, "iterator belongs to different array");
    return _position == rhs._position;
  }

  bool operator!=(const GrowableArrayIterator<E>& rhs)  {
    assert(_array == rhs._array, "iterator belongs to different array");
    return _position != rhs._position;
  }
};

<<<<<<< HEAD
// Custom STL-style iterator to iterate over elements of a GrowableArray that satisfy a given predicate
template <typename E, class UnaryPredicate>
class GrowableArrayFilterIterator : public StackObj {
  friend class GrowableArrayView<E>;

 private:
  const GrowableArrayView<E>* _array; // GrowableArray we iterate over
  int _position;                      // Current position in the GrowableArray
  UnaryPredicate _predicate;          // Unary predicate the elements of the GrowableArray should satisfy

 public:
  GrowableArrayFilterIterator(const GrowableArray<E>* array, UnaryPredicate filter_predicate) :
      _array(array), _position(0), _predicate(filter_predicate) {
    // Advance to first element satisfying the predicate
    while(!at_end() && !_predicate(_array->at(_position))) {
      ++_position;
    }
  }

  GrowableArrayFilterIterator<E, UnaryPredicate>& operator++() {
    do {
      // Advance to next element satisfying the predicate
      ++_position;
    } while(!at_end() && !_predicate(_array->at(_position)));
    return *this;
  }

  E operator*() { return _array->at(_position); }

  bool operator==(const GrowableArrayIterator<E>& rhs)  {
    assert(_array == rhs._array, "iterator belongs to different array");
    return _position == rhs._position;
  }

  bool operator!=(const GrowableArrayIterator<E>& rhs)  {
    assert(_array == rhs._array, "iterator belongs to different array");
    return _position != rhs._position;
  }

  bool operator==(const GrowableArrayFilterIterator<E, UnaryPredicate>& rhs)  {
    assert(_array == rhs._array, "iterator belongs to different array");
    return _position == rhs._position;
  }

  bool operator!=(const GrowableArrayFilterIterator<E, UnaryPredicate>& rhs)  {
    assert(_array == rhs._array, "iterator belongs to different array");
    return _position != rhs._position;
  }

  bool at_end() const {
    return _array == nullptr || _position == _array->end()._position;
  }
};

=======
>>>>>>> d580bcf9
// Arrays for basic types
typedef GrowableArray<int> intArray;
typedef GrowableArray<int> intStack;
typedef GrowableArray<bool> boolArray;

#endif // SHARE_UTILITIES_GROWABLEARRAY_HPP<|MERGE_RESOLUTION|>--- conflicted
+++ resolved
@@ -104,6 +104,7 @@
 };
 
 template <typename E> class GrowableArrayIterator;
+template <typename E, typename UnaryPredicate> class GrowableArrayFilterIterator;
 
 // Extends GrowableArrayBase with a typed data array.
 //
@@ -848,6 +849,7 @@
 template <typename E>
 class GrowableArrayIterator : public StackObj {
   friend class GrowableArrayView<E>;
+  template <typename F, typename UnaryPredicate> friend class GrowableArrayFilterIterator;
 
  private:
   const GrowableArrayView<E>* _array; // GrowableArray we iterate over
@@ -874,7 +876,6 @@
   }
 };
 
-<<<<<<< HEAD
 // Custom STL-style iterator to iterate over elements of a GrowableArray that satisfy a given predicate
 template <typename E, class UnaryPredicate>
 class GrowableArrayFilterIterator : public StackObj {
@@ -929,8 +930,6 @@
   }
 };
 
-=======
->>>>>>> d580bcf9
 // Arrays for basic types
 typedef GrowableArray<int> intArray;
 typedef GrowableArray<int> intStack;
