/*
 * Copyright (c) 1999, 2019, Oracle and/or its affiliates. All rights reserved.
 * DO NOT ALTER OR REMOVE COPYRIGHT NOTICES OR THIS FILE HEADER.
 *
 * This code is free software; you can redistribute it and/or modify it
 * under the terms of the GNU General Public License version 2 only, as
 * published by the Free Software Foundation.
 *
 * This code is distributed in the hope that it will be useful, but WITHOUT
 * ANY WARRANTY; without even the implied warranty of MERCHANTABILITY or
 * FITNESS FOR A PARTICULAR PURPOSE.  See the GNU General Public License
 * version 2 for more details (a copy is included in the LICENSE file that
 * accompanied this code).
 *
 * You should have received a copy of the GNU General Public License version
 * 2 along with this work; if not, write to the Free Software Foundation,
 * Inc., 51 Franklin St, Fifth Floor, Boston, MA 02110-1301 USA.
 *
 * Please contact Oracle, 500 Oracle Parkway, Redwood Shores, CA 94065 USA
 * or visit www.oracle.com if you need additional information or have any
 * questions.
 *
 */

#include "precompiled.hpp"
#include "ci/ciField.hpp"
#include "ci/ciInstanceKlass.hpp"
#include "ci/ciUtilities.inline.hpp"
#include "classfile/systemDictionary.hpp"
#include "gc/shared/collectedHeap.inline.hpp"
#include "interpreter/linkResolver.hpp"
#include "oops/oop.inline.hpp"
#include "runtime/fieldDescriptor.inline.hpp"
#include "runtime/handles.inline.hpp"

// ciField
//
// This class represents the result of a field lookup in the VM.
// The lookup may not succeed, in which case the information in
// the ciField will be incomplete.

// The ciObjectFactory cannot create circular data structures in one query.
// To avoid vicious circularities, we initialize ciField::_type to NULL
// for reference types and derive it lazily from the ciField::_signature.
// Primitive types are eagerly initialized, and basic layout queries
// can succeed without initialization, using only the BasicType of the field.

// Notes on bootstrapping and shared CI objects:  A field is shared if and
// only if it is (a) non-static and (b) declared by a shared instance klass.
// This allows non-static field lists to be cached on shared types.
// Because the _type field is lazily initialized, however, there is a
// special restriction that a shared field cannot cache an unshared type.
// This puts a small performance penalty on shared fields with unshared
// types, such as StackTraceElement[] Throwable.stackTrace.
// (Throwable is shared because ClassCastException is shared, but
// StackTraceElement is not presently shared.)

// It is not a vicious circularity for a ciField to recursively create
// the ciSymbols necessary to represent its name and signature.
// Therefore, these items are created eagerly, and the name and signature
// of a shared field are themselves shared symbols.  This somewhat
// pollutes the set of shared CI objects:  It grows from 50 to 93 items,
// with all of the additional 43 being uninteresting shared ciSymbols.
// This adds at most one step to the binary search, an amount which
// decreases for complex compilation tasks.

// ------------------------------------------------------------------
// ciField::ciField
ciField::ciField(ciInstanceKlass* klass, int index) :
  _is_flattened(false), _known_to_link_with_put(NULL), _known_to_link_with_get(NULL) {
  ASSERT_IN_VM;
  CompilerThread *THREAD = CompilerThread::current();

  assert(ciObjectFactory::is_initialized(), "not a shared field");

  assert(klass->get_instanceKlass()->is_linked(), "must be linked before using its constant-pool");

  constantPoolHandle cpool(THREAD, klass->get_instanceKlass()->constants());

  // Get the field's name, signature, and type.
  Symbol* name  = cpool->name_ref_at(index);
  _name = ciEnv::current(THREAD)->get_symbol(name);

  int nt_index = cpool->name_and_type_ref_index_at(index);
  int sig_index = cpool->signature_ref_index_at(nt_index);
  Symbol* signature = cpool->symbol_at(sig_index);
  _signature = ciEnv::current(THREAD)->get_symbol(signature);

  BasicType field_type = FieldType::basic_type(signature);

  // If the field is a pointer type, get the klass of the
  // field.
<<<<<<< HEAD
  if (field_type == T_OBJECT || field_type == T_ARRAY || field_type == T_VALUETYPE) {
=======
  if (is_reference_type(field_type)) {
>>>>>>> 72c2079f
    bool ignore;
    // This is not really a class reference; the index always refers to the
    // field's type signature, as a symbol.  Linkage checks do not apply.
    _type = ciEnv::current(THREAD)->get_klass_by_index(cpool, sig_index, ignore, klass);
  } else {
    _type = ciType::make(field_type);
  }

  _name = (ciSymbol*)ciEnv::current(THREAD)->get_symbol(name);

  // this is needed if the field class is not yet loaded.
  _is_flattenable = _signature->is_Q_signature();

  // Get the field's declared holder.
  //
  // Note: we actually create a ciInstanceKlass for this klass,
  // even though we may not need to.
  int holder_index = cpool->klass_ref_index_at(index);
  bool holder_is_accessible;

  ciKlass* generic_declared_holder = ciEnv::current(THREAD)->get_klass_by_index(cpool, holder_index,
                                                                                holder_is_accessible,
                                                                                klass);

  if (generic_declared_holder->is_array_klass()) {
    // If the declared holder of the field is an array class, assume that
    // the canonical holder of that field is java.lang.Object. Arrays
    // do not have fields; java.lang.Object is the only supertype of an
    // array type that can declare fields and is therefore the canonical
    // holder of the array type.
    //
    // Furthermore, the compilers assume that java.lang.Object does not
    // have any fields. Therefore, the field is not looked up. Instead,
    // the method returns partial information that will trigger special
    // handling in ciField::will_link and will result in a
    // java.lang.NoSuchFieldError exception being thrown by the compiled
    // code (the expected behavior in this case).
    _holder = ciEnv::current(THREAD)->Object_klass();
    _offset = -1;
    _is_constant = false;
    return;
  }

  ciInstanceKlass* declared_holder = generic_declared_holder->as_instance_klass();

  // The declared holder of this field may not have been loaded.
  // Bail out with partial field information.
  if (!holder_is_accessible) {
    // _type has already been set.
    // The default values for _flags and _constant_value will suffice.
    // We need values for _holder, _offset,  and _is_constant,
    _holder = declared_holder;
    _offset = -1;
    _is_constant = false;
    return;
  }

  InstanceKlass* loaded_decl_holder = declared_holder->get_instanceKlass();

  // Perform the field lookup.
  fieldDescriptor field_desc;
  Klass* canonical_holder =
    loaded_decl_holder->find_field(name, signature, &field_desc);
  if (canonical_holder == NULL) {
    // Field lookup failed.  Will be detected by will_link.
    _holder = declared_holder;
    _offset = -1;
    _is_constant = false;
    return;
  }

  // Access check based on declared_holder. canonical_holder should not be used
  // to check access because it can erroneously succeed. If this check fails,
  // propagate the declared holder to will_link() which in turn will bail out
  // compilation for this field access.
  bool can_access = Reflection::verify_member_access(klass->get_Klass(),
                                                     declared_holder->get_Klass(),
                                                     canonical_holder,
                                                     field_desc.access_flags(),
                                                     true, false, THREAD);
  if (!can_access) {
    _holder = declared_holder;
    _offset = -1;
    _is_constant = false;
    // It's possible the access check failed due to a nestmate access check
    // encountering an exception. We can't propagate the exception from here
    // so we have to clear it. If the access check happens again in a different
    // context then the exception will be thrown there.
    if (HAS_PENDING_EXCEPTION) {
      CLEAR_PENDING_EXCEPTION;
    }
    return;
  }

  assert(canonical_holder == field_desc.field_holder(), "just checking");
  initialize_from(&field_desc);
}

ciField::ciField(fieldDescriptor *fd) :
    _known_to_link_with_put(NULL), _known_to_link_with_get(NULL) {
  ASSERT_IN_VM;

  // Get the field's name, signature, and type.
  ciEnv* env = CURRENT_ENV;
  _name = env->get_symbol(fd->name());
  _signature = env->get_symbol(fd->signature());

  BasicType field_type = fd->field_type();

  // If the field is a pointer type, get the klass of the
  // field.
<<<<<<< HEAD
  if (field_type == T_OBJECT || field_type == T_ARRAY || field_type == T_VALUETYPE) {
=======
  if (is_reference_type(field_type)) {
>>>>>>> 72c2079f
    _type = NULL;  // must call compute_type on first access
  } else {
    _type = ciType::make(field_type);
  }

  initialize_from(fd);

  // Either (a) it is marked shared, or else (b) we are done bootstrapping.
  assert(is_shared() || ciObjectFactory::is_initialized(),
         "bootstrap classes must not create & cache unshared fields");
}

// Special copy constructor used to flatten value type fields by
// copying the fields of the value type to a new holder klass.
ciField::ciField(ciField* field, ciInstanceKlass* holder, int offset, bool is_final) {
  assert(field->holder()->is_valuetype(), "should only be used for value type field flattening");
  // Set the is_final flag
  jint final = is_final ? JVM_ACC_FINAL : ~JVM_ACC_FINAL;
  AccessFlags flags(field->flags().as_int() & final);
  _flags = ciFlags(flags);
  _holder = holder;
  _offset = offset;
  // Copy remaining fields
  _name = field->_name;
  _signature = field->_signature;
  _type = field->_type;
  _is_constant = field->_is_constant;
  _known_to_link_with_put = field->_known_to_link_with_put;
  _known_to_link_with_get = field->_known_to_link_with_get;
  _constant_value = field->_constant_value;
  assert(!field->is_flattened(), "field must not be flattened");
  _is_flattened = false;
  _is_flattenable = field->is_flattenable();
}

static bool trust_final_non_static_fields(ciInstanceKlass* holder) {
  if (holder == NULL)
    return false;
  if (holder->name() == ciSymbol::java_lang_System())
    // Never trust strangely unstable finals:  System.out, etc.
    return false;
  // Even if general trusting is disabled, trust system-built closures in these packages.
  if (holder->is_in_package("java/lang/invoke") || holder->is_in_package("sun/invoke"))
    return true;
  // Trust VM unsafe anonymous classes. They are private API (jdk.internal.misc.Unsafe)
  // and can't be serialized, so there is no hacking of finals going on with them.
  if (holder->is_unsafe_anonymous())
    return true;
  // Trust final fields in all boxed classes
  if (holder->is_box_klass())
    return true;
  // Trust final fields in String
  if (holder->name() == ciSymbol::java_lang_String())
    return true;
  // Trust Atomic*FieldUpdaters: they are very important for performance, and make up one
  // more reason not to use Unsafe, if their final fields are trusted. See more in JDK-8140483.
  if (holder->name() == ciSymbol::java_util_concurrent_atomic_AtomicIntegerFieldUpdater_Impl() ||
      holder->name() == ciSymbol::java_util_concurrent_atomic_AtomicLongFieldUpdater_CASUpdater() ||
      holder->name() == ciSymbol::java_util_concurrent_atomic_AtomicLongFieldUpdater_LockedUpdater() ||
      holder->name() == ciSymbol::java_util_concurrent_atomic_AtomicReferenceFieldUpdater_Impl()) {
    return true;
  }
  return TrustFinalNonStaticFields;
}

void ciField::initialize_from(fieldDescriptor* fd) {
  // Get the flags, offset, and canonical holder of the field.
  _flags = ciFlags(fd->access_flags());
  _offset = fd->offset();
  Klass* field_holder = fd->field_holder();
  assert(field_holder != NULL, "null field_holder");
  _holder = CURRENT_ENV->get_instance_klass(field_holder);
  _is_flattened = fd->is_flattened();
  _is_flattenable = fd->is_flattenable();

  // Check to see if the field is constant.
  Klass* k = _holder->get_Klass();
  bool is_stable_field = FoldStableValues && is_stable();
  if ((is_final() && !has_initialized_final_update()) || is_stable_field) {
    if (is_static()) {
      // This field just may be constant.  The only case where it will
      // not be constant is when the field is a *special* static & final field
      // whose value may change.  The three examples are java.lang.System.in,
      // java.lang.System.out, and java.lang.System.err.
      assert(SystemDictionary::System_klass() != NULL, "Check once per vm");
      if (k == SystemDictionary::System_klass()) {
        // Check offsets for case 2: System.in, System.out, or System.err
        if( _offset == java_lang_System::in_offset_in_bytes()  ||
            _offset == java_lang_System::out_offset_in_bytes() ||
            _offset == java_lang_System::err_offset_in_bytes() ) {
          _is_constant = false;
          return;
        }
      }
      _is_constant = true;
    } else {
      // An instance field can be constant if it's a final static field or if
      // it's a final non-static field of a trusted class (classes in
      // java.lang.invoke and sun.invoke packages and subpackages).
      _is_constant = is_stable_field || trust_final_non_static_fields(_holder);
    }
  } else {
    // For CallSite objects treat the target field as a compile time constant.
    assert(SystemDictionary::CallSite_klass() != NULL, "should be already initialized");
    if (k == SystemDictionary::CallSite_klass() &&
        _offset == java_lang_invoke_CallSite::target_offset_in_bytes()) {
      assert(!has_initialized_final_update(), "CallSite is not supposed to have writes to final fields outside initializers");
      _is_constant = true;
    } else {
      // Non-final & non-stable fields are not constants.
      _is_constant = false;
    }
  }
}

// ------------------------------------------------------------------
// ciField::constant_value
// Get the constant value of a this static field.
ciConstant ciField::constant_value() {
  assert(is_static() && is_constant(), "illegal call to constant_value()");
  if (!_holder->is_initialized()) {
    return ciConstant(); // Not initialized yet
  }
  if (_constant_value.basic_type() == T_ILLEGAL) {
    // Static fields are placed in mirror objects.
    VM_ENTRY_MARK;
    ciInstance* mirror = CURRENT_ENV->get_instance(_holder->get_Klass()->java_mirror());
    _constant_value = mirror->field_value_impl(type()->basic_type(), offset());
  }
  if (FoldStableValues && is_stable() && _constant_value.is_null_or_zero()) {
    return ciConstant();
  }
  return _constant_value;
}

// ------------------------------------------------------------------
// ciField::constant_value_of
// Get the constant value of non-static final field in the given object.
ciConstant ciField::constant_value_of(ciObject* object) {
  assert(!is_static() && is_constant(), "only if field is non-static constant");
  assert(object->is_instance(), "must be instance");
  ciConstant field_value = object->as_instance()->field_value(this);
  if (FoldStableValues && is_stable() && field_value.is_null_or_zero()) {
    return ciConstant();
  }
  return field_value;
}

// ------------------------------------------------------------------
// ciField::compute_type
//
// Lazily compute the type, if it is an instance klass.
ciType* ciField::compute_type() {
  GUARDED_VM_ENTRY(return compute_type_impl();)
}

ciType* ciField::compute_type_impl() {
  ciKlass* type = CURRENT_ENV->get_klass_by_name_impl(_holder, constantPoolHandle(), _signature, false);
  if (!type->is_primitive_type() && is_shared()) {
    // We must not cache a pointer to an unshared type, in a shared field.
    bool type_is_also_shared = false;
    if (type->is_type_array_klass()) {
      type_is_also_shared = true;  // int[] etc. are explicitly bootstrapped
    } else if (type->is_instance_klass()) {
      type_is_also_shared = type->as_instance_klass()->is_shared();
    } else {
      // Currently there is no 'shared' query for array types.
      type_is_also_shared = !ciObjectFactory::is_initialized();
    }
    if (!type_is_also_shared)
      return type;              // Bummer.
  }
  _type = type;
  return type;
}


// ------------------------------------------------------------------
// ciField::will_link
//
// Can a specific access to this field be made without causing
// link errors?
bool ciField::will_link(ciMethod* accessing_method,
                        Bytecodes::Code bc) {
  VM_ENTRY_MARK;
  assert(bc == Bytecodes::_getstatic || bc == Bytecodes::_putstatic ||
         bc == Bytecodes::_getfield  || bc == Bytecodes::_putfield  ||
         bc == Bytecodes::_withfield, "unexpected bytecode");

  if (_offset == -1) {
    // at creation we couldn't link to our holder so we need to
    // maintain that stance, otherwise there's no safe way to use this
    // ciField.
    return false;
  }

  // Check for static/nonstatic mismatch
  bool is_static = (bc == Bytecodes::_getstatic || bc == Bytecodes::_putstatic);
  if (is_static != this->is_static()) {
    return false;
  }

  // Get and put can have different accessibility rules
  bool is_put    = (bc == Bytecodes::_putfield  || bc == Bytecodes::_putstatic);
  if (is_put) {
    if (_known_to_link_with_put == accessing_method) {
      return true;
    }
  } else {
    if (_known_to_link_with_get == accessing_method->holder()) {
      return true;
    }
  }

  LinkInfo link_info(_holder->get_instanceKlass(),
                     _name->get_symbol(), _signature->get_symbol(),
                     accessing_method->get_Method());
  fieldDescriptor result;
  LinkResolver::resolve_field(result, link_info, bc, false, KILL_COMPILE_ON_FATAL_(false));

  // update the hit-cache, unless there is a problem with memory scoping:
  if (accessing_method->holder()->is_shared() || !is_shared()) {
    if (is_put) {
      _known_to_link_with_put = accessing_method;
    } else {
      _known_to_link_with_get = accessing_method->holder();
    }
  }

  return true;
}

// ------------------------------------------------------------------
// ciField::print
void ciField::print() {
  tty->print("<ciField name=");
  _holder->print_name();
  tty->print(".");
  _name->print_symbol();
  tty->print(" signature=");
  _signature->print_symbol();
  tty->print(" offset=%d type=", _offset);
  if (_type != NULL)
    _type->print_name();
  else
    tty->print("(reference)");
  tty->print(" flags=%04x", flags().as_int());
  tty->print(" is_constant=%s", bool_to_str(_is_constant));
  if (_is_constant && is_static()) {
    tty->print(" constant_value=");
    _constant_value.print();
  }
  tty->print(" is_flattenable=%s", bool_to_str(_is_flattenable));
  tty->print(" is_flattened=%s", bool_to_str(_is_flattened));
  tty->print(">");
}

// ------------------------------------------------------------------
// ciField::print_name_on
//
// Print the name of this field
void ciField::print_name_on(outputStream* st) {
  name()->print_symbol_on(st);
}<|MERGE_RESOLUTION|>--- conflicted
+++ resolved
@@ -90,11 +90,7 @@
 
   // If the field is a pointer type, get the klass of the
   // field.
-<<<<<<< HEAD
-  if (field_type == T_OBJECT || field_type == T_ARRAY || field_type == T_VALUETYPE) {
-=======
   if (is_reference_type(field_type)) {
->>>>>>> 72c2079f
     bool ignore;
     // This is not really a class reference; the index always refers to the
     // field's type signature, as a symbol.  Linkage checks do not apply.
@@ -206,11 +202,7 @@
 
   // If the field is a pointer type, get the klass of the
   // field.
-<<<<<<< HEAD
-  if (field_type == T_OBJECT || field_type == T_ARRAY || field_type == T_VALUETYPE) {
-=======
   if (is_reference_type(field_type)) {
->>>>>>> 72c2079f
     _type = NULL;  // must call compute_type on first access
   } else {
     _type = ciType::make(field_type);
