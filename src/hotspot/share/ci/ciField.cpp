/*
 * Copyright (c) 1999, 2021, Oracle and/or its affiliates. All rights reserved.
 * DO NOT ALTER OR REMOVE COPYRIGHT NOTICES OR THIS FILE HEADER.
 *
 * This code is free software; you can redistribute it and/or modify it
 * under the terms of the GNU General Public License version 2 only, as
 * published by the Free Software Foundation.
 *
 * This code is distributed in the hope that it will be useful, but WITHOUT
 * ANY WARRANTY; without even the implied warranty of MERCHANTABILITY or
 * FITNESS FOR A PARTICULAR PURPOSE.  See the GNU General Public License
 * version 2 for more details (a copy is included in the LICENSE file that
 * accompanied this code).
 *
 * You should have received a copy of the GNU General Public License version
 * 2 along with this work; if not, write to the Free Software Foundation,
 * Inc., 51 Franklin St, Fifth Floor, Boston, MA 02110-1301 USA.
 *
 * Please contact Oracle, 500 Oracle Parkway, Redwood Shores, CA 94065 USA
 * or visit www.oracle.com if you need additional information or have any
 * questions.
 *
 */

#include "precompiled.hpp"
#include "ci/ciField.hpp"
#include "ci/ciInstanceKlass.hpp"
#include "ci/ciSymbols.hpp"
#include "ci/ciUtilities.inline.hpp"
#include "classfile/javaClasses.hpp"
#include "classfile/vmClasses.hpp"
#include "gc/shared/collectedHeap.inline.hpp"
#include "interpreter/linkResolver.hpp"
#include "oops/klass.inline.hpp"
#include "oops/oop.inline.hpp"
#include "runtime/fieldDescriptor.inline.hpp"
#include "runtime/handles.inline.hpp"
#include "runtime/reflectionUtils.hpp"

// ciField
//
// This class represents the result of a field lookup in the VM.
// The lookup may not succeed, in which case the information in
// the ciField will be incomplete.

// The ciObjectFactory cannot create circular data structures in one query.
// To avoid vicious circularities, we initialize ciField::_type to NULL
// for reference types and derive it lazily from the ciField::_signature.
// Primitive types are eagerly initialized, and basic layout queries
// can succeed without initialization, using only the BasicType of the field.

// Notes on bootstrapping and shared CI objects:  A field is shared if and
// only if it is (a) non-static and (b) declared by a shared instance klass.
// This allows non-static field lists to be cached on shared types.
// Because the _type field is lazily initialized, however, there is a
// special restriction that a shared field cannot cache an unshared type.
// This puts a small performance penalty on shared fields with unshared
// types, such as StackTraceElement[] Throwable.stackTrace.
// (Throwable is shared because ClassCastException is shared, but
// StackTraceElement is not presently shared.)

// It is not a vicious circularity for a ciField to recursively create
// the ciSymbols necessary to represent its name and signature.
// Therefore, these items are created eagerly, and the name and signature
// of a shared field are themselves shared symbols.  This somewhat
// pollutes the set of shared CI objects:  It grows from 50 to 93 items,
// with all of the additional 43 being uninteresting shared ciSymbols.
// This adds at most one step to the binary search, an amount which
// decreases for complex compilation tasks.

// ------------------------------------------------------------------
// ciField::ciField
ciField::ciField(ciInstanceKlass* klass, int index) :
  _descriptor_signature(NULL), _is_flattened(false),
  _known_to_link_with_put(NULL), _known_to_link_with_get(NULL) {
  ASSERT_IN_VM;
  CompilerThread *THREAD = CompilerThread::current();

  assert(ciObjectFactory::is_initialized(), "not a shared field");

  assert(klass->get_instanceKlass()->is_linked(), "must be linked before using its constant-pool");

  constantPoolHandle cpool(THREAD, klass->get_instanceKlass()->constants());

  // Get the field's name, signature, and type.
  Symbol* name  = cpool->name_ref_at(index);
  _name = ciEnv::current(THREAD)->get_symbol(name);

  int nt_index = cpool->name_and_type_ref_index_at(index);
  int sig_index = cpool->signature_ref_index_at(nt_index);
  Symbol* signature = cpool->symbol_at(sig_index);
  _signature = ciEnv::current(THREAD)->get_symbol(signature);

  BasicType field_type = Signature::basic_type(signature);

  // If the field is a pointer type, get the klass of the
  // field.
  if (is_reference_type(field_type)) {
    bool ignore;
    // This is not really a class reference; the index always refers to the
    // field's type signature, as a symbol.  Linkage checks do not apply.
    _type = ciEnv::current(THREAD)->get_klass_by_index(cpool, sig_index, ignore, klass);
  } else {
    _type = ciType::make(field_type);
  }

  // Get the field's declared holder.
  //
  // Note: we actually create a ciInstanceKlass for this klass,
  // even though we may not need to.
  int holder_index = cpool->klass_ref_index_at(index);
  bool holder_is_accessible;

  ciKlass* generic_declared_holder = ciEnv::current(THREAD)->get_klass_by_index(cpool, holder_index,
                                                                                holder_is_accessible,
                                                                                klass);

  if (generic_declared_holder->is_array_klass()) {
    // If the declared holder of the field is an array class, assume that
    // the canonical holder of that field is java.lang.Object. Arrays
    // do not have fields; java.lang.Object is the only supertype of an
    // array type that can declare fields and is therefore the canonical
    // holder of the array type.
    //
    // Furthermore, the compilers assume that java.lang.Object does not
    // have any fields. Therefore, the field is not looked up. Instead,
    // the method returns partial information that will trigger special
    // handling in ciField::will_link and will result in a
    // java.lang.NoSuchFieldError exception being thrown by the compiled
    // code (the expected behavior in this case).
    _holder = ciEnv::current(THREAD)->Object_klass();
    _offset = -1;
    _is_constant = false;
    return;
  }

  ciInstanceKlass* declared_holder = generic_declared_holder->as_instance_klass();

  // The declared holder of this field may not have been loaded.
  // Bail out with partial field information.
  if (!holder_is_accessible) {
    // _type has already been set.
    // The default values for _flags and _constant_value will suffice.
    // We need values for _holder, _offset,  and _is_constant,
    _holder = declared_holder;
    _offset = -1;
    _is_constant = false;
    return;
  }

  InstanceKlass* loaded_decl_holder = declared_holder->get_instanceKlass();

  // Perform the field lookup.
  fieldDescriptor field_desc;
  Klass* canonical_holder =
    loaded_decl_holder->find_field(name, signature, &field_desc);
  if (canonical_holder == NULL) {
    // Field lookup failed.  Will be detected by will_link.
    _holder = declared_holder;
    _offset = -1;
    _is_constant = false;
    return;
  }

  // Access check based on declared_holder. canonical_holder should not be used
  // to check access because it can erroneously succeed. If this check fails,
  // propagate the declared holder to will_link() which in turn will bail out
  // compilation for this field access.
  bool can_access = Reflection::verify_member_access(klass->get_Klass(),
                                                     declared_holder->get_Klass(),
                                                     canonical_holder,
                                                     field_desc.access_flags(),
                                                     true, false, THREAD);
  if (!can_access) {
    _holder = declared_holder;
    _offset = -1;
    _is_constant = false;
    // It's possible the access check failed due to a nestmate access check
    // encountering an exception. We can't propagate the exception from here
    // so we have to clear it. If the access check happens again in a different
    // context then the exception will be thrown there.
    if (HAS_PENDING_EXCEPTION) {
      CLEAR_PENDING_EXCEPTION;
    }
    return;
  }

  assert(canonical_holder == field_desc.field_holder(), "just checking");
  initialize_from(&field_desc);
}

ciField::ciField(fieldDescriptor *fd) :
    _known_to_link_with_put(NULL), _known_to_link_with_get(NULL) {
  ASSERT_IN_VM;

  // Get the field's name, signature, and type.
  ciEnv* env = CURRENT_ENV;
  _name = env->get_symbol(fd->name());
  _signature = env->get_symbol(fd->signature());
  if (fd->has_restricted_type()) {
    _descriptor_signature = env->get_symbol(fd->descriptor_signature());
  }

  BasicType field_type = fd->field_type();

  // If the field is a pointer type, get the klass of the
  // field.
  if (is_reference_type(field_type)) {
    _type = NULL;  // must call compute_type on first access
  } else {
    _type = ciType::make(field_type);
  }

  initialize_from(fd);

  // Either (a) it is marked shared, or else (b) we are done bootstrapping.
  assert(is_shared() || ciObjectFactory::is_initialized(),
         "bootstrap classes must not create & cache unshared fields");
}

// Special copy constructor used to flatten inline type fields by
// copying the fields of the inline type to a new holder klass.
ciField::ciField(ciField* field, ciInstanceKlass* holder, int offset, bool is_final) {
  assert(field->holder()->is_inlinetype(), "should only be used for inline type field flattening");
  // Set the is_final flag
  jint final = is_final ? JVM_ACC_FINAL : ~JVM_ACC_FINAL;
  AccessFlags flags(field->flags().as_int() & final);
  _flags = ciFlags(flags);
  _holder = holder;
  _offset = offset;
  // Copy remaining fields
  _name = field->_name;
  _signature = field->_signature;
  _type = field->_type;
  // Trust final flattened fields
  _is_constant = is_final;
  _known_to_link_with_put = field->_known_to_link_with_put;
  _known_to_link_with_get = field->_known_to_link_with_get;
  _constant_value = field->_constant_value;
  assert(!field->is_flattened(), "field must not be flattened");
  _is_flattened = false;
  _descriptor_signature = field->_descriptor_signature;
}

static bool trust_final_non_static_fields(ciInstanceKlass* holder) {
  if (holder == NULL)
    return false;
  if (holder->name() == ciSymbols::java_lang_System())
    // Never trust strangely unstable finals:  System.out, etc.
    return false;
  // Even if general trusting is disabled, trust system-built closures in these packages.
  if (holder->is_in_package("java/lang/invoke") || holder->is_in_package("sun/invoke") ||
      holder->is_in_package("jdk/internal/foreign") || holder->is_in_package("jdk/incubator/foreign") ||
      holder->is_in_package("jdk/internal/vm/vector") || holder->is_in_package("jdk/incubator/vector") ||
      holder->is_in_package("java/lang"))
    return true;
  // Trust hidden classes and VM unsafe anonymous classes. They are created via
  // Lookup.defineHiddenClass or the private jdk.internal.misc.Unsafe API and
  // can't be serialized, so there is no hacking of finals going on with them.
  if (holder->is_hidden() || holder->is_unsafe_anonymous())
    return true;
  // Trust final fields in inline type buffers
  if (holder->is_inlinetype())
    return true;
  // Trust final fields in all boxed classes
  if (holder->is_box_klass())
    return true;
  // Trust final fields in records
  if (holder->is_record())
    return true;
  // Trust final fields in String
  if (holder->name() == ciSymbols::java_lang_String())
    return true;
  // Trust Atomic*FieldUpdaters: they are very important for performance, and make up one
  // more reason not to use Unsafe, if their final fields are trusted. See more in JDK-8140483.
  if (holder->name() == ciSymbols::java_util_concurrent_atomic_AtomicIntegerFieldUpdater_Impl() ||
      holder->name() == ciSymbols::java_util_concurrent_atomic_AtomicLongFieldUpdater_CASUpdater() ||
      holder->name() == ciSymbols::java_util_concurrent_atomic_AtomicLongFieldUpdater_LockedUpdater() ||
      holder->name() == ciSymbols::java_util_concurrent_atomic_AtomicReferenceFieldUpdater_Impl()) {
    return true;
  }
  return TrustFinalNonStaticFields;
}

void ciField::initialize_from(fieldDescriptor* fd) {
  ASSERT_IN_VM;
  // Get the flags, offset, and canonical holder of the field.
  _flags = ciFlags(fd->access_flags());
  _offset = fd->offset();
  Klass* field_holder = fd->field_holder();
  assert(field_holder != NULL, "null field_holder");
  _holder = CURRENT_ENV->get_instance_klass(field_holder);
  _is_flattened = fd->is_inlined();
  if (fd->has_restricted_type()) {
    _descriptor_signature = ciEnv::current(CompilerThread::current())->get_symbol(fd->descriptor_signature());
    _signature = ciEnv::current(CompilerThread::current())->get_symbol(fd->signature());
    // Only InstanceKlass should have fields
    assert(field_holder->is_instance_klass(), "Sanity check");
    InstanceKlass* field_holder_ik = InstanceKlass::cast(field_holder);
    // resetting the type because field's type has been switched from its descriptor signature
    // to its restricted type. The type will be set lazely wjen invoking the method type().
    _type = NULL;
  }

  // Check to see if the field is constant.
  bool is_stable_field = FoldStableValues && is_stable();
  if ((is_final() && !has_initialized_final_update()) || is_stable_field) {
    if (is_static()) {
      // This field just may be constant.  The only case where it will
      // not be constant is when the field is a *special* static & final field
      // whose value may change.  The three examples are java.lang.System.in,
      // java.lang.System.out, and java.lang.System.err.
<<<<<<< HEAD
      assert(SystemDictionary::System_klass() != NULL, "Check once per vm");
      if (field_holder == SystemDictionary::System_klass()) {
=======
      assert(vmClasses::System_klass() != NULL, "Check once per vm");
      if (k == vmClasses::System_klass()) {
>>>>>>> b2c84c74
        // Check offsets for case 2: System.in, System.out, or System.err
        if (_offset == java_lang_System::in_offset()  ||
            _offset == java_lang_System::out_offset() ||
            _offset == java_lang_System::err_offset()) {
          _is_constant = false;
          return;
        }
      }
      _is_constant = true;
    } else {
      // An instance field can be constant if it's a final static field or if
      // it's a final non-static field of a trusted class (classes in
      // java.lang.invoke and sun.invoke packages and subpackages).
      _is_constant = is_stable_field || trust_final_non_static_fields(_holder);
    }
  } else {
    // For CallSite objects treat the target field as a compile time constant.
<<<<<<< HEAD
    assert(SystemDictionary::CallSite_klass() != NULL, "should be already initialized");
    if (field_holder == SystemDictionary::CallSite_klass() &&
=======
    assert(vmClasses::CallSite_klass() != NULL, "should be already initialized");
    if (k == vmClasses::CallSite_klass() &&
>>>>>>> b2c84c74
        _offset == java_lang_invoke_CallSite::target_offset()) {
      assert(!has_initialized_final_update(), "CallSite is not supposed to have writes to final fields outside initializers");
      _is_constant = true;
    } else {
      // Non-final & non-stable fields are not constants.
      _is_constant = false;
    }
  }
}

// ------------------------------------------------------------------
// ciField::constant_value
// Get the constant value of a this static field.
ciConstant ciField::constant_value() {
  assert(is_static() && is_constant(), "illegal call to constant_value()");
  if (!_holder->is_initialized()) {
    return ciConstant(); // Not initialized yet
  }
  if (_constant_value.basic_type() == T_ILLEGAL) {
    // Static fields are placed in mirror objects.
    VM_ENTRY_MARK;
    ciInstance* mirror = CURRENT_ENV->get_instance(_holder->get_Klass()->java_mirror());
    _constant_value = mirror->field_value_impl(type()->basic_type(), offset());
  }
  if (FoldStableValues && is_stable() && _constant_value.is_null_or_zero()) {
    return ciConstant();
  }
  return _constant_value;
}

// ------------------------------------------------------------------
// ciField::constant_value_of
// Get the constant value of non-static final field in the given object.
ciConstant ciField::constant_value_of(ciObject* object) {
  assert(!is_static() && is_constant(), "only if field is non-static constant");
  assert(object->is_instance(), "must be instance");
  ciConstant field_value = object->as_instance()->field_value(this);
  if (FoldStableValues && is_stable() && field_value.is_null_or_zero()) {
    return ciConstant();
  }
  return field_value;
}

// ------------------------------------------------------------------
// ciField::compute_type
//
// Lazily compute the type, if it is an instance klass.
ciType* ciField::compute_type() {
  GUARDED_VM_ENTRY(return compute_type_impl();)
}

ciType* ciField::compute_type_impl() {
  ciKlass* type = CURRENT_ENV->get_klass_by_name_impl(_holder, constantPoolHandle(), _signature, false);
  if (!type->is_primitive_type() && is_shared()) {
    // We must not cache a pointer to an unshared type, in a shared field.
    bool type_is_also_shared = false;
    if (type->is_type_array_klass()) {
      type_is_also_shared = true;  // int[] etc. are explicitly bootstrapped
    } else if (type->is_instance_klass()) {
      type_is_also_shared = type->as_instance_klass()->is_shared();
    } else {
      // Currently there is no 'shared' query for array types.
      type_is_also_shared = !ciObjectFactory::is_initialized();
    }
    if (!type_is_also_shared)
      return type;              // Bummer.
  }
  _type = type;
  return type;
}


// ------------------------------------------------------------------
// ciField::will_link
//
// Can a specific access to this field be made without causing
// link errors?
bool ciField::will_link(ciMethod* accessing_method,
                        Bytecodes::Code bc) {
  VM_ENTRY_MARK;
  assert(bc == Bytecodes::_getstatic || bc == Bytecodes::_putstatic ||
         bc == Bytecodes::_getfield  || bc == Bytecodes::_putfield  ||
         bc == Bytecodes::_withfield, "unexpected bytecode");

  if (_offset == -1) {
    // at creation we couldn't link to our holder so we need to
    // maintain that stance, otherwise there's no safe way to use this
    // ciField.
    return false;
  }

  // Check for static/nonstatic mismatch
  bool is_static = (bc == Bytecodes::_getstatic || bc == Bytecodes::_putstatic);
  if (is_static != this->is_static()) {
    return false;
  }

  // Get and put can have different accessibility rules
  bool is_put    = (bc == Bytecodes::_putfield  || bc == Bytecodes::_putstatic);
  if (is_put) {
    if (_known_to_link_with_put == accessing_method) {
      return true;
    }
  } else {
    if (_known_to_link_with_get == accessing_method->holder()) {
      return true;
    }
  }

  LinkInfo link_info(_holder->get_instanceKlass(),
                     _name->get_symbol(), _signature->get_symbol(),
                     methodHandle(THREAD, accessing_method->get_Method()));
  fieldDescriptor result;
  LinkResolver::resolve_field(result, link_info, bc, false, CHECK_AND_CLEAR_(false));

  // update the hit-cache, unless there is a problem with memory scoping:
  if (accessing_method->holder()->is_shared() || !is_shared()) {
    if (is_put) {
      _known_to_link_with_put = accessing_method;
    } else {
      _known_to_link_with_get = accessing_method->holder();
    }
  }

  return true;
}

bool ciField::is_call_site_target() {
  ciInstanceKlass* callsite_klass = CURRENT_ENV->CallSite_klass();
  if (callsite_klass == NULL)
    return false;
  return (holder()->is_subclass_of(callsite_klass) && (name() == ciSymbols::target_name()));
}

bool ciField::is_autobox_cache() {
  ciSymbol* klass_name = holder()->name();
  return (name() == ciSymbols::cache_field_name() &&
          holder()->uses_default_loader() &&
          (klass_name == ciSymbols::java_lang_Character_CharacterCache() ||
            klass_name == ciSymbols::java_lang_Byte_ByteCache() ||
            klass_name == ciSymbols::java_lang_Short_ShortCache() ||
            klass_name == ciSymbols::java_lang_Integer_IntegerCache() ||
            klass_name == ciSymbols::java_lang_Long_LongCache()));
}

// ------------------------------------------------------------------
// ciField::print
void ciField::print() {
  tty->print("<ciField name=");
  _holder->print_name();
  tty->print(".");
  _name->print_symbol();
  tty->print(" signature=");
  _signature->print_symbol();
  tty->print(" offset=%d type=", _offset);
  if (_type != NULL)
    _type->print_name();
  else
    tty->print("(reference)");
  tty->print(" flags=%04x", flags().as_int());
  tty->print(" is_constant=%s", bool_to_str(_is_constant));
  if (_is_constant && is_static()) {
    tty->print(" constant_value=");
    _constant_value.print();
  }
  tty->print(" is_flattened=%s", bool_to_str(_is_flattened));
  tty->print(" has_restricted_type=%s", bool_to_str(_descriptor_signature != NULL));
  if (_descriptor_signature != NULL) {
    tty->print("descriptor signature=");
    _descriptor_signature->print_symbol();
  }
  tty->print(">");
}

// ------------------------------------------------------------------
// ciField::print_name_on
//
// Print the name of this field
void ciField::print_name_on(outputStream* st) {
  name()->print_symbol_on(st);
}<|MERGE_RESOLUTION|>--- conflicted
+++ resolved
@@ -310,13 +310,8 @@
       // not be constant is when the field is a *special* static & final field
       // whose value may change.  The three examples are java.lang.System.in,
       // java.lang.System.out, and java.lang.System.err.
-<<<<<<< HEAD
-      assert(SystemDictionary::System_klass() != NULL, "Check once per vm");
-      if (field_holder == SystemDictionary::System_klass()) {
-=======
       assert(vmClasses::System_klass() != NULL, "Check once per vm");
-      if (k == vmClasses::System_klass()) {
->>>>>>> b2c84c74
+      if (field_holder == vmClasses::System_klass()) {
         // Check offsets for case 2: System.in, System.out, or System.err
         if (_offset == java_lang_System::in_offset()  ||
             _offset == java_lang_System::out_offset() ||
@@ -334,13 +329,8 @@
     }
   } else {
     // For CallSite objects treat the target field as a compile time constant.
-<<<<<<< HEAD
-    assert(SystemDictionary::CallSite_klass() != NULL, "should be already initialized");
-    if (field_holder == SystemDictionary::CallSite_klass() &&
-=======
     assert(vmClasses::CallSite_klass() != NULL, "should be already initialized");
-    if (k == vmClasses::CallSite_klass() &&
->>>>>>> b2c84c74
+    if (field_holder == vmClasses::CallSite_klass() &&
         _offset == java_lang_invoke_CallSite::target_offset()) {
       assert(!has_initialized_final_update(), "CallSite is not supposed to have writes to final fields outside initializers");
       _is_constant = true;
