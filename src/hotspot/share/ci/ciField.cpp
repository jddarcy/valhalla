--- conflicted
+++ resolved
@@ -246,13 +246,9 @@
   assert(!field->is_flattened(), "field must not be flattened");
   _is_flattened = false;
   _is_null_free = field->_is_null_free;
-<<<<<<< HEAD
-  _original_holder = (field->_original_holder != NULL) ? field->_original_holder : field->_holder;
+  _original_holder = (field->_original_holder != nullptr) ? field->_original_holder : field->_holder;
   _is_multifield = field->_is_multifield;
   _is_multifield_base = field->_is_multifield_base;
-=======
-  _original_holder = (field->_original_holder != nullptr) ? field->_original_holder : field->_holder;
->>>>>>> 94636f4c
 }
 
 static bool trust_final_non_static_fields(ciInstanceKlass* holder) {
