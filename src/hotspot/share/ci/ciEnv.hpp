--- conflicted
+++ resolved
@@ -497,11 +497,10 @@
   void dump_replay_data_helper(outputStream* out);
   void dump_compile_data(outputStream* out);
 
-<<<<<<< HEAD
   ciWrapper* make_null_free_wrapper(ciType* type) {
     return _factory->make_null_free_wrapper(type);
   }
-=======
+
   const char *dyno_name(const InstanceKlass* ik) const;
   const char *replay_name(const InstanceKlass* ik) const;
   const char *replay_name(ciKlass* i) const;
@@ -514,7 +513,6 @@
   void process_invokedynamic(const constantPoolHandle &cp, int index, JavaThread* thread);
   void process_invokehandle(const constantPoolHandle &cp, int index, JavaThread* thread);
   void find_dynamic_call_sites();
->>>>>>> 9945f7a0
 };
 
 #endif // SHARE_CI_CIENV_HPP