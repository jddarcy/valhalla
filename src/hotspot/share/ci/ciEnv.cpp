/*
 * Copyright (c) 1999, 2022, Oracle and/or its affiliates. All rights reserved.
 * DO NOT ALTER OR REMOVE COPYRIGHT NOTICES OR THIS FILE HEADER.
 *
 * This code is free software; you can redistribute it and/or modify it
 * under the terms of the GNU General Public License version 2 only, as
 * published by the Free Software Foundation.
 *
 * This code is distributed in the hope that it will be useful, but WITHOUT
 * ANY WARRANTY; without even the implied warranty of MERCHANTABILITY or
 * FITNESS FOR A PARTICULAR PURPOSE.  See the GNU General Public License
 * version 2 for more details (a copy is included in the LICENSE file that
 * accompanied this code).
 *
 * You should have received a copy of the GNU General Public License version
 * 2 along with this work; if not, write to the Free Software Foundation,
 * Inc., 51 Franklin St, Fifth Floor, Boston, MA 02110-1301 USA.
 *
 * Please contact Oracle, 500 Oracle Parkway, Redwood Shores, CA 94065 USA
 * or visit www.oracle.com if you need additional information or have any
 * questions.
 *
 */

#include "precompiled.hpp"
#include "jvm.h"
#include "ci/ciConstant.hpp"
#include "ci/ciEnv.hpp"
#include "ci/ciField.hpp"
#include "ci/ciInlineKlass.hpp"
#include "ci/ciInstance.hpp"
#include "ci/ciInstanceKlass.hpp"
#include "ci/ciMethod.hpp"
#include "ci/ciNullObject.hpp"
#include "ci/ciReplay.hpp"
#include "ci/ciSymbols.hpp"
#include "ci/ciUtilities.inline.hpp"
#include "classfile/javaClasses.hpp"
#include "classfile/javaClasses.inline.hpp"
#include "classfile/symbolTable.hpp"
#include "classfile/systemDictionary.hpp"
#include "classfile/vmClasses.hpp"
#include "classfile/vmSymbols.hpp"
#include "code/codeCache.hpp"
#include "code/scopeDesc.hpp"
#include "compiler/compilationPolicy.hpp"
#include "compiler/compileBroker.hpp"
#include "compiler/compilerEvent.hpp"
#include "compiler/compileLog.hpp"
#include "compiler/compileTask.hpp"
#include "compiler/disassembler.hpp"
#include "gc/shared/collectedHeap.inline.hpp"
#include "interpreter/bytecodeStream.hpp"
#include "interpreter/linkResolver.hpp"
#include "jfr/jfrEvents.hpp"
#include "logging/log.hpp"
#include "memory/allocation.inline.hpp"
#include "memory/oopFactory.hpp"
#include "memory/resourceArea.hpp"
#include "memory/universe.hpp"
#include "oops/constantPool.inline.hpp"
#include "oops/cpCache.inline.hpp"
#include "oops/method.inline.hpp"
#include "oops/methodData.hpp"
#include "oops/objArrayKlass.hpp"
#include "oops/objArrayOop.inline.hpp"
#include "oops/oop.inline.hpp"
#include "prims/jvmtiExport.hpp"
#include "prims/methodHandles.hpp"
#include "runtime/fieldDescriptor.inline.hpp"
#include "runtime/handles.inline.hpp"
#include "runtime/init.hpp"
#include "runtime/reflection.hpp"
#include "runtime/jniHandles.inline.hpp"
#include "runtime/safepointVerifiers.hpp"
#include "runtime/sharedRuntime.hpp"
#include "runtime/thread.inline.hpp"
#include "utilities/dtrace.hpp"
#include "utilities/macros.hpp"
#ifdef COMPILER1
#include "c1/c1_Runtime1.hpp"
#endif
#ifdef COMPILER2
#include "opto/runtime.hpp"
#endif

// ciEnv
//
// This class is the top level broker for requests from the compiler
// to the VM.

ciObject*              ciEnv::_null_object_instance;

#define VM_CLASS_DEFN(name, ignore_s) ciInstanceKlass* ciEnv::_##name = NULL;
VM_CLASSES_DO(VM_CLASS_DEFN)
#undef VM_CLASS_DEFN

ciSymbol*        ciEnv::_unloaded_cisymbol = NULL;
ciInstanceKlass* ciEnv::_unloaded_ciinstance_klass = NULL;
ciObjArrayKlass* ciEnv::_unloaded_ciobjarrayklass = NULL;

jobject ciEnv::_ArrayIndexOutOfBoundsException_handle = NULL;
jobject ciEnv::_ArrayStoreException_handle = NULL;
jobject ciEnv::_ClassCastException_handle = NULL;

#ifndef PRODUCT
static bool firstEnv = true;
#endif /* PRODUCT */

// ------------------------------------------------------------------
// ciEnv::ciEnv
ciEnv::ciEnv(CompileTask* task)
  : _ciEnv_arena(mtCompiler) {
  VM_ENTRY_MARK;

  // Set up ciEnv::current immediately, for the sake of ciObjectFactory, etc.
  thread->set_env(this);
  assert(ciEnv::current() == this, "sanity");

  _oop_recorder = NULL;
  _debug_info = NULL;
  _dependencies = NULL;
  _failure_reason = NULL;
  _inc_decompile_count_on_failure = true;
  _compilable = MethodCompilable;
  _break_at_compile = false;
  _compiler_data = NULL;
#ifndef PRODUCT
  assert(!firstEnv, "not initialized properly");
#endif /* !PRODUCT */

  _num_inlined_bytecodes = 0;
  assert(task == NULL || thread->task() == task, "sanity");
  if (task != NULL) {
    task->mark_started(os::elapsed_counter());
  }
  _task = task;
  _log = NULL;

  // Temporary buffer for creating symbols and such.
  _name_buffer = NULL;
  _name_buffer_len = 0;

  _arena   = &_ciEnv_arena;
  _factory = new (_arena) ciObjectFactory(_arena, 128);

  // Preload commonly referenced system ciObjects.

  // During VM initialization, these instances have not yet been created.
  // Assertions ensure that these instances are not accessed before
  // their initialization.

  assert(Universe::is_fully_initialized(), "should be complete");

  oop o = Universe::null_ptr_exception_instance();
  assert(o != NULL, "should have been initialized");
  _NullPointerException_instance = get_object(o)->as_instance();
  o = Universe::arithmetic_exception_instance();
  assert(o != NULL, "should have been initialized");
  _ArithmeticException_instance = get_object(o)->as_instance();

  _ArrayIndexOutOfBoundsException_instance = NULL;
  _ArrayStoreException_instance = NULL;
  _ClassCastException_instance = NULL;
  _the_null_string = NULL;
  _the_min_jint_string = NULL;

  _jvmti_redefinition_count = 0;
  _jvmti_can_hotswap_or_post_breakpoint = false;
  _jvmti_can_access_local_variables = false;
  _jvmti_can_post_on_exceptions = false;
  _jvmti_can_pop_frame = false;

  _dyno_klasses = NULL;
  _dyno_locs = NULL;
  _dyno_name[0] = '\0';
}

// Record components of a location descriptor string.  Components are appended by the constructor and
// removed by the destructor, like a stack, so scope matters.  These location descriptors are used to
// locate dynamic classes, and terminate at a Method* or oop field associated with dynamic/hidden class.
//
// Example use:
//
// {
//   RecordLocation fp(this, "field1");
//   // location: "field1"
//   { RecordLocation fp(this, " field2"); // location: "field1 field2" }
//   // location: "field1"
//   { RecordLocation fp(this, " field3"); // location: "field1 field3" }
//   // location: "field1"
// }
// // location: ""
//
// Examples of actual locations
// @bci compiler/ciReplay/CiReplayBase$TestMain test (I)V 1 <appendix> argL0 ;
// // resolve invokedynamic at bci 1 of TestMain.test, then read field "argL0" from appendix
// @bci compiler/ciReplay/CiReplayBase$TestMain main ([Ljava/lang/String;)V 0 <appendix> form vmentry <vmtarget> ;
// // resolve invokedynamic at bci 0 of TestMain.main, then read field "form.vmentry.method.vmtarget" from appendix
// @cpi compiler/ciReplay/CiReplayBase$TestMain 56 form vmentry <vmtarget> ;
// // resolve MethodHandle at cpi 56 of TestMain, then read field "vmentry.method.vmtarget" from resolved MethodHandle
class RecordLocation {
private:
  char* end;

  ATTRIBUTE_PRINTF(3, 4)
  void push(ciEnv* ci, const char* fmt, ...) {
    va_list args;
    va_start(args, fmt);
    push_va(ci, fmt, args);
    va_end(args);
  }

public:
  ATTRIBUTE_PRINTF(3, 0)
  void push_va(ciEnv* ci, const char* fmt, va_list args) {
    char *e = ci->_dyno_name + strlen(ci->_dyno_name);
    char *m = ci->_dyno_name + ARRAY_SIZE(ci->_dyno_name) - 1;
    os::vsnprintf(e, m - e, fmt, args);
    assert(strlen(ci->_dyno_name) < (ARRAY_SIZE(ci->_dyno_name) - 1), "overflow");
  }

  // append a new component
  ATTRIBUTE_PRINTF(3, 4)
  RecordLocation(ciEnv* ci, const char* fmt, ...) {
    end = ci->_dyno_name + strlen(ci->_dyno_name);
    va_list args;
    va_start(args, fmt);
    push(ci, " ");
    push_va(ci, fmt, args);
    va_end(args);
  }

  // reset to previous state
  ~RecordLocation() {
    *end = '\0';
  }
};

ciEnv::ciEnv(Arena* arena) : _ciEnv_arena(mtCompiler) {
  ASSERT_IN_VM;

  // Set up ciEnv::current immediately, for the sake of ciObjectFactory, etc.
  CompilerThread* current_thread = CompilerThread::current();
  assert(current_thread->env() == NULL, "must be");
  current_thread->set_env(this);
  assert(ciEnv::current() == this, "sanity");

  _oop_recorder = NULL;
  _debug_info = NULL;
  _dependencies = NULL;
  _failure_reason = NULL;
  _inc_decompile_count_on_failure = true;
  _compilable = MethodCompilable_never;
  _break_at_compile = false;
  _compiler_data = NULL;
#ifndef PRODUCT
  assert(firstEnv, "must be first");
  firstEnv = false;
#endif /* !PRODUCT */

  _num_inlined_bytecodes = 0;
  _task = NULL;
  _log = NULL;

  // Temporary buffer for creating symbols and such.
  _name_buffer = NULL;
  _name_buffer_len = 0;

  _arena   = arena;
  _factory = new (_arena) ciObjectFactory(_arena, 128);

  // Preload commonly referenced system ciObjects.

  // During VM initialization, these instances have not yet been created.
  // Assertions ensure that these instances are not accessed before
  // their initialization.

  assert(Universe::is_fully_initialized(), "must be");

  _NullPointerException_instance = NULL;
  _ArithmeticException_instance = NULL;
  _ArrayIndexOutOfBoundsException_instance = NULL;
  _ArrayStoreException_instance = NULL;
  _ClassCastException_instance = NULL;
  _the_null_string = NULL;
  _the_min_jint_string = NULL;

  _jvmti_redefinition_count = 0;
  _jvmti_can_hotswap_or_post_breakpoint = false;
  _jvmti_can_access_local_variables = false;
  _jvmti_can_post_on_exceptions = false;
  _jvmti_can_pop_frame = false;

  _dyno_klasses = NULL;
  _dyno_locs = NULL;
}

ciEnv::~ciEnv() {
  GUARDED_VM_ENTRY(
      CompilerThread* current_thread = CompilerThread::current();
      _factory->remove_symbols();
      // Need safepoint to clear the env on the thread.  RedefineClasses might
      // be reading it.
      current_thread->set_env(NULL);
  )
}

// ------------------------------------------------------------------
// Cache Jvmti state
bool ciEnv::cache_jvmti_state() {
  VM_ENTRY_MARK;
  // Get Jvmti capabilities under lock to get consistant values.
  MutexLocker mu(JvmtiThreadState_lock);
  _jvmti_redefinition_count             = JvmtiExport::redefinition_count();
  _jvmti_can_hotswap_or_post_breakpoint = JvmtiExport::can_hotswap_or_post_breakpoint();
  _jvmti_can_access_local_variables     = JvmtiExport::can_access_local_variables();
  _jvmti_can_post_on_exceptions         = JvmtiExport::can_post_on_exceptions();
  _jvmti_can_pop_frame                  = JvmtiExport::can_pop_frame();
  _jvmti_can_get_owned_monitor_info     = JvmtiExport::can_get_owned_monitor_info();
  _jvmti_can_walk_any_space             = JvmtiExport::can_walk_any_space();
  return _task != NULL && _task->method()->is_old();
}

bool ciEnv::jvmti_state_changed() const {
  // Some classes were redefined
  if (_jvmti_redefinition_count != JvmtiExport::redefinition_count()) {
    return true;
  }

  if (!_jvmti_can_access_local_variables &&
      JvmtiExport::can_access_local_variables()) {
    return true;
  }
  if (!_jvmti_can_hotswap_or_post_breakpoint &&
      JvmtiExport::can_hotswap_or_post_breakpoint()) {
    return true;
  }
  if (!_jvmti_can_post_on_exceptions &&
      JvmtiExport::can_post_on_exceptions()) {
    return true;
  }
  if (!_jvmti_can_pop_frame &&
      JvmtiExport::can_pop_frame()) {
    return true;
  }
  if (!_jvmti_can_get_owned_monitor_info &&
      JvmtiExport::can_get_owned_monitor_info()) {
    return true;
  }
  if (!_jvmti_can_walk_any_space &&
      JvmtiExport::can_walk_any_space()) {
    return true;
  }

  return false;
}

// ------------------------------------------------------------------
// Cache DTrace flags
void ciEnv::cache_dtrace_flags() {
  // Need lock?
  _dtrace_extended_probes = ExtendedDTraceProbes;
  if (_dtrace_extended_probes) {
    _dtrace_method_probes   = true;
    _dtrace_alloc_probes    = true;
  } else {
    _dtrace_method_probes   = DTraceMethodProbes;
    _dtrace_alloc_probes    = DTraceAllocProbes;
  }
}

// ------------------------------------------------------------------
// helper for lazy exception creation
ciInstance* ciEnv::get_or_create_exception(jobject& handle, Symbol* name) {
  VM_ENTRY_MARK;
  if (handle == NULL) {
    // Cf. universe.cpp, creation of Universe::_null_ptr_exception_instance.
    InstanceKlass* ik = SystemDictionary::find_instance_klass(name, Handle(), Handle());
    jobject objh = NULL;
    if (ik != NULL) {
      oop obj = ik->allocate_instance(THREAD);
      if (!HAS_PENDING_EXCEPTION)
        objh = JNIHandles::make_global(Handle(THREAD, obj));
    }
    if (HAS_PENDING_EXCEPTION) {
      CLEAR_PENDING_EXCEPTION;
    } else {
      handle = objh;
    }
  }
  oop obj = JNIHandles::resolve(handle);
  return obj == NULL? NULL: get_object(obj)->as_instance();
}

ciInstanceKlass* ciEnv::get_box_klass_for_primitive_type(BasicType type) {
  switch (type) {
    case T_BOOLEAN: return Boolean_klass();
    case T_BYTE   : return Byte_klass();
    case T_CHAR   : return Character_klass();
    case T_SHORT  : return Short_klass();
    case T_INT    : return Integer_klass();
    case T_LONG   : return Long_klass();
    case T_FLOAT  : return Float_klass();
    case T_DOUBLE : return Double_klass();

    default:
      assert(false, "not a primitive: %s", type2name(type));
      return NULL;
  }
}

ciInstance* ciEnv::ArrayIndexOutOfBoundsException_instance() {
  if (_ArrayIndexOutOfBoundsException_instance == NULL) {
    _ArrayIndexOutOfBoundsException_instance
          = get_or_create_exception(_ArrayIndexOutOfBoundsException_handle,
          vmSymbols::java_lang_ArrayIndexOutOfBoundsException());
  }
  return _ArrayIndexOutOfBoundsException_instance;
}
ciInstance* ciEnv::ArrayStoreException_instance() {
  if (_ArrayStoreException_instance == NULL) {
    _ArrayStoreException_instance
          = get_or_create_exception(_ArrayStoreException_handle,
          vmSymbols::java_lang_ArrayStoreException());
  }
  return _ArrayStoreException_instance;
}
ciInstance* ciEnv::ClassCastException_instance() {
  if (_ClassCastException_instance == NULL) {
    _ClassCastException_instance
          = get_or_create_exception(_ClassCastException_handle,
          vmSymbols::java_lang_ClassCastException());
  }
  return _ClassCastException_instance;
}

ciInstance* ciEnv::the_null_string() {
  if (_the_null_string == NULL) {
    VM_ENTRY_MARK;
    _the_null_string = get_object(Universe::the_null_string())->as_instance();
  }
  return _the_null_string;
}

ciInstance* ciEnv::the_min_jint_string() {
  if (_the_min_jint_string == NULL) {
    VM_ENTRY_MARK;
    _the_min_jint_string = get_object(Universe::the_min_jint_string())->as_instance();
  }
  return _the_min_jint_string;
}

// ------------------------------------------------------------------
// ciEnv::get_method_from_handle
ciMethod* ciEnv::get_method_from_handle(Method* method) {
  VM_ENTRY_MARK;
  return get_metadata(method)->as_method();
}

// ------------------------------------------------------------------
// ciEnv::check_klass_accessiblity
//
// Note: the logic of this method should mirror the logic of
// ConstantPool::verify_constant_pool_resolve.
bool ciEnv::check_klass_accessibility(ciKlass* accessing_klass,
                                      Klass* resolved_klass) {
  if (accessing_klass == NULL || !accessing_klass->is_loaded()) {
    return true;
  }
  if (accessing_klass->is_obj_array_klass()) {
    accessing_klass = accessing_klass->as_obj_array_klass()->base_element_klass();
  }
  if (!accessing_klass->is_instance_klass()) {
    return true;
  }

  if (resolved_klass->is_objArray_klass()) {
    // Find the element klass, if this is an array.
    resolved_klass = ObjArrayKlass::cast(resolved_klass)->bottom_klass();
  }
  if (resolved_klass->is_instance_klass()) {
    return (Reflection::verify_class_access(accessing_klass->get_Klass(),
                                            InstanceKlass::cast(resolved_klass),
                                            true) == Reflection::ACCESS_OK);
  }
  return true;
}

// ------------------------------------------------------------------
// ciEnv::get_klass_by_name_impl
ciKlass* ciEnv::get_klass_by_name_impl(ciKlass* accessing_klass,
                                       const constantPoolHandle& cpool,
                                       ciSymbol* name,
                                       bool require_local) {
  ASSERT_IN_VM;
  Thread* current = Thread::current();

  // Now we need to check the SystemDictionary
  Symbol* sym = name->get_symbol();
  if (Signature::has_envelope(sym)) {
    // This is a name from a signature.  Strip off the trimmings.
    // Call recursive to keep scope of strippedsym.
    TempNewSymbol strippedsym = Signature::strip_envelope(sym);
    ciSymbol* strippedname = get_symbol(strippedsym);
    return get_klass_by_name_impl(accessing_klass, cpool, strippedname, require_local);
  }

  // Check for prior unloaded klass.  The SystemDictionary's answers
  // can vary over time but the compiler needs consistency.
  ciKlass* unloaded_klass = check_get_unloaded_klass(accessing_klass, name);
  if (unloaded_klass != NULL) {
    if (require_local)  return NULL;
    return unloaded_klass;
  }

  Handle loader;
  Handle domain;
  if (accessing_klass != NULL) {
    loader = Handle(current, accessing_klass->loader());
    domain = Handle(current, accessing_klass->protection_domain());
  }

  Klass* found_klass;
  {
    ttyUnlocker ttyul;  // release tty lock to avoid ordering problems
    MutexLocker ml(current, Compile_lock);
    Klass* kls;
    if (!require_local) {
      kls = SystemDictionary::find_constrained_instance_or_array_klass(current, sym, loader);
    } else {
      kls = SystemDictionary::find_instance_or_array_klass(sym, loader, domain);
    }
    found_klass = kls;
  }

  // If we fail to find an array klass, look again for its element type.
  // The element type may be available either locally or via constraints.
  // In either case, if we can find the element type in the system dictionary,
  // we must build an array type around it.  The CI requires array klasses
  // to be loaded if their element klasses are loaded, except when memory
  // is exhausted.
  if (Signature::is_array(sym) &&
      (sym->char_at(1) == JVM_SIGNATURE_ARRAY ||
       sym->char_at(1) == JVM_SIGNATURE_CLASS ||
       sym->char_at(1) == JVM_SIGNATURE_PRIMITIVE_OBJECT )) {
    // We have an unloaded array.
    // Build it on the fly if the element class exists.
    SignatureStream ss(sym, false);
    ss.skip_array_prefix(1);
    // Get element ciKlass recursively.
    ciKlass* elem_klass =
      get_klass_by_name_impl(accessing_klass,
                             cpool,
                             get_symbol(ss.as_symbol()),
                             require_local);
    if (elem_klass != NULL && elem_klass->is_loaded()) {
      // Now make an array for it
      bool null_free_array = sym->is_Q_array_signature() && sym->char_at(1) == JVM_SIGNATURE_PRIMITIVE_OBJECT;
      return ciArrayKlass::make(elem_klass, null_free_array);
    }
  }

  if (found_klass == NULL && !cpool.is_null() && cpool->has_preresolution()) {
    // Look inside the constant pool for pre-resolved class entries.
    for (int i = cpool->length() - 1; i >= 1; i--) {
      if (cpool->tag_at(i).is_klass()) {
        Klass* kls = cpool->resolved_klass_at(i);
        if (kls->name() == sym) {
          found_klass = kls;
          break;
        }
      }
    }
  }

  if (found_klass != NULL) {
    // Found it.  Build a CI handle.
    return get_klass(found_klass);
  }

  if (require_local)  return NULL;

  // Not yet loaded into the VM, or not governed by loader constraints.
  // Make a CI representative for it.
  int i = 0;
  while (sym->char_at(i) == JVM_SIGNATURE_ARRAY) {
    i++;
  }
  if (i > 0 && sym->char_at(i) == JVM_SIGNATURE_PRIMITIVE_OBJECT) {
    // An unloaded array class of inline types is an ObjArrayKlass, an
    // unloaded inline type class is an InstanceKlass. For consistency,
    // make the signature of the unloaded array of inline type use L
    // rather than Q.
    char* new_name = name_buffer(sym->utf8_length()+1);
    strncpy(new_name, (char*)sym->base(), sym->utf8_length());
    new_name[i] = JVM_SIGNATURE_CLASS;
    new_name[sym->utf8_length()] = '\0';
    return get_unloaded_klass(accessing_klass, ciSymbol::make(new_name));
  }
  return get_unloaded_klass(accessing_klass, name);
}

// ------------------------------------------------------------------
// ciEnv::get_klass_by_name
ciKlass* ciEnv::get_klass_by_name(ciKlass* accessing_klass,
                                  ciSymbol* klass_name,
                                  bool require_local) {
  GUARDED_VM_ENTRY(return get_klass_by_name_impl(accessing_klass,
                                                 constantPoolHandle(),
                                                 klass_name,
                                                 require_local);)
}

// ------------------------------------------------------------------
// ciEnv::get_klass_by_index_impl
//
// Implementation of get_klass_by_index.
ciKlass* ciEnv::get_klass_by_index_impl(const constantPoolHandle& cpool,
                                        int index,
                                        bool& is_accessible,
                                        ciInstanceKlass* accessor) {
  Klass* klass = NULL;
  Symbol* klass_name = NULL;

  if (cpool->tag_at(index).is_symbol()) {
    klass_name = cpool->symbol_at(index);
  } else {
    // Check if it's resolved if it's not a symbol constant pool entry.
    klass = ConstantPool::klass_at_if_loaded(cpool, index);
    // Try to look it up by name.
    if (klass == NULL) {
      klass_name = cpool->klass_name_at(index);
    }
  }

  if (klass == NULL) {
    // Not found in constant pool.  Use the name to do the lookup.
    ciKlass* k = get_klass_by_name_impl(accessor,
                                        cpool,
                                        get_symbol(klass_name),
                                        false);
    // Calculate accessibility the hard way.
    if (!k->is_loaded()) {
      is_accessible = false;
    } else if (k->loader() != accessor->loader() &&
               get_klass_by_name_impl(accessor, cpool, k->name(), true) == NULL) {
      // Loaded only remotely.  Not linked yet.
      is_accessible = false;
    } else {
      // Linked locally, and we must also check public/private, etc.
      is_accessible = check_klass_accessibility(accessor, k->get_Klass());
    }
    return k;
  }

  // Check for prior unloaded klass.  The SystemDictionary's answers
  // can vary over time but the compiler needs consistency.
  ciSymbol* name = get_symbol(klass->name());
  ciKlass* unloaded_klass = check_get_unloaded_klass(accessor, name);
  if (unloaded_klass != NULL) {
    is_accessible = false;
    return unloaded_klass;
  }

  // It is known to be accessible, since it was found in the constant pool.
  ciKlass* ciKlass = get_klass(klass);
  is_accessible = true;
#ifndef PRODUCT
  if (ReplayCompiles && ciKlass == _unloaded_ciinstance_klass) {
    // Klass was unresolved at replay dump time and therefore not accessible.
    is_accessible = false;
  }
#endif
  return ciKlass;
}

// ------------------------------------------------------------------
// ciEnv::get_klass_by_index
//
// Get a klass from the constant pool.
ciKlass* ciEnv::get_klass_by_index(const constantPoolHandle& cpool,
                                   int index,
                                   bool& is_accessible,
                                   ciInstanceKlass* accessor) {
  GUARDED_VM_ENTRY(return get_klass_by_index_impl(cpool, index, is_accessible, accessor);)
}

// ------------------------------------------------------------------
<<<<<<< HEAD
// ciEnv::is_inline_klass
//
// Check if the klass is an inline klass.
bool ciEnv::has_Q_signature(const constantPoolHandle& cpool, int index) {
  GUARDED_VM_ENTRY(return cpool->klass_name_at(index)->is_Q_signature();)
=======
// ciEnv::unbox_primitive_value
//
// Unbox a primitive and return it as a ciConstant.
ciConstant ciEnv::unbox_primitive_value(ciObject* cibox, BasicType expected_bt) {
  jvalue value;
  BasicType bt = java_lang_boxing_object::get_value(cibox->get_oop(), &value);
  if (bt != expected_bt && expected_bt != T_ILLEGAL) {
    assert(false, "type mismatch: %s vs %s", type2name(expected_bt), cibox->klass()->name()->as_klass_external_name());
    return ciConstant();
  }
  switch (bt) {
    case T_BOOLEAN: return ciConstant(bt, value.z);
    case T_BYTE:    return ciConstant(bt, value.b);
    case T_SHORT:   return ciConstant(bt, value.s);
    case T_CHAR:    return ciConstant(bt, value.c);
    case T_INT:     return ciConstant(bt, value.i);
    case T_LONG:    return ciConstant(value.j);
    case T_FLOAT:   return ciConstant(value.f);
    case T_DOUBLE:  return ciConstant(value.d);

    default:
      assert(false, "not a primitive type: %s", type2name(bt));
      return ciConstant();
  }
}

// ------------------------------------------------------------------
// ciEnv::get_resolved_constant
//
ciConstant ciEnv::get_resolved_constant(const constantPoolHandle& cpool, int obj_index) {
  assert(obj_index >= 0, "");
  oop obj = cpool->resolved_references()->obj_at(obj_index);
  if (obj == NULL) {
    // Unresolved constant. It is resolved when the corresponding slot contains a non-null reference.
    // Null constant is represented as a sentinel (non-null) value.
    return ciConstant();
  } else if (obj == Universe::the_null_sentinel()) {
    return ciConstant(T_OBJECT, get_object(NULL));
  } else {
    ciObject* ciobj = get_object(obj);
    if (ciobj->is_array()) {
      return ciConstant(T_ARRAY, ciobj);
    } else {
      int cp_index = cpool->object_to_cp_index(obj_index);
      BasicType bt = cpool->basic_type_for_constant_at(cp_index);
      if (is_java_primitive(bt)) {
        assert(cpool->tag_at(cp_index).is_dynamic_constant(), "sanity");
        return unbox_primitive_value(ciobj, bt);
      } else {
        assert(ciobj->is_instance(), "should be an instance");
        return ciConstant(T_OBJECT, ciobj);
      }
    }
  }
>>>>>>> 78ef2fde
}

// ------------------------------------------------------------------
// ciEnv::get_constant_by_index_impl
//
// Implementation of get_constant_by_index().
ciConstant ciEnv::get_constant_by_index_impl(const constantPoolHandle& cpool,
                                             int index, int obj_index,
                                             ciInstanceKlass* accessor) {
  bool ignore_will_link;
  if (obj_index >= 0) {
    ciConstant con = get_resolved_constant(cpool, obj_index);
    if (con.is_valid()) {
      return con;
    }
  }
  constantTag tag = cpool->tag_at(index);
  if (tag.is_int()) {
    return ciConstant(T_INT, (jint)cpool->int_at(index));
  } else if (tag.is_long()) {
    return ciConstant((jlong)cpool->long_at(index));
  } else if (tag.is_float()) {
    return ciConstant((jfloat)cpool->float_at(index));
  } else if (tag.is_double()) {
    return ciConstant((jdouble)cpool->double_at(index));
  } else if (tag.is_string()) {
    EXCEPTION_CONTEXT;
    assert(obj_index >= 0, "should have an object index");
    oop string = cpool->string_at(index, obj_index, THREAD);
    if (HAS_PENDING_EXCEPTION) {
      CLEAR_PENDING_EXCEPTION;
      record_out_of_memory_failure();
      return ciConstant();
    }
    ciInstance* constant = get_object(string)->as_instance();
    return ciConstant(T_OBJECT, constant);
  } else if (tag.is_unresolved_klass_in_error()) {
    return ciConstant(T_OBJECT, get_unloaded_klass_mirror(NULL));
  } else if (tag.is_klass() || tag.is_unresolved_klass()) {
    ciKlass* klass = get_klass_by_index_impl(cpool, index, ignore_will_link, accessor);
<<<<<<< HEAD
    if (HAS_PENDING_EXCEPTION) {
      CLEAR_PENDING_EXCEPTION;
      record_out_of_memory_failure();
      return ciConstant();
    }
    assert (klass->is_instance_klass() || klass->is_array_klass(),
            "must be an instance or array klass ");
    if (!klass->is_loaded()) {
      return ciConstant(T_OBJECT, get_unloaded_klass_mirror(klass));
    } else {
      if (tag.is_Qdescriptor_klass()) {
        return ciConstant(T_OBJECT, klass->as_inline_klass()->val_mirror());
      } else {
        return ciConstant(T_OBJECT, klass->java_mirror());
      }
    }
  } else if (tag.is_method_type()) {
=======
    return ciConstant(T_OBJECT, klass->java_mirror());
  } else if (tag.is_method_type() || tag.is_method_type_in_error()) {
>>>>>>> 78ef2fde
    // must execute Java code to link this CP entry into cache[i].f1
    assert(obj_index >= 0, "should have an object index");
    ciSymbol* signature = get_symbol(cpool->method_type_signature_at(index));
    ciObject* ciobj = get_unloaded_method_type_constant(signature);
    return ciConstant(T_OBJECT, ciobj);
  } else if (tag.is_method_handle() || tag.is_method_handle_in_error()) {
    // must execute Java code to link this CP entry into cache[i].f1
    assert(obj_index >= 0, "should have an object index");
    int ref_kind        = cpool->method_handle_ref_kind_at(index);
    int callee_index    = cpool->method_handle_klass_index_at(index);
    ciKlass* callee     = get_klass_by_index_impl(cpool, callee_index, ignore_will_link, accessor);
    ciSymbol* name      = get_symbol(cpool->method_handle_name_ref_at(index));
    ciSymbol* signature = get_symbol(cpool->method_handle_signature_ref_at(index));
    ciObject* ciobj     = get_unloaded_method_handle_constant(callee, name, signature, ref_kind);
    return ciConstant(T_OBJECT, ciobj);
  } else if (tag.is_dynamic_constant() || tag.is_dynamic_constant_in_error()) {
    assert(obj_index >= 0, "should have an object index");
    return ciConstant(T_OBJECT, unloaded_ciinstance()); // unresolved dynamic constant
  } else {
    assert(false, "unknown tag: %d (%s)", tag.value(), tag.internal_name());
    return ciConstant();
  }
}

// ------------------------------------------------------------------
// ciEnv::get_constant_by_index
//
// Pull a constant out of the constant pool.  How appropriate.
//
// Implementation note: this query is currently in no way cached.
ciConstant ciEnv::get_constant_by_index(const constantPoolHandle& cpool,
                                        int pool_index, int cache_index,
                                        ciInstanceKlass* accessor) {
  GUARDED_VM_ENTRY(return get_constant_by_index_impl(cpool, pool_index, cache_index, accessor);)
}

// ------------------------------------------------------------------
// ciEnv::get_field_by_index_impl
//
// Implementation of get_field_by_index.
//
// Implementation note: the results of field lookups are cached
// in the accessor klass.
ciField* ciEnv::get_field_by_index_impl(ciInstanceKlass* accessor,
                                        int index) {
  ciConstantPoolCache* cache = accessor->field_cache();
  if (cache == NULL) {
    ciField* field = new (arena()) ciField(accessor, index);
    return field;
  } else {
    ciField* field = (ciField*)cache->get(index);
    if (field == NULL) {
      field = new (arena()) ciField(accessor, index);
      cache->insert(index, field);
    }
    return field;
  }
}

// ------------------------------------------------------------------
// ciEnv::get_field_by_index
//
// Get a field by index from a klass's constant pool.
ciField* ciEnv::get_field_by_index(ciInstanceKlass* accessor,
                                   int index) {
  GUARDED_VM_ENTRY(return get_field_by_index_impl(accessor, index);)
}

// ------------------------------------------------------------------
// ciEnv::lookup_method
//
// Perform an appropriate method lookup based on accessor, holder,
// name, signature, and bytecode.
Method* ciEnv::lookup_method(ciInstanceKlass* accessor,
                             ciKlass*         holder,
                             Symbol*          name,
                             Symbol*          sig,
                             Bytecodes::Code  bc,
                             constantTag      tag) {
  InstanceKlass* accessor_klass = accessor->get_instanceKlass();
  Klass* holder_klass = holder->get_Klass();

  // Accessibility checks are performed in ciEnv::get_method_by_index_impl.
  assert(check_klass_accessibility(accessor, holder_klass), "holder not accessible");

  LinkInfo link_info(holder_klass, name, sig, accessor_klass,
                     LinkInfo::AccessCheck::required,
                     LinkInfo::LoaderConstraintCheck::required,
                     tag);
  switch (bc) {
    case Bytecodes::_invokestatic:
      return LinkResolver::resolve_static_call_or_null(link_info);
    case Bytecodes::_invokespecial:
      return LinkResolver::resolve_special_call_or_null(link_info);
    case Bytecodes::_invokeinterface:
      return LinkResolver::linktime_resolve_interface_method_or_null(link_info);
    case Bytecodes::_invokevirtual:
      return LinkResolver::linktime_resolve_virtual_method_or_null(link_info);
    default:
      fatal("Unhandled bytecode: %s", Bytecodes::name(bc));
      return NULL; // silence compiler warnings
  }
}


// ------------------------------------------------------------------
// ciEnv::get_method_by_index_impl
ciMethod* ciEnv::get_method_by_index_impl(const constantPoolHandle& cpool,
                                          int index, Bytecodes::Code bc,
                                          ciInstanceKlass* accessor) {
  assert(cpool.not_null(), "need constant pool");
  assert(accessor != NULL, "need origin of access");
  if (bc == Bytecodes::_invokedynamic) {
    ConstantPoolCacheEntry* cpce = cpool->invokedynamic_cp_cache_entry_at(index);
    bool is_resolved = !cpce->is_f1_null();
    // FIXME: code generation could allow for null (unlinked) call site
    // The call site could be made patchable as follows:
    // Load the appendix argument from the constant pool.
    // Test the appendix argument and jump to a known deopt routine if it is null.
    // Jump through a patchable call site, which is initially a deopt routine.
    // Patch the call site to the nmethod entry point of the static compiled lambda form.
    // As with other two-component call sites, both values must be independently verified.

    if (is_resolved) {
      // Get the invoker Method* from the constant pool.
      // (The appendix argument, if any, will be noted in the method's signature.)
      Method* adapter = cpce->f1_as_method();
      return get_method(adapter);
    }

    // Fake a method that is equivalent to a declared method.
    ciInstanceKlass* holder    = get_instance_klass(vmClasses::MethodHandle_klass());
    ciSymbol*        name      = ciSymbols::invokeBasic_name();
    ciSymbol*        signature = get_symbol(cpool->signature_ref_at(index));
    return get_unloaded_method(holder, name, signature, accessor);
  } else {
    const int holder_index = cpool->klass_ref_index_at(index);
    bool holder_is_accessible;
    ciKlass* holder = get_klass_by_index_impl(cpool, holder_index, holder_is_accessible, accessor);

    // Get the method's name and signature.
    Symbol* name_sym = cpool->name_ref_at(index);
    Symbol* sig_sym  = cpool->signature_ref_at(index);

    if (cpool->has_preresolution()
        || ((holder == ciEnv::MethodHandle_klass() || holder == ciEnv::VarHandle_klass()) &&
            MethodHandles::is_signature_polymorphic_name(holder->get_Klass(), name_sym))) {
      // Short-circuit lookups for JSR 292-related call sites.
      // That is, do not rely only on name-based lookups, because they may fail
      // if the names are not resolvable in the boot class loader (7056328).
      switch (bc) {
      case Bytecodes::_invokevirtual:
      case Bytecodes::_invokeinterface:
      case Bytecodes::_invokespecial:
      case Bytecodes::_invokestatic:
        {
          Method* m = ConstantPool::method_at_if_loaded(cpool, index);
          if (m != NULL) {
            return get_method(m);
          }
        }
        break;
      default:
        break;
      }
    }

    if (holder_is_accessible) {  // Our declared holder is loaded.
      constantTag tag = cpool->tag_ref_at(index);
      assert(accessor->get_instanceKlass() == cpool->pool_holder(), "not the pool holder?");
      Method* m = lookup_method(accessor, holder, name_sym, sig_sym, bc, tag);
      if (m != NULL &&
          (bc == Bytecodes::_invokestatic
           ?  m->method_holder()->is_not_initialized()
           : !m->method_holder()->is_loaded())) {
        m = NULL;
      }
#ifdef ASSERT
      if (m != NULL && ReplayCompiles && !ciReplay::is_loaded(m)) {
        m = NULL;
      }
#endif
      if (m != NULL) {
        // We found the method.
        return get_method(m);
      }
    }

    // Either the declared holder was not loaded, or the method could
    // not be found.  Create a dummy ciMethod to represent the failed
    // lookup.
    ciSymbol* name      = get_symbol(name_sym);
    ciSymbol* signature = get_symbol(sig_sym);
    return get_unloaded_method(holder, name, signature, accessor);
  }
}


// ------------------------------------------------------------------
// ciEnv::get_instance_klass_for_declared_method_holder
ciInstanceKlass* ciEnv::get_instance_klass_for_declared_method_holder(ciKlass* method_holder) {
  // For the case of <array>.clone(), the method holder can be a ciArrayKlass
  // instead of a ciInstanceKlass.  For that case simply pretend that the
  // declared holder is Object.clone since that's where the call will bottom out.
  // A more correct fix would trickle out through many interfaces in CI,
  // requiring ciInstanceKlass* to become ciKlass* and many more places would
  // require checks to make sure the expected type was found.  Given that this
  // only occurs for clone() the more extensive fix seems like overkill so
  // instead we simply smear the array type into Object.
  guarantee(method_holder != NULL, "no method holder");
  if (method_holder->is_instance_klass()) {
    return method_holder->as_instance_klass();
  } else if (method_holder->is_array_klass()) {
    return current()->Object_klass();
  } else {
    ShouldNotReachHere();
  }
  return NULL;
}


// ------------------------------------------------------------------
// ciEnv::get_method_by_index
ciMethod* ciEnv::get_method_by_index(const constantPoolHandle& cpool,
                                     int index, Bytecodes::Code bc,
                                     ciInstanceKlass* accessor) {
  GUARDED_VM_ENTRY(return get_method_by_index_impl(cpool, index, bc, accessor);)
}


// ------------------------------------------------------------------
// ciEnv::name_buffer
char *ciEnv::name_buffer(int req_len) {
  if (_name_buffer_len < req_len) {
    if (_name_buffer == NULL) {
      _name_buffer = (char*)arena()->Amalloc(sizeof(char)*req_len);
      _name_buffer_len = req_len;
    } else {
      _name_buffer =
        (char*)arena()->Arealloc(_name_buffer, _name_buffer_len, req_len);
      _name_buffer_len = req_len;
    }
  }
  return _name_buffer;
}

// ------------------------------------------------------------------
// ciEnv::is_in_vm
bool ciEnv::is_in_vm() {
  return JavaThread::current()->thread_state() == _thread_in_vm;
}

// ------------------------------------------------------------------
// ciEnv::validate_compile_task_dependencies
//
// Check for changes during compilation (e.g. class loads, evolution,
// breakpoints, call site invalidation).
void ciEnv::validate_compile_task_dependencies(ciMethod* target) {
  if (failing())  return;  // no need for further checks

  Dependencies::DepType result = dependencies()->validate_dependencies(_task);
  if (result != Dependencies::end_marker) {
    if (result == Dependencies::call_site_target_value) {
      _inc_decompile_count_on_failure = false;
      record_failure("call site target change");
    } else if (Dependencies::is_klass_type(result)) {
      record_failure("concurrent class loading");
    } else {
      record_failure("invalid non-klass dependency");
    }
  }
}

// ------------------------------------------------------------------
// ciEnv::register_method
void ciEnv::register_method(ciMethod* target,
                            int entry_bci,
                            CodeOffsets* offsets,
                            int orig_pc_offset,
                            CodeBuffer* code_buffer,
                            int frame_words,
                            OopMapSet* oop_map_set,
                            ExceptionHandlerTable* handler_table,
                            ImplicitExceptionTable* inc_table,
                            AbstractCompiler* compiler,
                            bool has_unsafe_access,
                            bool has_wide_vectors,
                            RTMState  rtm_state,
                            const GrowableArrayView<RuntimeStub*>& native_invokers) {
  VM_ENTRY_MARK;
  nmethod* nm = NULL;
  {
    methodHandle method(THREAD, target->get_Method());

    // We require method counters to store some method state (max compilation levels) required by the compilation policy.
    if (method->get_method_counters(THREAD) == NULL) {
      record_failure("can't create method counters");
      // All buffers in the CodeBuffer are allocated in the CodeCache.
      // If the code buffer is created on each compile attempt
      // as in C2, then it must be freed.
      code_buffer->free_blob();
      return;
    }

    // To prevent compile queue updates.
    MutexLocker locker(THREAD, MethodCompileQueue_lock);

    // Prevent SystemDictionary::add_to_hierarchy from running
    // and invalidating our dependencies until we install this method.
    // No safepoints are allowed. Otherwise, class redefinition can occur in between.
    MutexLocker ml(Compile_lock);
    NoSafepointVerifier nsv;

    // Change in Jvmti state may invalidate compilation.
    if (!failing() && jvmti_state_changed()) {
      record_failure("Jvmti state change invalidated dependencies");
    }

    // Change in DTrace flags may invalidate compilation.
    if (!failing() &&
        ( (!dtrace_extended_probes() && ExtendedDTraceProbes) ||
          (!dtrace_method_probes() && DTraceMethodProbes) ||
          (!dtrace_alloc_probes() && DTraceAllocProbes) )) {
      record_failure("DTrace flags change invalidated dependencies");
    }

    if (!failing() && target->needs_clinit_barrier() &&
        target->holder()->is_in_error_state()) {
      record_failure("method holder is in error state");
    }

    if (!failing()) {
      if (log() != NULL) {
        // Log the dependencies which this compilation declares.
        dependencies()->log_all_dependencies();
      }

      // Encode the dependencies now, so we can check them right away.
      dependencies()->encode_content_bytes();

      // Check for {class loads, evolution, breakpoints, ...} during compilation
      validate_compile_task_dependencies(target);
    }
#if INCLUDE_RTM_OPT
    if (!failing() && (rtm_state != NoRTM) &&
        (method()->method_data() != NULL) &&
        (method()->method_data()->rtm_state() != rtm_state)) {
      // Preemptive decompile if rtm state was changed.
      record_failure("RTM state change invalidated rtm code");
    }
#endif

    if (failing()) {
      // While not a true deoptimization, it is a preemptive decompile.
      MethodData* mdo = method()->method_data();
      if (mdo != NULL && _inc_decompile_count_on_failure) {
        mdo->inc_decompile_count();
      }

      // All buffers in the CodeBuffer are allocated in the CodeCache.
      // If the code buffer is created on each compile attempt
      // as in C2, then it must be freed.
      code_buffer->free_blob();
      return;
    }

    assert(offsets->value(CodeOffsets::Deopt) != -1, "must have deopt entry");
    assert(offsets->value(CodeOffsets::Exceptions) != -1, "must have exception entry");

    nm =  nmethod::new_nmethod(method,
                               compile_id(),
                               entry_bci,
                               offsets,
                               orig_pc_offset,
                               debug_info(), dependencies(), code_buffer,
                               frame_words, oop_map_set,
                               handler_table, inc_table,
                               compiler, task()->comp_level(),
                               native_invokers);

    // Free codeBlobs
    code_buffer->free_blob();

    if (nm != NULL) {
      nm->set_has_unsafe_access(has_unsafe_access);
      nm->set_has_wide_vectors(has_wide_vectors);
#if INCLUDE_RTM_OPT
      nm->set_rtm_state(rtm_state);
#endif

      // Record successful registration.
      // (Put nm into the task handle *before* publishing to the Java heap.)
      if (task() != NULL) {
        task()->set_code(nm);
      }

      if (entry_bci == InvocationEntryBci) {
        if (TieredCompilation) {
          // If there is an old version we're done with it
          CompiledMethod* old = method->code();
          if (TraceMethodReplacement && old != NULL) {
            ResourceMark rm;
            char *method_name = method->name_and_sig_as_C_string();
            tty->print_cr("Replacing method %s", method_name);
          }
          if (old != NULL) {
            old->make_not_used();
          }
        }

        LogTarget(Info, nmethod, install) lt;
        if (lt.is_enabled()) {
          ResourceMark rm;
          char *method_name = method->name_and_sig_as_C_string();
          lt.print("Installing method (%d) %s ",
                    task()->comp_level(), method_name);
        }
        // Allow the code to be executed
        MutexLocker ml(CompiledMethod_lock, Mutex::_no_safepoint_check_flag);
        if (nm->make_in_use()) {
          method->set_code(method, nm);
        }
      } else {
        LogTarget(Info, nmethod, install) lt;
        if (lt.is_enabled()) {
          ResourceMark rm;
          char *method_name = method->name_and_sig_as_C_string();
          lt.print("Installing osr method (%d) %s @ %d",
                    task()->comp_level(), method_name, entry_bci);
        }
        MutexLocker ml(CompiledMethod_lock, Mutex::_no_safepoint_check_flag);
        if (nm->make_in_use()) {
          method->method_holder()->add_osr_nmethod(nm);
        }
      }
    }
  }  // safepoints are allowed again

  if (nm != NULL) {
    // JVMTI -- compiled method notification (must be done outside lock)
    nm->post_compiled_method_load_event();
  } else {
    // The CodeCache is full.
    record_failure("code cache is full");
  }
}

// ------------------------------------------------------------------
// ciEnv::comp_level
int ciEnv::comp_level() {
  if (task() == NULL)  return CompilationPolicy::highest_compile_level();
  return task()->comp_level();
}

// ------------------------------------------------------------------
// ciEnv::compile_id
uint ciEnv::compile_id() {
  if (task() == NULL)  return 0;
  return task()->compile_id();
}

// ------------------------------------------------------------------
// ciEnv::notice_inlined_method()
void ciEnv::notice_inlined_method(ciMethod* method) {
  _num_inlined_bytecodes += method->code_size_for_inlining();
}

// ------------------------------------------------------------------
// ciEnv::num_inlined_bytecodes()
int ciEnv::num_inlined_bytecodes() const {
  return _num_inlined_bytecodes;
}

// ------------------------------------------------------------------
// ciEnv::record_failure()
void ciEnv::record_failure(const char* reason) {
  if (_failure_reason == NULL) {
    // Record the first failure reason.
    _failure_reason = reason;
  }
}

void ciEnv::report_failure(const char* reason) {
  EventCompilationFailure event;
  if (event.should_commit()) {
    CompilerEvent::CompilationFailureEvent::post(event, compile_id(), reason);
  }
}

// ------------------------------------------------------------------
// ciEnv::record_method_not_compilable()
void ciEnv::record_method_not_compilable(const char* reason, bool all_tiers) {
  int new_compilable =
    all_tiers ? MethodCompilable_never : MethodCompilable_not_at_tier ;

  // Only note transitions to a worse state
  if (new_compilable > _compilable) {
    if (log() != NULL) {
      if (all_tiers) {
        log()->elem("method_not_compilable");
      } else {
        log()->elem("method_not_compilable_at_tier level='%d'",
                    current()->task()->comp_level());
      }
    }
    _compilable = new_compilable;

    // Reset failure reason; this one is more important.
    _failure_reason = NULL;
    record_failure(reason);
  }
}

// ------------------------------------------------------------------
// ciEnv::record_out_of_memory_failure()
void ciEnv::record_out_of_memory_failure() {
  // If memory is low, we stop compiling methods.
  record_method_not_compilable("out of memory");
}

ciInstance* ciEnv::unloaded_ciinstance() {
  GUARDED_VM_ENTRY(return _factory->get_unloaded_object_constant();)
}

// ------------------------------------------------------------------
// Replay support


// Lookup location descriptor for the class, if any.
// Returns false if not found.
bool ciEnv::dyno_loc(const InstanceKlass* ik, const char *&loc) const {
  bool found = false;
  int pos = _dyno_klasses->find_sorted<const InstanceKlass*, klass_compare>(ik, found);
  if (!found) {
    return false;
  }
  loc = _dyno_locs->at(pos);
  return found;
}

// Associate the current location descriptor with the given class and record for later lookup.
void ciEnv::set_dyno_loc(const InstanceKlass* ik) {
  const char *loc = os::strdup(_dyno_name);
  bool found = false;
  int pos = _dyno_klasses->find_sorted<const InstanceKlass*, klass_compare>(ik, found);
  if (found) {
    _dyno_locs->at_put(pos, loc);
  } else {
    _dyno_klasses->insert_before(pos, ik);
    _dyno_locs->insert_before(pos, loc);
  }
}

// Associate the current location descriptor with the given class and record for later lookup.
// If it turns out that there are multiple locations for the given class, that conflict should
// be handled here.  Currently we choose the first location found.
void ciEnv::record_best_dyno_loc(const InstanceKlass* ik) {
  if (!ik->is_hidden()) {
    return;
  }
  const char *loc0;
  if (dyno_loc(ik, loc0)) {
    // TODO: found multiple references, see if we can improve
    if (Verbose) {
      tty->print_cr("existing call site @ %s for %s",
                     loc0, ik->external_name());
    }
  } else {
    set_dyno_loc(ik);
  }
}

// Look up the location descriptor for the given class and print it to the output stream.
bool ciEnv::print_dyno_loc(outputStream* out, const InstanceKlass* ik) const {
  const char *loc;
  if (dyno_loc(ik, loc)) {
    out->print("%s", loc);
    return true;
  } else {
    return false;
  }
}

// Look up the location descriptor for the given class and return it as a string.
// Returns NULL if no location is found.
const char *ciEnv::dyno_name(const InstanceKlass* ik) const {
  if (ik->is_hidden()) {
    stringStream ss;
    if (print_dyno_loc(&ss, ik)) {
      ss.print(" ;"); // add terminator
      const char* call_site = ss.as_string();
      return call_site;
    }
  }
  return NULL;
}

// Look up the location descriptor for the given class and return it as a string.
// Returns the class name as a fallback if no location is found.
const char *ciEnv::replay_name(ciKlass* k) const {
  if (k->is_instance_klass()) {
    return replay_name(k->as_instance_klass()->get_instanceKlass());
  }
  return k->name()->as_quoted_ascii();
}

// Look up the location descriptor for the given class and return it as a string.
// Returns the class name as a fallback if no location is found.
const char *ciEnv::replay_name(const InstanceKlass* ik) const {
  const char* name = dyno_name(ik);
  if (name != NULL) {
      return name;
  }
  return ik->name()->as_quoted_ascii();
}

// Process a java.lang.invoke.MemberName object and record any dynamic locations.
void ciEnv::record_member(Thread* thread, oop member) {
  assert(java_lang_invoke_MemberName::is_instance(member), "!");
  // Check MemberName.clazz field
  oop clazz = java_lang_invoke_MemberName::clazz(member);
  if (clazz->klass()->is_instance_klass()) {
    RecordLocation fp(this, "clazz");
    InstanceKlass* ik = InstanceKlass::cast(clazz->klass());
    record_best_dyno_loc(ik);
  }
  // Check MemberName.method.vmtarget field
  Method* vmtarget = java_lang_invoke_MemberName::vmtarget(member);
  if (vmtarget != NULL) {
    RecordLocation fp2(this, "<vmtarget>");
    InstanceKlass* ik = vmtarget->method_holder();
    record_best_dyno_loc(ik);
  }
}

// Read an object field.  Lookup is done by name only.
static inline oop obj_field(oop obj, const char* name) {
    return ciReplay::obj_field(obj, name);
}

// Process a java.lang.invoke.LambdaForm object and record any dynamic locations.
void ciEnv::record_lambdaform(Thread* thread, oop form) {
  assert(java_lang_invoke_LambdaForm::is_instance(form), "!");

  {
    // Check LambdaForm.vmentry field
    oop member = java_lang_invoke_LambdaForm::vmentry(form);
    RecordLocation fp0(this, "vmentry");
    record_member(thread, member);
  }

  // Check LambdaForm.names array
  objArrayOop names = (objArrayOop)obj_field(form, "names");
  if (names != NULL) {
    RecordLocation lp0(this, "names");
    int len = names->length();
    for (int i = 0; i < len; ++i) {
      oop name = names->obj_at(i);
      RecordLocation lp1(this, "%d", i);
     // Check LambdaForm.names[i].function field
      RecordLocation lp2(this, "function");
      oop function = obj_field(name, "function");
      if (function != NULL) {
        // Check LambdaForm.names[i].function.member field
        oop member = obj_field(function, "member");
        if (member != NULL) {
          RecordLocation lp3(this, "member");
          record_member(thread, member);
        }
        // Check LambdaForm.names[i].function.resolvedHandle field
        oop mh = obj_field(function, "resolvedHandle");
        if (mh != NULL) {
          RecordLocation lp3(this, "resolvedHandle");
          record_mh(thread, mh);
        }
        // Check LambdaForm.names[i].function.invoker field
        oop invoker = obj_field(function, "invoker");
        if (invoker != NULL) {
          RecordLocation lp3(this, "invoker");
          record_mh(thread, invoker);
        }
      }
    }
  }
}

// Process a java.lang.invoke.MethodHandle object and record any dynamic locations.
void ciEnv::record_mh(Thread* thread, oop mh) {
  {
    // Check MethodHandle.form field
    oop form = java_lang_invoke_MethodHandle::form(mh);
    RecordLocation fp(this, "form");
    record_lambdaform(thread, form);
  }
  // Check DirectMethodHandle.member field
  if (java_lang_invoke_DirectMethodHandle::is_instance(mh)) {
    oop member = java_lang_invoke_DirectMethodHandle::member(mh);
    RecordLocation fp(this, "member");
    record_member(thread, member);
  } else {
    // Check <MethodHandle subclass>.argL<n> fields
    // Probably BoundMethodHandle.Species_L*, but we only care if the field exists
    char arg_name[] = "argLXX";
    int max_arg = 99;
    for (int index = 0; index <= max_arg; ++index) {
      jio_snprintf(arg_name, sizeof (arg_name), "argL%d", index);
      oop arg = obj_field(mh, arg_name);
      if (arg != NULL) {
        RecordLocation fp(this, "%s", arg_name);
        if (arg->klass()->is_instance_klass()) {
          InstanceKlass* ik2 = InstanceKlass::cast(arg->klass());
          record_best_dyno_loc(ik2);
          record_call_site_obj(thread, arg);
        }
      } else {
        break;
      }
    }
  }
}

// Process an object found at an invokedynamic/invokehandle call site and record any dynamic locations.
// Types currently supported are MethodHandle and CallSite.
// The object is typically the "appendix" object, or Bootstrap Method (BSM) object.
void ciEnv::record_call_site_obj(Thread* thread, oop obj)
{
  if (obj != NULL) {
    if (java_lang_invoke_MethodHandle::is_instance(obj)) {
        record_mh(thread, obj);
    } else if (java_lang_invoke_ConstantCallSite::is_instance(obj)) {
      oop target = java_lang_invoke_CallSite::target(obj);
      if (target->klass()->is_instance_klass()) {
        RecordLocation fp(this, "target");
        InstanceKlass* ik = InstanceKlass::cast(target->klass());
        record_best_dyno_loc(ik);
      }
    }
  }
}

// Process an adapter Method* found at an invokedynamic/invokehandle call site and record any dynamic locations.
void ciEnv::record_call_site_method(Thread* thread, Method* adapter) {
  InstanceKlass* holder = adapter->method_holder();
  if (!holder->is_hidden()) {
    return;
  }
  RecordLocation fp(this, "<adapter>");
  record_best_dyno_loc(holder);
}

// Process an invokedynamic call site and record any dynamic locations.
void ciEnv::process_invokedynamic(const constantPoolHandle &cp, int indy_index, JavaThread* thread) {
  ConstantPoolCacheEntry* cp_cache_entry = cp->invokedynamic_cp_cache_entry_at(indy_index);
  if (cp_cache_entry->is_resolved(Bytecodes::_invokedynamic)) {
    // process the adapter
    Method* adapter = cp_cache_entry->f1_as_method();
    record_call_site_method(thread, adapter);
    // process the appendix
    oop appendix = cp_cache_entry->appendix_if_resolved(cp);
    {
      RecordLocation fp(this, "<appendix>");
      record_call_site_obj(thread, appendix);
    }
    // process the BSM
    int pool_index = cp_cache_entry->constant_pool_index();
    BootstrapInfo bootstrap_specifier(cp, pool_index, indy_index);
    oop bsm = cp->resolve_possibly_cached_constant_at(bootstrap_specifier.bsm_index(), thread);
    {
      RecordLocation fp(this, "<bsm>");
      record_call_site_obj(thread, bsm);
    }
  }
}

// Process an invokehandle call site and record any dynamic locations.
void ciEnv::process_invokehandle(const constantPoolHandle &cp, int index, JavaThread* thread) {
  const int holder_index = cp->klass_ref_index_at(index);
  if (!cp->tag_at(holder_index).is_klass()) {
    return;  // not resolved
  }
  Klass* holder = ConstantPool::klass_at_if_loaded(cp, holder_index);
  Symbol* name = cp->name_ref_at(index);
  if (MethodHandles::is_signature_polymorphic_name(holder, name)) {
    ConstantPoolCacheEntry* cp_cache_entry = cp->cache()->entry_at(cp->decode_cpcache_index(index));
    if (cp_cache_entry->is_resolved(Bytecodes::_invokehandle)) {
      // process the adapter
      Method* adapter = cp_cache_entry->f1_as_method();
      oop appendix = cp_cache_entry->appendix_if_resolved(cp);
      record_call_site_method(thread, adapter);
      // process the appendix
      {
        RecordLocation fp(this, "<appendix>");
        record_call_site_obj(thread, appendix);
      }
    }
  }
}

// Search the class hierarchy for dynamic classes reachable through dynamic call sites or
// constant pool entries and record for future lookup.
void ciEnv::find_dynamic_call_sites() {
  _dyno_klasses = new (arena()) GrowableArray<const InstanceKlass*>(arena(), 100, 0, NULL);
  _dyno_locs    = new (arena()) GrowableArray<const char *>(arena(), 100, 0, NULL);

  // Iterate over the class hierarchy
  for (ClassHierarchyIterator iter(vmClasses::Object_klass()); !iter.done(); iter.next()) {
    Klass* sub = iter.klass();
    if (sub->is_instance_klass()) {
      InstanceKlass *isub = InstanceKlass::cast(sub);
      InstanceKlass* ik = isub;
      if (!ik->is_linked()) {
        continue;
      }
      if (ik->is_hidden()) {
        continue;
      }
      JavaThread* thread = JavaThread::current();
      const constantPoolHandle pool(thread, ik->constants());

      // Look for invokedynamic/invokehandle call sites
      for (int i = 0; i < ik->methods()->length(); ++i) {
        Method* m = ik->methods()->at(i);

        BytecodeStream bcs(methodHandle(thread, m));
        while (!bcs.is_last_bytecode()) {
          Bytecodes::Code opcode = bcs.next();
          opcode = bcs.raw_code();
          switch (opcode) {
          case Bytecodes::_invokedynamic:
          case Bytecodes::_invokehandle: {
            RecordLocation fp(this, "@bci %s %s %s %d",
                         ik->name()->as_quoted_ascii(),
                         m->name()->as_quoted_ascii(), m->signature()->as_quoted_ascii(),
                         bcs.bci());
            if (opcode == Bytecodes::_invokedynamic) {
              int index = bcs.get_index_u4();
              process_invokedynamic(pool, index, thread);
            } else {
              assert(opcode == Bytecodes::_invokehandle, "new switch label added?");
              int cp_cache_index = bcs.get_index_u2_cpcache();
              process_invokehandle(pool, cp_cache_index, thread);
            }
            break;
          }
          default:
            break;
          }
        }
      }

      // Look for MethodHandle contant pool entries
      RecordLocation fp(this, "@cpi %s", ik->name()->as_quoted_ascii());
      int len = pool->length();
      for (int i = 0; i < len; ++i) {
        if (pool->tag_at(i).is_method_handle()) {
          bool found_it;
          oop mh = pool->find_cached_constant_at(i, found_it, thread);
          if (mh != NULL) {
            RecordLocation fp(this, "%d", i);
            record_mh(thread, mh);
          }
        }
      }
    }
  }
}

void ciEnv::dump_compile_data(outputStream* out) {
  CompileTask* task = this->task();
  if (task) {
    Method* method = task->method();
    int entry_bci = task->osr_bci();
    int comp_level = task->comp_level();
    out->print("compile ");
    get_method(method)->dump_name_as_ascii(out);
    out->print(" %d %d", entry_bci, comp_level);
    if (compiler_data() != NULL) {
      if (is_c2_compile(comp_level)) {
#ifdef COMPILER2
        // Dump C2 inlining data.
        ((Compile*)compiler_data())->dump_inline_data(out);
#endif
      } else if (is_c1_compile(comp_level)) {
#ifdef COMPILER1
        // Dump C1 inlining data.
        ((Compilation*)compiler_data())->dump_inline_data(out);
#endif
      }
    }
    out->cr();
  }
}

// Called from VM error reporter, so be careful.
// Don't safepoint or acquire any locks.
//
void ciEnv::dump_replay_data_helper(outputStream* out) {
  NoSafepointVerifier no_safepoint;
  ResourceMark rm;

  out->print_cr("version %d", REPLAY_VERSION);
#if INCLUDE_JVMTI
  out->print_cr("JvmtiExport can_access_local_variables %d",     _jvmti_can_access_local_variables);
  out->print_cr("JvmtiExport can_hotswap_or_post_breakpoint %d", _jvmti_can_hotswap_or_post_breakpoint);
  out->print_cr("JvmtiExport can_post_on_exceptions %d",         _jvmti_can_post_on_exceptions);
#endif // INCLUDE_JVMTI

  find_dynamic_call_sites();

  GrowableArray<ciMetadata*>* objects = _factory->get_ci_metadata();
  out->print_cr("# %d ciObject found", objects->length());

  // The very first entry is the InstanceKlass of the root method of the current compilation in order to get the right
  // protection domain to load subsequent classes during replay compilation.
  ciInstanceKlass::dump_replay_instanceKlass(out, task()->method()->method_holder());

  for (int i = 0; i < objects->length(); i++) {
    objects->at(i)->dump_replay_data(out);
  }
  dump_compile_data(out);
  out->flush();
}

// Called from VM error reporter, so be careful.
// Don't safepoint or acquire any locks.
//
void ciEnv::dump_replay_data_unsafe(outputStream* out) {
  GUARDED_VM_ENTRY(
    dump_replay_data_helper(out);
  )
}

void ciEnv::dump_replay_data(outputStream* out) {
  GUARDED_VM_ENTRY(
    MutexLocker ml(Compile_lock);
    dump_replay_data_helper(out);
  )
}

void ciEnv::dump_replay_data(int compile_id) {
  char buffer[64];
  int ret = jio_snprintf(buffer, sizeof(buffer), "replay_pid%d_compid%d.log", os::current_process_id(), compile_id);
  if (ret > 0) {
    int fd = os::open(buffer, O_RDWR | O_CREAT | O_TRUNC, 0666);
    if (fd != -1) {
      FILE* replay_data_file = os::fdopen(fd, "w");
      if (replay_data_file != NULL) {
        fileStream replay_data_stream(replay_data_file, /*need_close=*/true);
        dump_replay_data(&replay_data_stream);
        tty->print_cr("# Compiler replay data is saved as: %s", buffer);
      } else {
        tty->print_cr("# Can't open file to dump replay data.");
      }
    }
  }
}

void ciEnv::dump_inline_data(int compile_id) {
  char buffer[64];
  int ret = jio_snprintf(buffer, sizeof(buffer), "inline_pid%d_compid%d.log", os::current_process_id(), compile_id);
  if (ret > 0) {
    int fd = os::open(buffer, O_RDWR | O_CREAT | O_TRUNC, 0666);
    if (fd != -1) {
      FILE* inline_data_file = os::fdopen(fd, "w");
      if (inline_data_file != NULL) {
        fileStream replay_data_stream(inline_data_file, /*need_close=*/true);
        GUARDED_VM_ENTRY(
          MutexLocker ml(Compile_lock);
          dump_compile_data(&replay_data_stream);
        )
        replay_data_stream.flush();
        tty->print("# Compiler inline data is saved as: ");
        tty->print_cr("%s", buffer);
      } else {
        tty->print_cr("# Can't open file to dump inline data.");
      }
    }
  }
}<|MERGE_RESOLUTION|>--- conflicted
+++ resolved
@@ -687,13 +687,14 @@
 }
 
 // ------------------------------------------------------------------
-<<<<<<< HEAD
 // ciEnv::is_inline_klass
 //
 // Check if the klass is an inline klass.
 bool ciEnv::has_Q_signature(const constantPoolHandle& cpool, int index) {
   GUARDED_VM_ENTRY(return cpool->klass_name_at(index)->is_Q_signature();)
-=======
+}
+
+// ------------------------------------------------------------------
 // ciEnv::unbox_primitive_value
 //
 // Unbox a primitive and return it as a ciConstant.
@@ -748,7 +749,6 @@
       }
     }
   }
->>>>>>> 78ef2fde
 }
 
 // ------------------------------------------------------------------
@@ -789,14 +789,6 @@
     return ciConstant(T_OBJECT, get_unloaded_klass_mirror(NULL));
   } else if (tag.is_klass() || tag.is_unresolved_klass()) {
     ciKlass* klass = get_klass_by_index_impl(cpool, index, ignore_will_link, accessor);
-<<<<<<< HEAD
-    if (HAS_PENDING_EXCEPTION) {
-      CLEAR_PENDING_EXCEPTION;
-      record_out_of_memory_failure();
-      return ciConstant();
-    }
-    assert (klass->is_instance_klass() || klass->is_array_klass(),
-            "must be an instance or array klass ");
     if (!klass->is_loaded()) {
       return ciConstant(T_OBJECT, get_unloaded_klass_mirror(klass));
     } else {
@@ -806,11 +798,7 @@
         return ciConstant(T_OBJECT, klass->java_mirror());
       }
     }
-  } else if (tag.is_method_type()) {
-=======
-    return ciConstant(T_OBJECT, klass->java_mirror());
   } else if (tag.is_method_type() || tag.is_method_type_in_error()) {
->>>>>>> 78ef2fde
     // must execute Java code to link this CP entry into cache[i].f1
     assert(obj_index >= 0, "should have an object index");
     ciSymbol* signature = get_symbol(cpool->method_type_signature_at(index));
