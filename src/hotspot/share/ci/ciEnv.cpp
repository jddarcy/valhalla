--- conflicted
+++ resolved
@@ -414,13 +414,7 @@
 
   // Now we need to check the SystemDictionary
   Symbol* sym = name->get_symbol();
-<<<<<<< HEAD
-  if ((sym->char_at(0) == JVM_SIGNATURE_CLASS ||
-       sym->char_at(0) == JVM_SIGNATURE_VALUETYPE) &&
-      sym->char_at(sym->utf8_length()-1) == JVM_SIGNATURE_ENDCLASS) {
-=======
   if (Signature::has_envelope(sym)) {
->>>>>>> aa4ef80f
     // This is a name from a signature.  Strip off the trimmings.
     // Call recursive to keep scope of strippedsym.
     TempNewSymbol strippedsym = Signature::strip_envelope(sym);
@@ -471,15 +465,10 @@
   // we must build an array type around it.  The CI requires array klasses
   // to be loaded if their element klasses are loaded, except when memory
   // is exhausted.
-<<<<<<< HEAD
-  if (sym->char_at(0) == JVM_SIGNATURE_ARRAY &&
+  if (Signature::is_array(sym) &&
       (sym->char_at(1) == JVM_SIGNATURE_ARRAY ||
        sym->char_at(1) == JVM_SIGNATURE_CLASS ||
-       sym->char_at(1) == JVM_SIGNATURE_VALUETYPE)) {
-=======
-  if (Signature::is_array(sym) &&
-      (sym->char_at(1) == JVM_SIGNATURE_ARRAY || sym->char_at(1) == JVM_SIGNATURE_CLASS)) {
->>>>>>> aa4ef80f
+       sym->char_at(1) == JVM_SIGNATURE_VALUETYPE )) {
     // We have an unloaded array.
     // Build it on the fly if the element class exists.
     SignatureStream ss(sym, false);
