--- conflicted
+++ resolved
@@ -218,11 +218,7 @@
   }
 
   ciInstanceKlass* self = this;
-<<<<<<< HEAD
-  assert(self->is_loaded(), "must be lodaded to access field info");
-=======
   assert(self->is_loaded(), "must be loaded to access field info");
->>>>>>> aa4ef80f
   ciField* field = self->get_field_by_offset(offset, false);
   if (field != NULL) {
     return field->holder();
@@ -803,7 +799,7 @@
       oop obj;
       if (flattened) {
         int field_offset = fd->offset() - vk->first_field_offset();
-        obj = (oop)((address)mirror + field_offset);
+        obj = (oop) (cast_from_oop<address>(mirror) + field_offset);
       } else {
         obj =  mirror->obj_field_acquire(fd->offset());
       }
