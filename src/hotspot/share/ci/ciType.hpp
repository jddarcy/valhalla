/*
 * Copyright (c) 2000, 2019, Oracle and/or its affiliates. All rights reserved.
 * DO NOT ALTER OR REMOVE COPYRIGHT NOTICES OR THIS FILE HEADER.
 *
 * This code is free software; you can redistribute it and/or modify it
 * under the terms of the GNU General Public License version 2 only, as
 * published by the Free Software Foundation.
 *
 * This code is distributed in the hope that it will be useful, but WITHOUT
 * ANY WARRANTY; without even the implied warranty of MERCHANTABILITY or
 * FITNESS FOR A PARTICULAR PURPOSE.  See the GNU General Public License
 * version 2 for more details (a copy is included in the LICENSE file that
 * accompanied this code).
 *
 * You should have received a copy of the GNU General Public License version
 * 2 along with this work; if not, write to the Free Software Foundation,
 * Inc., 51 Franklin St, Fifth Floor, Boston, MA 02110-1301 USA.
 *
 * Please contact Oracle, 500 Oracle Parkway, Redwood Shores, CA 94065 USA
 * or visit www.oracle.com if you need additional information or have any
 * questions.
 *
 */

#ifndef SHARE_CI_CITYPE_HPP
#define SHARE_CI_CITYPE_HPP

#include "ci/ciMetadata.hpp"

// ciType
//
// This class represents either a class (T_OBJECT), value (T_VALUETYPE),
// array (T_ARRAY), or one of the primitive types such as T_INT.
class ciType : public ciMetadata {
  CI_PACKAGE_ACCESS
  friend class ciKlass;
  friend class ciReturnAddress;
  friend class ciWrapper;

private:
  BasicType _basic_type;

  ciType(BasicType t);     // for primitive and unloaded types
  ciType(Klass* k);        // for subclasses (reference types)

  const char* type_string() { return "ciType"; }

  void print_impl(outputStream* st);

  // Distinguished instances of primitive ciTypes..
  static ciType* _basic_types[T_CONFLICT+1];

public:
  BasicType basic_type() const              { return _basic_type; }

  // Returns true iff the types are identical, or if both are klasses
  // and the is_subtype_of relation holds between the klasses.
  bool is_subtype_of(ciType* type);

  // Get the instance of java.lang.Class corresponding to this type.
  // There are mirrors for instance, array, and primitive types (incl. void).
  virtual ciInstance*    java_mirror();

  // Get the class which "boxes" (or "wraps") values of this type.
  // Example:  short is boxed by java.lang.Short, etc.
  // Returns self if it is a reference type.
  // Returns NULL for void, since null is used in such cases.
  ciKlass*  box_klass();

  // Returns true if this is not a klass or array (i.e., not a reference type).
  bool is_primitive_type() const            { return basic_type() != T_OBJECT && basic_type() != T_ARRAY && basic_type() != T_VALUETYPE; }
  int size() const                          { return type2size[basic_type()]; }
  bool is_void() const                      { return basic_type() == T_VOID; }
  bool is_one_word() const                  { return size() == 1; }
  bool is_two_word() const                  { return size() == 2; }

  // What kind of ciObject is this?
  bool is_type() const                      { return true; }
  bool is_classless() const                 { return is_primitive_type(); }

  virtual ciType*     unwrap()              { return this; }
  virtual bool is_never_null() const        { return false; }

  const char* name();
  virtual void print_name_on(outputStream* st);
  void print_name() {
    print_name_on(tty);
  }

  static ciType* make(BasicType t);
};


// ciReturnAddress
//
// This class represents the type of a specific return address in the
// bytecodes.
class ciReturnAddress : public ciType {
  CI_PACKAGE_ACCESS

private:
  // The bci of this return address.
  int _bci;

  ciReturnAddress(int bci);

  const char* type_string() { return "ciReturnAddress"; }

  void print_impl(outputStream* st);

public:
  bool is_return_address() const { return true; }

  int  bci() { return _bci; }

  static ciReturnAddress* make(int bci);
};

<<<<<<< HEAD
// ciWrapper
//
// This class wraps another type to carry additional information like nullability.
// Should only be instantiated and used by ciTypeFlow and ciSignature.
class ciWrapper : public ciType {
  CI_PACKAGE_ACCESS
  friend class ciSignature;
  friend class ciTypeFlow;

private:
  ciType* _type;
  bool _never_null;

  ciWrapper(ciType* type, bool never_null) : ciType(type->basic_type()) {
    assert(type->is_valuetype(), "should only be used for value types");
    _type = type;
    _never_null = never_null;
  }

  const char* type_string() { return "ciWrapper"; }

  void print_impl(outputStream* st) { _type->print_impl(st); }

public:
  bool equals(ciMetadata* obj) const {
    return obj->is_wrapper() &&
           obj->as_wrapper()->unwrap()->equals(_type) &&
           obj->as_wrapper()->is_never_null() == _never_null;
  }

  bool    is_wrapper() const { return true; }

  ciType*     unwrap()       { return _type; }
  bool is_never_null() const { return _never_null; }
};

#endif // SHARE_VM_CI_CITYPE_HPP
=======
#endif // SHARE_CI_CITYPE_HPP
>>>>>>> 8ec2db0a
<|MERGE_RESOLUTION|>--- conflicted
+++ resolved
@@ -116,7 +116,6 @@
   static ciReturnAddress* make(int bci);
 };
 
-<<<<<<< HEAD
 // ciWrapper
 //
 // This class wraps another type to carry additional information like nullability.
@@ -153,7 +152,4 @@
   bool is_never_null() const { return _never_null; }
 };
 
-#endif // SHARE_VM_CI_CITYPE_HPP
-=======
-#endif // SHARE_CI_CITYPE_HPP
->>>>>>> 8ec2db0a
+#endif // SHARE_CI_CITYPE_HPP