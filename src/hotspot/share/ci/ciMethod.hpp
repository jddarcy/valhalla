/*
 * Copyright (c) 1999, 2022, Oracle and/or its affiliates. All rights reserved.
 * DO NOT ALTER OR REMOVE COPYRIGHT NOTICES OR THIS FILE HEADER.
 *
 * This code is free software; you can redistribute it and/or modify it
 * under the terms of the GNU General Public License version 2 only, as
 * published by the Free Software Foundation.
 *
 * This code is distributed in the hope that it will be useful, but WITHOUT
 * ANY WARRANTY; without even the implied warranty of MERCHANTABILITY or
 * FITNESS FOR A PARTICULAR PURPOSE.  See the GNU General Public License
 * version 2 for more details (a copy is included in the LICENSE file that
 * accompanied this code).
 *
 * You should have received a copy of the GNU General Public License version
 * 2 along with this work; if not, write to the Free Software Foundation,
 * Inc., 51 Franklin St, Fifth Floor, Boston, MA 02110-1301 USA.
 *
 * Please contact Oracle, 500 Oracle Parkway, Redwood Shores, CA 94065 USA
 * or visit www.oracle.com if you need additional information or have any
 * questions.
 *
 */

#ifndef SHARE_CI_CIMETHOD_HPP
#define SHARE_CI_CIMETHOD_HPP

#include "ci/ciFlags.hpp"
#include "ci/ciInstanceKlass.hpp"
#include "ci/ciObject.hpp"
#include "ci/ciSignature.hpp"
#include "classfile/vmIntrinsics.hpp"
#include "compiler/methodLiveness.hpp"
#include "compiler/compilerOracle.hpp"
#include "oops/method.hpp"
#include "runtime/handles.hpp"
#include "utilities/bitMap.hpp"

class ciMethodBlocks;
class MethodLiveness;
class Arena;
class BCEscapeAnalyzer;
class InlineTree;
class xmlStream;

// Whether profiling found an oop to be always, never or sometimes
// null
enum ProfilePtrKind {
  ProfileUnknownNull,
  ProfileAlwaysNull,
  ProfileNeverNull,
  ProfileMaybeNull
};

// ciMethod
//
// This class represents a Method* in the HotSpot virtual
// machine.
class ciMethod : public ciMetadata {
  friend class CompileBroker;
  CI_PACKAGE_ACCESS
  friend class ciEnv;
  friend class ciExceptionHandlerStream;
  friend class ciBytecodeStream;
  friend class ciMethodHandle;
  friend class ciReplay;
  friend class InlineTree;

 private:
  // General method information.
  ciFlags          _flags;
  ciSymbol*        _name;
  ciInstanceKlass* _holder;
  ciSignature*     _signature;
  ciMethodData*    _method_data;
  ciMethodBlocks*   _method_blocks;

  // Code attributes.
  int _code_size;
  int _max_stack;
  int _max_locals;
  vmIntrinsicID _intrinsic_id;
  int _handler_count;
  int _nmethod_age;
  int _interpreter_invocation_count;
  int _interpreter_throwout_count;
  int _instructions_size;
  int _size_of_parameters;

  bool _uses_monitors;
  bool _balanced_monitors;
  bool _is_c1_compilable;
  bool _is_c2_compilable;
  bool _can_be_parsed;
  bool _can_be_statically_bound;
  bool _can_omit_stack_trace;
  bool _has_reserved_stack_access;
  bool _is_overpass;

  // Lazy fields, filled in on demand
  address              _code;
  ciExceptionHandler** _exception_handlers;

  // Optional liveness analyzer.
  MethodLiveness* _liveness;
#if defined(COMPILER2)
  ciTypeFlow*         _flow;
  BCEscapeAnalyzer*   _bcea;
#endif

  ciMethod(const methodHandle& h_m, ciInstanceKlass* holder);
  ciMethod(ciInstanceKlass* holder, ciSymbol* name, ciSymbol* signature, ciInstanceKlass* accessor);

  oop loader() const                             { return _holder->loader(); }

  const char* type_string()                      { return "ciMethod"; }

  void print_impl(outputStream* st);

  void load_code();

  bool ensure_method_data(const methodHandle& h_m);

  void code_at_put(int bci, Bytecodes::Code code) {
    Bytecodes::check(code);
    assert(0 <= bci && bci < code_size(), "valid bci");
    address bcp = _code + bci;
    *bcp = code;
  }

  // Check bytecode and profile data collected are compatible
  void assert_virtual_call_type_ok(int bci);
  void assert_call_type_ok(int bci);

  // Check and update the profile counter in case of overflow
  static int check_overflow(int c, Bytecodes::Code code);

 public:
  void check_is_loaded() const                   { assert(is_loaded(), "not loaded"); }

  // Basic method information.
  ciFlags flags() const                          { check_is_loaded(); return _flags; }
  ciSymbol* name() const                         { return _name; }
  ciInstanceKlass* holder() const                { return _holder; }
  ciMethodData* method_data();
  ciMethodData* method_data_or_null();

  // Signature information.
  ciSignature* signature() const                 { return _signature; }
  ciType*      return_type() const               { return _signature->return_type(); }
  int          arg_size_no_receiver() const      { return _signature->size(); }
  // Can only be used on loaded ciMethods
  int          arg_size() const                  {
    check_is_loaded();
    return _signature->size() + (_flags.is_static() ? 0 : 1);
  }
  // Report the number of elements on stack when invoking the current method.
  // If the method is loaded, arg_size() gives precise information about the
  // number of stack elements (using the method's signature and its flags).
  // However, if the method is not loaded, the number of stack elements must
  // be determined differently, as the method's flags are not yet available.
  // The invoke_arg_size() method assumes in that case that all bytecodes except
  // invokestatic and invokedynamic have a receiver that is also pushed onto the
  // stack by the caller of the current method.
  int invoke_arg_size(Bytecodes::Code code) const {
    if (is_loaded()) {
      return arg_size();
    } else {
      int arg_size = _signature->size();
      if (code != Bytecodes::_invokestatic &&
          code != Bytecodes::_invokedynamic) {
        arg_size++;
      }
      return arg_size;
    }
  }

  Method* get_Method() const {
    Method* m = (Method*)_metadata;
    assert(m != NULL, "illegal use of unloaded method");
    return m;
  }

  // Method code and related information.
  address code()                                 { if (_code == NULL) load_code(); return _code; }
  int code_size() const                          { check_is_loaded(); return _code_size; }
  int max_stack() const                          { check_is_loaded(); return _max_stack; }
  int max_locals() const                         { check_is_loaded(); return _max_locals; }
  vmIntrinsicID intrinsic_id() const             { check_is_loaded(); return _intrinsic_id; }
  bool has_exception_handlers() const            { check_is_loaded(); return _handler_count > 0; }
  int exception_table_length() const             { check_is_loaded(); return _handler_count; }
  int interpreter_invocation_count() const       { check_is_loaded(); return _interpreter_invocation_count; }
  int interpreter_throwout_count() const         { check_is_loaded(); return _interpreter_throwout_count; }
  int size_of_parameters() const                 { check_is_loaded(); return _size_of_parameters; }
  int nmethod_age() const                        { check_is_loaded(); return _nmethod_age; }

  // Should the method be compiled with an age counter?
  bool profile_aging() const;

  // Code size for inlining decisions.
  int code_size_for_inlining();

<<<<<<< HEAD
  bool caller_sensitive()      const { return get_Method()->caller_sensitive();      }
  bool force_inline()          const { return get_Method()->force_inline();          }
  bool dont_inline()           const { return get_Method()->dont_inline();           }
  bool intrinsic_candidate()   const { return get_Method()->intrinsic_candidate();   }
  bool is_class_initializer()  const { return get_Method()->is_class_initializer(); }
=======
  bool caller_sensitive()       const { return get_Method()->caller_sensitive();       }
  bool force_inline()           const { return get_Method()->force_inline();           }
  bool dont_inline()            const { return get_Method()->dont_inline();            }
  bool intrinsic_candidate()    const { return get_Method()->intrinsic_candidate();    }
  bool is_static_initializer()  const { return get_Method()->is_static_initializer();  }
  bool changes_current_thread() const { return get_Method()->changes_current_thread(); }
>>>>>>> c1040897

  bool check_intrinsic_candidate() const {
    if (intrinsic_id() == vmIntrinsics::_blackhole) {
      // This is the intrinsic without an associated method, so no intrinsic_candidate
      // flag is set. The intrinsic is still correct.
      return true;
    }
    return (CheckIntrinsics ? intrinsic_candidate() : true);
  }

  int highest_osr_comp_level();

  Bytecodes::Code java_code_at_bci(int bci) {
    address bcp = code() + bci;
    return Bytecodes::java_code_at(NULL, bcp);
  }
  Bytecodes::Code raw_code_at_bci(int bci) {
    address bcp = code() + bci;
    return Bytecodes::code_at(NULL, bcp);
  }
  BCEscapeAnalyzer  *get_bcea();
  ciMethodBlocks    *get_method_blocks();

  bool    has_linenumber_table() const;          // length unknown until decompression

  int line_number_from_bci(int bci) const;

  // Runtime information.
  int           vtable_index();

  // Analysis and profiling.
  //
  // Usage note: liveness_at_bci and init_vars should be wrapped in ResourceMarks.
  bool          has_monitor_bytecodes() const    { return _uses_monitors; }
  bool          has_balanced_monitors();

  // Returns a bitmap indicating which locals are required to be
  // maintained as live for deopt.  raw_liveness_at_bci is always the
  // direct output of the liveness computation while liveness_at_bci
  // may mark all locals as live to improve support for debugging Java
  // code by maintaining the state of as many locals as possible.
  MethodLivenessResult raw_liveness_at_bci(int bci);
  MethodLivenessResult liveness_at_bci(int bci);

  // Get the interpreters viewpoint on oop liveness.  MethodLiveness is
  // conservative in the sense that it may consider locals to be live which
  // cannot be live, like in the case where a local could contain an oop or
  // a primitive along different paths.  In that case the local must be
  // dead when those paths merge. Since the interpreter's viewpoint is
  // used when gc'ing an interpreter frame we need to use its viewpoint
  // during OSR when loading the locals.

  ResourceBitMap live_local_oops_at_bci(int bci);

  bool needs_clinit_barrier() const;

#ifdef COMPILER1
  const BitMap& bci_block_start();
#endif

  ciTypeFlow*   get_flow_analysis();
  ciTypeFlow*   get_osr_flow_analysis(int osr_bci);  // alternate entry point
  ciCallProfile call_profile_at_bci(int bci);

  // Does type profiling provide any useful information at this point?
  bool          argument_profiled_type(int bci, int i, ciKlass*& type, ProfilePtrKind& ptr_kind);
  bool          parameter_profiled_type(int i, ciKlass*& type, ProfilePtrKind& ptr_kind);
  bool          return_profiled_type(int bci, ciKlass*& type, ProfilePtrKind& ptr_kind);
  bool          array_access_profiled_type(int bci, ciKlass*& array_type, ciKlass*& element_type, ProfilePtrKind& element_ptr, bool &flat_array, bool &null_free);
  bool          acmp_profiled_type(int bci, ciKlass*& left_type, ciKlass*& right_type,
                                   ProfilePtrKind& left_ptr, ProfilePtrKind& right_ptr,
                                   bool &left_inline_type, bool &right_inline_type);
  ciField*      get_field_at_bci( int bci, bool &will_link);
  ciMethod*     get_method_at_bci(int bci, bool &will_link, ciSignature* *declared_signature);
  ciMethod*     get_method_at_bci(int bci) {
    bool ignored_will_link;
    ciSignature* ignored_declared_signature;
    return get_method_at_bci(bci, ignored_will_link, &ignored_declared_signature);
  }

  ciKlass*      get_declared_method_holder_at_bci(int bci);

  ciSignature*  get_declared_signature_at_bci(int bci) {
    bool ignored_will_link;
    ciSignature* declared_signature;
    get_method_at_bci(bci, ignored_will_link, &declared_signature);
    assert(declared_signature != NULL, "cannot be null");
    return declared_signature;
  }

  // Given a certain calling environment, find the monomorphic target
  // for the call.  Return NULL if the call is not monomorphic in
  // its calling environment.
  ciMethod* find_monomorphic_target(ciInstanceKlass* caller,
                                    ciInstanceKlass* callee_holder,
                                    ciInstanceKlass* actual_receiver,
                                    bool check_access = true);

  // Given a known receiver klass, find the target for the call.
  // Return NULL if the call has no target or is abstract.
  ciMethod* resolve_invoke(ciKlass* caller, ciKlass* exact_receiver, bool check_access = true, bool allow_abstract = false);

  // Find the proper vtable index to invoke this method.
  int resolve_vtable_index(ciKlass* caller, ciKlass* receiver);

  bool has_option(enum CompileCommand option);
  bool has_option_value(enum CompileCommand option, double& value);
  bool can_be_compiled();
  bool can_be_parsed() const { return _can_be_parsed; }
  bool has_compiled_code();
  void log_nmethod_identity(xmlStream* log);
  bool is_not_reached(int bci);
  bool was_executed_more_than(int times);
  bool has_unloaded_classes_in_signature();
  bool is_klass_loaded(int refinfo_index, bool must_be_resolved) const;
  bool check_call(int refinfo_index, bool is_static) const;
  bool ensure_method_data();  // make sure it exists in the VM also
  MethodCounters* ensure_method_counters();
  int instructions_size();
  int scale_count(int count, float prof_factor = 1.);  // make MDO count commensurate with IIC

  // Stack walking support
  bool is_ignored_by_security_stack_walk() const;

  // JSR 292 support
  bool is_method_handle_intrinsic()  const;
  bool is_compiled_lambda_form() const;
  bool has_member_arg() const;

  // What kind of ciObject is this?
  bool is_method() const                         { return true; }

  // Java access flags
  bool is_public      () const                   { return flags().is_public(); }
  bool is_private     () const                   { return flags().is_private(); }
  bool is_protected   () const                   { return flags().is_protected(); }
  bool is_static      () const                   { return flags().is_static(); }
  bool is_final       () const                   { return flags().is_final(); }
  bool is_synchronized() const                   { return flags().is_synchronized(); }
  bool is_native      () const                   { return flags().is_native(); }
  bool is_interface   () const                   { return flags().is_interface(); }
  bool is_abstract    () const                   { return flags().is_abstract(); }
  bool has_vararg     () const                   { return flags().has_vararg(); }

  // Other flags
  bool is_final_method() const                   { return is_final() || holder()->is_final(); }
  bool is_default_method() const                 { return !is_abstract() && !is_private() &&
                                                          holder()->is_interface(); }
  bool is_overpass    () const                   { check_is_loaded(); return _is_overpass; }
  bool has_loops      () const;
  bool has_jsrs       () const;
  bool is_getter      () const;
  bool is_setter      () const;
  bool is_accessor    () const;
  bool is_empty       () const;
  bool can_be_statically_bound() const           { return _can_be_statically_bound; }
  bool has_reserved_stack_access() const         { return _has_reserved_stack_access; }
  bool is_boxing_method() const;
  bool is_unboxing_method() const;
  bool is_object_constructor() const;
  bool is_static_init_factory() const;
  bool is_object_constructor_or_class_initializer() const;
  bool is_vector_method() const;

  bool can_be_statically_bound(ciInstanceKlass* context) const;

  bool can_omit_stack_trace() const;

  // Replay data methods
  static void dump_name_as_ascii(outputStream* st, Method* method);
  void dump_name_as_ascii(outputStream* st);
  void dump_replay_data(outputStream* st);

  // Print the bytecodes of this method.
  void print_codes_on(outputStream* st);
  void print_codes() {
    print_codes_on(tty);
  }
  void print_codes_on(int from, int to, outputStream* st);

  // Print the name of this method in various incarnations.
  void print_name(outputStream* st = tty);
  void print_short_name(outputStream* st = tty);

  static bool is_consistent_info(ciMethod* declared_method, ciMethod* resolved_method);

  // Support for the inline type calling convention
  bool is_scalarized_arg(int idx) const;
  bool has_scalarized_args() const;
  const GrowableArray<SigEntry>* get_sig_cc() const;
};

#endif // SHARE_CI_CIMETHOD_HPP<|MERGE_RESOLUTION|>--- conflicted
+++ resolved
@@ -200,20 +200,12 @@
   // Code size for inlining decisions.
   int code_size_for_inlining();
 
-<<<<<<< HEAD
-  bool caller_sensitive()      const { return get_Method()->caller_sensitive();      }
-  bool force_inline()          const { return get_Method()->force_inline();          }
-  bool dont_inline()           const { return get_Method()->dont_inline();           }
-  bool intrinsic_candidate()   const { return get_Method()->intrinsic_candidate();   }
-  bool is_class_initializer()  const { return get_Method()->is_class_initializer(); }
-=======
   bool caller_sensitive()       const { return get_Method()->caller_sensitive();       }
   bool force_inline()           const { return get_Method()->force_inline();           }
   bool dont_inline()            const { return get_Method()->dont_inline();            }
   bool intrinsic_candidate()    const { return get_Method()->intrinsic_candidate();    }
-  bool is_static_initializer()  const { return get_Method()->is_static_initializer();  }
+  bool is_class_initializer()   const { return get_Method()->is_class_initializer();   }
   bool changes_current_thread() const { return get_Method()->changes_current_thread(); }
->>>>>>> c1040897
 
   bool check_intrinsic_candidate() const {
     if (intrinsic_id() == vmIntrinsics::_blackhole) {
