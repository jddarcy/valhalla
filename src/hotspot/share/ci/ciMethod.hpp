--- conflicted
+++ resolved
@@ -360,14 +360,10 @@
   bool has_reserved_stack_access() const         { return _has_reserved_stack_access; }
   bool is_boxing_method() const;
   bool is_unboxing_method() const;
-<<<<<<< HEAD
   bool is_object_constructor() const;
   bool is_static_init_factory() const;
   bool is_object_constructor_or_class_initializer() const;
-=======
   bool is_vector_method() const;
-  bool is_object_initializer() const;
->>>>>>> 5145bed0
 
   bool can_be_statically_bound(ciInstanceKlass* context) const;
 
