/*
 * Copyright (c) 1999, 2023, Oracle and/or its affiliates. All rights reserved.
 * DO NOT ALTER OR REMOVE COPYRIGHT NOTICES OR THIS FILE HEADER.
 *
 * This code is free software; you can redistribute it and/or modify it
 * under the terms of the GNU General Public License version 2 only, as
 * published by the Free Software Foundation.
 *
 * This code is distributed in the hope that it will be useful, but WITHOUT
 * ANY WARRANTY; without even the implied warranty of MERCHANTABILITY or
 * FITNESS FOR A PARTICULAR PURPOSE.  See the GNU General Public License
 * version 2 for more details (a copy is included in the LICENSE file that
 * accompanied this code).
 *
 * You should have received a copy of the GNU General Public License version
 * 2 along with this work; if not, write to the Free Software Foundation,
 * Inc., 51 Franklin St, Fifth Floor, Boston, MA 02110-1301 USA.
 *
 * Please contact Oracle, 500 Oracle Parkway, Redwood Shores, CA 94065 USA
 * or visit www.oracle.com if you need additional information or have any
 * questions.
 *
 */

#include "precompiled.hpp"
#include "ci/ciInstanceKlass.hpp"
#include "ci/ciObjArrayKlass.hpp"
#include "ci/ciSymbol.hpp"
#include "ci/ciUtilities.inline.hpp"
#include "oops/inlineKlass.inline.hpp"
#include "oops/objArrayKlass.hpp"
#include "runtime/signature.hpp"

// ciObjArrayKlass
//
// This class represents a Klass* in the HotSpot virtual machine
// whose Klass part is an ObjArrayKlass.

// ------------------------------------------------------------------
// ciObjArrayKlass::ciObjArrayKlass
//
// Constructor for loaded object array klasses.
ciObjArrayKlass::ciObjArrayKlass(Klass* k) : ciArrayKlass(k) {
  assert(get_Klass()->is_objArray_klass(), "wrong type");
  Klass* element_Klass = get_ObjArrayKlass()->bottom_klass();
  _base_element_klass = CURRENT_ENV->get_klass(element_Klass);
  assert(_base_element_klass->is_instance_klass() ||
         _base_element_klass->is_type_array_klass(), "bad base klass");
  if (dimension() == 1) {
    _element_klass = _base_element_klass;
  } else {
    _element_klass = nullptr;
  }
  if (!ciObjectFactory::is_initialized()) {
    assert(_element_klass->is_java_lang_Object(), "only arrays of object are shared");
  }
  _null_free = k->name()->is_Q_array_signature() && k->name()->char_at(1) == JVM_SIGNATURE_PRIMITIVE_OBJECT;
}

// ------------------------------------------------------------------
// ciObjArrayKlass::ciObjArrayKlass
//
// Constructor for unloaded object array klasses.
ciObjArrayKlass::ciObjArrayKlass(ciSymbol* array_name,
                                 ciKlass* base_element_klass,
                                 int dimension)
  : ciArrayKlass(array_name,
                 dimension, T_OBJECT) {
<<<<<<< HEAD
  _base_element_klass = base_element_klass;
  assert(_base_element_klass->is_instance_klass() ||
         _base_element_klass->is_type_array_klass() ||
         _base_element_klass->is_flat_array_klass(), "bad base klass");
  if (dimension == 1) {
    _element_klass = base_element_klass;
  } else {
    _element_klass = NULL;
  }
  _null_free = array_name->is_Q_array_signature() && array_name->char_at(1) == JVM_SIGNATURE_PRIMITIVE_OBJECT;
=======
    _base_element_klass = base_element_klass;
    assert(_base_element_klass->is_instance_klass() ||
           _base_element_klass->is_type_array_klass(), "bad base klass");
    if (dimension == 1) {
      _element_klass = base_element_klass;
    } else {
      _element_klass = nullptr;
    }
>>>>>>> 861e3020
}

// ------------------------------------------------------------------
// ciObjArrayKlass::element_klass
//
// What is the one-level element type of this array?
ciKlass* ciObjArrayKlass::element_klass() {
  if (_element_klass == nullptr) {
    assert(dimension() > 1, "_element_klass should not be null");
    // Produce the element klass.
    if (is_loaded()) {
      VM_ENTRY_MARK;
      Klass* element_Klass = get_ObjArrayKlass()->element_klass();
      _element_klass = CURRENT_THREAD_ENV->get_klass(element_Klass);
    } else {
      VM_ENTRY_MARK;
      // We are an unloaded array klass.  Attempt to fetch our
      // element klass by name.
      _element_klass = CURRENT_THREAD_ENV->get_klass_by_name_impl(
                          this,
                          constantPoolHandle(),
                          construct_array_name(base_element_klass()->name(),
                                               dimension() - 1),
                          false);
    }
  }
  return _element_klass;
}

// ------------------------------------------------------------------
// ciObjArrayKlass::construct_array_name
//
// Build an array name from an element name and a dimension.
ciSymbol* ciObjArrayKlass::construct_array_name(ciSymbol* element_name,
                                                int dimension) {
  EXCEPTION_CONTEXT;
  int element_len = element_name->utf8_length();
  int buflen = dimension + element_len + 3;  // '['+ + 'L'? + (element) + ';'? + '\0'
  char* name = CURRENT_THREAD_ENV->name_buffer(buflen);
  int pos = 0;
  for ( ; pos < dimension; pos++) {
    name[pos] = JVM_SIGNATURE_ARRAY;
  }
  Symbol* base_name_sym = element_name->get_symbol();
  assert(base_name_sym->char_at(0) != JVM_SIGNATURE_PRIMITIVE_OBJECT, "unloaded array klass element should not have Q-type");
  if (Signature::is_array(base_name_sym) ||
      Signature::has_envelope(base_name_sym)) {
    strncpy(&name[pos], (char*)element_name->base(), element_len);
    name[pos + element_len] = '\0';
  } else {
    name[pos++] = JVM_SIGNATURE_CLASS;
    strncpy(&name[pos], (char*)element_name->base(), element_len);
    name[pos + element_len] = JVM_SIGNATURE_ENDCLASS;
    name[pos + element_len + 1] = '\0';
  }
  return ciSymbol::make(name);
}

// ------------------------------------------------------------------
// ciObjArrayKlass::make_impl
//
// Implementation of make.
ciObjArrayKlass* ciObjArrayKlass::make_impl(ciKlass* element_klass) {
  if (element_klass->is_loaded()) {
    EXCEPTION_CONTEXT;
    // The element klass is loaded
    Klass* array = element_klass->get_Klass()->array_klass(THREAD);
    if (HAS_PENDING_EXCEPTION) {
      CLEAR_PENDING_EXCEPTION;
      CURRENT_THREAD_ENV->record_out_of_memory_failure();
      return ciEnv::unloaded_ciobjarrayklass();
    }
    return CURRENT_THREAD_ENV->get_obj_array_klass(array);
  }

  // The array klass was unable to be made or the element klass was not loaded.
  ciSymbol* array_name = construct_array_name(element_klass->name(), 1);
  if (array_name == ciEnv::unloaded_cisymbol()) {
    return ciEnv::unloaded_ciobjarrayklass();
  }
  return
    CURRENT_ENV->get_unloaded_klass(element_klass, array_name)
                        ->as_obj_array_klass();
}

// ------------------------------------------------------------------
// ciObjArrayKlass::make
//
// Make an array klass corresponding to the specified primitive type.
ciObjArrayKlass* ciObjArrayKlass::make(ciKlass* element_klass) {
  GUARDED_VM_ENTRY(return make_impl(element_klass);)
}

ciObjArrayKlass* ciObjArrayKlass::make(ciKlass* element_klass, int dims) {
  ciKlass* klass = element_klass;
  for (int i = 0; i < dims; i++) {
    klass = ciObjArrayKlass::make(klass);
  }
  return klass->as_obj_array_klass();
}

ciKlass* ciObjArrayKlass::exact_klass() {
  // Even if MyValue is exact, [LMyValue is not exact due to [QMyValue <: [LMyValue.
  if (!is_elem_null_free() && (!is_loaded() || element_klass()->is_inlinetype())) {
    return NULL;
  }
  ciType* base = base_element_type();
  if (base->is_instance_klass()) {
    ciInstanceKlass* ik = base->as_instance_klass();
    if (ik->exact_klass() != nullptr) {
      return this;
    }
  } else if (base->is_primitive_type()) {
    return this;
  }
  return nullptr;
}<|MERGE_RESOLUTION|>--- conflicted
+++ resolved
@@ -66,7 +66,6 @@
                                  int dimension)
   : ciArrayKlass(array_name,
                  dimension, T_OBJECT) {
-<<<<<<< HEAD
   _base_element_klass = base_element_klass;
   assert(_base_element_klass->is_instance_klass() ||
          _base_element_klass->is_type_array_klass() ||
@@ -74,19 +73,9 @@
   if (dimension == 1) {
     _element_klass = base_element_klass;
   } else {
-    _element_klass = NULL;
+    _element_klass = nullptr;
   }
   _null_free = array_name->is_Q_array_signature() && array_name->char_at(1) == JVM_SIGNATURE_PRIMITIVE_OBJECT;
-=======
-    _base_element_klass = base_element_klass;
-    assert(_base_element_klass->is_instance_klass() ||
-           _base_element_klass->is_type_array_klass(), "bad base klass");
-    if (dimension == 1) {
-      _element_klass = base_element_klass;
-    } else {
-      _element_klass = nullptr;
-    }
->>>>>>> 861e3020
 }
 
 // ------------------------------------------------------------------
@@ -191,7 +180,7 @@
 ciKlass* ciObjArrayKlass::exact_klass() {
   // Even if MyValue is exact, [LMyValue is not exact due to [QMyValue <: [LMyValue.
   if (!is_elem_null_free() && (!is_loaded() || element_klass()->is_inlinetype())) {
-    return NULL;
+    return nullptr;
   }
   ciType* base = base_element_type();
   if (base->is_instance_klass()) {
