/*
 * Copyright (c) 1997, 2019, Oracle and/or its affiliates. All rights reserved.
 * DO NOT ALTER OR REMOVE COPYRIGHT NOTICES OR THIS FILE HEADER.
 *
 * This code is free software; you can redistribute it and/or modify it
 * under the terms of the GNU General Public License version 2 only, as
 * published by the Free Software Foundation.
 *
 * This code is distributed in the hope that it will be useful, but WITHOUT
 * ANY WARRANTY; without even the implied warranty of MERCHANTABILITY or
 * FITNESS FOR A PARTICULAR PURPOSE.  See the GNU General Public License
 * version 2 for more details (a copy is included in the LICENSE file that
 * accompanied this code).
 *
 * You should have received a copy of the GNU General Public License version
 * 2 along with this work; if not, write to the Free Software Foundation,
 * Inc., 51 Franklin St, Fifth Floor, Boston, MA 02110-1301 USA.
 *
 * Please contact Oracle, 500 Oracle Parkway, Redwood Shores, CA 94065 USA
 * or visit www.oracle.com if you need additional information or have any
 * questions.
 *
 */

#include "precompiled.hpp"
#include "classfile/symbolTable.hpp"
#include "classfile/systemDictionary.hpp"
#include "memory/oopFactory.hpp"
#include "memory/resourceArea.hpp"
#include "memory/universe.hpp"
#include "oops/instanceKlass.hpp"
#include "oops/oop.inline.hpp"
#include "oops/symbol.hpp"
#include "oops/typeArrayKlass.hpp"
#include "oops/valueKlass.inline.hpp"
#include "runtime/handles.inline.hpp"
#include "runtime/signature.hpp"

// Implementation of SignatureIterator

// Signature syntax:
//
// Signature  = "(" {Parameter} ")" ReturnType.
// Parameter  = FieldType.
// ReturnType = FieldType | "V".
// FieldType  = "B" | "C" | "D" | "F" | "I" | "J" | "S" | "Z" | "L" ClassName ";" | "Q" ValueClassName ";" | "[" FieldType.
// ClassName  = string.


SignatureIterator::SignatureIterator(Symbol* signature) {
  _signature       = signature;
  _parameter_index = 0;
}

void SignatureIterator::expect(char c) {
  if (_signature->char_at(_index) != c) fatal("expecting %c", c);
  _index++;
}

int SignatureIterator::parse_type() {
  // Note: This function could be simplified by using "return T_XXX_size;"
  //       instead of the assignment and the break statements. However, it
  //       seems that the product build for win32_i486 with MS VC++ 6.0 doesn't
  //       work (stack underflow for some tests) - this seems to be a VC++ 6.0
  //       compiler bug (was problem - gri 4/27/2000).
  int size = -1;
  switch(_signature->char_at(_index)) {
    case JVM_SIGNATURE_BYTE:    do_byte(); if (_parameter_index < 0 ) _return_type = T_BYTE;
                                  _index++; size = T_BYTE_size; break;
    case JVM_SIGNATURE_CHAR:    do_char(); if (_parameter_index < 0 ) _return_type = T_CHAR;
                                  _index++; size = T_CHAR_size; break;
    case JVM_SIGNATURE_DOUBLE:  do_double(); if (_parameter_index < 0 ) _return_type = T_DOUBLE;
                                  _index++; size = T_DOUBLE_size; break;
    case JVM_SIGNATURE_FLOAT:   do_float(); if (_parameter_index < 0 ) _return_type = T_FLOAT;
                                  _index++; size = T_FLOAT_size; break;
    case JVM_SIGNATURE_INT:     do_int(); if (_parameter_index < 0 ) _return_type = T_INT;
                                  _index++; size = T_INT_size; break;
    case JVM_SIGNATURE_LONG:    do_long(); if (_parameter_index < 0 ) _return_type = T_LONG;
                                  _index++; size = T_LONG_size; break;
    case JVM_SIGNATURE_SHORT:   do_short(); if (_parameter_index < 0 ) _return_type = T_SHORT;
                                  _index++; size = T_SHORT_size; break;
    case JVM_SIGNATURE_BOOLEAN: do_bool(); if (_parameter_index < 0 ) _return_type = T_BOOLEAN;
                                  _index++; size = T_BOOLEAN_size; break;
    case JVM_SIGNATURE_VOID:    do_void(); if (_parameter_index < 0 ) _return_type = T_VOID;
                                  _index++; size = T_VOID_size; break;
    case JVM_SIGNATURE_CLASS:
      { int begin = ++_index;
        Symbol* sig = _signature;
        while (sig->char_at(_index++) != JVM_SIGNATURE_ENDCLASS) ;
        do_object(begin, _index);
      }
      if (_parameter_index < 0 ) _return_type = T_OBJECT;
      size = T_OBJECT_size;
      break;
<<<<<<< HEAD
    case 'Q':
      { int begin = ++_index;
      Symbol* sig = _signature;
      while (sig->char_at(_index++) != ';') ;
      do_valuetype(begin, _index);
      }
      if (_parameter_index < 0 ) _return_type = T_VALUETYPE;
      size = T_VALUETYPE_size;
      break;
    case '[':
=======
    case JVM_SIGNATURE_ARRAY:
>>>>>>> d8240afe
      { int begin = ++_index;
        Symbol* sig = _signature;
        while (sig->char_at(_index) == JVM_SIGNATURE_ARRAY) {
          _index++;
        }
<<<<<<< HEAD
        if (sig->char_at(_index) == 'L' || sig->char_at(_index) == 'Q') {
          while (sig->char_at(_index++) != ';') ;
=======
        if (sig->char_at(_index) == JVM_SIGNATURE_CLASS) {
          while (sig->char_at(_index++) != JVM_SIGNATURE_ENDCLASS) ;
>>>>>>> d8240afe
        } else {
          _index++;
        }
        do_array(begin, _index);
       if (_parameter_index < 0 ) _return_type = T_ARRAY;
      }
      size = T_ARRAY_size;
      break;
    default:
      ShouldNotReachHere();
      break;
  }
  assert(size >= 0, "size must be set");
  return size;
}


void SignatureIterator::check_signature_end() {
  if (_index < _signature->utf8_length()) {
    tty->print_cr("too many chars in signature");
    _signature->print_value_on(tty);
    tty->print_cr(" @ %d", _index);
  }
}


void SignatureIterator::iterate_parameters() {
  // Parse parameters
  _index = 0;
  _parameter_index = 0;
  expect(JVM_SIGNATURE_FUNC);
  while (_signature->char_at(_index) != JVM_SIGNATURE_ENDFUNC) _parameter_index += parse_type();
  expect(JVM_SIGNATURE_ENDFUNC);
  _parameter_index = 0;
}

// Optimized version of iterate_parameters when fingerprint is known
void SignatureIterator::iterate_parameters( uint64_t fingerprint ) {
  uint64_t saved_fingerprint = fingerprint;

  // Check for too many arguments
  if (fingerprint == (uint64_t)CONST64(-1)) {
    SignatureIterator::iterate_parameters();
    return;
  }

  assert(fingerprint, "Fingerprint should not be 0");

  _parameter_index = 0;
  fingerprint = fingerprint >> (static_feature_size + result_feature_size);
  while ( 1 ) {
    switch ( fingerprint & parameter_feature_mask ) {
      case bool_parm:
        do_bool();
        _parameter_index += T_BOOLEAN_size;
        break;
      case byte_parm:
        do_byte();
        _parameter_index += T_BYTE_size;
        break;
      case char_parm:
        do_char();
        _parameter_index += T_CHAR_size;
        break;
      case short_parm:
        do_short();
        _parameter_index += T_SHORT_size;
        break;
      case int_parm:
        do_int();
        _parameter_index += T_INT_size;
        break;
      case obj_parm:
        do_object(0, 0);
        _parameter_index += T_OBJECT_size;
        break;
      case long_parm:
        do_long();
        _parameter_index += T_LONG_size;
        break;
      case float_parm:
        do_float();
        _parameter_index += T_FLOAT_size;
        break;
      case double_parm:
        do_double();
        _parameter_index += T_DOUBLE_size;
        break;
      case done_parm:
        return;
      default:
        tty->print_cr("*** parameter is " UINT64_FORMAT, fingerprint & parameter_feature_mask);
        tty->print_cr("*** fingerprint is " PTR64_FORMAT, saved_fingerprint);
        ShouldNotReachHere();
        break;
    }
    fingerprint >>= parameter_feature_size;
  }
}


void SignatureIterator::iterate_returntype() {
  // Ignore parameters
  _index = 0;
  expect(JVM_SIGNATURE_FUNC);
  Symbol* sig = _signature;
  // Need to skip over each type in the signature's argument list until a
  // closing ')' is found., then get the return type.  We cannot just scan
  // for the first ')' because ')' is a legal character in a type name.
  while (sig->char_at(_index) != JVM_SIGNATURE_ENDFUNC) {
    switch(sig->char_at(_index)) {
      case JVM_SIGNATURE_BYTE:
      case JVM_SIGNATURE_CHAR:
      case JVM_SIGNATURE_DOUBLE:
      case JVM_SIGNATURE_FLOAT:
      case JVM_SIGNATURE_INT:
      case JVM_SIGNATURE_LONG:
      case JVM_SIGNATURE_SHORT:
      case JVM_SIGNATURE_BOOLEAN:
      case JVM_SIGNATURE_VOID:
        {
          _index++;
        }
        break;
<<<<<<< HEAD
      case 'Q':
      case 'L':
=======
      case JVM_SIGNATURE_CLASS:
>>>>>>> d8240afe
        {
          while (sig->char_at(_index++) != JVM_SIGNATURE_ENDCLASS) ;
        }
        break;
      case JVM_SIGNATURE_ARRAY:
        {
<<<<<<< HEAD
          while (sig->char_at(++_index) == '[') ;
          if (sig->char_at(_index) == 'L' || sig->char_at(_index) == 'Q' ) {
            while (sig->char_at(_index++) != ';') ;
=======
          while (sig->char_at(++_index) == JVM_SIGNATURE_ARRAY) ;
          if (sig->char_at(_index) == JVM_SIGNATURE_CLASS) {
            while (sig->char_at(_index++) != JVM_SIGNATURE_ENDCLASS) ;
>>>>>>> d8240afe
          } else {
            _index++;
          }
        }
        break;
      default:
        ShouldNotReachHere();
        break;
    }
  }
  expect(JVM_SIGNATURE_ENDFUNC);
  // Parse return type
  _parameter_index = -1;
  parse_type();
  check_signature_end();
  _parameter_index = 0;
}


void SignatureIterator::iterate() {
  // Parse parameters
  _parameter_index = 0;
  _index = 0;
  expect(JVM_SIGNATURE_FUNC);
  while (_signature->char_at(_index) != JVM_SIGNATURE_ENDFUNC) _parameter_index += parse_type();
  expect(JVM_SIGNATURE_ENDFUNC);
  // Parse return type
  _parameter_index = -1;
  parse_type();
  check_signature_end();
  _parameter_index = 0;
}


// Implementation of SignatureStream
SignatureStream::SignatureStream(Symbol* signature, bool is_method) :
                   _signature(signature), _at_return_type(false), _previous_name(NULL), _names(NULL) {
  _begin = _end = (is_method ? 1 : 0);  // skip first '(' in method signatures
  next();
}

SignatureStream::~SignatureStream() {
  // decrement refcount for names created during signature parsing
  if (_names != NULL) {
    for (int i = 0; i < _names->length(); i++) {
      _names->at(i)->decrement_refcount();
    }
  }
}

bool SignatureStream::is_done() const {
  return _end > _signature->utf8_length();
}


void SignatureStream::next_non_primitive(int t) {
  switch (t) {
    case JVM_SIGNATURE_CLASS: {
      _type = T_OBJECT;
      Symbol* sig = _signature;
      while (sig->char_at(_end++) != JVM_SIGNATURE_ENDCLASS);
      break;
    }
<<<<<<< HEAD
    case 'Q': {
      _type = T_VALUETYPE;
      Symbol* sig = _signature;
      while (sig->char_at(_end++) != ';');
      break;
    }
    case '[': {
=======
    case JVM_SIGNATURE_ARRAY: {
>>>>>>> d8240afe
      _type = T_ARRAY;
      Symbol* sig = _signature;
      char c = sig->char_at(_end);
      while ('0' <= c && c <= '9') c = sig->char_at(_end++);
      while (sig->char_at(_end) == JVM_SIGNATURE_ARRAY) {
        _end++;
        c = sig->char_at(_end);
        while ('0' <= c && c <= '9') c = sig->char_at(_end++);
      }
      switch(sig->char_at(_end)) {
        case JVM_SIGNATURE_BYTE:
        case JVM_SIGNATURE_CHAR:
        case JVM_SIGNATURE_DOUBLE:
        case JVM_SIGNATURE_FLOAT:
        case JVM_SIGNATURE_INT:
        case JVM_SIGNATURE_LONG:
        case JVM_SIGNATURE_SHORT:
        case JVM_SIGNATURE_BOOLEAN:_end++; break;
        default: {
          while (sig->char_at(_end++) != JVM_SIGNATURE_ENDCLASS);
          break;
        }
      }
      break;
    }
    case JVM_SIGNATURE_ENDFUNC: _end++; next(); _at_return_type = true; break;
    default : ShouldNotReachHere();
  }
}


bool SignatureStream::is_object() const {
  return _type == T_OBJECT
      || _type == T_ARRAY
      || _type == T_VALUETYPE;
}

bool SignatureStream::is_array() const {
  return _type == T_ARRAY;
}

Symbol* SignatureStream::as_symbol() {
  // Create a symbol from for string _begin _end
  int begin = _begin;
  int end   = _end;

<<<<<<< HEAD
  if (  (_signature->char_at(_begin) == 'L' || _signature->char_at(_begin) == 'Q')
      && _signature->char_at(_end-1) == ';') {
=======
  if (   _signature->char_at(_begin) == JVM_SIGNATURE_CLASS
      && _signature->char_at(_end-1) == JVM_SIGNATURE_ENDCLASS) {
>>>>>>> d8240afe
    begin++;
    end--;
  }

  const char* symbol_chars = (const char*)_signature->base() + begin;
  int len = end - begin;

  // Quick check for common symbols in signatures
  assert((vmSymbols::java_lang_String()->utf8_length() == 16 && vmSymbols::java_lang_Object()->utf8_length() == 16), "sanity");
  if (len == 16 &&
      strncmp(symbol_chars, "java/lang/", 10) == 0) {
    if (strncmp("String", symbol_chars + 10, 6) == 0) {
      return vmSymbols::java_lang_String();
    } else if (strncmp("Object", symbol_chars + 10, 6) == 0) {
      return vmSymbols::java_lang_Object();
    }
  }

  Symbol* name = _previous_name;
  if (name != NULL && name->equals(symbol_chars, len)) {
    return name;
  }

  // Save names for cleaning up reference count at the end of
  // SignatureStream scope.
  name = SymbolTable::new_symbol(symbol_chars, len);
  if (!name->is_permanent()) {
    if (_names == NULL) {
      _names = new GrowableArray<Symbol*>(10);
    }
    _names->push(name);  // save new symbol for decrementing later
  }
  _previous_name = name;
  return name;
}

ValueKlass* SignatureStream::as_value_klass(InstanceKlass* holder) {
  Thread* THREAD = Thread::current();
  Handle class_loader(THREAD, holder->class_loader());
  Handle protection_domain(THREAD, holder->protection_domain());
  Klass* k = as_klass(class_loader, protection_domain, SignatureStream::ReturnNull, THREAD);
  assert(k != NULL && !HAS_PENDING_EXCEPTION, "unresolved value klass");
  return ValueKlass::cast(k);
}

Klass* SignatureStream::as_klass(Handle class_loader, Handle protection_domain,
                                 FailureMode failure_mode, TRAPS) {
  if (!is_object())  return NULL;
  Symbol* name = as_symbol();
  if (failure_mode == ReturnNull) {
    return SystemDictionary::resolve_or_null(name, class_loader, protection_domain, THREAD);
  } else {
    bool throw_error = (failure_mode == NCDFError);
    return SystemDictionary::resolve_or_fail(name, class_loader, protection_domain, throw_error, THREAD);
  }
}

oop SignatureStream::as_java_mirror(Handle class_loader, Handle protection_domain,
                                    FailureMode failure_mode, TRAPS) {
  if (!is_object())
    return Universe::java_mirror(type());
  Klass* klass = as_klass(class_loader, protection_domain, failure_mode, THREAD);
  if (klass == NULL)  return NULL;
  if (klass->is_value()) {
    ValueKlass* vk = ValueKlass::cast(InstanceKlass::cast(klass));
    return _type == T_VALUETYPE ? vk->value_mirror() : vk->indirect_mirror();
  } else {
    assert(_type != T_VALUETYPE, "must not be value type");
    return klass->java_mirror();
  }
}

Symbol* SignatureStream::as_symbol_or_null() {
  // Create a symbol from for string _begin _end
  ResourceMark rm;

  int begin = _begin;
  int end   = _end;

<<<<<<< HEAD
  if (  (_signature->char_at(_begin) == 'L' || _signature->char_at(_begin) == 'Q')
      && _signature->char_at(_end-1) == ';') {
=======
  if (   _signature->char_at(_begin) == JVM_SIGNATURE_CLASS
      && _signature->char_at(_end-1) == JVM_SIGNATURE_ENDCLASS) {
>>>>>>> d8240afe
    begin++;
    end--;
  }

  char* buffer = NEW_RESOURCE_ARRAY(char, end - begin);
  for (int index = begin; index < end; index++) {
    buffer[index - begin] = _signature->char_at(index);
  }
  Symbol* result = SymbolTable::probe(buffer, end - begin);
  return result;
}

int SignatureStream::reference_parameter_count() {
  int args_count = 0;
  for ( ; !at_return_type(); next()) {
    if (is_object()) {
      args_count++;
    }
  }
  return args_count;
}

#ifdef ASSERT
bool SignatureVerifier::is_valid_method_signature(const Symbol* sig) {
  const char* method_sig = (const char*)sig->bytes();
  ssize_t len = sig->utf8_length();
  ssize_t index = 0;
  if (method_sig != NULL && len > 1 && method_sig[index] == JVM_SIGNATURE_FUNC) {
    ++index;
    while (index < len && method_sig[index] != JVM_SIGNATURE_ENDFUNC) {
      ssize_t res = is_valid_type(&method_sig[index], len - index);
      if (res == -1) {
        return false;
      } else {
        index += res;
      }
    }
    if (index < len && method_sig[index] == JVM_SIGNATURE_ENDFUNC) {
      // check the return type
      ++index;
      return (is_valid_type(&method_sig[index], len - index) == (len - index));
    }
  }
  return false;
}

bool SignatureVerifier::is_valid_type_signature(const Symbol* sig) {
  const char* type_sig = (const char*)sig->bytes();
  ssize_t len = sig->utf8_length();
  return (type_sig != NULL && len >= 1 &&
          (is_valid_type(type_sig, len) == len));
}

// Checks to see if the type (not to go beyond 'limit') refers to a valid type.
// Returns -1 if it is not, or the index of the next character that is not part
// of the type.  The type encoding may end before 'limit' and that's ok.
ssize_t SignatureVerifier::is_valid_type(const char* type, ssize_t limit) {
  ssize_t index = 0;

  // Iterate over any number of array dimensions
  while (index < limit && type[index] == JVM_SIGNATURE_ARRAY) ++index;
  if (index >= limit) {
    return -1;
  }
  switch (type[index]) {
    case JVM_SIGNATURE_BYTE:
    case JVM_SIGNATURE_CHAR:
    case JVM_SIGNATURE_DOUBLE:
    case JVM_SIGNATURE_FLOAT:
    case JVM_SIGNATURE_INT:
    case JVM_SIGNATURE_LONG:
    case JVM_SIGNATURE_SHORT:
    case JVM_SIGNATURE_BOOLEAN:
    case JVM_SIGNATURE_VOID:
      return index + 1;
<<<<<<< HEAD
    case 'Q': // fall through
    case 'L':
=======
    case JVM_SIGNATURE_CLASS:
>>>>>>> d8240afe
      for (index = index + 1; index < limit; ++index) {
        char c = type[index];
        switch (c) {
          case JVM_SIGNATURE_ENDCLASS:
            return index + 1;
          case '\0': case JVM_SIGNATURE_DOT: case JVM_SIGNATURE_ARRAY:
            return -1;
          default: ; // fall through
        }
      }
      // fall through
    default: ; // fall through
  }
  return -1;
}
#endif // ASSERT

// Adds an argument to the signature
void SigEntry::add_entry(GrowableArray<SigEntry>* sig, BasicType bt, int offset) {
  sig->append(SigEntry(bt, offset));
  if (bt == T_LONG || bt == T_DOUBLE) {
    sig->append(SigEntry(T_VOID, offset)); // Longs and doubles take two stack slots
  }
}

// Inserts a reserved argument at position 'i'
void SigEntry::insert_reserved_entry(GrowableArray<SigEntry>* sig, int i, BasicType bt) {
  if (bt == T_OBJECT || bt == T_ARRAY || bt == T_VALUETYPE) {
    // Treat this as INT to not confuse the GC
    bt = T_INT;
  } else if (bt == T_LONG || bt == T_DOUBLE) {
    // Longs and doubles take two stack slots
    sig->insert_before(i, SigEntry(T_VOID, SigEntry::ReservedOffset));
  }
  sig->insert_before(i, SigEntry(bt, SigEntry::ReservedOffset));
}

// Returns true if the argument at index 'i' is a reserved argument
bool SigEntry::is_reserved_entry(const GrowableArray<SigEntry>* sig, int i) {
  return sig->at(i)._offset == SigEntry::ReservedOffset;
}

// Returns true if the argument at index 'i' is not a value type delimiter
bool SigEntry::skip_value_delimiters(const GrowableArray<SigEntry>* sig, int i) {
  return (sig->at(i)._bt != T_VALUETYPE &&
          (sig->at(i)._bt != T_VOID || sig->at(i-1)._bt == T_LONG || sig->at(i-1)._bt == T_DOUBLE));
}

// Fill basic type array from signature array
int SigEntry::fill_sig_bt(const GrowableArray<SigEntry>* sig, BasicType* sig_bt) {
  int count = 0;
  for (int i = 0; i < sig->length(); i++) {
    if (skip_value_delimiters(sig, i)) {
      sig_bt[count++] = sig->at(i)._bt;
    }
  }
  return count;
}

// Create a temporary symbol from the signature array
TempNewSymbol SigEntry::create_symbol(const GrowableArray<SigEntry>* sig) {
  ResourceMark rm;
  int length = sig->length();
  char* sig_str = NEW_RESOURCE_ARRAY(char, 2*length + 3);
  int idx = 0;
  sig_str[idx++] = '(';
  for (int i = 0; i < length; i++) {
    BasicType bt = sig->at(i)._bt;
    if (bt == T_VALUETYPE || bt == T_VOID) {
      // Ignore
    } else {
      if (bt == T_ARRAY) {
        bt = T_OBJECT; // We don't know the element type, treat as Object
      }
      sig_str[idx++] = type2char(bt);
      if (bt == T_OBJECT) {
        sig_str[idx++] = ';';
      }
    }
  }
  sig_str[idx++] = ')';
  sig_str[idx++] = '\0';
  return SymbolTable::new_symbol(sig_str);
}

// Increment signature iterator (skips value type delimiters and T_VOID) and check if next entry is reserved
bool SigEntry::next_is_reserved(ExtendedSignature& sig, BasicType& bt, bool can_be_void) {
  assert(can_be_void || bt != T_VOID, "should never see void");
  if (sig.at_end() || (can_be_void && type2size[bt] == 2 && (*sig)._offset != SigEntry::ReservedOffset)) {
    // Don't increment at the end or at a T_LONG/T_DOUBLE which will be followed by a (skipped) T_VOID
    return false;
  }
  assert(bt == T_VOID || type2wfield[bt] == type2wfield[(*sig)._bt], "inconsistent signature");
  ++sig;
  if (!sig.at_end() && (*sig)._offset == SigEntry::ReservedOffset) {
    bt = (*sig)._bt;
    return true;
  }
  return false;
}<|MERGE_RESOLUTION|>--- conflicted
+++ resolved
@@ -92,32 +92,24 @@
       if (_parameter_index < 0 ) _return_type = T_OBJECT;
       size = T_OBJECT_size;
       break;
-<<<<<<< HEAD
-    case 'Q':
+    case JVM_SIGNATURE_VALUETYPE:
       { int begin = ++_index;
       Symbol* sig = _signature;
-      while (sig->char_at(_index++) != ';') ;
+      while (sig->char_at(_index++) != JVM_SIGNATURE_ENDCLASS) ;
       do_valuetype(begin, _index);
       }
       if (_parameter_index < 0 ) _return_type = T_VALUETYPE;
       size = T_VALUETYPE_size;
       break;
-    case '[':
-=======
     case JVM_SIGNATURE_ARRAY:
->>>>>>> d8240afe
       { int begin = ++_index;
         Symbol* sig = _signature;
         while (sig->char_at(_index) == JVM_SIGNATURE_ARRAY) {
           _index++;
         }
-<<<<<<< HEAD
-        if (sig->char_at(_index) == 'L' || sig->char_at(_index) == 'Q') {
-          while (sig->char_at(_index++) != ';') ;
-=======
-        if (sig->char_at(_index) == JVM_SIGNATURE_CLASS) {
+        if (sig->char_at(_index) == JVM_SIGNATURE_CLASS ||
+            sig->char_at(_index) == JVM_SIGNATURE_VALUETYPE) {
           while (sig->char_at(_index++) != JVM_SIGNATURE_ENDCLASS) ;
->>>>>>> d8240afe
         } else {
           _index++;
         }
@@ -242,27 +234,18 @@
           _index++;
         }
         break;
-<<<<<<< HEAD
-      case 'Q':
-      case 'L':
-=======
       case JVM_SIGNATURE_CLASS:
->>>>>>> d8240afe
+      case JVM_SIGNATURE_VALUETYPE:
         {
           while (sig->char_at(_index++) != JVM_SIGNATURE_ENDCLASS) ;
         }
         break;
       case JVM_SIGNATURE_ARRAY:
         {
-<<<<<<< HEAD
-          while (sig->char_at(++_index) == '[') ;
-          if (sig->char_at(_index) == 'L' || sig->char_at(_index) == 'Q' ) {
-            while (sig->char_at(_index++) != ';') ;
-=======
           while (sig->char_at(++_index) == JVM_SIGNATURE_ARRAY) ;
-          if (sig->char_at(_index) == JVM_SIGNATURE_CLASS) {
+          if (sig->char_at(_index) == JVM_SIGNATURE_CLASS ||
+              sig->char_at(_index) == JVM_SIGNATURE_VALUETYPE) {
             while (sig->char_at(_index++) != JVM_SIGNATURE_ENDCLASS) ;
->>>>>>> d8240afe
           } else {
             _index++;
           }
@@ -326,17 +309,13 @@
       while (sig->char_at(_end++) != JVM_SIGNATURE_ENDCLASS);
       break;
     }
-<<<<<<< HEAD
-    case 'Q': {
+    case JVM_SIGNATURE_VALUETYPE: {
       _type = T_VALUETYPE;
       Symbol* sig = _signature;
-      while (sig->char_at(_end++) != ';');
+      while (sig->char_at(_end++) != JVM_SIGNATURE_ENDCLASS);
       break;
     }
-    case '[': {
-=======
     case JVM_SIGNATURE_ARRAY: {
->>>>>>> d8240afe
       _type = T_ARRAY;
       Symbol* sig = _signature;
       char c = sig->char_at(_end);
@@ -383,13 +362,9 @@
   int begin = _begin;
   int end   = _end;
 
-<<<<<<< HEAD
-  if (  (_signature->char_at(_begin) == 'L' || _signature->char_at(_begin) == 'Q')
-      && _signature->char_at(_end-1) == ';') {
-=======
-  if (   _signature->char_at(_begin) == JVM_SIGNATURE_CLASS
+  if ((_signature->char_at(_begin) == JVM_SIGNATURE_CLASS ||
+       _signature->char_at(_begin) == JVM_SIGNATURE_VALUETYPE)
       && _signature->char_at(_end-1) == JVM_SIGNATURE_ENDCLASS) {
->>>>>>> d8240afe
     begin++;
     end--;
   }
@@ -469,13 +444,9 @@
   int begin = _begin;
   int end   = _end;
 
-<<<<<<< HEAD
-  if (  (_signature->char_at(_begin) == 'L' || _signature->char_at(_begin) == 'Q')
-      && _signature->char_at(_end-1) == ';') {
-=======
-  if (   _signature->char_at(_begin) == JVM_SIGNATURE_CLASS
+  if ((_signature->char_at(_begin) == JVM_SIGNATURE_CLASS ||
+       _signature->char_at(_begin) == JVM_SIGNATURE_VALUETYPE)
       && _signature->char_at(_end-1) == JVM_SIGNATURE_ENDCLASS) {
->>>>>>> d8240afe
     begin++;
     end--;
   }
@@ -551,12 +522,8 @@
     case JVM_SIGNATURE_BOOLEAN:
     case JVM_SIGNATURE_VOID:
       return index + 1;
-<<<<<<< HEAD
-    case 'Q': // fall through
-    case 'L':
-=======
+    case JVM_SIGNATURE_VALUETYPE: // fall through
     case JVM_SIGNATURE_CLASS:
->>>>>>> d8240afe
       for (index = index + 1; index < limit; ++index) {
         char c = type[index];
         switch (c) {
