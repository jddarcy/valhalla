--- conflicted
+++ resolved
@@ -417,9 +417,11 @@
                                     FailureMode failure_mode, TRAPS) {
   if (!is_reference()) {
     return Universe::java_mirror(type());
-<<<<<<< HEAD
-  Klass* klass = as_klass(class_loader, protection_domain, failure_mode, THREAD);
-  if (klass == NULL)  return NULL;
+  }
+  Klass* klass = as_klass(class_loader, protection_domain, failure_mode, CHECK_NULL);
+  if (klass == NULL) {
+    return NULL;
+  }
   if (klass->is_value()) {
     ValueKlass* vk = ValueKlass::cast(InstanceKlass::cast(klass));
     return _type == T_VALUETYPE ? vk->value_mirror() : vk->indirect_mirror();
@@ -427,14 +429,6 @@
     assert(_type != T_VALUETYPE, "must not be value type");
     return klass->java_mirror();
   }
-=======
-  }
-  Klass* klass = as_klass(class_loader, protection_domain, failure_mode, CHECK_NULL);
-  if (klass == NULL) {
-    return NULL;
-  }
-  return klass->java_mirror();
->>>>>>> b0e1ee4b
 }
 
 void SignatureStream::skip_to_return_type() {
