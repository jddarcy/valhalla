--- conflicted
+++ resolved
@@ -527,6 +527,9 @@
   // the locking_thread with respect to the current thread. Currently only used when
   // deoptimizing and re-locking locks. See Deoptimization::relock_objects
   assert(locking_thread == Thread::current() || locking_thread->is_obj_deopt_suspend(), "must be");
+  assert(locking_thread == Thread::current() || !EnableValhalla, "not supported, fix needed: JDK-8331766");
+  JavaThread* current = locking_thread;
+  CHECK_THROW_NOSYNC_IMSE(obj);
   if (!enter_fast_impl(obj, lock, locking_thread)) {
     // Inflated ObjectMonitor::enter_for is required
 
@@ -545,6 +548,7 @@
 
 void ObjectSynchronizer::enter(Handle obj, BasicLock* lock, JavaThread* current) {
   assert(current == Thread::current(), "must be");
+  CHECK_THROW_NOSYNC_IMSE(obj);
   if (!enter_fast_impl(obj, lock, current)) {
     // Inflated ObjectMonitor::enter is required
 
@@ -564,12 +568,7 @@
 // of this algorithm. Make sure to update that code if the following function is
 // changed. The implementation is extremely sensitive to race condition. Be careful.
 bool ObjectSynchronizer::enter_fast_impl(Handle obj, BasicLock* lock, JavaThread* locking_thread) {
-
-<<<<<<< HEAD
-void ObjectSynchronizer::enter(Handle obj, BasicLock* lock, JavaThread* current) {
-  CHECK_THROW_NOSYNC_IMSE(obj);
-=======
->>>>>>> 1fb9e3d6
+  guarantee(!EnableValhalla || !obj->klass()->is_inline_klass(), "Attempt to inflate inline type");
   if (obj->klass()->is_value_based()) {
     handle_sync_on_value_based_class(obj, locking_thread);
   }
@@ -1376,15 +1375,10 @@
   return inflate_impl(thread, obj, cause);
 }
 
-<<<<<<< HEAD
-ObjectMonitor* ObjectSynchronizer::inflate(Thread* current, oop object,
-                                           const InflateCause cause) {
+ObjectMonitor* ObjectSynchronizer::inflate_impl(JavaThread* inflating_thread, oop object, const InflateCause cause) {
   if (EnableValhalla) {
     guarantee(!object->klass()->is_inline_klass(), "Attempt to inflate inline type");
   }
-
-=======
-ObjectMonitor* ObjectSynchronizer::inflate_impl(JavaThread* inflating_thread, oop object, const InflateCause cause) {
   // The JavaThread* inflating_thread parameter is only used by LM_LIGHTWEIGHT and requires
   // that the inflating_thread == Thread::current() or is suspended throughout the call by
   // some other mechanism.
@@ -1393,7 +1387,6 @@
   // important for the correctness of the LM_LIGHTWEIGHT algorithm that the thread
   // is set when called from ObjectSynchronizer::enter from the owning thread,
   // ObjectSynchronizer::enter_for from any thread, or ObjectSynchronizer::exit.
->>>>>>> 1fb9e3d6
   EventJavaMonitorInflate event;
 
   for (;;) {
