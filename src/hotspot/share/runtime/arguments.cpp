--- conflicted
+++ resolved
@@ -2013,7 +2013,6 @@
   }
 #endif
 
-<<<<<<< HEAD
   if (AMD64_ONLY(false &&) AARCH64_ONLY(false &&) !FLAG_IS_DEFAULT(InlineTypePassFieldsAsArgs)) {
     FLAG_SET_CMDLINE(InlineTypePassFieldsAsArgs, false);
     warning("InlineTypePassFieldsAsArgs is not supported on this platform");
@@ -2022,7 +2021,8 @@
   if (AMD64_ONLY(false &&) AARCH64_ONLY(false &&) !FLAG_IS_DEFAULT(InlineTypeReturnedAsFields)) {
     FLAG_SET_CMDLINE(InlineTypeReturnedAsFields, false);
     warning("InlineTypeReturnedAsFields is not supported on this platform");
-=======
+  }
+
 #if !defined(X86) && !defined(AARCH64) && !defined(PPC64)
   if (UseHeavyMonitors) {
     jio_fprintf(defaultStream::error_stream(),
@@ -2042,7 +2042,6 @@
     jio_fprintf(defaultStream::error_stream(),
                 "-XX:+VerifyHeavyMonitors requires -XX:+UseHeavyMonitors");
     return false;
->>>>>>> ae2504b4
   }
 
   return status;
