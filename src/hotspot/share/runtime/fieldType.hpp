--- conflicted
+++ resolved
@@ -69,17 +69,12 @@
      int sig_length = signature->utf8_length();
      // Must start with 'L' and end with ';'
      return (sig_length >= 2 &&
-<<<<<<< HEAD
-             (signature->char_at(0) == 'L') &&
-             (signature->ends_with(';')));
+             (signature->char_at(0) == JVM_SIGNATURE_CLASS) &&
+             (signature->char_at(sig_length - 1) == JVM_SIGNATURE_ENDCLASS));
   }
 
   static bool is_valuetype(Symbol* signature) {
     return signature->is_Q_signature();
-=======
-             (signature->char_at(0) == JVM_SIGNATURE_CLASS) &&
-             (signature->char_at(sig_length - 1) == JVM_SIGNATURE_ENDCLASS));
->>>>>>> d8240afe
   }
 
   // Parse field and extract array information. Works for T_ARRAY only.
