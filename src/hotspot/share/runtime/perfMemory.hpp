/*
 * Copyright (c) 2001, 2017, Oracle and/or its affiliates. All rights reserved.
 * DO NOT ALTER OR REMOVE COPYRIGHT NOTICES OR THIS FILE HEADER.
 *
 * This code is free software; you can redistribute it and/or modify it
 * under the terms of the GNU General Public License version 2 only, as
 * published by the Free Software Foundation.
 *
 * This code is distributed in the hope that it will be useful, but WITHOUT
 * ANY WARRANTY; without even the implied warranty of MERCHANTABILITY or
 * FITNESS FOR A PARTICULAR PURPOSE.  See the GNU General Public License
 * version 2 for more details (a copy is included in the LICENSE file that
 * accompanied this code).
 *
 * You should have received a copy of the GNU General Public License version
 * 2 along with this work; if not, write to the Free Software Foundation,
 * Inc., 51 Franklin St, Fifth Floor, Boston, MA 02110-1301 USA.
 *
 * Please contact Oracle, 500 Oracle Parkway, Redwood Shores, CA 94065 USA
 * or visit www.oracle.com if you need additional information or have any
 * questions.
 *
 */

#ifndef SHARE_VM_RUNTIME_PERFMEMORY_HPP
#define SHARE_VM_RUNTIME_PERFMEMORY_HPP

#include "utilities/exceptions.hpp"

/*
 * PerfData Version Constants
 *   - Major Version - change whenever the structure of PerfDataEntry changes
 *   - Minor Version - change whenever the data within the PerfDataEntry
 *                     structure changes. for example, new unit or variability
 *                     values are added or new PerfData subtypes are added.
 */
#define PERFDATA_MAJOR_VERSION 2
#define PERFDATA_MINOR_VERSION 0

/* Byte order of the PerfData memory region. The byte order is exposed in
 * the PerfData memory region as the data in the memory region may have
 * been generated by a little endian JVM implementation. Tracking the byte
 * order in the PerfData memory region allows Java applications to adapt
 * to the native byte order for monitoring purposes. This indicator is
 * also useful when a snapshot of the PerfData memory region is shipped
 * to a machine with a native byte order different from that of the
 * originating machine.
 */
#define PERFDATA_BIG_ENDIAN     0
#define PERFDATA_LITTLE_ENDIAN  1

/*
 * The PerfDataPrologue structure is known by the PerfDataBuffer Java class
 * libraries that read the PerfData memory region. The size and the position
 * of the fields must be changed along with their counterparts in the
 * PerfDataBuffer Java class. The first four bytes of this structure
 * should never change, or compatibility problems between the monitoring
 * applications and HotSpot VMs will result. The reserved fields are
 * available for future enhancements.
 */
typedef struct {
  jint   magic;              // magic number - 0xcafec0c0
  jbyte  byte_order;         // byte order of the buffer
  jbyte  major_version;      // major and minor version numbers
  jbyte  minor_version;
  jbyte  accessible;         // ready to access
  jint   used;               // number of PerfData memory bytes used
  jint   overflow;           // number of bytes of overflow
  jlong  mod_time_stamp;     // time stamp of last structural modification
  jint   entry_offset;       // offset of the first PerfDataEntry
  jint   num_entries;        // number of allocated PerfData entries
} PerfDataPrologue;

/* The PerfDataEntry structure defines the fixed portion of an entry
 * in the PerfData memory region. The PerfDataBuffer Java libraries
 * are aware of this structure and need to be changed when this
 * structure changes.
 */
typedef struct {

  jint entry_length;      // entry length in bytes
  jint name_offset;       // offset of the data item name
  jint vector_length;     // length of the vector. If 0, then scalar
  jbyte data_type;        // type of the data item -
                          // 'B','Z','J','I','S','C','D','F','V','L','['
  jbyte flags;            // flags indicating misc attributes
  jbyte data_units;       // unit of measure for the data type
  jbyte data_variability; // variability classification of data type
  jint  data_offset;      // offset of the data item

/*
  body of PerfData memory entry is variable length

  jbyte[name_length] data_name;        // name of the data item
  jbyte[pad_length] data_pad;          // alignment of data item
  j<data_type>[data_length] data_item; // array of appropriate types.
                                       // data_length is > 1 only when the
                                       // data_type is T_ARRAY.
*/
} PerfDataEntry;

// Prefix of performance data file.
extern const char PERFDATA_NAME[];

// UINT_CHARS contains the number of characters holding a process id
// (i.e. pid). pid is defined as unsigned "int" so the maximum possible pid value
// would be 2^32 - 1 (4294967295) which can be represented as a 10 characters
// string.
static const size_t UINT_CHARS = 10;

/* the PerfMemory class manages creation, destruction,
 * and allocation of the PerfData region.
 */
class PerfMemory : AllStatic {
    friend class VMStructs;
    friend class PerfMemoryTest;
  private:
    static char*  _start;
    static char*  _end;
    static char*  _top;
    static size_t _capacity;
    static PerfDataPrologue*  _prologue;
<<<<<<< HEAD
    static jint   _initialized;
=======
    static int    _initialized;
>>>>>>> a908316a
    static bool   _destroyed;

    static void create_memory_region(size_t sizep);
    static void delete_memory_region();

  public:
    enum PerfMemoryMode {
      PERF_MODE_RO = 0,
      PERF_MODE_RW = 1
    };

    static char* alloc(size_t size);
    static char* start() { return _start; }
    static char* end() { return _end; }
    static size_t used() { return (size_t) (_top - _start); }
    static size_t capacity() { return _capacity; }
    static bool is_initialized();
    static bool is_destroyed() { return _destroyed; }
    static bool is_usable() { return is_initialized() && !is_destroyed(); }
    static bool contains(char* addr) {
      return ((_start != NULL) && (addr >= _start) && (addr < _end));
    }
    static void mark_updated();

    // methods for attaching to and detaching from the PerfData
    // memory segment of another JVM process on the same system.
    static void attach(const char* user, int vmid, PerfMemoryMode mode,
                       char** addrp, size_t* size, TRAPS);
    static void detach(char* addr, size_t bytes, TRAPS);

    static void initialize();
    static void destroy();
    static void set_accessible(bool value) {
      if (UsePerfData) {
        _prologue->accessible = value;
      }
    }

    // returns the complete file path of hsperfdata.
    // the caller is expected to free the allocated memory.
    static char* get_perfdata_file_path();
};

void perfMemory_init();
void perfMemory_exit();

#endif // SHARE_VM_RUNTIME_PERFMEMORY_HPP<|MERGE_RESOLUTION|>--- conflicted
+++ resolved
@@ -120,11 +120,7 @@
     static char*  _top;
     static size_t _capacity;
     static PerfDataPrologue*  _prologue;
-<<<<<<< HEAD
-    static jint   _initialized;
-=======
     static int    _initialized;
->>>>>>> a908316a
     static bool   _destroyed;
 
     static void create_memory_region(size_t sizep);
