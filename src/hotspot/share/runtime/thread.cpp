--- conflicted
+++ resolved
@@ -1511,7 +1511,6 @@
   _popframe_preserved_args_size = 0;
   _frames_to_pop_failed_realloc = 0;
 
-<<<<<<< HEAD
   // Buffered value types support
   _vt_alloc_ptr = NULL;
   _vt_alloc_limit = NULL;
@@ -1523,11 +1522,10 @@
   _vtchunk_total_returned = 0;
   _vtchunk_total_failed = 0;
   _vtchunk_total_memory_buffered = 0;
-=======
+
   if (SafepointMechanism::uses_thread_local_poll()) {
     SafepointMechanism::initialize_header(this);
   }
->>>>>>> 5d1a0bf4
 
   pd_initialize();
 }
