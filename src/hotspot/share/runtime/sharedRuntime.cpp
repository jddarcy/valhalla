/*
 * Copyright (c) 1997, 2022, Oracle and/or its affiliates. All rights reserved.
 * DO NOT ALTER OR REMOVE COPYRIGHT NOTICES OR THIS FILE HEADER.
 *
 * This code is free software; you can redistribute it and/or modify it
 * under the terms of the GNU General Public License version 2 only, as
 * published by the Free Software Foundation.
 *
 * This code is distributed in the hope that it will be useful, but WITHOUT
 * ANY WARRANTY; without even the implied warranty of MERCHANTABILITY or
 * FITNESS FOR A PARTICULAR PURPOSE.  See the GNU General Public License
 * version 2 for more details (a copy is included in the LICENSE file that
 * accompanied this code).
 *
 * You should have received a copy of the GNU General Public License version
 * 2 along with this work; if not, write to the Free Software Foundation,
 * Inc., 51 Franklin St, Fifth Floor, Boston, MA 02110-1301 USA.
 *
 * Please contact Oracle, 500 Oracle Parkway, Redwood Shores, CA 94065 USA
 * or visit www.oracle.com if you need additional information or have any
 * questions.
 *
 */

#include "precompiled.hpp"
#include "jvm.h"
#include "classfile/javaClasses.inline.hpp"
#include "classfile/stringTable.hpp"
#include "classfile/vmClasses.hpp"
#include "classfile/vmSymbols.hpp"
#include "code/codeCache.hpp"
#include "code/compiledIC.hpp"
#include "code/icBuffer.hpp"
#include "code/compiledMethod.inline.hpp"
#include "code/scopeDesc.hpp"
#include "code/vtableStubs.hpp"
#include "compiler/abstractCompiler.hpp"
#include "compiler/compileBroker.hpp"
#include "compiler/disassembler.hpp"
#include "gc/shared/barrierSet.hpp"
#include "gc/shared/collectedHeap.hpp"
#include "gc/shared/gcLocker.inline.hpp"
#include "interpreter/interpreter.hpp"
#include "interpreter/interpreterRuntime.hpp"
#include "jfr/jfrEvents.hpp"
#include "logging/log.hpp"
#include "memory/oopFactory.hpp"
#include "memory/resourceArea.hpp"
#include "memory/universe.hpp"
#include "oops/access.hpp"
#include "oops/fieldStreams.inline.hpp"
#include "oops/compiledICHolder.inline.hpp"
#include "oops/klass.hpp"
#include "oops/method.inline.hpp"
#include "oops/objArrayKlass.hpp"
#include "oops/objArrayOop.inline.hpp"
#include "oops/oop.inline.hpp"
#include "oops/inlineKlass.inline.hpp"
#include "prims/forte.hpp"
#include "prims/jvmtiExport.hpp"
#include "prims/methodHandles.hpp"
#include "prims/nativeLookup.hpp"
#include "runtime/atomic.hpp"
#include "runtime/frame.inline.hpp"
#include "runtime/handles.inline.hpp"
#include "runtime/init.hpp"
#include "runtime/interfaceSupport.inline.hpp"
#include "runtime/java.hpp"
#include "runtime/javaCalls.hpp"
#include "runtime/sharedRuntime.hpp"
#include "runtime/stackWatermarkSet.hpp"
#include "runtime/stubRoutines.hpp"
#include "runtime/synchronizer.hpp"
#include "runtime/vframe.inline.hpp"
#include "runtime/vframeArray.hpp"
#include "runtime/vm_version.hpp"
#include "utilities/copy.hpp"
#include "utilities/dtrace.hpp"
#include "utilities/events.hpp"
#include "utilities/hashtable.inline.hpp"
#include "utilities/macros.hpp"
#include "utilities/xmlstream.hpp"
#ifdef COMPILER1
#include "c1/c1_Runtime1.hpp"
#endif

// Shared stub locations
RuntimeStub*        SharedRuntime::_wrong_method_blob;
RuntimeStub*        SharedRuntime::_wrong_method_abstract_blob;
RuntimeStub*        SharedRuntime::_ic_miss_blob;
RuntimeStub*        SharedRuntime::_resolve_opt_virtual_call_blob;
RuntimeStub*        SharedRuntime::_resolve_virtual_call_blob;
RuntimeStub*        SharedRuntime::_resolve_static_call_blob;

DeoptimizationBlob* SharedRuntime::_deopt_blob;
SafepointBlob*      SharedRuntime::_polling_page_vectors_safepoint_handler_blob;
SafepointBlob*      SharedRuntime::_polling_page_safepoint_handler_blob;
SafepointBlob*      SharedRuntime::_polling_page_return_handler_blob;

#ifdef COMPILER2
UncommonTrapBlob*   SharedRuntime::_uncommon_trap_blob;
#endif // COMPILER2


//----------------------------generate_stubs-----------------------------------
void SharedRuntime::generate_stubs() {
  _wrong_method_blob                   = generate_resolve_blob(CAST_FROM_FN_PTR(address, SharedRuntime::handle_wrong_method),          "wrong_method_stub");
  _wrong_method_abstract_blob          = generate_resolve_blob(CAST_FROM_FN_PTR(address, SharedRuntime::handle_wrong_method_abstract), "wrong_method_abstract_stub");
  _ic_miss_blob                        = generate_resolve_blob(CAST_FROM_FN_PTR(address, SharedRuntime::handle_wrong_method_ic_miss),  "ic_miss_stub");
  _resolve_opt_virtual_call_blob       = generate_resolve_blob(CAST_FROM_FN_PTR(address, SharedRuntime::resolve_opt_virtual_call_C),   "resolve_opt_virtual_call");
  _resolve_virtual_call_blob           = generate_resolve_blob(CAST_FROM_FN_PTR(address, SharedRuntime::resolve_virtual_call_C),       "resolve_virtual_call");
  _resolve_static_call_blob            = generate_resolve_blob(CAST_FROM_FN_PTR(address, SharedRuntime::resolve_static_call_C),        "resolve_static_call");

  AdapterHandlerLibrary::initialize();

#if COMPILER2_OR_JVMCI
  // Vectors are generated only by C2 and JVMCI.
  bool support_wide = is_wide_vector(MaxVectorSize);
  if (support_wide) {
    _polling_page_vectors_safepoint_handler_blob = generate_handler_blob(CAST_FROM_FN_PTR(address, SafepointSynchronize::handle_polling_page_exception), POLL_AT_VECTOR_LOOP);
  }
#endif // COMPILER2_OR_JVMCI
  _polling_page_safepoint_handler_blob = generate_handler_blob(CAST_FROM_FN_PTR(address, SafepointSynchronize::handle_polling_page_exception), POLL_AT_LOOP);
  _polling_page_return_handler_blob    = generate_handler_blob(CAST_FROM_FN_PTR(address, SafepointSynchronize::handle_polling_page_exception), POLL_AT_RETURN);

  generate_deopt_blob();

#ifdef COMPILER2
  generate_uncommon_trap_blob();
#endif // COMPILER2
}

#include <math.h>

// Implementation of SharedRuntime

#ifndef PRODUCT
// For statistics
int SharedRuntime::_ic_miss_ctr = 0;
int SharedRuntime::_wrong_method_ctr = 0;
int SharedRuntime::_resolve_static_ctr = 0;
int SharedRuntime::_resolve_virtual_ctr = 0;
int SharedRuntime::_resolve_opt_virtual_ctr = 0;
int SharedRuntime::_implicit_null_throws = 0;
int SharedRuntime::_implicit_div0_throws = 0;

int64_t SharedRuntime::_nof_normal_calls = 0;
int64_t SharedRuntime::_nof_optimized_calls = 0;
int64_t SharedRuntime::_nof_inlined_calls = 0;
int64_t SharedRuntime::_nof_megamorphic_calls = 0;
int64_t SharedRuntime::_nof_static_calls = 0;
int64_t SharedRuntime::_nof_inlined_static_calls = 0;
int64_t SharedRuntime::_nof_interface_calls = 0;
int64_t SharedRuntime::_nof_optimized_interface_calls = 0;
int64_t SharedRuntime::_nof_inlined_interface_calls = 0;
int64_t SharedRuntime::_nof_megamorphic_interface_calls = 0;

int SharedRuntime::_new_instance_ctr=0;
int SharedRuntime::_new_array_ctr=0;
int SharedRuntime::_multi2_ctr=0;
int SharedRuntime::_multi3_ctr=0;
int SharedRuntime::_multi4_ctr=0;
int SharedRuntime::_multi5_ctr=0;
int SharedRuntime::_mon_enter_stub_ctr=0;
int SharedRuntime::_mon_exit_stub_ctr=0;
int SharedRuntime::_mon_enter_ctr=0;
int SharedRuntime::_mon_exit_ctr=0;
int SharedRuntime::_partial_subtype_ctr=0;
int SharedRuntime::_jbyte_array_copy_ctr=0;
int SharedRuntime::_jshort_array_copy_ctr=0;
int SharedRuntime::_jint_array_copy_ctr=0;
int SharedRuntime::_jlong_array_copy_ctr=0;
int SharedRuntime::_oop_array_copy_ctr=0;
int SharedRuntime::_checkcast_array_copy_ctr=0;
int SharedRuntime::_unsafe_array_copy_ctr=0;
int SharedRuntime::_generic_array_copy_ctr=0;
int SharedRuntime::_slow_array_copy_ctr=0;
int SharedRuntime::_find_handler_ctr=0;
int SharedRuntime::_rethrow_ctr=0;

int     SharedRuntime::_ICmiss_index                    = 0;
int     SharedRuntime::_ICmiss_count[SharedRuntime::maxICmiss_count];
address SharedRuntime::_ICmiss_at[SharedRuntime::maxICmiss_count];


void SharedRuntime::trace_ic_miss(address at) {
  for (int i = 0; i < _ICmiss_index; i++) {
    if (_ICmiss_at[i] == at) {
      _ICmiss_count[i]++;
      return;
    }
  }
  int index = _ICmiss_index++;
  if (_ICmiss_index >= maxICmiss_count) _ICmiss_index = maxICmiss_count - 1;
  _ICmiss_at[index] = at;
  _ICmiss_count[index] = 1;
}

void SharedRuntime::print_ic_miss_histogram() {
  if (ICMissHistogram) {
    tty->print_cr("IC Miss Histogram:");
    int tot_misses = 0;
    for (int i = 0; i < _ICmiss_index; i++) {
      tty->print_cr("  at: " INTPTR_FORMAT "  nof: %d", p2i(_ICmiss_at[i]), _ICmiss_count[i]);
      tot_misses += _ICmiss_count[i];
    }
    tty->print_cr("Total IC misses: %7d", tot_misses);
  }
}
#endif // PRODUCT


JRT_LEAF(jlong, SharedRuntime::lmul(jlong y, jlong x))
  return x * y;
JRT_END


JRT_LEAF(jlong, SharedRuntime::ldiv(jlong y, jlong x))
  if (x == min_jlong && y == CONST64(-1)) {
    return x;
  } else {
    return x / y;
  }
JRT_END


JRT_LEAF(jlong, SharedRuntime::lrem(jlong y, jlong x))
  if (x == min_jlong && y == CONST64(-1)) {
    return 0;
  } else {
    return x % y;
  }
JRT_END


const juint  float_sign_mask  = 0x7FFFFFFF;
const juint  float_infinity   = 0x7F800000;
const julong double_sign_mask = CONST64(0x7FFFFFFFFFFFFFFF);
const julong double_infinity  = CONST64(0x7FF0000000000000);

JRT_LEAF(jfloat, SharedRuntime::frem(jfloat  x, jfloat  y))
#ifdef _WIN64
  // 64-bit Windows on amd64 returns the wrong values for
  // infinity operands.
  union { jfloat f; juint i; } xbits, ybits;
  xbits.f = x;
  ybits.f = y;
  // x Mod Infinity == x unless x is infinity
  if (((xbits.i & float_sign_mask) != float_infinity) &&
       ((ybits.i & float_sign_mask) == float_infinity) ) {
    return x;
  }
  return ((jfloat)fmod_winx64((double)x, (double)y));
#else
  return ((jfloat)fmod((double)x,(double)y));
#endif
JRT_END


JRT_LEAF(jdouble, SharedRuntime::drem(jdouble x, jdouble y))
#ifdef _WIN64
  union { jdouble d; julong l; } xbits, ybits;
  xbits.d = x;
  ybits.d = y;
  // x Mod Infinity == x unless x is infinity
  if (((xbits.l & double_sign_mask) != double_infinity) &&
       ((ybits.l & double_sign_mask) == double_infinity) ) {
    return x;
  }
  return ((jdouble)fmod_winx64((double)x, (double)y));
#else
  return ((jdouble)fmod((double)x,(double)y));
#endif
JRT_END

#ifdef __SOFTFP__
JRT_LEAF(jfloat, SharedRuntime::fadd(jfloat x, jfloat y))
  return x + y;
JRT_END

JRT_LEAF(jfloat, SharedRuntime::fsub(jfloat x, jfloat y))
  return x - y;
JRT_END

JRT_LEAF(jfloat, SharedRuntime::fmul(jfloat x, jfloat y))
  return x * y;
JRT_END

JRT_LEAF(jfloat, SharedRuntime::fdiv(jfloat x, jfloat y))
  return x / y;
JRT_END

JRT_LEAF(jdouble, SharedRuntime::dadd(jdouble x, jdouble y))
  return x + y;
JRT_END

JRT_LEAF(jdouble, SharedRuntime::dsub(jdouble x, jdouble y))
  return x - y;
JRT_END

JRT_LEAF(jdouble, SharedRuntime::dmul(jdouble x, jdouble y))
  return x * y;
JRT_END

JRT_LEAF(jdouble, SharedRuntime::ddiv(jdouble x, jdouble y))
  return x / y;
JRT_END

JRT_LEAF(jfloat, SharedRuntime::i2f(jint x))
  return (jfloat)x;
JRT_END

JRT_LEAF(jdouble, SharedRuntime::i2d(jint x))
  return (jdouble)x;
JRT_END

JRT_LEAF(jdouble, SharedRuntime::f2d(jfloat x))
  return (jdouble)x;
JRT_END

JRT_LEAF(int,  SharedRuntime::fcmpl(float x, float y))
  return x>y ? 1 : (x==y ? 0 : -1);  /* x<y or is_nan*/
JRT_END

JRT_LEAF(int,  SharedRuntime::fcmpg(float x, float y))
  return x<y ? -1 : (x==y ? 0 : 1);  /* x>y or is_nan */
JRT_END

JRT_LEAF(int,  SharedRuntime::dcmpl(double x, double y))
  return x>y ? 1 : (x==y ? 0 : -1); /* x<y or is_nan */
JRT_END

JRT_LEAF(int,  SharedRuntime::dcmpg(double x, double y))
  return x<y ? -1 : (x==y ? 0 : 1);  /* x>y or is_nan */
JRT_END

// Functions to return the opposite of the aeabi functions for nan.
JRT_LEAF(int, SharedRuntime::unordered_fcmplt(float x, float y))
  return (x < y) ? 1 : ((g_isnan(x) || g_isnan(y)) ? 1 : 0);
JRT_END

JRT_LEAF(int, SharedRuntime::unordered_dcmplt(double x, double y))
  return (x < y) ? 1 : ((g_isnan(x) || g_isnan(y)) ? 1 : 0);
JRT_END

JRT_LEAF(int, SharedRuntime::unordered_fcmple(float x, float y))
  return (x <= y) ? 1 : ((g_isnan(x) || g_isnan(y)) ? 1 : 0);
JRT_END

JRT_LEAF(int, SharedRuntime::unordered_dcmple(double x, double y))
  return (x <= y) ? 1 : ((g_isnan(x) || g_isnan(y)) ? 1 : 0);
JRT_END

JRT_LEAF(int, SharedRuntime::unordered_fcmpge(float x, float y))
  return (x >= y) ? 1 : ((g_isnan(x) || g_isnan(y)) ? 1 : 0);
JRT_END

JRT_LEAF(int, SharedRuntime::unordered_dcmpge(double x, double y))
  return (x >= y) ? 1 : ((g_isnan(x) || g_isnan(y)) ? 1 : 0);
JRT_END

JRT_LEAF(int, SharedRuntime::unordered_fcmpgt(float x, float y))
  return (x > y) ? 1 : ((g_isnan(x) || g_isnan(y)) ? 1 : 0);
JRT_END

JRT_LEAF(int, SharedRuntime::unordered_dcmpgt(double x, double y))
  return (x > y) ? 1 : ((g_isnan(x) || g_isnan(y)) ? 1 : 0);
JRT_END

// Intrinsics make gcc generate code for these.
float  SharedRuntime::fneg(float f)   {
  return -f;
}

double SharedRuntime::dneg(double f)  {
  return -f;
}

#endif // __SOFTFP__

#if defined(__SOFTFP__) || defined(E500V2)
// Intrinsics make gcc generate code for these.
double SharedRuntime::dabs(double f)  {
  return (f <= (double)0.0) ? (double)0.0 - f : f;
}

#endif

#if defined(__SOFTFP__) || defined(PPC)
double SharedRuntime::dsqrt(double f) {
  return sqrt(f);
}
#endif

JRT_LEAF(jint, SharedRuntime::f2i(jfloat  x))
  if (g_isnan(x))
    return 0;
  if (x >= (jfloat) max_jint)
    return max_jint;
  if (x <= (jfloat) min_jint)
    return min_jint;
  return (jint) x;
JRT_END


JRT_LEAF(jlong, SharedRuntime::f2l(jfloat  x))
  if (g_isnan(x))
    return 0;
  if (x >= (jfloat) max_jlong)
    return max_jlong;
  if (x <= (jfloat) min_jlong)
    return min_jlong;
  return (jlong) x;
JRT_END


JRT_LEAF(jint, SharedRuntime::d2i(jdouble x))
  if (g_isnan(x))
    return 0;
  if (x >= (jdouble) max_jint)
    return max_jint;
  if (x <= (jdouble) min_jint)
    return min_jint;
  return (jint) x;
JRT_END


JRT_LEAF(jlong, SharedRuntime::d2l(jdouble x))
  if (g_isnan(x))
    return 0;
  if (x >= (jdouble) max_jlong)
    return max_jlong;
  if (x <= (jdouble) min_jlong)
    return min_jlong;
  return (jlong) x;
JRT_END


JRT_LEAF(jfloat, SharedRuntime::d2f(jdouble x))
  return (jfloat)x;
JRT_END


JRT_LEAF(jfloat, SharedRuntime::l2f(jlong x))
  return (jfloat)x;
JRT_END


JRT_LEAF(jdouble, SharedRuntime::l2d(jlong x))
  return (jdouble)x;
JRT_END

// Exception handling across interpreter/compiler boundaries
//
// exception_handler_for_return_address(...) returns the continuation address.
// The continuation address is the entry point of the exception handler of the
// previous frame depending on the return address.

address SharedRuntime::raw_exception_handler_for_return_address(JavaThread* current, address return_address) {
  // Note: This is called when we have unwound the frame of the callee that did
  // throw an exception. So far, no check has been performed by the StackWatermarkSet.
  // Notably, the stack is not walkable at this point, and hence the check must
  // be deferred until later. Specifically, any of the handlers returned here in
  // this function, will get dispatched to, and call deferred checks to
  // StackWatermarkSet::after_unwind at a point where the stack is walkable.
  assert(frame::verify_return_pc(return_address), "must be a return address: " INTPTR_FORMAT, p2i(return_address));
  assert(current->frames_to_pop_failed_realloc() == 0 || Interpreter::contains(return_address), "missed frames to pop?");

  // Reset method handle flag.
  current->set_is_method_handle_return(false);

#if INCLUDE_JVMCI
  // JVMCI's ExceptionHandlerStub expects the thread local exception PC to be clear
  // and other exception handler continuations do not read it
  current->set_exception_pc(NULL);
#endif // INCLUDE_JVMCI

  if (Continuation::is_return_barrier_entry(return_address)) {
    return StubRoutines::cont_returnBarrierExc();
  }

  // The fastest case first
  CodeBlob* blob = CodeCache::find_blob(return_address);
  CompiledMethod* nm = (blob != NULL) ? blob->as_compiled_method_or_null() : NULL;
  if (nm != NULL) {
    // Set flag if return address is a method handle call site.
    current->set_is_method_handle_return(nm->is_method_handle_return(return_address));
    // native nmethods don't have exception handlers
    assert(!nm->is_native_method() || nm->method()->is_continuation_enter_intrinsic(), "no exception handler");
    assert(nm->header_begin() != nm->exception_begin(), "no exception handler");
    if (nm->is_deopt_pc(return_address)) {
      // If we come here because of a stack overflow, the stack may be
      // unguarded. Reguard the stack otherwise if we return to the
      // deopt blob and the stack bang causes a stack overflow we
      // crash.
      StackOverflow* overflow_state = current->stack_overflow_state();
      bool guard_pages_enabled = overflow_state->reguard_stack_if_needed();
      if (overflow_state->reserved_stack_activation() != current->stack_base()) {
        overflow_state->set_reserved_stack_activation(current->stack_base());
      }
      assert(guard_pages_enabled, "stack banging in deopt blob may cause crash");
      // The deferred StackWatermarkSet::after_unwind check will be performed in
      // Deoptimization::fetch_unroll_info (with exec_mode == Unpack_exception)
      return SharedRuntime::deopt_blob()->unpack_with_exception();
    } else {
      // The deferred StackWatermarkSet::after_unwind check will be performed in
      // * OptoRuntime::handle_exception_C_helper for C2 code
      // * exception_handler_for_pc_helper via Runtime1::handle_exception_from_callee_id for C1 code
      return nm->exception_begin();
    }
  }

  // Entry code
  if (StubRoutines::returns_to_call_stub(return_address)) {
    // The deferred StackWatermarkSet::after_unwind check will be performed in
    // JavaCallWrapper::~JavaCallWrapper
    return StubRoutines::catch_exception_entry();
  }
  if (blob != NULL && blob->is_upcall_stub()) {
    return ((UpcallStub*)blob)->exception_handler();
  }
  // Interpreted code
  if (Interpreter::contains(return_address)) {
    // The deferred StackWatermarkSet::after_unwind check will be performed in
    // InterpreterRuntime::exception_handler_for_exception
    return Interpreter::rethrow_exception_entry();
  }

  guarantee(blob == NULL || !blob->is_runtime_stub(), "caller should have skipped stub");
  guarantee(!VtableStubs::contains(return_address), "NULL exceptions in vtables should have been handled already!");

#ifndef PRODUCT
  { ResourceMark rm;
    tty->print_cr("No exception handler found for exception at " INTPTR_FORMAT " - potential problems:", p2i(return_address));
    os::print_location(tty, (intptr_t)return_address);
    tty->print_cr("a) exception happened in (new?) code stubs/buffers that is not handled here");
    tty->print_cr("b) other problem");
  }
#endif // PRODUCT

  ShouldNotReachHere();
  return NULL;
}


JRT_LEAF(address, SharedRuntime::exception_handler_for_return_address(JavaThread* current, address return_address))
  return raw_exception_handler_for_return_address(current, return_address);
JRT_END


address SharedRuntime::get_poll_stub(address pc) {
  address stub;
  // Look up the code blob
  CodeBlob *cb = CodeCache::find_blob(pc);

  // Should be an nmethod
  guarantee(cb != NULL && cb->is_compiled(), "safepoint polling: pc must refer to an nmethod");

  // Look up the relocation information
  assert(((CompiledMethod*)cb)->is_at_poll_or_poll_return(pc),
      "safepoint polling: type must be poll at pc " INTPTR_FORMAT, p2i(pc));

#ifdef ASSERT
  if (!((NativeInstruction*)pc)->is_safepoint_poll()) {
    tty->print_cr("bad pc: " PTR_FORMAT, p2i(pc));
    Disassembler::decode(cb);
    fatal("Only polling locations are used for safepoint");
  }
#endif

  bool at_poll_return = ((CompiledMethod*)cb)->is_at_poll_return(pc);
  bool has_wide_vectors = ((CompiledMethod*)cb)->has_wide_vectors();
  if (at_poll_return) {
    assert(SharedRuntime::polling_page_return_handler_blob() != NULL,
           "polling page return stub not created yet");
    stub = SharedRuntime::polling_page_return_handler_blob()->entry_point();
  } else if (has_wide_vectors) {
    assert(SharedRuntime::polling_page_vectors_safepoint_handler_blob() != NULL,
           "polling page vectors safepoint stub not created yet");
    stub = SharedRuntime::polling_page_vectors_safepoint_handler_blob()->entry_point();
  } else {
    assert(SharedRuntime::polling_page_safepoint_handler_blob() != NULL,
           "polling page safepoint stub not created yet");
    stub = SharedRuntime::polling_page_safepoint_handler_blob()->entry_point();
  }
  log_debug(safepoint)("... found polling page %s exception at pc = "
                       INTPTR_FORMAT ", stub =" INTPTR_FORMAT,
                       at_poll_return ? "return" : "loop",
                       (intptr_t)pc, (intptr_t)stub);
  return stub;
}


oop SharedRuntime::retrieve_receiver( Symbol* sig, frame caller ) {
  assert(caller.is_interpreted_frame(), "");
  int args_size = ArgumentSizeComputer(sig).size() + 1;
  assert(args_size <= caller.interpreter_frame_expression_stack_size(), "receiver must be on interpreter stack");
  oop result = cast_to_oop(*caller.interpreter_frame_tos_at(args_size - 1));
  assert(Universe::heap()->is_in(result) && oopDesc::is_oop(result), "receiver must be an oop");
  return result;
}


void SharedRuntime::throw_and_post_jvmti_exception(JavaThread* current, Handle h_exception) {
  if (JvmtiExport::can_post_on_exceptions()) {
    vframeStream vfst(current, true);
    methodHandle method = methodHandle(current, vfst.method());
    address bcp = method()->bcp_from(vfst.bci());
    JvmtiExport::post_exception_throw(current, method(), bcp, h_exception());
  }

#if INCLUDE_JVMCI
  if (EnableJVMCI && UseJVMCICompiler) {
    vframeStream vfst(current, true);
    methodHandle method = methodHandle(current, vfst.method());
    int bci = vfst.bci();
    MethodData* trap_mdo = method->method_data();
    if (trap_mdo != NULL) {
      // Set exception_seen if the exceptional bytecode is an invoke
      Bytecode_invoke call = Bytecode_invoke_check(method, bci);
      if (call.is_valid()) {
        ResourceMark rm(current);
        ProfileData* pdata = trap_mdo->allocate_bci_to_data(bci, NULL);
        if (pdata != NULL && pdata->is_BitData()) {
          BitData* bit_data = (BitData*) pdata;
          bit_data->set_exception_seen();
        }
      }
    }
  }
#endif

  Exceptions::_throw(current, __FILE__, __LINE__, h_exception);
}

void SharedRuntime::throw_and_post_jvmti_exception(JavaThread* current, Symbol* name, const char *message) {
  Handle h_exception = Exceptions::new_exception(current, name, message);
  throw_and_post_jvmti_exception(current, h_exception);
}

// The interpreter code to call this tracing function is only
// called/generated when UL is on for redefine, class and has the right level
// and tags. Since obsolete methods are never compiled, we don't have
// to modify the compilers to generate calls to this function.
//
JRT_LEAF(int, SharedRuntime::rc_trace_method_entry(
    JavaThread* thread, Method* method))
  if (method->is_obsolete()) {
    // We are calling an obsolete method, but this is not necessarily
    // an error. Our method could have been redefined just after we
    // fetched the Method* from the constant pool.
    ResourceMark rm;
    log_trace(redefine, class, obsolete)("calling obsolete method '%s'", method->name_and_sig_as_C_string());
  }
  return 0;
JRT_END

// ret_pc points into caller; we are returning caller's exception handler
// for given exception
address SharedRuntime::compute_compiled_exc_handler(CompiledMethod* cm, address ret_pc, Handle& exception,
                                                    bool force_unwind, bool top_frame_only, bool& recursive_exception_occurred) {
  assert(cm != NULL, "must exist");
  ResourceMark rm;

#if INCLUDE_JVMCI
  if (cm->is_compiled_by_jvmci()) {
    // lookup exception handler for this pc
    int catch_pco = ret_pc - cm->code_begin();
    ExceptionHandlerTable table(cm);
    HandlerTableEntry *t = table.entry_for(catch_pco, -1, 0);
    if (t != NULL) {
      return cm->code_begin() + t->pco();
    } else {
      return Deoptimization::deoptimize_for_missing_exception_handler(cm);
    }
  }
#endif // INCLUDE_JVMCI

  nmethod* nm = cm->as_nmethod();
  ScopeDesc* sd = nm->scope_desc_at(ret_pc);
  // determine handler bci, if any
  EXCEPTION_MARK;

  int handler_bci = -1;
  int scope_depth = 0;
  if (!force_unwind) {
    int bci = sd->bci();
    bool recursive_exception = false;
    do {
      bool skip_scope_increment = false;
      // exception handler lookup
      Klass* ek = exception->klass();
      methodHandle mh(THREAD, sd->method());
      handler_bci = Method::fast_exception_handler_bci_for(mh, ek, bci, THREAD);
      if (HAS_PENDING_EXCEPTION) {
        recursive_exception = true;
        // We threw an exception while trying to find the exception handler.
        // Transfer the new exception to the exception handle which will
        // be set into thread local storage, and do another lookup for an
        // exception handler for this exception, this time starting at the
        // BCI of the exception handler which caused the exception to be
        // thrown (bugs 4307310 and 4546590). Set "exception" reference
        // argument to ensure that the correct exception is thrown (4870175).
        recursive_exception_occurred = true;
        exception = Handle(THREAD, PENDING_EXCEPTION);
        CLEAR_PENDING_EXCEPTION;
        if (handler_bci >= 0) {
          bci = handler_bci;
          handler_bci = -1;
          skip_scope_increment = true;
        }
      }
      else {
        recursive_exception = false;
      }
      if (!top_frame_only && handler_bci < 0 && !skip_scope_increment) {
        sd = sd->sender();
        if (sd != NULL) {
          bci = sd->bci();
        }
        ++scope_depth;
      }
    } while (recursive_exception || (!top_frame_only && handler_bci < 0 && sd != NULL));
  }

  // found handling method => lookup exception handler
  int catch_pco = ret_pc - nm->code_begin();

  ExceptionHandlerTable table(nm);
  HandlerTableEntry *t = table.entry_for(catch_pco, handler_bci, scope_depth);
  if (t == NULL && (nm->is_compiled_by_c1() || handler_bci != -1)) {
    // Allow abbreviated catch tables.  The idea is to allow a method
    // to materialize its exceptions without committing to the exact
    // routing of exceptions.  In particular this is needed for adding
    // a synthetic handler to unlock monitors when inlining
    // synchronized methods since the unlock path isn't represented in
    // the bytecodes.
    t = table.entry_for(catch_pco, -1, 0);
  }

#ifdef COMPILER1
  if (t == NULL && nm->is_compiled_by_c1()) {
    assert(nm->unwind_handler_begin() != NULL, "");
    return nm->unwind_handler_begin();
  }
#endif

  if (t == NULL) {
    ttyLocker ttyl;
    tty->print_cr("MISSING EXCEPTION HANDLER for pc " INTPTR_FORMAT " and handler bci %d, catch_pco: %d", p2i(ret_pc), handler_bci, catch_pco);
    tty->print_cr("   Exception:");
    exception->print();
    tty->cr();
    tty->print_cr(" Compiled exception table :");
    table.print();
    nm->print();
    nm->print_code();
    guarantee(false, "missing exception handler");
    return NULL;
  }

  return nm->code_begin() + t->pco();
}

JRT_ENTRY(void, SharedRuntime::throw_AbstractMethodError(JavaThread* current))
  // These errors occur only at call sites
  throw_and_post_jvmti_exception(current, vmSymbols::java_lang_AbstractMethodError());
JRT_END

JRT_ENTRY(void, SharedRuntime::throw_IncompatibleClassChangeError(JavaThread* current))
  // These errors occur only at call sites
  throw_and_post_jvmti_exception(current, vmSymbols::java_lang_IncompatibleClassChangeError(), "vtable stub");
JRT_END

JRT_ENTRY(void, SharedRuntime::throw_ArithmeticException(JavaThread* current))
  throw_and_post_jvmti_exception(current, vmSymbols::java_lang_ArithmeticException(), "/ by zero");
JRT_END

JRT_ENTRY(void, SharedRuntime::throw_NullPointerException(JavaThread* current))
  throw_and_post_jvmti_exception(current, vmSymbols::java_lang_NullPointerException(), NULL);
JRT_END

JRT_ENTRY(void, SharedRuntime::throw_NullPointerException_at_call(JavaThread* current))
  // This entry point is effectively only used for NullPointerExceptions which occur at inline
  // cache sites (when the callee activation is not yet set up) so we are at a call site
  throw_and_post_jvmti_exception(current, vmSymbols::java_lang_NullPointerException(), NULL);
JRT_END

JRT_ENTRY(void, SharedRuntime::throw_StackOverflowError(JavaThread* current))
  throw_StackOverflowError_common(current, false);
JRT_END

JRT_ENTRY(void, SharedRuntime::throw_delayed_StackOverflowError(JavaThread* current))
  throw_StackOverflowError_common(current, true);
JRT_END

void SharedRuntime::throw_StackOverflowError_common(JavaThread* current, bool delayed) {
  // We avoid using the normal exception construction in this case because
  // it performs an upcall to Java, and we're already out of stack space.
  JavaThread* THREAD = current; // For exception macros.
  Klass* k = vmClasses::StackOverflowError_klass();
  oop exception_oop = InstanceKlass::cast(k)->allocate_instance(CHECK);
  if (delayed) {
    java_lang_Throwable::set_message(exception_oop,
                                     Universe::delayed_stack_overflow_error_message());
  }
  Handle exception (current, exception_oop);
  if (StackTraceInThrowable) {
    java_lang_Throwable::fill_in_stack_trace(exception);
  }
  // Remove the ExtentLocal cache in case we got a StackOverflowError
  // while we were trying to remove ExtentLocal bindings.
  current->set_extentLocalCache(NULL);
  // Increment counter for hs_err file reporting
  Atomic::inc(&Exceptions::_stack_overflow_errors);
  throw_and_post_jvmti_exception(current, exception);
}

address SharedRuntime::continuation_for_implicit_exception(JavaThread* current,
                                                           address pc,
                                                           ImplicitExceptionKind exception_kind)
{
  address target_pc = NULL;

  if (Interpreter::contains(pc)) {
    switch (exception_kind) {
      case IMPLICIT_NULL:           return Interpreter::throw_NullPointerException_entry();
      case IMPLICIT_DIVIDE_BY_ZERO: return Interpreter::throw_ArithmeticException_entry();
      case STACK_OVERFLOW:          return Interpreter::throw_StackOverflowError_entry();
      default:                      ShouldNotReachHere();
    }
  } else {
    switch (exception_kind) {
      case STACK_OVERFLOW: {
        // Stack overflow only occurs upon frame setup; the callee is
        // going to be unwound. Dispatch to a shared runtime stub
        // which will cause the StackOverflowError to be fabricated
        // and processed.
        // Stack overflow should never occur during deoptimization:
        // the compiled method bangs the stack by as much as the
        // interpreter would need in case of a deoptimization. The
        // deoptimization blob and uncommon trap blob bang the stack
        // in a debug VM to verify the correctness of the compiled
        // method stack banging.
        assert(current->deopt_mark() == NULL, "no stack overflow from deopt blob/uncommon trap");
        Events::log_exception(current, "StackOverflowError at " INTPTR_FORMAT, p2i(pc));
        return StubRoutines::throw_StackOverflowError_entry();
      }

      case IMPLICIT_NULL: {
        if (VtableStubs::contains(pc)) {
          // We haven't yet entered the callee frame. Fabricate an
          // exception and begin dispatching it in the caller. Since
          // the caller was at a call site, it's safe to destroy all
          // caller-saved registers, as these entry points do.
          VtableStub* vt_stub = VtableStubs::stub_containing(pc);

          // If vt_stub is NULL, then return NULL to signal handler to report the SEGV error.
          if (vt_stub == NULL) return NULL;

          if (vt_stub->is_abstract_method_error(pc)) {
            assert(!vt_stub->is_vtable_stub(), "should never see AbstractMethodErrors from vtable-type VtableStubs");
            Events::log_exception(current, "AbstractMethodError at " INTPTR_FORMAT, p2i(pc));
            // Instead of throwing the abstract method error here directly, we re-resolve
            // and will throw the AbstractMethodError during resolve. As a result, we'll
            // get a more detailed error message.
            return SharedRuntime::get_handle_wrong_method_stub();
          } else {
            Events::log_exception(current, "NullPointerException at vtable entry " INTPTR_FORMAT, p2i(pc));
            // Assert that the signal comes from the expected location in stub code.
            assert(vt_stub->is_null_pointer_exception(pc),
                   "obtained signal from unexpected location in stub code");
            return StubRoutines::throw_NullPointerException_at_call_entry();
          }
        } else {
          CodeBlob* cb = CodeCache::find_blob(pc);

          // If code blob is NULL, then return NULL to signal handler to report the SEGV error.
          if (cb == NULL) return NULL;

          // Exception happened in CodeCache. Must be either:
          // 1. Inline-cache check in C2I handler blob,
          // 2. Inline-cache check in nmethod, or
          // 3. Implicit null exception in nmethod

          if (!cb->is_compiled()) {
            bool is_in_blob = cb->is_adapter_blob() || cb->is_method_handles_adapter_blob();
            if (!is_in_blob) {
              // Allow normal crash reporting to handle this
              return NULL;
            }
            Events::log_exception(current, "NullPointerException in code blob at " INTPTR_FORMAT, p2i(pc));
            // There is no handler here, so we will simply unwind.
            return StubRoutines::throw_NullPointerException_at_call_entry();
          }

          // Otherwise, it's a compiled method.  Consult its exception handlers.
          CompiledMethod* cm = (CompiledMethod*)cb;
          if (cm->inlinecache_check_contains(pc)) {
            // exception happened inside inline-cache check code
            // => the nmethod is not yet active (i.e., the frame
            // is not set up yet) => use return address pushed by
            // caller => don't push another return address
            Events::log_exception(current, "NullPointerException in IC check " INTPTR_FORMAT, p2i(pc));
            return StubRoutines::throw_NullPointerException_at_call_entry();
          }

          if (cm->method()->is_method_handle_intrinsic()) {
            // exception happened inside MH dispatch code, similar to a vtable stub
            Events::log_exception(current, "NullPointerException in MH adapter " INTPTR_FORMAT, p2i(pc));
            return StubRoutines::throw_NullPointerException_at_call_entry();
          }

#ifndef PRODUCT
          _implicit_null_throws++;
#endif
          target_pc = cm->continuation_for_implicit_null_exception(pc);
          // If there's an unexpected fault, target_pc might be NULL,
          // in which case we want to fall through into the normal
          // error handling code.
        }

        break; // fall through
      }


      case IMPLICIT_DIVIDE_BY_ZERO: {
        CompiledMethod* cm = CodeCache::find_compiled(pc);
        guarantee(cm != NULL, "must have containing compiled method for implicit division-by-zero exceptions");
#ifndef PRODUCT
        _implicit_div0_throws++;
#endif
        target_pc = cm->continuation_for_implicit_div0_exception(pc);
        // If there's an unexpected fault, target_pc might be NULL,
        // in which case we want to fall through into the normal
        // error handling code.
        break; // fall through
      }

      default: ShouldNotReachHere();
    }

    assert(exception_kind == IMPLICIT_NULL || exception_kind == IMPLICIT_DIVIDE_BY_ZERO, "wrong implicit exception kind");

    if (exception_kind == IMPLICIT_NULL) {
#ifndef PRODUCT
      // for AbortVMOnException flag
      Exceptions::debug_check_abort("java.lang.NullPointerException");
#endif //PRODUCT
      Events::log_exception(current, "Implicit null exception at " INTPTR_FORMAT " to " INTPTR_FORMAT, p2i(pc), p2i(target_pc));
    } else {
#ifndef PRODUCT
      // for AbortVMOnException flag
      Exceptions::debug_check_abort("java.lang.ArithmeticException");
#endif //PRODUCT
      Events::log_exception(current, "Implicit division by zero exception at " INTPTR_FORMAT " to " INTPTR_FORMAT, p2i(pc), p2i(target_pc));
    }
    return target_pc;
  }

  ShouldNotReachHere();
  return NULL;
}


/**
 * Throws an java/lang/UnsatisfiedLinkError.  The address of this method is
 * installed in the native function entry of all native Java methods before
 * they get linked to their actual native methods.
 *
 * \note
 * This method actually never gets called!  The reason is because
 * the interpreter's native entries call NativeLookup::lookup() which
 * throws the exception when the lookup fails.  The exception is then
 * caught and forwarded on the return from NativeLookup::lookup() call
 * before the call to the native function.  This might change in the future.
 */
JNI_ENTRY(void*, throw_unsatisfied_link_error(JNIEnv* env, ...))
{
  // We return a bad value here to make sure that the exception is
  // forwarded before we look at the return value.
  THROW_(vmSymbols::java_lang_UnsatisfiedLinkError(), (void*)badAddress);
}
JNI_END

address SharedRuntime::native_method_throw_unsatisfied_link_error_entry() {
  return CAST_FROM_FN_PTR(address, &throw_unsatisfied_link_error);
}

JRT_ENTRY_NO_ASYNC(void, SharedRuntime::register_finalizer(JavaThread* current, oopDesc* obj))
#if INCLUDE_JVMCI
  if (!obj->klass()->has_finalizer()) {
    return;
  }
#endif // INCLUDE_JVMCI
  assert(oopDesc::is_oop(obj), "must be a valid oop");
  assert(obj->klass()->has_finalizer(), "shouldn't be here otherwise");
  InstanceKlass::register_finalizer(instanceOop(obj), CHECK);
JRT_END


jlong SharedRuntime::get_java_tid(Thread* thread) {
  if (thread != NULL && thread->is_Java_thread()) {
    oop obj = JavaThread::cast(thread)->threadObj();
    return (obj == NULL) ? 0 : java_lang_Thread::thread_id(obj);
  }
  return 0;
}

/**
 * This function ought to be a void function, but cannot be because
 * it gets turned into a tail-call on sparc, which runs into dtrace bug
 * 6254741.  Once that is fixed we can remove the dummy return value.
 */
int SharedRuntime::dtrace_object_alloc(oopDesc* o) {
  return dtrace_object_alloc(Thread::current(), o, o->size());
}

int SharedRuntime::dtrace_object_alloc(Thread* thread, oopDesc* o) {
  return dtrace_object_alloc(thread, o, o->size());
}

int SharedRuntime::dtrace_object_alloc(Thread* thread, oopDesc* o, size_t size) {
  assert(DTraceAllocProbes, "wrong call");
  Klass* klass = o->klass();
  Symbol* name = klass->name();
  HOTSPOT_OBJECT_ALLOC(
                   get_java_tid(thread),
                   (char *) name->bytes(), name->utf8_length(), size * HeapWordSize);
  return 0;
}

JRT_LEAF(int, SharedRuntime::dtrace_method_entry(
    JavaThread* current, Method* method))
  assert(DTraceMethodProbes, "wrong call");
  Symbol* kname = method->klass_name();
  Symbol* name = method->name();
  Symbol* sig = method->signature();
  HOTSPOT_METHOD_ENTRY(
      get_java_tid(current),
      (char *) kname->bytes(), kname->utf8_length(),
      (char *) name->bytes(), name->utf8_length(),
      (char *) sig->bytes(), sig->utf8_length());
  return 0;
JRT_END

JRT_LEAF(int, SharedRuntime::dtrace_method_exit(
    JavaThread* current, Method* method))
  assert(DTraceMethodProbes, "wrong call");
  Symbol* kname = method->klass_name();
  Symbol* name = method->name();
  Symbol* sig = method->signature();
  HOTSPOT_METHOD_RETURN(
      get_java_tid(current),
      (char *) kname->bytes(), kname->utf8_length(),
      (char *) name->bytes(), name->utf8_length(),
      (char *) sig->bytes(), sig->utf8_length());
  return 0;
JRT_END


// Finds receiver, CallInfo (i.e. receiver method), and calling bytecode)
// for a call current in progress, i.e., arguments has been pushed on stack
// put callee has not been invoked yet.  Used by: resolve virtual/static,
// vtable updates, etc.  Caller frame must be compiled.
Handle SharedRuntime::find_callee_info(Bytecodes::Code& bc, CallInfo& callinfo, TRAPS) {
  JavaThread* current = THREAD;
  ResourceMark rm(current);

  // last java frame on stack (which includes native call frames)
  vframeStream vfst(current, true);  // Do not skip and javaCalls

  return find_callee_info_helper(vfst, bc, callinfo, THREAD);
}

Method* SharedRuntime::extract_attached_method(vframeStream& vfst) {
  CompiledMethod* caller = vfst.nm();

  nmethodLocker caller_lock(caller);

  address pc = vfst.frame_pc();
  { // Get call instruction under lock because another thread may be busy patching it.
    CompiledICLocker ic_locker(caller);
    return caller->attached_method_before_pc(pc);
  }
  return NULL;
}

// Finds receiver, CallInfo (i.e. receiver method), and calling bytecode
// for a call current in progress, i.e., arguments has been pushed on stack
// but callee has not been invoked yet.  Caller frame must be compiled.
Handle SharedRuntime::find_callee_info_helper(vframeStream& vfst, Bytecodes::Code& bc,
                                              CallInfo& callinfo, TRAPS) {
  Handle receiver;
  Handle nullHandle;  // create a handy null handle for exception returns
  JavaThread* current = THREAD;

  assert(!vfst.at_end(), "Java frame must exist");

  // Find caller and bci from vframe
  methodHandle caller(current, vfst.method());
  int          bci   = vfst.bci();

<<<<<<< HEAD
  // Substitutability test implementation piggy backs on static call resolution
  Bytecodes::Code code = caller->java_code_at(bci);
  if (code == Bytecodes::_if_acmpeq || code == Bytecodes::_if_acmpne) {
    bc = Bytecodes::_invokestatic;
    methodHandle attached_method(THREAD, extract_attached_method(vfst));
    assert(attached_method.not_null(), "must have attached method");
    vmClasses::PrimitiveObjectMethods_klass()->initialize(CHECK_NH);
    LinkResolver::resolve_invoke(callinfo, receiver, attached_method, bc, false, CHECK_NH);
#ifdef ASSERT
    Method* is_subst = vmClasses::PrimitiveObjectMethods_klass()->find_method(vmSymbols::isSubstitutable_name(), vmSymbols::object_object_boolean_signature());
    assert(callinfo.selected_method() == is_subst, "must be isSubstitutable method");
#endif
=======
  if (caller->is_continuation_enter_intrinsic()) {
    bc = Bytecodes::_invokestatic;
    LinkResolver::resolve_continuation_enter(callinfo, CHECK_NH);
>>>>>>> c1040897
    return receiver;
  }

  Bytecode_invoke bytecode(caller, bci);
  int bytecode_index = bytecode.index();
  bc = bytecode.invoke_code();

  methodHandle attached_method(current, extract_attached_method(vfst));
  if (attached_method.not_null()) {
    Method* callee = bytecode.static_target(CHECK_NH);
    vmIntrinsics::ID id = callee->intrinsic_id();
    // When VM replaces MH.invokeBasic/linkTo* call with a direct/virtual call,
    // it attaches statically resolved method to the call site.
    if (MethodHandles::is_signature_polymorphic(id) &&
        MethodHandles::is_signature_polymorphic_intrinsic(id)) {
      bc = MethodHandles::signature_polymorphic_intrinsic_bytecode(id);

      // Adjust invocation mode according to the attached method.
      switch (bc) {
        case Bytecodes::_invokevirtual:
          if (attached_method->method_holder()->is_interface()) {
            bc = Bytecodes::_invokeinterface;
          }
          break;
        case Bytecodes::_invokeinterface:
          if (!attached_method->method_holder()->is_interface()) {
            bc = Bytecodes::_invokevirtual;
          }
          break;
        case Bytecodes::_invokehandle:
          if (!MethodHandles::is_signature_polymorphic_method(attached_method())) {
            bc = attached_method->is_static() ? Bytecodes::_invokestatic
                                              : Bytecodes::_invokevirtual;
          }
          break;
        default:
          break;
      }
    } else {
      assert(attached_method->has_scalarized_args(), "invalid use of attached method");
      if (!attached_method->method_holder()->is_inline_klass()) {
        // Ignore the attached method in this case to not confuse below code
        attached_method = methodHandle(current, NULL);
      }
    }
  }

  assert(bc != Bytecodes::_illegal, "not initialized");

  bool has_receiver = bc != Bytecodes::_invokestatic &&
                      bc != Bytecodes::_invokedynamic &&
                      bc != Bytecodes::_invokehandle;
  bool check_null_and_abstract = true;

  // Find receiver for non-static call
  if (has_receiver) {
    // This register map must be update since we need to find the receiver for
    // compiled frames. The receiver might be in a register.
    RegisterMap reg_map2(current,
                         RegisterMap::UpdateMap::include,
                         RegisterMap::ProcessFrames::include,
                         RegisterMap::WalkContinuation::skip);
    frame stubFrame   = current->last_frame();
    // Caller-frame is a compiled frame
    frame callerFrame = stubFrame.sender(&reg_map2);
    bool caller_is_c1 = false;

    if (callerFrame.is_compiled_frame() && !callerFrame.is_deoptimized_frame()) {
      caller_is_c1 = callerFrame.cb()->is_compiled_by_c1();
    }

    Method* callee = attached_method();
    if (callee == NULL) {
      callee = bytecode.static_target(CHECK_NH);
      if (callee == NULL) {
        THROW_(vmSymbols::java_lang_NoSuchMethodException(), nullHandle);
      }
    }
<<<<<<< HEAD
    if (!caller_is_c1 && callee->is_scalarized_arg(0)) {
      // If the receiver is an inline type that is passed as fields, no oop is available
      // Resolve the call without receiver null checking.
      assert(attached_method.not_null() && !attached_method->is_abstract(), "must have non-abstract attached method");
      if (bc == Bytecodes::_invokeinterface) {
        bc = Bytecodes::_invokevirtual; // C2 optimistically replaces interface calls by virtual calls
      }
      check_null_and_abstract = false;
    } else {
      // Retrieve from a compiled argument list
      receiver = Handle(current, callerFrame.retrieve_receiver(&reg_map2));
      if (receiver.is_null()) {
        THROW_(vmSymbols::java_lang_NullPointerException(), nullHandle);
      }
=======

    // Retrieve from a compiled argument list
    receiver = Handle(current, callerFrame.retrieve_receiver(&reg_map2));
    assert(oopDesc::is_oop_or_null(receiver()), "");

    if (receiver.is_null()) {
      THROW_(vmSymbols::java_lang_NullPointerException(), nullHandle);
>>>>>>> c1040897
    }
  }

  // Resolve method
  if (attached_method.not_null()) {
    // Parameterized by attached method.
    LinkResolver::resolve_invoke(callinfo, receiver, attached_method, bc, check_null_and_abstract, CHECK_NH);
  } else {
    // Parameterized by bytecode.
    constantPoolHandle constants(current, caller->constants());
    LinkResolver::resolve_invoke(callinfo, receiver, constants, bytecode_index, bc, CHECK_NH);
  }

#ifdef ASSERT
  // Check that the receiver klass is of the right subtype and that it is initialized for virtual calls
  if (has_receiver && check_null_and_abstract) {
    assert(receiver.not_null(), "should have thrown exception");
    Klass* receiver_klass = receiver->klass();
    Klass* rk = NULL;
    if (attached_method.not_null()) {
      // In case there's resolved method attached, use its holder during the check.
      rk = attached_method->method_holder();
    } else {
      // Klass is already loaded.
      constantPoolHandle constants(current, caller->constants());
      rk = constants->klass_ref_at(bytecode_index, CHECK_NH);
    }
    Klass* static_receiver_klass = rk;
    assert(receiver_klass->is_subtype_of(static_receiver_klass),
           "actual receiver must be subclass of static receiver klass");
    if (receiver_klass->is_instance_klass()) {
      if (InstanceKlass::cast(receiver_klass)->is_not_initialized()) {
        tty->print_cr("ERROR: Klass not yet initialized!!");
        receiver_klass->print();
      }
      assert(!InstanceKlass::cast(receiver_klass)->is_not_initialized(), "receiver_klass must be initialized");
    }
  }
#endif

  return receiver;
}

methodHandle SharedRuntime::find_callee_method(TRAPS) {
  JavaThread* current = THREAD;
  ResourceMark rm(current);
  // We need first to check if any Java activations (compiled, interpreted)
  // exist on the stack since last JavaCall.  If not, we need
  // to get the target method from the JavaCall wrapper.
  vframeStream vfst(current, true);  // Do not skip any javaCalls
  methodHandle callee_method;
  if (vfst.at_end()) {
    // No Java frames were found on stack since we did the JavaCall.
    // Hence the stack can only contain an entry_frame.  We need to
    // find the target method from the stub frame.
    RegisterMap reg_map(current,
                        RegisterMap::UpdateMap::skip,
                        RegisterMap::ProcessFrames::include,
                        RegisterMap::WalkContinuation::skip);
    frame fr = current->last_frame();
    assert(fr.is_runtime_frame(), "must be a runtimeStub");
    fr = fr.sender(&reg_map);
    assert(fr.is_entry_frame(), "must be");
    // fr is now pointing to the entry frame.
    callee_method = methodHandle(current, fr.entry_frame_call_wrapper()->callee_method());
  } else {
    Bytecodes::Code bc;
    CallInfo callinfo;
    find_callee_info_helper(vfst, bc, callinfo, CHECK_(methodHandle()));
    callee_method = methodHandle(current, callinfo.selected_method());
  }
  assert(callee_method()->is_method(), "must be");
  return callee_method;
}

// Resolves a call.
methodHandle SharedRuntime::resolve_helper(bool is_virtual, bool is_optimized, bool* caller_is_c1, TRAPS) {
  methodHandle callee_method;
  callee_method = resolve_sub_helper(is_virtual, is_optimized, caller_is_c1, THREAD);
  if (JvmtiExport::can_hotswap_or_post_breakpoint()) {
    int retry_count = 0;
    while (!HAS_PENDING_EXCEPTION && callee_method->is_old() &&
           callee_method->method_holder() != vmClasses::Object_klass()) {
      // If has a pending exception then there is no need to re-try to
      // resolve this method.
      // If the method has been redefined, we need to try again.
      // Hack: we have no way to update the vtables of arrays, so don't
      // require that java.lang.Object has been updated.

      // It is very unlikely that method is redefined more than 100 times
      // in the middle of resolve. If it is looping here more than 100 times
      // means then there could be a bug here.
      guarantee((retry_count++ < 100),
                "Could not resolve to latest version of redefined method");
      // method is redefined in the middle of resolve so re-try.
      callee_method = resolve_sub_helper(is_virtual, is_optimized, caller_is_c1, THREAD);
    }
  }
  return callee_method;
}

// This fails if resolution required refilling of IC stubs
bool SharedRuntime::resolve_sub_helper_internal(methodHandle callee_method, const frame& caller_frame,
                                                CompiledMethod* caller_nm, bool is_virtual, bool is_optimized,
                                                Handle receiver, CallInfo& call_info, Bytecodes::Code invoke_code, TRAPS) {
  StaticCallInfo static_call_info;
  CompiledICInfo virtual_call_info;

  // Make sure the callee nmethod does not get deoptimized and removed before
  // we are done patching the code.
  CompiledMethod* callee = callee_method->code();

  if (callee != NULL) {
    assert(callee->is_compiled(), "must be nmethod for patching");
  }

  if (callee != NULL && !callee->is_in_use()) {
    // Patch call site to C2I adapter if callee nmethod is deoptimized or unloaded.
    callee = NULL;
  }
  nmethodLocker nl_callee(callee);
#ifdef ASSERT
  address dest_entry_point = callee == NULL ? 0 : callee->entry_point(); // used below
#endif

  bool is_nmethod = caller_nm->is_nmethod();
  bool caller_is_c1 = caller_nm->is_compiled_by_c1();

  if (is_virtual) {
    Klass* receiver_klass = NULL;
    if (!caller_is_c1 && callee_method->is_scalarized_arg(0)) {
      // If the receiver is an inline type that is passed as fields, no oop is available
      receiver_klass = callee_method->method_holder();
    } else {
      assert(receiver.not_null() || invoke_code == Bytecodes::_invokehandle, "sanity check");
      receiver_klass = invoke_code == Bytecodes::_invokehandle ? NULL : receiver->klass();
    }
    bool static_bound = call_info.resolved_method()->can_be_statically_bound();
    CompiledIC::compute_monomorphic_entry(callee_method, receiver_klass,
                     is_optimized, static_bound, is_nmethod, caller_is_c1, virtual_call_info,
                     CHECK_false);
  } else {
    // static call
    CompiledStaticCall::compute_entry(callee_method, caller_nm, static_call_info);
  }

  // grab lock, check for deoptimization and potentially patch caller
  {
    CompiledICLocker ml(caller_nm);

    // Lock blocks for safepoint during which both nmethods can change state.

    // Now that we are ready to patch if the Method* was redefined then
    // don't update call site and let the caller retry.
    // Don't update call site if callee nmethod was unloaded or deoptimized.
    // Don't update call site if callee nmethod was replaced by an other nmethod
    // which may happen when multiply alive nmethod (tiered compilation)
    // will be supported.
    if (!callee_method->is_old() &&
        (callee == NULL || (callee->is_in_use() && callee_method->code() == callee))) {
      NoSafepointVerifier nsv;
#ifdef ASSERT
      // We must not try to patch to jump to an already unloaded method.
      if (dest_entry_point != 0) {
        CodeBlob* cb = CodeCache::find_blob(dest_entry_point);
        assert((cb != NULL) && cb->is_compiled() && (((CompiledMethod*)cb) == callee),
               "should not call unloaded nmethod");
      }
#endif
      if (is_virtual) {
        CompiledIC* inline_cache = CompiledIC_before(caller_nm, caller_frame.pc());
        if (inline_cache->is_clean()) {
          if (!inline_cache->set_to_monomorphic(virtual_call_info)) {
            return false;
          }
        }
      } else {
        if (VM_Version::supports_fast_class_init_checks() &&
            invoke_code == Bytecodes::_invokestatic &&
            callee_method->needs_clinit_barrier() &&
            callee != NULL && callee->is_compiled_by_jvmci()) {
          return true; // skip patching for JVMCI
        }
        CompiledStaticCall* ssc = caller_nm->compiledStaticCall_before(caller_frame.pc());
        if (is_nmethod && caller_nm->method()->is_continuation_enter_intrinsic()) {
          ssc->compute_entry_for_continuation_entry(callee_method, static_call_info);
        }
        if (ssc->is_clean()) ssc->set(static_call_info);
      }
    }
  } // unlock CompiledICLocker
  return true;
}

// Resolves a call.  The compilers generate code for calls that go here
// and are patched with the real destination of the call.
methodHandle SharedRuntime::resolve_sub_helper(bool is_virtual, bool is_optimized, bool* caller_is_c1, TRAPS) {
  JavaThread* current = THREAD;
  ResourceMark rm(current);
  RegisterMap cbl_map(current,
                      RegisterMap::UpdateMap::skip,
                      RegisterMap::ProcessFrames::include,
                      RegisterMap::WalkContinuation::skip);
  frame caller_frame = current->last_frame().sender(&cbl_map);

  CodeBlob* caller_cb = caller_frame.cb();
  guarantee(caller_cb != NULL && caller_cb->is_compiled(), "must be called from compiled method");
  CompiledMethod* caller_nm = caller_cb->as_compiled_method_or_null();
  *caller_is_c1 = caller_nm->is_compiled_by_c1();

  // make sure caller is not getting deoptimized
  // and removed before we are done with it.
  // CLEANUP - with lazy deopt shouldn't need this lock
  nmethodLocker caller_lock(caller_nm);

  // determine call info & receiver
  // note: a) receiver is NULL for static calls
  //       b) an exception is thrown if receiver is NULL for non-static calls
  CallInfo call_info;
  Bytecodes::Code invoke_code = Bytecodes::_illegal;
  Handle receiver = find_callee_info(invoke_code, call_info, CHECK_(methodHandle()));
  methodHandle callee_method(current, call_info.selected_method());

  assert((!is_virtual && invoke_code == Bytecodes::_invokestatic ) ||
         (!is_virtual && invoke_code == Bytecodes::_invokespecial) ||
         (!is_virtual && invoke_code == Bytecodes::_invokehandle ) ||
         (!is_virtual && invoke_code == Bytecodes::_invokedynamic) ||
         ( is_virtual && invoke_code != Bytecodes::_invokestatic ), "inconsistent bytecode");

  assert(caller_nm->is_alive() && !caller_nm->is_unloading(), "It should be alive");

#ifndef PRODUCT
  // tracing/debugging/statistics
  int *addr = (is_optimized) ? (&_resolve_opt_virtual_ctr) :
                (is_virtual) ? (&_resolve_virtual_ctr) :
                               (&_resolve_static_ctr);
  Atomic::inc(addr);

  if (TraceCallFixup) {
    ResourceMark rm(current);
    tty->print("resolving %s%s (%s) call to",
               (is_optimized) ? "optimized " : "", (is_virtual) ? "virtual" : "static",
               Bytecodes::name(invoke_code));
    callee_method->print_short_name(tty);
    tty->print_cr(" at pc: " INTPTR_FORMAT " to code: " INTPTR_FORMAT,
                  p2i(caller_frame.pc()), p2i(callee_method->code()));
  }
#endif

  if (invoke_code == Bytecodes::_invokestatic) {
    assert(callee_method->method_holder()->is_initialized() ||
           callee_method->method_holder()->is_init_thread(current),
           "invalid class initialization state for invoke_static");
    if (!VM_Version::supports_fast_class_init_checks() && callee_method->needs_clinit_barrier()) {
      // In order to keep class initialization check, do not patch call
      // site for static call when the class is not fully initialized.
      // Proper check is enforced by call site re-resolution on every invocation.
      //
      // When fast class initialization checks are supported (VM_Version::supports_fast_class_init_checks() == true),
      // explicit class initialization check is put in nmethod entry (VEP).
      assert(callee_method->method_holder()->is_linked(), "must be");
      return callee_method;
    }
  }

  // JSR 292 key invariant:
  // If the resolved method is a MethodHandle invoke target, the call
  // site must be a MethodHandle call site, because the lambda form might tail-call
  // leaving the stack in a state unknown to either caller or callee
  // TODO detune for now but we might need it again
//  assert(!callee_method->is_compiled_lambda_form() ||
//         caller_nm->is_method_handle_return(caller_frame.pc()), "must be MH call site");

  // Compute entry points. This might require generation of C2I converter
  // frames, so we cannot be holding any locks here. Furthermore, the
  // computation of the entry points is independent of patching the call.  We
  // always return the entry-point, but we only patch the stub if the call has
  // not been deoptimized.  Return values: For a virtual call this is an
  // (cached_oop, destination address) pair. For a static call/optimized
  // virtual this is just a destination address.

  // Patching IC caches may fail if we run out if transition stubs.
  // We refill the ic stubs then and try again.
  for (;;) {
    ICRefillVerifier ic_refill_verifier;
    bool successful = resolve_sub_helper_internal(callee_method, caller_frame, caller_nm,
                                                  is_virtual, is_optimized, receiver,
                                                  call_info, invoke_code, CHECK_(methodHandle()));
    if (successful) {
      return callee_method;
    } else {
      InlineCacheBuffer::refill_ic_stubs();
    }
  }

}


// Inline caches exist only in compiled code
JRT_BLOCK_ENTRY(address, SharedRuntime::handle_wrong_method_ic_miss(JavaThread* current))
#ifdef ASSERT
  RegisterMap reg_map(current,
                      RegisterMap::UpdateMap::skip,
                      RegisterMap::ProcessFrames::include,
                      RegisterMap::WalkContinuation::skip);
  frame stub_frame = current->last_frame();
  assert(stub_frame.is_runtime_frame(), "sanity check");
  frame caller_frame = stub_frame.sender(&reg_map);
<<<<<<< HEAD
  assert(!caller_frame.is_interpreted_frame() && !caller_frame.is_entry_frame()  && !caller_frame.is_optimized_entry_frame(), "unexpected frame");
=======
  assert(!caller_frame.is_interpreted_frame() && !caller_frame.is_entry_frame() && !caller_frame.is_upcall_stub_frame(), "unexpected frame");
>>>>>>> c1040897
#endif /* ASSERT */

  methodHandle callee_method;
  bool is_optimized = false;
  bool caller_is_c1 = false;
  JRT_BLOCK
    callee_method = SharedRuntime::handle_ic_miss_helper(is_optimized, caller_is_c1, CHECK_NULL);
    // Return Method* through TLS
    current->set_vm_result_2(callee_method());
  JRT_BLOCK_END
  // return compiled code entry point after potential safepoints
  return entry_for_handle_wrong_method(callee_method, false, is_optimized, caller_is_c1);
JRT_END


// Handle call site that has been made non-entrant
JRT_BLOCK_ENTRY(address, SharedRuntime::handle_wrong_method(JavaThread* current))
  // 6243940 We might end up in here if the callee is deoptimized
  // as we race to call it.  We don't want to take a safepoint if
  // the caller was interpreted because the caller frame will look
  // interpreted to the stack walkers and arguments are now
  // "compiled" so it is much better to make this transition
  // invisible to the stack walking code. The i2c path will
  // place the callee method in the callee_target. It is stashed
  // there because if we try and find the callee by normal means a
  // safepoint is possible and have trouble gc'ing the compiled args.
  RegisterMap reg_map(current,
                      RegisterMap::UpdateMap::skip,
                      RegisterMap::ProcessFrames::include,
                      RegisterMap::WalkContinuation::skip);
  frame stub_frame = current->last_frame();
  assert(stub_frame.is_runtime_frame(), "sanity check");
  frame caller_frame = stub_frame.sender(&reg_map);

  if (caller_frame.is_interpreted_frame() ||
      caller_frame.is_entry_frame() ||
      caller_frame.is_upcall_stub_frame()) {
    Method* callee = current->callee_target();
    guarantee(callee != NULL && callee->is_method(), "bad handshake");
    current->set_vm_result_2(callee);
    current->set_callee_target(NULL);
    if (caller_frame.is_entry_frame() && VM_Version::supports_fast_class_init_checks()) {
      // Bypass class initialization checks in c2i when caller is in native.
      // JNI calls to static methods don't have class initialization checks.
      // Fast class initialization checks are present in c2i adapters and call into
      // SharedRuntime::handle_wrong_method() on the slow path.
      //
      // JVM upcalls may land here as well, but there's a proper check present in
      // LinkResolver::resolve_static_call (called from JavaCalls::call_static),
      // so bypassing it in c2i adapter is benign.
      return callee->get_c2i_no_clinit_check_entry();
    } else {
      return callee->get_c2i_entry();
    }
  }

  // Must be compiled to compiled path which is safe to stackwalk
  methodHandle callee_method;
  bool is_static_call = false;
  bool is_optimized = false;
  bool caller_is_c1 = false;
  JRT_BLOCK
    // Force resolving of caller (if we called from compiled frame)
    callee_method = SharedRuntime::reresolve_call_site(is_static_call, is_optimized, caller_is_c1, CHECK_NULL);
    current->set_vm_result_2(callee_method());
  JRT_BLOCK_END
  // return compiled code entry point after potential safepoints
  return entry_for_handle_wrong_method(callee_method, is_static_call, is_optimized, caller_is_c1);
JRT_END

// Handle abstract method call
JRT_BLOCK_ENTRY(address, SharedRuntime::handle_wrong_method_abstract(JavaThread* current))
  // Verbose error message for AbstractMethodError.
  // Get the called method from the invoke bytecode.
  vframeStream vfst(current, true);
  assert(!vfst.at_end(), "Java frame must exist");
  methodHandle caller(current, vfst.method());
  Bytecode_invoke invoke(caller, vfst.bci());
  DEBUG_ONLY( invoke.verify(); )

  // Find the compiled caller frame.
  RegisterMap reg_map(current,
                      RegisterMap::UpdateMap::include,
                      RegisterMap::ProcessFrames::include,
                      RegisterMap::WalkContinuation::skip);
  frame stubFrame = current->last_frame();
  assert(stubFrame.is_runtime_frame(), "must be");
  frame callerFrame = stubFrame.sender(&reg_map);
  assert(callerFrame.is_compiled_frame(), "must be");

  // Install exception and return forward entry.
  address res = StubRoutines::throw_AbstractMethodError_entry();
  JRT_BLOCK
    methodHandle callee(current, invoke.static_target(current));
    if (!callee.is_null()) {
      oop recv = callerFrame.retrieve_receiver(&reg_map);
      Klass *recv_klass = (recv != NULL) ? recv->klass() : NULL;
      res = StubRoutines::forward_exception_entry();
      LinkResolver::throw_abstract_method_error(callee, recv_klass, CHECK_(res));
    }
  JRT_BLOCK_END
  return res;
JRT_END


// resolve a static call and patch code
JRT_BLOCK_ENTRY(address, SharedRuntime::resolve_static_call_C(JavaThread* current ))
  methodHandle callee_method;
<<<<<<< HEAD
  bool caller_is_c1;
=======
  bool enter_special = false;
>>>>>>> c1040897
  JRT_BLOCK
    callee_method = SharedRuntime::resolve_helper(false, false, &caller_is_c1, CHECK_NULL);
    current->set_vm_result_2(callee_method());

    if (current->is_interp_only_mode()) {
      RegisterMap reg_map(current,
                          RegisterMap::UpdateMap::skip,
                          RegisterMap::ProcessFrames::include,
                          RegisterMap::WalkContinuation::skip);
      frame stub_frame = current->last_frame();
      assert(stub_frame.is_runtime_frame(), "must be a runtimeStub");
      frame caller = stub_frame.sender(&reg_map);
      enter_special = caller.cb() != NULL && caller.cb()->is_compiled()
        && caller.cb()->as_compiled_method()->method()->is_continuation_enter_intrinsic();
    }
  JRT_BLOCK_END

  if (current->is_interp_only_mode() && enter_special) {
    // enterSpecial is compiled and calls this method to resolve the call to Continuation::enter
    // but in interp_only_mode we need to go to the interpreted entry
    // The c2i won't patch in this mode -- see fixup_callers_callsite
    //
    // This should probably be done in all cases, not just enterSpecial (see JDK-8218403),
    // but that's part of a larger fix, and the situation is worse for enterSpecial, as it has no
    // interpreted version.
    return callee_method->get_c2i_entry();
  }

  // return compiled code entry point after potential safepoints
  address entry = caller_is_c1 ?
    callee_method->verified_inline_code_entry() : callee_method->verified_code_entry();
  assert(entry != NULL, "Jump to zero!");
  return entry;
JRT_END


// resolve virtual call and update inline cache to monomorphic
JRT_BLOCK_ENTRY(address, SharedRuntime::resolve_virtual_call_C(JavaThread* current))
  methodHandle callee_method;
  bool caller_is_c1;
  JRT_BLOCK
    callee_method = SharedRuntime::resolve_helper(true, false, &caller_is_c1, CHECK_NULL);
    current->set_vm_result_2(callee_method());
  JRT_BLOCK_END
  // return compiled code entry point after potential safepoints
  address entry = caller_is_c1 ?
    callee_method->verified_inline_code_entry() : callee_method->verified_inline_ro_code_entry();
  assert(entry != NULL, "Jump to zero!");
  return entry;
JRT_END


// Resolve a virtual call that can be statically bound (e.g., always
// monomorphic, so it has no inline cache).  Patch code to resolved target.
JRT_BLOCK_ENTRY(address, SharedRuntime::resolve_opt_virtual_call_C(JavaThread* current))
  methodHandle callee_method;
  bool caller_is_c1;
  JRT_BLOCK
    callee_method = SharedRuntime::resolve_helper(true, true, &caller_is_c1, CHECK_NULL);
    current->set_vm_result_2(callee_method());
  JRT_BLOCK_END
  // return compiled code entry point after potential safepoints
  address entry = caller_is_c1 ?
    callee_method->verified_inline_code_entry() : callee_method->verified_code_entry();
  assert(entry != NULL, "Jump to zero!");
  return entry;
JRT_END

// The handle_ic_miss_helper_internal function returns false if it failed due
// to either running out of vtable stubs or ic stubs due to IC transitions
// to transitional states. The needs_ic_stub_refill value will be set if
// the failure was due to running out of IC stubs, in which case handle_ic_miss_helper
// refills the IC stubs and tries again.
bool SharedRuntime::handle_ic_miss_helper_internal(Handle receiver, CompiledMethod* caller_nm,
                                                   const frame& caller_frame, methodHandle callee_method,
                                                   Bytecodes::Code bc, CallInfo& call_info,
                                                   bool& needs_ic_stub_refill, bool& is_optimized, bool caller_is_c1, TRAPS) {
  CompiledICLocker ml(caller_nm);
  CompiledIC* inline_cache = CompiledIC_before(caller_nm, caller_frame.pc());
  bool should_be_mono = false;
  if (inline_cache->is_optimized()) {
    if (TraceCallFixup) {
      ResourceMark rm(THREAD);
      tty->print("OPTIMIZED IC miss (%s) call to", Bytecodes::name(bc));
      callee_method->print_short_name(tty);
      tty->print_cr(" code: " INTPTR_FORMAT, p2i(callee_method->code()));
    }
    is_optimized = true;
    should_be_mono = true;
  } else if (inline_cache->is_icholder_call()) {
    CompiledICHolder* ic_oop = inline_cache->cached_icholder();
    if (ic_oop != NULL) {
      if (!ic_oop->is_loader_alive()) {
        // Deferred IC cleaning due to concurrent class unloading
        if (!inline_cache->set_to_clean()) {
          needs_ic_stub_refill = true;
          return false;
        }
      } else if (receiver()->klass() == ic_oop->holder_klass()) {
        // This isn't a real miss. We must have seen that compiled code
        // is now available and we want the call site converted to a
        // monomorphic compiled call site.
        // We can't assert for callee_method->code() != NULL because it
        // could have been deoptimized in the meantime
        if (TraceCallFixup) {
          ResourceMark rm(THREAD);
          tty->print("FALSE IC miss (%s) converting to compiled call to", Bytecodes::name(bc));
          callee_method->print_short_name(tty);
          tty->print_cr(" code: " INTPTR_FORMAT, p2i(callee_method->code()));
        }
        should_be_mono = true;
      }
    }
  }

  if (should_be_mono) {
    // We have a path that was monomorphic but was going interpreted
    // and now we have (or had) a compiled entry. We correct the IC
    // by using a new icBuffer.
    CompiledICInfo info;
    Klass* receiver_klass = receiver()->klass();
    inline_cache->compute_monomorphic_entry(callee_method,
                                            receiver_klass,
                                            inline_cache->is_optimized(),
                                            false, caller_nm->is_nmethod(),
                                            caller_nm->is_compiled_by_c1(),
                                            info, CHECK_false);
    if (!inline_cache->set_to_monomorphic(info)) {
      needs_ic_stub_refill = true;
      return false;
    }
  } else if (!inline_cache->is_megamorphic() && !inline_cache->is_clean()) {
    // Potential change to megamorphic

    bool successful = inline_cache->set_to_megamorphic(&call_info, bc, needs_ic_stub_refill, caller_is_c1, CHECK_false);
    if (needs_ic_stub_refill) {
      return false;
    }
    if (!successful) {
      if (!inline_cache->set_to_clean()) {
        needs_ic_stub_refill = true;
        return false;
      }
    }
  } else {
    // Either clean or megamorphic
  }
  return true;
}

methodHandle SharedRuntime::handle_ic_miss_helper(bool& is_optimized, bool& caller_is_c1, TRAPS) {
  JavaThread* current = THREAD;
  ResourceMark rm(current);
  CallInfo call_info;
  Bytecodes::Code bc;

  // receiver is NULL for static calls. An exception is thrown for NULL
  // receivers for non-static calls
  Handle receiver = find_callee_info(bc, call_info, CHECK_(methodHandle()));
  // Compiler1 can produce virtual call sites that can actually be statically bound
  // If we fell thru to below we would think that the site was going megamorphic
  // when in fact the site can never miss. Worse because we'd think it was megamorphic
  // we'd try and do a vtable dispatch however methods that can be statically bound
  // don't have vtable entries (vtable_index < 0) and we'd blow up. So we force a
  // reresolution of the  call site (as if we did a handle_wrong_method and not an
  // plain ic_miss) and the site will be converted to an optimized virtual call site
  // never to miss again. I don't believe C2 will produce code like this but if it
  // did this would still be the correct thing to do for it too, hence no ifdef.
  //
  if (call_info.resolved_method()->can_be_statically_bound()) {
    bool is_static_call = false;
    methodHandle callee_method = SharedRuntime::reresolve_call_site(is_static_call, is_optimized, caller_is_c1, CHECK_(methodHandle()));
    assert(!is_static_call, "IC miss at static call?");
    if (TraceCallFixup) {
      RegisterMap reg_map(current,
                          RegisterMap::UpdateMap::skip,
                          RegisterMap::ProcessFrames::include,
                          RegisterMap::WalkContinuation::skip);
      frame caller_frame = current->last_frame().sender(&reg_map);
      ResourceMark rm(current);
      tty->print("converting IC miss to reresolve (%s) call to", Bytecodes::name(bc));
      callee_method->print_short_name(tty);
      tty->print_cr(" from pc: " INTPTR_FORMAT, p2i(caller_frame.pc()));
      tty->print_cr(" code: " INTPTR_FORMAT, p2i(callee_method->code()));
    }
    return callee_method;
  }

  methodHandle callee_method(current, call_info.selected_method());

#ifndef PRODUCT
  Atomic::inc(&_ic_miss_ctr);

  // Statistics & Tracing
  if (TraceCallFixup) {
    ResourceMark rm(current);
    tty->print("IC miss (%s) call to", Bytecodes::name(bc));
    callee_method->print_short_name(tty);
    tty->print_cr(" code: " INTPTR_FORMAT, p2i(callee_method->code()));
  }

  if (ICMissHistogram) {
    MutexLocker m(VMStatistic_lock);
    RegisterMap reg_map(current,
                        RegisterMap::UpdateMap::skip,
                        RegisterMap::ProcessFrames::include,
                        RegisterMap::WalkContinuation::skip);
    frame f = current->last_frame().real_sender(&reg_map);// skip runtime stub
    // produce statistics under the lock
    trace_ic_miss(f.pc());
  }
#endif

  // install an event collector so that when a vtable stub is created the
  // profiler can be notified via a DYNAMIC_CODE_GENERATED event. The
  // event can't be posted when the stub is created as locks are held
  // - instead the event will be deferred until the event collector goes
  // out of scope.
  JvmtiDynamicCodeEventCollector event_collector;

  // Update inline cache to megamorphic. Skip update if we are called from interpreted.
  // Transitioning IC caches may require transition stubs. If we run out
  // of transition stubs, we have to drop locks and perform a safepoint
  // that refills them.
  RegisterMap reg_map(current,
                      RegisterMap::UpdateMap::skip,
                      RegisterMap::ProcessFrames::include,
                      RegisterMap::WalkContinuation::skip);
  frame caller_frame = current->last_frame().sender(&reg_map);
  CodeBlob* cb = caller_frame.cb();
  CompiledMethod* caller_nm = cb->as_compiled_method();
  caller_is_c1 = caller_nm->is_compiled_by_c1();

  for (;;) {
    ICRefillVerifier ic_refill_verifier;
    bool needs_ic_stub_refill = false;
    bool successful = handle_ic_miss_helper_internal(receiver, caller_nm, caller_frame, callee_method,
                                                     bc, call_info, needs_ic_stub_refill, is_optimized, caller_is_c1, CHECK_(methodHandle()));
    if (successful || !needs_ic_stub_refill) {
      return callee_method;
    } else {
      InlineCacheBuffer::refill_ic_stubs();
    }
  }
}

static bool clear_ic_at_addr(CompiledMethod* caller_nm, address call_addr, bool is_static_call) {
  CompiledICLocker ml(caller_nm);
  if (is_static_call) {
    CompiledStaticCall* ssc = caller_nm->compiledStaticCall_at(call_addr);
    if (!ssc->is_clean()) {
      return ssc->set_to_clean();
    }
  } else {
    // compiled, dispatched call (which used to call an interpreted method)
    CompiledIC* inline_cache = CompiledIC_at(caller_nm, call_addr);
    if (!inline_cache->is_clean()) {
      return inline_cache->set_to_clean();
    }
  }
  return true;
}

//
// Resets a call-site in compiled code so it will get resolved again.
// This routines handles both virtual call sites, optimized virtual call
// sites, and static call sites. Typically used to change a call sites
// destination from compiled to interpreted.
//
methodHandle SharedRuntime::reresolve_call_site(bool& is_static_call, bool& is_optimized, bool& caller_is_c1, TRAPS) {
  JavaThread* current = THREAD;
  ResourceMark rm(current);
  RegisterMap reg_map(current,
                      RegisterMap::UpdateMap::skip,
                      RegisterMap::ProcessFrames::include,
                      RegisterMap::WalkContinuation::skip);
  frame stub_frame = current->last_frame();
  assert(stub_frame.is_runtime_frame(), "must be a runtimeStub");
  frame caller = stub_frame.sender(&reg_map);

  // Do nothing if the frame isn't a live compiled frame.
  // nmethod could be deoptimized by the time we get here
  // so no update to the caller is needed.

  if (caller.is_compiled_frame() && !caller.is_deoptimized_frame()) {

    address pc = caller.pc();

    // Check for static or virtual call
    CompiledMethod* caller_nm = CodeCache::find_compiled(pc);
    caller_is_c1 = caller_nm->is_compiled_by_c1();

    // Default call_addr is the location of the "basic" call.
    // Determine the address of the call we a reresolving. With
    // Inline Caches we will always find a recognizable call.
    // With Inline Caches disabled we may or may not find a
    // recognizable call. We will always find a call for static
    // calls and for optimized virtual calls. For vanilla virtual
    // calls it depends on the state of the UseInlineCaches switch.
    //
    // With Inline Caches disabled we can get here for a virtual call
    // for two reasons:
    //   1 - calling an abstract method. The vtable for abstract methods
    //       will run us thru handle_wrong_method and we will eventually
    //       end up in the interpreter to throw the ame.
    //   2 - a racing deoptimization. We could be doing a vanilla vtable
    //       call and between the time we fetch the entry address and
    //       we jump to it the target gets deoptimized. Similar to 1
    //       we will wind up in the interprter (thru a c2i with c2).
    //
    address call_addr = NULL;
    {
      // Get call instruction under lock because another thread may be
      // busy patching it.
      CompiledICLocker ml(caller_nm);
      // Location of call instruction
      call_addr = caller_nm->call_instruction_address(pc);
    }
    // Make sure nmethod doesn't get deoptimized and removed until
    // this is done with it.
    // CLEANUP - with lazy deopt shouldn't need this lock
    nmethodLocker nmlock(caller_nm);

    // Check relocations for the matching call to 1) avoid false positives,
    // and 2) determine the type.
    if (call_addr != NULL) {
      // On x86 the logic for finding a call instruction is blindly checking for a call opcode 5
      // bytes back in the instruction stream so we must also check for reloc info.
      RelocIterator iter(caller_nm, call_addr, call_addr+1);
      bool ret = iter.next(); // Get item
      if (ret) {
<<<<<<< HEAD
        assert(iter.addr() == call_addr, "must find call");
        if (iter.type() == relocInfo::static_call_type) {
          is_static_call = true;
        } else {
          assert(iter.type() == relocInfo::virtual_call_type ||
                 iter.type() == relocInfo::opt_virtual_call_type
                , "unexpected relocInfo. type");
          is_optimized = (iter.type() == relocInfo::opt_virtual_call_type);
        }
      } else {
        assert(!UseInlineCaches, "relocation info. must exist for this address");
      }

      // Cleaning the inline cache will force a new resolve. This is more robust
      // than directly setting it to the new destination, since resolving of calls
      // is always done through the same code path. (experience shows that it
      // leads to very hard to track down bugs, if an inline cache gets updated
      // to a wrong method). It should not be performance critical, since the
      // resolve is only done once.

      for (;;) {
        ICRefillVerifier ic_refill_verifier;
        if (!clear_ic_at_addr(caller_nm, call_addr, is_static_call)) {
          InlineCacheBuffer::refill_ic_stubs();
        } else {
          break;
=======
        bool is_static_call = false;
        switch (iter.type()) {
          case relocInfo::static_call_type:
            is_static_call = true;

          case relocInfo::virtual_call_type:
          case relocInfo::opt_virtual_call_type:
            // Cleaning the inline cache will force a new resolve. This is more robust
            // than directly setting it to the new destination, since resolving of calls
            // is always done through the same code path. (experience shows that it
            // leads to very hard to track down bugs, if an inline cache gets updated
            // to a wrong method). It should not be performance critical, since the
            // resolve is only done once.
            guarantee(iter.addr() == call_addr, "must find call");
            for (;;) {
              ICRefillVerifier ic_refill_verifier;
              if (!clear_ic_at_addr(caller_nm, call_addr, is_static_call)) {
                InlineCacheBuffer::refill_ic_stubs();
              } else {
                break;
              }
            }
            break;
          default:
            break;
>>>>>>> c1040897
        }
      }
    }
  }

  methodHandle callee_method = find_callee_method(CHECK_(methodHandle()));

#ifndef PRODUCT
  Atomic::inc(&_wrong_method_ctr);

  if (TraceCallFixup) {
    ResourceMark rm(current);
    tty->print("handle_wrong_method reresolving call to");
    callee_method->print_short_name(tty);
    tty->print_cr(" code: " INTPTR_FORMAT, p2i(callee_method->code()));
  }
#endif

  return callee_method;
}

address SharedRuntime::handle_unsafe_access(JavaThread* thread, address next_pc) {
  // The faulting unsafe accesses should be changed to throw the error
  // synchronously instead. Meanwhile the faulting instruction will be
  // skipped over (effectively turning it into a no-op) and an
  // asynchronous exception will be raised which the thread will
  // handle at a later point. If the instruction is a load it will
  // return garbage.

  // Request an async exception.
  thread->set_pending_unsafe_access_error();

  // Return address of next instruction to execute.
  return next_pc;
}

#ifdef ASSERT
void SharedRuntime::check_member_name_argument_is_last_argument(const methodHandle& method,
                                                                const BasicType* sig_bt,
                                                                const VMRegPair* regs) {
  ResourceMark rm;
  const int total_args_passed = method->size_of_parameters();
  const VMRegPair*    regs_with_member_name = regs;
        VMRegPair* regs_without_member_name = NEW_RESOURCE_ARRAY(VMRegPair, total_args_passed - 1);

  const int member_arg_pos = total_args_passed - 1;
  assert(member_arg_pos >= 0 && member_arg_pos < total_args_passed, "oob");
  assert(sig_bt[member_arg_pos] == T_OBJECT, "dispatch argument must be an object");

  int comp_args_on_stack = java_calling_convention(sig_bt, regs_without_member_name, total_args_passed - 1);

  for (int i = 0; i < member_arg_pos; i++) {
    VMReg a =    regs_with_member_name[i].first();
    VMReg b = regs_without_member_name[i].first();
    assert(a->value() == b->value(), "register allocation mismatch: a=" INTX_FORMAT ", b=" INTX_FORMAT, a->value(), b->value());
  }
  assert(regs_with_member_name[member_arg_pos].first()->is_valid(), "bad member arg");
}
#endif

bool SharedRuntime::should_fixup_call_destination(address destination, address entry_point, address caller_pc, Method* moop, CodeBlob* cb) {
  if (destination != entry_point) {
    CodeBlob* callee = CodeCache::find_blob(destination);
    // callee == cb seems weird. It means calling interpreter thru stub.
    if (callee != NULL && (callee == cb || callee->is_adapter_blob())) {
      // static call or optimized virtual
      if (TraceCallFixup) {
        tty->print("fixup callsite           at " INTPTR_FORMAT " to compiled code for", p2i(caller_pc));
        moop->print_short_name(tty);
        tty->print_cr(" to " INTPTR_FORMAT, p2i(entry_point));
      }
      return true;
    } else {
      if (TraceCallFixup) {
        tty->print("failed to fixup callsite at " INTPTR_FORMAT " to compiled code for", p2i(caller_pc));
        moop->print_short_name(tty);
        tty->print_cr(" to " INTPTR_FORMAT, p2i(entry_point));
      }
      // assert is too strong could also be resolve destinations.
      // assert(InlineCacheBuffer::contains(destination) || VtableStubs::contains(destination), "must be");
    }
  } else {
    if (TraceCallFixup) {
      tty->print("already patched callsite at " INTPTR_FORMAT " to compiled code for", p2i(caller_pc));
      moop->print_short_name(tty);
      tty->print_cr(" to " INTPTR_FORMAT, p2i(entry_point));
    }
  }
  return false;
}

// ---------------------------------------------------------------------------
// We are calling the interpreter via a c2i. Normally this would mean that
// we were called by a compiled method. However we could have lost a race
// where we went int -> i2c -> c2i and so the caller could in fact be
// interpreted. If the caller is compiled we attempt to patch the caller
// so he no longer calls into the interpreter.
JRT_LEAF(void, SharedRuntime::fixup_callers_callsite(Method* method, address caller_pc))
  Method* moop(method);

  AARCH64_PORT_ONLY(assert(pauth_ptr_is_raw(caller_pc), "should be raw"));

  // It's possible that deoptimization can occur at a call site which hasn't
  // been resolved yet, in which case this function will be called from
  // an nmethod that has been patched for deopt and we can ignore the
  // request for a fixup.
  // Also it is possible that we lost a race in that from_compiled_entry
  // is now back to the i2c in that case we don't need to patch and if
  // we did we'd leap into space because the callsite needs to use
  // "to interpreter" stub in order to load up the Method*. Don't
  // ask me how I know this...

  CodeBlob* cb = CodeCache::find_blob(caller_pc);
  if (cb == NULL || !cb->is_compiled()) {
    return;
  }
  address entry_point = moop->from_compiled_entry_no_trampoline(cb->is_compiled_by_c1());
  if (entry_point == moop->get_c2i_entry()) {
    return;
  }

  // The check above makes sure this is a nmethod.
  CompiledMethod* nm = cb->as_compiled_method_or_null();
  assert(nm, "must be");

  // Get the return PC for the passed caller PC.
  address return_pc = caller_pc + frame::pc_return_offset;

  assert(!JavaThread::current()->is_interp_only_mode() || !nm->method()->is_continuation_enter_intrinsic()
    || ContinuationEntry::is_interpreted_call(return_pc), "interp_only_mode but not in enterSpecial interpreted entry");

  // There is a benign race here. We could be attempting to patch to a compiled
  // entry point at the same time the callee is being deoptimized. If that is
  // the case then entry_point may in fact point to a c2i and we'd patch the
  // call site with the same old data. clear_code will set code() to NULL
  // at the end of it. If we happen to see that NULL then we can skip trying
  // to patch. If we hit the window where the callee has a c2i in the
  // from_compiled_entry and the NULL isn't present yet then we lose the race
  // and patch the code with the same old data. Asi es la vida.

  if (moop->code() == NULL) return;

  if (nm->is_in_use()) {
    // Expect to find a native call there (unless it was no-inline cache vtable dispatch)
    CompiledICLocker ic_locker(nm);
    if (NativeCall::is_call_before(return_pc)) {
      ResourceMark mark;
      NativeCallWrapper* call = nm->call_wrapper_before(return_pc);
      //
      // bug 6281185. We might get here after resolving a call site to a vanilla
      // virtual call. Because the resolvee uses the verified entry it may then
      // see compiled code and attempt to patch the site by calling us. This would
      // then incorrectly convert the call site to optimized and its downhill from
      // there. If you're lucky you'll get the assert in the bugid, if not you've
      // just made a call site that could be megamorphic into a monomorphic site
      // for the rest of its life! Just another racing bug in the life of
      // fixup_callers_callsite ...
      //
      RelocIterator iter(nm, call->instruction_address(), call->next_instruction_address());
      iter.next();
      assert(iter.has_current(), "must have a reloc at java call site");
      relocInfo::relocType typ = iter.reloc()->type();
      if (typ != relocInfo::static_call_type &&
           typ != relocInfo::opt_virtual_call_type &&
           typ != relocInfo::static_stub_type) {
        return;
      }
      if (nm->method()->is_continuation_enter_intrinsic()) {
        assert(ContinuationEntry::is_interpreted_call(call->instruction_address()) == JavaThread::current()->is_interp_only_mode(),
          "mode: %d", JavaThread::current()->is_interp_only_mode());
        if (ContinuationEntry::is_interpreted_call(call->instruction_address())) {
          return;
        }
      }
      address destination = call->destination();
      if (should_fixup_call_destination(destination, entry_point, caller_pc, moop, cb)) {
        call->set_destination_mt_safe(entry_point);
      }
    }
  }
JRT_END


// same as JVM_Arraycopy, but called directly from compiled code
JRT_ENTRY(void, SharedRuntime::slow_arraycopy_C(oopDesc* src,  jint src_pos,
                                                oopDesc* dest, jint dest_pos,
                                                jint length,
                                                JavaThread* current)) {
#ifndef PRODUCT
  _slow_array_copy_ctr++;
#endif
  // Check if we have null pointers
  if (src == NULL || dest == NULL) {
    THROW(vmSymbols::java_lang_NullPointerException());
  }
  // Do the copy.  The casts to arrayOop are necessary to the copy_array API,
  // even though the copy_array API also performs dynamic checks to ensure
  // that src and dest are truly arrays (and are conformable).
  // The copy_array mechanism is awkward and could be removed, but
  // the compilers don't call this function except as a last resort,
  // so it probably doesn't matter.
  src->klass()->copy_array((arrayOopDesc*)src, src_pos,
                                        (arrayOopDesc*)dest, dest_pos,
                                        length, current);
}
JRT_END

// The caller of generate_class_cast_message() (or one of its callers)
// must use a ResourceMark in order to correctly free the result.
char* SharedRuntime::generate_class_cast_message(
    JavaThread* thread, Klass* caster_klass) {

  // Get target class name from the checkcast instruction
  vframeStream vfst(thread, true);
  assert(!vfst.at_end(), "Java frame must exist");
  Bytecode_checkcast cc(vfst.method(), vfst.method()->bcp_from(vfst.bci()));
  constantPoolHandle cpool(thread, vfst.method()->constants());
  Klass* target_klass = ConstantPool::klass_at_if_loaded(cpool, cc.index());
  Symbol* target_klass_name = NULL;
  if (target_klass == NULL) {
    // This klass should be resolved, but just in case, get the name in the klass slot.
    target_klass_name = cpool->klass_name_at(cc.index());
  }
  return generate_class_cast_message(caster_klass, target_klass, target_klass_name);
}


// The caller of generate_class_cast_message() (or one of its callers)
// must use a ResourceMark in order to correctly free the result.
char* SharedRuntime::generate_class_cast_message(
    Klass* caster_klass, Klass* target_klass, Symbol* target_klass_name) {
  const char* caster_name = caster_klass->external_name();

  assert(target_klass != NULL || target_klass_name != NULL, "one must be provided");
  const char* target_name = target_klass == NULL ? target_klass_name->as_klass_external_name() :
                                                   target_klass->external_name();

  size_t msglen = strlen(caster_name) + strlen("class ") + strlen(" cannot be cast to class ") + strlen(target_name) + 1;

  const char* caster_klass_description = "";
  const char* target_klass_description = "";
  const char* klass_separator = "";
  if (target_klass != NULL && caster_klass->module() == target_klass->module()) {
    caster_klass_description = caster_klass->joint_in_module_of_loader(target_klass);
  } else {
    caster_klass_description = caster_klass->class_in_module_of_loader();
    target_klass_description = (target_klass != NULL) ? target_klass->class_in_module_of_loader() : "";
    klass_separator = (target_klass != NULL) ? "; " : "";
  }

  // add 3 for parenthesis and preceding space
  msglen += strlen(caster_klass_description) + strlen(target_klass_description) + strlen(klass_separator) + 3;

  char* message = NEW_RESOURCE_ARRAY_RETURN_NULL(char, msglen);
  if (message == NULL) {
    // Shouldn't happen, but don't cause even more problems if it does
    message = const_cast<char*>(caster_klass->external_name());
  } else {
    jio_snprintf(message,
                 msglen,
                 "class %s cannot be cast to class %s (%s%s%s)",
                 caster_name,
                 target_name,
                 caster_klass_description,
                 klass_separator,
                 target_klass_description
                 );
  }
  return message;
}

JRT_LEAF(void, SharedRuntime::reguard_yellow_pages())
  (void) JavaThread::current()->stack_overflow_state()->reguard_stack();
JRT_END

void SharedRuntime::monitor_enter_helper(oopDesc* obj, BasicLock* lock, JavaThread* current) {
  if (!SafepointSynchronize::is_synchronizing()) {
    // Only try quick_enter() if we're not trying to reach a safepoint
    // so that the calling thread reaches the safepoint more quickly.
    if (ObjectSynchronizer::quick_enter(obj, current, lock)) {
      return;
    }
  }
  // NO_ASYNC required because an async exception on the state transition destructor
  // would leave you with the lock held and it would never be released.
  // The normal monitorenter NullPointerException is thrown without acquiring a lock
  // and the model is that an exception implies the method failed.
  JRT_BLOCK_NO_ASYNC
  Handle h_obj(THREAD, obj);
  ObjectSynchronizer::enter(h_obj, lock, current);
  assert(!HAS_PENDING_EXCEPTION, "Should have no exception here");
  JRT_BLOCK_END
}

// Handles the uncommon case in locking, i.e., contention or an inflated lock.
JRT_BLOCK_ENTRY(void, SharedRuntime::complete_monitor_locking_C(oopDesc* obj, BasicLock* lock, JavaThread* current))
  SharedRuntime::monitor_enter_helper(obj, lock, current);
JRT_END

void SharedRuntime::monitor_exit_helper(oopDesc* obj, BasicLock* lock, JavaThread* current) {
  assert(JavaThread::current() == current, "invariant");
  // Exit must be non-blocking, and therefore no exceptions can be thrown.
  ExceptionMark em(current);
  // The object could become unlocked through a JNI call, which we have no other checks for.
  // Give a fatal message if CheckJNICalls. Otherwise we ignore it.
  if (obj->is_unlocked()) {
    if (CheckJNICalls) {
      fatal("Object has been unlocked by JNI");
    }
    return;
  }
  ObjectSynchronizer::exit(obj, lock, current);
}

// Handles the uncommon cases of monitor unlocking in compiled code
JRT_LEAF(void, SharedRuntime::complete_monitor_unlocking_C(oopDesc* obj, BasicLock* lock, JavaThread* current))
  SharedRuntime::monitor_exit_helper(obj, lock, current);
JRT_END

#ifndef PRODUCT

void SharedRuntime::print_statistics() {
  ttyLocker ttyl;
  if (xtty != NULL)  xtty->head("statistics type='SharedRuntime'");

  SharedRuntime::print_ic_miss_histogram();

  // Dump the JRT_ENTRY counters
  if (_new_instance_ctr) tty->print_cr("%5d new instance requires GC", _new_instance_ctr);
  if (_new_array_ctr) tty->print_cr("%5d new array requires GC", _new_array_ctr);
  if (_multi2_ctr) tty->print_cr("%5d multianewarray 2 dim", _multi2_ctr);
  if (_multi3_ctr) tty->print_cr("%5d multianewarray 3 dim", _multi3_ctr);
  if (_multi4_ctr) tty->print_cr("%5d multianewarray 4 dim", _multi4_ctr);
  if (_multi5_ctr) tty->print_cr("%5d multianewarray 5 dim", _multi5_ctr);

  tty->print_cr("%5d inline cache miss in compiled", _ic_miss_ctr);
  tty->print_cr("%5d wrong method", _wrong_method_ctr);
  tty->print_cr("%5d unresolved static call site", _resolve_static_ctr);
  tty->print_cr("%5d unresolved virtual call site", _resolve_virtual_ctr);
  tty->print_cr("%5d unresolved opt virtual call site", _resolve_opt_virtual_ctr);

  if (_mon_enter_stub_ctr) tty->print_cr("%5d monitor enter stub", _mon_enter_stub_ctr);
  if (_mon_exit_stub_ctr) tty->print_cr("%5d monitor exit stub", _mon_exit_stub_ctr);
  if (_mon_enter_ctr) tty->print_cr("%5d monitor enter slow", _mon_enter_ctr);
  if (_mon_exit_ctr) tty->print_cr("%5d monitor exit slow", _mon_exit_ctr);
  if (_partial_subtype_ctr) tty->print_cr("%5d slow partial subtype", _partial_subtype_ctr);
  if (_jbyte_array_copy_ctr) tty->print_cr("%5d byte array copies", _jbyte_array_copy_ctr);
  if (_jshort_array_copy_ctr) tty->print_cr("%5d short array copies", _jshort_array_copy_ctr);
  if (_jint_array_copy_ctr) tty->print_cr("%5d int array copies", _jint_array_copy_ctr);
  if (_jlong_array_copy_ctr) tty->print_cr("%5d long array copies", _jlong_array_copy_ctr);
  if (_oop_array_copy_ctr) tty->print_cr("%5d oop array copies", _oop_array_copy_ctr);
  if (_checkcast_array_copy_ctr) tty->print_cr("%5d checkcast array copies", _checkcast_array_copy_ctr);
  if (_unsafe_array_copy_ctr) tty->print_cr("%5d unsafe array copies", _unsafe_array_copy_ctr);
  if (_generic_array_copy_ctr) tty->print_cr("%5d generic array copies", _generic_array_copy_ctr);
  if (_slow_array_copy_ctr) tty->print_cr("%5d slow array copies", _slow_array_copy_ctr);
  if (_find_handler_ctr) tty->print_cr("%5d find exception handler", _find_handler_ctr);
  if (_rethrow_ctr) tty->print_cr("%5d rethrow handler", _rethrow_ctr);

  AdapterHandlerLibrary::print_statistics();

  if (xtty != NULL)  xtty->tail("statistics");
}

inline double percent(int x, int y) {
  return 100.0 * x / MAX2(y, 1);
}

inline double percent(int64_t x, int64_t y) {
  return 100.0 * x / MAX2(y, (int64_t)1);
}

class MethodArityHistogram {
 public:
  enum { MAX_ARITY = 256 };
 private:
  static uint64_t _arity_histogram[MAX_ARITY]; // histogram of #args
  static uint64_t _size_histogram[MAX_ARITY];  // histogram of arg size in words
  static uint64_t _total_compiled_calls;
  static uint64_t _max_compiled_calls_per_method;
  static int _max_arity;                       // max. arity seen
  static int _max_size;                        // max. arg size seen

  static void add_method_to_histogram(nmethod* nm) {
    Method* method = (nm == NULL) ? NULL : nm->method();
    if ((method != NULL) && nm->is_alive()) {
      ArgumentCount args(method->signature());
      int arity   = args.size() + (method->is_static() ? 0 : 1);
      int argsize = method->size_of_parameters();
      arity   = MIN2(arity, MAX_ARITY-1);
      argsize = MIN2(argsize, MAX_ARITY-1);
      uint64_t count = (uint64_t)method->compiled_invocation_count();
      _max_compiled_calls_per_method = count > _max_compiled_calls_per_method ? count : _max_compiled_calls_per_method;
      _total_compiled_calls    += count;
      _arity_histogram[arity]  += count;
      _size_histogram[argsize] += count;
      _max_arity = MAX2(_max_arity, arity);
      _max_size  = MAX2(_max_size, argsize);
    }
  }

  void print_histogram_helper(int n, uint64_t* histo, const char* name) {
    const int N = MIN2(9, n);
    double sum = 0;
    double weighted_sum = 0;
    for (int i = 0; i <= n; i++) { sum += histo[i]; weighted_sum += i*histo[i]; }
    if (sum >= 1.0) { // prevent divide by zero or divide overflow
      double rest = sum;
      double percent = sum / 100;
      for (int i = 0; i <= N; i++) {
        rest -= histo[i];
        tty->print_cr("%4d: " UINT64_FORMAT_W(12) " (%5.1f%%)", i, histo[i], histo[i] / percent);
      }
      tty->print_cr("rest: " INT64_FORMAT_W(12) " (%5.1f%%)", (int64_t)rest, rest / percent);
      tty->print_cr("(avg. %s = %3.1f, max = %d)", name, weighted_sum / sum, n);
      tty->print_cr("(total # of compiled calls = " INT64_FORMAT_W(14) ")", _total_compiled_calls);
      tty->print_cr("(max # of compiled calls   = " INT64_FORMAT_W(14) ")", _max_compiled_calls_per_method);
    } else {
      tty->print_cr("Histogram generation failed for %s. n = %d, sum = %7.5f", name, n, sum);
    }
  }

  void print_histogram() {
    tty->print_cr("\nHistogram of call arity (incl. rcvr, calls to compiled methods only):");
    print_histogram_helper(_max_arity, _arity_histogram, "arity");
    tty->print_cr("\nHistogram of parameter block size (in words, incl. rcvr):");
    print_histogram_helper(_max_size, _size_histogram, "size");
    tty->cr();
  }

 public:
  MethodArityHistogram() {
    // Take the Compile_lock to protect against changes in the CodeBlob structures
    MutexLocker mu1(Compile_lock, Mutex::_safepoint_check_flag);
    // Take the CodeCache_lock to protect against changes in the CodeHeap structure
    MutexLocker mu2(CodeCache_lock, Mutex::_no_safepoint_check_flag);
    _max_arity = _max_size = 0;
    _total_compiled_calls = 0;
    _max_compiled_calls_per_method = 0;
    for (int i = 0; i < MAX_ARITY; i++) _arity_histogram[i] = _size_histogram[i] = 0;
    CodeCache::nmethods_do(add_method_to_histogram);
    print_histogram();
  }
};

uint64_t MethodArityHistogram::_arity_histogram[MethodArityHistogram::MAX_ARITY];
uint64_t MethodArityHistogram::_size_histogram[MethodArityHistogram::MAX_ARITY];
uint64_t MethodArityHistogram::_total_compiled_calls;
uint64_t MethodArityHistogram::_max_compiled_calls_per_method;
int MethodArityHistogram::_max_arity;
int MethodArityHistogram::_max_size;

void SharedRuntime::print_call_statistics(uint64_t comp_total) {
  tty->print_cr("Calls from compiled code:");
  int64_t total  = _nof_normal_calls + _nof_interface_calls + _nof_static_calls;
  int64_t mono_c = _nof_normal_calls - _nof_optimized_calls - _nof_megamorphic_calls;
  int64_t mono_i = _nof_interface_calls - _nof_optimized_interface_calls - _nof_megamorphic_interface_calls;
  tty->print_cr("\t" INT64_FORMAT_W(12) " (100%%)  total non-inlined   ", total);
  tty->print_cr("\t" INT64_FORMAT_W(12) " (%4.1f%%) |- virtual calls       ", _nof_normal_calls, percent(_nof_normal_calls, total));
  tty->print_cr("\t" INT64_FORMAT_W(12) " (%4.0f%%) |  |- inlined          ", _nof_inlined_calls, percent(_nof_inlined_calls, _nof_normal_calls));
  tty->print_cr("\t" INT64_FORMAT_W(12) " (%4.0f%%) |  |- optimized        ", _nof_optimized_calls, percent(_nof_optimized_calls, _nof_normal_calls));
  tty->print_cr("\t" INT64_FORMAT_W(12) " (%4.0f%%) |  |- monomorphic      ", mono_c, percent(mono_c, _nof_normal_calls));
  tty->print_cr("\t" INT64_FORMAT_W(12) " (%4.0f%%) |  |- megamorphic      ", _nof_megamorphic_calls, percent(_nof_megamorphic_calls, _nof_normal_calls));
  tty->print_cr("\t" INT64_FORMAT_W(12) " (%4.1f%%) |- interface calls     ", _nof_interface_calls, percent(_nof_interface_calls, total));
  tty->print_cr("\t" INT64_FORMAT_W(12) " (%4.0f%%) |  |- inlined          ", _nof_inlined_interface_calls, percent(_nof_inlined_interface_calls, _nof_interface_calls));
  tty->print_cr("\t" INT64_FORMAT_W(12) " (%4.0f%%) |  |- optimized        ", _nof_optimized_interface_calls, percent(_nof_optimized_interface_calls, _nof_interface_calls));
  tty->print_cr("\t" INT64_FORMAT_W(12) " (%4.0f%%) |  |- monomorphic      ", mono_i, percent(mono_i, _nof_interface_calls));
  tty->print_cr("\t" INT64_FORMAT_W(12) " (%4.0f%%) |  |- megamorphic      ", _nof_megamorphic_interface_calls, percent(_nof_megamorphic_interface_calls, _nof_interface_calls));
  tty->print_cr("\t" INT64_FORMAT_W(12) " (%4.1f%%) |- static/special calls", _nof_static_calls, percent(_nof_static_calls, total));
  tty->print_cr("\t" INT64_FORMAT_W(12) " (%4.0f%%) |  |- inlined          ", _nof_inlined_static_calls, percent(_nof_inlined_static_calls, _nof_static_calls));
  tty->cr();
  tty->print_cr("Note 1: counter updates are not MT-safe.");
  tty->print_cr("Note 2: %% in major categories are relative to total non-inlined calls;");
  tty->print_cr("        %% in nested categories are relative to their category");
  tty->print_cr("        (and thus add up to more than 100%% with inlining)");
  tty->cr();

  MethodArityHistogram h;
}
#endif


// A simple wrapper class around the calling convention information
// that allows sharing of adapters for the same calling convention.
class AdapterFingerPrint : public CHeapObj<mtCode> {
 private:
  enum {
    _basic_type_bits = 4,
    _basic_type_mask = right_n_bits(_basic_type_bits),
    _basic_types_per_int = BitsPerInt / _basic_type_bits,
    _compact_int_count = 3
  };
  // TO DO:  Consider integrating this with a more global scheme for compressing signatures.
  // For now, 4 bits per components (plus T_VOID gaps after double/long) is not excessive.

  union {
    int  _compact[_compact_int_count];
    int* _fingerprint;
  } _value;
  int _length; // A negative length indicates the fingerprint is in the compact form,
               // Otherwise _value._fingerprint is the array.

  // Remap BasicTypes that are handled equivalently by the adapters.
  // These are correct for the current system but someday it might be
  // necessary to make this mapping platform dependent.
  static BasicType adapter_encoding(BasicType in) {
    switch (in) {
      case T_BOOLEAN:
      case T_BYTE:
      case T_SHORT:
      case T_CHAR:
        // They are all promoted to T_INT in the calling convention
        return T_INT;

      case T_OBJECT:
      case T_ARRAY:
        // In other words, we assume that any register good enough for
        // an int or long is good enough for a managed pointer.
#ifdef _LP64
        return T_LONG;
#else
        return T_INT;
#endif

      case T_INT:
      case T_LONG:
      case T_FLOAT:
      case T_DOUBLE:
      case T_VOID:
        return in;

      default:
        ShouldNotReachHere();
        return T_CONFLICT;
    }
  }

 public:
  AdapterFingerPrint(const GrowableArray<SigEntry>* sig, bool has_ro_adapter = false) {
    // The fingerprint is based on the BasicType signature encoded
    // into an array of ints with eight entries per int.
    int total_args_passed = (sig != NULL) ? sig->length() : 0;
    int* ptr;
    int len = (total_args_passed + (_basic_types_per_int-1)) / _basic_types_per_int;
    if (len <= _compact_int_count) {
      assert(_compact_int_count == 3, "else change next line");
      _value._compact[0] = _value._compact[1] = _value._compact[2] = 0;
      // Storing the signature encoded as signed chars hits about 98%
      // of the time.
      _length = -len;
      ptr = _value._compact;
    } else {
      _length = len;
      _value._fingerprint = NEW_C_HEAP_ARRAY(int, _length, mtCode);
      ptr = _value._fingerprint;
    }

    // Now pack the BasicTypes with 8 per int
    int sig_index = 0;
    BasicType prev_bt = T_ILLEGAL;
    int vt_count = 0;
    for (int index = 0; index < len; index++) {
      int value = 0;
      for (int byte = 0; byte < _basic_types_per_int; byte++) {
        BasicType bt = T_ILLEGAL;
        if (sig_index < total_args_passed) {
          bt = sig->at(sig_index++)._bt;
          if (bt == T_PRIMITIVE_OBJECT) {
            // Found start of inline type in signature
            assert(InlineTypePassFieldsAsArgs, "unexpected start of inline type");
            if (sig_index == 1 && has_ro_adapter) {
              // With a ro_adapter, replace receiver inline type delimiter by T_VOID to prevent matching
              // with other adapters that have the same inline type as first argument and no receiver.
              bt = T_VOID;
            }
            vt_count++;
          } else if (bt == T_VOID && prev_bt != T_LONG && prev_bt != T_DOUBLE) {
            // Found end of inline type in signature
            assert(InlineTypePassFieldsAsArgs, "unexpected end of inline type");
            vt_count--;
            assert(vt_count >= 0, "invalid vt_count");
          } else if (vt_count == 0) {
            // Widen fields that are not part of a scalarized inline type argument
            bt = adapter_encoding(bt);
          }
          prev_bt = bt;
        }
        int bt_val = (bt == T_ILLEGAL) ? 0 : bt;
        assert((bt_val & _basic_type_mask) == bt_val, "must fit in 4 bits");
        value = (value << _basic_type_bits) | bt_val;
      }
      ptr[index] = value;
    }
    assert(vt_count == 0, "invalid vt_count");
  }

  ~AdapterFingerPrint() {
    if (_length > 0) {
      FREE_C_HEAP_ARRAY(int, _value._fingerprint);
    }
  }

  int value(int index) {
    if (_length < 0) {
      return _value._compact[index];
    }
    return _value._fingerprint[index];
  }
  int length() {
    if (_length < 0) return -_length;
    return _length;
  }

  bool is_compact() {
    return _length <= 0;
  }

  unsigned int compute_hash() {
    int hash = 0;
    for (int i = 0; i < length(); i++) {
      int v = value(i);
      hash = (hash << 8) ^ v ^ (hash >> 5);
    }
    return (unsigned int)hash;
  }

  const char* as_string() {
    stringStream st;
    st.print("0x");
    for (int i = 0; i < length(); i++) {
      st.print("%x", value(i));
    }
    return st.as_string();
  }

#ifndef PRODUCT
  // Reconstitutes the basic type arguments from the fingerprint,
  // producing strings like LIJDF
  const char* as_basic_args_string() {
    stringStream st;
    bool long_prev = false;
    for (int i = 0; i < length(); i++) {
      unsigned val = (unsigned)value(i);
      // args are packed so that first/lower arguments are in the highest
      // bits of each int value, so iterate from highest to the lowest
      for (int j = 32 - _basic_type_bits; j >= 0; j -= _basic_type_bits) {
        unsigned v = (val >> j) & _basic_type_mask;
        if (v == 0) {
          assert(i == length() - 1, "Only expect zeroes in the last word");
          continue;
        }
        if (long_prev) {
          long_prev = false;
          if (v == T_VOID) {
            st.print("J");
          } else {
            st.print("L");
          }
        } else if (v == T_LONG) {
          long_prev = true;
        } else if (v != T_VOID){
          st.print("%c", type2char((BasicType)v));
        }
      }
    }
    if (long_prev) {
      st.print("L");
    }
    return st.as_string();
  }
#endif // !product

  bool equals(AdapterFingerPrint* other) {
    if (other->_length != _length) {
      return false;
    }
    if (_length < 0) {
      assert(_compact_int_count == 3, "else change next line");
      return _value._compact[0] == other->_value._compact[0] &&
             _value._compact[1] == other->_value._compact[1] &&
             _value._compact[2] == other->_value._compact[2];
    } else {
      for (int i = 0; i < _length; i++) {
        if (_value._fingerprint[i] != other->_value._fingerprint[i]) {
          return false;
        }
      }
    }
    return true;
  }
};


// A hashtable mapping from AdapterFingerPrints to AdapterHandlerEntries
class AdapterHandlerTable : public BasicHashtable<mtCode> {
  friend class AdapterHandlerTableIterator;

 private:

#ifndef PRODUCT
  static int _lookups; // number of calls to lookup
  static int _buckets; // number of buckets checked
  static int _equals;  // number of buckets checked with matching hash
  static int _hits;    // number of successful lookups
  static int _compact; // number of equals calls with compact signature
#endif

  AdapterHandlerEntry* bucket(int i) {
    return (AdapterHandlerEntry*)BasicHashtable<mtCode>::bucket(i);
  }

 public:
  AdapterHandlerTable()
    : BasicHashtable<mtCode>(293, (sizeof(AdapterHandlerEntry))) { }

  // Create a new entry suitable for insertion in the table
  AdapterHandlerEntry* new_entry(AdapterFingerPrint* fingerprint, address i2c_entry, address c2i_entry,
                                 address c2i_inline_entry, address c2i_inline_ro_entry,
                                 address c2i_unverified_entry, address c2i_unverified_inline_entry, address c2i_no_clinit_check_entry) {
    AdapterHandlerEntry* entry = (AdapterHandlerEntry*)BasicHashtable<mtCode>::new_entry(fingerprint->compute_hash());
    entry->init(fingerprint, i2c_entry, c2i_entry, c2i_inline_entry, c2i_inline_ro_entry,
                c2i_unverified_entry, c2i_unverified_inline_entry, c2i_no_clinit_check_entry);
    return entry;
  }

  // Insert an entry into the table
  void add(AdapterHandlerEntry* entry) {
    int index = hash_to_index(entry->hash());
    add_entry(index, entry);
  }

  void free_entry(AdapterHandlerEntry* entry) {
    entry->deallocate();
    BasicHashtable<mtCode>::free_entry(entry);
  }

  // Find a entry with the same fingerprint if it exists
  AdapterHandlerEntry* lookup(const GrowableArray<SigEntry>* sig, bool has_ro_adapter = false) {
    NOT_PRODUCT(_lookups++);
    AdapterFingerPrint fp(sig, has_ro_adapter);
    unsigned int hash = fp.compute_hash();
    int index = hash_to_index(hash);
    for (AdapterHandlerEntry* e = bucket(index); e != NULL; e = e->next()) {
      NOT_PRODUCT(_buckets++);
      if (e->hash() == hash) {
        NOT_PRODUCT(_equals++);
        if (fp.equals(e->fingerprint())) {
#ifndef PRODUCT
          if (fp.is_compact()) _compact++;
          _hits++;
#endif
          return e;
        }
      }
    }
    return NULL;
  }

#ifndef PRODUCT
  void print_statistics() {
    ResourceMark rm;
    int longest = 0;
    int empty = 0;
    int total = 0;
    int nonempty = 0;
    for (int index = 0; index < table_size(); index++) {
      int count = 0;
      for (AdapterHandlerEntry* e = bucket(index); e != NULL; e = e->next()) {
        count++;
      }
      if (count != 0) nonempty++;
      if (count == 0) empty++;
      if (count > longest) longest = count;
      total += count;
    }
    tty->print_cr("AdapterHandlerTable: empty %d longest %d total %d average %f",
                  empty, longest, total, total / (double)nonempty);
    tty->print_cr("AdapterHandlerTable: lookups %d buckets %d equals %d hits %d compact %d",
                  _lookups, _buckets, _equals, _hits, _compact);
  }
#endif
};


#ifndef PRODUCT

int AdapterHandlerTable::_lookups;
int AdapterHandlerTable::_buckets;
int AdapterHandlerTable::_equals;
int AdapterHandlerTable::_hits;
int AdapterHandlerTable::_compact;

#endif

class AdapterHandlerTableIterator : public StackObj {
 private:
  AdapterHandlerTable* _table;
  int _index;
  AdapterHandlerEntry* _current;

  void scan() {
    while (_index < _table->table_size()) {
      AdapterHandlerEntry* a = _table->bucket(_index);
      _index++;
      if (a != NULL) {
        _current = a;
        return;
      }
    }
  }

 public:
  AdapterHandlerTableIterator(AdapterHandlerTable* table): _table(table), _index(0), _current(NULL) {
    scan();
  }
  bool has_next() {
    return _current != NULL;
  }
  AdapterHandlerEntry* next() {
    if (_current != NULL) {
      AdapterHandlerEntry* result = _current;
      _current = _current->next();
      if (_current == NULL) scan();
      return result;
    } else {
      return NULL;
    }
  }
};


// ---------------------------------------------------------------------------
// Implementation of AdapterHandlerLibrary
AdapterHandlerTable* AdapterHandlerLibrary::_adapters = NULL;
AdapterHandlerEntry* AdapterHandlerLibrary::_abstract_method_handler = NULL;
AdapterHandlerEntry* AdapterHandlerLibrary::_no_arg_handler = NULL;
AdapterHandlerEntry* AdapterHandlerLibrary::_int_arg_handler = NULL;
AdapterHandlerEntry* AdapterHandlerLibrary::_obj_arg_handler = NULL;
AdapterHandlerEntry* AdapterHandlerLibrary::_obj_int_arg_handler = NULL;
AdapterHandlerEntry* AdapterHandlerLibrary::_obj_obj_arg_handler = NULL;
const int AdapterHandlerLibrary_size = 32*K;
BufferBlob* AdapterHandlerLibrary::_buffer = NULL;

BufferBlob* AdapterHandlerLibrary::buffer_blob() {
  return _buffer;
}

extern "C" void unexpected_adapter_call() {
  ShouldNotCallThis();
}

static void post_adapter_creation(const AdapterBlob* new_adapter, const AdapterHandlerEntry* entry) {
  if (Forte::is_enabled() || JvmtiExport::should_post_dynamic_code_generated()) {
    char blob_id[256];
    jio_snprintf(blob_id,
                 sizeof(blob_id),
                 "%s(%s)",
                 new_adapter->name(),
                 entry->fingerprint()->as_string());
    if (Forte::is_enabled()) {
      Forte::register_stub(blob_id, new_adapter->content_begin(), new_adapter->content_end());
    }

    if (JvmtiExport::should_post_dynamic_code_generated()) {
      JvmtiExport::post_dynamic_code_generated(blob_id, new_adapter->content_begin(), new_adapter->content_end());
    }
  }
}

void AdapterHandlerLibrary::initialize() {
  ResourceMark rm;
  AdapterBlob* no_arg_blob = NULL;
  AdapterBlob* int_arg_blob = NULL;
  AdapterBlob* obj_arg_blob = NULL;
  AdapterBlob* obj_int_arg_blob = NULL;
  AdapterBlob* obj_obj_arg_blob = NULL;
  {
    MutexLocker mu(AdapterHandlerLibrary_lock);
    assert(_adapters == NULL, "Initializing more than once");

    _adapters = new AdapterHandlerTable();

    // Create a special handler for abstract methods.  Abstract methods
    // are never compiled so an i2c entry is somewhat meaningless, but
    // throw AbstractMethodError just in case.
    // Pass wrong_method_abstract for the c2i transitions to return
    // AbstractMethodError for invalid invocations.
    address wrong_method_abstract = SharedRuntime::get_handle_wrong_method_abstract_stub();
    _abstract_method_handler = AdapterHandlerLibrary::new_entry(new AdapterFingerPrint(NULL),
                                                                StubRoutines::throw_AbstractMethodError_entry(),
                                                                wrong_method_abstract, wrong_method_abstract, wrong_method_abstract,
                                                                wrong_method_abstract, wrong_method_abstract);
    _buffer = BufferBlob::create("adapters", AdapterHandlerLibrary_size);

    CompiledEntrySignature no_args;
    no_args.compute_calling_conventions();
    _no_arg_handler = create_adapter(no_arg_blob, no_args, true);

    CompiledEntrySignature obj_args;
    SigEntry::add_entry(&obj_args.sig(), T_OBJECT, NULL);
    obj_args.compute_calling_conventions();
    _obj_arg_handler = create_adapter(obj_arg_blob, obj_args, true);

    CompiledEntrySignature int_args;
    SigEntry::add_entry(&int_args.sig(), T_INT, NULL);
    int_args.compute_calling_conventions();
    _int_arg_handler = create_adapter(int_arg_blob, int_args, true);

    CompiledEntrySignature obj_int_args;
    SigEntry::add_entry(&obj_int_args.sig(), T_OBJECT, NULL);
    SigEntry::add_entry(&obj_int_args.sig(), T_INT, NULL);
    obj_int_args.compute_calling_conventions();
    _obj_int_arg_handler = create_adapter(obj_int_arg_blob, obj_int_args, true);

    CompiledEntrySignature obj_obj_args;
    SigEntry::add_entry(&obj_obj_args.sig(), T_OBJECT, NULL);
    SigEntry::add_entry(&obj_obj_args.sig(), T_OBJECT, NULL);
    obj_obj_args.compute_calling_conventions();
    _obj_obj_arg_handler = create_adapter(obj_obj_arg_blob, obj_obj_args, true);

    assert(no_arg_blob != NULL &&
          obj_arg_blob != NULL &&
          int_arg_blob != NULL &&
          obj_int_arg_blob != NULL &&
          obj_obj_arg_blob != NULL, "Initial adapters must be properly created");
  }
  return;

  // Outside of the lock
  post_adapter_creation(no_arg_blob, _no_arg_handler);
  post_adapter_creation(obj_arg_blob, _obj_arg_handler);
  post_adapter_creation(int_arg_blob, _int_arg_handler);
  post_adapter_creation(obj_int_arg_blob, _obj_int_arg_handler);
  post_adapter_creation(obj_obj_arg_blob, _obj_obj_arg_handler);
}

AdapterHandlerEntry* AdapterHandlerLibrary::new_entry(AdapterFingerPrint* fingerprint,
                                                      address i2c_entry,
                                                      address c2i_entry,
                                                      address c2i_inline_entry,
                                                      address c2i_inline_ro_entry,
                                                      address c2i_unverified_entry,
                                                      address c2i_unverified_inline_entry,
                                                      address c2i_no_clinit_check_entry) {
  return _adapters->new_entry(fingerprint, i2c_entry, c2i_entry, c2i_inline_entry, c2i_inline_ro_entry, c2i_unverified_entry,
                              c2i_unverified_inline_entry, c2i_no_clinit_check_entry);
}

AdapterHandlerEntry* AdapterHandlerLibrary::get_simple_adapter(const methodHandle& method) {
  if (method->is_abstract()) {
    return NULL;
  }
  int total_args_passed = method->size_of_parameters(); // All args on stack
  if (total_args_passed == 0) {
    return _no_arg_handler;
  } else if (total_args_passed == 1) {
    if (!method->is_static()) {
      if (InlineTypePassFieldsAsArgs && method->method_holder()->is_inline_klass()) {
        return NULL;
      }
      return _obj_arg_handler;
    }
    switch (method->signature()->char_at(1)) {
      case JVM_SIGNATURE_CLASS: {
        if (InlineTypePassFieldsAsArgs) {
          SignatureStream ss(method->signature());
          InlineKlass* vk = ss.as_inline_klass(method->method_holder());
          if (vk != NULL) {
            return NULL;
          }
        }
        return _obj_arg_handler;
      }
      case JVM_SIGNATURE_ARRAY:
        return _obj_arg_handler;
      case JVM_SIGNATURE_INT:
      case JVM_SIGNATURE_BOOLEAN:
      case JVM_SIGNATURE_CHAR:
      case JVM_SIGNATURE_BYTE:
      case JVM_SIGNATURE_SHORT:
        return _int_arg_handler;
    }
  } else if (total_args_passed == 2 &&
             !method->is_static() && (!InlineTypePassFieldsAsArgs || !method->method_holder()->is_inline_klass())) {
    switch (method->signature()->char_at(1)) {
      case JVM_SIGNATURE_CLASS: {
        if (InlineTypePassFieldsAsArgs) {
          SignatureStream ss(method->signature());
          InlineKlass* vk = ss.as_inline_klass(method->method_holder());
          if (vk != NULL) {
            return NULL;
          }
        }
        return _obj_obj_arg_handler;
      }
      case JVM_SIGNATURE_ARRAY:
        return _obj_obj_arg_handler;
      case JVM_SIGNATURE_INT:
      case JVM_SIGNATURE_BOOLEAN:
      case JVM_SIGNATURE_CHAR:
      case JVM_SIGNATURE_BYTE:
      case JVM_SIGNATURE_SHORT:
        return _obj_int_arg_handler;
    }
  }
  return NULL;
}

CompiledEntrySignature::CompiledEntrySignature(Method* method) :
  _method(method), _num_inline_args(0), _has_inline_recv(false),
  _regs(NULL), _regs_cc(NULL), _regs_cc_ro(NULL),
  _args_on_stack(0), _args_on_stack_cc(0), _args_on_stack_cc_ro(0),
  _c1_needs_stack_repair(false), _c2_needs_stack_repair(false) {
  _sig = new GrowableArray<SigEntry>((method != NULL) ? method->size_of_parameters() : 1);
  _sig_cc = new GrowableArray<SigEntry>((method != NULL) ? method->size_of_parameters() : 1);
  _sig_cc_ro = new GrowableArray<SigEntry>((method != NULL) ? method->size_of_parameters() : 1);
}

// See if we can save space by sharing the same entry for VIEP and VIEP(RO),
// or the same entry for VEP and VIEP(RO).
CodeOffsets::Entries CompiledEntrySignature::c1_inline_ro_entry_type() const {
  if (!has_scalarized_args()) {
    // VEP/VIEP/VIEP(RO) all share the same entry. There's no packing.
    return CodeOffsets::Verified_Entry;
  }
  if (_method->is_static()) {
    // Static methods don't need VIEP(RO)
    return CodeOffsets::Verified_Entry;
  }

  if (has_inline_recv()) {
    if (num_inline_args() == 1) {
      // Share same entry for VIEP and VIEP(RO).
      // This is quite common: we have an instance method in an InlineKlass that has
      // no inline type args other than <this>.
      return CodeOffsets::Verified_Inline_Entry;
    } else {
      assert(num_inline_args() > 1, "must be");
      // No sharing:
      //   VIEP(RO) -- <this> is passed as object
      //   VEP      -- <this> is passed as fields
      return CodeOffsets::Verified_Inline_Entry_RO;
    }
  }

  // Either a static method, or <this> is not an inline type
  if (args_on_stack_cc() != args_on_stack_cc_ro()) {
    // No sharing:
    // Some arguments are passed on the stack, and we have inserted reserved entries
    // into the VEP, but we never insert reserved entries into the VIEP(RO).
    return CodeOffsets::Verified_Inline_Entry_RO;
  } else {
    // Share same entry for VEP and VIEP(RO).
    return CodeOffsets::Verified_Entry;
  }
}

void CompiledEntrySignature::compute_calling_conventions(bool init) {
  // Iterate over arguments and compute scalarized and non-scalarized signatures
  bool has_scalarized = false;
  if (_method != NULL) {
    InstanceKlass* holder = _method->method_holder();
    int arg_num = 0;
    if (!_method->is_static()) {
      if (holder->is_inline_klass() && InlineKlass::cast(holder)->can_be_passed_as_fields() &&
          (init || _method->is_scalarized_arg(arg_num))) {
        _sig_cc->appendAll(InlineKlass::cast(holder)->extended_sig());
        has_scalarized = true;
        _has_inline_recv = true;
        _num_inline_args++;
      } else {
        SigEntry::add_entry(_sig_cc, T_OBJECT, holder->name());
      }
      SigEntry::add_entry(_sig, T_OBJECT, holder->name());
      SigEntry::add_entry(_sig_cc_ro, T_OBJECT, holder->name());
      arg_num++;
    }
    for (SignatureStream ss(_method->signature()); !ss.at_return_type(); ss.next()) {
      BasicType bt = ss.type();
      if (bt == T_OBJECT || bt == T_PRIMITIVE_OBJECT) {
        InlineKlass* vk = ss.as_inline_klass(holder);
        // TODO 8284443 Mismatch handling, we need to check parent method args (look at klassVtable::needs_new_vtable_entry)
        if (vk != NULL && vk->can_be_passed_as_fields() && (init || _method->is_scalarized_arg(arg_num))) {
          _num_inline_args++;
          has_scalarized = true;
          int last = _sig_cc->length();
          int last_ro = _sig_cc_ro->length();
          _sig_cc->appendAll(vk->extended_sig());
          _sig_cc_ro->appendAll(vk->extended_sig());
          if (bt == T_OBJECT) {
            // Nullable inline type argument, insert InlineTypeBaseNode::IsInit field right after T_PRIMITIVE_OBJECT
            _sig_cc->insert_before(last+1, SigEntry(T_BOOLEAN, -1, NULL));
            _sig_cc_ro->insert_before(last_ro+1, SigEntry(T_BOOLEAN, -1, NULL));
          }
        } else {
          SigEntry::add_entry(_sig_cc, T_OBJECT, ss.as_symbol());
          SigEntry::add_entry(_sig_cc_ro, T_OBJECT, ss.as_symbol());
        }
        bt = T_OBJECT;
      } else {
        SigEntry::add_entry(_sig_cc, ss.type(), ss.as_symbol());
        SigEntry::add_entry(_sig_cc_ro, ss.type(), ss.as_symbol());
      }
      SigEntry::add_entry(_sig, bt, ss.as_symbol());
      if (bt != T_VOID) {
        arg_num++;
      }
    }
  }

  // Compute the non-scalarized calling convention
  _regs = NEW_RESOURCE_ARRAY(VMRegPair, _sig->length());
  _args_on_stack = SharedRuntime::java_calling_convention(_sig, _regs);

  // Compute the scalarized calling conventions if there are scalarized inline types in the signature
  if (has_scalarized && !_method->is_native()) {
    _regs_cc = NEW_RESOURCE_ARRAY(VMRegPair, _sig_cc->length());
    _args_on_stack_cc = SharedRuntime::java_calling_convention(_sig_cc, _regs_cc);

    _regs_cc_ro = NEW_RESOURCE_ARRAY(VMRegPair, _sig_cc_ro->length());
    _args_on_stack_cc_ro = SharedRuntime::java_calling_convention(_sig_cc_ro, _regs_cc_ro);

    _c1_needs_stack_repair = (_args_on_stack_cc < _args_on_stack) || (_args_on_stack_cc_ro < _args_on_stack);
    _c2_needs_stack_repair = (_args_on_stack_cc > _args_on_stack) || (_args_on_stack_cc > _args_on_stack_cc_ro);

    // Upper bound on stack arguments to avoid hitting the argument limit and
    // bailing out of compilation ("unsupported incoming calling sequence").
    // TODO we need a reasonable limit (flag?) here
    if (MAX2(_args_on_stack_cc, _args_on_stack_cc_ro) <= 60) {
      return; // Success
    }
  }

  // No scalarized args
  _sig_cc = _sig;
  _regs_cc = _regs;
  _args_on_stack_cc = _args_on_stack;

  _sig_cc_ro = _sig;
  _regs_cc_ro = _regs;
  _args_on_stack_cc_ro = _args_on_stack;
}

AdapterHandlerEntry* AdapterHandlerLibrary::get_adapter(const methodHandle& method) {
  // Use customized signature handler.  Need to lock around updates to
  // the AdapterHandlerTable (it is not safe for concurrent readers
  // and a single writer: this could be fixed if it becomes a
  // problem).
  assert(_adapters != NULL, "Uninitialized");

  // Fast-path for trivial adapters
  AdapterHandlerEntry* entry = get_simple_adapter(method);
  if (entry != NULL) {
    return entry;
  }

  ResourceMark rm;
  AdapterBlob* new_adapter = NULL;

  CompiledEntrySignature ces(method());
  ces.compute_calling_conventions();
  if (ces.has_scalarized_args()) {
    method->set_has_scalarized_args(true);
    method->set_c1_needs_stack_repair(ces.c1_needs_stack_repair());
    method->set_c2_needs_stack_repair(ces.c2_needs_stack_repair());
  } else if (method->is_abstract()) {
    return _abstract_method_handler;
  }

  {
    MutexLocker mu(AdapterHandlerLibrary_lock);

    if (ces.has_scalarized_args() && method->is_abstract()) {
      // Save a C heap allocated version of the signature for abstract methods with scalarized inline type arguments
      address wrong_method_abstract = SharedRuntime::get_handle_wrong_method_abstract_stub();
      entry = AdapterHandlerLibrary::new_entry(new AdapterFingerPrint(NULL),
                                               StubRoutines::throw_AbstractMethodError_entry(),
                                               wrong_method_abstract, wrong_method_abstract, wrong_method_abstract,
                                               wrong_method_abstract, wrong_method_abstract);
      GrowableArray<SigEntry>* heap_sig = new (ResourceObj::C_HEAP, mtInternal) GrowableArray<SigEntry>(ces.sig_cc_ro().length(), mtInternal);
      heap_sig->appendAll(&ces.sig_cc_ro());
      entry->set_sig_cc(heap_sig);
      return entry;
    }

    // Lookup method signature's fingerprint
    entry = _adapters->lookup(&ces.sig_cc(), ces.has_inline_recv());

    if (entry != NULL) {
#ifdef ASSERT
      if (VerifyAdapterSharing) {
        AdapterBlob* comparison_blob = NULL;
        AdapterHandlerEntry* comparison_entry = create_adapter(comparison_blob, ces, false);
        assert(comparison_blob == NULL, "no blob should be created when creating an adapter for comparison");
        assert(comparison_entry->compare_code(entry), "code must match");
        // Release the one just created and return the original
        _adapters->free_entry(comparison_entry);
      }
#endif
      return entry;
    }

    entry = create_adapter(new_adapter, ces, /* allocate_code_blob */ true);
  }

  // Outside of the lock
  if (new_adapter != NULL) {
    post_adapter_creation(new_adapter, entry);
  }
  return entry;
}

AdapterHandlerEntry* AdapterHandlerLibrary::create_adapter(AdapterBlob*& new_adapter,
                                                           CompiledEntrySignature& ces,
                                                           bool allocate_code_blob) {

  // StubRoutines::code2() is initialized after this function can be called. As a result,
  // VerifyAdapterCalls and VerifyAdapterSharing can fail if we re-use code that generated
  // prior to StubRoutines::code2() being set. Checks refer to checks generated in an I2C
  // stub that ensure that an I2C stub is called from an interpreter frame.
  bool contains_all_checks = StubRoutines::code2() != NULL;

  BufferBlob* buf = buffer_blob(); // the temporary code buffer in CodeCache
  CodeBuffer buffer(buf);
  short buffer_locs[20];
  buffer.insts()->initialize_shared_locs((relocInfo*)buffer_locs,
                                          sizeof(buffer_locs)/sizeof(relocInfo));

  // Make a C heap allocated version of the fingerprint to store in the adapter
  AdapterFingerPrint* fingerprint = new AdapterFingerPrint(&ces.sig_cc(), ces.has_inline_recv());
  MacroAssembler _masm(&buffer);
  AdapterHandlerEntry* entry = SharedRuntime::generate_i2c2i_adapters(&_masm,
                                                ces.args_on_stack(),
                                                &ces.sig(),
                                                ces.regs(),
                                                &ces.sig_cc(),
                                                ces.regs_cc(),
                                                &ces.sig_cc_ro(),
                                                ces.regs_cc_ro(),
                                                fingerprint,
                                                new_adapter,
                                                allocate_code_blob);

  if (ces.has_scalarized_args()) {
    // Save a C heap allocated version of the scalarized signature and store it in the adapter
    GrowableArray<SigEntry>* heap_sig = new (ResourceObj::C_HEAP, mtInternal) GrowableArray<SigEntry>(ces.sig_cc().length(), mtInternal);
    heap_sig->appendAll(&ces.sig_cc());
    entry->set_sig_cc(heap_sig);
  }

#ifdef ASSERT
  if (VerifyAdapterSharing) {
    entry->save_code(buf->code_begin(), buffer.insts_size());
    if (!allocate_code_blob) {
      return entry;
    }
  }
#endif

  NOT_PRODUCT(int insts_size = buffer.insts_size());
  if (new_adapter == NULL) {
    // CodeCache is full, disable compilation
    // Ought to log this but compile log is only per compile thread
    // and we're some non descript Java thread.
    return NULL;
  }
  entry->relocate(new_adapter->content_begin());
#ifndef PRODUCT
  // debugging support
  if (PrintAdapterHandlers || PrintStubCode) {
    ttyLocker ttyl;
    entry->print_adapter_on(tty);
    tty->print_cr("i2c argument handler #%d for: %s %s (%d bytes generated)",
                  _adapters->number_of_entries(), fingerprint->as_basic_args_string(),
                  fingerprint->as_string(), insts_size);
    tty->print_cr("c2i argument handler starts at " INTPTR_FORMAT, p2i(entry->get_c2i_entry()));
    if (Verbose || PrintStubCode) {
      address first_pc = entry->base_address();
      if (first_pc != NULL) {
        Disassembler::decode(first_pc, first_pc + insts_size, tty
                             NOT_PRODUCT(COMMA &new_adapter->asm_remarks()));
        tty->cr();
      }
    }
  }
#endif

  // Add the entry only if the entry contains all required checks (see sharedRuntime_xxx.cpp)
  // The checks are inserted only if -XX:+VerifyAdapterCalls is specified.
  if (contains_all_checks || !VerifyAdapterCalls) {
    _adapters->add(entry);
  }
  return entry;
}

address AdapterHandlerEntry::base_address() {
  address base = _i2c_entry;
  if (base == NULL)  base = _c2i_entry;
  assert(base <= _c2i_entry || _c2i_entry == NULL, "");
  assert(base <= _c2i_inline_entry || _c2i_inline_entry == NULL, "");
  assert(base <= _c2i_inline_ro_entry || _c2i_inline_ro_entry == NULL, "");
  assert(base <= _c2i_unverified_entry || _c2i_unverified_entry == NULL, "");
  assert(base <= _c2i_unverified_inline_entry || _c2i_unverified_inline_entry == NULL, "");
  assert(base <= _c2i_no_clinit_check_entry || _c2i_no_clinit_check_entry == NULL, "");
  return base;
}

void AdapterHandlerEntry::relocate(address new_base) {
  address old_base = base_address();
  assert(old_base != NULL, "");
  ptrdiff_t delta = new_base - old_base;
  if (_i2c_entry != NULL)
    _i2c_entry += delta;
  if (_c2i_entry != NULL)
    _c2i_entry += delta;
  if (_c2i_inline_entry != NULL)
    _c2i_inline_entry += delta;
  if (_c2i_inline_ro_entry != NULL)
    _c2i_inline_ro_entry += delta;
  if (_c2i_unverified_entry != NULL)
    _c2i_unverified_entry += delta;
  if (_c2i_unverified_inline_entry != NULL)
    _c2i_unverified_inline_entry += delta;
  if (_c2i_no_clinit_check_entry != NULL)
    _c2i_no_clinit_check_entry += delta;
  assert(base_address() == new_base, "");
}


void AdapterHandlerEntry::deallocate() {
  delete _fingerprint;
  if (_sig_cc != NULL) {
    delete _sig_cc;
  }
#ifdef ASSERT
  FREE_C_HEAP_ARRAY(unsigned char, _saved_code);
#endif
}


#ifdef ASSERT
// Capture the code before relocation so that it can be compared
// against other versions.  If the code is captured after relocation
// then relative instructions won't be equivalent.
void AdapterHandlerEntry::save_code(unsigned char* buffer, int length) {
  _saved_code = NEW_C_HEAP_ARRAY(unsigned char, length, mtCode);
  _saved_code_length = length;
  memcpy(_saved_code, buffer, length);
}


bool AdapterHandlerEntry::compare_code(AdapterHandlerEntry* other) {
  assert(_saved_code != NULL && other->_saved_code != NULL, "code not saved");

  if (other->_saved_code_length != _saved_code_length) {
    return false;
  }

  return memcmp(other->_saved_code, _saved_code, _saved_code_length) == 0;
}
#endif


/**
 * Create a native wrapper for this native method.  The wrapper converts the
 * Java-compiled calling convention to the native convention, handles
 * arguments, and transitions to native.  On return from the native we transition
 * back to java blocking if a safepoint is in progress.
 */
void AdapterHandlerLibrary::create_native_wrapper(const methodHandle& method) {
  ResourceMark rm;
  nmethod* nm = NULL;

  assert(method->is_native(), "must be native");
  assert(method->is_special_native_intrinsic() ||
         method->has_native_function(), "must have something valid to call!");

  {
    // Perform the work while holding the lock, but perform any printing outside the lock
    MutexLocker mu(AdapterHandlerLibrary_lock);
    // See if somebody beat us to it
    if (method->code() != NULL) {
      return;
    }

    const int compile_id = CompileBroker::assign_compile_id(method, CompileBroker::standard_entry_bci);
    assert(compile_id > 0, "Must generate native wrapper");


    ResourceMark rm;
    BufferBlob*  buf = buffer_blob(); // the temporary code buffer in CodeCache
    if (buf != NULL) {
      CodeBuffer buffer(buf);

      if (method->is_continuation_enter_intrinsic()) {
        buffer.initialize_stubs_size(128);
      }

      struct { double data[20]; } locs_buf;
      struct { double data[20]; } stubs_locs_buf;
      buffer.insts()->initialize_shared_locs((relocInfo*)&locs_buf, sizeof(locs_buf) / sizeof(relocInfo));
#if defined(AARCH64)
      // On AArch64 with ZGC and nmethod entry barriers, we need all oops to be
      // in the constant pool to ensure ordering between the barrier and oops
      // accesses. For native_wrappers we need a constant.
      buffer.initialize_consts_size(8);
#endif
      buffer.stubs()->initialize_shared_locs((relocInfo*)&stubs_locs_buf, sizeof(stubs_locs_buf) / sizeof(relocInfo));
      MacroAssembler _masm(&buffer);

      // Fill in the signature array, for the calling-convention call.
      const int total_args_passed = method->size_of_parameters();

      BasicType stack_sig_bt[16];
      VMRegPair stack_regs[16];
      BasicType* sig_bt = (total_args_passed <= 16) ? stack_sig_bt : NEW_RESOURCE_ARRAY(BasicType, total_args_passed);
      VMRegPair* regs = (total_args_passed <= 16) ? stack_regs : NEW_RESOURCE_ARRAY(VMRegPair, total_args_passed);

      int i = 0;
      if (!method->is_static()) {  // Pass in receiver first
        sig_bt[i++] = T_OBJECT;
      }
      SignatureStream ss(method->signature());
      for (; !ss.at_return_type(); ss.next()) {
        sig_bt[i++] = ss.type();  // Collect remaining bits of signature
        if (ss.type() == T_LONG || ss.type() == T_DOUBLE) {
          sig_bt[i++] = T_VOID;   // Longs & doubles take 2 Java slots
        }
      }
      assert(i == total_args_passed, "");
      BasicType ret_type = ss.type();

      // Now get the compiled-Java arguments layout.
      int comp_args_on_stack = SharedRuntime::java_calling_convention(sig_bt, regs, total_args_passed);

      // Generate the compiled-to-native wrapper code
      nm = SharedRuntime::generate_native_wrapper(&_masm, method, compile_id, sig_bt, regs, ret_type);

      if (nm != NULL) {
        {
          MutexLocker pl(CompiledMethod_lock, Mutex::_no_safepoint_check_flag);
          if (nm->make_in_use()) {
            method->set_code(method, nm);
          }
        }

        DirectiveSet* directive = DirectivesStack::getDefaultDirective(CompileBroker::compiler(CompLevel_simple));
        if (directive->PrintAssemblyOption) {
          nm->print_code();
        }
        DirectivesStack::release(directive);
      }
    }
  } // Unlock AdapterHandlerLibrary_lock


  // Install the generated code.
  if (nm != NULL) {
    const char *msg = method->is_static() ? "(static)" : "";
    CompileTask::print_ul(nm, msg);
    if (PrintCompilation) {
      ttyLocker ttyl;
      CompileTask::print(tty, nm, msg);
    }
    nm->post_compiled_method_load_event();
  }
}

// -------------------------------------------------------------------------
// Java-Java calling convention
// (what you use when Java calls Java)

//------------------------------name_for_receiver----------------------------------
// For a given signature, return the VMReg for parameter 0.
VMReg SharedRuntime::name_for_receiver() {
  VMRegPair regs;
  BasicType sig_bt = T_OBJECT;
  (void) java_calling_convention(&sig_bt, &regs, 1);
  // Return argument 0 register.  In the LP64 build pointers
  // take 2 registers, but the VM wants only the 'main' name.
  return regs.first();
}

VMRegPair *SharedRuntime::find_callee_arguments(Symbol* sig, bool has_receiver, bool has_appendix, int* arg_size) {
  // This method is returning a data structure allocating as a
  // ResourceObject, so do not put any ResourceMarks in here.

  BasicType *sig_bt = NEW_RESOURCE_ARRAY(BasicType, 256);
  VMRegPair *regs = NEW_RESOURCE_ARRAY(VMRegPair, 256);
  int cnt = 0;
  if (has_receiver) {
    sig_bt[cnt++] = T_OBJECT; // Receiver is argument 0; not in signature
  }

  for (SignatureStream ss(sig); !ss.at_return_type(); ss.next()) {
    BasicType type = ss.type();
    sig_bt[cnt++] = type;
    if (is_double_word_type(type))
      sig_bt[cnt++] = T_VOID;
  }

  if (has_appendix) {
    sig_bt[cnt++] = T_OBJECT;
  }

  assert(cnt < 256, "grow table size");

  int comp_args_on_stack;
  comp_args_on_stack = java_calling_convention(sig_bt, regs, cnt);

  // the calling convention doesn't count out_preserve_stack_slots so
  // we must add that in to get "true" stack offsets.

  if (comp_args_on_stack) {
    for (int i = 0; i < cnt; i++) {
      VMReg reg1 = regs[i].first();
      if (reg1->is_stack()) {
        // Yuck
        reg1 = reg1->bias(out_preserve_stack_slots());
      }
      VMReg reg2 = regs[i].second();
      if (reg2->is_stack()) {
        // Yuck
        reg2 = reg2->bias(out_preserve_stack_slots());
      }
      regs[i].set_pair(reg2, reg1);
    }
  }

  // results
  *arg_size = cnt;
  return regs;
}

// OSR Migration Code
//
// This code is used convert interpreter frames into compiled frames.  It is
// called from very start of a compiled OSR nmethod.  A temp array is
// allocated to hold the interesting bits of the interpreter frame.  All
// active locks are inflated to allow them to move.  The displaced headers and
// active interpreter locals are copied into the temp buffer.  Then we return
// back to the compiled code.  The compiled code then pops the current
// interpreter frame off the stack and pushes a new compiled frame.  Then it
// copies the interpreter locals and displaced headers where it wants.
// Finally it calls back to free the temp buffer.
//
// All of this is done NOT at any Safepoint, nor is any safepoint or GC allowed.

JRT_LEAF(intptr_t*, SharedRuntime::OSR_migration_begin( JavaThread *current) )
  // During OSR migration, we unwind the interpreted frame and replace it with a compiled
  // frame. The stack watermark code below ensures that the interpreted frame is processed
  // before it gets unwound. This is helpful as the size of the compiled frame could be
  // larger than the interpreted frame, which could result in the new frame not being
  // processed correctly.
  StackWatermarkSet::before_unwind(current);

  //
  // This code is dependent on the memory layout of the interpreter local
  // array and the monitors. On all of our platforms the layout is identical
  // so this code is shared. If some platform lays the their arrays out
  // differently then this code could move to platform specific code or
  // the code here could be modified to copy items one at a time using
  // frame accessor methods and be platform independent.

  frame fr = current->last_frame();
  assert(fr.is_interpreted_frame(), "");
  assert(fr.interpreter_frame_expression_stack_size()==0, "only handle empty stacks");

  // Figure out how many monitors are active.
  int active_monitor_count = 0;
  for (BasicObjectLock *kptr = fr.interpreter_frame_monitor_end();
       kptr < fr.interpreter_frame_monitor_begin();
       kptr = fr.next_monitor_in_interpreter_frame(kptr) ) {
    if (kptr->obj() != NULL) active_monitor_count++;
  }

  // QQQ we could place number of active monitors in the array so that compiled code
  // could double check it.

  Method* moop = fr.interpreter_frame_method();
  int max_locals = moop->max_locals();
  // Allocate temp buffer, 1 word per local & 2 per active monitor
  int buf_size_words = max_locals + active_monitor_count * BasicObjectLock::size();
  intptr_t *buf = NEW_C_HEAP_ARRAY(intptr_t,buf_size_words, mtCode);

  // Copy the locals.  Order is preserved so that loading of longs works.
  // Since there's no GC I can copy the oops blindly.
  assert(sizeof(HeapWord)==sizeof(intptr_t), "fix this code");
  Copy::disjoint_words((HeapWord*)fr.interpreter_frame_local_at(max_locals-1),
                       (HeapWord*)&buf[0],
                       max_locals);

  // Inflate locks.  Copy the displaced headers.  Be careful, there can be holes.
  int i = max_locals;
  for (BasicObjectLock *kptr2 = fr.interpreter_frame_monitor_end();
       kptr2 < fr.interpreter_frame_monitor_begin();
       kptr2 = fr.next_monitor_in_interpreter_frame(kptr2) ) {
    if (kptr2->obj() != NULL) {         // Avoid 'holes' in the monitor array
      BasicLock *lock = kptr2->lock();
      // Inflate so the object's header no longer refers to the BasicLock.
      if (lock->displaced_header().is_unlocked()) {
        // The object is locked and the resulting ObjectMonitor* will also be
        // locked so it can't be async deflated until ownership is dropped.
        // See the big comment in basicLock.cpp: BasicLock::move_to().
        ObjectSynchronizer::inflate_helper(kptr2->obj());
      }
      // Now the displaced header is free to move because the
      // object's header no longer refers to it.
      buf[i++] = (intptr_t)lock->displaced_header().value();
      buf[i++] = cast_from_oop<intptr_t>(kptr2->obj());
    }
  }
  assert(i - max_locals == active_monitor_count*2, "found the expected number of monitors");

  RegisterMap map(current,
                  RegisterMap::UpdateMap::skip,
                  RegisterMap::ProcessFrames::include,
                  RegisterMap::WalkContinuation::skip);
  frame sender = fr.sender(&map);
  if (sender.is_interpreted_frame()) {
    current->push_cont_fastpath(sender.sp());
  }

  return buf;
JRT_END

JRT_LEAF(void, SharedRuntime::OSR_migration_end( intptr_t* buf) )
  FREE_C_HEAP_ARRAY(intptr_t, buf);
JRT_END

bool AdapterHandlerLibrary::contains(const CodeBlob* b) {
  AdapterHandlerTableIterator iter(_adapters);
  while (iter.has_next()) {
    AdapterHandlerEntry* a = iter.next();
    if (b == CodeCache::find_blob(a->get_i2c_entry())) return true;
  }
  return false;
}

void AdapterHandlerLibrary::print_handler_on(outputStream* st, const CodeBlob* b) {
  AdapterHandlerTableIterator iter(_adapters);
  while (iter.has_next()) {
    AdapterHandlerEntry* a = iter.next();
    if (b == CodeCache::find_blob(a->get_i2c_entry())) {
      st->print("Adapter for signature: ");
      a->print_adapter_on(tty);
      return;
    }
  }
  assert(false, "Should have found handler");
}

void AdapterHandlerEntry::print_adapter_on(outputStream* st) const {
  st->print("AHE@" INTPTR_FORMAT ": %s", p2i(this), fingerprint()->as_string());
  if (get_i2c_entry() != NULL) {
    st->print(" i2c: " INTPTR_FORMAT, p2i(get_i2c_entry()));
  }
  if (get_c2i_entry() != NULL) {
    st->print(" c2i: " INTPTR_FORMAT, p2i(get_c2i_entry()));
  }
  if (get_c2i_entry() != NULL) {
    st->print(" c2iVE: " INTPTR_FORMAT, p2i(get_c2i_inline_entry()));
  }
  if (get_c2i_entry() != NULL) {
    st->print(" c2iVROE: " INTPTR_FORMAT, p2i(get_c2i_inline_ro_entry()));
  }
  if (get_c2i_unverified_entry() != NULL) {
    st->print(" c2iUE: " INTPTR_FORMAT, p2i(get_c2i_unverified_entry()));
  }
  if (get_c2i_unverified_entry() != NULL) {
    st->print(" c2iUVE: " INTPTR_FORMAT, p2i(get_c2i_unverified_inline_entry()));
  }
  if (get_c2i_no_clinit_check_entry() != NULL) {
    st->print(" c2iNCI: " INTPTR_FORMAT, p2i(get_c2i_no_clinit_check_entry()));
  }
  st->cr();
}

#ifndef PRODUCT

void AdapterHandlerLibrary::print_statistics() {
  _adapters->print_statistics();
}

#endif /* PRODUCT */

JRT_LEAF(void, SharedRuntime::enable_stack_reserved_zone(JavaThread* current))
  StackOverflow* overflow_state = current->stack_overflow_state();
  overflow_state->enable_stack_reserved_zone(/*check_if_disabled*/true);
  overflow_state->set_reserved_stack_activation(current->stack_base());
JRT_END

frame SharedRuntime::look_for_reserved_stack_annotated_method(JavaThread* current, frame fr) {
  ResourceMark rm(current);
  frame activation;
  CompiledMethod* nm = NULL;
  int count = 1;

  assert(fr.is_java_frame(), "Must start on Java frame");

  RegisterMap map(JavaThread::current(),
                  RegisterMap::UpdateMap::skip,
                  RegisterMap::ProcessFrames::skip,
                  RegisterMap::WalkContinuation::skip); // don't walk continuations
  for (; !fr.is_first_frame(); fr = fr.sender(&map)) {
    if (!fr.is_java_frame()) {
      continue;
    }

    Method* method = NULL;
    bool found = false;
    if (fr.is_interpreted_frame()) {
      method = fr.interpreter_frame_method();
      if (method != NULL && method->has_reserved_stack_access()) {
        found = true;
      }
    } else {
      CodeBlob* cb = fr.cb();
      if (cb != NULL && cb->is_compiled()) {
        nm = cb->as_compiled_method();
        method = nm->method();
        // scope_desc_near() must be used, instead of scope_desc_at() because on
        // SPARC, the pcDesc can be on the delay slot after the call instruction.
        for (ScopeDesc *sd = nm->scope_desc_near(fr.pc()); sd != NULL; sd = sd->sender()) {
          method = sd->method();
          if (method != NULL && method->has_reserved_stack_access()) {
            found = true;
      }
    }
      }
    }
    if (found) {
      activation = fr;
      warning("Potentially dangerous stack overflow in "
              "ReservedStackAccess annotated method %s [%d]",
              method->name_and_sig_as_C_string(), count++);
      EventReservedStackActivation event;
      if (event.should_commit()) {
        event.set_method(method);
        event.commit();
      }
    }
  }
  return activation;
}

void SharedRuntime::on_slowpath_allocation_exit(JavaThread* current) {
  // After any safepoint, just before going back to compiled code,
  // we inform the GC that we will be doing initializing writes to
  // this object in the future without emitting card-marks, so
  // GC may take any compensating steps.

  oop new_obj = current->vm_result();
  if (new_obj == NULL) return;

  BarrierSet *bs = BarrierSet::barrier_set();
  bs->on_slowpath_allocation_exit(current, new_obj);
}

// We are at a compiled code to interpreter call. We need backing
// buffers for all inline type arguments. Allocate an object array to
// hold them (convenient because once we're done with it we don't have
// to worry about freeing it).
oop SharedRuntime::allocate_inline_types_impl(JavaThread* current, methodHandle callee, bool allocate_receiver, TRAPS) {
  assert(InlineTypePassFieldsAsArgs, "no reason to call this");
  ResourceMark rm;

  int nb_slots = 0;
  InstanceKlass* holder = callee->method_holder();
  allocate_receiver &= !callee->is_static() && holder->is_inline_klass() && callee->is_scalarized_arg(0);
  if (allocate_receiver) {
    nb_slots++;
  }
  int arg_num = callee->is_static() ? 0 : 1;
  for (SignatureStream ss(callee->signature()); !ss.at_return_type(); ss.next()) {
    BasicType bt = ss.type();
    if ((bt == T_OBJECT || bt == T_PRIMITIVE_OBJECT) && callee->is_scalarized_arg(arg_num)) {
      nb_slots++;
    }
    if (bt != T_VOID) {
      arg_num++;
    }
  }
  objArrayOop array_oop = oopFactory::new_objectArray(nb_slots, CHECK_NULL);
  objArrayHandle array(THREAD, array_oop);
  arg_num = callee->is_static() ? 0 : 1;
  int i = 0;
  if (allocate_receiver) {
    InlineKlass* vk = InlineKlass::cast(holder);
    oop res = vk->allocate_instance(CHECK_NULL);
    array->obj_at_put(i++, res);
  }
  for (SignatureStream ss(callee->signature()); !ss.at_return_type(); ss.next()) {
    BasicType bt = ss.type();
    if ((bt == T_OBJECT || bt == T_PRIMITIVE_OBJECT) && callee->is_scalarized_arg(arg_num)) {
      InlineKlass* vk = ss.as_inline_klass(holder);
      assert(vk != NULL, "Unexpected klass");
      oop res = vk->allocate_instance(CHECK_NULL);
      array->obj_at_put(i++, res);
    }
    if (bt != T_VOID) {
      arg_num++;
    }
  }
  return array();
}

JRT_ENTRY(void, SharedRuntime::allocate_inline_types(JavaThread* current, Method* callee_method, bool allocate_receiver))
  methodHandle callee(current, callee_method);
  oop array = SharedRuntime::allocate_inline_types_impl(current, callee, allocate_receiver, CHECK);
  current->set_vm_result(array);
  current->set_vm_result_2(callee()); // TODO: required to keep callee live?
JRT_END

// We're returning from an interpreted method: load each field into a
// register following the calling convention
JRT_LEAF(void, SharedRuntime::load_inline_type_fields_in_regs(JavaThread* current, oopDesc* res))
{
  assert(res->klass()->is_inline_klass(), "only inline types here");
  ResourceMark rm;
  RegisterMap reg_map(current);
  frame stubFrame = current->last_frame();
  frame callerFrame = stubFrame.sender(&reg_map);
  assert(callerFrame.is_interpreted_frame(), "should be coming from interpreter");

  InlineKlass* vk = InlineKlass::cast(res->klass());

  const Array<SigEntry>* sig_vk = vk->extended_sig();
  const Array<VMRegPair>* regs = vk->return_regs();

  if (regs == NULL) {
    // The fields of the inline klass don't fit in registers, bail out
    return;
  }

  int j = 1;
  for (int i = 0; i < sig_vk->length(); i++) {
    BasicType bt = sig_vk->at(i)._bt;
    if (bt == T_PRIMITIVE_OBJECT) {
      continue;
    }
    if (bt == T_VOID) {
      if (sig_vk->at(i-1)._bt == T_LONG ||
          sig_vk->at(i-1)._bt == T_DOUBLE) {
        j++;
      }
      continue;
    }
    int off = sig_vk->at(i)._offset;
    assert(off > 0, "offset in object should be positive");
    VMRegPair pair = regs->at(j);
    address loc = reg_map.location(pair.first());
    switch(bt) {
    case T_BOOLEAN:
      *(jboolean*)loc = res->bool_field(off);
      break;
    case T_CHAR:
      *(jchar*)loc = res->char_field(off);
      break;
    case T_BYTE:
      *(jbyte*)loc = res->byte_field(off);
      break;
    case T_SHORT:
      *(jshort*)loc = res->short_field(off);
      break;
    case T_INT: {
      *(jint*)loc = res->int_field(off);
      break;
    }
    case T_LONG:
#ifdef _LP64
      *(intptr_t*)loc = res->long_field(off);
#else
      Unimplemented();
#endif
      break;
    case T_OBJECT:
    case T_ARRAY: {
      *(oop*)loc = res->obj_field(off);
      break;
    }
    case T_FLOAT:
      *(jfloat*)loc = res->float_field(off);
      break;
    case T_DOUBLE:
      *(jdouble*)loc = res->double_field(off);
      break;
    default:
      ShouldNotReachHere();
    }
    j++;
  }
  assert(j == regs->length(), "missed a field?");

#ifdef ASSERT
  VMRegPair pair = regs->at(0);
  address loc = reg_map.location(pair.first());
  assert(*(oopDesc**)loc == res, "overwritten object");
#endif

  current->set_vm_result(res);
}
JRT_END

// We've returned to an interpreted method, the interpreter needs a
// reference to an inline type instance. Allocate it and initialize it
// from field's values in registers.
JRT_BLOCK_ENTRY(void, SharedRuntime::store_inline_type_fields_to_buf(JavaThread* current, intptr_t res))
{
  ResourceMark rm;
  RegisterMap reg_map(current);
  frame stubFrame = current->last_frame();
  frame callerFrame = stubFrame.sender(&reg_map);

#ifdef ASSERT
  InlineKlass* verif_vk = InlineKlass::returned_inline_klass(reg_map);
#endif

  if (!is_set_nth_bit(res, 0)) {
    // We're not returning with inline type fields in registers (the
    // calling convention didn't allow it for this inline klass)
    assert(!Metaspace::contains((void*)res), "should be oop or pointer in buffer area");
    current->set_vm_result((oopDesc*)res);
    assert(verif_vk == NULL, "broken calling convention");
    return;
  }

  clear_nth_bit(res, 0);
  InlineKlass* vk = (InlineKlass*)res;
  assert(verif_vk == vk, "broken calling convention");
  assert(Metaspace::contains((void*)res), "should be klass");

  // Allocate handles for every oop field so they are safe in case of
  // a safepoint when allocating
  GrowableArray<Handle> handles;
  vk->save_oop_fields(reg_map, handles);

  // It's unsafe to safepoint until we are here
  JRT_BLOCK;
  {
    JavaThread* THREAD = current;
    oop vt = vk->realloc_result(reg_map, handles, CHECK);
    current->set_vm_result(vt);
  }
  JRT_BLOCK_END;
}
JRT_END
<|MERGE_RESOLUTION|>--- conflicted
+++ resolved
@@ -1101,7 +1101,12 @@
   methodHandle caller(current, vfst.method());
   int          bci   = vfst.bci();
 
-<<<<<<< HEAD
+  if (caller->is_continuation_enter_intrinsic()) {
+    bc = Bytecodes::_invokestatic;
+    LinkResolver::resolve_continuation_enter(callinfo, CHECK_NH);
+    return receiver;
+  }
+
   // Substitutability test implementation piggy backs on static call resolution
   Bytecodes::Code code = caller->java_code_at(bci);
   if (code == Bytecodes::_if_acmpeq || code == Bytecodes::_if_acmpne) {
@@ -1114,11 +1119,6 @@
     Method* is_subst = vmClasses::PrimitiveObjectMethods_klass()->find_method(vmSymbols::isSubstitutable_name(), vmSymbols::object_object_boolean_signature());
     assert(callinfo.selected_method() == is_subst, "must be isSubstitutable method");
 #endif
-=======
-  if (caller->is_continuation_enter_intrinsic()) {
-    bc = Bytecodes::_invokestatic;
-    LinkResolver::resolve_continuation_enter(callinfo, CHECK_NH);
->>>>>>> c1040897
     return receiver;
   }
 
@@ -1197,7 +1197,6 @@
         THROW_(vmSymbols::java_lang_NoSuchMethodException(), nullHandle);
       }
     }
-<<<<<<< HEAD
     if (!caller_is_c1 && callee->is_scalarized_arg(0)) {
       // If the receiver is an inline type that is passed as fields, no oop is available
       // Resolve the call without receiver null checking.
@@ -1209,18 +1208,10 @@
     } else {
       // Retrieve from a compiled argument list
       receiver = Handle(current, callerFrame.retrieve_receiver(&reg_map2));
+      assert(oopDesc::is_oop_or_null(receiver()), "");
       if (receiver.is_null()) {
         THROW_(vmSymbols::java_lang_NullPointerException(), nullHandle);
       }
-=======
-
-    // Retrieve from a compiled argument list
-    receiver = Handle(current, callerFrame.retrieve_receiver(&reg_map2));
-    assert(oopDesc::is_oop_or_null(receiver()), "");
-
-    if (receiver.is_null()) {
-      THROW_(vmSymbols::java_lang_NullPointerException(), nullHandle);
->>>>>>> c1040897
     }
   }
 
@@ -1529,11 +1520,7 @@
   frame stub_frame = current->last_frame();
   assert(stub_frame.is_runtime_frame(), "sanity check");
   frame caller_frame = stub_frame.sender(&reg_map);
-<<<<<<< HEAD
-  assert(!caller_frame.is_interpreted_frame() && !caller_frame.is_entry_frame()  && !caller_frame.is_optimized_entry_frame(), "unexpected frame");
-=======
   assert(!caller_frame.is_interpreted_frame() && !caller_frame.is_entry_frame() && !caller_frame.is_upcall_stub_frame(), "unexpected frame");
->>>>>>> c1040897
 #endif /* ASSERT */
 
   methodHandle callee_method;
@@ -1642,11 +1629,8 @@
 // resolve a static call and patch code
 JRT_BLOCK_ENTRY(address, SharedRuntime::resolve_static_call_C(JavaThread* current ))
   methodHandle callee_method;
-<<<<<<< HEAD
   bool caller_is_c1;
-=======
   bool enter_special = false;
->>>>>>> c1040897
   JRT_BLOCK
     callee_method = SharedRuntime::resolve_helper(false, false, &caller_is_c1, CHECK_NULL);
     current->set_vm_result_2(callee_method());
@@ -1978,41 +1962,15 @@
       RelocIterator iter(caller_nm, call_addr, call_addr+1);
       bool ret = iter.next(); // Get item
       if (ret) {
-<<<<<<< HEAD
-        assert(iter.addr() == call_addr, "must find call");
-        if (iter.type() == relocInfo::static_call_type) {
-          is_static_call = true;
-        } else {
-          assert(iter.type() == relocInfo::virtual_call_type ||
-                 iter.type() == relocInfo::opt_virtual_call_type
-                , "unexpected relocInfo. type");
-          is_optimized = (iter.type() == relocInfo::opt_virtual_call_type);
-        }
-      } else {
-        assert(!UseInlineCaches, "relocation info. must exist for this address");
-      }
-
-      // Cleaning the inline cache will force a new resolve. This is more robust
-      // than directly setting it to the new destination, since resolving of calls
-      // is always done through the same code path. (experience shows that it
-      // leads to very hard to track down bugs, if an inline cache gets updated
-      // to a wrong method). It should not be performance critical, since the
-      // resolve is only done once.
-
-      for (;;) {
-        ICRefillVerifier ic_refill_verifier;
-        if (!clear_ic_at_addr(caller_nm, call_addr, is_static_call)) {
-          InlineCacheBuffer::refill_ic_stubs();
-        } else {
-          break;
-=======
-        bool is_static_call = false;
+        is_static_call = false;
+        is_optimized = false;
         switch (iter.type()) {
           case relocInfo::static_call_type:
             is_static_call = true;
 
           case relocInfo::virtual_call_type:
           case relocInfo::opt_virtual_call_type:
+            is_optimized = (iter.type() == relocInfo::opt_virtual_call_type);
             // Cleaning the inline cache will force a new resolve. This is more robust
             // than directly setting it to the new destination, since resolving of calls
             // is always done through the same code path. (experience shows that it
@@ -2031,7 +1989,6 @@
             break;
           default:
             break;
->>>>>>> c1040897
         }
       }
     }
@@ -3851,7 +3808,10 @@
 {
   assert(res->klass()->is_inline_klass(), "only inline types here");
   ResourceMark rm;
-  RegisterMap reg_map(current);
+  RegisterMap reg_map(current,
+                      RegisterMap::UpdateMap::include,
+                      RegisterMap::ProcessFrames::include,
+                      RegisterMap::WalkContinuation::skip);
   frame stubFrame = current->last_frame();
   frame callerFrame = stubFrame.sender(&reg_map);
   assert(callerFrame.is_interpreted_frame(), "should be coming from interpreter");
@@ -3882,7 +3842,7 @@
     int off = sig_vk->at(i)._offset;
     assert(off > 0, "offset in object should be positive");
     VMRegPair pair = regs->at(j);
-    address loc = reg_map.location(pair.first());
+    address loc = reg_map.location(pair.first(), nullptr);
     switch(bt) {
     case T_BOOLEAN:
       *(jboolean*)loc = res->bool_field(off);
@@ -3927,7 +3887,7 @@
 
 #ifdef ASSERT
   VMRegPair pair = regs->at(0);
-  address loc = reg_map.location(pair.first());
+  address loc = reg_map.location(pair.first(), nullptr);
   assert(*(oopDesc**)loc == res, "overwritten object");
 #endif
 
@@ -3941,7 +3901,10 @@
 JRT_BLOCK_ENTRY(void, SharedRuntime::store_inline_type_fields_to_buf(JavaThread* current, intptr_t res))
 {
   ResourceMark rm;
-  RegisterMap reg_map(current);
+  RegisterMap reg_map(current,
+                      RegisterMap::UpdateMap::include,
+                      RegisterMap::ProcessFrames::include,
+                      RegisterMap::WalkContinuation::skip);
   frame stubFrame = current->last_frame();
   frame callerFrame = stubFrame.sender(&reg_map);
 
