/*
 * Copyright (c) 1997, 2022, Oracle and/or its affiliates. All rights reserved.
 * DO NOT ALTER OR REMOVE COPYRIGHT NOTICES OR THIS FILE HEADER.
 *
 * This code is free software; you can redistribute it and/or modify it
 * under the terms of the GNU General Public License version 2 only, as
 * published by the Free Software Foundation.
 *
 * This code is distributed in the hope that it will be useful, but WITHOUT
 * ANY WARRANTY; without even the implied warranty of MERCHANTABILITY or
 * FITNESS FOR A PARTICULAR PURPOSE.  See the GNU General Public License
 * version 2 for more details (a copy is included in the LICENSE file that
 * accompanied this code).
 *
 * You should have received a copy of the GNU General Public License version
 * 2 along with this work; if not, write to the Free Software Foundation,
 * Inc., 51 Franklin St, Fifth Floor, Boston, MA 02110-1301 USA.
 *
 * Please contact Oracle, 500 Oracle Parkway, Redwood Shores, CA 94065 USA
 * or visit www.oracle.com if you need additional information or have any
 * questions.
 *
 */

#include "precompiled.hpp"
#include "jvm.h"
#include "classfile/javaClasses.inline.hpp"
#include "classfile/stringTable.hpp"
#include "classfile/vmClasses.hpp"
#include "classfile/vmSymbols.hpp"
#include "code/codeCache.hpp"
#include "code/compiledIC.hpp"
#include "code/icBuffer.hpp"
#include "code/compiledMethod.inline.hpp"
#include "code/scopeDesc.hpp"
#include "code/vtableStubs.hpp"
#include "compiler/abstractCompiler.hpp"
#include "compiler/compileBroker.hpp"
#include "compiler/disassembler.hpp"
#include "gc/shared/barrierSet.hpp"
#include "gc/shared/collectedHeap.hpp"
#include "gc/shared/gcLocker.inline.hpp"
#include "interpreter/interpreter.hpp"
#include "interpreter/interpreterRuntime.hpp"
#include "jfr/jfrEvents.hpp"
#include "logging/log.hpp"
#include "memory/oopFactory.hpp"
#include "memory/resourceArea.hpp"
#include "memory/universe.hpp"
#include "oops/access.hpp"
#include "oops/fieldStreams.inline.hpp"
#include "oops/compiledICHolder.inline.hpp"
#include "oops/klass.hpp"
#include "oops/method.inline.hpp"
#include "oops/objArrayKlass.hpp"
#include "oops/objArrayOop.inline.hpp"
#include "oops/oop.inline.hpp"
#include "oops/inlineKlass.inline.hpp"
#include "prims/forte.hpp"
#include "prims/jvmtiExport.hpp"
#include "prims/methodHandles.hpp"
#include "prims/nativeLookup.hpp"
#include "runtime/atomic.hpp"
#include "runtime/frame.inline.hpp"
#include "runtime/handles.inline.hpp"
#include "runtime/init.hpp"
#include "runtime/interfaceSupport.inline.hpp"
#include "runtime/java.hpp"
#include "runtime/javaCalls.hpp"
#include "runtime/sharedRuntime.hpp"
#include "runtime/stackWatermarkSet.hpp"
#include "runtime/stubRoutines.hpp"
#include "runtime/synchronizer.hpp"
#include "runtime/vframe.inline.hpp"
#include "runtime/vframeArray.hpp"
#include "runtime/vm_version.hpp"
#include "utilities/copy.hpp"
#include "utilities/dtrace.hpp"
#include "utilities/events.hpp"
#include "utilities/resourceHash.hpp"
#include "utilities/macros.hpp"
#include "utilities/xmlstream.hpp"
#ifdef COMPILER1
#include "c1/c1_Runtime1.hpp"
#endif

// Shared stub locations
RuntimeStub*        SharedRuntime::_wrong_method_blob;
RuntimeStub*        SharedRuntime::_wrong_method_abstract_blob;
RuntimeStub*        SharedRuntime::_ic_miss_blob;
RuntimeStub*        SharedRuntime::_resolve_opt_virtual_call_blob;
RuntimeStub*        SharedRuntime::_resolve_virtual_call_blob;
RuntimeStub*        SharedRuntime::_resolve_static_call_blob;

DeoptimizationBlob* SharedRuntime::_deopt_blob;
SafepointBlob*      SharedRuntime::_polling_page_vectors_safepoint_handler_blob;
SafepointBlob*      SharedRuntime::_polling_page_safepoint_handler_blob;
SafepointBlob*      SharedRuntime::_polling_page_return_handler_blob;

#ifdef COMPILER2
UncommonTrapBlob*   SharedRuntime::_uncommon_trap_blob;
#endif // COMPILER2


//----------------------------generate_stubs-----------------------------------
void SharedRuntime::generate_stubs() {
  _wrong_method_blob                   = generate_resolve_blob(CAST_FROM_FN_PTR(address, SharedRuntime::handle_wrong_method),          "wrong_method_stub");
  _wrong_method_abstract_blob          = generate_resolve_blob(CAST_FROM_FN_PTR(address, SharedRuntime::handle_wrong_method_abstract), "wrong_method_abstract_stub");
  _ic_miss_blob                        = generate_resolve_blob(CAST_FROM_FN_PTR(address, SharedRuntime::handle_wrong_method_ic_miss),  "ic_miss_stub");
  _resolve_opt_virtual_call_blob       = generate_resolve_blob(CAST_FROM_FN_PTR(address, SharedRuntime::resolve_opt_virtual_call_C),   "resolve_opt_virtual_call");
  _resolve_virtual_call_blob           = generate_resolve_blob(CAST_FROM_FN_PTR(address, SharedRuntime::resolve_virtual_call_C),       "resolve_virtual_call");
  _resolve_static_call_blob            = generate_resolve_blob(CAST_FROM_FN_PTR(address, SharedRuntime::resolve_static_call_C),        "resolve_static_call");

  AdapterHandlerLibrary::initialize();

#if COMPILER2_OR_JVMCI
  // Vectors are generated only by C2 and JVMCI.
  bool support_wide = is_wide_vector(MaxVectorSize);
  if (support_wide) {
    _polling_page_vectors_safepoint_handler_blob = generate_handler_blob(CAST_FROM_FN_PTR(address, SafepointSynchronize::handle_polling_page_exception), POLL_AT_VECTOR_LOOP);
  }
#endif // COMPILER2_OR_JVMCI
  _polling_page_safepoint_handler_blob = generate_handler_blob(CAST_FROM_FN_PTR(address, SafepointSynchronize::handle_polling_page_exception), POLL_AT_LOOP);
  _polling_page_return_handler_blob    = generate_handler_blob(CAST_FROM_FN_PTR(address, SafepointSynchronize::handle_polling_page_exception), POLL_AT_RETURN);

  generate_deopt_blob();

#ifdef COMPILER2
  generate_uncommon_trap_blob();
#endif // COMPILER2
}

#include <math.h>

// Implementation of SharedRuntime

#ifndef PRODUCT
// For statistics
int SharedRuntime::_ic_miss_ctr = 0;
int SharedRuntime::_wrong_method_ctr = 0;
int SharedRuntime::_resolve_static_ctr = 0;
int SharedRuntime::_resolve_virtual_ctr = 0;
int SharedRuntime::_resolve_opt_virtual_ctr = 0;
int SharedRuntime::_implicit_null_throws = 0;
int SharedRuntime::_implicit_div0_throws = 0;

int64_t SharedRuntime::_nof_normal_calls = 0;
int64_t SharedRuntime::_nof_optimized_calls = 0;
int64_t SharedRuntime::_nof_inlined_calls = 0;
int64_t SharedRuntime::_nof_megamorphic_calls = 0;
int64_t SharedRuntime::_nof_static_calls = 0;
int64_t SharedRuntime::_nof_inlined_static_calls = 0;
int64_t SharedRuntime::_nof_interface_calls = 0;
int64_t SharedRuntime::_nof_optimized_interface_calls = 0;
int64_t SharedRuntime::_nof_inlined_interface_calls = 0;
int64_t SharedRuntime::_nof_megamorphic_interface_calls = 0;

int SharedRuntime::_new_instance_ctr=0;
int SharedRuntime::_new_array_ctr=0;
int SharedRuntime::_multi2_ctr=0;
int SharedRuntime::_multi3_ctr=0;
int SharedRuntime::_multi4_ctr=0;
int SharedRuntime::_multi5_ctr=0;
int SharedRuntime::_mon_enter_stub_ctr=0;
int SharedRuntime::_mon_exit_stub_ctr=0;
int SharedRuntime::_mon_enter_ctr=0;
int SharedRuntime::_mon_exit_ctr=0;
int SharedRuntime::_partial_subtype_ctr=0;
int SharedRuntime::_jbyte_array_copy_ctr=0;
int SharedRuntime::_jshort_array_copy_ctr=0;
int SharedRuntime::_jint_array_copy_ctr=0;
int SharedRuntime::_jlong_array_copy_ctr=0;
int SharedRuntime::_oop_array_copy_ctr=0;
int SharedRuntime::_checkcast_array_copy_ctr=0;
int SharedRuntime::_unsafe_array_copy_ctr=0;
int SharedRuntime::_generic_array_copy_ctr=0;
int SharedRuntime::_slow_array_copy_ctr=0;
int SharedRuntime::_find_handler_ctr=0;
int SharedRuntime::_rethrow_ctr=0;

int     SharedRuntime::_ICmiss_index                    = 0;
int     SharedRuntime::_ICmiss_count[SharedRuntime::maxICmiss_count];
address SharedRuntime::_ICmiss_at[SharedRuntime::maxICmiss_count];


void SharedRuntime::trace_ic_miss(address at) {
  for (int i = 0; i < _ICmiss_index; i++) {
    if (_ICmiss_at[i] == at) {
      _ICmiss_count[i]++;
      return;
    }
  }
  int index = _ICmiss_index++;
  if (_ICmiss_index >= maxICmiss_count) _ICmiss_index = maxICmiss_count - 1;
  _ICmiss_at[index] = at;
  _ICmiss_count[index] = 1;
}

void SharedRuntime::print_ic_miss_histogram() {
  if (ICMissHistogram) {
    tty->print_cr("IC Miss Histogram:");
    int tot_misses = 0;
    for (int i = 0; i < _ICmiss_index; i++) {
      tty->print_cr("  at: " INTPTR_FORMAT "  nof: %d", p2i(_ICmiss_at[i]), _ICmiss_count[i]);
      tot_misses += _ICmiss_count[i];
    }
    tty->print_cr("Total IC misses: %7d", tot_misses);
  }
}
#endif // PRODUCT


JRT_LEAF(jlong, SharedRuntime::lmul(jlong y, jlong x))
  return x * y;
JRT_END


JRT_LEAF(jlong, SharedRuntime::ldiv(jlong y, jlong x))
  if (x == min_jlong && y == CONST64(-1)) {
    return x;
  } else {
    return x / y;
  }
JRT_END


JRT_LEAF(jlong, SharedRuntime::lrem(jlong y, jlong x))
  if (x == min_jlong && y == CONST64(-1)) {
    return 0;
  } else {
    return x % y;
  }
JRT_END


const juint  float_sign_mask  = 0x7FFFFFFF;
const juint  float_infinity   = 0x7F800000;
const julong double_sign_mask = CONST64(0x7FFFFFFFFFFFFFFF);
const julong double_infinity  = CONST64(0x7FF0000000000000);

JRT_LEAF(jfloat, SharedRuntime::frem(jfloat  x, jfloat  y))
#ifdef _WIN64
  // 64-bit Windows on amd64 returns the wrong values for
  // infinity operands.
  union { jfloat f; juint i; } xbits, ybits;
  xbits.f = x;
  ybits.f = y;
  // x Mod Infinity == x unless x is infinity
  if (((xbits.i & float_sign_mask) != float_infinity) &&
       ((ybits.i & float_sign_mask) == float_infinity) ) {
    return x;
  }
  return ((jfloat)fmod_winx64((double)x, (double)y));
#else
  return ((jfloat)fmod((double)x,(double)y));
#endif
JRT_END


JRT_LEAF(jdouble, SharedRuntime::drem(jdouble x, jdouble y))
#ifdef _WIN64
  union { jdouble d; julong l; } xbits, ybits;
  xbits.d = x;
  ybits.d = y;
  // x Mod Infinity == x unless x is infinity
  if (((xbits.l & double_sign_mask) != double_infinity) &&
       ((ybits.l & double_sign_mask) == double_infinity) ) {
    return x;
  }
  return ((jdouble)fmod_winx64((double)x, (double)y));
#else
  return ((jdouble)fmod((double)x,(double)y));
#endif
JRT_END

#ifdef __SOFTFP__
JRT_LEAF(jfloat, SharedRuntime::fadd(jfloat x, jfloat y))
  return x + y;
JRT_END

JRT_LEAF(jfloat, SharedRuntime::fsub(jfloat x, jfloat y))
  return x - y;
JRT_END

JRT_LEAF(jfloat, SharedRuntime::fmul(jfloat x, jfloat y))
  return x * y;
JRT_END

JRT_LEAF(jfloat, SharedRuntime::fdiv(jfloat x, jfloat y))
  return x / y;
JRT_END

JRT_LEAF(jdouble, SharedRuntime::dadd(jdouble x, jdouble y))
  return x + y;
JRT_END

JRT_LEAF(jdouble, SharedRuntime::dsub(jdouble x, jdouble y))
  return x - y;
JRT_END

JRT_LEAF(jdouble, SharedRuntime::dmul(jdouble x, jdouble y))
  return x * y;
JRT_END

JRT_LEAF(jdouble, SharedRuntime::ddiv(jdouble x, jdouble y))
  return x / y;
JRT_END

JRT_LEAF(jfloat, SharedRuntime::i2f(jint x))
  return (jfloat)x;
JRT_END

JRT_LEAF(jdouble, SharedRuntime::i2d(jint x))
  return (jdouble)x;
JRT_END

JRT_LEAF(jdouble, SharedRuntime::f2d(jfloat x))
  return (jdouble)x;
JRT_END

JRT_LEAF(int,  SharedRuntime::fcmpl(float x, float y))
  return x>y ? 1 : (x==y ? 0 : -1);  /* x<y or is_nan*/
JRT_END

JRT_LEAF(int,  SharedRuntime::fcmpg(float x, float y))
  return x<y ? -1 : (x==y ? 0 : 1);  /* x>y or is_nan */
JRT_END

JRT_LEAF(int,  SharedRuntime::dcmpl(double x, double y))
  return x>y ? 1 : (x==y ? 0 : -1); /* x<y or is_nan */
JRT_END

JRT_LEAF(int,  SharedRuntime::dcmpg(double x, double y))
  return x<y ? -1 : (x==y ? 0 : 1);  /* x>y or is_nan */
JRT_END

// Functions to return the opposite of the aeabi functions for nan.
JRT_LEAF(int, SharedRuntime::unordered_fcmplt(float x, float y))
  return (x < y) ? 1 : ((g_isnan(x) || g_isnan(y)) ? 1 : 0);
JRT_END

JRT_LEAF(int, SharedRuntime::unordered_dcmplt(double x, double y))
  return (x < y) ? 1 : ((g_isnan(x) || g_isnan(y)) ? 1 : 0);
JRT_END

JRT_LEAF(int, SharedRuntime::unordered_fcmple(float x, float y))
  return (x <= y) ? 1 : ((g_isnan(x) || g_isnan(y)) ? 1 : 0);
JRT_END

JRT_LEAF(int, SharedRuntime::unordered_dcmple(double x, double y))
  return (x <= y) ? 1 : ((g_isnan(x) || g_isnan(y)) ? 1 : 0);
JRT_END

JRT_LEAF(int, SharedRuntime::unordered_fcmpge(float x, float y))
  return (x >= y) ? 1 : ((g_isnan(x) || g_isnan(y)) ? 1 : 0);
JRT_END

JRT_LEAF(int, SharedRuntime::unordered_dcmpge(double x, double y))
  return (x >= y) ? 1 : ((g_isnan(x) || g_isnan(y)) ? 1 : 0);
JRT_END

JRT_LEAF(int, SharedRuntime::unordered_fcmpgt(float x, float y))
  return (x > y) ? 1 : ((g_isnan(x) || g_isnan(y)) ? 1 : 0);
JRT_END

JRT_LEAF(int, SharedRuntime::unordered_dcmpgt(double x, double y))
  return (x > y) ? 1 : ((g_isnan(x) || g_isnan(y)) ? 1 : 0);
JRT_END

// Intrinsics make gcc generate code for these.
float  SharedRuntime::fneg(float f)   {
  return -f;
}

double SharedRuntime::dneg(double f)  {
  return -f;
}

#endif // __SOFTFP__

#if defined(__SOFTFP__) || defined(E500V2)
// Intrinsics make gcc generate code for these.
double SharedRuntime::dabs(double f)  {
  return (f <= (double)0.0) ? (double)0.0 - f : f;
}

#endif

#if defined(__SOFTFP__) || defined(PPC)
double SharedRuntime::dsqrt(double f) {
  return sqrt(f);
}
#endif

JRT_LEAF(jint, SharedRuntime::f2i(jfloat  x))
  if (g_isnan(x))
    return 0;
  if (x >= (jfloat) max_jint)
    return max_jint;
  if (x <= (jfloat) min_jint)
    return min_jint;
  return (jint) x;
JRT_END


JRT_LEAF(jlong, SharedRuntime::f2l(jfloat  x))
  if (g_isnan(x))
    return 0;
  if (x >= (jfloat) max_jlong)
    return max_jlong;
  if (x <= (jfloat) min_jlong)
    return min_jlong;
  return (jlong) x;
JRT_END


JRT_LEAF(jint, SharedRuntime::d2i(jdouble x))
  if (g_isnan(x))
    return 0;
  if (x >= (jdouble) max_jint)
    return max_jint;
  if (x <= (jdouble) min_jint)
    return min_jint;
  return (jint) x;
JRT_END


JRT_LEAF(jlong, SharedRuntime::d2l(jdouble x))
  if (g_isnan(x))
    return 0;
  if (x >= (jdouble) max_jlong)
    return max_jlong;
  if (x <= (jdouble) min_jlong)
    return min_jlong;
  return (jlong) x;
JRT_END


JRT_LEAF(jfloat, SharedRuntime::d2f(jdouble x))
  return (jfloat)x;
JRT_END


JRT_LEAF(jfloat, SharedRuntime::l2f(jlong x))
  return (jfloat)x;
JRT_END


JRT_LEAF(jdouble, SharedRuntime::l2d(jlong x))
  return (jdouble)x;
JRT_END

// Exception handling across interpreter/compiler boundaries
//
// exception_handler_for_return_address(...) returns the continuation address.
// The continuation address is the entry point of the exception handler of the
// previous frame depending on the return address.

address SharedRuntime::raw_exception_handler_for_return_address(JavaThread* current, address return_address) {
  // Note: This is called when we have unwound the frame of the callee that did
  // throw an exception. So far, no check has been performed by the StackWatermarkSet.
  // Notably, the stack is not walkable at this point, and hence the check must
  // be deferred until later. Specifically, any of the handlers returned here in
  // this function, will get dispatched to, and call deferred checks to
  // StackWatermarkSet::after_unwind at a point where the stack is walkable.
  assert(frame::verify_return_pc(return_address), "must be a return address: " INTPTR_FORMAT, p2i(return_address));
  assert(current->frames_to_pop_failed_realloc() == 0 || Interpreter::contains(return_address), "missed frames to pop?");

  // Reset method handle flag.
  current->set_is_method_handle_return(false);

#if INCLUDE_JVMCI
  // JVMCI's ExceptionHandlerStub expects the thread local exception PC to be clear
  // and other exception handler continuations do not read it
  current->set_exception_pc(NULL);
#endif // INCLUDE_JVMCI

  if (Continuation::is_return_barrier_entry(return_address)) {
    return StubRoutines::cont_returnBarrierExc();
  }

  // The fastest case first
  CodeBlob* blob = CodeCache::find_blob(return_address);
  CompiledMethod* nm = (blob != NULL) ? blob->as_compiled_method_or_null() : NULL;
  if (nm != NULL) {
    // Set flag if return address is a method handle call site.
    current->set_is_method_handle_return(nm->is_method_handle_return(return_address));
    // native nmethods don't have exception handlers
    assert(!nm->is_native_method() || nm->method()->is_continuation_enter_intrinsic(), "no exception handler");
    assert(nm->header_begin() != nm->exception_begin(), "no exception handler");
    if (nm->is_deopt_pc(return_address)) {
      // If we come here because of a stack overflow, the stack may be
      // unguarded. Reguard the stack otherwise if we return to the
      // deopt blob and the stack bang causes a stack overflow we
      // crash.
      StackOverflow* overflow_state = current->stack_overflow_state();
      bool guard_pages_enabled = overflow_state->reguard_stack_if_needed();
      if (overflow_state->reserved_stack_activation() != current->stack_base()) {
        overflow_state->set_reserved_stack_activation(current->stack_base());
      }
      assert(guard_pages_enabled, "stack banging in deopt blob may cause crash");
      // The deferred StackWatermarkSet::after_unwind check will be performed in
      // Deoptimization::fetch_unroll_info (with exec_mode == Unpack_exception)
      return SharedRuntime::deopt_blob()->unpack_with_exception();
    } else {
      // The deferred StackWatermarkSet::after_unwind check will be performed in
      // * OptoRuntime::handle_exception_C_helper for C2 code
      // * exception_handler_for_pc_helper via Runtime1::handle_exception_from_callee_id for C1 code
      return nm->exception_begin();
    }
  }

  // Entry code
  if (StubRoutines::returns_to_call_stub(return_address)) {
    // The deferred StackWatermarkSet::after_unwind check will be performed in
    // JavaCallWrapper::~JavaCallWrapper
    return StubRoutines::catch_exception_entry();
  }
  if (blob != NULL && blob->is_upcall_stub()) {
    return ((UpcallStub*)blob)->exception_handler();
  }
  // Interpreted code
  if (Interpreter::contains(return_address)) {
    // The deferred StackWatermarkSet::after_unwind check will be performed in
    // InterpreterRuntime::exception_handler_for_exception
    return Interpreter::rethrow_exception_entry();
  }

  guarantee(blob == NULL || !blob->is_runtime_stub(), "caller should have skipped stub");
  guarantee(!VtableStubs::contains(return_address), "NULL exceptions in vtables should have been handled already!");

#ifndef PRODUCT
  { ResourceMark rm;
    tty->print_cr("No exception handler found for exception at " INTPTR_FORMAT " - potential problems:", p2i(return_address));
    os::print_location(tty, (intptr_t)return_address);
    tty->print_cr("a) exception happened in (new?) code stubs/buffers that is not handled here");
    tty->print_cr("b) other problem");
  }
#endif // PRODUCT

  ShouldNotReachHere();
  return NULL;
}


JRT_LEAF(address, SharedRuntime::exception_handler_for_return_address(JavaThread* current, address return_address))
  return raw_exception_handler_for_return_address(current, return_address);
JRT_END


address SharedRuntime::get_poll_stub(address pc) {
  address stub;
  // Look up the code blob
  CodeBlob *cb = CodeCache::find_blob(pc);

  // Should be an nmethod
  guarantee(cb != NULL && cb->is_compiled(), "safepoint polling: pc must refer to an nmethod");

  // Look up the relocation information
  assert(((CompiledMethod*)cb)->is_at_poll_or_poll_return(pc),
      "safepoint polling: type must be poll at pc " INTPTR_FORMAT, p2i(pc));

#ifdef ASSERT
  if (!((NativeInstruction*)pc)->is_safepoint_poll()) {
    tty->print_cr("bad pc: " PTR_FORMAT, p2i(pc));
    Disassembler::decode(cb);
    fatal("Only polling locations are used for safepoint");
  }
#endif

  bool at_poll_return = ((CompiledMethod*)cb)->is_at_poll_return(pc);
  bool has_wide_vectors = ((CompiledMethod*)cb)->has_wide_vectors();
  if (at_poll_return) {
    assert(SharedRuntime::polling_page_return_handler_blob() != NULL,
           "polling page return stub not created yet");
    stub = SharedRuntime::polling_page_return_handler_blob()->entry_point();
  } else if (has_wide_vectors) {
    assert(SharedRuntime::polling_page_vectors_safepoint_handler_blob() != NULL,
           "polling page vectors safepoint stub not created yet");
    stub = SharedRuntime::polling_page_vectors_safepoint_handler_blob()->entry_point();
  } else {
    assert(SharedRuntime::polling_page_safepoint_handler_blob() != NULL,
           "polling page safepoint stub not created yet");
    stub = SharedRuntime::polling_page_safepoint_handler_blob()->entry_point();
  }
  log_debug(safepoint)("... found polling page %s exception at pc = "
                       INTPTR_FORMAT ", stub =" INTPTR_FORMAT,
                       at_poll_return ? "return" : "loop",
                       (intptr_t)pc, (intptr_t)stub);
  return stub;
}


oop SharedRuntime::retrieve_receiver( Symbol* sig, frame caller ) {
  assert(caller.is_interpreted_frame(), "");
  int args_size = ArgumentSizeComputer(sig).size() + 1;
  assert(args_size <= caller.interpreter_frame_expression_stack_size(), "receiver must be on interpreter stack");
  oop result = cast_to_oop(*caller.interpreter_frame_tos_at(args_size - 1));
  assert(Universe::heap()->is_in(result) && oopDesc::is_oop(result), "receiver must be an oop");
  return result;
}


void SharedRuntime::throw_and_post_jvmti_exception(JavaThread* current, Handle h_exception) {
  if (JvmtiExport::can_post_on_exceptions()) {
    vframeStream vfst(current, true);
    methodHandle method = methodHandle(current, vfst.method());
    address bcp = method()->bcp_from(vfst.bci());
    JvmtiExport::post_exception_throw(current, method(), bcp, h_exception());
  }

#if INCLUDE_JVMCI
  if (EnableJVMCI && UseJVMCICompiler) {
    vframeStream vfst(current, true);
    methodHandle method = methodHandle(current, vfst.method());
    int bci = vfst.bci();
    MethodData* trap_mdo = method->method_data();
    if (trap_mdo != NULL) {
      // Set exception_seen if the exceptional bytecode is an invoke
      Bytecode_invoke call = Bytecode_invoke_check(method, bci);
      if (call.is_valid()) {
        ResourceMark rm(current);
        ProfileData* pdata = trap_mdo->allocate_bci_to_data(bci, NULL);
        if (pdata != NULL && pdata->is_BitData()) {
          BitData* bit_data = (BitData*) pdata;
          bit_data->set_exception_seen();
        }
      }
    }
  }
#endif

  Exceptions::_throw(current, __FILE__, __LINE__, h_exception);
}

void SharedRuntime::throw_and_post_jvmti_exception(JavaThread* current, Symbol* name, const char *message) {
  Handle h_exception = Exceptions::new_exception(current, name, message);
  throw_and_post_jvmti_exception(current, h_exception);
}

// The interpreter code to call this tracing function is only
// called/generated when UL is on for redefine, class and has the right level
// and tags. Since obsolete methods are never compiled, we don't have
// to modify the compilers to generate calls to this function.
//
JRT_LEAF(int, SharedRuntime::rc_trace_method_entry(
    JavaThread* thread, Method* method))
  if (method->is_obsolete()) {
    // We are calling an obsolete method, but this is not necessarily
    // an error. Our method could have been redefined just after we
    // fetched the Method* from the constant pool.
    ResourceMark rm;
    log_trace(redefine, class, obsolete)("calling obsolete method '%s'", method->name_and_sig_as_C_string());
  }
  return 0;
JRT_END

// ret_pc points into caller; we are returning caller's exception handler
// for given exception
address SharedRuntime::compute_compiled_exc_handler(CompiledMethod* cm, address ret_pc, Handle& exception,
                                                    bool force_unwind, bool top_frame_only, bool& recursive_exception_occurred) {
  assert(cm != NULL, "must exist");
  ResourceMark rm;

#if INCLUDE_JVMCI
  if (cm->is_compiled_by_jvmci()) {
    // lookup exception handler for this pc
    int catch_pco = ret_pc - cm->code_begin();
    ExceptionHandlerTable table(cm);
    HandlerTableEntry *t = table.entry_for(catch_pco, -1, 0);
    if (t != NULL) {
      return cm->code_begin() + t->pco();
    } else {
      return Deoptimization::deoptimize_for_missing_exception_handler(cm);
    }
  }
#endif // INCLUDE_JVMCI

  nmethod* nm = cm->as_nmethod();
  ScopeDesc* sd = nm->scope_desc_at(ret_pc);
  // determine handler bci, if any
  EXCEPTION_MARK;

  int handler_bci = -1;
  int scope_depth = 0;
  if (!force_unwind) {
    int bci = sd->bci();
    bool recursive_exception = false;
    do {
      bool skip_scope_increment = false;
      // exception handler lookup
      Klass* ek = exception->klass();
      methodHandle mh(THREAD, sd->method());
      handler_bci = Method::fast_exception_handler_bci_for(mh, ek, bci, THREAD);
      if (HAS_PENDING_EXCEPTION) {
        recursive_exception = true;
        // We threw an exception while trying to find the exception handler.
        // Transfer the new exception to the exception handle which will
        // be set into thread local storage, and do another lookup for an
        // exception handler for this exception, this time starting at the
        // BCI of the exception handler which caused the exception to be
        // thrown (bugs 4307310 and 4546590). Set "exception" reference
        // argument to ensure that the correct exception is thrown (4870175).
        recursive_exception_occurred = true;
        exception = Handle(THREAD, PENDING_EXCEPTION);
        CLEAR_PENDING_EXCEPTION;
        if (handler_bci >= 0) {
          bci = handler_bci;
          handler_bci = -1;
          skip_scope_increment = true;
        }
      }
      else {
        recursive_exception = false;
      }
      if (!top_frame_only && handler_bci < 0 && !skip_scope_increment) {
        sd = sd->sender();
        if (sd != NULL) {
          bci = sd->bci();
        }
        ++scope_depth;
      }
    } while (recursive_exception || (!top_frame_only && handler_bci < 0 && sd != NULL));
  }

  // found handling method => lookup exception handler
  int catch_pco = ret_pc - nm->code_begin();

  ExceptionHandlerTable table(nm);
  HandlerTableEntry *t = table.entry_for(catch_pco, handler_bci, scope_depth);
  if (t == NULL && (nm->is_compiled_by_c1() || handler_bci != -1)) {
    // Allow abbreviated catch tables.  The idea is to allow a method
    // to materialize its exceptions without committing to the exact
    // routing of exceptions.  In particular this is needed for adding
    // a synthetic handler to unlock monitors when inlining
    // synchronized methods since the unlock path isn't represented in
    // the bytecodes.
    t = table.entry_for(catch_pco, -1, 0);
  }

#ifdef COMPILER1
  if (t == NULL && nm->is_compiled_by_c1()) {
    assert(nm->unwind_handler_begin() != NULL, "");
    return nm->unwind_handler_begin();
  }
#endif

  if (t == NULL) {
    ttyLocker ttyl;
    tty->print_cr("MISSING EXCEPTION HANDLER for pc " INTPTR_FORMAT " and handler bci %d, catch_pco: %d", p2i(ret_pc), handler_bci, catch_pco);
    tty->print_cr("   Exception:");
    exception->print();
    tty->cr();
    tty->print_cr(" Compiled exception table :");
    table.print();
    nm->print();
    nm->print_code();
    guarantee(false, "missing exception handler");
    return NULL;
  }

  return nm->code_begin() + t->pco();
}

JRT_ENTRY(void, SharedRuntime::throw_AbstractMethodError(JavaThread* current))
  // These errors occur only at call sites
  throw_and_post_jvmti_exception(current, vmSymbols::java_lang_AbstractMethodError());
JRT_END

JRT_ENTRY(void, SharedRuntime::throw_IncompatibleClassChangeError(JavaThread* current))
  // These errors occur only at call sites
  throw_and_post_jvmti_exception(current, vmSymbols::java_lang_IncompatibleClassChangeError(), "vtable stub");
JRT_END

JRT_ENTRY(void, SharedRuntime::throw_ArithmeticException(JavaThread* current))
  throw_and_post_jvmti_exception(current, vmSymbols::java_lang_ArithmeticException(), "/ by zero");
JRT_END

JRT_ENTRY(void, SharedRuntime::throw_NullPointerException(JavaThread* current))
  throw_and_post_jvmti_exception(current, vmSymbols::java_lang_NullPointerException(), NULL);
JRT_END

JRT_ENTRY(void, SharedRuntime::throw_NullPointerException_at_call(JavaThread* current))
  // This entry point is effectively only used for NullPointerExceptions which occur at inline
  // cache sites (when the callee activation is not yet set up) so we are at a call site
  throw_and_post_jvmti_exception(current, vmSymbols::java_lang_NullPointerException(), NULL);
JRT_END

JRT_ENTRY(void, SharedRuntime::throw_StackOverflowError(JavaThread* current))
  throw_StackOverflowError_common(current, false);
JRT_END

JRT_ENTRY(void, SharedRuntime::throw_delayed_StackOverflowError(JavaThread* current))
  throw_StackOverflowError_common(current, true);
JRT_END

void SharedRuntime::throw_StackOverflowError_common(JavaThread* current, bool delayed) {
  // We avoid using the normal exception construction in this case because
  // it performs an upcall to Java, and we're already out of stack space.
  JavaThread* THREAD = current; // For exception macros.
  Klass* k = vmClasses::StackOverflowError_klass();
  oop exception_oop = InstanceKlass::cast(k)->allocate_instance(CHECK);
  if (delayed) {
    java_lang_Throwable::set_message(exception_oop,
                                     Universe::delayed_stack_overflow_error_message());
  }
  Handle exception (current, exception_oop);
  if (StackTraceInThrowable) {
    java_lang_Throwable::fill_in_stack_trace(exception);
  }
  // Remove the ExtentLocal cache in case we got a StackOverflowError
  // while we were trying to remove ExtentLocal bindings.
  current->set_extentLocalCache(NULL);
  // Increment counter for hs_err file reporting
  Atomic::inc(&Exceptions::_stack_overflow_errors);
  throw_and_post_jvmti_exception(current, exception);
}

address SharedRuntime::continuation_for_implicit_exception(JavaThread* current,
                                                           address pc,
                                                           ImplicitExceptionKind exception_kind)
{
  address target_pc = NULL;

  if (Interpreter::contains(pc)) {
    switch (exception_kind) {
      case IMPLICIT_NULL:           return Interpreter::throw_NullPointerException_entry();
      case IMPLICIT_DIVIDE_BY_ZERO: return Interpreter::throw_ArithmeticException_entry();
      case STACK_OVERFLOW:          return Interpreter::throw_StackOverflowError_entry();
      default:                      ShouldNotReachHere();
    }
  } else {
    switch (exception_kind) {
      case STACK_OVERFLOW: {
        // Stack overflow only occurs upon frame setup; the callee is
        // going to be unwound. Dispatch to a shared runtime stub
        // which will cause the StackOverflowError to be fabricated
        // and processed.
        // Stack overflow should never occur during deoptimization:
        // the compiled method bangs the stack by as much as the
        // interpreter would need in case of a deoptimization. The
        // deoptimization blob and uncommon trap blob bang the stack
        // in a debug VM to verify the correctness of the compiled
        // method stack banging.
        assert(current->deopt_mark() == NULL, "no stack overflow from deopt blob/uncommon trap");
        Events::log_exception(current, "StackOverflowError at " INTPTR_FORMAT, p2i(pc));
        return StubRoutines::throw_StackOverflowError_entry();
      }

      case IMPLICIT_NULL: {
        if (VtableStubs::contains(pc)) {
          // We haven't yet entered the callee frame. Fabricate an
          // exception and begin dispatching it in the caller. Since
          // the caller was at a call site, it's safe to destroy all
          // caller-saved registers, as these entry points do.
          VtableStub* vt_stub = VtableStubs::stub_containing(pc);

          // If vt_stub is NULL, then return NULL to signal handler to report the SEGV error.
          if (vt_stub == NULL) return NULL;

          if (vt_stub->is_abstract_method_error(pc)) {
            assert(!vt_stub->is_vtable_stub(), "should never see AbstractMethodErrors from vtable-type VtableStubs");
            Events::log_exception(current, "AbstractMethodError at " INTPTR_FORMAT, p2i(pc));
            // Instead of throwing the abstract method error here directly, we re-resolve
            // and will throw the AbstractMethodError during resolve. As a result, we'll
            // get a more detailed error message.
            return SharedRuntime::get_handle_wrong_method_stub();
          } else {
            Events::log_exception(current, "NullPointerException at vtable entry " INTPTR_FORMAT, p2i(pc));
            // Assert that the signal comes from the expected location in stub code.
            assert(vt_stub->is_null_pointer_exception(pc),
                   "obtained signal from unexpected location in stub code");
            return StubRoutines::throw_NullPointerException_at_call_entry();
          }
        } else {
          CodeBlob* cb = CodeCache::find_blob(pc);

          // If code blob is NULL, then return NULL to signal handler to report the SEGV error.
          if (cb == NULL) return NULL;

          // Exception happened in CodeCache. Must be either:
          // 1. Inline-cache check in C2I handler blob,
          // 2. Inline-cache check in nmethod, or
          // 3. Implicit null exception in nmethod

          if (!cb->is_compiled()) {
            bool is_in_blob = cb->is_adapter_blob() || cb->is_method_handles_adapter_blob();
            if (!is_in_blob) {
              // Allow normal crash reporting to handle this
              return NULL;
            }
            Events::log_exception(current, "NullPointerException in code blob at " INTPTR_FORMAT, p2i(pc));
            // There is no handler here, so we will simply unwind.
            return StubRoutines::throw_NullPointerException_at_call_entry();
          }

          // Otherwise, it's a compiled method.  Consult its exception handlers.
          CompiledMethod* cm = (CompiledMethod*)cb;
          if (cm->inlinecache_check_contains(pc)) {
            // exception happened inside inline-cache check code
            // => the nmethod is not yet active (i.e., the frame
            // is not set up yet) => use return address pushed by
            // caller => don't push another return address
            Events::log_exception(current, "NullPointerException in IC check " INTPTR_FORMAT, p2i(pc));
            return StubRoutines::throw_NullPointerException_at_call_entry();
          }

          if (cm->method()->is_method_handle_intrinsic()) {
            // exception happened inside MH dispatch code, similar to a vtable stub
            Events::log_exception(current, "NullPointerException in MH adapter " INTPTR_FORMAT, p2i(pc));
            return StubRoutines::throw_NullPointerException_at_call_entry();
          }

#ifndef PRODUCT
          _implicit_null_throws++;
#endif
          target_pc = cm->continuation_for_implicit_null_exception(pc);
          // If there's an unexpected fault, target_pc might be NULL,
          // in which case we want to fall through into the normal
          // error handling code.
        }

        break; // fall through
      }


      case IMPLICIT_DIVIDE_BY_ZERO: {
        CompiledMethod* cm = CodeCache::find_compiled(pc);
        guarantee(cm != NULL, "must have containing compiled method for implicit division-by-zero exceptions");
#ifndef PRODUCT
        _implicit_div0_throws++;
#endif
        target_pc = cm->continuation_for_implicit_div0_exception(pc);
        // If there's an unexpected fault, target_pc might be NULL,
        // in which case we want to fall through into the normal
        // error handling code.
        break; // fall through
      }

      default: ShouldNotReachHere();
    }

    assert(exception_kind == IMPLICIT_NULL || exception_kind == IMPLICIT_DIVIDE_BY_ZERO, "wrong implicit exception kind");

    if (exception_kind == IMPLICIT_NULL) {
#ifndef PRODUCT
      // for AbortVMOnException flag
      Exceptions::debug_check_abort("java.lang.NullPointerException");
#endif //PRODUCT
      Events::log_exception(current, "Implicit null exception at " INTPTR_FORMAT " to " INTPTR_FORMAT, p2i(pc), p2i(target_pc));
    } else {
#ifndef PRODUCT
      // for AbortVMOnException flag
      Exceptions::debug_check_abort("java.lang.ArithmeticException");
#endif //PRODUCT
      Events::log_exception(current, "Implicit division by zero exception at " INTPTR_FORMAT " to " INTPTR_FORMAT, p2i(pc), p2i(target_pc));
    }
    return target_pc;
  }

  ShouldNotReachHere();
  return NULL;
}


/**
 * Throws an java/lang/UnsatisfiedLinkError.  The address of this method is
 * installed in the native function entry of all native Java methods before
 * they get linked to their actual native methods.
 *
 * \note
 * This method actually never gets called!  The reason is because
 * the interpreter's native entries call NativeLookup::lookup() which
 * throws the exception when the lookup fails.  The exception is then
 * caught and forwarded on the return from NativeLookup::lookup() call
 * before the call to the native function.  This might change in the future.
 */
JNI_ENTRY(void*, throw_unsatisfied_link_error(JNIEnv* env, ...))
{
  // We return a bad value here to make sure that the exception is
  // forwarded before we look at the return value.
  THROW_(vmSymbols::java_lang_UnsatisfiedLinkError(), (void*)badAddress);
}
JNI_END

address SharedRuntime::native_method_throw_unsatisfied_link_error_entry() {
  return CAST_FROM_FN_PTR(address, &throw_unsatisfied_link_error);
}

JRT_ENTRY_NO_ASYNC(void, SharedRuntime::register_finalizer(JavaThread* current, oopDesc* obj))
#if INCLUDE_JVMCI
  if (!obj->klass()->has_finalizer()) {
    return;
  }
#endif // INCLUDE_JVMCI
  assert(oopDesc::is_oop(obj), "must be a valid oop");
  assert(obj->klass()->has_finalizer(), "shouldn't be here otherwise");
  InstanceKlass::register_finalizer(instanceOop(obj), CHECK);
JRT_END


jlong SharedRuntime::get_java_tid(Thread* thread) {
  if (thread != NULL && thread->is_Java_thread()) {
    oop obj = JavaThread::cast(thread)->threadObj();
    return (obj == NULL) ? 0 : java_lang_Thread::thread_id(obj);
  }
  return 0;
}

/**
 * This function ought to be a void function, but cannot be because
 * it gets turned into a tail-call on sparc, which runs into dtrace bug
 * 6254741.  Once that is fixed we can remove the dummy return value.
 */
int SharedRuntime::dtrace_object_alloc(oopDesc* o) {
  return dtrace_object_alloc(Thread::current(), o, o->size());
}

int SharedRuntime::dtrace_object_alloc(Thread* thread, oopDesc* o) {
  return dtrace_object_alloc(thread, o, o->size());
}

int SharedRuntime::dtrace_object_alloc(Thread* thread, oopDesc* o, size_t size) {
  assert(DTraceAllocProbes, "wrong call");
  Klass* klass = o->klass();
  Symbol* name = klass->name();
  HOTSPOT_OBJECT_ALLOC(
                   get_java_tid(thread),
                   (char *) name->bytes(), name->utf8_length(), size * HeapWordSize);
  return 0;
}

JRT_LEAF(int, SharedRuntime::dtrace_method_entry(
    JavaThread* current, Method* method))
  assert(DTraceMethodProbes, "wrong call");
  Symbol* kname = method->klass_name();
  Symbol* name = method->name();
  Symbol* sig = method->signature();
  HOTSPOT_METHOD_ENTRY(
      get_java_tid(current),
      (char *) kname->bytes(), kname->utf8_length(),
      (char *) name->bytes(), name->utf8_length(),
      (char *) sig->bytes(), sig->utf8_length());
  return 0;
JRT_END

JRT_LEAF(int, SharedRuntime::dtrace_method_exit(
    JavaThread* current, Method* method))
  assert(DTraceMethodProbes, "wrong call");
  Symbol* kname = method->klass_name();
  Symbol* name = method->name();
  Symbol* sig = method->signature();
  HOTSPOT_METHOD_RETURN(
      get_java_tid(current),
      (char *) kname->bytes(), kname->utf8_length(),
      (char *) name->bytes(), name->utf8_length(),
      (char *) sig->bytes(), sig->utf8_length());
  return 0;
JRT_END


// Finds receiver, CallInfo (i.e. receiver method), and calling bytecode)
// for a call current in progress, i.e., arguments has been pushed on stack
// put callee has not been invoked yet.  Used by: resolve virtual/static,
// vtable updates, etc.  Caller frame must be compiled.
Handle SharedRuntime::find_callee_info(Bytecodes::Code& bc, CallInfo& callinfo, TRAPS) {
  JavaThread* current = THREAD;
  ResourceMark rm(current);

  // last java frame on stack (which includes native call frames)
  vframeStream vfst(current, true);  // Do not skip and javaCalls

  return find_callee_info_helper(vfst, bc, callinfo, THREAD);
}

Method* SharedRuntime::extract_attached_method(vframeStream& vfst) {
  CompiledMethod* caller = vfst.nm();

  address pc = vfst.frame_pc();
  { // Get call instruction under lock because another thread may be busy patching it.
    CompiledICLocker ic_locker(caller);
    return caller->attached_method_before_pc(pc);
  }
  return NULL;
}

// Finds receiver, CallInfo (i.e. receiver method), and calling bytecode
// for a call current in progress, i.e., arguments has been pushed on stack
// but callee has not been invoked yet.  Caller frame must be compiled.
Handle SharedRuntime::find_callee_info_helper(vframeStream& vfst, Bytecodes::Code& bc,
                                              CallInfo& callinfo, TRAPS) {
  Handle receiver;
  Handle nullHandle;  // create a handy null handle for exception returns
  JavaThread* current = THREAD;

  assert(!vfst.at_end(), "Java frame must exist");

  // Find caller and bci from vframe
  methodHandle caller(current, vfst.method());
  int          bci   = vfst.bci();

  if (caller->is_continuation_enter_intrinsic()) {
    bc = Bytecodes::_invokestatic;
    LinkResolver::resolve_continuation_enter(callinfo, CHECK_NH);
    return receiver;
  }

  // Substitutability test implementation piggy backs on static call resolution
  Bytecodes::Code code = caller->java_code_at(bci);
  if (code == Bytecodes::_if_acmpeq || code == Bytecodes::_if_acmpne) {
    bc = Bytecodes::_invokestatic;
    methodHandle attached_method(THREAD, extract_attached_method(vfst));
    assert(attached_method.not_null(), "must have attached method");
    vmClasses::PrimitiveObjectMethods_klass()->initialize(CHECK_NH);
    LinkResolver::resolve_invoke(callinfo, receiver, attached_method, bc, false, CHECK_NH);
#ifdef ASSERT
    Method* is_subst = vmClasses::PrimitiveObjectMethods_klass()->find_method(vmSymbols::isSubstitutable_name(), vmSymbols::object_object_boolean_signature());
    assert(callinfo.selected_method() == is_subst, "must be isSubstitutable method");
#endif
    return receiver;
  }

  Bytecode_invoke bytecode(caller, bci);
  int bytecode_index = bytecode.index();
  bc = bytecode.invoke_code();

  methodHandle attached_method(current, extract_attached_method(vfst));
  if (attached_method.not_null()) {
    Method* callee = bytecode.static_target(CHECK_NH);
    vmIntrinsics::ID id = callee->intrinsic_id();
    // When VM replaces MH.invokeBasic/linkTo* call with a direct/virtual call,
    // it attaches statically resolved method to the call site.
    if (MethodHandles::is_signature_polymorphic(id) &&
        MethodHandles::is_signature_polymorphic_intrinsic(id)) {
      bc = MethodHandles::signature_polymorphic_intrinsic_bytecode(id);

      // Adjust invocation mode according to the attached method.
      switch (bc) {
        case Bytecodes::_invokevirtual:
          if (attached_method->method_holder()->is_interface()) {
            bc = Bytecodes::_invokeinterface;
          }
          break;
        case Bytecodes::_invokeinterface:
          if (!attached_method->method_holder()->is_interface()) {
            bc = Bytecodes::_invokevirtual;
          }
          break;
        case Bytecodes::_invokehandle:
          if (!MethodHandles::is_signature_polymorphic_method(attached_method())) {
            bc = attached_method->is_static() ? Bytecodes::_invokestatic
                                              : Bytecodes::_invokevirtual;
          }
          break;
        default:
          break;
      }
    } else {
      assert(attached_method->has_scalarized_args(), "invalid use of attached method");
      if (!attached_method->method_holder()->is_inline_klass()) {
        // Ignore the attached method in this case to not confuse below code
        attached_method = methodHandle(current, NULL);
      }
    }
  }

  assert(bc != Bytecodes::_illegal, "not initialized");

  bool has_receiver = bc != Bytecodes::_invokestatic &&
                      bc != Bytecodes::_invokedynamic &&
                      bc != Bytecodes::_invokehandle;
  bool check_null_and_abstract = true;

  // Find receiver for non-static call
  if (has_receiver) {
    // This register map must be update since we need to find the receiver for
    // compiled frames. The receiver might be in a register.
    RegisterMap reg_map2(current,
                         RegisterMap::UpdateMap::include,
                         RegisterMap::ProcessFrames::include,
                         RegisterMap::WalkContinuation::skip);
    frame stubFrame   = current->last_frame();
    // Caller-frame is a compiled frame
    frame callerFrame = stubFrame.sender(&reg_map2);
    bool caller_is_c1 = false;

    if (callerFrame.is_compiled_frame() && !callerFrame.is_deoptimized_frame()) {
      caller_is_c1 = callerFrame.cb()->is_compiled_by_c1();
    }

    Method* callee = attached_method();
    if (callee == NULL) {
      callee = bytecode.static_target(CHECK_NH);
      if (callee == NULL) {
        THROW_(vmSymbols::java_lang_NoSuchMethodException(), nullHandle);
      }
    }
    if (!caller_is_c1 && callee->is_scalarized_arg(0)) {
      // If the receiver is an inline type that is passed as fields, no oop is available
      // Resolve the call without receiver null checking.
      assert(attached_method.not_null() && !attached_method->is_abstract(), "must have non-abstract attached method");
      if (bc == Bytecodes::_invokeinterface) {
        bc = Bytecodes::_invokevirtual; // C2 optimistically replaces interface calls by virtual calls
      }
      check_null_and_abstract = false;
    } else {
      // Retrieve from a compiled argument list
      receiver = Handle(current, callerFrame.retrieve_receiver(&reg_map2));
      assert(oopDesc::is_oop_or_null(receiver()), "");
      if (receiver.is_null()) {
        THROW_(vmSymbols::java_lang_NullPointerException(), nullHandle);
      }
    }
  }

  // Resolve method
  if (attached_method.not_null()) {
    // Parameterized by attached method.
    LinkResolver::resolve_invoke(callinfo, receiver, attached_method, bc, check_null_and_abstract, CHECK_NH);
  } else {
    // Parameterized by bytecode.
    constantPoolHandle constants(current, caller->constants());
    LinkResolver::resolve_invoke(callinfo, receiver, constants, bytecode_index, bc, CHECK_NH);
  }

#ifdef ASSERT
  // Check that the receiver klass is of the right subtype and that it is initialized for virtual calls
  if (has_receiver && check_null_and_abstract) {
    assert(receiver.not_null(), "should have thrown exception");
    Klass* receiver_klass = receiver->klass();
    Klass* rk = NULL;
    if (attached_method.not_null()) {
      // In case there's resolved method attached, use its holder during the check.
      rk = attached_method->method_holder();
    } else {
      // Klass is already loaded.
      constantPoolHandle constants(current, caller->constants());
      rk = constants->klass_ref_at(bytecode_index, CHECK_NH);
    }
    Klass* static_receiver_klass = rk;
    assert(receiver_klass->is_subtype_of(static_receiver_klass),
           "actual receiver must be subclass of static receiver klass");
    if (receiver_klass->is_instance_klass()) {
      if (InstanceKlass::cast(receiver_klass)->is_not_initialized()) {
        tty->print_cr("ERROR: Klass not yet initialized!!");
        receiver_klass->print();
      }
      assert(!InstanceKlass::cast(receiver_klass)->is_not_initialized(), "receiver_klass must be initialized");
    }
  }
#endif

  return receiver;
}

methodHandle SharedRuntime::find_callee_method(TRAPS) {
  JavaThread* current = THREAD;
  ResourceMark rm(current);
  // We need first to check if any Java activations (compiled, interpreted)
  // exist on the stack since last JavaCall.  If not, we need
  // to get the target method from the JavaCall wrapper.
  vframeStream vfst(current, true);  // Do not skip any javaCalls
  methodHandle callee_method;
  if (vfst.at_end()) {
    // No Java frames were found on stack since we did the JavaCall.
    // Hence the stack can only contain an entry_frame.  We need to
    // find the target method from the stub frame.
    RegisterMap reg_map(current,
                        RegisterMap::UpdateMap::skip,
                        RegisterMap::ProcessFrames::include,
                        RegisterMap::WalkContinuation::skip);
    frame fr = current->last_frame();
    assert(fr.is_runtime_frame(), "must be a runtimeStub");
    fr = fr.sender(&reg_map);
    assert(fr.is_entry_frame(), "must be");
    // fr is now pointing to the entry frame.
    callee_method = methodHandle(current, fr.entry_frame_call_wrapper()->callee_method());
  } else {
    Bytecodes::Code bc;
    CallInfo callinfo;
    find_callee_info_helper(vfst, bc, callinfo, CHECK_(methodHandle()));
    callee_method = methodHandle(current, callinfo.selected_method());
  }
  assert(callee_method()->is_method(), "must be");
  return callee_method;
}

// Resolves a call.
methodHandle SharedRuntime::resolve_helper(bool is_virtual, bool is_optimized, bool* caller_is_c1, TRAPS) {
  methodHandle callee_method;
  callee_method = resolve_sub_helper(is_virtual, is_optimized, caller_is_c1, THREAD);
  if (JvmtiExport::can_hotswap_or_post_breakpoint()) {
    int retry_count = 0;
    while (!HAS_PENDING_EXCEPTION && callee_method->is_old() &&
           callee_method->method_holder() != vmClasses::Object_klass()) {
      // If has a pending exception then there is no need to re-try to
      // resolve this method.
      // If the method has been redefined, we need to try again.
      // Hack: we have no way to update the vtables of arrays, so don't
      // require that java.lang.Object has been updated.

      // It is very unlikely that method is redefined more than 100 times
      // in the middle of resolve. If it is looping here more than 100 times
      // means then there could be a bug here.
      guarantee((retry_count++ < 100),
                "Could not resolve to latest version of redefined method");
      // method is redefined in the middle of resolve so re-try.
      callee_method = resolve_sub_helper(is_virtual, is_optimized, caller_is_c1, THREAD);
    }
  }
  return callee_method;
}

// This fails if resolution required refilling of IC stubs
bool SharedRuntime::resolve_sub_helper_internal(methodHandle callee_method, const frame& caller_frame,
                                                CompiledMethod* caller_nm, bool is_virtual, bool is_optimized,
                                                Handle receiver, CallInfo& call_info, Bytecodes::Code invoke_code, TRAPS) {
  StaticCallInfo static_call_info;
  CompiledICInfo virtual_call_info;

  // Make sure the callee nmethod does not get deoptimized and removed before
  // we are done patching the code.
  CompiledMethod* callee = callee_method->code();

  if (callee != NULL) {
    assert(callee->is_compiled(), "must be nmethod for patching");
  }

  if (callee != NULL && !callee->is_in_use()) {
    // Patch call site to C2I adapter if callee nmethod is deoptimized or unloaded.
    callee = NULL;
  }
#ifdef ASSERT
  address dest_entry_point = callee == NULL ? 0 : callee->entry_point(); // used below
#endif

  bool is_nmethod = caller_nm->is_nmethod();
  bool caller_is_c1 = caller_nm->is_compiled_by_c1();

  if (is_virtual) {
    Klass* receiver_klass = NULL;
    if (!caller_is_c1 && callee_method->is_scalarized_arg(0)) {
      // If the receiver is an inline type that is passed as fields, no oop is available
      receiver_klass = callee_method->method_holder();
    } else {
      assert(receiver.not_null() || invoke_code == Bytecodes::_invokehandle, "sanity check");
      receiver_klass = invoke_code == Bytecodes::_invokehandle ? NULL : receiver->klass();
    }
    bool static_bound = call_info.resolved_method()->can_be_statically_bound();
    CompiledIC::compute_monomorphic_entry(callee_method, receiver_klass,
                     is_optimized, static_bound, is_nmethod, caller_is_c1, virtual_call_info,
                     CHECK_false);
  } else {
    // static call
    CompiledStaticCall::compute_entry(callee_method, caller_nm, static_call_info);
  }

  // grab lock, check for deoptimization and potentially patch caller
  {
    CompiledICLocker ml(caller_nm);

    // Lock blocks for safepoint during which both nmethods can change state.

    // Now that we are ready to patch if the Method* was redefined then
    // don't update call site and let the caller retry.
    // Don't update call site if callee nmethod was unloaded or deoptimized.
    // Don't update call site if callee nmethod was replaced by an other nmethod
    // which may happen when multiply alive nmethod (tiered compilation)
    // will be supported.
    if (!callee_method->is_old() &&
        (callee == NULL || (callee->is_in_use() && callee_method->code() == callee))) {
      NoSafepointVerifier nsv;
#ifdef ASSERT
      // We must not try to patch to jump to an already unloaded method.
      if (dest_entry_point != 0) {
        CodeBlob* cb = CodeCache::find_blob(dest_entry_point);
        assert((cb != NULL) && cb->is_compiled() && (((CompiledMethod*)cb) == callee),
               "should not call unloaded nmethod");
      }
#endif
      if (is_virtual) {
        CompiledIC* inline_cache = CompiledIC_before(caller_nm, caller_frame.pc());
        if (inline_cache->is_clean()) {
          if (!inline_cache->set_to_monomorphic(virtual_call_info)) {
            return false;
          }
        }
      } else {
        if (VM_Version::supports_fast_class_init_checks() &&
            invoke_code == Bytecodes::_invokestatic &&
            callee_method->needs_clinit_barrier() &&
            callee != NULL && callee->is_compiled_by_jvmci()) {
          return true; // skip patching for JVMCI
        }
        CompiledStaticCall* ssc = caller_nm->compiledStaticCall_before(caller_frame.pc());
        if (is_nmethod && caller_nm->method()->is_continuation_enter_intrinsic()) {
          ssc->compute_entry_for_continuation_entry(callee_method, static_call_info);
        }
        if (ssc->is_clean()) ssc->set(static_call_info);
      }
    }
  } // unlock CompiledICLocker
  return true;
}

// Resolves a call.  The compilers generate code for calls that go here
// and are patched with the real destination of the call.
methodHandle SharedRuntime::resolve_sub_helper(bool is_virtual, bool is_optimized, bool* caller_is_c1, TRAPS) {
  JavaThread* current = THREAD;
  ResourceMark rm(current);
  RegisterMap cbl_map(current,
                      RegisterMap::UpdateMap::skip,
                      RegisterMap::ProcessFrames::include,
                      RegisterMap::WalkContinuation::skip);
  frame caller_frame = current->last_frame().sender(&cbl_map);

  CodeBlob* caller_cb = caller_frame.cb();
  guarantee(caller_cb != NULL && caller_cb->is_compiled(), "must be called from compiled method");
  CompiledMethod* caller_nm = caller_cb->as_compiled_method_or_null();
  *caller_is_c1 = caller_nm->is_compiled_by_c1();

  // determine call info & receiver
  // note: a) receiver is NULL for static calls
  //       b) an exception is thrown if receiver is NULL for non-static calls
  CallInfo call_info;
  Bytecodes::Code invoke_code = Bytecodes::_illegal;
  Handle receiver = find_callee_info(invoke_code, call_info, CHECK_(methodHandle()));
  methodHandle callee_method(current, call_info.selected_method());

  assert((!is_virtual && invoke_code == Bytecodes::_invokestatic ) ||
         (!is_virtual && invoke_code == Bytecodes::_invokespecial) ||
         (!is_virtual && invoke_code == Bytecodes::_invokehandle ) ||
         (!is_virtual && invoke_code == Bytecodes::_invokedynamic) ||
         ( is_virtual && invoke_code != Bytecodes::_invokestatic ), "inconsistent bytecode");

  assert(!caller_nm->is_unloading(), "It should not be unloading");

#ifndef PRODUCT
  // tracing/debugging/statistics
  int *addr = (is_optimized) ? (&_resolve_opt_virtual_ctr) :
                (is_virtual) ? (&_resolve_virtual_ctr) :
                               (&_resolve_static_ctr);
  Atomic::inc(addr);

  if (TraceCallFixup) {
    ResourceMark rm(current);
    tty->print("resolving %s%s (%s) call to",
               (is_optimized) ? "optimized " : "", (is_virtual) ? "virtual" : "static",
               Bytecodes::name(invoke_code));
    callee_method->print_short_name(tty);
    tty->print_cr(" at pc: " INTPTR_FORMAT " to code: " INTPTR_FORMAT,
                  p2i(caller_frame.pc()), p2i(callee_method->code()));
  }
#endif

  if (invoke_code == Bytecodes::_invokestatic) {
    assert(callee_method->method_holder()->is_initialized() ||
           callee_method->method_holder()->is_init_thread(current),
           "invalid class initialization state for invoke_static");
    if (!VM_Version::supports_fast_class_init_checks() && callee_method->needs_clinit_barrier()) {
      // In order to keep class initialization check, do not patch call
      // site for static call when the class is not fully initialized.
      // Proper check is enforced by call site re-resolution on every invocation.
      //
      // When fast class initialization checks are supported (VM_Version::supports_fast_class_init_checks() == true),
      // explicit class initialization check is put in nmethod entry (VEP).
      assert(callee_method->method_holder()->is_linked(), "must be");
      return callee_method;
    }
  }

  // JSR 292 key invariant:
  // If the resolved method is a MethodHandle invoke target, the call
  // site must be a MethodHandle call site, because the lambda form might tail-call
  // leaving the stack in a state unknown to either caller or callee
  // TODO detune for now but we might need it again
//  assert(!callee_method->is_compiled_lambda_form() ||
//         caller_nm->is_method_handle_return(caller_frame.pc()), "must be MH call site");

  // Compute entry points. This might require generation of C2I converter
  // frames, so we cannot be holding any locks here. Furthermore, the
  // computation of the entry points is independent of patching the call.  We
  // always return the entry-point, but we only patch the stub if the call has
  // not been deoptimized.  Return values: For a virtual call this is an
  // (cached_oop, destination address) pair. For a static call/optimized
  // virtual this is just a destination address.

  // Patching IC caches may fail if we run out if transition stubs.
  // We refill the ic stubs then and try again.
  for (;;) {
    ICRefillVerifier ic_refill_verifier;
    bool successful = resolve_sub_helper_internal(callee_method, caller_frame, caller_nm,
                                                  is_virtual, is_optimized, receiver,
                                                  call_info, invoke_code, CHECK_(methodHandle()));
    if (successful) {
      return callee_method;
    } else {
      InlineCacheBuffer::refill_ic_stubs();
    }
  }

}


// Inline caches exist only in compiled code
JRT_BLOCK_ENTRY(address, SharedRuntime::handle_wrong_method_ic_miss(JavaThread* current))
#ifdef ASSERT
  RegisterMap reg_map(current,
                      RegisterMap::UpdateMap::skip,
                      RegisterMap::ProcessFrames::include,
                      RegisterMap::WalkContinuation::skip);
  frame stub_frame = current->last_frame();
  assert(stub_frame.is_runtime_frame(), "sanity check");
  frame caller_frame = stub_frame.sender(&reg_map);
  assert(!caller_frame.is_interpreted_frame() && !caller_frame.is_entry_frame() && !caller_frame.is_upcall_stub_frame(), "unexpected frame");
#endif /* ASSERT */

  methodHandle callee_method;
  bool is_optimized = false;
  bool caller_is_c1 = false;
  JRT_BLOCK
    callee_method = SharedRuntime::handle_ic_miss_helper(is_optimized, caller_is_c1, CHECK_NULL);
    // Return Method* through TLS
    current->set_vm_result_2(callee_method());
  JRT_BLOCK_END
  // return compiled code entry point after potential safepoints
  return entry_for_handle_wrong_method(callee_method, false, is_optimized, caller_is_c1);
JRT_END


// Handle call site that has been made non-entrant
JRT_BLOCK_ENTRY(address, SharedRuntime::handle_wrong_method(JavaThread* current))
  // 6243940 We might end up in here if the callee is deoptimized
  // as we race to call it.  We don't want to take a safepoint if
  // the caller was interpreted because the caller frame will look
  // interpreted to the stack walkers and arguments are now
  // "compiled" so it is much better to make this transition
  // invisible to the stack walking code. The i2c path will
  // place the callee method in the callee_target. It is stashed
  // there because if we try and find the callee by normal means a
  // safepoint is possible and have trouble gc'ing the compiled args.
  RegisterMap reg_map(current,
                      RegisterMap::UpdateMap::skip,
                      RegisterMap::ProcessFrames::include,
                      RegisterMap::WalkContinuation::skip);
  frame stub_frame = current->last_frame();
  assert(stub_frame.is_runtime_frame(), "sanity check");
  frame caller_frame = stub_frame.sender(&reg_map);

  if (caller_frame.is_interpreted_frame() ||
      caller_frame.is_entry_frame() ||
      caller_frame.is_upcall_stub_frame()) {
    Method* callee = current->callee_target();
    guarantee(callee != NULL && callee->is_method(), "bad handshake");
    current->set_vm_result_2(callee);
    current->set_callee_target(NULL);
    if (caller_frame.is_entry_frame() && VM_Version::supports_fast_class_init_checks()) {
      // Bypass class initialization checks in c2i when caller is in native.
      // JNI calls to static methods don't have class initialization checks.
      // Fast class initialization checks are present in c2i adapters and call into
      // SharedRuntime::handle_wrong_method() on the slow path.
      //
      // JVM upcalls may land here as well, but there's a proper check present in
      // LinkResolver::resolve_static_call (called from JavaCalls::call_static),
      // so bypassing it in c2i adapter is benign.
      return callee->get_c2i_no_clinit_check_entry();
    } else {
      return callee->get_c2i_entry();
    }
  }

  // Must be compiled to compiled path which is safe to stackwalk
  methodHandle callee_method;
  bool is_static_call = false;
  bool is_optimized = false;
  bool caller_is_c1 = false;
  JRT_BLOCK
    // Force resolving of caller (if we called from compiled frame)
    callee_method = SharedRuntime::reresolve_call_site(is_static_call, is_optimized, caller_is_c1, CHECK_NULL);
    current->set_vm_result_2(callee_method());
  JRT_BLOCK_END
  // return compiled code entry point after potential safepoints
  return entry_for_handle_wrong_method(callee_method, is_static_call, is_optimized, caller_is_c1);
JRT_END

// Handle abstract method call
JRT_BLOCK_ENTRY(address, SharedRuntime::handle_wrong_method_abstract(JavaThread* current))
  // Verbose error message for AbstractMethodError.
  // Get the called method from the invoke bytecode.
  vframeStream vfst(current, true);
  assert(!vfst.at_end(), "Java frame must exist");
  methodHandle caller(current, vfst.method());
  Bytecode_invoke invoke(caller, vfst.bci());
  DEBUG_ONLY( invoke.verify(); )

  // Find the compiled caller frame.
  RegisterMap reg_map(current,
                      RegisterMap::UpdateMap::include,
                      RegisterMap::ProcessFrames::include,
                      RegisterMap::WalkContinuation::skip);
  frame stubFrame = current->last_frame();
  assert(stubFrame.is_runtime_frame(), "must be");
  frame callerFrame = stubFrame.sender(&reg_map);
  assert(callerFrame.is_compiled_frame(), "must be");

  // Install exception and return forward entry.
  address res = StubRoutines::throw_AbstractMethodError_entry();
  JRT_BLOCK
    methodHandle callee(current, invoke.static_target(current));
    if (!callee.is_null()) {
      oop recv = callerFrame.retrieve_receiver(&reg_map);
      Klass *recv_klass = (recv != NULL) ? recv->klass() : NULL;
      res = StubRoutines::forward_exception_entry();
      LinkResolver::throw_abstract_method_error(callee, recv_klass, CHECK_(res));
    }
  JRT_BLOCK_END
  return res;
JRT_END


// resolve a static call and patch code
JRT_BLOCK_ENTRY(address, SharedRuntime::resolve_static_call_C(JavaThread* current ))
  methodHandle callee_method;
  bool caller_is_c1;
  bool enter_special = false;
  JRT_BLOCK
    callee_method = SharedRuntime::resolve_helper(false, false, &caller_is_c1, CHECK_NULL);
    current->set_vm_result_2(callee_method());

    if (current->is_interp_only_mode()) {
      RegisterMap reg_map(current,
                          RegisterMap::UpdateMap::skip,
                          RegisterMap::ProcessFrames::include,
                          RegisterMap::WalkContinuation::skip);
      frame stub_frame = current->last_frame();
      assert(stub_frame.is_runtime_frame(), "must be a runtimeStub");
      frame caller = stub_frame.sender(&reg_map);
      enter_special = caller.cb() != NULL && caller.cb()->is_compiled()
        && caller.cb()->as_compiled_method()->method()->is_continuation_enter_intrinsic();
    }
  JRT_BLOCK_END

  if (current->is_interp_only_mode() && enter_special) {
    // enterSpecial is compiled and calls this method to resolve the call to Continuation::enter
    // but in interp_only_mode we need to go to the interpreted entry
    // The c2i won't patch in this mode -- see fixup_callers_callsite
    //
    // This should probably be done in all cases, not just enterSpecial (see JDK-8218403),
    // but that's part of a larger fix, and the situation is worse for enterSpecial, as it has no
    // interpreted version.
    return callee_method->get_c2i_entry();
  }

  // return compiled code entry point after potential safepoints
  address entry = caller_is_c1 ?
    callee_method->verified_inline_code_entry() : callee_method->verified_code_entry();
  assert(entry != NULL, "Jump to zero!");
  return entry;
JRT_END


// resolve virtual call and update inline cache to monomorphic
JRT_BLOCK_ENTRY(address, SharedRuntime::resolve_virtual_call_C(JavaThread* current))
  methodHandle callee_method;
  bool caller_is_c1;
  JRT_BLOCK
    callee_method = SharedRuntime::resolve_helper(true, false, &caller_is_c1, CHECK_NULL);
    current->set_vm_result_2(callee_method());
  JRT_BLOCK_END
  // return compiled code entry point after potential safepoints
  address entry = caller_is_c1 ?
    callee_method->verified_inline_code_entry() : callee_method->verified_inline_ro_code_entry();
  assert(entry != NULL, "Jump to zero!");
  return entry;
JRT_END


// Resolve a virtual call that can be statically bound (e.g., always
// monomorphic, so it has no inline cache).  Patch code to resolved target.
JRT_BLOCK_ENTRY(address, SharedRuntime::resolve_opt_virtual_call_C(JavaThread* current))
  methodHandle callee_method;
  bool caller_is_c1;
  JRT_BLOCK
    callee_method = SharedRuntime::resolve_helper(true, true, &caller_is_c1, CHECK_NULL);
    current->set_vm_result_2(callee_method());
  JRT_BLOCK_END
  // return compiled code entry point after potential safepoints
  address entry = caller_is_c1 ?
    callee_method->verified_inline_code_entry() : callee_method->verified_code_entry();
  assert(entry != NULL, "Jump to zero!");
  return entry;
JRT_END

// The handle_ic_miss_helper_internal function returns false if it failed due
// to either running out of vtable stubs or ic stubs due to IC transitions
// to transitional states. The needs_ic_stub_refill value will be set if
// the failure was due to running out of IC stubs, in which case handle_ic_miss_helper
// refills the IC stubs and tries again.
bool SharedRuntime::handle_ic_miss_helper_internal(Handle receiver, CompiledMethod* caller_nm,
                                                   const frame& caller_frame, methodHandle callee_method,
                                                   Bytecodes::Code bc, CallInfo& call_info,
                                                   bool& needs_ic_stub_refill, bool& is_optimized, bool caller_is_c1, TRAPS) {
  CompiledICLocker ml(caller_nm);
  CompiledIC* inline_cache = CompiledIC_before(caller_nm, caller_frame.pc());
  bool should_be_mono = false;
  if (inline_cache->is_optimized()) {
    if (TraceCallFixup) {
      ResourceMark rm(THREAD);
      tty->print("OPTIMIZED IC miss (%s) call to", Bytecodes::name(bc));
      callee_method->print_short_name(tty);
      tty->print_cr(" code: " INTPTR_FORMAT, p2i(callee_method->code()));
    }
    is_optimized = true;
    should_be_mono = true;
  } else if (inline_cache->is_icholder_call()) {
    CompiledICHolder* ic_oop = inline_cache->cached_icholder();
    if (ic_oop != NULL) {
      if (!ic_oop->is_loader_alive()) {
        // Deferred IC cleaning due to concurrent class unloading
        if (!inline_cache->set_to_clean()) {
          needs_ic_stub_refill = true;
          return false;
        }
      } else if (receiver()->klass() == ic_oop->holder_klass()) {
        // This isn't a real miss. We must have seen that compiled code
        // is now available and we want the call site converted to a
        // monomorphic compiled call site.
        // We can't assert for callee_method->code() != NULL because it
        // could have been deoptimized in the meantime
        if (TraceCallFixup) {
          ResourceMark rm(THREAD);
          tty->print("FALSE IC miss (%s) converting to compiled call to", Bytecodes::name(bc));
          callee_method->print_short_name(tty);
          tty->print_cr(" code: " INTPTR_FORMAT, p2i(callee_method->code()));
        }
        should_be_mono = true;
      }
    }
  }

  if (should_be_mono) {
    // We have a path that was monomorphic but was going interpreted
    // and now we have (or had) a compiled entry. We correct the IC
    // by using a new icBuffer.
    CompiledICInfo info;
    Klass* receiver_klass = receiver()->klass();
    inline_cache->compute_monomorphic_entry(callee_method,
                                            receiver_klass,
                                            inline_cache->is_optimized(),
                                            false, caller_nm->is_nmethod(),
                                            caller_nm->is_compiled_by_c1(),
                                            info, CHECK_false);
    if (!inline_cache->set_to_monomorphic(info)) {
      needs_ic_stub_refill = true;
      return false;
    }
  } else if (!inline_cache->is_megamorphic() && !inline_cache->is_clean()) {
    // Potential change to megamorphic

    bool successful = inline_cache->set_to_megamorphic(&call_info, bc, needs_ic_stub_refill, caller_is_c1, CHECK_false);
    if (needs_ic_stub_refill) {
      return false;
    }
    if (!successful) {
      if (!inline_cache->set_to_clean()) {
        needs_ic_stub_refill = true;
        return false;
      }
    }
  } else {
    // Either clean or megamorphic
  }
  return true;
}

methodHandle SharedRuntime::handle_ic_miss_helper(bool& is_optimized, bool& caller_is_c1, TRAPS) {
  JavaThread* current = THREAD;
  ResourceMark rm(current);
  CallInfo call_info;
  Bytecodes::Code bc;

  // receiver is NULL for static calls. An exception is thrown for NULL
  // receivers for non-static calls
  Handle receiver = find_callee_info(bc, call_info, CHECK_(methodHandle()));
  // Compiler1 can produce virtual call sites that can actually be statically bound
  // If we fell thru to below we would think that the site was going megamorphic
  // when in fact the site can never miss. Worse because we'd think it was megamorphic
  // we'd try and do a vtable dispatch however methods that can be statically bound
  // don't have vtable entries (vtable_index < 0) and we'd blow up. So we force a
  // reresolution of the  call site (as if we did a handle_wrong_method and not an
  // plain ic_miss) and the site will be converted to an optimized virtual call site
  // never to miss again. I don't believe C2 will produce code like this but if it
  // did this would still be the correct thing to do for it too, hence no ifdef.
  //
  if (call_info.resolved_method()->can_be_statically_bound()) {
    bool is_static_call = false;
    methodHandle callee_method = SharedRuntime::reresolve_call_site(is_static_call, is_optimized, caller_is_c1, CHECK_(methodHandle()));
    assert(!is_static_call, "IC miss at static call?");
    if (TraceCallFixup) {
      RegisterMap reg_map(current,
                          RegisterMap::UpdateMap::skip,
                          RegisterMap::ProcessFrames::include,
                          RegisterMap::WalkContinuation::skip);
      frame caller_frame = current->last_frame().sender(&reg_map);
      ResourceMark rm(current);
      tty->print("converting IC miss to reresolve (%s) call to", Bytecodes::name(bc));
      callee_method->print_short_name(tty);
      tty->print_cr(" from pc: " INTPTR_FORMAT, p2i(caller_frame.pc()));
      tty->print_cr(" code: " INTPTR_FORMAT, p2i(callee_method->code()));
    }
    return callee_method;
  }

  methodHandle callee_method(current, call_info.selected_method());

#ifndef PRODUCT
  Atomic::inc(&_ic_miss_ctr);

  // Statistics & Tracing
  if (TraceCallFixup) {
    ResourceMark rm(current);
    tty->print("IC miss (%s) call to", Bytecodes::name(bc));
    callee_method->print_short_name(tty);
    tty->print_cr(" code: " INTPTR_FORMAT, p2i(callee_method->code()));
  }

  if (ICMissHistogram) {
    MutexLocker m(VMStatistic_lock);
    RegisterMap reg_map(current,
                        RegisterMap::UpdateMap::skip,
                        RegisterMap::ProcessFrames::include,
                        RegisterMap::WalkContinuation::skip);
    frame f = current->last_frame().real_sender(&reg_map);// skip runtime stub
    // produce statistics under the lock
    trace_ic_miss(f.pc());
  }
#endif

  // install an event collector so that when a vtable stub is created the
  // profiler can be notified via a DYNAMIC_CODE_GENERATED event. The
  // event can't be posted when the stub is created as locks are held
  // - instead the event will be deferred until the event collector goes
  // out of scope.
  JvmtiDynamicCodeEventCollector event_collector;

  // Update inline cache to megamorphic. Skip update if we are called from interpreted.
  // Transitioning IC caches may require transition stubs. If we run out
  // of transition stubs, we have to drop locks and perform a safepoint
  // that refills them.
  RegisterMap reg_map(current,
                      RegisterMap::UpdateMap::skip,
                      RegisterMap::ProcessFrames::include,
                      RegisterMap::WalkContinuation::skip);
  frame caller_frame = current->last_frame().sender(&reg_map);
  CodeBlob* cb = caller_frame.cb();
  CompiledMethod* caller_nm = cb->as_compiled_method();
  caller_is_c1 = caller_nm->is_compiled_by_c1();

  for (;;) {
    ICRefillVerifier ic_refill_verifier;
    bool needs_ic_stub_refill = false;
    bool successful = handle_ic_miss_helper_internal(receiver, caller_nm, caller_frame, callee_method,
                                                     bc, call_info, needs_ic_stub_refill, is_optimized, caller_is_c1, CHECK_(methodHandle()));
    if (successful || !needs_ic_stub_refill) {
      return callee_method;
    } else {
      InlineCacheBuffer::refill_ic_stubs();
    }
  }
}

static bool clear_ic_at_addr(CompiledMethod* caller_nm, address call_addr, bool is_static_call) {
  CompiledICLocker ml(caller_nm);
  if (is_static_call) {
    CompiledStaticCall* ssc = caller_nm->compiledStaticCall_at(call_addr);
    if (!ssc->is_clean()) {
      return ssc->set_to_clean();
    }
  } else {
    // compiled, dispatched call (which used to call an interpreted method)
    CompiledIC* inline_cache = CompiledIC_at(caller_nm, call_addr);
    if (!inline_cache->is_clean()) {
      return inline_cache->set_to_clean();
    }
  }
  return true;
}

//
// Resets a call-site in compiled code so it will get resolved again.
// This routines handles both virtual call sites, optimized virtual call
// sites, and static call sites. Typically used to change a call sites
// destination from compiled to interpreted.
//
methodHandle SharedRuntime::reresolve_call_site(bool& is_static_call, bool& is_optimized, bool& caller_is_c1, TRAPS) {
  JavaThread* current = THREAD;
  ResourceMark rm(current);
  RegisterMap reg_map(current,
                      RegisterMap::UpdateMap::skip,
                      RegisterMap::ProcessFrames::include,
                      RegisterMap::WalkContinuation::skip);
  frame stub_frame = current->last_frame();
  assert(stub_frame.is_runtime_frame(), "must be a runtimeStub");
  frame caller = stub_frame.sender(&reg_map);

  // Do nothing if the frame isn't a live compiled frame.
  // nmethod could be deoptimized by the time we get here
  // so no update to the caller is needed.

  if (caller.is_compiled_frame() && !caller.is_deoptimized_frame()) {

    address pc = caller.pc();

    // Check for static or virtual call
    CompiledMethod* caller_nm = CodeCache::find_compiled(pc);
    caller_is_c1 = caller_nm->is_compiled_by_c1();

    // Default call_addr is the location of the "basic" call.
    // Determine the address of the call we a reresolving. With
    // Inline Caches we will always find a recognizable call.
    // With Inline Caches disabled we may or may not find a
    // recognizable call. We will always find a call for static
    // calls and for optimized virtual calls. For vanilla virtual
    // calls it depends on the state of the UseInlineCaches switch.
    //
    // With Inline Caches disabled we can get here for a virtual call
    // for two reasons:
    //   1 - calling an abstract method. The vtable for abstract methods
    //       will run us thru handle_wrong_method and we will eventually
    //       end up in the interpreter to throw the ame.
    //   2 - a racing deoptimization. We could be doing a vanilla vtable
    //       call and between the time we fetch the entry address and
    //       we jump to it the target gets deoptimized. Similar to 1
    //       we will wind up in the interprter (thru a c2i with c2).
    //
    address call_addr = NULL;
    {
      // Get call instruction under lock because another thread may be
      // busy patching it.
      CompiledICLocker ml(caller_nm);
      // Location of call instruction
      call_addr = caller_nm->call_instruction_address(pc);
    }

    // Check relocations for the matching call to 1) avoid false positives,
    // and 2) determine the type.
    if (call_addr != NULL) {
      // On x86 the logic for finding a call instruction is blindly checking for a call opcode 5
      // bytes back in the instruction stream so we must also check for reloc info.
      RelocIterator iter(caller_nm, call_addr, call_addr+1);
      bool ret = iter.next(); // Get item
      if (ret) {
        is_static_call = false;
        is_optimized = false;
        switch (iter.type()) {
          case relocInfo::static_call_type:
            is_static_call = true;

          case relocInfo::virtual_call_type:
          case relocInfo::opt_virtual_call_type:
            is_optimized = (iter.type() == relocInfo::opt_virtual_call_type);
            // Cleaning the inline cache will force a new resolve. This is more robust
            // than directly setting it to the new destination, since resolving of calls
            // is always done through the same code path. (experience shows that it
            // leads to very hard to track down bugs, if an inline cache gets updated
            // to a wrong method). It should not be performance critical, since the
            // resolve is only done once.
            guarantee(iter.addr() == call_addr, "must find call");
            for (;;) {
              ICRefillVerifier ic_refill_verifier;
              if (!clear_ic_at_addr(caller_nm, call_addr, is_static_call)) {
                InlineCacheBuffer::refill_ic_stubs();
              } else {
                break;
              }
            }
            break;
          default:
            break;
        }
      }
    }
  }

  methodHandle callee_method = find_callee_method(CHECK_(methodHandle()));

#ifndef PRODUCT
  Atomic::inc(&_wrong_method_ctr);

  if (TraceCallFixup) {
    ResourceMark rm(current);
    tty->print("handle_wrong_method reresolving call to");
    callee_method->print_short_name(tty);
    tty->print_cr(" code: " INTPTR_FORMAT, p2i(callee_method->code()));
  }
#endif

  return callee_method;
}

address SharedRuntime::handle_unsafe_access(JavaThread* thread, address next_pc) {
  // The faulting unsafe accesses should be changed to throw the error
  // synchronously instead. Meanwhile the faulting instruction will be
  // skipped over (effectively turning it into a no-op) and an
  // asynchronous exception will be raised which the thread will
  // handle at a later point. If the instruction is a load it will
  // return garbage.

  // Request an async exception.
  thread->set_pending_unsafe_access_error();

  // Return address of next instruction to execute.
  return next_pc;
}

#ifdef ASSERT
void SharedRuntime::check_member_name_argument_is_last_argument(const methodHandle& method,
                                                                const BasicType* sig_bt,
                                                                const VMRegPair* regs) {
  ResourceMark rm;
  const int total_args_passed = method->size_of_parameters();
  const VMRegPair*    regs_with_member_name = regs;
        VMRegPair* regs_without_member_name = NEW_RESOURCE_ARRAY(VMRegPair, total_args_passed - 1);

  const int member_arg_pos = total_args_passed - 1;
  assert(member_arg_pos >= 0 && member_arg_pos < total_args_passed, "oob");
  assert(sig_bt[member_arg_pos] == T_OBJECT, "dispatch argument must be an object");

  int comp_args_on_stack = java_calling_convention(sig_bt, regs_without_member_name, total_args_passed - 1);

  for (int i = 0; i < member_arg_pos; i++) {
    VMReg a =    regs_with_member_name[i].first();
    VMReg b = regs_without_member_name[i].first();
    assert(a->value() == b->value(), "register allocation mismatch: a=" INTX_FORMAT ", b=" INTX_FORMAT, a->value(), b->value());
  }
  assert(regs_with_member_name[member_arg_pos].first()->is_valid(), "bad member arg");
}
#endif

bool SharedRuntime::should_fixup_call_destination(address destination, address entry_point, address caller_pc, Method* moop, CodeBlob* cb) {
  if (destination != entry_point) {
    CodeBlob* callee = CodeCache::find_blob(destination);
    // callee == cb seems weird. It means calling interpreter thru stub.
    if (callee != NULL && (callee == cb || callee->is_adapter_blob())) {
      // static call or optimized virtual
      if (TraceCallFixup) {
        tty->print("fixup callsite           at " INTPTR_FORMAT " to compiled code for", p2i(caller_pc));
        moop->print_short_name(tty);
        tty->print_cr(" to " INTPTR_FORMAT, p2i(entry_point));
      }
      return true;
    } else {
      if (TraceCallFixup) {
        tty->print("failed to fixup callsite at " INTPTR_FORMAT " to compiled code for", p2i(caller_pc));
        moop->print_short_name(tty);
        tty->print_cr(" to " INTPTR_FORMAT, p2i(entry_point));
      }
      // assert is too strong could also be resolve destinations.
      // assert(InlineCacheBuffer::contains(destination) || VtableStubs::contains(destination), "must be");
    }
  } else {
    if (TraceCallFixup) {
      tty->print("already patched callsite at " INTPTR_FORMAT " to compiled code for", p2i(caller_pc));
      moop->print_short_name(tty);
      tty->print_cr(" to " INTPTR_FORMAT, p2i(entry_point));
    }
  }
  return false;
}

// ---------------------------------------------------------------------------
// We are calling the interpreter via a c2i. Normally this would mean that
// we were called by a compiled method. However we could have lost a race
// where we went int -> i2c -> c2i and so the caller could in fact be
// interpreted. If the caller is compiled we attempt to patch the caller
// so he no longer calls into the interpreter.
JRT_LEAF(void, SharedRuntime::fixup_callers_callsite(Method* method, address caller_pc))
  Method* moop(method);

  AARCH64_PORT_ONLY(assert(pauth_ptr_is_raw(caller_pc), "should be raw"));

  // It's possible that deoptimization can occur at a call site which hasn't
  // been resolved yet, in which case this function will be called from
  // an nmethod that has been patched for deopt and we can ignore the
  // request for a fixup.
  // Also it is possible that we lost a race in that from_compiled_entry
  // is now back to the i2c in that case we don't need to patch and if
  // we did we'd leap into space because the callsite needs to use
  // "to interpreter" stub in order to load up the Method*. Don't
  // ask me how I know this...

  CodeBlob* cb = CodeCache::find_blob(caller_pc);
  if (cb == NULL || !cb->is_compiled()) {
    return;
  }
  address entry_point = moop->from_compiled_entry_no_trampoline(cb->is_compiled_by_c1());
  if (entry_point == moop->get_c2i_entry()) {
    return;
  }

  // The check above makes sure this is a nmethod.
  CompiledMethod* nm = cb->as_compiled_method_or_null();
  assert(nm, "must be");

  // Get the return PC for the passed caller PC.
  address return_pc = caller_pc + frame::pc_return_offset;

  assert(!JavaThread::current()->is_interp_only_mode() || !nm->method()->is_continuation_enter_intrinsic()
    || ContinuationEntry::is_interpreted_call(return_pc), "interp_only_mode but not in enterSpecial interpreted entry");

  // There is a benign race here. We could be attempting to patch to a compiled
  // entry point at the same time the callee is being deoptimized. If that is
  // the case then entry_point may in fact point to a c2i and we'd patch the
  // call site with the same old data. clear_code will set code() to NULL
  // at the end of it. If we happen to see that NULL then we can skip trying
  // to patch. If we hit the window where the callee has a c2i in the
  // from_compiled_entry and the NULL isn't present yet then we lose the race
  // and patch the code with the same old data. Asi es la vida.

  if (moop->code() == NULL) return;

  if (nm->is_in_use()) {
    // Expect to find a native call there (unless it was no-inline cache vtable dispatch)
    CompiledICLocker ic_locker(nm);
    if (NativeCall::is_call_before(return_pc)) {
      ResourceMark mark;
      NativeCallWrapper* call = nm->call_wrapper_before(return_pc);
      //
      // bug 6281185. We might get here after resolving a call site to a vanilla
      // virtual call. Because the resolvee uses the verified entry it may then
      // see compiled code and attempt to patch the site by calling us. This would
      // then incorrectly convert the call site to optimized and its downhill from
      // there. If you're lucky you'll get the assert in the bugid, if not you've
      // just made a call site that could be megamorphic into a monomorphic site
      // for the rest of its life! Just another racing bug in the life of
      // fixup_callers_callsite ...
      //
      RelocIterator iter(nm, call->instruction_address(), call->next_instruction_address());
      iter.next();
      assert(iter.has_current(), "must have a reloc at java call site");
      relocInfo::relocType typ = iter.reloc()->type();
      if (typ != relocInfo::static_call_type &&
           typ != relocInfo::opt_virtual_call_type &&
           typ != relocInfo::static_stub_type) {
        return;
      }
      if (nm->method()->is_continuation_enter_intrinsic()) {
        assert(ContinuationEntry::is_interpreted_call(call->instruction_address()) == JavaThread::current()->is_interp_only_mode(),
          "mode: %d", JavaThread::current()->is_interp_only_mode());
        if (ContinuationEntry::is_interpreted_call(call->instruction_address())) {
          return;
        }
      }
      address destination = call->destination();
      if (should_fixup_call_destination(destination, entry_point, caller_pc, moop, cb)) {
        call->set_destination_mt_safe(entry_point);
      }
    }
  }
JRT_END


// same as JVM_Arraycopy, but called directly from compiled code
JRT_ENTRY(void, SharedRuntime::slow_arraycopy_C(oopDesc* src,  jint src_pos,
                                                oopDesc* dest, jint dest_pos,
                                                jint length,
                                                JavaThread* current)) {
#ifndef PRODUCT
  _slow_array_copy_ctr++;
#endif
  // Check if we have null pointers
  if (src == NULL || dest == NULL) {
    THROW(vmSymbols::java_lang_NullPointerException());
  }
  // Do the copy.  The casts to arrayOop are necessary to the copy_array API,
  // even though the copy_array API also performs dynamic checks to ensure
  // that src and dest are truly arrays (and are conformable).
  // The copy_array mechanism is awkward and could be removed, but
  // the compilers don't call this function except as a last resort,
  // so it probably doesn't matter.
  src->klass()->copy_array((arrayOopDesc*)src, src_pos,
                                        (arrayOopDesc*)dest, dest_pos,
                                        length, current);
}
JRT_END

// The caller of generate_class_cast_message() (or one of its callers)
// must use a ResourceMark in order to correctly free the result.
char* SharedRuntime::generate_class_cast_message(
    JavaThread* thread, Klass* caster_klass) {

  // Get target class name from the checkcast instruction
  vframeStream vfst(thread, true);
  assert(!vfst.at_end(), "Java frame must exist");
  Bytecode_checkcast cc(vfst.method(), vfst.method()->bcp_from(vfst.bci()));
  constantPoolHandle cpool(thread, vfst.method()->constants());
  Klass* target_klass = ConstantPool::klass_at_if_loaded(cpool, cc.index());
  Symbol* target_klass_name = NULL;
  if (target_klass == NULL) {
    // This klass should be resolved, but just in case, get the name in the klass slot.
    target_klass_name = cpool->klass_name_at(cc.index());
  }
  return generate_class_cast_message(caster_klass, target_klass, target_klass_name);
}


// The caller of generate_class_cast_message() (or one of its callers)
// must use a ResourceMark in order to correctly free the result.
char* SharedRuntime::generate_class_cast_message(
    Klass* caster_klass, Klass* target_klass, Symbol* target_klass_name) {
  const char* caster_name = caster_klass->external_name();

  assert(target_klass != NULL || target_klass_name != NULL, "one must be provided");
  const char* target_name = target_klass == NULL ? target_klass_name->as_klass_external_name() :
                                                   target_klass->external_name();

  size_t msglen = strlen(caster_name) + strlen("class ") + strlen(" cannot be cast to class ") + strlen(target_name) + 1;

  const char* caster_klass_description = "";
  const char* target_klass_description = "";
  const char* klass_separator = "";
  if (target_klass != NULL && caster_klass->module() == target_klass->module()) {
    caster_klass_description = caster_klass->joint_in_module_of_loader(target_klass);
  } else {
    caster_klass_description = caster_klass->class_in_module_of_loader();
    target_klass_description = (target_klass != NULL) ? target_klass->class_in_module_of_loader() : "";
    klass_separator = (target_klass != NULL) ? "; " : "";
  }

  // add 3 for parenthesis and preceding space
  msglen += strlen(caster_klass_description) + strlen(target_klass_description) + strlen(klass_separator) + 3;

  char* message = NEW_RESOURCE_ARRAY_RETURN_NULL(char, msglen);
  if (message == NULL) {
    // Shouldn't happen, but don't cause even more problems if it does
    message = const_cast<char*>(caster_klass->external_name());
  } else {
    jio_snprintf(message,
                 msglen,
                 "class %s cannot be cast to class %s (%s%s%s)",
                 caster_name,
                 target_name,
                 caster_klass_description,
                 klass_separator,
                 target_klass_description
                 );
  }
  return message;
}

JRT_LEAF(void, SharedRuntime::reguard_yellow_pages())
  (void) JavaThread::current()->stack_overflow_state()->reguard_stack();
JRT_END

void SharedRuntime::monitor_enter_helper(oopDesc* obj, BasicLock* lock, JavaThread* current) {
  if (!SafepointSynchronize::is_synchronizing()) {
    // Only try quick_enter() if we're not trying to reach a safepoint
    // so that the calling thread reaches the safepoint more quickly.
    if (ObjectSynchronizer::quick_enter(obj, current, lock)) {
      return;
    }
  }
  // NO_ASYNC required because an async exception on the state transition destructor
  // would leave you with the lock held and it would never be released.
  // The normal monitorenter NullPointerException is thrown without acquiring a lock
  // and the model is that an exception implies the method failed.
  JRT_BLOCK_NO_ASYNC
  Handle h_obj(THREAD, obj);
  ObjectSynchronizer::enter(h_obj, lock, current);
  assert(!HAS_PENDING_EXCEPTION, "Should have no exception here");
  JRT_BLOCK_END
}

// Handles the uncommon case in locking, i.e., contention or an inflated lock.
JRT_BLOCK_ENTRY(void, SharedRuntime::complete_monitor_locking_C(oopDesc* obj, BasicLock* lock, JavaThread* current))
  SharedRuntime::monitor_enter_helper(obj, lock, current);
JRT_END

void SharedRuntime::monitor_exit_helper(oopDesc* obj, BasicLock* lock, JavaThread* current) {
  assert(JavaThread::current() == current, "invariant");
  // Exit must be non-blocking, and therefore no exceptions can be thrown.
  ExceptionMark em(current);
  // The object could become unlocked through a JNI call, which we have no other checks for.
  // Give a fatal message if CheckJNICalls. Otherwise we ignore it.
  if (obj->is_unlocked()) {
    if (CheckJNICalls) {
      fatal("Object has been unlocked by JNI");
    }
    return;
  }
  ObjectSynchronizer::exit(obj, lock, current);
}

// Handles the uncommon cases of monitor unlocking in compiled code
JRT_LEAF(void, SharedRuntime::complete_monitor_unlocking_C(oopDesc* obj, BasicLock* lock, JavaThread* current))
  SharedRuntime::monitor_exit_helper(obj, lock, current);
JRT_END

#ifndef PRODUCT

void SharedRuntime::print_statistics() {
  ttyLocker ttyl;
  if (xtty != NULL)  xtty->head("statistics type='SharedRuntime'");

  SharedRuntime::print_ic_miss_histogram();

  // Dump the JRT_ENTRY counters
  if (_new_instance_ctr) tty->print_cr("%5d new instance requires GC", _new_instance_ctr);
  if (_new_array_ctr) tty->print_cr("%5d new array requires GC", _new_array_ctr);
  if (_multi2_ctr) tty->print_cr("%5d multianewarray 2 dim", _multi2_ctr);
  if (_multi3_ctr) tty->print_cr("%5d multianewarray 3 dim", _multi3_ctr);
  if (_multi4_ctr) tty->print_cr("%5d multianewarray 4 dim", _multi4_ctr);
  if (_multi5_ctr) tty->print_cr("%5d multianewarray 5 dim", _multi5_ctr);

  tty->print_cr("%5d inline cache miss in compiled", _ic_miss_ctr);
  tty->print_cr("%5d wrong method", _wrong_method_ctr);
  tty->print_cr("%5d unresolved static call site", _resolve_static_ctr);
  tty->print_cr("%5d unresolved virtual call site", _resolve_virtual_ctr);
  tty->print_cr("%5d unresolved opt virtual call site", _resolve_opt_virtual_ctr);

  if (_mon_enter_stub_ctr) tty->print_cr("%5d monitor enter stub", _mon_enter_stub_ctr);
  if (_mon_exit_stub_ctr) tty->print_cr("%5d monitor exit stub", _mon_exit_stub_ctr);
  if (_mon_enter_ctr) tty->print_cr("%5d monitor enter slow", _mon_enter_ctr);
  if (_mon_exit_ctr) tty->print_cr("%5d monitor exit slow", _mon_exit_ctr);
  if (_partial_subtype_ctr) tty->print_cr("%5d slow partial subtype", _partial_subtype_ctr);
  if (_jbyte_array_copy_ctr) tty->print_cr("%5d byte array copies", _jbyte_array_copy_ctr);
  if (_jshort_array_copy_ctr) tty->print_cr("%5d short array copies", _jshort_array_copy_ctr);
  if (_jint_array_copy_ctr) tty->print_cr("%5d int array copies", _jint_array_copy_ctr);
  if (_jlong_array_copy_ctr) tty->print_cr("%5d long array copies", _jlong_array_copy_ctr);
  if (_oop_array_copy_ctr) tty->print_cr("%5d oop array copies", _oop_array_copy_ctr);
  if (_checkcast_array_copy_ctr) tty->print_cr("%5d checkcast array copies", _checkcast_array_copy_ctr);
  if (_unsafe_array_copy_ctr) tty->print_cr("%5d unsafe array copies", _unsafe_array_copy_ctr);
  if (_generic_array_copy_ctr) tty->print_cr("%5d generic array copies", _generic_array_copy_ctr);
  if (_slow_array_copy_ctr) tty->print_cr("%5d slow array copies", _slow_array_copy_ctr);
  if (_find_handler_ctr) tty->print_cr("%5d find exception handler", _find_handler_ctr);
  if (_rethrow_ctr) tty->print_cr("%5d rethrow handler", _rethrow_ctr);

  AdapterHandlerLibrary::print_statistics();

  if (xtty != NULL)  xtty->tail("statistics");
}

inline double percent(int x, int y) {
  return 100.0 * x / MAX2(y, 1);
}

inline double percent(int64_t x, int64_t y) {
  return 100.0 * x / MAX2(y, (int64_t)1);
}

class MethodArityHistogram {
 public:
  enum { MAX_ARITY = 256 };
 private:
  static uint64_t _arity_histogram[MAX_ARITY]; // histogram of #args
  static uint64_t _size_histogram[MAX_ARITY];  // histogram of arg size in words
  static uint64_t _total_compiled_calls;
  static uint64_t _max_compiled_calls_per_method;
  static int _max_arity;                       // max. arity seen
  static int _max_size;                        // max. arg size seen

  static void add_method_to_histogram(nmethod* nm) {
    Method* method = (nm == NULL) ? NULL : nm->method();
    if (method != NULL) {
      ArgumentCount args(method->signature());
      int arity   = args.size() + (method->is_static() ? 0 : 1);
      int argsize = method->size_of_parameters();
      arity   = MIN2(arity, MAX_ARITY-1);
      argsize = MIN2(argsize, MAX_ARITY-1);
      uint64_t count = (uint64_t)method->compiled_invocation_count();
      _max_compiled_calls_per_method = count > _max_compiled_calls_per_method ? count : _max_compiled_calls_per_method;
      _total_compiled_calls    += count;
      _arity_histogram[arity]  += count;
      _size_histogram[argsize] += count;
      _max_arity = MAX2(_max_arity, arity);
      _max_size  = MAX2(_max_size, argsize);
    }
  }

  void print_histogram_helper(int n, uint64_t* histo, const char* name) {
    const int N = MIN2(9, n);
    double sum = 0;
    double weighted_sum = 0;
    for (int i = 0; i <= n; i++) { sum += histo[i]; weighted_sum += i*histo[i]; }
    if (sum >= 1.0) { // prevent divide by zero or divide overflow
      double rest = sum;
      double percent = sum / 100;
      for (int i = 0; i <= N; i++) {
        rest -= histo[i];
        tty->print_cr("%4d: " UINT64_FORMAT_W(12) " (%5.1f%%)", i, histo[i], histo[i] / percent);
      }
      tty->print_cr("rest: " INT64_FORMAT_W(12) " (%5.1f%%)", (int64_t)rest, rest / percent);
      tty->print_cr("(avg. %s = %3.1f, max = %d)", name, weighted_sum / sum, n);
      tty->print_cr("(total # of compiled calls = " INT64_FORMAT_W(14) ")", _total_compiled_calls);
      tty->print_cr("(max # of compiled calls   = " INT64_FORMAT_W(14) ")", _max_compiled_calls_per_method);
    } else {
      tty->print_cr("Histogram generation failed for %s. n = %d, sum = %7.5f", name, n, sum);
    }
  }

  void print_histogram() {
    tty->print_cr("\nHistogram of call arity (incl. rcvr, calls to compiled methods only):");
    print_histogram_helper(_max_arity, _arity_histogram, "arity");
    tty->print_cr("\nHistogram of parameter block size (in words, incl. rcvr):");
    print_histogram_helper(_max_size, _size_histogram, "size");
    tty->cr();
  }

 public:
  MethodArityHistogram() {
    // Take the Compile_lock to protect against changes in the CodeBlob structures
    MutexLocker mu1(Compile_lock, Mutex::_safepoint_check_flag);
    // Take the CodeCache_lock to protect against changes in the CodeHeap structure
    MutexLocker mu2(CodeCache_lock, Mutex::_no_safepoint_check_flag);
    _max_arity = _max_size = 0;
    _total_compiled_calls = 0;
    _max_compiled_calls_per_method = 0;
    for (int i = 0; i < MAX_ARITY; i++) _arity_histogram[i] = _size_histogram[i] = 0;
    CodeCache::nmethods_do(add_method_to_histogram);
    print_histogram();
  }
};

uint64_t MethodArityHistogram::_arity_histogram[MethodArityHistogram::MAX_ARITY];
uint64_t MethodArityHistogram::_size_histogram[MethodArityHistogram::MAX_ARITY];
uint64_t MethodArityHistogram::_total_compiled_calls;
uint64_t MethodArityHistogram::_max_compiled_calls_per_method;
int MethodArityHistogram::_max_arity;
int MethodArityHistogram::_max_size;

void SharedRuntime::print_call_statistics(uint64_t comp_total) {
  tty->print_cr("Calls from compiled code:");
  int64_t total  = _nof_normal_calls + _nof_interface_calls + _nof_static_calls;
  int64_t mono_c = _nof_normal_calls - _nof_optimized_calls - _nof_megamorphic_calls;
  int64_t mono_i = _nof_interface_calls - _nof_optimized_interface_calls - _nof_megamorphic_interface_calls;
  tty->print_cr("\t" INT64_FORMAT_W(12) " (100%%)  total non-inlined   ", total);
  tty->print_cr("\t" INT64_FORMAT_W(12) " (%4.1f%%) |- virtual calls       ", _nof_normal_calls, percent(_nof_normal_calls, total));
  tty->print_cr("\t" INT64_FORMAT_W(12) " (%4.0f%%) |  |- inlined          ", _nof_inlined_calls, percent(_nof_inlined_calls, _nof_normal_calls));
  tty->print_cr("\t" INT64_FORMAT_W(12) " (%4.0f%%) |  |- optimized        ", _nof_optimized_calls, percent(_nof_optimized_calls, _nof_normal_calls));
  tty->print_cr("\t" INT64_FORMAT_W(12) " (%4.0f%%) |  |- monomorphic      ", mono_c, percent(mono_c, _nof_normal_calls));
  tty->print_cr("\t" INT64_FORMAT_W(12) " (%4.0f%%) |  |- megamorphic      ", _nof_megamorphic_calls, percent(_nof_megamorphic_calls, _nof_normal_calls));
  tty->print_cr("\t" INT64_FORMAT_W(12) " (%4.1f%%) |- interface calls     ", _nof_interface_calls, percent(_nof_interface_calls, total));
  tty->print_cr("\t" INT64_FORMAT_W(12) " (%4.0f%%) |  |- inlined          ", _nof_inlined_interface_calls, percent(_nof_inlined_interface_calls, _nof_interface_calls));
  tty->print_cr("\t" INT64_FORMAT_W(12) " (%4.0f%%) |  |- optimized        ", _nof_optimized_interface_calls, percent(_nof_optimized_interface_calls, _nof_interface_calls));
  tty->print_cr("\t" INT64_FORMAT_W(12) " (%4.0f%%) |  |- monomorphic      ", mono_i, percent(mono_i, _nof_interface_calls));
  tty->print_cr("\t" INT64_FORMAT_W(12) " (%4.0f%%) |  |- megamorphic      ", _nof_megamorphic_interface_calls, percent(_nof_megamorphic_interface_calls, _nof_interface_calls));
  tty->print_cr("\t" INT64_FORMAT_W(12) " (%4.1f%%) |- static/special calls", _nof_static_calls, percent(_nof_static_calls, total));
  tty->print_cr("\t" INT64_FORMAT_W(12) " (%4.0f%%) |  |- inlined          ", _nof_inlined_static_calls, percent(_nof_inlined_static_calls, _nof_static_calls));
  tty->cr();
  tty->print_cr("Note 1: counter updates are not MT-safe.");
  tty->print_cr("Note 2: %% in major categories are relative to total non-inlined calls;");
  tty->print_cr("        %% in nested categories are relative to their category");
  tty->print_cr("        (and thus add up to more than 100%% with inlining)");
  tty->cr();

  MethodArityHistogram h;
}
#endif

#ifndef PRODUCT
static int _lookups; // number of calls to lookup
static int _equals;  // number of buckets checked with matching hash
static int _hits;    // number of successful lookups
static int _compact; // number of equals calls with compact signature
#endif

// A simple wrapper class around the calling convention information
// that allows sharing of adapters for the same calling convention.
class AdapterFingerPrint : public CHeapObj<mtCode> {
 private:
  enum {
    _basic_type_bits = 4,
    _basic_type_mask = right_n_bits(_basic_type_bits),
    _basic_types_per_int = BitsPerInt / _basic_type_bits,
    _compact_int_count = 3
  };
  // TO DO:  Consider integrating this with a more global scheme for compressing signatures.
  // For now, 4 bits per components (plus T_VOID gaps after double/long) is not excessive.

  union {
    int  _compact[_compact_int_count];
    int* _fingerprint;
  } _value;
  int _length; // A negative length indicates the fingerprint is in the compact form,
               // Otherwise _value._fingerprint is the array.

  // Remap BasicTypes that are handled equivalently by the adapters.
  // These are correct for the current system but someday it might be
  // necessary to make this mapping platform dependent.
  static BasicType adapter_encoding(BasicType in) {
    switch (in) {
      case T_BOOLEAN:
      case T_BYTE:
      case T_SHORT:
      case T_CHAR:
        // They are all promoted to T_INT in the calling convention
        return T_INT;

      case T_OBJECT:
      case T_ARRAY:
        // In other words, we assume that any register good enough for
        // an int or long is good enough for a managed pointer.
#ifdef _LP64
        return T_LONG;
#else
        return T_INT;
#endif

      case T_INT:
      case T_LONG:
      case T_FLOAT:
      case T_DOUBLE:
      case T_VOID:
        return in;

      default:
        ShouldNotReachHere();
        return T_CONFLICT;
    }
  }

 public:
  AdapterFingerPrint(const GrowableArray<SigEntry>* sig, bool has_ro_adapter = false) {
    // The fingerprint is based on the BasicType signature encoded
    // into an array of ints with eight entries per int.
    int total_args_passed = (sig != NULL) ? sig->length() : 0;
    int* ptr;
    int len = (total_args_passed + (_basic_types_per_int-1)) / _basic_types_per_int;
    if (len <= _compact_int_count) {
      assert(_compact_int_count == 3, "else change next line");
      _value._compact[0] = _value._compact[1] = _value._compact[2] = 0;
      // Storing the signature encoded as signed chars hits about 98%
      // of the time.
      _length = -len;
      ptr = _value._compact;
    } else {
      _length = len;
      _value._fingerprint = NEW_C_HEAP_ARRAY(int, _length, mtCode);
      ptr = _value._fingerprint;
    }

    // Now pack the BasicTypes with 8 per int
    int sig_index = 0;
    BasicType prev_bt = T_ILLEGAL;
    int vt_count = 0;
    for (int index = 0; index < len; index++) {
      int value = 0;
      for (int byte = 0; byte < _basic_types_per_int; byte++) {
        BasicType bt = T_ILLEGAL;
        if (sig_index < total_args_passed) {
          bt = sig->at(sig_index++)._bt;
          if (bt == T_PRIMITIVE_OBJECT) {
            // Found start of inline type in signature
            assert(InlineTypePassFieldsAsArgs, "unexpected start of inline type");
            if (sig_index == 1 && has_ro_adapter) {
              // With a ro_adapter, replace receiver inline type delimiter by T_VOID to prevent matching
              // with other adapters that have the same inline type as first argument and no receiver.
              bt = T_VOID;
            }
            vt_count++;
          } else if (bt == T_VOID && prev_bt != T_LONG && prev_bt != T_DOUBLE) {
            // Found end of inline type in signature
            assert(InlineTypePassFieldsAsArgs, "unexpected end of inline type");
            vt_count--;
            assert(vt_count >= 0, "invalid vt_count");
          } else if (vt_count == 0) {
            // Widen fields that are not part of a scalarized inline type argument
            bt = adapter_encoding(bt);
          }
          prev_bt = bt;
        }
        int bt_val = (bt == T_ILLEGAL) ? 0 : bt;
        assert((bt_val & _basic_type_mask) == bt_val, "must fit in 4 bits");
        value = (value << _basic_type_bits) | bt_val;
      }
      ptr[index] = value;
    }
    assert(vt_count == 0, "invalid vt_count");
  }

  ~AdapterFingerPrint() {
    if (_length > 0) {
      FREE_C_HEAP_ARRAY(int, _value._fingerprint);
    }
  }

  int value(int index) {
    if (_length < 0) {
      return _value._compact[index];
    }
    return _value._fingerprint[index];
  }
  int length() {
    if (_length < 0) return -_length;
    return _length;
  }

  bool is_compact() {
    return _length <= 0;
  }

  unsigned int compute_hash() {
    int hash = 0;
    for (int i = 0; i < length(); i++) {
      int v = value(i);
      hash = (hash << 8) ^ v ^ (hash >> 5);
    }
    return (unsigned int)hash;
  }

  const char* as_string() {
    stringStream st;
    st.print("0x");
    for (int i = 0; i < length(); i++) {
      st.print("%x", value(i));
    }
    return st.as_string();
  }

#ifndef PRODUCT
  // Reconstitutes the basic type arguments from the fingerprint,
  // producing strings like LIJDF
  const char* as_basic_args_string() {
    stringStream st;
    bool long_prev = false;
    for (int i = 0; i < length(); i++) {
      unsigned val = (unsigned)value(i);
      // args are packed so that first/lower arguments are in the highest
      // bits of each int value, so iterate from highest to the lowest
      for (int j = 32 - _basic_type_bits; j >= 0; j -= _basic_type_bits) {
        unsigned v = (val >> j) & _basic_type_mask;
        if (v == 0) {
          assert(i == length() - 1, "Only expect zeroes in the last word");
          continue;
        }
        if (long_prev) {
          long_prev = false;
          if (v == T_VOID) {
            st.print("J");
          } else {
            st.print("L");
          }
        } else if (v == T_LONG) {
          long_prev = true;
        } else if (v != T_VOID){
          st.print("%c", type2char((BasicType)v));
        }
      }
    }
    if (long_prev) {
      st.print("L");
    }
    return st.as_string();
  }
#endif // !product

  bool equals(AdapterFingerPrint* other) {
    if (other->_length != _length) {
      return false;
    }
    if (_length < 0) {
      assert(_compact_int_count == 3, "else change next line");
      return _value._compact[0] == other->_value._compact[0] &&
             _value._compact[1] == other->_value._compact[1] &&
             _value._compact[2] == other->_value._compact[2];
    } else {
      for (int i = 0; i < _length; i++) {
        if (_value._fingerprint[i] != other->_value._fingerprint[i]) {
          return false;
        }
      }
    }
    return true;
  }

  static bool equals(AdapterFingerPrint* const& fp1, AdapterFingerPrint* const& fp2) {
    NOT_PRODUCT(_equals++);
    return fp1->equals(fp2);
  }

<<<<<<< HEAD
 public:
  AdapterHandlerTable()
    : BasicHashtable<mtCode>(293, (sizeof(AdapterHandlerEntry))) { }

  // Create a new entry suitable for insertion in the table
  AdapterHandlerEntry* new_entry(AdapterFingerPrint* fingerprint, address i2c_entry, address c2i_entry,
                                 address c2i_inline_entry, address c2i_inline_ro_entry,
                                 address c2i_unverified_entry, address c2i_unverified_inline_entry, address c2i_no_clinit_check_entry) {
    AdapterHandlerEntry* entry = (AdapterHandlerEntry*)BasicHashtable<mtCode>::new_entry(fingerprint->compute_hash());
    entry->init(fingerprint, i2c_entry, c2i_entry, c2i_inline_entry, c2i_inline_ro_entry,
                c2i_unverified_entry, c2i_unverified_inline_entry, c2i_no_clinit_check_entry);
    return entry;
=======
  static unsigned int compute_hash(AdapterFingerPrint* const& fp) {
    return fp->compute_hash();
>>>>>>> 0d51f63a
  }
};

<<<<<<< HEAD
  // Insert an entry into the table
  void add(AdapterHandlerEntry* entry) {
    int index = hash_to_index(entry->hash());
    add_entry(index, entry);
  }

  void free_entry(AdapterHandlerEntry* entry) {
    entry->deallocate();
    BasicHashtable<mtCode>::free_entry(entry);
  }

  // Find a entry with the same fingerprint if it exists
  AdapterHandlerEntry* lookup(const GrowableArray<SigEntry>* sig, bool has_ro_adapter = false) {
    NOT_PRODUCT(_lookups++);
    AdapterFingerPrint fp(sig, has_ro_adapter);
    unsigned int hash = fp.compute_hash();
    int index = hash_to_index(hash);
    for (AdapterHandlerEntry* e = bucket(index); e != NULL; e = e->next()) {
      NOT_PRODUCT(_buckets++);
      if (e->hash() == hash) {
        NOT_PRODUCT(_equals++);
        if (fp.equals(e->fingerprint())) {
=======
// A hashtable mapping from AdapterFingerPrints to AdapterHandlerEntries
ResourceHashtable<AdapterFingerPrint*, AdapterHandlerEntry*, 293,
                  ResourceObj::C_HEAP, mtCode,
                  AdapterFingerPrint::compute_hash,
                  AdapterFingerPrint::equals> _adapter_handler_table;

// Find a entry with the same fingerprint if it exists
static AdapterHandlerEntry* lookup(int total_args_passed, BasicType* sig_bt) {
  NOT_PRODUCT(_lookups++);
  assert_lock_strong(AdapterHandlerLibrary_lock);
  AdapterFingerPrint fp(total_args_passed, sig_bt);
  AdapterHandlerEntry** entry = _adapter_handler_table.get(&fp);
  if (entry != nullptr) {
>>>>>>> 0d51f63a
#ifndef PRODUCT
    if (fp.is_compact()) _compact++;
    _hits++;
#endif
    return *entry;
  }
  return nullptr;
}

#ifndef PRODUCT
static void print_table_statistics() {
  auto size = [&] (AdapterFingerPrint* key, AdapterHandlerEntry* a) {
    return sizeof(*key) + sizeof(*a);
  };
  TableStatistics ts = _adapter_handler_table.statistics_calculate(size);
  ts.print(tty, "AdapterHandlerTable");
  tty->print_cr("AdapterHandlerTable (table_size=%d, entries=%d)",
                _adapter_handler_table.table_size(), _adapter_handler_table.number_of_entries());
  tty->print_cr("AdapterHandlerTable: lookups %d equals %d hits %d compact %d",
                _lookups, _equals, _hits, _compact);
}
#endif

// ---------------------------------------------------------------------------
// Implementation of AdapterHandlerLibrary
AdapterHandlerEntry* AdapterHandlerLibrary::_abstract_method_handler = NULL;
AdapterHandlerEntry* AdapterHandlerLibrary::_no_arg_handler = NULL;
AdapterHandlerEntry* AdapterHandlerLibrary::_int_arg_handler = NULL;
AdapterHandlerEntry* AdapterHandlerLibrary::_obj_arg_handler = NULL;
AdapterHandlerEntry* AdapterHandlerLibrary::_obj_int_arg_handler = NULL;
AdapterHandlerEntry* AdapterHandlerLibrary::_obj_obj_arg_handler = NULL;
const int AdapterHandlerLibrary_size = 32*K;
BufferBlob* AdapterHandlerLibrary::_buffer = NULL;

BufferBlob* AdapterHandlerLibrary::buffer_blob() {
  return _buffer;
}

extern "C" void unexpected_adapter_call() {
  ShouldNotCallThis();
}

static void post_adapter_creation(const AdapterBlob* new_adapter,
                                  const AdapterHandlerEntry* entry) {
  if (Forte::is_enabled() || JvmtiExport::should_post_dynamic_code_generated()) {
    char blob_id[256];
    jio_snprintf(blob_id,
                 sizeof(blob_id),
                 "%s(%s)",
                 new_adapter->name(),
                 entry->fingerprint()->as_string());
    if (Forte::is_enabled()) {
      Forte::register_stub(blob_id, new_adapter->content_begin(), new_adapter->content_end());
    }

    if (JvmtiExport::should_post_dynamic_code_generated()) {
      JvmtiExport::post_dynamic_code_generated(blob_id, new_adapter->content_begin(), new_adapter->content_end());
    }
  }
}

void AdapterHandlerLibrary::initialize() {
  ResourceMark rm;
  AdapterBlob* no_arg_blob = NULL;
  AdapterBlob* int_arg_blob = NULL;
  AdapterBlob* obj_arg_blob = NULL;
  AdapterBlob* obj_int_arg_blob = NULL;
  AdapterBlob* obj_obj_arg_blob = NULL;
  {
    MutexLocker mu(AdapterHandlerLibrary_lock);

    // Create a special handler for abstract methods.  Abstract methods
    // are never compiled so an i2c entry is somewhat meaningless, but
    // throw AbstractMethodError just in case.
    // Pass wrong_method_abstract for the c2i transitions to return
    // AbstractMethodError for invalid invocations.
    address wrong_method_abstract = SharedRuntime::get_handle_wrong_method_abstract_stub();
    _abstract_method_handler = AdapterHandlerLibrary::new_entry(new AdapterFingerPrint(NULL),
                                                                StubRoutines::throw_AbstractMethodError_entry(),
                                                                wrong_method_abstract, wrong_method_abstract, wrong_method_abstract,
                                                                wrong_method_abstract, wrong_method_abstract);
    _buffer = BufferBlob::create("adapters", AdapterHandlerLibrary_size);
<<<<<<< HEAD

    CompiledEntrySignature no_args;
    no_args.compute_calling_conventions();
    _no_arg_handler = create_adapter(no_arg_blob, no_args, true);
=======
    _no_arg_handler = create_adapter(no_arg_blob, 0, NULL, true);
>>>>>>> 0d51f63a

    CompiledEntrySignature obj_args;
    SigEntry::add_entry(&obj_args.sig(), T_OBJECT, NULL);
    obj_args.compute_calling_conventions();
    _obj_arg_handler = create_adapter(obj_arg_blob, obj_args, true);

    CompiledEntrySignature int_args;
    SigEntry::add_entry(&int_args.sig(), T_INT, NULL);
    int_args.compute_calling_conventions();
    _int_arg_handler = create_adapter(int_arg_blob, int_args, true);

    CompiledEntrySignature obj_int_args;
    SigEntry::add_entry(&obj_int_args.sig(), T_OBJECT, NULL);
    SigEntry::add_entry(&obj_int_args.sig(), T_INT, NULL);
    obj_int_args.compute_calling_conventions();
    _obj_int_arg_handler = create_adapter(obj_int_arg_blob, obj_int_args, true);

    CompiledEntrySignature obj_obj_args;
    SigEntry::add_entry(&obj_obj_args.sig(), T_OBJECT, NULL);
    SigEntry::add_entry(&obj_obj_args.sig(), T_OBJECT, NULL);
    obj_obj_args.compute_calling_conventions();
    _obj_obj_arg_handler = create_adapter(obj_obj_arg_blob, obj_obj_args, true);

    assert(no_arg_blob != NULL &&
          obj_arg_blob != NULL &&
          int_arg_blob != NULL &&
          obj_int_arg_blob != NULL &&
          obj_obj_arg_blob != NULL, "Initial adapters must be properly created");
  }
  return;

  // Outside of the lock
  post_adapter_creation(no_arg_blob, _no_arg_handler);
  post_adapter_creation(obj_arg_blob, _obj_arg_handler);
  post_adapter_creation(int_arg_blob, _int_arg_handler);
  post_adapter_creation(obj_int_arg_blob, _obj_int_arg_handler);
  post_adapter_creation(obj_obj_arg_blob, _obj_obj_arg_handler);
}

AdapterHandlerEntry* AdapterHandlerLibrary::new_entry(AdapterFingerPrint* fingerprint,
                                                      address i2c_entry,
                                                      address c2i_entry,
                                                      address c2i_inline_entry,
                                                      address c2i_inline_ro_entry,
                                                      address c2i_unverified_entry,
                                                      address c2i_unverified_inline_entry,
                                                      address c2i_no_clinit_check_entry) {
<<<<<<< HEAD
  return _adapters->new_entry(fingerprint, i2c_entry, c2i_entry, c2i_inline_entry, c2i_inline_ro_entry, c2i_unverified_entry,
                              c2i_unverified_inline_entry, c2i_no_clinit_check_entry);
=======
  // Insert an entry into the table
  return new AdapterHandlerEntry(fingerprint, i2c_entry, c2i_entry, c2i_unverified_entry,
                                 c2i_no_clinit_check_entry);
>>>>>>> 0d51f63a
}

AdapterHandlerEntry* AdapterHandlerLibrary::get_simple_adapter(const methodHandle& method) {
  if (method->is_abstract()) {
    return NULL;
  }
  int total_args_passed = method->size_of_parameters(); // All args on stack
  if (total_args_passed == 0) {
    return _no_arg_handler;
  } else if (total_args_passed == 1) {
    if (!method->is_static()) {
      if (InlineTypePassFieldsAsArgs && method->method_holder()->is_inline_klass()) {
        return NULL;
      }
      return _obj_arg_handler;
    }
    switch (method->signature()->char_at(1)) {
      case JVM_SIGNATURE_CLASS: {
        if (InlineTypePassFieldsAsArgs) {
          SignatureStream ss(method->signature());
          InlineKlass* vk = ss.as_inline_klass(method->method_holder());
          if (vk != NULL) {
            return NULL;
          }
        }
        return _obj_arg_handler;
      }
      case JVM_SIGNATURE_ARRAY:
        return _obj_arg_handler;
      case JVM_SIGNATURE_INT:
      case JVM_SIGNATURE_BOOLEAN:
      case JVM_SIGNATURE_CHAR:
      case JVM_SIGNATURE_BYTE:
      case JVM_SIGNATURE_SHORT:
        return _int_arg_handler;
    }
  } else if (total_args_passed == 2 &&
             !method->is_static() && (!InlineTypePassFieldsAsArgs || !method->method_holder()->is_inline_klass())) {
    switch (method->signature()->char_at(1)) {
      case JVM_SIGNATURE_CLASS: {
        if (InlineTypePassFieldsAsArgs) {
          SignatureStream ss(method->signature());
          InlineKlass* vk = ss.as_inline_klass(method->method_holder());
          if (vk != NULL) {
            return NULL;
          }
        }
        return _obj_obj_arg_handler;
      }
      case JVM_SIGNATURE_ARRAY:
        return _obj_obj_arg_handler;
      case JVM_SIGNATURE_INT:
      case JVM_SIGNATURE_BOOLEAN:
      case JVM_SIGNATURE_CHAR:
      case JVM_SIGNATURE_BYTE:
      case JVM_SIGNATURE_SHORT:
        return _obj_int_arg_handler;
    }
  }
  return NULL;
}

CompiledEntrySignature::CompiledEntrySignature(Method* method) :
  _method(method), _num_inline_args(0), _has_inline_recv(false),
  _regs(NULL), _regs_cc(NULL), _regs_cc_ro(NULL),
  _args_on_stack(0), _args_on_stack_cc(0), _args_on_stack_cc_ro(0),
  _c1_needs_stack_repair(false), _c2_needs_stack_repair(false) {
  _sig = new GrowableArray<SigEntry>((method != NULL) ? method->size_of_parameters() : 1);
  _sig_cc = new GrowableArray<SigEntry>((method != NULL) ? method->size_of_parameters() : 1);
  _sig_cc_ro = new GrowableArray<SigEntry>((method != NULL) ? method->size_of_parameters() : 1);
}

// See if we can save space by sharing the same entry for VIEP and VIEP(RO),
// or the same entry for VEP and VIEP(RO).
CodeOffsets::Entries CompiledEntrySignature::c1_inline_ro_entry_type() const {
  if (!has_scalarized_args()) {
    // VEP/VIEP/VIEP(RO) all share the same entry. There's no packing.
    return CodeOffsets::Verified_Entry;
  }
  if (_method->is_static()) {
    // Static methods don't need VIEP(RO)
    return CodeOffsets::Verified_Entry;
  }

  if (has_inline_recv()) {
    if (num_inline_args() == 1) {
      // Share same entry for VIEP and VIEP(RO).
      // This is quite common: we have an instance method in an InlineKlass that has
      // no inline type args other than <this>.
      return CodeOffsets::Verified_Inline_Entry;
    } else {
      assert(num_inline_args() > 1, "must be");
      // No sharing:
      //   VIEP(RO) -- <this> is passed as object
      //   VEP      -- <this> is passed as fields
      return CodeOffsets::Verified_Inline_Entry_RO;
    }
  }

  // Either a static method, or <this> is not an inline type
  if (args_on_stack_cc() != args_on_stack_cc_ro()) {
    // No sharing:
    // Some arguments are passed on the stack, and we have inserted reserved entries
    // into the VEP, but we never insert reserved entries into the VIEP(RO).
    return CodeOffsets::Verified_Inline_Entry_RO;
  } else {
    // Share same entry for VEP and VIEP(RO).
    return CodeOffsets::Verified_Entry;
  }
}

void CompiledEntrySignature::compute_calling_conventions(bool init) {
  // Iterate over arguments and compute scalarized and non-scalarized signatures
  bool has_scalarized = false;
  if (_method != NULL) {
    InstanceKlass* holder = _method->method_holder();
    int arg_num = 0;
    if (!_method->is_static()) {
      if (holder->is_inline_klass() && InlineKlass::cast(holder)->can_be_passed_as_fields() &&
          (init || _method->is_scalarized_arg(arg_num))) {
        _sig_cc->appendAll(InlineKlass::cast(holder)->extended_sig());
        has_scalarized = true;
        _has_inline_recv = true;
        _num_inline_args++;
      } else {
        SigEntry::add_entry(_sig_cc, T_OBJECT, holder->name());
      }
      SigEntry::add_entry(_sig, T_OBJECT, holder->name());
      SigEntry::add_entry(_sig_cc_ro, T_OBJECT, holder->name());
      arg_num++;
    }
    for (SignatureStream ss(_method->signature()); !ss.at_return_type(); ss.next()) {
      BasicType bt = ss.type();
      if (bt == T_OBJECT || bt == T_PRIMITIVE_OBJECT) {
        InlineKlass* vk = ss.as_inline_klass(holder);
        // TODO 8284443 Mismatch handling, we need to check parent method args (look at klassVtable::needs_new_vtable_entry)
        if (vk != NULL && vk->can_be_passed_as_fields() && (init || _method->is_scalarized_arg(arg_num))) {
          _num_inline_args++;
          has_scalarized = true;
          int last = _sig_cc->length();
          int last_ro = _sig_cc_ro->length();
          _sig_cc->appendAll(vk->extended_sig());
          _sig_cc_ro->appendAll(vk->extended_sig());
          if (bt == T_OBJECT) {
            // Nullable inline type argument, insert InlineTypeBaseNode::IsInit field right after T_PRIMITIVE_OBJECT
            _sig_cc->insert_before(last+1, SigEntry(T_BOOLEAN, -1, NULL));
            _sig_cc_ro->insert_before(last_ro+1, SigEntry(T_BOOLEAN, -1, NULL));
          }
        } else {
          SigEntry::add_entry(_sig_cc, T_OBJECT, ss.as_symbol());
          SigEntry::add_entry(_sig_cc_ro, T_OBJECT, ss.as_symbol());
        }
        bt = T_OBJECT;
      } else {
        SigEntry::add_entry(_sig_cc, ss.type(), ss.as_symbol());
        SigEntry::add_entry(_sig_cc_ro, ss.type(), ss.as_symbol());
      }
      SigEntry::add_entry(_sig, bt, ss.as_symbol());
      if (bt != T_VOID) {
        arg_num++;
      }
    }
  }

  // Compute the non-scalarized calling convention
  _regs = NEW_RESOURCE_ARRAY(VMRegPair, _sig->length());
  _args_on_stack = SharedRuntime::java_calling_convention(_sig, _regs);

  // Compute the scalarized calling conventions if there are scalarized inline types in the signature
  if (has_scalarized && !_method->is_native()) {
    _regs_cc = NEW_RESOURCE_ARRAY(VMRegPair, _sig_cc->length());
    _args_on_stack_cc = SharedRuntime::java_calling_convention(_sig_cc, _regs_cc);

    _regs_cc_ro = NEW_RESOURCE_ARRAY(VMRegPair, _sig_cc_ro->length());
    _args_on_stack_cc_ro = SharedRuntime::java_calling_convention(_sig_cc_ro, _regs_cc_ro);

    _c1_needs_stack_repair = (_args_on_stack_cc < _args_on_stack) || (_args_on_stack_cc_ro < _args_on_stack);
    _c2_needs_stack_repair = (_args_on_stack_cc > _args_on_stack) || (_args_on_stack_cc > _args_on_stack_cc_ro);

    // Upper bound on stack arguments to avoid hitting the argument limit and
    // bailing out of compilation ("unsupported incoming calling sequence").
    // TODO we need a reasonable limit (flag?) here
    if (MAX2(_args_on_stack_cc, _args_on_stack_cc_ro) <= 60) {
      return; // Success
    }
  }

  // No scalarized args
  _sig_cc = _sig;
  _regs_cc = _regs;
  _args_on_stack_cc = _args_on_stack;

  _sig_cc_ro = _sig;
  _regs_cc_ro = _regs;
  _args_on_stack_cc_ro = _args_on_stack;
}

AdapterHandlerEntry* AdapterHandlerLibrary::get_adapter(const methodHandle& method) {
  // Use customized signature handler.  Need to lock around updates to
  // the _adapter_handler_table (it is not safe for concurrent readers
  // and a single writer: this could be fixed if it becomes a
  // problem).

  // Fast-path for trivial adapters
  AdapterHandlerEntry* entry = get_simple_adapter(method);
  if (entry != NULL) {
    return entry;
  }

  ResourceMark rm;
  AdapterBlob* new_adapter = NULL;

  CompiledEntrySignature ces(method());
  ces.compute_calling_conventions();
  if (ces.has_scalarized_args()) {
    method->set_has_scalarized_args(true);
    method->set_c1_needs_stack_repair(ces.c1_needs_stack_repair());
    method->set_c2_needs_stack_repair(ces.c2_needs_stack_repair());
  } else if (method->is_abstract()) {
    return _abstract_method_handler;
  }

  {
    MutexLocker mu(AdapterHandlerLibrary_lock);

    if (ces.has_scalarized_args() && method->is_abstract()) {
      // Save a C heap allocated version of the signature for abstract methods with scalarized inline type arguments
      address wrong_method_abstract = SharedRuntime::get_handle_wrong_method_abstract_stub();
      entry = AdapterHandlerLibrary::new_entry(new AdapterFingerPrint(NULL),
                                               StubRoutines::throw_AbstractMethodError_entry(),
                                               wrong_method_abstract, wrong_method_abstract, wrong_method_abstract,
                                               wrong_method_abstract, wrong_method_abstract);
      GrowableArray<SigEntry>* heap_sig = new (ResourceObj::C_HEAP, mtInternal) GrowableArray<SigEntry>(ces.sig_cc_ro().length(), mtInternal);
      heap_sig->appendAll(&ces.sig_cc_ro());
      entry->set_sig_cc(heap_sig);
      return entry;
    }

    // Lookup method signature's fingerprint
<<<<<<< HEAD
    entry = _adapters->lookup(&ces.sig_cc(), ces.has_inline_recv());
=======
    entry = lookup(total_args_passed, sig_bt);
>>>>>>> 0d51f63a

    if (entry != NULL) {
#ifdef ASSERT
      if (VerifyAdapterSharing) {
        AdapterBlob* comparison_blob = NULL;
        AdapterHandlerEntry* comparison_entry = create_adapter(comparison_blob, ces, false);
        assert(comparison_blob == NULL, "no blob should be created when creating an adapter for comparison");
        assert(comparison_entry->compare_code(entry), "code must match");
        // Release the one just created and return the original
        delete comparison_entry;
      }
#endif
      return entry;
    }

    entry = create_adapter(new_adapter, ces, /* allocate_code_blob */ true);
  }

  // Outside of the lock
  if (new_adapter != NULL) {
    post_adapter_creation(new_adapter, entry);
  }
  return entry;
}

AdapterHandlerEntry* AdapterHandlerLibrary::create_adapter(AdapterBlob*& new_adapter,
                                                           CompiledEntrySignature& ces,
                                                           bool allocate_code_blob) {

  // StubRoutines::code2() is initialized after this function can be called. As a result,
  // VerifyAdapterCalls and VerifyAdapterSharing can fail if we re-use code that generated
  // prior to StubRoutines::code2() being set. Checks refer to checks generated in an I2C
  // stub that ensure that an I2C stub is called from an interpreter frame.
  bool contains_all_checks = StubRoutines::code2() != NULL;

  BufferBlob* buf = buffer_blob(); // the temporary code buffer in CodeCache
  CodeBuffer buffer(buf);
  short buffer_locs[20];
  buffer.insts()->initialize_shared_locs((relocInfo*)buffer_locs,
                                          sizeof(buffer_locs)/sizeof(relocInfo));

  // Make a C heap allocated version of the fingerprint to store in the adapter
  AdapterFingerPrint* fingerprint = new AdapterFingerPrint(&ces.sig_cc(), ces.has_inline_recv());
  MacroAssembler _masm(&buffer);
  AdapterHandlerEntry* entry = SharedRuntime::generate_i2c2i_adapters(&_masm,
                                                ces.args_on_stack(),
                                                &ces.sig(),
                                                ces.regs(),
                                                &ces.sig_cc(),
                                                ces.regs_cc(),
                                                &ces.sig_cc_ro(),
                                                ces.regs_cc_ro(),
                                                fingerprint,
                                                new_adapter,
                                                allocate_code_blob);

  if (ces.has_scalarized_args()) {
    // Save a C heap allocated version of the scalarized signature and store it in the adapter
    GrowableArray<SigEntry>* heap_sig = new (ResourceObj::C_HEAP, mtInternal) GrowableArray<SigEntry>(ces.sig_cc().length(), mtInternal);
    heap_sig->appendAll(&ces.sig_cc());
    entry->set_sig_cc(heap_sig);
  }

#ifdef ASSERT
  if (VerifyAdapterSharing) {
    entry->save_code(buf->code_begin(), buffer.insts_size());
    if (!allocate_code_blob) {
      return entry;
    }
  }
#endif

  NOT_PRODUCT(int insts_size = buffer.insts_size());
  if (new_adapter == NULL) {
    // CodeCache is full, disable compilation
    // Ought to log this but compile log is only per compile thread
    // and we're some non descript Java thread.
    return NULL;
  }
  entry->relocate(new_adapter->content_begin());
#ifndef PRODUCT
  // debugging support
  if (PrintAdapterHandlers || PrintStubCode) {
    ttyLocker ttyl;
    entry->print_adapter_on(tty);
    tty->print_cr("i2c argument handler #%d for: %s %s (%d bytes generated)",
                  _adapter_handler_table.number_of_entries(), fingerprint->as_basic_args_string(),
                  fingerprint->as_string(), insts_size);
    tty->print_cr("c2i argument handler starts at " INTPTR_FORMAT, p2i(entry->get_c2i_entry()));
    if (Verbose || PrintStubCode) {
      address first_pc = entry->base_address();
      if (first_pc != NULL) {
        Disassembler::decode(first_pc, first_pc + insts_size, tty
                             NOT_PRODUCT(COMMA &new_adapter->asm_remarks()));
        tty->cr();
      }
    }
  }
#endif

  // Add the entry only if the entry contains all required checks (see sharedRuntime_xxx.cpp)
  // The checks are inserted only if -XX:+VerifyAdapterCalls is specified.
  if (contains_all_checks || !VerifyAdapterCalls) {
    assert_lock_strong(AdapterHandlerLibrary_lock);
    _adapter_handler_table.put(fingerprint, entry);
  }
  return entry;
}

address AdapterHandlerEntry::base_address() {
  address base = _i2c_entry;
  if (base == NULL)  base = _c2i_entry;
  assert(base <= _c2i_entry || _c2i_entry == NULL, "");
  assert(base <= _c2i_inline_entry || _c2i_inline_entry == NULL, "");
  assert(base <= _c2i_inline_ro_entry || _c2i_inline_ro_entry == NULL, "");
  assert(base <= _c2i_unverified_entry || _c2i_unverified_entry == NULL, "");
  assert(base <= _c2i_unverified_inline_entry || _c2i_unverified_inline_entry == NULL, "");
  assert(base <= _c2i_no_clinit_check_entry || _c2i_no_clinit_check_entry == NULL, "");
  return base;
}

void AdapterHandlerEntry::relocate(address new_base) {
  address old_base = base_address();
  assert(old_base != NULL, "");
  ptrdiff_t delta = new_base - old_base;
  if (_i2c_entry != NULL)
    _i2c_entry += delta;
  if (_c2i_entry != NULL)
    _c2i_entry += delta;
  if (_c2i_inline_entry != NULL)
    _c2i_inline_entry += delta;
  if (_c2i_inline_ro_entry != NULL)
    _c2i_inline_ro_entry += delta;
  if (_c2i_unverified_entry != NULL)
    _c2i_unverified_entry += delta;
  if (_c2i_unverified_inline_entry != NULL)
    _c2i_unverified_inline_entry += delta;
  if (_c2i_no_clinit_check_entry != NULL)
    _c2i_no_clinit_check_entry += delta;
  assert(base_address() == new_base, "");
}


AdapterHandlerEntry::~AdapterHandlerEntry() {
  delete _fingerprint;
  if (_sig_cc != NULL) {
    delete _sig_cc;
  }
#ifdef ASSERT
  FREE_C_HEAP_ARRAY(unsigned char, _saved_code);
#endif
}


#ifdef ASSERT
// Capture the code before relocation so that it can be compared
// against other versions.  If the code is captured after relocation
// then relative instructions won't be equivalent.
void AdapterHandlerEntry::save_code(unsigned char* buffer, int length) {
  _saved_code = NEW_C_HEAP_ARRAY(unsigned char, length, mtCode);
  _saved_code_length = length;
  memcpy(_saved_code, buffer, length);
}


bool AdapterHandlerEntry::compare_code(AdapterHandlerEntry* other) {
  assert(_saved_code != NULL && other->_saved_code != NULL, "code not saved");

  if (other->_saved_code_length != _saved_code_length) {
    return false;
  }

  return memcmp(other->_saved_code, _saved_code, _saved_code_length) == 0;
}
#endif


/**
 * Create a native wrapper for this native method.  The wrapper converts the
 * Java-compiled calling convention to the native convention, handles
 * arguments, and transitions to native.  On return from the native we transition
 * back to java blocking if a safepoint is in progress.
 */
void AdapterHandlerLibrary::create_native_wrapper(const methodHandle& method) {
  ResourceMark rm;
  nmethod* nm = NULL;

  // Check if memory should be freed before allocation
  CodeCache::gc_on_allocation();

  assert(method->is_native(), "must be native");
  assert(method->is_special_native_intrinsic() ||
         method->has_native_function(), "must have something valid to call!");

  {
    // Perform the work while holding the lock, but perform any printing outside the lock
    MutexLocker mu(AdapterHandlerLibrary_lock);
    // See if somebody beat us to it
    if (method->code() != NULL) {
      return;
    }

    const int compile_id = CompileBroker::assign_compile_id(method, CompileBroker::standard_entry_bci);
    assert(compile_id > 0, "Must generate native wrapper");


    ResourceMark rm;
    BufferBlob*  buf = buffer_blob(); // the temporary code buffer in CodeCache
    if (buf != NULL) {
      CodeBuffer buffer(buf);

      if (method->is_continuation_enter_intrinsic()) {
        buffer.initialize_stubs_size(128);
      }

      struct { double data[20]; } locs_buf;
      struct { double data[20]; } stubs_locs_buf;
      buffer.insts()->initialize_shared_locs((relocInfo*)&locs_buf, sizeof(locs_buf) / sizeof(relocInfo));
#if defined(AARCH64)
      // On AArch64 with ZGC and nmethod entry barriers, we need all oops to be
      // in the constant pool to ensure ordering between the barrier and oops
      // accesses. For native_wrappers we need a constant.
      buffer.initialize_consts_size(8);
#endif
      buffer.stubs()->initialize_shared_locs((relocInfo*)&stubs_locs_buf, sizeof(stubs_locs_buf) / sizeof(relocInfo));
      MacroAssembler _masm(&buffer);

      // Fill in the signature array, for the calling-convention call.
      const int total_args_passed = method->size_of_parameters();

      BasicType stack_sig_bt[16];
      VMRegPair stack_regs[16];
      BasicType* sig_bt = (total_args_passed <= 16) ? stack_sig_bt : NEW_RESOURCE_ARRAY(BasicType, total_args_passed);
      VMRegPair* regs = (total_args_passed <= 16) ? stack_regs : NEW_RESOURCE_ARRAY(VMRegPair, total_args_passed);

      int i = 0;
      if (!method->is_static()) {  // Pass in receiver first
        sig_bt[i++] = T_OBJECT;
      }
      SignatureStream ss(method->signature());
      for (; !ss.at_return_type(); ss.next()) {
        sig_bt[i++] = ss.type();  // Collect remaining bits of signature
        if (ss.type() == T_LONG || ss.type() == T_DOUBLE) {
          sig_bt[i++] = T_VOID;   // Longs & doubles take 2 Java slots
        }
      }
      assert(i == total_args_passed, "");
      BasicType ret_type = ss.type();

      // Now get the compiled-Java arguments layout.
      int comp_args_on_stack = SharedRuntime::java_calling_convention(sig_bt, regs, total_args_passed);

      // Generate the compiled-to-native wrapper code
      nm = SharedRuntime::generate_native_wrapper(&_masm, method, compile_id, sig_bt, regs, ret_type);

      if (nm != NULL) {
        {
          MutexLocker pl(CompiledMethod_lock, Mutex::_no_safepoint_check_flag);
          if (nm->make_in_use()) {
            method->set_code(method, nm);
          }
        }

        DirectiveSet* directive = DirectivesStack::getDefaultDirective(CompileBroker::compiler(CompLevel_simple));
        if (directive->PrintAssemblyOption) {
          nm->print_code();
        }
        DirectivesStack::release(directive);
      }
    }
  } // Unlock AdapterHandlerLibrary_lock


  // Install the generated code.
  if (nm != NULL) {
    const char *msg = method->is_static() ? "(static)" : "";
    CompileTask::print_ul(nm, msg);
    if (PrintCompilation) {
      ttyLocker ttyl;
      CompileTask::print(tty, nm, msg);
    }
    nm->post_compiled_method_load_event();
  }
}

// -------------------------------------------------------------------------
// Java-Java calling convention
// (what you use when Java calls Java)

//------------------------------name_for_receiver----------------------------------
// For a given signature, return the VMReg for parameter 0.
VMReg SharedRuntime::name_for_receiver() {
  VMRegPair regs;
  BasicType sig_bt = T_OBJECT;
  (void) java_calling_convention(&sig_bt, &regs, 1);
  // Return argument 0 register.  In the LP64 build pointers
  // take 2 registers, but the VM wants only the 'main' name.
  return regs.first();
}

VMRegPair *SharedRuntime::find_callee_arguments(Symbol* sig, bool has_receiver, bool has_appendix, int* arg_size) {
  // This method is returning a data structure allocating as a
  // ResourceObject, so do not put any ResourceMarks in here.

  BasicType *sig_bt = NEW_RESOURCE_ARRAY(BasicType, 256);
  VMRegPair *regs = NEW_RESOURCE_ARRAY(VMRegPair, 256);
  int cnt = 0;
  if (has_receiver) {
    sig_bt[cnt++] = T_OBJECT; // Receiver is argument 0; not in signature
  }

  for (SignatureStream ss(sig); !ss.at_return_type(); ss.next()) {
    BasicType type = ss.type();
    sig_bt[cnt++] = type;
    if (is_double_word_type(type))
      sig_bt[cnt++] = T_VOID;
  }

  if (has_appendix) {
    sig_bt[cnt++] = T_OBJECT;
  }

  assert(cnt < 256, "grow table size");

  int comp_args_on_stack;
  comp_args_on_stack = java_calling_convention(sig_bt, regs, cnt);

  // the calling convention doesn't count out_preserve_stack_slots so
  // we must add that in to get "true" stack offsets.

  if (comp_args_on_stack) {
    for (int i = 0; i < cnt; i++) {
      VMReg reg1 = regs[i].first();
      if (reg1->is_stack()) {
        // Yuck
        reg1 = reg1->bias(out_preserve_stack_slots());
      }
      VMReg reg2 = regs[i].second();
      if (reg2->is_stack()) {
        // Yuck
        reg2 = reg2->bias(out_preserve_stack_slots());
      }
      regs[i].set_pair(reg2, reg1);
    }
  }

  // results
  *arg_size = cnt;
  return regs;
}

// OSR Migration Code
//
// This code is used convert interpreter frames into compiled frames.  It is
// called from very start of a compiled OSR nmethod.  A temp array is
// allocated to hold the interesting bits of the interpreter frame.  All
// active locks are inflated to allow them to move.  The displaced headers and
// active interpreter locals are copied into the temp buffer.  Then we return
// back to the compiled code.  The compiled code then pops the current
// interpreter frame off the stack and pushes a new compiled frame.  Then it
// copies the interpreter locals and displaced headers where it wants.
// Finally it calls back to free the temp buffer.
//
// All of this is done NOT at any Safepoint, nor is any safepoint or GC allowed.

JRT_LEAF(intptr_t*, SharedRuntime::OSR_migration_begin( JavaThread *current) )
  // During OSR migration, we unwind the interpreted frame and replace it with a compiled
  // frame. The stack watermark code below ensures that the interpreted frame is processed
  // before it gets unwound. This is helpful as the size of the compiled frame could be
  // larger than the interpreted frame, which could result in the new frame not being
  // processed correctly.
  StackWatermarkSet::before_unwind(current);

  //
  // This code is dependent on the memory layout of the interpreter local
  // array and the monitors. On all of our platforms the layout is identical
  // so this code is shared. If some platform lays the their arrays out
  // differently then this code could move to platform specific code or
  // the code here could be modified to copy items one at a time using
  // frame accessor methods and be platform independent.

  frame fr = current->last_frame();
  assert(fr.is_interpreted_frame(), "");
  assert(fr.interpreter_frame_expression_stack_size()==0, "only handle empty stacks");

  // Figure out how many monitors are active.
  int active_monitor_count = 0;
  for (BasicObjectLock *kptr = fr.interpreter_frame_monitor_end();
       kptr < fr.interpreter_frame_monitor_begin();
       kptr = fr.next_monitor_in_interpreter_frame(kptr) ) {
    if (kptr->obj() != NULL) active_monitor_count++;
  }

  // QQQ we could place number of active monitors in the array so that compiled code
  // could double check it.

  Method* moop = fr.interpreter_frame_method();
  int max_locals = moop->max_locals();
  // Allocate temp buffer, 1 word per local & 2 per active monitor
  int buf_size_words = max_locals + active_monitor_count * BasicObjectLock::size();
  intptr_t *buf = NEW_C_HEAP_ARRAY(intptr_t,buf_size_words, mtCode);

  // Copy the locals.  Order is preserved so that loading of longs works.
  // Since there's no GC I can copy the oops blindly.
  assert(sizeof(HeapWord)==sizeof(intptr_t), "fix this code");
  Copy::disjoint_words((HeapWord*)fr.interpreter_frame_local_at(max_locals-1),
                       (HeapWord*)&buf[0],
                       max_locals);

  // Inflate locks.  Copy the displaced headers.  Be careful, there can be holes.
  int i = max_locals;
  for (BasicObjectLock *kptr2 = fr.interpreter_frame_monitor_end();
       kptr2 < fr.interpreter_frame_monitor_begin();
       kptr2 = fr.next_monitor_in_interpreter_frame(kptr2) ) {
    if (kptr2->obj() != NULL) {         // Avoid 'holes' in the monitor array
      BasicLock *lock = kptr2->lock();
      // Inflate so the object's header no longer refers to the BasicLock.
      if (lock->displaced_header().is_unlocked()) {
        // The object is locked and the resulting ObjectMonitor* will also be
        // locked so it can't be async deflated until ownership is dropped.
        // See the big comment in basicLock.cpp: BasicLock::move_to().
        ObjectSynchronizer::inflate_helper(kptr2->obj());
      }
      // Now the displaced header is free to move because the
      // object's header no longer refers to it.
      buf[i++] = (intptr_t)lock->displaced_header().value();
      buf[i++] = cast_from_oop<intptr_t>(kptr2->obj());
    }
  }
  assert(i - max_locals == active_monitor_count*2, "found the expected number of monitors");

  RegisterMap map(current,
                  RegisterMap::UpdateMap::skip,
                  RegisterMap::ProcessFrames::include,
                  RegisterMap::WalkContinuation::skip);
  frame sender = fr.sender(&map);
  if (sender.is_interpreted_frame()) {
    current->push_cont_fastpath(sender.sp());
  }

  return buf;
JRT_END

JRT_LEAF(void, SharedRuntime::OSR_migration_end( intptr_t* buf) )
  FREE_C_HEAP_ARRAY(intptr_t, buf);
JRT_END

bool AdapterHandlerLibrary::contains(const CodeBlob* b) {
  bool found = false;
  auto findblob = [&] (AdapterFingerPrint* key, AdapterHandlerEntry* a) {
    return (found = (b == CodeCache::find_blob(a->get_i2c_entry())));
  };
  assert_locked_or_safepoint(AdapterHandlerLibrary_lock);
  _adapter_handler_table.iterate(findblob);
  return found;
}

void AdapterHandlerLibrary::print_handler_on(outputStream* st, const CodeBlob* b) {
  bool found = false;
  auto findblob = [&] (AdapterFingerPrint* key, AdapterHandlerEntry* a) {
    if (b == CodeCache::find_blob(a->get_i2c_entry())) {
      found = true;
      st->print("Adapter for signature: ");
      a->print_adapter_on(st);
      return true;
    } else {
      return false; // keep looking
    }
  };
  assert_locked_or_safepoint(AdapterHandlerLibrary_lock);
  _adapter_handler_table.iterate(findblob);
  assert(found, "Should have found handler");
}

void AdapterHandlerEntry::print_adapter_on(outputStream* st) const {
  st->print("AHE@" INTPTR_FORMAT ": %s", p2i(this), fingerprint()->as_string());
  if (get_i2c_entry() != NULL) {
    st->print(" i2c: " INTPTR_FORMAT, p2i(get_i2c_entry()));
  }
  if (get_c2i_entry() != NULL) {
    st->print(" c2i: " INTPTR_FORMAT, p2i(get_c2i_entry()));
  }
  if (get_c2i_entry() != NULL) {
    st->print(" c2iVE: " INTPTR_FORMAT, p2i(get_c2i_inline_entry()));
  }
  if (get_c2i_entry() != NULL) {
    st->print(" c2iVROE: " INTPTR_FORMAT, p2i(get_c2i_inline_ro_entry()));
  }
  if (get_c2i_unverified_entry() != NULL) {
    st->print(" c2iUE: " INTPTR_FORMAT, p2i(get_c2i_unverified_entry()));
  }
  if (get_c2i_unverified_entry() != NULL) {
    st->print(" c2iUVE: " INTPTR_FORMAT, p2i(get_c2i_unverified_inline_entry()));
  }
  if (get_c2i_no_clinit_check_entry() != NULL) {
    st->print(" c2iNCI: " INTPTR_FORMAT, p2i(get_c2i_no_clinit_check_entry()));
  }
  st->cr();
}

#ifndef PRODUCT

void AdapterHandlerLibrary::print_statistics() {
  print_table_statistics();
}

#endif /* PRODUCT */

JRT_LEAF(void, SharedRuntime::enable_stack_reserved_zone(JavaThread* current))
  StackOverflow* overflow_state = current->stack_overflow_state();
  overflow_state->enable_stack_reserved_zone(/*check_if_disabled*/true);
  overflow_state->set_reserved_stack_activation(current->stack_base());
JRT_END

frame SharedRuntime::look_for_reserved_stack_annotated_method(JavaThread* current, frame fr) {
  ResourceMark rm(current);
  frame activation;
  CompiledMethod* nm = NULL;
  int count = 1;

  assert(fr.is_java_frame(), "Must start on Java frame");

  RegisterMap map(JavaThread::current(),
                  RegisterMap::UpdateMap::skip,
                  RegisterMap::ProcessFrames::skip,
                  RegisterMap::WalkContinuation::skip); // don't walk continuations
  for (; !fr.is_first_frame(); fr = fr.sender(&map)) {
    if (!fr.is_java_frame()) {
      continue;
    }

    Method* method = NULL;
    bool found = false;
    if (fr.is_interpreted_frame()) {
      method = fr.interpreter_frame_method();
      if (method != NULL && method->has_reserved_stack_access()) {
        found = true;
      }
    } else {
      CodeBlob* cb = fr.cb();
      if (cb != NULL && cb->is_compiled()) {
        nm = cb->as_compiled_method();
        method = nm->method();
        // scope_desc_near() must be used, instead of scope_desc_at() because on
        // SPARC, the pcDesc can be on the delay slot after the call instruction.
        for (ScopeDesc *sd = nm->scope_desc_near(fr.pc()); sd != NULL; sd = sd->sender()) {
          method = sd->method();
          if (method != NULL && method->has_reserved_stack_access()) {
            found = true;
      }
    }
      }
    }
    if (found) {
      activation = fr;
      warning("Potentially dangerous stack overflow in "
              "ReservedStackAccess annotated method %s [%d]",
              method->name_and_sig_as_C_string(), count++);
      EventReservedStackActivation event;
      if (event.should_commit()) {
        event.set_method(method);
        event.commit();
      }
    }
  }
  return activation;
}

void SharedRuntime::on_slowpath_allocation_exit(JavaThread* current) {
  // After any safepoint, just before going back to compiled code,
  // we inform the GC that we will be doing initializing writes to
  // this object in the future without emitting card-marks, so
  // GC may take any compensating steps.

  oop new_obj = current->vm_result();
  if (new_obj == NULL) return;

  BarrierSet *bs = BarrierSet::barrier_set();
  bs->on_slowpath_allocation_exit(current, new_obj);
}

// We are at a compiled code to interpreter call. We need backing
// buffers for all inline type arguments. Allocate an object array to
// hold them (convenient because once we're done with it we don't have
// to worry about freeing it).
oop SharedRuntime::allocate_inline_types_impl(JavaThread* current, methodHandle callee, bool allocate_receiver, TRAPS) {
  assert(InlineTypePassFieldsAsArgs, "no reason to call this");
  ResourceMark rm;

  int nb_slots = 0;
  InstanceKlass* holder = callee->method_holder();
  allocate_receiver &= !callee->is_static() && holder->is_inline_klass() && callee->is_scalarized_arg(0);
  if (allocate_receiver) {
    nb_slots++;
  }
  int arg_num = callee->is_static() ? 0 : 1;
  for (SignatureStream ss(callee->signature()); !ss.at_return_type(); ss.next()) {
    BasicType bt = ss.type();
    if ((bt == T_OBJECT || bt == T_PRIMITIVE_OBJECT) && callee->is_scalarized_arg(arg_num)) {
      nb_slots++;
    }
    if (bt != T_VOID) {
      arg_num++;
    }
  }
  objArrayOop array_oop = oopFactory::new_objectArray(nb_slots, CHECK_NULL);
  objArrayHandle array(THREAD, array_oop);
  arg_num = callee->is_static() ? 0 : 1;
  int i = 0;
  if (allocate_receiver) {
    InlineKlass* vk = InlineKlass::cast(holder);
    oop res = vk->allocate_instance(CHECK_NULL);
    array->obj_at_put(i++, res);
  }
  for (SignatureStream ss(callee->signature()); !ss.at_return_type(); ss.next()) {
    BasicType bt = ss.type();
    if ((bt == T_OBJECT || bt == T_PRIMITIVE_OBJECT) && callee->is_scalarized_arg(arg_num)) {
      InlineKlass* vk = ss.as_inline_klass(holder);
      assert(vk != NULL, "Unexpected klass");
      oop res = vk->allocate_instance(CHECK_NULL);
      array->obj_at_put(i++, res);
    }
    if (bt != T_VOID) {
      arg_num++;
    }
  }
  return array();
}

JRT_ENTRY(void, SharedRuntime::allocate_inline_types(JavaThread* current, Method* callee_method, bool allocate_receiver))
  methodHandle callee(current, callee_method);
  oop array = SharedRuntime::allocate_inline_types_impl(current, callee, allocate_receiver, CHECK);
  current->set_vm_result(array);
  current->set_vm_result_2(callee()); // TODO: required to keep callee live?
JRT_END

// We're returning from an interpreted method: load each field into a
// register following the calling convention
JRT_LEAF(void, SharedRuntime::load_inline_type_fields_in_regs(JavaThread* current, oopDesc* res))
{
  assert(res->klass()->is_inline_klass(), "only inline types here");
  ResourceMark rm;
  RegisterMap reg_map(current,
                      RegisterMap::UpdateMap::include,
                      RegisterMap::ProcessFrames::include,
                      RegisterMap::WalkContinuation::skip);
  frame stubFrame = current->last_frame();
  frame callerFrame = stubFrame.sender(&reg_map);
  assert(callerFrame.is_interpreted_frame(), "should be coming from interpreter");

  InlineKlass* vk = InlineKlass::cast(res->klass());

  const Array<SigEntry>* sig_vk = vk->extended_sig();
  const Array<VMRegPair>* regs = vk->return_regs();

  if (regs == NULL) {
    // The fields of the inline klass don't fit in registers, bail out
    return;
  }

  int j = 1;
  for (int i = 0; i < sig_vk->length(); i++) {
    BasicType bt = sig_vk->at(i)._bt;
    if (bt == T_PRIMITIVE_OBJECT) {
      continue;
    }
    if (bt == T_VOID) {
      if (sig_vk->at(i-1)._bt == T_LONG ||
          sig_vk->at(i-1)._bt == T_DOUBLE) {
        j++;
      }
      continue;
    }
    int off = sig_vk->at(i)._offset;
    assert(off > 0, "offset in object should be positive");
    VMRegPair pair = regs->at(j);
    address loc = reg_map.location(pair.first(), nullptr);
    switch(bt) {
    case T_BOOLEAN:
      *(jboolean*)loc = res->bool_field(off);
      break;
    case T_CHAR:
      *(jchar*)loc = res->char_field(off);
      break;
    case T_BYTE:
      *(jbyte*)loc = res->byte_field(off);
      break;
    case T_SHORT:
      *(jshort*)loc = res->short_field(off);
      break;
    case T_INT: {
      *(jint*)loc = res->int_field(off);
      break;
    }
    case T_LONG:
#ifdef _LP64
      *(intptr_t*)loc = res->long_field(off);
#else
      Unimplemented();
#endif
      break;
    case T_OBJECT:
    case T_ARRAY: {
      *(oop*)loc = res->obj_field(off);
      break;
    }
    case T_FLOAT:
      *(jfloat*)loc = res->float_field(off);
      break;
    case T_DOUBLE:
      *(jdouble*)loc = res->double_field(off);
      break;
    default:
      ShouldNotReachHere();
    }
    j++;
  }
  assert(j == regs->length(), "missed a field?");

#ifdef ASSERT
  VMRegPair pair = regs->at(0);
  address loc = reg_map.location(pair.first(), nullptr);
  assert(*(oopDesc**)loc == res, "overwritten object");
#endif

  current->set_vm_result(res);
}
JRT_END

// We've returned to an interpreted method, the interpreter needs a
// reference to an inline type instance. Allocate it and initialize it
// from field's values in registers.
JRT_BLOCK_ENTRY(void, SharedRuntime::store_inline_type_fields_to_buf(JavaThread* current, intptr_t res))
{
  ResourceMark rm;
  RegisterMap reg_map(current,
                      RegisterMap::UpdateMap::include,
                      RegisterMap::ProcessFrames::include,
                      RegisterMap::WalkContinuation::skip);
  frame stubFrame = current->last_frame();
  frame callerFrame = stubFrame.sender(&reg_map);

#ifdef ASSERT
  InlineKlass* verif_vk = InlineKlass::returned_inline_klass(reg_map);
#endif

  if (!is_set_nth_bit(res, 0)) {
    // We're not returning with inline type fields in registers (the
    // calling convention didn't allow it for this inline klass)
    assert(!Metaspace::contains((void*)res), "should be oop or pointer in buffer area");
    current->set_vm_result((oopDesc*)res);
    assert(verif_vk == NULL, "broken calling convention");
    return;
  }

  clear_nth_bit(res, 0);
  InlineKlass* vk = (InlineKlass*)res;
  assert(verif_vk == vk, "broken calling convention");
  assert(Metaspace::contains((void*)res), "should be klass");

  // Allocate handles for every oop field so they are safe in case of
  // a safepoint when allocating
  GrowableArray<Handle> handles;
  vk->save_oop_fields(reg_map, handles);

  // It's unsafe to safepoint until we are here
  JRT_BLOCK;
  {
    JavaThread* THREAD = current;
    oop vt = vk->realloc_result(reg_map, handles, CHECK);
    current->set_vm_result(vt);
  }
  JRT_BLOCK_END;
}
JRT_END
<|MERGE_RESOLUTION|>--- conflicted
+++ resolved
@@ -2678,50 +2678,11 @@
     return fp1->equals(fp2);
   }
 
-<<<<<<< HEAD
- public:
-  AdapterHandlerTable()
-    : BasicHashtable<mtCode>(293, (sizeof(AdapterHandlerEntry))) { }
-
-  // Create a new entry suitable for insertion in the table
-  AdapterHandlerEntry* new_entry(AdapterFingerPrint* fingerprint, address i2c_entry, address c2i_entry,
-                                 address c2i_inline_entry, address c2i_inline_ro_entry,
-                                 address c2i_unverified_entry, address c2i_unverified_inline_entry, address c2i_no_clinit_check_entry) {
-    AdapterHandlerEntry* entry = (AdapterHandlerEntry*)BasicHashtable<mtCode>::new_entry(fingerprint->compute_hash());
-    entry->init(fingerprint, i2c_entry, c2i_entry, c2i_inline_entry, c2i_inline_ro_entry,
-                c2i_unverified_entry, c2i_unverified_inline_entry, c2i_no_clinit_check_entry);
-    return entry;
-=======
   static unsigned int compute_hash(AdapterFingerPrint* const& fp) {
     return fp->compute_hash();
->>>>>>> 0d51f63a
   }
 };
 
-<<<<<<< HEAD
-  // Insert an entry into the table
-  void add(AdapterHandlerEntry* entry) {
-    int index = hash_to_index(entry->hash());
-    add_entry(index, entry);
-  }
-
-  void free_entry(AdapterHandlerEntry* entry) {
-    entry->deallocate();
-    BasicHashtable<mtCode>::free_entry(entry);
-  }
-
-  // Find a entry with the same fingerprint if it exists
-  AdapterHandlerEntry* lookup(const GrowableArray<SigEntry>* sig, bool has_ro_adapter = false) {
-    NOT_PRODUCT(_lookups++);
-    AdapterFingerPrint fp(sig, has_ro_adapter);
-    unsigned int hash = fp.compute_hash();
-    int index = hash_to_index(hash);
-    for (AdapterHandlerEntry* e = bucket(index); e != NULL; e = e->next()) {
-      NOT_PRODUCT(_buckets++);
-      if (e->hash() == hash) {
-        NOT_PRODUCT(_equals++);
-        if (fp.equals(e->fingerprint())) {
-=======
 // A hashtable mapping from AdapterFingerPrints to AdapterHandlerEntries
 ResourceHashtable<AdapterFingerPrint*, AdapterHandlerEntry*, 293,
                   ResourceObj::C_HEAP, mtCode,
@@ -2729,13 +2690,12 @@
                   AdapterFingerPrint::equals> _adapter_handler_table;
 
 // Find a entry with the same fingerprint if it exists
-static AdapterHandlerEntry* lookup(int total_args_passed, BasicType* sig_bt) {
+static AdapterHandlerEntry* lookup(const GrowableArray<SigEntry>* sig, bool has_ro_adapter = false) {
   NOT_PRODUCT(_lookups++);
   assert_lock_strong(AdapterHandlerLibrary_lock);
-  AdapterFingerPrint fp(total_args_passed, sig_bt);
+  AdapterFingerPrint fp(sig, has_ro_adapter);
   AdapterHandlerEntry** entry = _adapter_handler_table.get(&fp);
   if (entry != nullptr) {
->>>>>>> 0d51f63a
 #ifndef PRODUCT
     if (fp.is_compact()) _compact++;
     _hits++;
@@ -2818,14 +2778,10 @@
                                                                 wrong_method_abstract, wrong_method_abstract, wrong_method_abstract,
                                                                 wrong_method_abstract, wrong_method_abstract);
     _buffer = BufferBlob::create("adapters", AdapterHandlerLibrary_size);
-<<<<<<< HEAD
 
     CompiledEntrySignature no_args;
     no_args.compute_calling_conventions();
     _no_arg_handler = create_adapter(no_arg_blob, no_args, true);
-=======
-    _no_arg_handler = create_adapter(no_arg_blob, 0, NULL, true);
->>>>>>> 0d51f63a
 
     CompiledEntrySignature obj_args;
     SigEntry::add_entry(&obj_args.sig(), T_OBJECT, NULL);
@@ -2873,14 +2829,8 @@
                                                       address c2i_unverified_entry,
                                                       address c2i_unverified_inline_entry,
                                                       address c2i_no_clinit_check_entry) {
-<<<<<<< HEAD
-  return _adapters->new_entry(fingerprint, i2c_entry, c2i_entry, c2i_inline_entry, c2i_inline_ro_entry, c2i_unverified_entry,
+  return new AdapterHandlerEntry(fingerprint, i2c_entry, c2i_entry, c2i_inline_entry, c2i_inline_ro_entry, c2i_unverified_entry,
                               c2i_unverified_inline_entry, c2i_no_clinit_check_entry);
-=======
-  // Insert an entry into the table
-  return new AdapterHandlerEntry(fingerprint, i2c_entry, c2i_entry, c2i_unverified_entry,
-                                 c2i_no_clinit_check_entry);
->>>>>>> 0d51f63a
 }
 
 AdapterHandlerEntry* AdapterHandlerLibrary::get_simple_adapter(const methodHandle& method) {
@@ -3120,11 +3070,7 @@
     }
 
     // Lookup method signature's fingerprint
-<<<<<<< HEAD
-    entry = _adapters->lookup(&ces.sig_cc(), ces.has_inline_recv());
-=======
-    entry = lookup(total_args_passed, sig_bt);
->>>>>>> 0d51f63a
+    entry = lookup(&ces.sig_cc(), ces.has_inline_recv());
 
     if (entry != NULL) {
 #ifdef ASSERT
