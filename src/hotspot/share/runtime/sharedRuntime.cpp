/*
 * Copyright (c) 1997, 2022, Oracle and/or its affiliates. All rights reserved.
 * DO NOT ALTER OR REMOVE COPYRIGHT NOTICES OR THIS FILE HEADER.
 *
 * This code is free software; you can redistribute it and/or modify it
 * under the terms of the GNU General Public License version 2 only, as
 * published by the Free Software Foundation.
 *
 * This code is distributed in the hope that it will be useful, but WITHOUT
 * ANY WARRANTY; without even the implied warranty of MERCHANTABILITY or
 * FITNESS FOR A PARTICULAR PURPOSE.  See the GNU General Public License
 * version 2 for more details (a copy is included in the LICENSE file that
 * accompanied this code).
 *
 * You should have received a copy of the GNU General Public License version
 * 2 along with this work; if not, write to the Free Software Foundation,
 * Inc., 51 Franklin St, Fifth Floor, Boston, MA 02110-1301 USA.
 *
 * Please contact Oracle, 500 Oracle Parkway, Redwood Shores, CA 94065 USA
 * or visit www.oracle.com if you need additional information or have any
 * questions.
 *
 */

#include "precompiled.hpp"
#include "classfile/javaClasses.hpp"
#include "jvm.h"
#include "classfile/stringTable.hpp"
#include "classfile/vmClasses.hpp"
#include "classfile/vmSymbols.hpp"
#include "code/codeCache.hpp"
#include "code/compiledIC.hpp"
#include "code/icBuffer.hpp"
#include "code/compiledMethod.inline.hpp"
#include "code/scopeDesc.hpp"
#include "code/vtableStubs.hpp"
#include "compiler/abstractCompiler.hpp"
#include "compiler/compileBroker.hpp"
#include "compiler/disassembler.hpp"
#include "gc/shared/barrierSet.hpp"
#include "gc/shared/collectedHeap.hpp"
#include "gc/shared/gcLocker.inline.hpp"
#include "interpreter/interpreter.hpp"
#include "interpreter/interpreterRuntime.hpp"
#include "jfr/jfrEvents.hpp"
#include "logging/log.hpp"
#include "memory/oopFactory.hpp"
#include "memory/resourceArea.hpp"
#include "memory/universe.hpp"
#include "oops/access.hpp"
#include "oops/fieldStreams.inline.hpp"
#include "oops/compiledICHolder.inline.hpp"
#include "oops/klass.hpp"
#include "oops/method.inline.hpp"
#include "oops/objArrayKlass.hpp"
#include "oops/objArrayOop.inline.hpp"
#include "oops/oop.inline.hpp"
#include "oops/inlineKlass.inline.hpp"
#include "prims/forte.hpp"
#include "prims/jvmtiExport.hpp"
#include "prims/methodHandles.hpp"
#include "prims/nativeLookup.hpp"
#include "runtime/atomic.hpp"
#include "runtime/frame.inline.hpp"
#include "runtime/handles.inline.hpp"
#include "runtime/init.hpp"
#include "runtime/interfaceSupport.inline.hpp"
#include "runtime/java.hpp"
#include "runtime/javaCalls.hpp"
#include "runtime/sharedRuntime.hpp"
#include "runtime/stackWatermarkSet.hpp"
#include "runtime/stubRoutines.hpp"
#include "runtime/synchronizer.hpp"
#include "runtime/vframe.inline.hpp"
#include "runtime/vframeArray.hpp"
#include "runtime/vm_version.hpp"
#include "utilities/copy.hpp"
#include "utilities/dtrace.hpp"
#include "utilities/events.hpp"
#include "utilities/hashtable.inline.hpp"
#include "utilities/macros.hpp"
#include "utilities/xmlstream.hpp"
#ifdef COMPILER1
#include "c1/c1_Runtime1.hpp"
#endif

// Shared stub locations
RuntimeStub*        SharedRuntime::_wrong_method_blob;
RuntimeStub*        SharedRuntime::_wrong_method_abstract_blob;
RuntimeStub*        SharedRuntime::_ic_miss_blob;
RuntimeStub*        SharedRuntime::_resolve_opt_virtual_call_blob;
RuntimeStub*        SharedRuntime::_resolve_virtual_call_blob;
RuntimeStub*        SharedRuntime::_resolve_static_call_blob;

DeoptimizationBlob* SharedRuntime::_deopt_blob;
SafepointBlob*      SharedRuntime::_polling_page_vectors_safepoint_handler_blob;
SafepointBlob*      SharedRuntime::_polling_page_safepoint_handler_blob;
SafepointBlob*      SharedRuntime::_polling_page_return_handler_blob;

#ifdef COMPILER2
UncommonTrapBlob*   SharedRuntime::_uncommon_trap_blob;
#endif // COMPILER2


//----------------------------generate_stubs-----------------------------------
void SharedRuntime::generate_stubs() {
  _wrong_method_blob                   = generate_resolve_blob(CAST_FROM_FN_PTR(address, SharedRuntime::handle_wrong_method),          "wrong_method_stub");
  _wrong_method_abstract_blob          = generate_resolve_blob(CAST_FROM_FN_PTR(address, SharedRuntime::handle_wrong_method_abstract), "wrong_method_abstract_stub");
  _ic_miss_blob                        = generate_resolve_blob(CAST_FROM_FN_PTR(address, SharedRuntime::handle_wrong_method_ic_miss),  "ic_miss_stub");
  _resolve_opt_virtual_call_blob       = generate_resolve_blob(CAST_FROM_FN_PTR(address, SharedRuntime::resolve_opt_virtual_call_C),   "resolve_opt_virtual_call");
  _resolve_virtual_call_blob           = generate_resolve_blob(CAST_FROM_FN_PTR(address, SharedRuntime::resolve_virtual_call_C),       "resolve_virtual_call");
  _resolve_static_call_blob            = generate_resolve_blob(CAST_FROM_FN_PTR(address, SharedRuntime::resolve_static_call_C),        "resolve_static_call");

  AdapterHandlerLibrary::initialize();

#if COMPILER2_OR_JVMCI
  // Vectors are generated only by C2 and JVMCI.
  bool support_wide = is_wide_vector(MaxVectorSize);
  if (support_wide) {
    _polling_page_vectors_safepoint_handler_blob = generate_handler_blob(CAST_FROM_FN_PTR(address, SafepointSynchronize::handle_polling_page_exception), POLL_AT_VECTOR_LOOP);
  }
#endif // COMPILER2_OR_JVMCI
  _polling_page_safepoint_handler_blob = generate_handler_blob(CAST_FROM_FN_PTR(address, SafepointSynchronize::handle_polling_page_exception), POLL_AT_LOOP);
  _polling_page_return_handler_blob    = generate_handler_blob(CAST_FROM_FN_PTR(address, SafepointSynchronize::handle_polling_page_exception), POLL_AT_RETURN);

  generate_deopt_blob();

#ifdef COMPILER2
  generate_uncommon_trap_blob();
#endif // COMPILER2
}

#include <math.h>

// Implementation of SharedRuntime

#ifndef PRODUCT
// For statistics
int SharedRuntime::_ic_miss_ctr = 0;
int SharedRuntime::_wrong_method_ctr = 0;
int SharedRuntime::_resolve_static_ctr = 0;
int SharedRuntime::_resolve_virtual_ctr = 0;
int SharedRuntime::_resolve_opt_virtual_ctr = 0;
int SharedRuntime::_implicit_null_throws = 0;
int SharedRuntime::_implicit_div0_throws = 0;

int64_t SharedRuntime::_nof_normal_calls = 0;
int64_t SharedRuntime::_nof_optimized_calls = 0;
int64_t SharedRuntime::_nof_inlined_calls = 0;
int64_t SharedRuntime::_nof_megamorphic_calls = 0;
int64_t SharedRuntime::_nof_static_calls = 0;
int64_t SharedRuntime::_nof_inlined_static_calls = 0;
int64_t SharedRuntime::_nof_interface_calls = 0;
int64_t SharedRuntime::_nof_optimized_interface_calls = 0;
int64_t SharedRuntime::_nof_inlined_interface_calls = 0;
int64_t SharedRuntime::_nof_megamorphic_interface_calls = 0;

int SharedRuntime::_new_instance_ctr=0;
int SharedRuntime::_new_array_ctr=0;
int SharedRuntime::_multi2_ctr=0;
int SharedRuntime::_multi3_ctr=0;
int SharedRuntime::_multi4_ctr=0;
int SharedRuntime::_multi5_ctr=0;
int SharedRuntime::_mon_enter_stub_ctr=0;
int SharedRuntime::_mon_exit_stub_ctr=0;
int SharedRuntime::_mon_enter_ctr=0;
int SharedRuntime::_mon_exit_ctr=0;
int SharedRuntime::_partial_subtype_ctr=0;
int SharedRuntime::_jbyte_array_copy_ctr=0;
int SharedRuntime::_jshort_array_copy_ctr=0;
int SharedRuntime::_jint_array_copy_ctr=0;
int SharedRuntime::_jlong_array_copy_ctr=0;
int SharedRuntime::_oop_array_copy_ctr=0;
int SharedRuntime::_checkcast_array_copy_ctr=0;
int SharedRuntime::_unsafe_array_copy_ctr=0;
int SharedRuntime::_generic_array_copy_ctr=0;
int SharedRuntime::_slow_array_copy_ctr=0;
int SharedRuntime::_find_handler_ctr=0;
int SharedRuntime::_rethrow_ctr=0;

int     SharedRuntime::_ICmiss_index                    = 0;
int     SharedRuntime::_ICmiss_count[SharedRuntime::maxICmiss_count];
address SharedRuntime::_ICmiss_at[SharedRuntime::maxICmiss_count];


void SharedRuntime::trace_ic_miss(address at) {
  for (int i = 0; i < _ICmiss_index; i++) {
    if (_ICmiss_at[i] == at) {
      _ICmiss_count[i]++;
      return;
    }
  }
  int index = _ICmiss_index++;
  if (_ICmiss_index >= maxICmiss_count) _ICmiss_index = maxICmiss_count - 1;
  _ICmiss_at[index] = at;
  _ICmiss_count[index] = 1;
}

void SharedRuntime::print_ic_miss_histogram() {
  if (ICMissHistogram) {
    tty->print_cr("IC Miss Histogram:");
    int tot_misses = 0;
    for (int i = 0; i < _ICmiss_index; i++) {
      tty->print_cr("  at: " INTPTR_FORMAT "  nof: %d", p2i(_ICmiss_at[i]), _ICmiss_count[i]);
      tot_misses += _ICmiss_count[i];
    }
    tty->print_cr("Total IC misses: %7d", tot_misses);
  }
}
#endif // PRODUCT


JRT_LEAF(jlong, SharedRuntime::lmul(jlong y, jlong x))
  return x * y;
JRT_END


JRT_LEAF(jlong, SharedRuntime::ldiv(jlong y, jlong x))
  if (x == min_jlong && y == CONST64(-1)) {
    return x;
  } else {
    return x / y;
  }
JRT_END


JRT_LEAF(jlong, SharedRuntime::lrem(jlong y, jlong x))
  if (x == min_jlong && y == CONST64(-1)) {
    return 0;
  } else {
    return x % y;
  }
JRT_END


const juint  float_sign_mask  = 0x7FFFFFFF;
const juint  float_infinity   = 0x7F800000;
const julong double_sign_mask = CONST64(0x7FFFFFFFFFFFFFFF);
const julong double_infinity  = CONST64(0x7FF0000000000000);

JRT_LEAF(jfloat, SharedRuntime::frem(jfloat  x, jfloat  y))
#ifdef _WIN64
  // 64-bit Windows on amd64 returns the wrong values for
  // infinity operands.
  union { jfloat f; juint i; } xbits, ybits;
  xbits.f = x;
  ybits.f = y;
  // x Mod Infinity == x unless x is infinity
  if (((xbits.i & float_sign_mask) != float_infinity) &&
       ((ybits.i & float_sign_mask) == float_infinity) ) {
    return x;
  }
  return ((jfloat)fmod_winx64((double)x, (double)y));
#else
  return ((jfloat)fmod((double)x,(double)y));
#endif
JRT_END


JRT_LEAF(jdouble, SharedRuntime::drem(jdouble x, jdouble y))
#ifdef _WIN64
  union { jdouble d; julong l; } xbits, ybits;
  xbits.d = x;
  ybits.d = y;
  // x Mod Infinity == x unless x is infinity
  if (((xbits.l & double_sign_mask) != double_infinity) &&
       ((ybits.l & double_sign_mask) == double_infinity) ) {
    return x;
  }
  return ((jdouble)fmod_winx64((double)x, (double)y));
#else
  return ((jdouble)fmod((double)x,(double)y));
#endif
JRT_END

#ifdef __SOFTFP__
JRT_LEAF(jfloat, SharedRuntime::fadd(jfloat x, jfloat y))
  return x + y;
JRT_END

JRT_LEAF(jfloat, SharedRuntime::fsub(jfloat x, jfloat y))
  return x - y;
JRT_END

JRT_LEAF(jfloat, SharedRuntime::fmul(jfloat x, jfloat y))
  return x * y;
JRT_END

JRT_LEAF(jfloat, SharedRuntime::fdiv(jfloat x, jfloat y))
  return x / y;
JRT_END

JRT_LEAF(jdouble, SharedRuntime::dadd(jdouble x, jdouble y))
  return x + y;
JRT_END

JRT_LEAF(jdouble, SharedRuntime::dsub(jdouble x, jdouble y))
  return x - y;
JRT_END

JRT_LEAF(jdouble, SharedRuntime::dmul(jdouble x, jdouble y))
  return x * y;
JRT_END

JRT_LEAF(jdouble, SharedRuntime::ddiv(jdouble x, jdouble y))
  return x / y;
JRT_END

JRT_LEAF(jfloat, SharedRuntime::i2f(jint x))
  return (jfloat)x;
JRT_END

JRT_LEAF(jdouble, SharedRuntime::i2d(jint x))
  return (jdouble)x;
JRT_END

JRT_LEAF(jdouble, SharedRuntime::f2d(jfloat x))
  return (jdouble)x;
JRT_END

JRT_LEAF(int,  SharedRuntime::fcmpl(float x, float y))
  return x>y ? 1 : (x==y ? 0 : -1);  /* x<y or is_nan*/
JRT_END

JRT_LEAF(int,  SharedRuntime::fcmpg(float x, float y))
  return x<y ? -1 : (x==y ? 0 : 1);  /* x>y or is_nan */
JRT_END

JRT_LEAF(int,  SharedRuntime::dcmpl(double x, double y))
  return x>y ? 1 : (x==y ? 0 : -1); /* x<y or is_nan */
JRT_END

JRT_LEAF(int,  SharedRuntime::dcmpg(double x, double y))
  return x<y ? -1 : (x==y ? 0 : 1);  /* x>y or is_nan */
JRT_END

// Functions to return the opposite of the aeabi functions for nan.
JRT_LEAF(int, SharedRuntime::unordered_fcmplt(float x, float y))
  return (x < y) ? 1 : ((g_isnan(x) || g_isnan(y)) ? 1 : 0);
JRT_END

JRT_LEAF(int, SharedRuntime::unordered_dcmplt(double x, double y))
  return (x < y) ? 1 : ((g_isnan(x) || g_isnan(y)) ? 1 : 0);
JRT_END

JRT_LEAF(int, SharedRuntime::unordered_fcmple(float x, float y))
  return (x <= y) ? 1 : ((g_isnan(x) || g_isnan(y)) ? 1 : 0);
JRT_END

JRT_LEAF(int, SharedRuntime::unordered_dcmple(double x, double y))
  return (x <= y) ? 1 : ((g_isnan(x) || g_isnan(y)) ? 1 : 0);
JRT_END

JRT_LEAF(int, SharedRuntime::unordered_fcmpge(float x, float y))
  return (x >= y) ? 1 : ((g_isnan(x) || g_isnan(y)) ? 1 : 0);
JRT_END

JRT_LEAF(int, SharedRuntime::unordered_dcmpge(double x, double y))
  return (x >= y) ? 1 : ((g_isnan(x) || g_isnan(y)) ? 1 : 0);
JRT_END

JRT_LEAF(int, SharedRuntime::unordered_fcmpgt(float x, float y))
  return (x > y) ? 1 : ((g_isnan(x) || g_isnan(y)) ? 1 : 0);
JRT_END

JRT_LEAF(int, SharedRuntime::unordered_dcmpgt(double x, double y))
  return (x > y) ? 1 : ((g_isnan(x) || g_isnan(y)) ? 1 : 0);
JRT_END

// Intrinsics make gcc generate code for these.
float  SharedRuntime::fneg(float f)   {
  return -f;
}

double SharedRuntime::dneg(double f)  {
  return -f;
}

#endif // __SOFTFP__

#if defined(__SOFTFP__) || defined(E500V2)
// Intrinsics make gcc generate code for these.
double SharedRuntime::dabs(double f)  {
  return (f <= (double)0.0) ? (double)0.0 - f : f;
}

#endif

#if defined(__SOFTFP__) || defined(PPC)
double SharedRuntime::dsqrt(double f) {
  return sqrt(f);
}
#endif

JRT_LEAF(jint, SharedRuntime::f2i(jfloat  x))
  if (g_isnan(x))
    return 0;
  if (x >= (jfloat) max_jint)
    return max_jint;
  if (x <= (jfloat) min_jint)
    return min_jint;
  return (jint) x;
JRT_END


JRT_LEAF(jlong, SharedRuntime::f2l(jfloat  x))
  if (g_isnan(x))
    return 0;
  if (x >= (jfloat) max_jlong)
    return max_jlong;
  if (x <= (jfloat) min_jlong)
    return min_jlong;
  return (jlong) x;
JRT_END


JRT_LEAF(jint, SharedRuntime::d2i(jdouble x))
  if (g_isnan(x))
    return 0;
  if (x >= (jdouble) max_jint)
    return max_jint;
  if (x <= (jdouble) min_jint)
    return min_jint;
  return (jint) x;
JRT_END


JRT_LEAF(jlong, SharedRuntime::d2l(jdouble x))
  if (g_isnan(x))
    return 0;
  if (x >= (jdouble) max_jlong)
    return max_jlong;
  if (x <= (jdouble) min_jlong)
    return min_jlong;
  return (jlong) x;
JRT_END


JRT_LEAF(jfloat, SharedRuntime::d2f(jdouble x))
  return (jfloat)x;
JRT_END


JRT_LEAF(jfloat, SharedRuntime::l2f(jlong x))
  return (jfloat)x;
JRT_END


JRT_LEAF(jdouble, SharedRuntime::l2d(jlong x))
  return (jdouble)x;
JRT_END

// Exception handling across interpreter/compiler boundaries
//
// exception_handler_for_return_address(...) returns the continuation address.
// The continuation address is the entry point of the exception handler of the
// previous frame depending on the return address.

address SharedRuntime::raw_exception_handler_for_return_address(JavaThread* current, address return_address) {
  // Note: This is called when we have unwound the frame of the callee that did
  // throw an exception. So far, no check has been performed by the StackWatermarkSet.
  // Notably, the stack is not walkable at this point, and hence the check must
  // be deferred until later. Specifically, any of the handlers returned here in
  // this function, will get dispatched to, and call deferred checks to
  // StackWatermarkSet::after_unwind at a point where the stack is walkable.
  assert(frame::verify_return_pc(return_address), "must be a return address: " INTPTR_FORMAT, p2i(return_address));
  assert(current->frames_to_pop_failed_realloc() == 0 || Interpreter::contains(return_address), "missed frames to pop?");

  // Reset method handle flag.
  current->set_is_method_handle_return(false);

#if INCLUDE_JVMCI
  // JVMCI's ExceptionHandlerStub expects the thread local exception PC to be clear
  // and other exception handler continuations do not read it
  current->set_exception_pc(NULL);
#endif // INCLUDE_JVMCI

  // The fastest case first
  CodeBlob* blob = CodeCache::find_blob(return_address);
  CompiledMethod* nm = (blob != NULL) ? blob->as_compiled_method_or_null() : NULL;
  if (nm != NULL) {
    // Set flag if return address is a method handle call site.
    current->set_is_method_handle_return(nm->is_method_handle_return(return_address));
    // native nmethods don't have exception handlers
    assert(!nm->is_native_method(), "no exception handler");
    assert(nm->header_begin() != nm->exception_begin(), "no exception handler");
    if (nm->is_deopt_pc(return_address)) {
      // If we come here because of a stack overflow, the stack may be
      // unguarded. Reguard the stack otherwise if we return to the
      // deopt blob and the stack bang causes a stack overflow we
      // crash.
      StackOverflow* overflow_state = current->stack_overflow_state();
      bool guard_pages_enabled = overflow_state->reguard_stack_if_needed();
      if (overflow_state->reserved_stack_activation() != current->stack_base()) {
        overflow_state->set_reserved_stack_activation(current->stack_base());
      }
      assert(guard_pages_enabled, "stack banging in deopt blob may cause crash");
      // The deferred StackWatermarkSet::after_unwind check will be performed in
      // Deoptimization::fetch_unroll_info (with exec_mode == Unpack_exception)
      return SharedRuntime::deopt_blob()->unpack_with_exception();
    } else {
      // The deferred StackWatermarkSet::after_unwind check will be performed in
      // * OptoRuntime::handle_exception_C_helper for C2 code
      // * exception_handler_for_pc_helper via Runtime1::handle_exception_from_callee_id for C1 code
      return nm->exception_begin();
    }
  }

  // Entry code
  if (StubRoutines::returns_to_call_stub(return_address)) {
    // The deferred StackWatermarkSet::after_unwind check will be performed in
    // JavaCallWrapper::~JavaCallWrapper
    return StubRoutines::catch_exception_entry();
  }
  if (blob != NULL && blob->is_optimized_entry_blob()) {
    return ((OptimizedEntryBlob*)blob)->exception_handler();
  }
  // Interpreted code
  if (Interpreter::contains(return_address)) {
    // The deferred StackWatermarkSet::after_unwind check will be performed in
    // InterpreterRuntime::exception_handler_for_exception
    return Interpreter::rethrow_exception_entry();
  }

  guarantee(blob == NULL || !blob->is_runtime_stub(), "caller should have skipped stub");
  guarantee(!VtableStubs::contains(return_address), "NULL exceptions in vtables should have been handled already!");

#ifndef PRODUCT
  { ResourceMark rm;
    tty->print_cr("No exception handler found for exception at " INTPTR_FORMAT " - potential problems:", p2i(return_address));
    tty->print_cr("a) exception happened in (new?) code stubs/buffers that is not handled here");
    tty->print_cr("b) other problem");
  }
#endif // PRODUCT

  ShouldNotReachHere();
  return NULL;
}


JRT_LEAF(address, SharedRuntime::exception_handler_for_return_address(JavaThread* current, address return_address))
  return raw_exception_handler_for_return_address(current, return_address);
JRT_END


address SharedRuntime::get_poll_stub(address pc) {
  address stub;
  // Look up the code blob
  CodeBlob *cb = CodeCache::find_blob(pc);

  // Should be an nmethod
  guarantee(cb != NULL && cb->is_compiled(), "safepoint polling: pc must refer to an nmethod");

  // Look up the relocation information
  assert(((CompiledMethod*)cb)->is_at_poll_or_poll_return(pc),
    "safepoint polling: type must be poll");

#ifdef ASSERT
  if (!((NativeInstruction*)pc)->is_safepoint_poll()) {
    tty->print_cr("bad pc: " PTR_FORMAT, p2i(pc));
    Disassembler::decode(cb);
    fatal("Only polling locations are used for safepoint");
  }
#endif

  bool at_poll_return = ((CompiledMethod*)cb)->is_at_poll_return(pc);
  bool has_wide_vectors = ((CompiledMethod*)cb)->has_wide_vectors();
  if (at_poll_return) {
    assert(SharedRuntime::polling_page_return_handler_blob() != NULL,
           "polling page return stub not created yet");
    stub = SharedRuntime::polling_page_return_handler_blob()->entry_point();
  } else if (has_wide_vectors) {
    assert(SharedRuntime::polling_page_vectors_safepoint_handler_blob() != NULL,
           "polling page vectors safepoint stub not created yet");
    stub = SharedRuntime::polling_page_vectors_safepoint_handler_blob()->entry_point();
  } else {
    assert(SharedRuntime::polling_page_safepoint_handler_blob() != NULL,
           "polling page safepoint stub not created yet");
    stub = SharedRuntime::polling_page_safepoint_handler_blob()->entry_point();
  }
  log_debug(safepoint)("... found polling page %s exception at pc = "
                       INTPTR_FORMAT ", stub =" INTPTR_FORMAT,
                       at_poll_return ? "return" : "loop",
                       (intptr_t)pc, (intptr_t)stub);
  return stub;
}


oop SharedRuntime::retrieve_receiver( Symbol* sig, frame caller ) {
  assert(caller.is_interpreted_frame(), "");
  int args_size = ArgumentSizeComputer(sig).size() + 1;
  assert(args_size <= caller.interpreter_frame_expression_stack_size(), "receiver must be on interpreter stack");
  oop result = cast_to_oop(*caller.interpreter_frame_tos_at(args_size - 1));
  assert(Universe::heap()->is_in(result) && oopDesc::is_oop(result), "receiver must be an oop");
  return result;
}


void SharedRuntime::throw_and_post_jvmti_exception(JavaThread* current, Handle h_exception) {
  if (JvmtiExport::can_post_on_exceptions()) {
    vframeStream vfst(current, true);
    methodHandle method = methodHandle(current, vfst.method());
    address bcp = method()->bcp_from(vfst.bci());
    JvmtiExport::post_exception_throw(current, method(), bcp, h_exception());
  }

#if INCLUDE_JVMCI
  if (EnableJVMCI && UseJVMCICompiler) {
    vframeStream vfst(current, true);
    methodHandle method = methodHandle(current, vfst.method());
    int bci = vfst.bci();
    MethodData* trap_mdo = method->method_data();
    if (trap_mdo != NULL) {
      // Set exception_seen if the exceptional bytecode is an invoke
      Bytecode_invoke call = Bytecode_invoke_check(method, bci);
      if (call.is_valid()) {
        ResourceMark rm(current);
        ProfileData* pdata = trap_mdo->allocate_bci_to_data(bci, NULL);
        if (pdata != NULL && pdata->is_BitData()) {
          BitData* bit_data = (BitData*) pdata;
          bit_data->set_exception_seen();
        }
      }
    }
  }
#endif

  Exceptions::_throw(current, __FILE__, __LINE__, h_exception);
}

void SharedRuntime::throw_and_post_jvmti_exception(JavaThread* current, Symbol* name, const char *message) {
  Handle h_exception = Exceptions::new_exception(current, name, message);
  throw_and_post_jvmti_exception(current, h_exception);
}

// The interpreter code to call this tracing function is only
// called/generated when UL is on for redefine, class and has the right level
// and tags. Since obsolete methods are never compiled, we don't have
// to modify the compilers to generate calls to this function.
//
JRT_LEAF(int, SharedRuntime::rc_trace_method_entry(
    JavaThread* thread, Method* method))
  if (method->is_obsolete()) {
    // We are calling an obsolete method, but this is not necessarily
    // an error. Our method could have been redefined just after we
    // fetched the Method* from the constant pool.
    ResourceMark rm;
    log_trace(redefine, class, obsolete)("calling obsolete method '%s'", method->name_and_sig_as_C_string());
  }
  return 0;
JRT_END

// ret_pc points into caller; we are returning caller's exception handler
// for given exception
address SharedRuntime::compute_compiled_exc_handler(CompiledMethod* cm, address ret_pc, Handle& exception,
                                                    bool force_unwind, bool top_frame_only, bool& recursive_exception_occurred) {
  assert(cm != NULL, "must exist");
  ResourceMark rm;

#if INCLUDE_JVMCI
  if (cm->is_compiled_by_jvmci()) {
    // lookup exception handler for this pc
    int catch_pco = ret_pc - cm->code_begin();
    ExceptionHandlerTable table(cm);
    HandlerTableEntry *t = table.entry_for(catch_pco, -1, 0);
    if (t != NULL) {
      return cm->code_begin() + t->pco();
    } else {
      return Deoptimization::deoptimize_for_missing_exception_handler(cm);
    }
  }
#endif // INCLUDE_JVMCI

  nmethod* nm = cm->as_nmethod();
  ScopeDesc* sd = nm->scope_desc_at(ret_pc);
  // determine handler bci, if any
  EXCEPTION_MARK;

  int handler_bci = -1;
  int scope_depth = 0;
  if (!force_unwind) {
    int bci = sd->bci();
    bool recursive_exception = false;
    do {
      bool skip_scope_increment = false;
      // exception handler lookup
      Klass* ek = exception->klass();
      methodHandle mh(THREAD, sd->method());
      handler_bci = Method::fast_exception_handler_bci_for(mh, ek, bci, THREAD);
      if (HAS_PENDING_EXCEPTION) {
        recursive_exception = true;
        // We threw an exception while trying to find the exception handler.
        // Transfer the new exception to the exception handle which will
        // be set into thread local storage, and do another lookup for an
        // exception handler for this exception, this time starting at the
        // BCI of the exception handler which caused the exception to be
        // thrown (bugs 4307310 and 4546590). Set "exception" reference
        // argument to ensure that the correct exception is thrown (4870175).
        recursive_exception_occurred = true;
        exception = Handle(THREAD, PENDING_EXCEPTION);
        CLEAR_PENDING_EXCEPTION;
        if (handler_bci >= 0) {
          bci = handler_bci;
          handler_bci = -1;
          skip_scope_increment = true;
        }
      }
      else {
        recursive_exception = false;
      }
      if (!top_frame_only && handler_bci < 0 && !skip_scope_increment) {
        sd = sd->sender();
        if (sd != NULL) {
          bci = sd->bci();
        }
        ++scope_depth;
      }
    } while (recursive_exception || (!top_frame_only && handler_bci < 0 && sd != NULL));
  }

  // found handling method => lookup exception handler
  int catch_pco = ret_pc - nm->code_begin();

  ExceptionHandlerTable table(nm);
  HandlerTableEntry *t = table.entry_for(catch_pco, handler_bci, scope_depth);
  if (t == NULL && (nm->is_compiled_by_c1() || handler_bci != -1)) {
    // Allow abbreviated catch tables.  The idea is to allow a method
    // to materialize its exceptions without committing to the exact
    // routing of exceptions.  In particular this is needed for adding
    // a synthetic handler to unlock monitors when inlining
    // synchronized methods since the unlock path isn't represented in
    // the bytecodes.
    t = table.entry_for(catch_pco, -1, 0);
  }

#ifdef COMPILER1
  if (t == NULL && nm->is_compiled_by_c1()) {
    assert(nm->unwind_handler_begin() != NULL, "");
    return nm->unwind_handler_begin();
  }
#endif

  if (t == NULL) {
    ttyLocker ttyl;
    tty->print_cr("MISSING EXCEPTION HANDLER for pc " INTPTR_FORMAT " and handler bci %d", p2i(ret_pc), handler_bci);
    tty->print_cr("   Exception:");
    exception->print();
    tty->cr();
    tty->print_cr(" Compiled exception table :");
    table.print();
    nm->print_code();
    guarantee(false, "missing exception handler");
    return NULL;
  }

  return nm->code_begin() + t->pco();
}

JRT_ENTRY(void, SharedRuntime::throw_AbstractMethodError(JavaThread* current))
  // These errors occur only at call sites
  throw_and_post_jvmti_exception(current, vmSymbols::java_lang_AbstractMethodError());
JRT_END

JRT_ENTRY(void, SharedRuntime::throw_IncompatibleClassChangeError(JavaThread* current))
  // These errors occur only at call sites
  throw_and_post_jvmti_exception(current, vmSymbols::java_lang_IncompatibleClassChangeError(), "vtable stub");
JRT_END

JRT_ENTRY(void, SharedRuntime::throw_ArithmeticException(JavaThread* current))
  throw_and_post_jvmti_exception(current, vmSymbols::java_lang_ArithmeticException(), "/ by zero");
JRT_END

JRT_ENTRY(void, SharedRuntime::throw_NullPointerException(JavaThread* current))
  throw_and_post_jvmti_exception(current, vmSymbols::java_lang_NullPointerException(), NULL);
JRT_END

JRT_ENTRY(void, SharedRuntime::throw_NullPointerException_at_call(JavaThread* current))
  // This entry point is effectively only used for NullPointerExceptions which occur at inline
  // cache sites (when the callee activation is not yet set up) so we are at a call site
  throw_and_post_jvmti_exception(current, vmSymbols::java_lang_NullPointerException(), NULL);
JRT_END

JRT_ENTRY(void, SharedRuntime::throw_StackOverflowError(JavaThread* current))
  throw_StackOverflowError_common(current, false);
JRT_END

JRT_ENTRY(void, SharedRuntime::throw_delayed_StackOverflowError(JavaThread* current))
  throw_StackOverflowError_common(current, true);
JRT_END

void SharedRuntime::throw_StackOverflowError_common(JavaThread* current, bool delayed) {
  // We avoid using the normal exception construction in this case because
  // it performs an upcall to Java, and we're already out of stack space.
  JavaThread* THREAD = current; // For exception macros.
  Klass* k = vmClasses::StackOverflowError_klass();
  oop exception_oop = InstanceKlass::cast(k)->allocate_instance(CHECK);
  if (delayed) {
    java_lang_Throwable::set_message(exception_oop,
                                     Universe::delayed_stack_overflow_error_message());
  }
  Handle exception (current, exception_oop);
  if (StackTraceInThrowable) {
    java_lang_Throwable::fill_in_stack_trace(exception);
  }
  // Increment counter for hs_err file reporting
  Atomic::inc(&Exceptions::_stack_overflow_errors);
  throw_and_post_jvmti_exception(current, exception);
}

address SharedRuntime::continuation_for_implicit_exception(JavaThread* current,
                                                           address pc,
                                                           ImplicitExceptionKind exception_kind)
{
  address target_pc = NULL;

  if (Interpreter::contains(pc)) {
    switch (exception_kind) {
      case IMPLICIT_NULL:           return Interpreter::throw_NullPointerException_entry();
      case IMPLICIT_DIVIDE_BY_ZERO: return Interpreter::throw_ArithmeticException_entry();
      case STACK_OVERFLOW:          return Interpreter::throw_StackOverflowError_entry();
      default:                      ShouldNotReachHere();
    }
  } else {
    switch (exception_kind) {
      case STACK_OVERFLOW: {
        // Stack overflow only occurs upon frame setup; the callee is
        // going to be unwound. Dispatch to a shared runtime stub
        // which will cause the StackOverflowError to be fabricated
        // and processed.
        // Stack overflow should never occur during deoptimization:
        // the compiled method bangs the stack by as much as the
        // interpreter would need in case of a deoptimization. The
        // deoptimization blob and uncommon trap blob bang the stack
        // in a debug VM to verify the correctness of the compiled
        // method stack banging.
        assert(current->deopt_mark() == NULL, "no stack overflow from deopt blob/uncommon trap");
        Events::log_exception(current, "StackOverflowError at " INTPTR_FORMAT, p2i(pc));
        return StubRoutines::throw_StackOverflowError_entry();
      }

      case IMPLICIT_NULL: {
        if (VtableStubs::contains(pc)) {
          // We haven't yet entered the callee frame. Fabricate an
          // exception and begin dispatching it in the caller. Since
          // the caller was at a call site, it's safe to destroy all
          // caller-saved registers, as these entry points do.
          VtableStub* vt_stub = VtableStubs::stub_containing(pc);

          // If vt_stub is NULL, then return NULL to signal handler to report the SEGV error.
          if (vt_stub == NULL) return NULL;

          if (vt_stub->is_abstract_method_error(pc)) {
            assert(!vt_stub->is_vtable_stub(), "should never see AbstractMethodErrors from vtable-type VtableStubs");
            Events::log_exception(current, "AbstractMethodError at " INTPTR_FORMAT, p2i(pc));
            // Instead of throwing the abstract method error here directly, we re-resolve
            // and will throw the AbstractMethodError during resolve. As a result, we'll
            // get a more detailed error message.
            return SharedRuntime::get_handle_wrong_method_stub();
          } else {
            Events::log_exception(current, "NullPointerException at vtable entry " INTPTR_FORMAT, p2i(pc));
            // Assert that the signal comes from the expected location in stub code.
            assert(vt_stub->is_null_pointer_exception(pc),
                   "obtained signal from unexpected location in stub code");
            return StubRoutines::throw_NullPointerException_at_call_entry();
          }
        } else {
          CodeBlob* cb = CodeCache::find_blob(pc);

          // If code blob is NULL, then return NULL to signal handler to report the SEGV error.
          if (cb == NULL) return NULL;

          // Exception happened in CodeCache. Must be either:
          // 1. Inline-cache check in C2I handler blob,
          // 2. Inline-cache check in nmethod, or
          // 3. Implicit null exception in nmethod

          if (!cb->is_compiled()) {
            bool is_in_blob = cb->is_adapter_blob() || cb->is_method_handles_adapter_blob();
            if (!is_in_blob) {
              // Allow normal crash reporting to handle this
              return NULL;
            }
            Events::log_exception(current, "NullPointerException in code blob at " INTPTR_FORMAT, p2i(pc));
            // There is no handler here, so we will simply unwind.
            return StubRoutines::throw_NullPointerException_at_call_entry();
          }

          // Otherwise, it's a compiled method.  Consult its exception handlers.
          CompiledMethod* cm = (CompiledMethod*)cb;
          if (cm->inlinecache_check_contains(pc)) {
            // exception happened inside inline-cache check code
            // => the nmethod is not yet active (i.e., the frame
            // is not set up yet) => use return address pushed by
            // caller => don't push another return address
            Events::log_exception(current, "NullPointerException in IC check " INTPTR_FORMAT, p2i(pc));
            return StubRoutines::throw_NullPointerException_at_call_entry();
          }

          if (cm->method()->is_method_handle_intrinsic()) {
            // exception happened inside MH dispatch code, similar to a vtable stub
            Events::log_exception(current, "NullPointerException in MH adapter " INTPTR_FORMAT, p2i(pc));
            return StubRoutines::throw_NullPointerException_at_call_entry();
          }

#ifndef PRODUCT
          _implicit_null_throws++;
#endif
          target_pc = cm->continuation_for_implicit_null_exception(pc);
          // If there's an unexpected fault, target_pc might be NULL,
          // in which case we want to fall through into the normal
          // error handling code.
        }

        break; // fall through
      }


      case IMPLICIT_DIVIDE_BY_ZERO: {
        CompiledMethod* cm = CodeCache::find_compiled(pc);
        guarantee(cm != NULL, "must have containing compiled method for implicit division-by-zero exceptions");
#ifndef PRODUCT
        _implicit_div0_throws++;
#endif
        target_pc = cm->continuation_for_implicit_div0_exception(pc);
        // If there's an unexpected fault, target_pc might be NULL,
        // in which case we want to fall through into the normal
        // error handling code.
        break; // fall through
      }

      default: ShouldNotReachHere();
    }

    assert(exception_kind == IMPLICIT_NULL || exception_kind == IMPLICIT_DIVIDE_BY_ZERO, "wrong implicit exception kind");

    if (exception_kind == IMPLICIT_NULL) {
#ifndef PRODUCT
      // for AbortVMOnException flag
      Exceptions::debug_check_abort("java.lang.NullPointerException");
#endif //PRODUCT
      Events::log_exception(current, "Implicit null exception at " INTPTR_FORMAT " to " INTPTR_FORMAT, p2i(pc), p2i(target_pc));
    } else {
#ifndef PRODUCT
      // for AbortVMOnException flag
      Exceptions::debug_check_abort("java.lang.ArithmeticException");
#endif //PRODUCT
      Events::log_exception(current, "Implicit division by zero exception at " INTPTR_FORMAT " to " INTPTR_FORMAT, p2i(pc), p2i(target_pc));
    }
    return target_pc;
  }

  ShouldNotReachHere();
  return NULL;
}


/**
 * Throws an java/lang/UnsatisfiedLinkError.  The address of this method is
 * installed in the native function entry of all native Java methods before
 * they get linked to their actual native methods.
 *
 * \note
 * This method actually never gets called!  The reason is because
 * the interpreter's native entries call NativeLookup::lookup() which
 * throws the exception when the lookup fails.  The exception is then
 * caught and forwarded on the return from NativeLookup::lookup() call
 * before the call to the native function.  This might change in the future.
 */
JNI_ENTRY(void*, throw_unsatisfied_link_error(JNIEnv* env, ...))
{
  // We return a bad value here to make sure that the exception is
  // forwarded before we look at the return value.
  THROW_(vmSymbols::java_lang_UnsatisfiedLinkError(), (void*)badAddress);
}
JNI_END

address SharedRuntime::native_method_throw_unsatisfied_link_error_entry() {
  return CAST_FROM_FN_PTR(address, &throw_unsatisfied_link_error);
}

JRT_ENTRY_NO_ASYNC(void, SharedRuntime::register_finalizer(JavaThread* current, oopDesc* obj))
#if INCLUDE_JVMCI
  if (!obj->klass()->has_finalizer()) {
    return;
  }
#endif // INCLUDE_JVMCI
  assert(oopDesc::is_oop(obj), "must be a valid oop");
  assert(obj->klass()->has_finalizer(), "shouldn't be here otherwise");
  InstanceKlass::register_finalizer(instanceOop(obj), CHECK);
JRT_END


jlong SharedRuntime::get_java_tid(Thread* thread) {
  if (thread != NULL) {
    if (thread->is_Java_thread()) {
      oop obj = JavaThread::cast(thread)->threadObj();
      return (obj == NULL) ? 0 : java_lang_Thread::thread_id(obj);
    }
  }
  return 0;
}

/**
 * This function ought to be a void function, but cannot be because
 * it gets turned into a tail-call on sparc, which runs into dtrace bug
 * 6254741.  Once that is fixed we can remove the dummy return value.
 */
int SharedRuntime::dtrace_object_alloc(oopDesc* o) {
  return dtrace_object_alloc(Thread::current(), o, o->size());
}

int SharedRuntime::dtrace_object_alloc(Thread* thread, oopDesc* o) {
  return dtrace_object_alloc(thread, o, o->size());
}

int SharedRuntime::dtrace_object_alloc(Thread* thread, oopDesc* o, size_t size) {
  assert(DTraceAllocProbes, "wrong call");
  Klass* klass = o->klass();
  Symbol* name = klass->name();
  HOTSPOT_OBJECT_ALLOC(
                   get_java_tid(thread),
                   (char *) name->bytes(), name->utf8_length(), size * HeapWordSize);
  return 0;
}

JRT_LEAF(int, SharedRuntime::dtrace_method_entry(
    JavaThread* current, Method* method))
  assert(DTraceMethodProbes, "wrong call");
  Symbol* kname = method->klass_name();
  Symbol* name = method->name();
  Symbol* sig = method->signature();
  HOTSPOT_METHOD_ENTRY(
      get_java_tid(current),
      (char *) kname->bytes(), kname->utf8_length(),
      (char *) name->bytes(), name->utf8_length(),
      (char *) sig->bytes(), sig->utf8_length());
  return 0;
JRT_END

JRT_LEAF(int, SharedRuntime::dtrace_method_exit(
    JavaThread* current, Method* method))
  assert(DTraceMethodProbes, "wrong call");
  Symbol* kname = method->klass_name();
  Symbol* name = method->name();
  Symbol* sig = method->signature();
  HOTSPOT_METHOD_RETURN(
      get_java_tid(current),
      (char *) kname->bytes(), kname->utf8_length(),
      (char *) name->bytes(), name->utf8_length(),
      (char *) sig->bytes(), sig->utf8_length());
  return 0;
JRT_END


// Finds receiver, CallInfo (i.e. receiver method), and calling bytecode)
// for a call current in progress, i.e., arguments has been pushed on stack
// put callee has not been invoked yet.  Used by: resolve virtual/static,
// vtable updates, etc.  Caller frame must be compiled.
Handle SharedRuntime::find_callee_info(Bytecodes::Code& bc, CallInfo& callinfo, TRAPS) {
  JavaThread* current = THREAD;
  ResourceMark rm(current);

  // last java frame on stack (which includes native call frames)
  vframeStream vfst(current, true);  // Do not skip and javaCalls

  return find_callee_info_helper(vfst, bc, callinfo, THREAD);
}

Method* SharedRuntime::extract_attached_method(vframeStream& vfst) {
  CompiledMethod* caller = vfst.nm();

  nmethodLocker caller_lock(caller);

  address pc = vfst.frame_pc();
  { // Get call instruction under lock because another thread may be busy patching it.
    CompiledICLocker ic_locker(caller);
    return caller->attached_method_before_pc(pc);
  }
  return NULL;
}

// Finds receiver, CallInfo (i.e. receiver method), and calling bytecode
// for a call current in progress, i.e., arguments has been pushed on stack
// but callee has not been invoked yet.  Caller frame must be compiled.
Handle SharedRuntime::find_callee_info_helper(vframeStream& vfst, Bytecodes::Code& bc,
                                              CallInfo& callinfo, TRAPS) {
  Handle receiver;
  Handle nullHandle;  // create a handy null handle for exception returns
  JavaThread* current = THREAD;

  assert(!vfst.at_end(), "Java frame must exist");

  // Find caller and bci from vframe
  methodHandle caller(current, vfst.method());
  int          bci   = vfst.bci();

  // Substitutability test implementation piggy backs on static call resolution
  Bytecodes::Code code = caller->java_code_at(bci);
  if (code == Bytecodes::_if_acmpeq || code == Bytecodes::_if_acmpne) {
    bc = Bytecodes::_invokestatic;
    methodHandle attached_method(THREAD, extract_attached_method(vfst));
    assert(attached_method.not_null(), "must have attached method");
    vmClasses::PrimitiveObjectMethods_klass()->initialize(CHECK_NH);
    LinkResolver::resolve_invoke(callinfo, receiver, attached_method, bc, false, CHECK_NH);
#ifdef ASSERT
    Method* is_subst = vmClasses::PrimitiveObjectMethods_klass()->find_method(vmSymbols::isSubstitutable_name(), vmSymbols::object_object_boolean_signature());
    assert(callinfo.selected_method() == is_subst, "must be isSubstitutable method");
#endif
    return receiver;
  }

  Bytecode_invoke bytecode(caller, bci);
  int bytecode_index = bytecode.index();
  bc = bytecode.invoke_code();

  methodHandle attached_method(current, extract_attached_method(vfst));
  if (attached_method.not_null()) {
    Method* callee = bytecode.static_target(CHECK_NH);
    vmIntrinsics::ID id = callee->intrinsic_id();
    // When VM replaces MH.invokeBasic/linkTo* call with a direct/virtual call,
    // it attaches statically resolved method to the call site.
    if (MethodHandles::is_signature_polymorphic(id) &&
        MethodHandles::is_signature_polymorphic_intrinsic(id)) {
      bc = MethodHandles::signature_polymorphic_intrinsic_bytecode(id);

      // Adjust invocation mode according to the attached method.
      switch (bc) {
        case Bytecodes::_invokevirtual:
          if (attached_method->method_holder()->is_interface()) {
            bc = Bytecodes::_invokeinterface;
          }
          break;
        case Bytecodes::_invokeinterface:
          if (!attached_method->method_holder()->is_interface()) {
            bc = Bytecodes::_invokevirtual;
          }
          break;
        case Bytecodes::_invokehandle:
          if (!MethodHandles::is_signature_polymorphic_method(attached_method())) {
            bc = attached_method->is_static() ? Bytecodes::_invokestatic
                                              : Bytecodes::_invokevirtual;
          }
          break;
        default:
          break;
      }
    } else {
      assert(attached_method->has_scalarized_args(), "invalid use of attached method");
      if (!attached_method->method_holder()->is_inline_klass()) {
        // Ignore the attached method in this case to not confuse below code
        attached_method = methodHandle(current, NULL);
      }
    }
  }

  assert(bc != Bytecodes::_illegal, "not initialized");

  bool has_receiver = bc != Bytecodes::_invokestatic &&
                      bc != Bytecodes::_invokedynamic &&
                      bc != Bytecodes::_invokehandle;
  bool check_null_and_abstract = true;

  // Find receiver for non-static call
  if (has_receiver) {
    // This register map must be update since we need to find the receiver for
    // compiled frames. The receiver might be in a register.
    RegisterMap reg_map2(current);
    frame stubFrame   = current->last_frame();
    // Caller-frame is a compiled frame
    frame callerFrame = stubFrame.sender(&reg_map2);
    bool caller_is_c1 = false;

    if (callerFrame.is_compiled_frame() && !callerFrame.is_deoptimized_frame()) {
      caller_is_c1 = callerFrame.cb()->is_compiled_by_c1();
    }

    Method* callee = attached_method();
    if (callee == NULL) {
      callee = bytecode.static_target(CHECK_NH);
      if (callee == NULL) {
        THROW_(vmSymbols::java_lang_NoSuchMethodException(), nullHandle);
      }
    }
    if (!caller_is_c1 && callee->has_scalarized_args() && callee->method_holder()->is_inline_klass() &&
        InlineKlass::cast(callee->method_holder())->can_be_passed_as_fields()) {
      // If the receiver is an inline type that is passed as fields, no oop is available
      // Resolve the call without receiver null checking.
      assert(attached_method.not_null() && !attached_method->is_abstract(), "must have non-abstract attached method");
      if (bc == Bytecodes::_invokeinterface) {
        bc = Bytecodes::_invokevirtual; // C2 optimistically replaces interface calls by virtual calls
      }
      check_null_and_abstract = false;
    } else {
      // Retrieve from a compiled argument list
      receiver = Handle(current, callerFrame.retrieve_receiver(&reg_map2));
      if (receiver.is_null()) {
        THROW_(vmSymbols::java_lang_NullPointerException(), nullHandle);
      }
    }
  }

  // Resolve method
  if (attached_method.not_null()) {
    // Parameterized by attached method.
    LinkResolver::resolve_invoke(callinfo, receiver, attached_method, bc, check_null_and_abstract, CHECK_NH);
  } else {
    // Parameterized by bytecode.
    constantPoolHandle constants(current, caller->constants());
    LinkResolver::resolve_invoke(callinfo, receiver, constants, bytecode_index, bc, CHECK_NH);
  }

#ifdef ASSERT
  // Check that the receiver klass is of the right subtype and that it is initialized for virtual calls
  if (has_receiver && check_null_and_abstract) {
    assert(receiver.not_null(), "should have thrown exception");
    Klass* receiver_klass = receiver->klass();
    Klass* rk = NULL;
    if (attached_method.not_null()) {
      // In case there's resolved method attached, use its holder during the check.
      rk = attached_method->method_holder();
    } else {
      // Klass is already loaded.
      constantPoolHandle constants(current, caller->constants());
      rk = constants->klass_ref_at(bytecode_index, CHECK_NH);
    }
    Klass* static_receiver_klass = rk;
    assert(receiver_klass->is_subtype_of(static_receiver_klass),
           "actual receiver must be subclass of static receiver klass");
    if (receiver_klass->is_instance_klass()) {
      if (InstanceKlass::cast(receiver_klass)->is_not_initialized()) {
        tty->print_cr("ERROR: Klass not yet initialized!!");
        receiver_klass->print();
      }
      assert(!InstanceKlass::cast(receiver_klass)->is_not_initialized(), "receiver_klass must be initialized");
    }
  }
#endif

  return receiver;
}

methodHandle SharedRuntime::find_callee_method(TRAPS) {
  JavaThread* current = THREAD;
  ResourceMark rm(current);
  // We need first to check if any Java activations (compiled, interpreted)
  // exist on the stack since last JavaCall.  If not, we need
  // to get the target method from the JavaCall wrapper.
  vframeStream vfst(current, true);  // Do not skip any javaCalls
  methodHandle callee_method;
  if (vfst.at_end()) {
    // No Java frames were found on stack since we did the JavaCall.
    // Hence the stack can only contain an entry_frame.  We need to
    // find the target method from the stub frame.
    RegisterMap reg_map(current, false);
    frame fr = current->last_frame();
    assert(fr.is_runtime_frame(), "must be a runtimeStub");
    fr = fr.sender(&reg_map);
    assert(fr.is_entry_frame(), "must be");
    // fr is now pointing to the entry frame.
    callee_method = methodHandle(current, fr.entry_frame_call_wrapper()->callee_method());
  } else {
    Bytecodes::Code bc;
    CallInfo callinfo;
    find_callee_info_helper(vfst, bc, callinfo, CHECK_(methodHandle()));
    callee_method = methodHandle(current, callinfo.selected_method());
  }
  assert(callee_method()->is_method(), "must be");
  return callee_method;
}

// Resolves a call.
methodHandle SharedRuntime::resolve_helper(bool is_virtual, bool is_optimized, bool* caller_is_c1, TRAPS) {
  methodHandle callee_method;
  callee_method = resolve_sub_helper(is_virtual, is_optimized, caller_is_c1, THREAD);
  if (JvmtiExport::can_hotswap_or_post_breakpoint()) {
    int retry_count = 0;
    while (!HAS_PENDING_EXCEPTION && callee_method->is_old() &&
           callee_method->method_holder() != vmClasses::Object_klass()) {
      // If has a pending exception then there is no need to re-try to
      // resolve this method.
      // If the method has been redefined, we need to try again.
      // Hack: we have no way to update the vtables of arrays, so don't
      // require that java.lang.Object has been updated.

      // It is very unlikely that method is redefined more than 100 times
      // in the middle of resolve. If it is looping here more than 100 times
      // means then there could be a bug here.
      guarantee((retry_count++ < 100),
                "Could not resolve to latest version of redefined method");
      // method is redefined in the middle of resolve so re-try.
      callee_method = resolve_sub_helper(is_virtual, is_optimized, caller_is_c1, THREAD);
    }
  }
  return callee_method;
}

// This fails if resolution required refilling of IC stubs
bool SharedRuntime::resolve_sub_helper_internal(methodHandle callee_method, const frame& caller_frame,
                                                CompiledMethod* caller_nm, bool is_virtual, bool is_optimized,
                                                Handle receiver, CallInfo& call_info, Bytecodes::Code invoke_code, TRAPS) {
  StaticCallInfo static_call_info;
  CompiledICInfo virtual_call_info;

  // Make sure the callee nmethod does not get deoptimized and removed before
  // we are done patching the code.
  CompiledMethod* callee = callee_method->code();

  if (callee != NULL) {
    assert(callee->is_compiled(), "must be nmethod for patching");
  }

  if (callee != NULL && !callee->is_in_use()) {
    // Patch call site to C2I adapter if callee nmethod is deoptimized or unloaded.
    callee = NULL;
  }
  nmethodLocker nl_callee(callee);
#ifdef ASSERT
  address dest_entry_point = callee == NULL ? 0 : callee->entry_point(); // used below
#endif

  bool is_nmethod = caller_nm->is_nmethod();
  bool caller_is_c1 = caller_nm->is_compiled_by_c1();

  if (is_virtual) {
    Klass* receiver_klass = NULL;
    if (!caller_is_c1 && callee_method->has_scalarized_args() && callee_method->method_holder()->is_inline_klass() &&
        InlineKlass::cast(callee_method->method_holder())->can_be_passed_as_fields()) {
      // If the receiver is an inline type that is passed as fields, no oop is available
      receiver_klass = callee_method->method_holder();
    } else {
      assert(receiver.not_null() || invoke_code == Bytecodes::_invokehandle, "sanity check");
      receiver_klass = invoke_code == Bytecodes::_invokehandle ? NULL : receiver->klass();
    }
    bool static_bound = call_info.resolved_method()->can_be_statically_bound();
    CompiledIC::compute_monomorphic_entry(callee_method, receiver_klass,
                     is_optimized, static_bound, is_nmethod, caller_is_c1, virtual_call_info,
                     CHECK_false);
  } else {
    // static call
    CompiledStaticCall::compute_entry(callee_method, caller_nm, static_call_info);
  }

  // grab lock, check for deoptimization and potentially patch caller
  {
    CompiledICLocker ml(caller_nm);

    // Lock blocks for safepoint during which both nmethods can change state.

    // Now that we are ready to patch if the Method* was redefined then
    // don't update call site and let the caller retry.
    // Don't update call site if callee nmethod was unloaded or deoptimized.
    // Don't update call site if callee nmethod was replaced by an other nmethod
    // which may happen when multiply alive nmethod (tiered compilation)
    // will be supported.
    if (!callee_method->is_old() &&
        (callee == NULL || (callee->is_in_use() && callee_method->code() == callee))) {
      NoSafepointVerifier nsv;
#ifdef ASSERT
      // We must not try to patch to jump to an already unloaded method.
      if (dest_entry_point != 0) {
        CodeBlob* cb = CodeCache::find_blob(dest_entry_point);
        assert((cb != NULL) && cb->is_compiled() && (((CompiledMethod*)cb) == callee),
               "should not call unloaded nmethod");
      }
#endif
      if (is_virtual) {
        CompiledIC* inline_cache = CompiledIC_before(caller_nm, caller_frame.pc());
        if (inline_cache->is_clean()) {
          if (!inline_cache->set_to_monomorphic(virtual_call_info)) {
            return false;
          }
        }
      } else {
        if (VM_Version::supports_fast_class_init_checks() &&
            invoke_code == Bytecodes::_invokestatic &&
            callee_method->needs_clinit_barrier() &&
            callee != NULL && callee->is_compiled_by_jvmci()) {
          return true; // skip patching for JVMCI
        }
        CompiledStaticCall* ssc = caller_nm->compiledStaticCall_before(caller_frame.pc());
        if (ssc->is_clean()) ssc->set(static_call_info);
      }
    }
  } // unlock CompiledICLocker
  return true;
}

// Resolves a call.  The compilers generate code for calls that go here
// and are patched with the real destination of the call.
methodHandle SharedRuntime::resolve_sub_helper(bool is_virtual, bool is_optimized, bool* caller_is_c1, TRAPS) {
  JavaThread* current = THREAD;
  ResourceMark rm(current);
  RegisterMap cbl_map(current, false);
  frame caller_frame = current->last_frame().sender(&cbl_map);

  CodeBlob* caller_cb = caller_frame.cb();
  guarantee(caller_cb != NULL && caller_cb->is_compiled(), "must be called from compiled method");
  CompiledMethod* caller_nm = caller_cb->as_compiled_method_or_null();
  *caller_is_c1 = caller_nm->is_compiled_by_c1();

  // make sure caller is not getting deoptimized
  // and removed before we are done with it.
  // CLEANUP - with lazy deopt shouldn't need this lock
  nmethodLocker caller_lock(caller_nm);

  // determine call info & receiver
  // note: a) receiver is NULL for static calls
  //       b) an exception is thrown if receiver is NULL for non-static calls
  CallInfo call_info;
  Bytecodes::Code invoke_code = Bytecodes::_illegal;
  Handle receiver = find_callee_info(invoke_code, call_info, CHECK_(methodHandle()));
  methodHandle callee_method(current, call_info.selected_method());

  assert((!is_virtual && invoke_code == Bytecodes::_invokestatic ) ||
         (!is_virtual && invoke_code == Bytecodes::_invokespecial) ||
         (!is_virtual && invoke_code == Bytecodes::_invokehandle ) ||
         (!is_virtual && invoke_code == Bytecodes::_invokedynamic) ||
         ( is_virtual && invoke_code != Bytecodes::_invokestatic ), "inconsistent bytecode");

  assert(caller_nm->is_alive() && !caller_nm->is_unloading(), "It should be alive");

#ifndef PRODUCT
  // tracing/debugging/statistics
  int *addr = (is_optimized) ? (&_resolve_opt_virtual_ctr) :
                (is_virtual) ? (&_resolve_virtual_ctr) :
                               (&_resolve_static_ctr);
  Atomic::inc(addr);

  if (TraceCallFixup) {
    ResourceMark rm(current);
    tty->print("resolving %s%s (%s) call to",
               (is_optimized) ? "optimized " : "", (is_virtual) ? "virtual" : "static",
               Bytecodes::name(invoke_code));
    callee_method->print_short_name(tty);
    tty->print_cr(" at pc: " INTPTR_FORMAT " to code: " INTPTR_FORMAT,
                  p2i(caller_frame.pc()), p2i(callee_method->code()));
  }
#endif

  if (invoke_code == Bytecodes::_invokestatic) {
    assert(callee_method->method_holder()->is_initialized() ||
           callee_method->method_holder()->is_reentrant_initialization(current),
           "invalid class initialization state for invoke_static");
    if (!VM_Version::supports_fast_class_init_checks() && callee_method->needs_clinit_barrier()) {
      // In order to keep class initialization check, do not patch call
      // site for static call when the class is not fully initialized.
      // Proper check is enforced by call site re-resolution on every invocation.
      //
      // When fast class initialization checks are supported (VM_Version::supports_fast_class_init_checks() == true),
      // explicit class initialization check is put in nmethod entry (VEP).
      assert(callee_method->method_holder()->is_linked(), "must be");
      return callee_method;
    }
  }

  // JSR 292 key invariant:
  // If the resolved method is a MethodHandle invoke target, the call
  // site must be a MethodHandle call site, because the lambda form might tail-call
  // leaving the stack in a state unknown to either caller or callee
  // TODO detune for now but we might need it again
//  assert(!callee_method->is_compiled_lambda_form() ||
//         caller_nm->is_method_handle_return(caller_frame.pc()), "must be MH call site");

  // Compute entry points. This might require generation of C2I converter
  // frames, so we cannot be holding any locks here. Furthermore, the
  // computation of the entry points is independent of patching the call.  We
  // always return the entry-point, but we only patch the stub if the call has
  // not been deoptimized.  Return values: For a virtual call this is an
  // (cached_oop, destination address) pair. For a static call/optimized
  // virtual this is just a destination address.

  // Patching IC caches may fail if we run out if transition stubs.
  // We refill the ic stubs then and try again.
  for (;;) {
    ICRefillVerifier ic_refill_verifier;
    bool successful = resolve_sub_helper_internal(callee_method, caller_frame, caller_nm,
                                                  is_virtual, is_optimized, receiver,
                                                  call_info, invoke_code, CHECK_(methodHandle()));
    if (successful) {
      return callee_method;
    } else {
      InlineCacheBuffer::refill_ic_stubs();
    }
  }

}


// Inline caches exist only in compiled code
JRT_BLOCK_ENTRY(address, SharedRuntime::handle_wrong_method_ic_miss(JavaThread* current))
#ifdef ASSERT
  RegisterMap reg_map(current, false);
  frame stub_frame = current->last_frame();
  assert(stub_frame.is_runtime_frame(), "sanity check");
  frame caller_frame = stub_frame.sender(&reg_map);
  assert(!caller_frame.is_interpreted_frame() && !caller_frame.is_entry_frame()  && !caller_frame.is_optimized_entry_frame(), "unexpected frame");
#endif /* ASSERT */

  methodHandle callee_method;
  bool is_optimized = false;
  bool caller_is_c1 = false;
  JRT_BLOCK
    callee_method = SharedRuntime::handle_ic_miss_helper(is_optimized, caller_is_c1, CHECK_NULL);
    // Return Method* through TLS
    current->set_vm_result_2(callee_method());
  JRT_BLOCK_END
  // return compiled code entry point after potential safepoints
  return entry_for_handle_wrong_method(callee_method, false, is_optimized, caller_is_c1);
JRT_END


// Handle call site that has been made non-entrant
JRT_BLOCK_ENTRY(address, SharedRuntime::handle_wrong_method(JavaThread* current))
  // 6243940 We might end up in here if the callee is deoptimized
  // as we race to call it.  We don't want to take a safepoint if
  // the caller was interpreted because the caller frame will look
  // interpreted to the stack walkers and arguments are now
  // "compiled" so it is much better to make this transition
  // invisible to the stack walking code. The i2c path will
  // place the callee method in the callee_target. It is stashed
  // there because if we try and find the callee by normal means a
  // safepoint is possible and have trouble gc'ing the compiled args.
  RegisterMap reg_map(current, false);
  frame stub_frame = current->last_frame();
  assert(stub_frame.is_runtime_frame(), "sanity check");
  frame caller_frame = stub_frame.sender(&reg_map);

  if (caller_frame.is_interpreted_frame() ||
      caller_frame.is_entry_frame() ||
      caller_frame.is_optimized_entry_frame()) {
    Method* callee = current->callee_target();
    guarantee(callee != NULL && callee->is_method(), "bad handshake");
    current->set_vm_result_2(callee);
    current->set_callee_target(NULL);
    if (caller_frame.is_entry_frame() && VM_Version::supports_fast_class_init_checks()) {
      // Bypass class initialization checks in c2i when caller is in native.
      // JNI calls to static methods don't have class initialization checks.
      // Fast class initialization checks are present in c2i adapters and call into
      // SharedRuntime::handle_wrong_method() on the slow path.
      //
      // JVM upcalls may land here as well, but there's a proper check present in
      // LinkResolver::resolve_static_call (called from JavaCalls::call_static),
      // so bypassing it in c2i adapter is benign.
      return callee->get_c2i_no_clinit_check_entry();
    } else {
      return callee->get_c2i_entry();
    }
  }

  // Must be compiled to compiled path which is safe to stackwalk
  methodHandle callee_method;
  bool is_static_call = false;
  bool is_optimized = false;
  bool caller_is_c1 = false;
  JRT_BLOCK
    // Force resolving of caller (if we called from compiled frame)
    callee_method = SharedRuntime::reresolve_call_site(is_static_call, is_optimized, caller_is_c1, CHECK_NULL);
    current->set_vm_result_2(callee_method());
  JRT_BLOCK_END
  // return compiled code entry point after potential safepoints
  return entry_for_handle_wrong_method(callee_method, is_static_call, is_optimized, caller_is_c1);
JRT_END

// Handle abstract method call
JRT_BLOCK_ENTRY(address, SharedRuntime::handle_wrong_method_abstract(JavaThread* current))
  // Verbose error message for AbstractMethodError.
  // Get the called method from the invoke bytecode.
  vframeStream vfst(current, true);
  assert(!vfst.at_end(), "Java frame must exist");
  methodHandle caller(current, vfst.method());
  Bytecode_invoke invoke(caller, vfst.bci());
  DEBUG_ONLY( invoke.verify(); )

  // Find the compiled caller frame.
  RegisterMap reg_map(current);
  frame stubFrame = current->last_frame();
  assert(stubFrame.is_runtime_frame(), "must be");
  frame callerFrame = stubFrame.sender(&reg_map);
  assert(callerFrame.is_compiled_frame(), "must be");

  // Install exception and return forward entry.
  address res = StubRoutines::throw_AbstractMethodError_entry();
  JRT_BLOCK
    methodHandle callee(current, invoke.static_target(current));
    if (!callee.is_null()) {
      oop recv = callerFrame.retrieve_receiver(&reg_map);
      Klass *recv_klass = (recv != NULL) ? recv->klass() : NULL;
      res = StubRoutines::forward_exception_entry();
      LinkResolver::throw_abstract_method_error(callee, recv_klass, CHECK_(res));
    }
  JRT_BLOCK_END
  return res;
JRT_END


// resolve a static call and patch code
JRT_BLOCK_ENTRY(address, SharedRuntime::resolve_static_call_C(JavaThread* current ))
  methodHandle callee_method;
  bool caller_is_c1;
  JRT_BLOCK
    callee_method = SharedRuntime::resolve_helper(false, false, &caller_is_c1, CHECK_NULL);
    current->set_vm_result_2(callee_method());
  JRT_BLOCK_END
  // return compiled code entry point after potential safepoints
  address entry = caller_is_c1 ?
    callee_method->verified_inline_code_entry() : callee_method->verified_code_entry();
  assert(entry != NULL, "Jump to zero!");
  return entry;
JRT_END


// resolve virtual call and update inline cache to monomorphic
JRT_BLOCK_ENTRY(address, SharedRuntime::resolve_virtual_call_C(JavaThread* current))
  methodHandle callee_method;
  bool caller_is_c1;
  JRT_BLOCK
    callee_method = SharedRuntime::resolve_helper(true, false, &caller_is_c1, CHECK_NULL);
    current->set_vm_result_2(callee_method());
  JRT_BLOCK_END
  // return compiled code entry point after potential safepoints
  address entry = caller_is_c1 ?
    callee_method->verified_inline_code_entry() : callee_method->verified_inline_ro_code_entry();
  assert(entry != NULL, "Jump to zero!");
  return entry;
JRT_END


// Resolve a virtual call that can be statically bound (e.g., always
// monomorphic, so it has no inline cache).  Patch code to resolved target.
JRT_BLOCK_ENTRY(address, SharedRuntime::resolve_opt_virtual_call_C(JavaThread* current))
  methodHandle callee_method;
  bool caller_is_c1;
  JRT_BLOCK
    callee_method = SharedRuntime::resolve_helper(true, true, &caller_is_c1, CHECK_NULL);
    current->set_vm_result_2(callee_method());
  JRT_BLOCK_END
  // return compiled code entry point after potential safepoints
  address entry = caller_is_c1 ?
    callee_method->verified_inline_code_entry() : callee_method->verified_code_entry();
  assert(entry != NULL, "Jump to zero!");
  return entry;
JRT_END

// The handle_ic_miss_helper_internal function returns false if it failed due
// to either running out of vtable stubs or ic stubs due to IC transitions
// to transitional states. The needs_ic_stub_refill value will be set if
// the failure was due to running out of IC stubs, in which case handle_ic_miss_helper
// refills the IC stubs and tries again.
bool SharedRuntime::handle_ic_miss_helper_internal(Handle receiver, CompiledMethod* caller_nm,
                                                   const frame& caller_frame, methodHandle callee_method,
                                                   Bytecodes::Code bc, CallInfo& call_info,
                                                   bool& needs_ic_stub_refill, bool& is_optimized, bool caller_is_c1, TRAPS) {
  CompiledICLocker ml(caller_nm);
  CompiledIC* inline_cache = CompiledIC_before(caller_nm, caller_frame.pc());
  bool should_be_mono = false;
  if (inline_cache->is_optimized()) {
    if (TraceCallFixup) {
      ResourceMark rm(THREAD);
      tty->print("OPTIMIZED IC miss (%s) call to", Bytecodes::name(bc));
      callee_method->print_short_name(tty);
      tty->print_cr(" code: " INTPTR_FORMAT, p2i(callee_method->code()));
    }
    is_optimized = true;
    should_be_mono = true;
  } else if (inline_cache->is_icholder_call()) {
    CompiledICHolder* ic_oop = inline_cache->cached_icholder();
    if (ic_oop != NULL) {
      if (!ic_oop->is_loader_alive()) {
        // Deferred IC cleaning due to concurrent class unloading
        if (!inline_cache->set_to_clean()) {
          needs_ic_stub_refill = true;
          return false;
        }
      } else if (receiver()->klass() == ic_oop->holder_klass()) {
        // This isn't a real miss. We must have seen that compiled code
        // is now available and we want the call site converted to a
        // monomorphic compiled call site.
        // We can't assert for callee_method->code() != NULL because it
        // could have been deoptimized in the meantime
        if (TraceCallFixup) {
          ResourceMark rm(THREAD);
          tty->print("FALSE IC miss (%s) converting to compiled call to", Bytecodes::name(bc));
          callee_method->print_short_name(tty);
          tty->print_cr(" code: " INTPTR_FORMAT, p2i(callee_method->code()));
        }
        should_be_mono = true;
      }
    }
  }

  if (should_be_mono) {
    // We have a path that was monomorphic but was going interpreted
    // and now we have (or had) a compiled entry. We correct the IC
    // by using a new icBuffer.
    CompiledICInfo info;
    Klass* receiver_klass = receiver()->klass();
    inline_cache->compute_monomorphic_entry(callee_method,
                                            receiver_klass,
                                            inline_cache->is_optimized(),
                                            false, caller_nm->is_nmethod(),
                                            caller_nm->is_compiled_by_c1(),
                                            info, CHECK_false);
    if (!inline_cache->set_to_monomorphic(info)) {
      needs_ic_stub_refill = true;
      return false;
    }
  } else if (!inline_cache->is_megamorphic() && !inline_cache->is_clean()) {
    // Potential change to megamorphic

    bool successful = inline_cache->set_to_megamorphic(&call_info, bc, needs_ic_stub_refill, caller_is_c1, CHECK_false);
    if (needs_ic_stub_refill) {
      return false;
    }
    if (!successful) {
      if (!inline_cache->set_to_clean()) {
        needs_ic_stub_refill = true;
        return false;
      }
    }
  } else {
    // Either clean or megamorphic
  }
  return true;
}

methodHandle SharedRuntime::handle_ic_miss_helper(bool& is_optimized, bool& caller_is_c1, TRAPS) {
  JavaThread* current = THREAD;
  ResourceMark rm(current);
  CallInfo call_info;
  Bytecodes::Code bc;

  // receiver is NULL for static calls. An exception is thrown for NULL
  // receivers for non-static calls
  Handle receiver = find_callee_info(bc, call_info, CHECK_(methodHandle()));
  // Compiler1 can produce virtual call sites that can actually be statically bound
  // If we fell thru to below we would think that the site was going megamorphic
  // when in fact the site can never miss. Worse because we'd think it was megamorphic
  // we'd try and do a vtable dispatch however methods that can be statically bound
  // don't have vtable entries (vtable_index < 0) and we'd blow up. So we force a
  // reresolution of the  call site (as if we did a handle_wrong_method and not an
  // plain ic_miss) and the site will be converted to an optimized virtual call site
  // never to miss again. I don't believe C2 will produce code like this but if it
  // did this would still be the correct thing to do for it too, hence no ifdef.
  //
  if (call_info.resolved_method()->can_be_statically_bound()) {
    bool is_static_call = false;
    methodHandle callee_method = SharedRuntime::reresolve_call_site(is_static_call, is_optimized, caller_is_c1, CHECK_(methodHandle()));
    assert(!is_static_call, "IC miss at static call?");
    if (TraceCallFixup) {
      RegisterMap reg_map(current, false);
      frame caller_frame = current->last_frame().sender(&reg_map);
      ResourceMark rm(current);
      tty->print("converting IC miss to reresolve (%s) call to", Bytecodes::name(bc));
      callee_method->print_short_name(tty);
      tty->print_cr(" from pc: " INTPTR_FORMAT, p2i(caller_frame.pc()));
      tty->print_cr(" code: " INTPTR_FORMAT, p2i(callee_method->code()));
    }
    return callee_method;
  }

  methodHandle callee_method(current, call_info.selected_method());

#ifndef PRODUCT
  Atomic::inc(&_ic_miss_ctr);

  // Statistics & Tracing
  if (TraceCallFixup) {
    ResourceMark rm(current);
    tty->print("IC miss (%s) call to", Bytecodes::name(bc));
    callee_method->print_short_name(tty);
    tty->print_cr(" code: " INTPTR_FORMAT, p2i(callee_method->code()));
  }

  if (ICMissHistogram) {
    MutexLocker m(VMStatistic_lock);
    RegisterMap reg_map(current, false);
    frame f = current->last_frame().real_sender(&reg_map);// skip runtime stub
    // produce statistics under the lock
    trace_ic_miss(f.pc());
  }
#endif

  // install an event collector so that when a vtable stub is created the
  // profiler can be notified via a DYNAMIC_CODE_GENERATED event. The
  // event can't be posted when the stub is created as locks are held
  // - instead the event will be deferred until the event collector goes
  // out of scope.
  JvmtiDynamicCodeEventCollector event_collector;

  // Update inline cache to megamorphic. Skip update if we are called from interpreted.
  // Transitioning IC caches may require transition stubs. If we run out
  // of transition stubs, we have to drop locks and perform a safepoint
  // that refills them.
  RegisterMap reg_map(current, false);
  frame caller_frame = current->last_frame().sender(&reg_map);
  CodeBlob* cb = caller_frame.cb();
  CompiledMethod* caller_nm = cb->as_compiled_method();
  caller_is_c1 = caller_nm->is_compiled_by_c1();

  for (;;) {
    ICRefillVerifier ic_refill_verifier;
    bool needs_ic_stub_refill = false;
    bool successful = handle_ic_miss_helper_internal(receiver, caller_nm, caller_frame, callee_method,
                                                     bc, call_info, needs_ic_stub_refill, is_optimized, caller_is_c1, CHECK_(methodHandle()));
    if (successful || !needs_ic_stub_refill) {
      return callee_method;
    } else {
      InlineCacheBuffer::refill_ic_stubs();
    }
  }
}

static bool clear_ic_at_addr(CompiledMethod* caller_nm, address call_addr, bool is_static_call) {
  CompiledICLocker ml(caller_nm);
  if (is_static_call) {
    CompiledStaticCall* ssc = caller_nm->compiledStaticCall_at(call_addr);
    if (!ssc->is_clean()) {
      return ssc->set_to_clean();
    }
  } else {
    // compiled, dispatched call (which used to call an interpreted method)
    CompiledIC* inline_cache = CompiledIC_at(caller_nm, call_addr);
    if (!inline_cache->is_clean()) {
      return inline_cache->set_to_clean();
    }
  }
  return true;
}

//
// Resets a call-site in compiled code so it will get resolved again.
// This routines handles both virtual call sites, optimized virtual call
// sites, and static call sites. Typically used to change a call sites
// destination from compiled to interpreted.
//
methodHandle SharedRuntime::reresolve_call_site(bool& is_static_call, bool& is_optimized, bool& caller_is_c1, TRAPS) {
  JavaThread* current = THREAD;
  ResourceMark rm(current);
  RegisterMap reg_map(current, false);
  frame stub_frame = current->last_frame();
  assert(stub_frame.is_runtime_frame(), "must be a runtimeStub");
  frame caller = stub_frame.sender(&reg_map);

  // Do nothing if the frame isn't a live compiled frame.
  // nmethod could be deoptimized by the time we get here
  // so no update to the caller is needed.

  if (caller.is_compiled_frame() && !caller.is_deoptimized_frame()) {

    address pc = caller.pc();

    // Check for static or virtual call
    CompiledMethod* caller_nm = CodeCache::find_compiled(pc);
    caller_is_c1 = caller_nm->is_compiled_by_c1();

    // Default call_addr is the location of the "basic" call.
    // Determine the address of the call we a reresolving. With
    // Inline Caches we will always find a recognizable call.
    // With Inline Caches disabled we may or may not find a
    // recognizable call. We will always find a call for static
    // calls and for optimized virtual calls. For vanilla virtual
    // calls it depends on the state of the UseInlineCaches switch.
    //
    // With Inline Caches disabled we can get here for a virtual call
    // for two reasons:
    //   1 - calling an abstract method. The vtable for abstract methods
    //       will run us thru handle_wrong_method and we will eventually
    //       end up in the interpreter to throw the ame.
    //   2 - a racing deoptimization. We could be doing a vanilla vtable
    //       call and between the time we fetch the entry address and
    //       we jump to it the target gets deoptimized. Similar to 1
    //       we will wind up in the interprter (thru a c2i with c2).
    //
    address call_addr = NULL;
    {
      // Get call instruction under lock because another thread may be
      // busy patching it.
      CompiledICLocker ml(caller_nm);
      // Location of call instruction
      call_addr = caller_nm->call_instruction_address(pc);
    }
    // Make sure nmethod doesn't get deoptimized and removed until
    // this is done with it.
    // CLEANUP - with lazy deopt shouldn't need this lock
    nmethodLocker nmlock(caller_nm);

    if (call_addr != NULL) {
      RelocIterator iter(caller_nm, call_addr, call_addr+1);
      int ret = iter.next(); // Get item
      if (ret) {
        assert(iter.addr() == call_addr, "must find call");
        if (iter.type() == relocInfo::static_call_type) {
          is_static_call = true;
        } else {
          assert(iter.type() == relocInfo::virtual_call_type ||
                 iter.type() == relocInfo::opt_virtual_call_type
                , "unexpected relocInfo. type");
          is_optimized = (iter.type() == relocInfo::opt_virtual_call_type);
        }
      } else {
        assert(!UseInlineCaches, "relocation info. must exist for this address");
      }

      // Cleaning the inline cache will force a new resolve. This is more robust
      // than directly setting it to the new destination, since resolving of calls
      // is always done through the same code path. (experience shows that it
      // leads to very hard to track down bugs, if an inline cache gets updated
      // to a wrong method). It should not be performance critical, since the
      // resolve is only done once.

      for (;;) {
        ICRefillVerifier ic_refill_verifier;
        if (!clear_ic_at_addr(caller_nm, call_addr, is_static_call)) {
          InlineCacheBuffer::refill_ic_stubs();
        } else {
          break;
        }
      }
    }
  }

  methodHandle callee_method = find_callee_method(CHECK_(methodHandle()));

#ifndef PRODUCT
  Atomic::inc(&_wrong_method_ctr);

  if (TraceCallFixup) {
    ResourceMark rm(current);
    tty->print("handle_wrong_method reresolving call to");
    callee_method->print_short_name(tty);
    tty->print_cr(" code: " INTPTR_FORMAT, p2i(callee_method->code()));
  }
#endif

  return callee_method;
}

address SharedRuntime::handle_unsafe_access(JavaThread* thread, address next_pc) {
  // The faulting unsafe accesses should be changed to throw the error
  // synchronously instead. Meanwhile the faulting instruction will be
  // skipped over (effectively turning it into a no-op) and an
  // asynchronous exception will be raised which the thread will
  // handle at a later point. If the instruction is a load it will
  // return garbage.

  // Request an async exception.
  thread->set_pending_unsafe_access_error();

  // Return address of next instruction to execute.
  return next_pc;
}

#ifdef ASSERT
void SharedRuntime::check_member_name_argument_is_last_argument(const methodHandle& method,
                                                                const BasicType* sig_bt,
                                                                const VMRegPair* regs) {
  ResourceMark rm;
  const int total_args_passed = method->size_of_parameters();
  const VMRegPair*    regs_with_member_name = regs;
        VMRegPair* regs_without_member_name = NEW_RESOURCE_ARRAY(VMRegPair, total_args_passed - 1);

  const int member_arg_pos = total_args_passed - 1;
  assert(member_arg_pos >= 0 && member_arg_pos < total_args_passed, "oob");
  assert(sig_bt[member_arg_pos] == T_OBJECT, "dispatch argument must be an object");

  int comp_args_on_stack = java_calling_convention(sig_bt, regs_without_member_name, total_args_passed - 1);

  for (int i = 0; i < member_arg_pos; i++) {
    VMReg a =    regs_with_member_name[i].first();
    VMReg b = regs_without_member_name[i].first();
    assert(a->value() == b->value(), "register allocation mismatch: a=" INTX_FORMAT ", b=" INTX_FORMAT, a->value(), b->value());
  }
  assert(regs_with_member_name[member_arg_pos].first()->is_valid(), "bad member arg");
}
#endif

bool SharedRuntime::should_fixup_call_destination(address destination, address entry_point, address caller_pc, Method* moop, CodeBlob* cb) {
  if (destination != entry_point) {
    CodeBlob* callee = CodeCache::find_blob(destination);
    // callee == cb seems weird. It means calling interpreter thru stub.
    if (callee != NULL && (callee == cb || callee->is_adapter_blob())) {
      // static call or optimized virtual
      if (TraceCallFixup) {
        tty->print("fixup callsite           at " INTPTR_FORMAT " to compiled code for", p2i(caller_pc));
        moop->print_short_name(tty);
        tty->print_cr(" to " INTPTR_FORMAT, p2i(entry_point));
      }
      return true;
    } else {
      if (TraceCallFixup) {
        tty->print("failed to fixup callsite at " INTPTR_FORMAT " to compiled code for", p2i(caller_pc));
        moop->print_short_name(tty);
        tty->print_cr(" to " INTPTR_FORMAT, p2i(entry_point));
      }
      // assert is too strong could also be resolve destinations.
      // assert(InlineCacheBuffer::contains(destination) || VtableStubs::contains(destination), "must be");
    }
  } else {
    if (TraceCallFixup) {
      tty->print("already patched callsite at " INTPTR_FORMAT " to compiled code for", p2i(caller_pc));
      moop->print_short_name(tty);
      tty->print_cr(" to " INTPTR_FORMAT, p2i(entry_point));
    }
  }
  return false;
}

// ---------------------------------------------------------------------------
// We are calling the interpreter via a c2i. Normally this would mean that
// we were called by a compiled method. However we could have lost a race
// where we went int -> i2c -> c2i and so the caller could in fact be
// interpreted. If the caller is compiled we attempt to patch the caller
// so he no longer calls into the interpreter.
JRT_LEAF(void, SharedRuntime::fixup_callers_callsite(Method* method, address caller_pc))
  Method* moop(method);

<<<<<<< HEAD
=======
  AARCH64_PORT_ONLY(assert(pauth_ptr_is_raw(caller_pc), "should be raw"));

  address entry_point = moop->from_compiled_entry_no_trampoline();

>>>>>>> 78ef2fde
  // It's possible that deoptimization can occur at a call site which hasn't
  // been resolved yet, in which case this function will be called from
  // an nmethod that has been patched for deopt and we can ignore the
  // request for a fixup.
  // Also it is possible that we lost a race in that from_compiled_entry
  // is now back to the i2c in that case we don't need to patch and if
  // we did we'd leap into space because the callsite needs to use
  // "to interpreter" stub in order to load up the Method*. Don't
  // ask me how I know this...

  CodeBlob* cb = CodeCache::find_blob(caller_pc);
  if (cb == NULL || !cb->is_compiled()) {
    return;
  }
  address entry_point = moop->from_compiled_entry_no_trampoline(cb->is_compiled_by_c1());
  if (entry_point == moop->get_c2i_entry()) {
    return;
  }

  // The check above makes sure this is a nmethod.
  CompiledMethod* nm = cb->as_compiled_method_or_null();
  assert(nm, "must be");

  // Get the return PC for the passed caller PC.
  address return_pc = caller_pc + frame::pc_return_offset;

  // There is a benign race here. We could be attempting to patch to a compiled
  // entry point at the same time the callee is being deoptimized. If that is
  // the case then entry_point may in fact point to a c2i and we'd patch the
  // call site with the same old data. clear_code will set code() to NULL
  // at the end of it. If we happen to see that NULL then we can skip trying
  // to patch. If we hit the window where the callee has a c2i in the
  // from_compiled_entry and the NULL isn't present yet then we lose the race
  // and patch the code with the same old data. Asi es la vida.

  if (moop->code() == NULL) return;

  if (nm->is_in_use()) {
    // Expect to find a native call there (unless it was no-inline cache vtable dispatch)
    CompiledICLocker ic_locker(nm);
    if (NativeCall::is_call_before(return_pc)) {
      ResourceMark mark;
      NativeCallWrapper* call = nm->call_wrapper_before(return_pc);
      //
      // bug 6281185. We might get here after resolving a call site to a vanilla
      // virtual call. Because the resolvee uses the verified entry it may then
      // see compiled code and attempt to patch the site by calling us. This would
      // then incorrectly convert the call site to optimized and its downhill from
      // there. If you're lucky you'll get the assert in the bugid, if not you've
      // just made a call site that could be megamorphic into a monomorphic site
      // for the rest of its life! Just another racing bug in the life of
      // fixup_callers_callsite ...
      //
      RelocIterator iter(nm, call->instruction_address(), call->next_instruction_address());
      iter.next();
      assert(iter.has_current(), "must have a reloc at java call site");
      relocInfo::relocType typ = iter.reloc()->type();
      if (typ != relocInfo::static_call_type &&
           typ != relocInfo::opt_virtual_call_type &&
           typ != relocInfo::static_stub_type) {
        return;
      }
      address destination = call->destination();
      if (should_fixup_call_destination(destination, entry_point, caller_pc, moop, cb)) {
        call->set_destination_mt_safe(entry_point);
      }
    }
  }
JRT_END


// same as JVM_Arraycopy, but called directly from compiled code
JRT_ENTRY(void, SharedRuntime::slow_arraycopy_C(oopDesc* src,  jint src_pos,
                                                oopDesc* dest, jint dest_pos,
                                                jint length,
                                                JavaThread* current)) {
#ifndef PRODUCT
  _slow_array_copy_ctr++;
#endif
  // Check if we have null pointers
  if (src == NULL || dest == NULL) {
    THROW(vmSymbols::java_lang_NullPointerException());
  }
  // Do the copy.  The casts to arrayOop are necessary to the copy_array API,
  // even though the copy_array API also performs dynamic checks to ensure
  // that src and dest are truly arrays (and are conformable).
  // The copy_array mechanism is awkward and could be removed, but
  // the compilers don't call this function except as a last resort,
  // so it probably doesn't matter.
  src->klass()->copy_array((arrayOopDesc*)src, src_pos,
                                        (arrayOopDesc*)dest, dest_pos,
                                        length, current);
}
JRT_END

// The caller of generate_class_cast_message() (or one of its callers)
// must use a ResourceMark in order to correctly free the result.
char* SharedRuntime::generate_class_cast_message(
    JavaThread* thread, Klass* caster_klass) {

  // Get target class name from the checkcast instruction
  vframeStream vfst(thread, true);
  assert(!vfst.at_end(), "Java frame must exist");
  Bytecode_checkcast cc(vfst.method(), vfst.method()->bcp_from(vfst.bci()));
  constantPoolHandle cpool(thread, vfst.method()->constants());
  Klass* target_klass = ConstantPool::klass_at_if_loaded(cpool, cc.index());
  Symbol* target_klass_name = NULL;
  if (target_klass == NULL) {
    // This klass should be resolved, but just in case, get the name in the klass slot.
    target_klass_name = cpool->klass_name_at(cc.index());
  }
  return generate_class_cast_message(caster_klass, target_klass, target_klass_name);
}


// The caller of generate_class_cast_message() (or one of its callers)
// must use a ResourceMark in order to correctly free the result.
char* SharedRuntime::generate_class_cast_message(
    Klass* caster_klass, Klass* target_klass, Symbol* target_klass_name) {
  const char* caster_name = caster_klass->external_name();

  assert(target_klass != NULL || target_klass_name != NULL, "one must be provided");
  const char* target_name = target_klass == NULL ? target_klass_name->as_klass_external_name() :
                                                   target_klass->external_name();

  size_t msglen = strlen(caster_name) + strlen("class ") + strlen(" cannot be cast to class ") + strlen(target_name) + 1;

  const char* caster_klass_description = "";
  const char* target_klass_description = "";
  const char* klass_separator = "";
  if (target_klass != NULL && caster_klass->module() == target_klass->module()) {
    caster_klass_description = caster_klass->joint_in_module_of_loader(target_klass);
  } else {
    caster_klass_description = caster_klass->class_in_module_of_loader();
    target_klass_description = (target_klass != NULL) ? target_klass->class_in_module_of_loader() : "";
    klass_separator = (target_klass != NULL) ? "; " : "";
  }

  // add 3 for parenthesis and preceeding space
  msglen += strlen(caster_klass_description) + strlen(target_klass_description) + strlen(klass_separator) + 3;

  char* message = NEW_RESOURCE_ARRAY_RETURN_NULL(char, msglen);
  if (message == NULL) {
    // Shouldn't happen, but don't cause even more problems if it does
    message = const_cast<char*>(caster_klass->external_name());
  } else {
    jio_snprintf(message,
                 msglen,
                 "class %s cannot be cast to class %s (%s%s%s)",
                 caster_name,
                 target_name,
                 caster_klass_description,
                 klass_separator,
                 target_klass_description
                 );
  }
  return message;
}

JRT_LEAF(void, SharedRuntime::reguard_yellow_pages())
  (void) JavaThread::current()->stack_overflow_state()->reguard_stack();
JRT_END

void SharedRuntime::monitor_enter_helper(oopDesc* obj, BasicLock* lock, JavaThread* current) {
  if (!SafepointSynchronize::is_synchronizing()) {
    // Only try quick_enter() if we're not trying to reach a safepoint
    // so that the calling thread reaches the safepoint more quickly.
    if (ObjectSynchronizer::quick_enter(obj, current, lock)) return;
  }
  // NO_ASYNC required because an async exception on the state transition destructor
  // would leave you with the lock held and it would never be released.
  // The normal monitorenter NullPointerException is thrown without acquiring a lock
  // and the model is that an exception implies the method failed.
  JRT_BLOCK_NO_ASYNC
  Handle h_obj(THREAD, obj);
  ObjectSynchronizer::enter(h_obj, lock, current);
  assert(!HAS_PENDING_EXCEPTION, "Should have no exception here");
  JRT_BLOCK_END
}

// Handles the uncommon case in locking, i.e., contention or an inflated lock.
JRT_BLOCK_ENTRY(void, SharedRuntime::complete_monitor_locking_C(oopDesc* obj, BasicLock* lock, JavaThread* current))
  SharedRuntime::monitor_enter_helper(obj, lock, current);
JRT_END

void SharedRuntime::monitor_exit_helper(oopDesc* obj, BasicLock* lock, JavaThread* current) {
  assert(JavaThread::current() == current, "invariant");
  // Exit must be non-blocking, and therefore no exceptions can be thrown.
  ExceptionMark em(current);
  // The object could become unlocked through a JNI call, which we have no other checks for.
  // Give a fatal message if CheckJNICalls. Otherwise we ignore it.
  if (obj->is_unlocked()) {
    if (CheckJNICalls) {
      fatal("Object has been unlocked by JNI");
    }
    return;
  }
  ObjectSynchronizer::exit(obj, lock, current);
}

// Handles the uncommon cases of monitor unlocking in compiled code
JRT_LEAF(void, SharedRuntime::complete_monitor_unlocking_C(oopDesc* obj, BasicLock* lock, JavaThread* current))
  SharedRuntime::monitor_exit_helper(obj, lock, current);
JRT_END

#ifndef PRODUCT

void SharedRuntime::print_statistics() {
  ttyLocker ttyl;
  if (xtty != NULL)  xtty->head("statistics type='SharedRuntime'");

  SharedRuntime::print_ic_miss_histogram();

  // Dump the JRT_ENTRY counters
  if (_new_instance_ctr) tty->print_cr("%5d new instance requires GC", _new_instance_ctr);
  if (_new_array_ctr) tty->print_cr("%5d new array requires GC", _new_array_ctr);
  if (_multi2_ctr) tty->print_cr("%5d multianewarray 2 dim", _multi2_ctr);
  if (_multi3_ctr) tty->print_cr("%5d multianewarray 3 dim", _multi3_ctr);
  if (_multi4_ctr) tty->print_cr("%5d multianewarray 4 dim", _multi4_ctr);
  if (_multi5_ctr) tty->print_cr("%5d multianewarray 5 dim", _multi5_ctr);

  tty->print_cr("%5d inline cache miss in compiled", _ic_miss_ctr);
  tty->print_cr("%5d wrong method", _wrong_method_ctr);
  tty->print_cr("%5d unresolved static call site", _resolve_static_ctr);
  tty->print_cr("%5d unresolved virtual call site", _resolve_virtual_ctr);
  tty->print_cr("%5d unresolved opt virtual call site", _resolve_opt_virtual_ctr);

  if (_mon_enter_stub_ctr) tty->print_cr("%5d monitor enter stub", _mon_enter_stub_ctr);
  if (_mon_exit_stub_ctr) tty->print_cr("%5d monitor exit stub", _mon_exit_stub_ctr);
  if (_mon_enter_ctr) tty->print_cr("%5d monitor enter slow", _mon_enter_ctr);
  if (_mon_exit_ctr) tty->print_cr("%5d monitor exit slow", _mon_exit_ctr);
  if (_partial_subtype_ctr) tty->print_cr("%5d slow partial subtype", _partial_subtype_ctr);
  if (_jbyte_array_copy_ctr) tty->print_cr("%5d byte array copies", _jbyte_array_copy_ctr);
  if (_jshort_array_copy_ctr) tty->print_cr("%5d short array copies", _jshort_array_copy_ctr);
  if (_jint_array_copy_ctr) tty->print_cr("%5d int array copies", _jint_array_copy_ctr);
  if (_jlong_array_copy_ctr) tty->print_cr("%5d long array copies", _jlong_array_copy_ctr);
  if (_oop_array_copy_ctr) tty->print_cr("%5d oop array copies", _oop_array_copy_ctr);
  if (_checkcast_array_copy_ctr) tty->print_cr("%5d checkcast array copies", _checkcast_array_copy_ctr);
  if (_unsafe_array_copy_ctr) tty->print_cr("%5d unsafe array copies", _unsafe_array_copy_ctr);
  if (_generic_array_copy_ctr) tty->print_cr("%5d generic array copies", _generic_array_copy_ctr);
  if (_slow_array_copy_ctr) tty->print_cr("%5d slow array copies", _slow_array_copy_ctr);
  if (_find_handler_ctr) tty->print_cr("%5d find exception handler", _find_handler_ctr);
  if (_rethrow_ctr) tty->print_cr("%5d rethrow handler", _rethrow_ctr);

  AdapterHandlerLibrary::print_statistics();

  if (xtty != NULL)  xtty->tail("statistics");
}

inline double percent(int x, int y) {
  return 100.0 * x / MAX2(y, 1);
}

inline double percent(int64_t x, int64_t y) {
  return 100.0 * x / MAX2(y, (int64_t)1);
}

class MethodArityHistogram {
 public:
  enum { MAX_ARITY = 256 };
 private:
  static uint64_t _arity_histogram[MAX_ARITY]; // histogram of #args
  static uint64_t _size_histogram[MAX_ARITY];  // histogram of arg size in words
  static uint64_t _total_compiled_calls;
  static uint64_t _max_compiled_calls_per_method;
  static int _max_arity;                       // max. arity seen
  static int _max_size;                        // max. arg size seen

  static void add_method_to_histogram(nmethod* nm) {
    Method* method = (nm == NULL) ? NULL : nm->method();
    if ((method != NULL) && nm->is_alive()) {
      ArgumentCount args(method->signature());
      int arity   = args.size() + (method->is_static() ? 0 : 1);
      int argsize = method->size_of_parameters();
      arity   = MIN2(arity, MAX_ARITY-1);
      argsize = MIN2(argsize, MAX_ARITY-1);
      uint64_t count = (uint64_t)method->compiled_invocation_count();
      _max_compiled_calls_per_method = count > _max_compiled_calls_per_method ? count : _max_compiled_calls_per_method;
      _total_compiled_calls    += count;
      _arity_histogram[arity]  += count;
      _size_histogram[argsize] += count;
      _max_arity = MAX2(_max_arity, arity);
      _max_size  = MAX2(_max_size, argsize);
    }
  }

  void print_histogram_helper(int n, uint64_t* histo, const char* name) {
    const int N = MIN2(9, n);
    double sum = 0;
    double weighted_sum = 0;
    for (int i = 0; i <= n; i++) { sum += histo[i]; weighted_sum += i*histo[i]; }
    if (sum >= 1.0) { // prevent divide by zero or divide overflow
      double rest = sum;
      double percent = sum / 100;
      for (int i = 0; i <= N; i++) {
        rest -= histo[i];
        tty->print_cr("%4d: " UINT64_FORMAT_W(12) " (%5.1f%%)", i, histo[i], histo[i] / percent);
      }
      tty->print_cr("rest: " INT64_FORMAT_W(12) " (%5.1f%%)", (int64_t)rest, rest / percent);
      tty->print_cr("(avg. %s = %3.1f, max = %d)", name, weighted_sum / sum, n);
      tty->print_cr("(total # of compiled calls = " INT64_FORMAT_W(14) ")", _total_compiled_calls);
      tty->print_cr("(max # of compiled calls   = " INT64_FORMAT_W(14) ")", _max_compiled_calls_per_method);
    } else {
      tty->print_cr("Histogram generation failed for %s. n = %d, sum = %7.5f", name, n, sum);
    }
  }

  void print_histogram() {
    tty->print_cr("\nHistogram of call arity (incl. rcvr, calls to compiled methods only):");
    print_histogram_helper(_max_arity, _arity_histogram, "arity");
    tty->print_cr("\nHistogram of parameter block size (in words, incl. rcvr):");
    print_histogram_helper(_max_size, _size_histogram, "size");
    tty->cr();
  }

 public:
  MethodArityHistogram() {
    // Take the Compile_lock to protect against changes in the CodeBlob structures
    MutexLocker mu1(Compile_lock, Mutex::_safepoint_check_flag);
    // Take the CodeCache_lock to protect against changes in the CodeHeap structure
    MutexLocker mu2(CodeCache_lock, Mutex::_no_safepoint_check_flag);
    _max_arity = _max_size = 0;
    _total_compiled_calls = 0;
    _max_compiled_calls_per_method = 0;
    for (int i = 0; i < MAX_ARITY; i++) _arity_histogram[i] = _size_histogram[i] = 0;
    CodeCache::nmethods_do(add_method_to_histogram);
    print_histogram();
  }
};

uint64_t MethodArityHistogram::_arity_histogram[MethodArityHistogram::MAX_ARITY];
uint64_t MethodArityHistogram::_size_histogram[MethodArityHistogram::MAX_ARITY];
uint64_t MethodArityHistogram::_total_compiled_calls;
uint64_t MethodArityHistogram::_max_compiled_calls_per_method;
int MethodArityHistogram::_max_arity;
int MethodArityHistogram::_max_size;

void SharedRuntime::print_call_statistics(uint64_t comp_total) {
  tty->print_cr("Calls from compiled code:");
  int64_t total  = _nof_normal_calls + _nof_interface_calls + _nof_static_calls;
  int64_t mono_c = _nof_normal_calls - _nof_optimized_calls - _nof_megamorphic_calls;
  int64_t mono_i = _nof_interface_calls - _nof_optimized_interface_calls - _nof_megamorphic_interface_calls;
  tty->print_cr("\t" INT64_FORMAT_W(12) " (100%%)  total non-inlined   ", total);
  tty->print_cr("\t" INT64_FORMAT_W(12) " (%4.1f%%) |- virtual calls       ", _nof_normal_calls, percent(_nof_normal_calls, total));
  tty->print_cr("\t" INT64_FORMAT_W(12) " (%4.0f%%) |  |- inlined          ", _nof_inlined_calls, percent(_nof_inlined_calls, _nof_normal_calls));
  tty->print_cr("\t" INT64_FORMAT_W(12) " (%4.0f%%) |  |- optimized        ", _nof_optimized_calls, percent(_nof_optimized_calls, _nof_normal_calls));
  tty->print_cr("\t" INT64_FORMAT_W(12) " (%4.0f%%) |  |- monomorphic      ", mono_c, percent(mono_c, _nof_normal_calls));
  tty->print_cr("\t" INT64_FORMAT_W(12) " (%4.0f%%) |  |- megamorphic      ", _nof_megamorphic_calls, percent(_nof_megamorphic_calls, _nof_normal_calls));
  tty->print_cr("\t" INT64_FORMAT_W(12) " (%4.1f%%) |- interface calls     ", _nof_interface_calls, percent(_nof_interface_calls, total));
  tty->print_cr("\t" INT64_FORMAT_W(12) " (%4.0f%%) |  |- inlined          ", _nof_inlined_interface_calls, percent(_nof_inlined_interface_calls, _nof_interface_calls));
  tty->print_cr("\t" INT64_FORMAT_W(12) " (%4.0f%%) |  |- optimized        ", _nof_optimized_interface_calls, percent(_nof_optimized_interface_calls, _nof_interface_calls));
  tty->print_cr("\t" INT64_FORMAT_W(12) " (%4.0f%%) |  |- monomorphic      ", mono_i, percent(mono_i, _nof_interface_calls));
  tty->print_cr("\t" INT64_FORMAT_W(12) " (%4.0f%%) |  |- megamorphic      ", _nof_megamorphic_interface_calls, percent(_nof_megamorphic_interface_calls, _nof_interface_calls));
  tty->print_cr("\t" INT64_FORMAT_W(12) " (%4.1f%%) |- static/special calls", _nof_static_calls, percent(_nof_static_calls, total));
  tty->print_cr("\t" INT64_FORMAT_W(12) " (%4.0f%%) |  |- inlined          ", _nof_inlined_static_calls, percent(_nof_inlined_static_calls, _nof_static_calls));
  tty->cr();
  tty->print_cr("Note 1: counter updates are not MT-safe.");
  tty->print_cr("Note 2: %% in major categories are relative to total non-inlined calls;");
  tty->print_cr("        %% in nested categories are relative to their category");
  tty->print_cr("        (and thus add up to more than 100%% with inlining)");
  tty->cr();

  MethodArityHistogram h;
}
#endif


// A simple wrapper class around the calling convention information
// that allows sharing of adapters for the same calling convention.
class AdapterFingerPrint : public CHeapObj<mtCode> {
 private:
  enum {
    _basic_type_bits = 4,
    _basic_type_mask = right_n_bits(_basic_type_bits),
    _basic_types_per_int = BitsPerInt / _basic_type_bits,
    _compact_int_count = 3
  };
  // TO DO:  Consider integrating this with a more global scheme for compressing signatures.
  // For now, 4 bits per components (plus T_VOID gaps after double/long) is not excessive.

  union {
    int  _compact[_compact_int_count];
    int* _fingerprint;
  } _value;
  int _length; // A negative length indicates the fingerprint is in the compact form,
               // Otherwise _value._fingerprint is the array.

  // Remap BasicTypes that are handled equivalently by the adapters.
  // These are correct for the current system but someday it might be
  // necessary to make this mapping platform dependent.
  static BasicType adapter_encoding(BasicType in) {
    switch (in) {
      case T_BOOLEAN:
      case T_BYTE:
      case T_SHORT:
      case T_CHAR:
        // They are all promoted to T_INT in the calling convention
        return T_INT;

      case T_OBJECT:
      case T_ARRAY:
        // In other words, we assume that any register good enough for
        // an int or long is good enough for a managed pointer.
#ifdef _LP64
        return T_LONG;
#else
        return T_INT;
#endif

      case T_INT:
      case T_LONG:
      case T_FLOAT:
      case T_DOUBLE:
      case T_VOID:
        return in;

      default:
        ShouldNotReachHere();
        return T_CONFLICT;
    }
  }

 public:
  AdapterFingerPrint(const GrowableArray<SigEntry>* sig, bool has_ro_adapter = false) {
    // The fingerprint is based on the BasicType signature encoded
    // into an array of ints with eight entries per int.
    int total_args_passed = (sig != NULL) ? sig->length() : 0;
    int* ptr;
    int len = (total_args_passed + (_basic_types_per_int-1)) / _basic_types_per_int;
    if (len <= _compact_int_count) {
      assert(_compact_int_count == 3, "else change next line");
      _value._compact[0] = _value._compact[1] = _value._compact[2] = 0;
      // Storing the signature encoded as signed chars hits about 98%
      // of the time.
      _length = -len;
      ptr = _value._compact;
    } else {
      _length = len;
      _value._fingerprint = NEW_C_HEAP_ARRAY(int, _length, mtCode);
      ptr = _value._fingerprint;
    }

    // Now pack the BasicTypes with 8 per int
    int sig_index = 0;
    BasicType prev_bt = T_ILLEGAL;
    int vt_count = 0;
    for (int index = 0; index < len; index++) {
      int value = 0;
      for (int byte = 0; byte < _basic_types_per_int; byte++) {
        BasicType bt = T_ILLEGAL;
        if (sig_index < total_args_passed) {
          bt = sig->at(sig_index++)._bt;
          if (bt == T_PRIMITIVE_OBJECT) {
            // Found start of inline type in signature
            assert(InlineTypePassFieldsAsArgs, "unexpected start of inline type");
            if (sig_index == 1 && has_ro_adapter) {
              // With a ro_adapter, replace receiver inline type delimiter by T_VOID to prevent matching
              // with other adapters that have the same inline type as first argument and no receiver.
              bt = T_VOID;
            }
            vt_count++;
          } else if (bt == T_VOID && prev_bt != T_LONG && prev_bt != T_DOUBLE) {
            // Found end of inline type in signature
            assert(InlineTypePassFieldsAsArgs, "unexpected end of inline type");
            vt_count--;
            assert(vt_count >= 0, "invalid vt_count");
          } else if (vt_count == 0) {
            // Widen fields that are not part of a scalarized inline type argument
            bt = adapter_encoding(bt);
          }
          prev_bt = bt;
        }
        int bt_val = (bt == T_ILLEGAL) ? 0 : bt;
        assert((bt_val & _basic_type_mask) == bt_val, "must fit in 4 bits");
        value = (value << _basic_type_bits) | bt_val;
      }
      ptr[index] = value;
    }
    assert(vt_count == 0, "invalid vt_count");
  }

  ~AdapterFingerPrint() {
    if (_length > 0) {
      FREE_C_HEAP_ARRAY(int, _value._fingerprint);
    }
  }

  int value(int index) {
    if (_length < 0) {
      return _value._compact[index];
    }
    return _value._fingerprint[index];
  }
  int length() {
    if (_length < 0) return -_length;
    return _length;
  }

  bool is_compact() {
    return _length <= 0;
  }

  unsigned int compute_hash() {
    int hash = 0;
    for (int i = 0; i < length(); i++) {
      int v = value(i);
      hash = (hash << 8) ^ v ^ (hash >> 5);
    }
    return (unsigned int)hash;
  }

  const char* as_string() {
    stringStream st;
    st.print("0x");
    for (int i = 0; i < length(); i++) {
      st.print("%x", value(i));
    }
    return st.as_string();
  }

#ifndef PRODUCT
  // Reconstitutes the basic type arguments from the fingerprint,
  // producing strings like LIJDF
  const char* as_basic_args_string() {
    stringStream st;
    bool long_prev = false;
    for (int i = 0; i < length(); i++) {
      unsigned val = (unsigned)value(i);
      // args are packed so that first/lower arguments are in the highest
      // bits of each int value, so iterate from highest to the lowest
      for (int j = 32 - _basic_type_bits; j >= 0; j -= _basic_type_bits) {
        unsigned v = (val >> j) & _basic_type_mask;
        if (v == 0) {
          assert(i == length() - 1, "Only expect zeroes in the last word");
          continue;
        }
        if (long_prev) {
          long_prev = false;
          if (v == T_VOID) {
            st.print("J");
          } else {
            st.print("L");
          }
        } else if (v == T_LONG) {
          long_prev = true;
        } else if (v != T_VOID){
          st.print("%c", type2char((BasicType)v));
        }
      }
    }
    if (long_prev) {
      st.print("L");
    }
    return st.as_string();
  }
#endif // !product

  bool equals(AdapterFingerPrint* other) {
    if (other->_length != _length) {
      return false;
    }
    if (_length < 0) {
      assert(_compact_int_count == 3, "else change next line");
      return _value._compact[0] == other->_value._compact[0] &&
             _value._compact[1] == other->_value._compact[1] &&
             _value._compact[2] == other->_value._compact[2];
    } else {
      for (int i = 0; i < _length; i++) {
        if (_value._fingerprint[i] != other->_value._fingerprint[i]) {
          return false;
        }
      }
    }
    return true;
  }
};


// A hashtable mapping from AdapterFingerPrints to AdapterHandlerEntries
class AdapterHandlerTable : public BasicHashtable<mtCode> {
  friend class AdapterHandlerTableIterator;

 private:

#ifndef PRODUCT
  static int _lookups; // number of calls to lookup
  static int _buckets; // number of buckets checked
  static int _equals;  // number of buckets checked with matching hash
  static int _hits;    // number of successful lookups
  static int _compact; // number of equals calls with compact signature
#endif

  AdapterHandlerEntry* bucket(int i) {
    return (AdapterHandlerEntry*)BasicHashtable<mtCode>::bucket(i);
  }

 public:
  AdapterHandlerTable()
    : BasicHashtable<mtCode>(293, (sizeof(AdapterHandlerEntry))) { }

  // Create a new entry suitable for insertion in the table
  AdapterHandlerEntry* new_entry(AdapterFingerPrint* fingerprint, address i2c_entry, address c2i_entry,
                                 address c2i_inline_entry, address c2i_inline_ro_entry,
                                 address c2i_unverified_entry, address c2i_unverified_inline_entry, address c2i_no_clinit_check_entry) {
    AdapterHandlerEntry* entry = (AdapterHandlerEntry*)BasicHashtable<mtCode>::new_entry(fingerprint->compute_hash());
    entry->init(fingerprint, i2c_entry, c2i_entry, c2i_inline_entry, c2i_inline_ro_entry,
                c2i_unverified_entry, c2i_unverified_inline_entry, c2i_no_clinit_check_entry);
    return entry;
  }

  // Insert an entry into the table
  void add(AdapterHandlerEntry* entry) {
    int index = hash_to_index(entry->hash());
    add_entry(index, entry);
  }

  void free_entry(AdapterHandlerEntry* entry) {
    entry->deallocate();
    BasicHashtable<mtCode>::free_entry(entry);
  }

  // Find a entry with the same fingerprint if it exists
  AdapterHandlerEntry* lookup(const GrowableArray<SigEntry>* sig, bool has_ro_adapter = false) {
    NOT_PRODUCT(_lookups++);
    AdapterFingerPrint fp(sig, has_ro_adapter);
    unsigned int hash = fp.compute_hash();
    int index = hash_to_index(hash);
    for (AdapterHandlerEntry* e = bucket(index); e != NULL; e = e->next()) {
      NOT_PRODUCT(_buckets++);
      if (e->hash() == hash) {
        NOT_PRODUCT(_equals++);
        if (fp.equals(e->fingerprint())) {
#ifndef PRODUCT
          if (fp.is_compact()) _compact++;
          _hits++;
#endif
          return e;
        }
      }
    }
    return NULL;
  }

#ifndef PRODUCT
  void print_statistics() {
    ResourceMark rm;
    int longest = 0;
    int empty = 0;
    int total = 0;
    int nonempty = 0;
    for (int index = 0; index < table_size(); index++) {
      int count = 0;
      for (AdapterHandlerEntry* e = bucket(index); e != NULL; e = e->next()) {
        count++;
      }
      if (count != 0) nonempty++;
      if (count == 0) empty++;
      if (count > longest) longest = count;
      total += count;
    }
    tty->print_cr("AdapterHandlerTable: empty %d longest %d total %d average %f",
                  empty, longest, total, total / (double)nonempty);
    tty->print_cr("AdapterHandlerTable: lookups %d buckets %d equals %d hits %d compact %d",
                  _lookups, _buckets, _equals, _hits, _compact);
  }
#endif
};


#ifndef PRODUCT

int AdapterHandlerTable::_lookups;
int AdapterHandlerTable::_buckets;
int AdapterHandlerTable::_equals;
int AdapterHandlerTable::_hits;
int AdapterHandlerTable::_compact;

#endif

class AdapterHandlerTableIterator : public StackObj {
 private:
  AdapterHandlerTable* _table;
  int _index;
  AdapterHandlerEntry* _current;

  void scan() {
    while (_index < _table->table_size()) {
      AdapterHandlerEntry* a = _table->bucket(_index);
      _index++;
      if (a != NULL) {
        _current = a;
        return;
      }
    }
  }

 public:
  AdapterHandlerTableIterator(AdapterHandlerTable* table): _table(table), _index(0), _current(NULL) {
    scan();
  }
  bool has_next() {
    return _current != NULL;
  }
  AdapterHandlerEntry* next() {
    if (_current != NULL) {
      AdapterHandlerEntry* result = _current;
      _current = _current->next();
      if (_current == NULL) scan();
      return result;
    } else {
      return NULL;
    }
  }
};


// ---------------------------------------------------------------------------
// Implementation of AdapterHandlerLibrary
AdapterHandlerTable* AdapterHandlerLibrary::_adapters = NULL;
AdapterHandlerEntry* AdapterHandlerLibrary::_abstract_method_handler = NULL;
AdapterHandlerEntry* AdapterHandlerLibrary::_no_arg_handler = NULL;
AdapterHandlerEntry* AdapterHandlerLibrary::_int_arg_handler = NULL;
AdapterHandlerEntry* AdapterHandlerLibrary::_obj_arg_handler = NULL;
AdapterHandlerEntry* AdapterHandlerLibrary::_obj_int_arg_handler = NULL;
AdapterHandlerEntry* AdapterHandlerLibrary::_obj_obj_arg_handler = NULL;
const int AdapterHandlerLibrary_size = 32*K;
BufferBlob* AdapterHandlerLibrary::_buffer = NULL;

BufferBlob* AdapterHandlerLibrary::buffer_blob() {
  return _buffer;
}

extern "C" void unexpected_adapter_call() {
  ShouldNotCallThis();
}

static void post_adapter_creation(const AdapterBlob* new_adapter, const AdapterHandlerEntry* entry) {
  char blob_id[256];
  jio_snprintf(blob_id,
                sizeof(blob_id),
                "%s(%s)",
                new_adapter->name(),
                entry->fingerprint()->as_string());
  Forte::register_stub(blob_id, new_adapter->content_begin(), new_adapter->content_end());

  if (JvmtiExport::should_post_dynamic_code_generated()) {
    JvmtiExport::post_dynamic_code_generated(blob_id, new_adapter->content_begin(), new_adapter->content_end());
  }
}

void AdapterHandlerLibrary::initialize() {
  ResourceMark rm;
  AdapterBlob* no_arg_blob = NULL;
  AdapterBlob* int_arg_blob = NULL;
  AdapterBlob* obj_arg_blob = NULL;
  AdapterBlob* obj_int_arg_blob = NULL;
  AdapterBlob* obj_obj_arg_blob = NULL;
  {
    MutexLocker mu(AdapterHandlerLibrary_lock);
    assert(_adapters == NULL, "Initializing more than once");

    _adapters = new AdapterHandlerTable();

    // Create a special handler for abstract methods.  Abstract methods
    // are never compiled so an i2c entry is somewhat meaningless, but
    // throw AbstractMethodError just in case.
    // Pass wrong_method_abstract for the c2i transitions to return
    // AbstractMethodError for invalid invocations.
    address wrong_method_abstract = SharedRuntime::get_handle_wrong_method_abstract_stub();
    _abstract_method_handler = AdapterHandlerLibrary::new_entry(new AdapterFingerPrint(NULL),
                                                                StubRoutines::throw_AbstractMethodError_entry(),
                                                                wrong_method_abstract, wrong_method_abstract, wrong_method_abstract,
                                                                wrong_method_abstract, wrong_method_abstract);
    _buffer = BufferBlob::create("adapters", AdapterHandlerLibrary_size);

    CompiledEntrySignature no_args;
    no_args.compute_calling_conventions();
    _no_arg_handler = create_adapter(no_arg_blob, no_args, true);

    CompiledEntrySignature obj_args;
    SigEntry::add_entry(&obj_args.sig(), T_OBJECT, NULL);
    obj_args.compute_calling_conventions();
    _obj_arg_handler = create_adapter(obj_arg_blob, obj_args, true);

    CompiledEntrySignature int_args;
    SigEntry::add_entry(&int_args.sig(), T_INT, NULL);
    int_args.compute_calling_conventions();
    _int_arg_handler = create_adapter(int_arg_blob, int_args, true);

    CompiledEntrySignature obj_int_args;
    SigEntry::add_entry(&obj_int_args.sig(), T_OBJECT, NULL);
    SigEntry::add_entry(&obj_int_args.sig(), T_INT, NULL);
    obj_int_args.compute_calling_conventions();
    _obj_int_arg_handler = create_adapter(obj_int_arg_blob, obj_int_args, true);

    CompiledEntrySignature obj_obj_args;
    SigEntry::add_entry(&obj_obj_args.sig(), T_OBJECT, NULL);
    SigEntry::add_entry(&obj_obj_args.sig(), T_OBJECT, NULL);
    obj_obj_args.compute_calling_conventions();
    _obj_obj_arg_handler = create_adapter(obj_obj_arg_blob, obj_obj_args, true);

    assert(no_arg_blob != NULL &&
          obj_arg_blob != NULL &&
          int_arg_blob != NULL &&
          obj_int_arg_blob != NULL &&
          obj_obj_arg_blob != NULL, "Initial adapters must be properly created");
  }
  return;

  // Outside of the lock
  post_adapter_creation(no_arg_blob, _no_arg_handler);
  post_adapter_creation(obj_arg_blob, _obj_arg_handler);
  post_adapter_creation(int_arg_blob, _int_arg_handler);
  post_adapter_creation(obj_int_arg_blob, _obj_int_arg_handler);
  post_adapter_creation(obj_obj_arg_blob, _obj_obj_arg_handler);
}

AdapterHandlerEntry* AdapterHandlerLibrary::new_entry(AdapterFingerPrint* fingerprint,
                                                      address i2c_entry,
                                                      address c2i_entry,
                                                      address c2i_inline_entry,
                                                      address c2i_inline_ro_entry,
                                                      address c2i_unverified_entry,
                                                      address c2i_unverified_inline_entry,
                                                      address c2i_no_clinit_check_entry) {
  return _adapters->new_entry(fingerprint, i2c_entry, c2i_entry, c2i_inline_entry, c2i_inline_ro_entry, c2i_unverified_entry,
                              c2i_unverified_inline_entry, c2i_no_clinit_check_entry);
}

AdapterHandlerEntry* AdapterHandlerLibrary::get_simple_adapter(const methodHandle& method) {
  if (method->is_abstract()) {
    return NULL;
  }
  int total_args_passed = method->size_of_parameters(); // All args on stack
  if (total_args_passed == 0) {
    return _no_arg_handler;
  } else if (total_args_passed == 1) {
    if (!method->is_static() && !method->method_holder()->is_inline_klass()) {
      return _obj_arg_handler;
    }
    switch (method->signature()->char_at(1)) {
      case JVM_SIGNATURE_CLASS:
      case JVM_SIGNATURE_ARRAY:
        return _obj_arg_handler;
      case JVM_SIGNATURE_INT:
      case JVM_SIGNATURE_BOOLEAN:
      case JVM_SIGNATURE_CHAR:
      case JVM_SIGNATURE_BYTE:
      case JVM_SIGNATURE_SHORT:
        return _int_arg_handler;
    }
  } else if (total_args_passed == 2 &&
             !method->is_static() && !method->method_holder()->is_inline_klass()) {
    switch (method->signature()->char_at(1)) {
      case JVM_SIGNATURE_CLASS:
      case JVM_SIGNATURE_ARRAY:
        return _obj_obj_arg_handler;
      case JVM_SIGNATURE_INT:
      case JVM_SIGNATURE_BOOLEAN:
      case JVM_SIGNATURE_CHAR:
      case JVM_SIGNATURE_BYTE:
      case JVM_SIGNATURE_SHORT:
        return _obj_int_arg_handler;
    }
  }
  return NULL;
}

CompiledEntrySignature::CompiledEntrySignature(Method* method) :
  _method(method), _num_inline_args(0), _has_inline_recv(false),
  _regs(NULL), _regs_cc(NULL), _regs_cc_ro(NULL),
  _args_on_stack(0), _args_on_stack_cc(0), _args_on_stack_cc_ro(0),
  _c1_needs_stack_repair(false), _c2_needs_stack_repair(false) {
  _sig = new GrowableArray<SigEntry>((method != NULL) ? method->size_of_parameters() : 1);
  _sig_cc = _sig;
  _sig_cc_ro = _sig;
}

int CompiledEntrySignature::compute_scalarized_cc(GrowableArray<SigEntry>*& sig_cc, VMRegPair*& regs_cc, bool scalar_receiver) {
  InstanceKlass* holder = _method->method_holder();
  sig_cc = new GrowableArray<SigEntry>(_method->size_of_parameters());
  if (!_method->is_static()) {
    if (holder->is_inline_klass() && scalar_receiver && InlineKlass::cast(holder)->can_be_passed_as_fields()) {
      sig_cc->appendAll(InlineKlass::cast(holder)->extended_sig());
    } else {
      SigEntry::add_entry(sig_cc, T_OBJECT, holder->name());
    }
  }
  for (SignatureStream ss(_method->signature()); !ss.at_return_type(); ss.next()) {
    if (ss.type() == T_PRIMITIVE_OBJECT) {
      InlineKlass* vk = ss.as_inline_klass(holder);
      if (vk->can_be_passed_as_fields()) {
        sig_cc->appendAll(vk->extended_sig());
      } else {
        SigEntry::add_entry(sig_cc, T_OBJECT, ss.as_symbol());
      }
    } else {
      SigEntry::add_entry(sig_cc, ss.type(), ss.as_symbol());
    }
  }
  regs_cc = NEW_RESOURCE_ARRAY(VMRegPair, sig_cc->length() + 2);
  return SharedRuntime::java_calling_convention(sig_cc, regs_cc);
}

// See if we can save space by sharing the same entry for VIEP and VIEP(RO),
// or the same entry for VEP and VIEP(RO).
CodeOffsets::Entries CompiledEntrySignature::c1_inline_ro_entry_type() const {
  if (!has_scalarized_args()) {
    // VEP/VIEP/VIEP(RO) all share the same entry. There's no packing.
    return CodeOffsets::Verified_Entry;
  }
  if (_method->is_static()) {
    // Static methods don't need VIEP(RO)
    return CodeOffsets::Verified_Entry;
  }

  if (has_inline_recv()) {
    if (num_inline_args() == 1) {
      // Share same entry for VIEP and VIEP(RO).
      // This is quite common: we have an instance method in an InlineKlass that has
      // no inline type args other than <this>.
      return CodeOffsets::Verified_Inline_Entry;
    } else {
      assert(num_inline_args() > 1, "must be");
      // No sharing:
      //   VIEP(RO) -- <this> is passed as object
      //   VEP      -- <this> is passed as fields
      return CodeOffsets::Verified_Inline_Entry_RO;
    }
  }

  // Either a static method, or <this> is not an inline type
  if (args_on_stack_cc() != args_on_stack_cc_ro()) {
    // No sharing:
    // Some arguments are passed on the stack, and we have inserted reserved entries
    // into the VEP, but we never insert reserved entries into the VIEP(RO).
    return CodeOffsets::Verified_Inline_Entry_RO;
  } else {
    // Share same entry for VEP and VIEP(RO).
    return CodeOffsets::Verified_Entry;
  }
}

void CompiledEntrySignature::compute_calling_conventions() {
  // Get the (non-scalarized) signature and check for inline type arguments
  if (_method != NULL) {
    if (!_method->is_static()) {
      if (_method->method_holder()->is_inline_klass() && InlineKlass::cast(_method->method_holder())->can_be_passed_as_fields()) {
        _has_inline_recv = true;
        _num_inline_args++;
      }
      SigEntry::add_entry(_sig, T_OBJECT, _method->name());
    }
    for (SignatureStream ss(_method->signature()); !ss.at_return_type(); ss.next()) {
      BasicType bt = ss.type();
      if (bt == T_PRIMITIVE_OBJECT) {
        if (ss.as_inline_klass(_method->method_holder())->can_be_passed_as_fields()) {
          _num_inline_args++;
        }
        bt = T_OBJECT;
      }
      SigEntry::add_entry(_sig, bt, ss.as_symbol());
    }
    if (_method->is_abstract() && !has_inline_arg()) {
      return;
    }
  }

  // Get a description of the compiled java calling convention and the largest used (VMReg) stack slot usage
  _regs = NEW_RESOURCE_ARRAY(VMRegPair, _sig->length());
  _args_on_stack = SharedRuntime::java_calling_convention(_sig, _regs);

  // Now compute the scalarized calling convention if there are inline types in the signature
  _regs_cc = _regs;
  _regs_cc_ro = _regs;
  _args_on_stack_cc = _args_on_stack;
  _args_on_stack_cc_ro = _args_on_stack;

  if (has_inline_arg() && !_method->is_native()) {
    _args_on_stack_cc = compute_scalarized_cc(_sig_cc, _regs_cc, /* scalar_receiver = */ true);

    _sig_cc_ro = _sig_cc;
    _regs_cc_ro = _regs_cc;
    _args_on_stack_cc_ro = _args_on_stack_cc;
    if (_has_inline_recv) {
      // For interface calls, we need another entry point / adapter to unpack the receiver
      _args_on_stack_cc_ro = compute_scalarized_cc(_sig_cc_ro, _regs_cc_ro, /* scalar_receiver = */ false);
    }

    // Upper bound on stack arguments to avoid hitting the argument limit and
    // bailing out of compilation ("unsupported incoming calling sequence").
    // TODO we need a reasonable limit (flag?) here
    if (_args_on_stack_cc > 50) {
      // Don't scalarize inline type arguments
      _sig_cc = _sig;
      _sig_cc_ro = _sig;
      _regs_cc = _regs;
      _regs_cc_ro = _regs;
      _args_on_stack_cc = _args_on_stack;
      _args_on_stack_cc_ro = _args_on_stack;
    } else {
      _c1_needs_stack_repair = (_args_on_stack_cc < _args_on_stack) || (_args_on_stack_cc_ro < _args_on_stack);
      _c2_needs_stack_repair = (_args_on_stack_cc > _args_on_stack) || (_args_on_stack_cc > _args_on_stack_cc_ro);
    }
  }
}

AdapterHandlerEntry* AdapterHandlerLibrary::get_adapter(const methodHandle& method) {
  // Use customized signature handler.  Need to lock around updates to
  // the AdapterHandlerTable (it is not safe for concurrent readers
  // and a single writer: this could be fixed if it becomes a
  // problem).
  assert(_adapters != NULL, "Uninitialized");

  // Fast-path for trivial adapters
  AdapterHandlerEntry* entry = get_simple_adapter(method);
  if (entry != NULL) {
    return entry;
  }

  ResourceMark rm;
  AdapterBlob* new_adapter = NULL;

  CompiledEntrySignature ces(method());
  ces.compute_calling_conventions();
  if (ces.has_scalarized_args()) {
    method->set_has_scalarized_args(true);
    method->set_c1_needs_stack_repair(ces.c1_needs_stack_repair());
    method->set_c2_needs_stack_repair(ces.c2_needs_stack_repair());
  } else if (method->is_abstract()) {
    return _abstract_method_handler;
  }

  {
    MutexLocker mu(AdapterHandlerLibrary_lock);

    if (ces.has_scalarized_args() && method->is_abstract()) {
      // Save a C heap allocated version of the signature for abstract methods with scalarized inline type arguments
      address wrong_method_abstract = SharedRuntime::get_handle_wrong_method_abstract_stub();
      entry = AdapterHandlerLibrary::new_entry(new AdapterFingerPrint(NULL),
                                               StubRoutines::throw_AbstractMethodError_entry(),
                                               wrong_method_abstract, wrong_method_abstract, wrong_method_abstract,
                                               wrong_method_abstract, wrong_method_abstract);
      GrowableArray<SigEntry>* heap_sig = new (ResourceObj::C_HEAP, mtInternal) GrowableArray<SigEntry>(ces.sig_cc_ro().length(), mtInternal);
      heap_sig->appendAll(&ces.sig_cc_ro());
      entry->set_sig_cc(heap_sig);
      return entry;
    }

    // Lookup method signature's fingerprint
    entry = _adapters->lookup(&ces.sig_cc(), ces.regs_cc() != ces.regs_cc_ro());

    if (entry != NULL) {
#ifdef ASSERT
      if (VerifyAdapterSharing) {
        AdapterBlob* comparison_blob = NULL;
        AdapterHandlerEntry* comparison_entry = create_adapter(comparison_blob, ces, false);
        assert(comparison_blob == NULL, "no blob should be created when creating an adapter for comparison");
        assert(comparison_entry->compare_code(entry), "code must match");
        // Release the one just created and return the original
        _adapters->free_entry(comparison_entry);
      }
#endif
      return entry;
    }

    entry = create_adapter(new_adapter, ces, /* allocate_code_blob */ true);
  }

  // Outside of the lock
  if (new_adapter != NULL) {
    post_adapter_creation(new_adapter, entry);
  }
  return entry;
}

AdapterHandlerEntry* AdapterHandlerLibrary::create_adapter(AdapterBlob*& new_adapter,
                                                           CompiledEntrySignature& ces,
                                                           bool allocate_code_blob) {

  // StubRoutines::code2() is initialized after this function can be called. As a result,
  // VerifyAdapterCalls and VerifyAdapterSharing can fail if we re-use code that generated
  // prior to StubRoutines::code2() being set. Checks refer to checks generated in an I2C
  // stub that ensure that an I2C stub is called from an interpreter frame.
  bool contains_all_checks = StubRoutines::code2() != NULL;

  BufferBlob* buf = buffer_blob(); // the temporary code buffer in CodeCache
  CodeBuffer buffer(buf);
  short buffer_locs[20];
  buffer.insts()->initialize_shared_locs((relocInfo*)buffer_locs,
                                          sizeof(buffer_locs)/sizeof(relocInfo));

  // Make a C heap allocated version of the fingerprint to store in the adapter
  AdapterFingerPrint* fingerprint = new AdapterFingerPrint(&ces.sig_cc(), ces.regs_cc() != ces.regs_cc_ro());
  MacroAssembler _masm(&buffer);
  AdapterHandlerEntry* entry = SharedRuntime::generate_i2c2i_adapters(&_masm,
                                                ces.args_on_stack(),
                                                &ces.sig(),
                                                ces.regs(),
                                                &ces.sig_cc(),
                                                ces.regs_cc(),
                                                &ces.sig_cc_ro(),
                                                ces.regs_cc_ro(),
                                                fingerprint,
                                                new_adapter,
                                                allocate_code_blob);

  if (ces.has_scalarized_args()) {
    // Save a C heap allocated version of the scalarized signature and store it in the adapter
    GrowableArray<SigEntry>* heap_sig = new (ResourceObj::C_HEAP, mtInternal) GrowableArray<SigEntry>(ces.sig_cc().length(), mtInternal);
    heap_sig->appendAll(&ces.sig_cc());
    entry->set_sig_cc(heap_sig);
  }

#ifdef ASSERT
  if (VerifyAdapterSharing) {
    entry->save_code(buf->code_begin(), buffer.insts_size());
    if (!allocate_code_blob) {
      return entry;
    }
  }
#endif

  NOT_PRODUCT(int insts_size = buffer.insts_size());
  if (new_adapter == NULL) {
    // CodeCache is full, disable compilation
    // Ought to log this but compile log is only per compile thread
    // and we're some non descript Java thread.
    return NULL;
  }
  entry->relocate(new_adapter->content_begin());
#ifndef PRODUCT
  // debugging suppport
  if (PrintAdapterHandlers || PrintStubCode) {
    ttyLocker ttyl;
    entry->print_adapter_on(tty);
    tty->print_cr("i2c argument handler #%d for: %s %s (%d bytes generated)",
                  _adapters->number_of_entries(), fingerprint->as_basic_args_string(),
                  fingerprint->as_string(), insts_size);
    tty->print_cr("c2i argument handler starts at %p", entry->get_c2i_entry());
    if (Verbose || PrintStubCode) {
      address first_pc = entry->base_address();
      if (first_pc != NULL) {
        Disassembler::decode(first_pc, first_pc + insts_size, tty
                             NOT_PRODUCT(COMMA &new_adapter->asm_remarks()));
        tty->cr();
      }
    }
  }
#endif

  // Add the entry only if the entry contains all required checks (see sharedRuntime_xxx.cpp)
  // The checks are inserted only if -XX:+VerifyAdapterCalls is specified.
  if (contains_all_checks || !VerifyAdapterCalls) {
    _adapters->add(entry);
  }
  return entry;
}

address AdapterHandlerEntry::base_address() {
  address base = _i2c_entry;
  if (base == NULL)  base = _c2i_entry;
  assert(base <= _c2i_entry || _c2i_entry == NULL, "");
  assert(base <= _c2i_inline_entry || _c2i_inline_entry == NULL, "");
  assert(base <= _c2i_inline_ro_entry || _c2i_inline_ro_entry == NULL, "");
  assert(base <= _c2i_unverified_entry || _c2i_unverified_entry == NULL, "");
  assert(base <= _c2i_unverified_inline_entry || _c2i_unverified_inline_entry == NULL, "");
  assert(base <= _c2i_no_clinit_check_entry || _c2i_no_clinit_check_entry == NULL, "");
  return base;
}

void AdapterHandlerEntry::relocate(address new_base) {
  address old_base = base_address();
  assert(old_base != NULL, "");
  ptrdiff_t delta = new_base - old_base;
  if (_i2c_entry != NULL)
    _i2c_entry += delta;
  if (_c2i_entry != NULL)
    _c2i_entry += delta;
  if (_c2i_inline_entry != NULL)
    _c2i_inline_entry += delta;
  if (_c2i_inline_ro_entry != NULL)
    _c2i_inline_ro_entry += delta;
  if (_c2i_unverified_entry != NULL)
    _c2i_unverified_entry += delta;
  if (_c2i_unverified_inline_entry != NULL)
    _c2i_unverified_inline_entry += delta;
  if (_c2i_no_clinit_check_entry != NULL)
    _c2i_no_clinit_check_entry += delta;
  assert(base_address() == new_base, "");
}


void AdapterHandlerEntry::deallocate() {
  delete _fingerprint;
  if (_sig_cc != NULL) {
    delete _sig_cc;
  }
#ifdef ASSERT
  FREE_C_HEAP_ARRAY(unsigned char, _saved_code);
#endif
}


#ifdef ASSERT
// Capture the code before relocation so that it can be compared
// against other versions.  If the code is captured after relocation
// then relative instructions won't be equivalent.
void AdapterHandlerEntry::save_code(unsigned char* buffer, int length) {
  _saved_code = NEW_C_HEAP_ARRAY(unsigned char, length, mtCode);
  _saved_code_length = length;
  memcpy(_saved_code, buffer, length);
}


bool AdapterHandlerEntry::compare_code(AdapterHandlerEntry* other) {
  assert(_saved_code != NULL && other->_saved_code != NULL, "code not saved");

  if (other->_saved_code_length != _saved_code_length) {
    return false;
  }

  return memcmp(other->_saved_code, _saved_code, _saved_code_length) == 0;
}
#endif


/**
 * Create a native wrapper for this native method.  The wrapper converts the
 * Java-compiled calling convention to the native convention, handles
 * arguments, and transitions to native.  On return from the native we transition
 * back to java blocking if a safepoint is in progress.
 */
void AdapterHandlerLibrary::create_native_wrapper(const methodHandle& method) {
  ResourceMark rm;
  nmethod* nm = NULL;

  assert(method->is_native(), "must be native");
  assert(method->is_method_handle_intrinsic() ||
         method->has_native_function(), "must have something valid to call!");

  {
    // Perform the work while holding the lock, but perform any printing outside the lock
    MutexLocker mu(AdapterHandlerLibrary_lock);
    // See if somebody beat us to it
    if (method->code() != NULL) {
      return;
    }

    const int compile_id = CompileBroker::assign_compile_id(method, CompileBroker::standard_entry_bci);
    assert(compile_id > 0, "Must generate native wrapper");


    ResourceMark rm;
    BufferBlob*  buf = buffer_blob(); // the temporary code buffer in CodeCache
    if (buf != NULL) {
      CodeBuffer buffer(buf);
      struct { double data[20]; } locs_buf;
      buffer.insts()->initialize_shared_locs((relocInfo*)&locs_buf, sizeof(locs_buf) / sizeof(relocInfo));
#if defined(AARCH64)
      // On AArch64 with ZGC and nmethod entry barriers, we need all oops to be
      // in the constant pool to ensure ordering between the barrier and oops
      // accesses. For native_wrappers we need a constant.
      buffer.initialize_consts_size(8);
#endif
      MacroAssembler _masm(&buffer);

      // Fill in the signature array, for the calling-convention call.
      const int total_args_passed = method->size_of_parameters();

      BasicType stack_sig_bt[16];
      VMRegPair stack_regs[16];
      BasicType* sig_bt = (total_args_passed <= 16) ? stack_sig_bt : NEW_RESOURCE_ARRAY(BasicType, total_args_passed);
      VMRegPair* regs = (total_args_passed <= 16) ? stack_regs : NEW_RESOURCE_ARRAY(VMRegPair, total_args_passed);

      int i = 0;
      if (!method->is_static()) {  // Pass in receiver first
        sig_bt[i++] = T_OBJECT;
      }
      SignatureStream ss(method->signature());
      for (; !ss.at_return_type(); ss.next()) {
        sig_bt[i++] = ss.type();  // Collect remaining bits of signature
        if (ss.type() == T_LONG || ss.type() == T_DOUBLE) {
          sig_bt[i++] = T_VOID;   // Longs & doubles take 2 Java slots
        }
      }
      assert(i == total_args_passed, "");
      BasicType ret_type = ss.type();

      // Now get the compiled-Java arguments layout.
      int comp_args_on_stack = SharedRuntime::java_calling_convention(sig_bt, regs, total_args_passed);

      // Generate the compiled-to-native wrapper code
      nm = SharedRuntime::generate_native_wrapper(&_masm, method, compile_id, sig_bt, regs, ret_type);

      if (nm != NULL) {
        {
          MutexLocker pl(CompiledMethod_lock, Mutex::_no_safepoint_check_flag);
          if (nm->make_in_use()) {
            method->set_code(method, nm);
          }
        }

        DirectiveSet* directive = DirectivesStack::getDefaultDirective(CompileBroker::compiler(CompLevel_simple));
        if (directive->PrintAssemblyOption) {
          nm->print_code();
        }
        DirectivesStack::release(directive);
      }
    }
  } // Unlock AdapterHandlerLibrary_lock


  // Install the generated code.
  if (nm != NULL) {
    const char *msg = method->is_static() ? "(static)" : "";
    CompileTask::print_ul(nm, msg);
    if (PrintCompilation) {
      ttyLocker ttyl;
      CompileTask::print(tty, nm, msg);
    }
    nm->post_compiled_method_load_event();
  }
}

// -------------------------------------------------------------------------
// Java-Java calling convention
// (what you use when Java calls Java)

//------------------------------name_for_receiver----------------------------------
// For a given signature, return the VMReg for parameter 0.
VMReg SharedRuntime::name_for_receiver() {
  VMRegPair regs;
  BasicType sig_bt = T_OBJECT;
  (void) java_calling_convention(&sig_bt, &regs, 1);
  // Return argument 0 register.  In the LP64 build pointers
  // take 2 registers, but the VM wants only the 'main' name.
  return regs.first();
}

VMRegPair *SharedRuntime::find_callee_arguments(Symbol* sig, bool has_receiver, bool has_appendix, int* arg_size) {
  // This method is returning a data structure allocating as a
  // ResourceObject, so do not put any ResourceMarks in here.

  BasicType *sig_bt = NEW_RESOURCE_ARRAY(BasicType, 256);
  VMRegPair *regs = NEW_RESOURCE_ARRAY(VMRegPair, 256);
  int cnt = 0;
  if (has_receiver) {
    sig_bt[cnt++] = T_OBJECT; // Receiver is argument 0; not in signature
  }

  for (SignatureStream ss(sig); !ss.at_return_type(); ss.next()) {
    BasicType type = ss.type();
    sig_bt[cnt++] = type;
    if (is_double_word_type(type))
      sig_bt[cnt++] = T_VOID;
  }

  if (has_appendix) {
    sig_bt[cnt++] = T_OBJECT;
  }

  assert(cnt < 256, "grow table size");

  int comp_args_on_stack;
  comp_args_on_stack = java_calling_convention(sig_bt, regs, cnt);

  // the calling convention doesn't count out_preserve_stack_slots so
  // we must add that in to get "true" stack offsets.

  if (comp_args_on_stack) {
    for (int i = 0; i < cnt; i++) {
      VMReg reg1 = regs[i].first();
      if (reg1->is_stack()) {
        // Yuck
        reg1 = reg1->bias(out_preserve_stack_slots());
      }
      VMReg reg2 = regs[i].second();
      if (reg2->is_stack()) {
        // Yuck
        reg2 = reg2->bias(out_preserve_stack_slots());
      }
      regs[i].set_pair(reg2, reg1);
    }
  }

  // results
  *arg_size = cnt;
  return regs;
}

// OSR Migration Code
//
// This code is used convert interpreter frames into compiled frames.  It is
// called from very start of a compiled OSR nmethod.  A temp array is
// allocated to hold the interesting bits of the interpreter frame.  All
// active locks are inflated to allow them to move.  The displaced headers and
// active interpreter locals are copied into the temp buffer.  Then we return
// back to the compiled code.  The compiled code then pops the current
// interpreter frame off the stack and pushes a new compiled frame.  Then it
// copies the interpreter locals and displaced headers where it wants.
// Finally it calls back to free the temp buffer.
//
// All of this is done NOT at any Safepoint, nor is any safepoint or GC allowed.

JRT_LEAF(intptr_t*, SharedRuntime::OSR_migration_begin( JavaThread *current) )
  // During OSR migration, we unwind the interpreted frame and replace it with a compiled
  // frame. The stack watermark code below ensures that the interpreted frame is processed
  // before it gets unwound. This is helpful as the size of the compiled frame could be
  // larger than the interpreted frame, which could result in the new frame not being
  // processed correctly.
  StackWatermarkSet::before_unwind(current);

  //
  // This code is dependent on the memory layout of the interpreter local
  // array and the monitors. On all of our platforms the layout is identical
  // so this code is shared. If some platform lays the their arrays out
  // differently then this code could move to platform specific code or
  // the code here could be modified to copy items one at a time using
  // frame accessor methods and be platform independent.

  frame fr = current->last_frame();
  assert(fr.is_interpreted_frame(), "");
  assert(fr.interpreter_frame_expression_stack_size()==0, "only handle empty stacks");

  // Figure out how many monitors are active.
  int active_monitor_count = 0;
  for (BasicObjectLock *kptr = fr.interpreter_frame_monitor_end();
       kptr < fr.interpreter_frame_monitor_begin();
       kptr = fr.next_monitor_in_interpreter_frame(kptr) ) {
    if (kptr->obj() != NULL) active_monitor_count++;
  }

  // QQQ we could place number of active monitors in the array so that compiled code
  // could double check it.

  Method* moop = fr.interpreter_frame_method();
  int max_locals = moop->max_locals();
  // Allocate temp buffer, 1 word per local & 2 per active monitor
  int buf_size_words = max_locals + active_monitor_count * BasicObjectLock::size();
  intptr_t *buf = NEW_C_HEAP_ARRAY(intptr_t,buf_size_words, mtCode);

  // Copy the locals.  Order is preserved so that loading of longs works.
  // Since there's no GC I can copy the oops blindly.
  assert(sizeof(HeapWord)==sizeof(intptr_t), "fix this code");
  Copy::disjoint_words((HeapWord*)fr.interpreter_frame_local_at(max_locals-1),
                       (HeapWord*)&buf[0],
                       max_locals);

  // Inflate locks.  Copy the displaced headers.  Be careful, there can be holes.
  int i = max_locals;
  for (BasicObjectLock *kptr2 = fr.interpreter_frame_monitor_end();
       kptr2 < fr.interpreter_frame_monitor_begin();
       kptr2 = fr.next_monitor_in_interpreter_frame(kptr2) ) {
    if (kptr2->obj() != NULL) {         // Avoid 'holes' in the monitor array
      BasicLock *lock = kptr2->lock();
      // Inflate so the object's header no longer refers to the BasicLock.
      if (lock->displaced_header().is_unlocked()) {
        // The object is locked and the resulting ObjectMonitor* will also be
        // locked so it can't be async deflated until ownership is dropped.
        // See the big comment in basicLock.cpp: BasicLock::move_to().
        ObjectSynchronizer::inflate_helper(kptr2->obj());
      }
      // Now the displaced header is free to move because the
      // object's header no longer refers to it.
      buf[i++] = (intptr_t)lock->displaced_header().value();
      buf[i++] = cast_from_oop<intptr_t>(kptr2->obj());
    }
  }
  assert(i - max_locals == active_monitor_count*2, "found the expected number of monitors");

  return buf;
JRT_END

JRT_LEAF(void, SharedRuntime::OSR_migration_end( intptr_t* buf) )
  FREE_C_HEAP_ARRAY(intptr_t, buf);
JRT_END

bool AdapterHandlerLibrary::contains(const CodeBlob* b) {
  AdapterHandlerTableIterator iter(_adapters);
  while (iter.has_next()) {
    AdapterHandlerEntry* a = iter.next();
    if (b == CodeCache::find_blob(a->get_i2c_entry())) return true;
  }
  return false;
}

void AdapterHandlerLibrary::print_handler_on(outputStream* st, const CodeBlob* b) {
  AdapterHandlerTableIterator iter(_adapters);
  while (iter.has_next()) {
    AdapterHandlerEntry* a = iter.next();
    if (b == CodeCache::find_blob(a->get_i2c_entry())) {
      st->print("Adapter for signature: ");
      a->print_adapter_on(tty);
      return;
    }
  }
  assert(false, "Should have found handler");
}

void AdapterHandlerEntry::print_adapter_on(outputStream* st) const {
  st->print("AHE@" INTPTR_FORMAT ": %s", p2i(this), fingerprint()->as_string());
  if (get_i2c_entry() != NULL) {
    st->print(" i2c: " INTPTR_FORMAT, p2i(get_i2c_entry()));
  }
  if (get_c2i_entry() != NULL) {
    st->print(" c2i: " INTPTR_FORMAT, p2i(get_c2i_entry()));
  }
  if (get_c2i_entry() != NULL) {
    st->print(" c2iVE: " INTPTR_FORMAT, p2i(get_c2i_inline_entry()));
  }
  if (get_c2i_entry() != NULL) {
    st->print(" c2iVROE: " INTPTR_FORMAT, p2i(get_c2i_inline_ro_entry()));
  }
  if (get_c2i_unverified_entry() != NULL) {
    st->print(" c2iUE: " INTPTR_FORMAT, p2i(get_c2i_unverified_entry()));
  }
  if (get_c2i_unverified_entry() != NULL) {
    st->print(" c2iUVE: " INTPTR_FORMAT, p2i(get_c2i_unverified_inline_entry()));
  }
  if (get_c2i_no_clinit_check_entry() != NULL) {
    st->print(" c2iNCI: " INTPTR_FORMAT, p2i(get_c2i_no_clinit_check_entry()));
  }
  st->cr();
}

#ifndef PRODUCT

void AdapterHandlerLibrary::print_statistics() {
  _adapters->print_statistics();
}

#endif /* PRODUCT */

JRT_LEAF(void, SharedRuntime::enable_stack_reserved_zone(JavaThread* current))
  StackOverflow* overflow_state = current->stack_overflow_state();
  overflow_state->enable_stack_reserved_zone(/*check_if_disabled*/true);
  overflow_state->set_reserved_stack_activation(current->stack_base());
JRT_END

frame SharedRuntime::look_for_reserved_stack_annotated_method(JavaThread* current, frame fr) {
  ResourceMark rm(current);
  frame activation;
  CompiledMethod* nm = NULL;
  int count = 1;

  assert(fr.is_java_frame(), "Must start on Java frame");

  while (true) {
    Method* method = NULL;
    bool found = false;
    if (fr.is_interpreted_frame()) {
      method = fr.interpreter_frame_method();
      if (method != NULL && method->has_reserved_stack_access()) {
        found = true;
      }
    } else {
      CodeBlob* cb = fr.cb();
      if (cb != NULL && cb->is_compiled()) {
        nm = cb->as_compiled_method();
        method = nm->method();
        // scope_desc_near() must be used, instead of scope_desc_at() because on
        // SPARC, the pcDesc can be on the delay slot after the call instruction.
        for (ScopeDesc *sd = nm->scope_desc_near(fr.pc()); sd != NULL; sd = sd->sender()) {
          method = sd->method();
          if (method != NULL && method->has_reserved_stack_access()) {
            found = true;
      }
    }
      }
    }
    if (found) {
      activation = fr;
      warning("Potentially dangerous stack overflow in "
              "ReservedStackAccess annotated method %s [%d]",
              method->name_and_sig_as_C_string(), count++);
      EventReservedStackActivation event;
      if (event.should_commit()) {
        event.set_method(method);
        event.commit();
      }
    }
    if (fr.is_first_java_frame()) {
      break;
    } else {
      fr = fr.java_sender();
    }
  }
  return activation;
}

void SharedRuntime::on_slowpath_allocation_exit(JavaThread* current) {
  // After any safepoint, just before going back to compiled code,
  // we inform the GC that we will be doing initializing writes to
  // this object in the future without emitting card-marks, so
  // GC may take any compensating steps.

  oop new_obj = current->vm_result();
  if (new_obj == NULL) return;

  BarrierSet *bs = BarrierSet::barrier_set();
  bs->on_slowpath_allocation_exit(current, new_obj);
}

// We are at a compiled code to interpreter call. We need backing
// buffers for all inline type arguments. Allocate an object array to
// hold them (convenient because once we're done with it we don't have
// to worry about freeing it).
oop SharedRuntime::allocate_inline_types_impl(JavaThread* current, methodHandle callee, bool allocate_receiver, TRAPS) {
  assert(InlineTypePassFieldsAsArgs, "no reason to call this");
  ResourceMark rm;

  int nb_slots = 0;
  InstanceKlass* holder = callee->method_holder();
  allocate_receiver &= !callee->is_static() && holder->is_inline_klass();
  if (allocate_receiver) {
    nb_slots++;
  }
  for (SignatureStream ss(callee->signature()); !ss.at_return_type(); ss.next()) {
    if (ss.type() == T_PRIMITIVE_OBJECT) {
      nb_slots++;
    }
  }
  objArrayOop array_oop = oopFactory::new_objectArray(nb_slots, CHECK_NULL);
  objArrayHandle array(THREAD, array_oop);
  int i = 0;
  if (allocate_receiver) {
    InlineKlass* vk = InlineKlass::cast(holder);
    oop res = vk->allocate_instance(CHECK_NULL);
    array->obj_at_put(i, res);
    i++;
  }
  for (SignatureStream ss(callee->signature()); !ss.at_return_type(); ss.next()) {
    if (ss.type() == T_PRIMITIVE_OBJECT) {
      InlineKlass* vk = ss.as_inline_klass(holder);
      oop res = vk->allocate_instance(CHECK_NULL);
      array->obj_at_put(i, res);
      i++;
    }
  }
  return array();
}

JRT_ENTRY(void, SharedRuntime::allocate_inline_types(JavaThread* current, Method* callee_method, bool allocate_receiver))
  methodHandle callee(current, callee_method);
  oop array = SharedRuntime::allocate_inline_types_impl(current, callee, allocate_receiver, CHECK);
  current->set_vm_result(array);
  current->set_vm_result_2(callee()); // TODO: required to keep callee live?
JRT_END

// We're returning from an interpreted method: load each field into a
// register following the calling convention
JRT_LEAF(void, SharedRuntime::load_inline_type_fields_in_regs(JavaThread* current, oopDesc* res))
{
  assert(res->klass()->is_inline_klass(), "only inline types here");
  ResourceMark rm;
  RegisterMap reg_map(current);
  frame stubFrame = current->last_frame();
  frame callerFrame = stubFrame.sender(&reg_map);
  assert(callerFrame.is_interpreted_frame(), "should be coming from interpreter");

  InlineKlass* vk = InlineKlass::cast(res->klass());

  const Array<SigEntry>* sig_vk = vk->extended_sig();
  const Array<VMRegPair>* regs = vk->return_regs();

  if (regs == NULL) {
    // The fields of the inline klass don't fit in registers, bail out
    return;
  }

  int j = 1;
  for (int i = 0; i < sig_vk->length(); i++) {
    BasicType bt = sig_vk->at(i)._bt;
    if (bt == T_PRIMITIVE_OBJECT) {
      continue;
    }
    if (bt == T_VOID) {
      if (sig_vk->at(i-1)._bt == T_LONG ||
          sig_vk->at(i-1)._bt == T_DOUBLE) {
        j++;
      }
      continue;
    }
    int off = sig_vk->at(i)._offset;
    assert(off > 0, "offset in object should be positive");
    VMRegPair pair = regs->at(j);
    address loc = reg_map.location(pair.first());
    switch(bt) {
    case T_BOOLEAN:
      *(jboolean*)loc = res->bool_field(off);
      break;
    case T_CHAR:
      *(jchar*)loc = res->char_field(off);
      break;
    case T_BYTE:
      *(jbyte*)loc = res->byte_field(off);
      break;
    case T_SHORT:
      *(jshort*)loc = res->short_field(off);
      break;
    case T_INT: {
      *(jint*)loc = res->int_field(off);
      break;
    }
    case T_LONG:
#ifdef _LP64
      *(intptr_t*)loc = res->long_field(off);
#else
      Unimplemented();
#endif
      break;
    case T_OBJECT:
    case T_ARRAY: {
      *(oop*)loc = res->obj_field(off);
      break;
    }
    case T_FLOAT:
      *(jfloat*)loc = res->float_field(off);
      break;
    case T_DOUBLE:
      *(jdouble*)loc = res->double_field(off);
      break;
    default:
      ShouldNotReachHere();
    }
    j++;
  }
  assert(j == regs->length(), "missed a field?");

#ifdef ASSERT
  VMRegPair pair = regs->at(0);
  address loc = reg_map.location(pair.first());
  assert(*(oopDesc**)loc == res, "overwritten object");
#endif

  current->set_vm_result(res);
}
JRT_END

// We've returned to an interpreted method, the interpreter needs a
// reference to an inline type instance. Allocate it and initialize it
// from field's values in registers.
JRT_BLOCK_ENTRY(void, SharedRuntime::store_inline_type_fields_to_buf(JavaThread* current, intptr_t res))
{
  ResourceMark rm;
  RegisterMap reg_map(current);
  frame stubFrame = current->last_frame();
  frame callerFrame = stubFrame.sender(&reg_map);

#ifdef ASSERT
  InlineKlass* verif_vk = InlineKlass::returned_inline_klass(reg_map);
#endif

  if (!is_set_nth_bit(res, 0)) {
    // We're not returning with inline type fields in registers (the
    // calling convention didn't allow it for this inline klass)
    assert(!Metaspace::contains((void*)res), "should be oop or pointer in buffer area");
    current->set_vm_result((oopDesc*)res);
    assert(verif_vk == NULL, "broken calling convention");
    return;
  }

  clear_nth_bit(res, 0);
  InlineKlass* vk = (InlineKlass*)res;
  assert(verif_vk == vk, "broken calling convention");
  assert(Metaspace::contains((void*)res), "should be klass");

  // Allocate handles for every oop field so they are safe in case of
  // a safepoint when allocating
  GrowableArray<Handle> handles;
  vk->save_oop_fields(reg_map, handles);

  // It's unsafe to safepoint until we are here
  JRT_BLOCK;
  {
    JavaThread* THREAD = current;
    oop vt = vk->realloc_result(reg_map, handles, CHECK);
    current->set_vm_result(vt);
  }
  JRT_BLOCK_END;
}
JRT_END
<|MERGE_RESOLUTION|>--- conflicted
+++ resolved
@@ -2014,13 +2014,8 @@
 JRT_LEAF(void, SharedRuntime::fixup_callers_callsite(Method* method, address caller_pc))
   Method* moop(method);
 
-<<<<<<< HEAD
-=======
   AARCH64_PORT_ONLY(assert(pauth_ptr_is_raw(caller_pc), "should be raw"));
 
-  address entry_point = moop->from_compiled_entry_no_trampoline();
-
->>>>>>> 78ef2fde
   // It's possible that deoptimization can occur at a call site which hasn't
   // been resolved yet, in which case this function will be called from
   // an nmethod that has been patched for deopt and we can ignore the
