/*
 * Copyright (c) 1997, 2018, Oracle and/or its affiliates. All rights reserved.
 * DO NOT ALTER OR REMOVE COPYRIGHT NOTICES OR THIS FILE HEADER.
 *
 * This code is free software; you can redistribute it and/or modify it
 * under the terms of the GNU General Public License version 2 only, as
 * published by the Free Software Foundation.
 *
 * This code is distributed in the hope that it will be useful, but WITHOUT
 * ANY WARRANTY; without even the implied warranty of MERCHANTABILITY or
 * FITNESS FOR A PARTICULAR PURPOSE.  See the GNU General Public License
 * version 2 for more details (a copy is included in the LICENSE file that
 * accompanied this code).
 *
 * You should have received a copy of the GNU General Public License version
 * 2 along with this work; if not, write to the Free Software Foundation,
 * Inc., 51 Franklin St, Fifth Floor, Boston, MA 02110-1301 USA.
 *
 * Please contact Oracle, 500 Oracle Parkway, Redwood Shores, CA 94065 USA
 * or visit www.oracle.com if you need additional information or have any
 * questions.
 *
 */

#include "precompiled.hpp"
#include "classfile/systemDictionary.hpp"
#include "memory/oopFactory.hpp"
#include "memory/resourceArea.hpp"
#include "oops/oop.inline.hpp"
#include "oops/typeArrayKlass.hpp"
#include "runtime/fieldType.hpp"
#include "runtime/signature.hpp"

BasicType FieldType::basic_type(Symbol* signature) {
  return char2type(signature->char_at(0));
}

// Check if it is a valid array signature
bool FieldType::is_valid_array_signature(Symbol* sig) {
  assert(sig->utf8_length() > 1, "this should already have been checked");
  assert(sig->char_at(0) == '[', "this should already have been checked");
  // The first character is already checked
  int i = 1;
  int len = sig->utf8_length();
  // First skip all '['s
  while(i < len - 1 && sig->char_at(i) == '[') i++;

  // Check type
  switch(sig->char_at(i)) {
    case 'B': // T_BYTE
    case 'C': // T_CHAR
    case 'D': // T_DOUBLE
    case 'F': // T_FLOAT
    case 'I': // T_INT
    case 'J': // T_LONG
    case 'S': // T_SHORT
    case 'Z': // T_BOOLEAN
      // If it is an array, the type is the last character
      return (i + 1 == len);
    case 'Q': // fall through
    case 'L':
<<<<<<< HEAD
      // If it is a class name, the last character must be a ';'
      return sig->byte_at(len - 1) == ';';
=======
      // If it is an object, the last character must be a ';'
      return sig->char_at(len - 1) == ';';
>>>>>>> 17773c31
  }

  return false;
}

BasicType FieldType::get_array_info(Symbol* signature, FieldArrayInfo& fd, TRAPS) {
  assert(basic_type(signature) == T_ARRAY, "must be array");
  int index = 1;
  int dim   = 1;
  while (signature->char_at(index) == '[') {
    index++;
    dim++;
  }
  ResourceMark rm;
  char *element = signature->as_C_string() + index;
  BasicType element_type = char2type(element[0]);
  if (element_type == T_OBJECT || element_type == T_VALUETYPE) {
    int len = (int)strlen(element);
    assert(element[len-1] == ';', "last char should be a semicolon");
    element[len-1] = '\0';        // chop off semicolon
    fd._object_key = SymbolTable::new_symbol(element + 1, CHECK_(T_BYTE));
  }
  // Pass dimension back to caller
  fd._dimension = dim;
  return element_type;
}<|MERGE_RESOLUTION|>--- conflicted
+++ resolved
@@ -59,13 +59,8 @@
       return (i + 1 == len);
     case 'Q': // fall through
     case 'L':
-<<<<<<< HEAD
       // If it is a class name, the last character must be a ';'
-      return sig->byte_at(len - 1) == ';';
-=======
-      // If it is an object, the last character must be a ';'
       return sig->char_at(len - 1) == ';';
->>>>>>> 17773c31
   }
 
   return false;
