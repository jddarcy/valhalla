--- conflicted
+++ resolved
@@ -223,13 +223,9 @@
   nonstatic_field(ConstantPoolCache,           _reference_map,                                Array<u2>*)                            \
   nonstatic_field(ConstantPoolCache,           _length,                                       int)                                   \
   nonstatic_field(ConstantPoolCache,           _constant_pool,                                ConstantPool*)                         \
-<<<<<<< HEAD
-  volatile_nonstatic_field(InstanceKlass,      _array_klasses,                                ArrayKlass*)                        \
-=======
   nonstatic_field(ConstantPoolCache,           _resolved_indy_entries,                        Array<ResolvedIndyEntry>*)             \
   nonstatic_field(ResolvedIndyEntry,           _cpool_index,                                  u2)                                    \
-  volatile_nonstatic_field(InstanceKlass,      _array_klasses,                                ObjArrayKlass*)                        \
->>>>>>> 750bece0
+  volatile_nonstatic_field(InstanceKlass,      _array_klasses,                                ArrayKlass*)                        \
   nonstatic_field(InstanceKlass,               _methods,                                      Array<Method*>*)                       \
   nonstatic_field(InstanceKlass,               _default_methods,                              Array<Method*>*)                       \
   nonstatic_field(InstanceKlass,               _local_interfaces,                             Array<InstanceKlass*>*)                \
