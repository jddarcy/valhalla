/*
 * Copyright (c) 1997, 2023, Oracle and/or its affiliates. All rights reserved.
 * DO NOT ALTER OR REMOVE COPYRIGHT NOTICES OR THIS FILE HEADER.
 *
 * This code is free software; you can redistribute it and/or modify it
 * under the terms of the GNU General Public License version 2 only, as
 * published by the Free Software Foundation.
 *
 * This code is distributed in the hope that it will be useful, but WITHOUT
 * ANY WARRANTY; without even the implied warranty of MERCHANTABILITY or
 * FITNESS FOR A PARTICULAR PURPOSE.  See the GNU General Public License
 * version 2 for more details (a copy is included in the LICENSE file that
 * accompanied this code).
 *
 * You should have received a copy of the GNU General Public License version
 * 2 along with this work; if not, write to the Free Software Foundation,
 * Inc., 51 Franklin St, Fifth Floor, Boston, MA 02110-1301 USA.
 *
 * Please contact Oracle, 500 Oracle Parkway, Redwood Shores, CA 94065 USA
 * or visit www.oracle.com if you need additional information or have any
 * questions.
 *
 */

#include "precompiled.hpp"
#include "classfile/javaClasses.inline.hpp"
#include "classfile/symbolTable.hpp"
#include "classfile/systemDictionary.hpp"
#include "classfile/vmClasses.hpp"
#include "code/codeCache.hpp"
#include "code/debugInfoRec.hpp"
#include "code/nmethod.hpp"
#include "code/pcDesc.hpp"
#include "code/scopeDesc.hpp"
#include "compiler/compilationPolicy.hpp"
#include "compiler/compilerDefinitions.inline.hpp"
#include "gc/shared/collectedHeap.hpp"
#include "interpreter/bytecode.hpp"
#include "interpreter/interpreter.hpp"
#include "interpreter/oopMapCache.hpp"
#include "jvm.h"
#include "logging/log.hpp"
#include "logging/logLevel.hpp"
#include "logging/logMessage.hpp"
#include "logging/logStream.hpp"
#include "memory/allocation.inline.hpp"
#include "memory/oopFactory.hpp"
#include "memory/resourceArea.hpp"
#include "memory/universe.hpp"
#include "oops/constantPool.hpp"
#include "oops/flatArrayKlass.hpp"
#include "oops/flatArrayOop.hpp"
#include "oops/fieldStreams.inline.hpp"
#include "oops/method.hpp"
#include "oops/objArrayKlass.hpp"
#include "oops/objArrayOop.inline.hpp"
#include "oops/oop.inline.hpp"
#include "oops/inlineKlass.inline.hpp"
#include "oops/typeArrayOop.inline.hpp"
#include "oops/verifyOopClosure.hpp"
#include "prims/jvmtiDeferredUpdates.hpp"
#include "prims/jvmtiExport.hpp"
#include "prims/jvmtiThreadState.hpp"
#include "prims/methodHandles.hpp"
#include "prims/vectorSupport.hpp"
#include "runtime/atomic.hpp"
#include "runtime/continuation.hpp"
#include "runtime/continuationEntry.inline.hpp"
#include "runtime/deoptimization.hpp"
#include "runtime/escapeBarrier.hpp"
#include "runtime/fieldDescriptor.hpp"
#include "runtime/fieldDescriptor.inline.hpp"
#include "runtime/frame.inline.hpp"
#include "runtime/handles.inline.hpp"
#include "runtime/interfaceSupport.inline.hpp"
#include "runtime/javaThread.hpp"
#include "runtime/jniHandles.inline.hpp"
#include "runtime/keepStackGCProcessed.hpp"
#include "runtime/objectMonitor.inline.hpp"
#include "runtime/osThread.hpp"
#include "runtime/safepointVerifiers.hpp"
#include "runtime/sharedRuntime.hpp"
#include "runtime/signature.hpp"
#include "runtime/stackFrameStream.inline.hpp"
#include "runtime/stackValue.hpp"
#include "runtime/stackWatermarkSet.hpp"
#include "runtime/stubRoutines.hpp"
#include "runtime/threadSMR.hpp"
#include "runtime/threadWXSetters.inline.hpp"
#include "runtime/vframe.hpp"
#include "runtime/vframeArray.hpp"
#include "runtime/vframe_hp.hpp"
#include "runtime/vmOperations.hpp"
#include "utilities/events.hpp"
#include "utilities/growableArray.hpp"
#include "utilities/macros.hpp"
#include "utilities/preserveException.hpp"
#include "utilities/xmlstream.hpp"
#if INCLUDE_JFR
#include "jfr/jfrEvents.hpp"
#include "jfr/metadata/jfrSerializer.hpp"
#endif

uint64_t DeoptimizationScope::_committed_deopt_gen = 0;
uint64_t DeoptimizationScope::_active_deopt_gen    = 1;
bool     DeoptimizationScope::_committing_in_progress = false;

DeoptimizationScope::DeoptimizationScope() : _required_gen(0) {
  DEBUG_ONLY(_deopted = false;)

  MutexLocker ml(CompiledMethod_lock, Mutex::_no_safepoint_check_flag);
  // If there is nothing to deopt _required_gen is the same as comitted.
  _required_gen = DeoptimizationScope::_committed_deopt_gen;
}

DeoptimizationScope::~DeoptimizationScope() {
  assert(_deopted, "Deopt not executed");
}

void DeoptimizationScope::mark(CompiledMethod* cm, bool inc_recompile_counts) {
  MutexLocker ml(CompiledMethod_lock->owned_by_self() ? nullptr : CompiledMethod_lock,
                 Mutex::_no_safepoint_check_flag);

  // If it's already marked but we still need it to be deopted.
  if (cm->is_marked_for_deoptimization()) {
    dependent(cm);
    return;
  }

  CompiledMethod::DeoptimizationStatus status =
    inc_recompile_counts ? CompiledMethod::deoptimize : CompiledMethod::deoptimize_noupdate;
  Atomic::store(&cm->_deoptimization_status, status);

  // Make sure active is not committed
  assert(DeoptimizationScope::_committed_deopt_gen < DeoptimizationScope::_active_deopt_gen, "Must be");
  assert(cm->_deoptimization_generation == 0, "Is already marked");

  cm->_deoptimization_generation = DeoptimizationScope::_active_deopt_gen;
  _required_gen                  = DeoptimizationScope::_active_deopt_gen;
}

void DeoptimizationScope::dependent(CompiledMethod* cm) {
  MutexLocker ml(CompiledMethod_lock->owned_by_self() ? nullptr : CompiledMethod_lock,
                 Mutex::_no_safepoint_check_flag);
  // A method marked by someone else may have a _required_gen lower than what we marked with.
  // Therefore only store it if it's higher than _required_gen.
  if (_required_gen < cm->_deoptimization_generation) {
    _required_gen = cm->_deoptimization_generation;
  }
}

void DeoptimizationScope::deoptimize_marked() {
  assert(!_deopted, "Already deopted");

  // We are not alive yet.
  if (!Universe::is_fully_initialized()) {
    DEBUG_ONLY(_deopted = true;)
    return;
  }

  // Safepoints are a special case, handled here.
  if (SafepointSynchronize::is_at_safepoint()) {
    DeoptimizationScope::_committed_deopt_gen = DeoptimizationScope::_active_deopt_gen;
    DeoptimizationScope::_active_deopt_gen++;
    Deoptimization::deoptimize_all_marked();
    DEBUG_ONLY(_deopted = true;)
    return;
  }

  uint64_t comitting = 0;
  bool wait = false;
  while (true) {
    {
      MutexLocker ml(CompiledMethod_lock->owned_by_self() ? nullptr : CompiledMethod_lock,
                 Mutex::_no_safepoint_check_flag);
      // First we check if we or someone else already deopted the gen we want.
      if (DeoptimizationScope::_committed_deopt_gen >= _required_gen) {
        DEBUG_ONLY(_deopted = true;)
        return;
      }
      if (!_committing_in_progress) {
        // The version we are about to commit.
        comitting = DeoptimizationScope::_active_deopt_gen;
        // Make sure new marks use a higher gen.
        DeoptimizationScope::_active_deopt_gen++;
        _committing_in_progress = true;
        wait = false;
      } else {
        // Another thread is handshaking and committing a gen.
        wait = true;
      }
    }
    if (wait) {
      // Wait and let the concurrent handshake be performed.
      ThreadBlockInVM tbivm(JavaThread::current());
      os::naked_yield();
    } else {
      // Performs the handshake.
      Deoptimization::deoptimize_all_marked(); // May safepoint and an additional deopt may have occurred.
      DEBUG_ONLY(_deopted = true;)
      {
        MutexLocker ml(CompiledMethod_lock->owned_by_self() ? nullptr : CompiledMethod_lock,
                       Mutex::_no_safepoint_check_flag);
        // Make sure that committed doesn't go backwards.
        // Should only happen if we did a deopt during a safepoint above.
        if (DeoptimizationScope::_committed_deopt_gen < comitting) {
          DeoptimizationScope::_committed_deopt_gen = comitting;
        }
        _committing_in_progress = false;

        assert(DeoptimizationScope::_committed_deopt_gen >= _required_gen, "Must be");

        return;
      }
    }
  }
}

Deoptimization::UnrollBlock::UnrollBlock(int  size_of_deoptimized_frame,
                                         int  caller_adjustment,
                                         int  caller_actual_parameters,
                                         int  number_of_frames,
                                         intptr_t* frame_sizes,
                                         address* frame_pcs,
                                         BasicType return_type,
                                         int exec_mode) {
  _size_of_deoptimized_frame = size_of_deoptimized_frame;
  _caller_adjustment         = caller_adjustment;
  _caller_actual_parameters  = caller_actual_parameters;
  _number_of_frames          = number_of_frames;
  _frame_sizes               = frame_sizes;
  _frame_pcs                 = frame_pcs;
  _register_block            = NEW_C_HEAP_ARRAY(intptr_t, RegisterMap::reg_count * 2, mtCompiler);
  _return_type               = return_type;
  _initial_info              = 0;
  // PD (x86 only)
  _counter_temp              = 0;
  _unpack_kind               = exec_mode;
  _sender_sp_temp            = 0;

  _total_frame_sizes         = size_of_frames();
  assert(exec_mode >= 0 && exec_mode < Unpack_LIMIT, "Unexpected exec_mode");
}

Deoptimization::UnrollBlock::~UnrollBlock() {
  FREE_C_HEAP_ARRAY(intptr_t, _frame_sizes);
  FREE_C_HEAP_ARRAY(intptr_t, _frame_pcs);
  FREE_C_HEAP_ARRAY(intptr_t, _register_block);
}

int Deoptimization::UnrollBlock::size_of_frames() const {
  // Account first for the adjustment of the initial frame
  int result = _caller_adjustment;
  for (int index = 0; index < number_of_frames(); index++) {
    result += frame_sizes()[index];
  }
  return result;
}

void Deoptimization::UnrollBlock::print() {
  ResourceMark rm;
  stringStream st;
  st.print_cr("UnrollBlock");
  st.print_cr("  size_of_deoptimized_frame = %d", _size_of_deoptimized_frame);
  st.print(   "  frame_sizes: ");
  for (int index = 0; index < number_of_frames(); index++) {
    st.print(INTX_FORMAT " ", frame_sizes()[index]);
  }
  st.cr();
  tty->print_raw(st.freeze());
}

// In order to make fetch_unroll_info work properly with escape
// analysis, the method was changed from JRT_LEAF to JRT_BLOCK_ENTRY.
// The actual reallocation of previously eliminated objects occurs in realloc_objects,
// which is called from the method fetch_unroll_info_helper below.
JRT_BLOCK_ENTRY(Deoptimization::UnrollBlock*, Deoptimization::fetch_unroll_info(JavaThread* current, int exec_mode))
  // fetch_unroll_info() is called at the beginning of the deoptimization
  // handler. Note this fact before we start generating temporary frames
  // that can confuse an asynchronous stack walker. This counter is
  // decremented at the end of unpack_frames().
  current->inc_in_deopt_handler();

  if (exec_mode == Unpack_exception) {
    // When we get here, a callee has thrown an exception into a deoptimized
    // frame. That throw might have deferred stack watermark checking until
    // after unwinding. So we deal with such deferred requests here.
    StackWatermarkSet::after_unwind(current);
  }

  return fetch_unroll_info_helper(current, exec_mode);
JRT_END

#if COMPILER2_OR_JVMCI
// print information about reallocated objects
static void print_objects(JavaThread* deoptee_thread,
                          GrowableArray<ScopeValue*>* objects, bool realloc_failures) {
  ResourceMark rm;
  stringStream st;  // change to logStream with logging
  st.print_cr("REALLOC OBJECTS in thread " INTPTR_FORMAT, p2i(deoptee_thread));
  fieldDescriptor fd;

  for (int i = 0; i < objects->length(); i++) {
    ObjectValue* sv = (ObjectValue*) objects->at(i);
    Klass* k = java_lang_Class::as_Klass(sv->klass()->as_ConstantOopReadValue()->value()());
    Handle obj = sv->value();

    st.print("     object <" INTPTR_FORMAT "> of type ", p2i(sv->value()()));
    k->print_value_on(&st);
    assert(obj.not_null() || k->is_inline_klass() || realloc_failures, "reallocation was missed");
    if (obj.is_null()) {
      if (k->is_inline_klass()) {
        st.print(" is null");
      } else {
        st.print(" allocation failed");
      }
    } else {
      st.print(" allocated (" SIZE_FORMAT " bytes)", obj->size() * HeapWordSize);
    }
    st.cr();

    if (Verbose && !obj.is_null()) {
      k->oop_print_on(obj(), &st);
    }
  }
  tty->print_raw(st.freeze());
}

static bool rematerialize_objects(JavaThread* thread, int exec_mode, CompiledMethod* compiled_method,
                                  frame& deoptee, RegisterMap& map, GrowableArray<compiledVFrame*>* chunk,
                                  bool& deoptimized_objects) {
  bool realloc_failures = false;
  assert (chunk->at(0)->scope() != nullptr,"expect only compiled java frames");

  JavaThread* deoptee_thread = chunk->at(0)->thread();
  assert(exec_mode == Deoptimization::Unpack_none || (deoptee_thread == thread),
         "a frame can only be deoptimized by the owner thread");

  GrowableArray<ScopeValue*>* objects = chunk->at(0)->scope()->objects();

  // The flag return_oop() indicates call sites which return oop
  // in compiled code. Such sites include java method calls,
  // runtime calls (for example, used to allocate new objects/arrays
  // on slow code path) and any other calls generated in compiled code.
  // It is not guaranteed that we can get such information here only
  // by analyzing bytecode in deoptimized frames. This is why this flag
  // is set during method compilation (see Compile::Process_OopMap_Node()).
  // If the previous frame was popped or if we are dispatching an exception,
  // we don't have an oop result.
  ScopeDesc* scope = chunk->at(0)->scope();
  bool save_oop_result = scope->return_oop() && !thread->popframe_forcing_deopt_reexecution() && (exec_mode == Deoptimization::Unpack_deopt);
  // In case of the return of multiple values, we must take care
  // of all oop return values.
  GrowableArray<Handle> return_oops;
  InlineKlass* vk = nullptr;
  if (save_oop_result && scope->return_scalarized()) {
    vk = InlineKlass::returned_inline_klass(map);
    if (vk != nullptr) {
      vk->save_oop_fields(map, return_oops);
      save_oop_result = false;
    }
  }
  if (save_oop_result) {
    // Reallocation may trigger GC. If deoptimization happened on return from
    // call which returns oop we need to save it since it is not in oopmap.
    oop result = deoptee.saved_oop_result(&map);
    assert(oopDesc::is_oop_or_null(result), "must be oop");
    return_oops.push(Handle(thread, result));
    assert(Universe::heap()->is_in_or_null(result), "must be heap pointer");
    if (TraceDeoptimization) {
      tty->print_cr("SAVED OOP RESULT " INTPTR_FORMAT " in thread " INTPTR_FORMAT, p2i(result), p2i(thread));
      tty->cr();
    }
  }
  if (objects != nullptr || vk != nullptr) {
    if (exec_mode == Deoptimization::Unpack_none) {
      assert(thread->thread_state() == _thread_in_vm, "assumption");
      JavaThread* THREAD = thread; // For exception macros.
      // Clear pending OOM if reallocation fails and return true indicating allocation failure
      if (vk != nullptr) {
        realloc_failures = Deoptimization::realloc_inline_type_result(vk, map, return_oops, CHECK_AND_CLEAR_(true));
      }
      if (objects != nullptr) {
        realloc_failures = realloc_failures || Deoptimization::realloc_objects(thread, &deoptee, &map, objects, CHECK_AND_CLEAR_(true));
        bool skip_internal = (compiled_method != nullptr) && !compiled_method->is_compiled_by_jvmci();
        Deoptimization::reassign_fields(&deoptee, &map, objects, realloc_failures, skip_internal, CHECK_AND_CLEAR_(true));
      }
      deoptimized_objects = true;
    } else {
      JavaThread* current = thread; // For JRT_BLOCK
      JRT_BLOCK
      if (vk != nullptr) {
        realloc_failures = Deoptimization::realloc_inline_type_result(vk, map, return_oops, THREAD);
      }
      if (objects != nullptr) {
        realloc_failures = realloc_failures || Deoptimization::realloc_objects(thread, &deoptee, &map, objects, THREAD);
        bool skip_internal = (compiled_method != nullptr) && !compiled_method->is_compiled_by_jvmci();
        Deoptimization::reassign_fields(&deoptee, &map, objects, realloc_failures, skip_internal, THREAD);
      }
      JRT_END
    }
    if (TraceDeoptimization) {
      print_objects(deoptee_thread, objects, realloc_failures);
    }
  }
  if (save_oop_result || vk != nullptr) {
    // Restore result.
    assert(return_oops.length() == 1, "no inline type");
    deoptee.set_saved_oop_result(&map, return_oops.pop()());
  }
  return realloc_failures;
}

static void restore_eliminated_locks(JavaThread* thread, GrowableArray<compiledVFrame*>* chunk, bool realloc_failures,
                                     frame& deoptee, int exec_mode, bool& deoptimized_objects) {
  JavaThread* deoptee_thread = chunk->at(0)->thread();
  assert(!EscapeBarrier::objs_are_deoptimized(deoptee_thread, deoptee.id()), "must relock just once");
  assert(thread == Thread::current(), "should be");
  HandleMark hm(thread);
#ifndef PRODUCT
  bool first = true;
#endif // !PRODUCT
  for (int i = 0; i < chunk->length(); i++) {
    compiledVFrame* cvf = chunk->at(i);
    assert (cvf->scope() != nullptr,"expect only compiled java frames");
    GrowableArray<MonitorInfo*>* monitors = cvf->monitors();
    if (monitors->is_nonempty()) {
      bool relocked = Deoptimization::relock_objects(thread, monitors, deoptee_thread, deoptee,
                                                     exec_mode, realloc_failures);
      deoptimized_objects = deoptimized_objects || relocked;
#ifndef PRODUCT
      if (PrintDeoptimizationDetails) {
        ResourceMark rm;
        stringStream st;
        for (int j = 0; j < monitors->length(); j++) {
          MonitorInfo* mi = monitors->at(j);
          if (mi->eliminated()) {
            if (first) {
              first = false;
              st.print_cr("RELOCK OBJECTS in thread " INTPTR_FORMAT, p2i(thread));
            }
            if (exec_mode == Deoptimization::Unpack_none) {
              ObjectMonitor* monitor = deoptee_thread->current_waiting_monitor();
              if (monitor != nullptr && monitor->object() == mi->owner()) {
                st.print_cr("     object <" INTPTR_FORMAT "> DEFERRED relocking after wait", p2i(mi->owner()));
                continue;
              }
            }
            if (mi->owner_is_scalar_replaced()) {
              Klass* k = java_lang_Class::as_Klass(mi->owner_klass());
              st.print_cr("     failed reallocation for klass %s", k->external_name());
            } else {
              st.print_cr("     object <" INTPTR_FORMAT "> locked", p2i(mi->owner()));
            }
          }
        }
        tty->print_raw(st.freeze());
      }
#endif // !PRODUCT
    }
  }
}

// Deoptimize objects, that is reallocate and relock them, just before they escape through JVMTI.
// The given vframes cover one physical frame.
bool Deoptimization::deoptimize_objects_internal(JavaThread* thread, GrowableArray<compiledVFrame*>* chunk,
                                                 bool& realloc_failures) {
  frame deoptee = chunk->at(0)->fr();
  JavaThread* deoptee_thread = chunk->at(0)->thread();
  CompiledMethod* cm = deoptee.cb()->as_compiled_method_or_null();
  RegisterMap map(chunk->at(0)->register_map());
  bool deoptimized_objects = false;

  bool const jvmci_enabled = JVMCI_ONLY(UseJVMCICompiler) NOT_JVMCI(false);

  // Reallocate the non-escaping objects and restore their fields.
  if (jvmci_enabled COMPILER2_PRESENT(|| (DoEscapeAnalysis && EliminateAllocations)
                                      || EliminateAutoBox || EnableVectorAggressiveReboxing)) {
    realloc_failures = rematerialize_objects(thread, Unpack_none, cm, deoptee, map, chunk, deoptimized_objects);
  }

  // MonitorInfo structures used in eliminate_locks are not GC safe.
  NoSafepointVerifier no_safepoint;

  // Now relock objects if synchronization on them was eliminated.
  if (jvmci_enabled COMPILER2_PRESENT(|| ((DoEscapeAnalysis || EliminateNestedLocks) && EliminateLocks))) {
    restore_eliminated_locks(thread, chunk, realloc_failures, deoptee, Unpack_none, deoptimized_objects);
  }
  return deoptimized_objects;
}
#endif // COMPILER2_OR_JVMCI

// This is factored, since it is both called from a JRT_LEAF (deoptimization) and a JRT_ENTRY (uncommon_trap)
Deoptimization::UnrollBlock* Deoptimization::fetch_unroll_info_helper(JavaThread* current, int exec_mode) {
  // When we get here we are about to unwind the deoptee frame. In order to
  // catch not yet safe to use frames, the following stack watermark barrier
  // poll will make such frames safe to use.
  StackWatermarkSet::before_unwind(current);

  // Note: there is a safepoint safety issue here. No matter whether we enter
  // via vanilla deopt or uncommon trap we MUST NOT stop at a safepoint once
  // the vframeArray is created.
  //

  // Allocate our special deoptimization ResourceMark
  DeoptResourceMark* dmark = new DeoptResourceMark(current);
  assert(current->deopt_mark() == nullptr, "Pending deopt!");
  current->set_deopt_mark(dmark);

  frame stub_frame = current->last_frame(); // Makes stack walkable as side effect
  RegisterMap map(current,
                  RegisterMap::UpdateMap::include,
                  RegisterMap::ProcessFrames::include,
                  RegisterMap::WalkContinuation::skip);
  RegisterMap dummy_map(current,
                        RegisterMap::UpdateMap::skip,
                        RegisterMap::ProcessFrames::include,
                        RegisterMap::WalkContinuation::skip);
  // Now get the deoptee with a valid map
  frame deoptee = stub_frame.sender(&map);
  // Set the deoptee nmethod
  assert(current->deopt_compiled_method() == nullptr, "Pending deopt!");
  CompiledMethod* cm = deoptee.cb()->as_compiled_method_or_null();
  current->set_deopt_compiled_method(cm);

  if (VerifyStack) {
    current->validate_frame_layout();
  }

  // Create a growable array of VFrames where each VFrame represents an inlined
  // Java frame.  This storage is allocated with the usual system arena.
  assert(deoptee.is_compiled_frame(), "Wrong frame type");
  GrowableArray<compiledVFrame*>* chunk = new GrowableArray<compiledVFrame*>(10);
  vframe* vf = vframe::new_vframe(&deoptee, &map, current);
  while (!vf->is_top()) {
    assert(vf->is_compiled_frame(), "Wrong frame type");
    chunk->push(compiledVFrame::cast(vf));
    vf = vf->sender();
  }
  assert(vf->is_compiled_frame(), "Wrong frame type");
  chunk->push(compiledVFrame::cast(vf));

  bool realloc_failures = false;

#if COMPILER2_OR_JVMCI
  bool const jvmci_enabled = JVMCI_ONLY(EnableJVMCI) NOT_JVMCI(false);

  // Reallocate the non-escaping objects and restore their fields. Then
  // relock objects if synchronization on them was eliminated.
  if (jvmci_enabled COMPILER2_PRESENT( || (DoEscapeAnalysis && EliminateAllocations)
                                       || EliminateAutoBox || EnableVectorAggressiveReboxing )) {
    bool unused;
    realloc_failures = rematerialize_objects(current, exec_mode, cm, deoptee, map, chunk, unused);
  }
#endif // COMPILER2_OR_JVMCI

  // Ensure that no safepoint is taken after pointers have been stored
  // in fields of rematerialized objects.  If a safepoint occurs from here on
  // out the java state residing in the vframeArray will be missed.
  // Locks may be rebaised in a safepoint.
  NoSafepointVerifier no_safepoint;

#if COMPILER2_OR_JVMCI
  if ((jvmci_enabled COMPILER2_PRESENT( || ((DoEscapeAnalysis || EliminateNestedLocks) && EliminateLocks) ))
      && !EscapeBarrier::objs_are_deoptimized(current, deoptee.id())) {
    bool unused;
    restore_eliminated_locks(current, chunk, realloc_failures, deoptee, exec_mode, unused);
  }
#endif // COMPILER2_OR_JVMCI

  ScopeDesc* trap_scope = chunk->at(0)->scope();
  Handle exceptionObject;
  if (trap_scope->rethrow_exception()) {
#ifndef PRODUCT
    if (PrintDeoptimizationDetails) {
      tty->print_cr("Exception to be rethrown in the interpreter for method %s::%s at bci %d", trap_scope->method()->method_holder()->name()->as_C_string(), trap_scope->method()->name()->as_C_string(), trap_scope->bci());
    }
#endif // !PRODUCT

    GrowableArray<ScopeValue*>* expressions = trap_scope->expressions();
    guarantee(expressions != nullptr && expressions->length() > 0, "must have exception to throw");
    ScopeValue* topOfStack = expressions->top();
    exceptionObject = StackValue::create_stack_value(&deoptee, &map, topOfStack)->get_obj();
    guarantee(exceptionObject() != nullptr, "exception oop can not be null");
  }

  vframeArray* array = create_vframeArray(current, deoptee, &map, chunk, realloc_failures);
#if COMPILER2_OR_JVMCI
  if (realloc_failures) {
    // This destroys all ScopedValue bindings.
    current->clear_scopedValueBindings();
    pop_frames_failed_reallocs(current, array);
  }
#endif

  assert(current->vframe_array_head() == nullptr, "Pending deopt!");
  current->set_vframe_array_head(array);

  // Now that the vframeArray has been created if we have any deferred local writes
  // added by jvmti then we can free up that structure as the data is now in the
  // vframeArray

  JvmtiDeferredUpdates::delete_updates_for_frame(current, array->original().id());

  // Compute the caller frame based on the sender sp of stub_frame and stored frame sizes info.
  CodeBlob* cb = stub_frame.cb();
  // Verify we have the right vframeArray
  assert(cb->frame_size() >= 0, "Unexpected frame size");
  intptr_t* unpack_sp = stub_frame.sp() + cb->frame_size();

  // If the deopt call site is a MethodHandle invoke call site we have
  // to adjust the unpack_sp.
  nmethod* deoptee_nm = deoptee.cb()->as_nmethod_or_null();
  if (deoptee_nm != nullptr && deoptee_nm->is_method_handle_return(deoptee.pc()))
    unpack_sp = deoptee.unextended_sp();

#ifdef ASSERT
  assert(cb->is_deoptimization_stub() ||
         cb->is_uncommon_trap_stub() ||
         strcmp("Stub<DeoptimizationStub.deoptimizationHandler>", cb->name()) == 0 ||
         strcmp("Stub<UncommonTrapStub.uncommonTrapHandler>", cb->name()) == 0,
         "unexpected code blob: %s", cb->name());
#endif

  // This is a guarantee instead of an assert because if vframe doesn't match
  // we will unpack the wrong deoptimized frame and wind up in strange places
  // where it will be very difficult to figure out what went wrong. Better
  // to die an early death here than some very obscure death later when the
  // trail is cold.
  // Note: on ia64 this guarantee can be fooled by frames with no memory stack
  // in that it will fail to detect a problem when there is one. This needs
  // more work in tiger timeframe.
  guarantee(array->unextended_sp() == unpack_sp, "vframe_array_head must contain the vframeArray to unpack");

  int number_of_frames = array->frames();

  // Compute the vframes' sizes.  Note that frame_sizes[] entries are ordered from outermost to innermost
  // virtual activation, which is the reverse of the elements in the vframes array.
  intptr_t* frame_sizes = NEW_C_HEAP_ARRAY(intptr_t, number_of_frames, mtCompiler);
  // +1 because we always have an interpreter return address for the final slot.
  address* frame_pcs = NEW_C_HEAP_ARRAY(address, number_of_frames + 1, mtCompiler);
  int popframe_extra_args = 0;
  // Create an interpreter return address for the stub to use as its return
  // address so the skeletal frames are perfectly walkable
  frame_pcs[number_of_frames] = Interpreter::deopt_entry(vtos, 0);

  // PopFrame requires that the preserved incoming arguments from the recently-popped topmost
  // activation be put back on the expression stack of the caller for reexecution
  if (JvmtiExport::can_pop_frame() && current->popframe_forcing_deopt_reexecution()) {
    popframe_extra_args = in_words(current->popframe_preserved_args_size_in_words());
  }

  // Find the current pc for sender of the deoptee. Since the sender may have been deoptimized
  // itself since the deoptee vframeArray was created we must get a fresh value of the pc rather
  // than simply use array->sender.pc(). This requires us to walk the current set of frames
  //
  frame deopt_sender = stub_frame.sender(&dummy_map); // First is the deoptee frame
  deopt_sender = deopt_sender.sender(&dummy_map);     // Now deoptee caller

  // It's possible that the number of parameters at the call site is
  // different than number of arguments in the callee when method
  // handles are used.  If the caller is interpreted get the real
  // value so that the proper amount of space can be added to it's
  // frame.
  bool caller_was_method_handle = false;
  if (deopt_sender.is_interpreted_frame()) {
    methodHandle method(current, deopt_sender.interpreter_frame_method());
    Bytecode_invoke cur = Bytecode_invoke_check(method, deopt_sender.interpreter_frame_bci());
    if (cur.is_invokedynamic() || cur.is_invokehandle()) {
      // Method handle invokes may involve fairly arbitrary chains of
      // calls so it's impossible to know how much actual space the
      // caller has for locals.
      caller_was_method_handle = true;
    }
  }

  //
  // frame_sizes/frame_pcs[0] oldest frame (int or c2i)
  // frame_sizes/frame_pcs[1] next oldest frame (int)
  // frame_sizes/frame_pcs[n] youngest frame (int)
  //
  // Now a pc in frame_pcs is actually the return address to the frame's caller (a frame
  // owns the space for the return address to it's caller).  Confusing ain't it.
  //
  // The vframe array can address vframes with indices running from
  // 0.._frames-1. Index  0 is the youngest frame and _frame - 1 is the oldest (root) frame.
  // When we create the skeletal frames we need the oldest frame to be in the zero slot
  // in the frame_sizes/frame_pcs so the assembly code can do a trivial walk.
  // so things look a little strange in this loop.
  //
  int callee_parameters = 0;
  int callee_locals = 0;
  for (int index = 0; index < array->frames(); index++ ) {
    // frame[number_of_frames - 1 ] = on_stack_size(youngest)
    // frame[number_of_frames - 2 ] = on_stack_size(sender(youngest))
    // frame[number_of_frames - 3 ] = on_stack_size(sender(sender(youngest)))
    frame_sizes[number_of_frames - 1 - index] = BytesPerWord * array->element(index)->on_stack_size(callee_parameters,
                                                                                                    callee_locals,
                                                                                                    index == 0,
                                                                                                    popframe_extra_args);
    // This pc doesn't have to be perfect just good enough to identify the frame
    // as interpreted so the skeleton frame will be walkable
    // The correct pc will be set when the skeleton frame is completely filled out
    // The final pc we store in the loop is wrong and will be overwritten below
    frame_pcs[number_of_frames - 1 - index ] = Interpreter::deopt_entry(vtos, 0) - frame::pc_return_offset;

    callee_parameters = array->element(index)->method()->size_of_parameters();
    callee_locals = array->element(index)->method()->max_locals();
    popframe_extra_args = 0;
  }

  // Compute whether the root vframe returns a float or double value.
  BasicType return_type;
  {
    methodHandle method(current, array->element(0)->method());
    Bytecode_invoke invoke = Bytecode_invoke_check(method, array->element(0)->bci());
    return_type = invoke.is_valid() ? invoke.result_type() : T_ILLEGAL;
  }

  // Compute information for handling adapters and adjusting the frame size of the caller.
  int caller_adjustment = 0;

  // Compute the amount the oldest interpreter frame will have to adjust
  // its caller's stack by. If the caller is a compiled frame then
  // we pretend that the callee has no parameters so that the
  // extension counts for the full amount of locals and not just
  // locals-parms. This is because without a c2i adapter the parm
  // area as created by the compiled frame will not be usable by
  // the interpreter. (Depending on the calling convention there
  // may not even be enough space).

  // QQQ I'd rather see this pushed down into last_frame_adjust
  // and have it take the sender (aka caller).

  if (!deopt_sender.is_interpreted_frame() || caller_was_method_handle) {
    caller_adjustment = last_frame_adjust(0, callee_locals);
  } else if (callee_locals > callee_parameters) {
    // The caller frame may need extending to accommodate
    // non-parameter locals of the first unpacked interpreted frame.
    // Compute that adjustment.
    caller_adjustment = last_frame_adjust(callee_parameters, callee_locals);
  }

  // If the sender is deoptimized we must retrieve the address of the handler
  // since the frame will "magically" show the original pc before the deopt
  // and we'd undo the deopt.

  frame_pcs[0] = Continuation::is_cont_barrier_frame(deoptee) ? StubRoutines::cont_returnBarrier() : deopt_sender.raw_pc();
  if (Continuation::is_continuation_enterSpecial(deopt_sender)) {
    ContinuationEntry::from_frame(deopt_sender)->set_argsize(0);
  }

  assert(CodeCache::find_blob(frame_pcs[0]) != nullptr, "bad pc");

#if INCLUDE_JVMCI
  if (exceptionObject() != nullptr) {
    current->set_exception_oop(exceptionObject());
    exec_mode = Unpack_exception;
  }
#endif

  if (current->frames_to_pop_failed_realloc() > 0 && exec_mode != Unpack_uncommon_trap) {
    assert(current->has_pending_exception(), "should have thrown OOME");
    current->set_exception_oop(current->pending_exception());
    current->clear_pending_exception();
    exec_mode = Unpack_exception;
  }

#if INCLUDE_JVMCI
  if (current->frames_to_pop_failed_realloc() > 0) {
    current->set_pending_monitorenter(false);
  }
#endif

  UnrollBlock* info = new UnrollBlock(array->frame_size() * BytesPerWord,
                                      caller_adjustment * BytesPerWord,
                                      caller_was_method_handle ? 0 : callee_parameters,
                                      number_of_frames,
                                      frame_sizes,
                                      frame_pcs,
                                      return_type,
                                      exec_mode);
  // On some platforms, we need a way to pass some platform dependent
  // information to the unpacking code so the skeletal frames come out
  // correct (initial fp value, unextended sp, ...)
  info->set_initial_info((intptr_t) array->sender().initial_deoptimization_info());

  if (array->frames() > 1) {
    if (VerifyStack && TraceDeoptimization) {
      tty->print_cr("Deoptimizing method containing inlining");
    }
  }

  array->set_unroll_block(info);
  return info;
}

// Called to cleanup deoptimization data structures in normal case
// after unpacking to stack and when stack overflow error occurs
void Deoptimization::cleanup_deopt_info(JavaThread *thread,
                                        vframeArray *array) {

  // Get array if coming from exception
  if (array == nullptr) {
    array = thread->vframe_array_head();
  }
  thread->set_vframe_array_head(nullptr);

  // Free the previous UnrollBlock
  vframeArray* old_array = thread->vframe_array_last();
  thread->set_vframe_array_last(array);

  if (old_array != nullptr) {
    UnrollBlock* old_info = old_array->unroll_block();
    old_array->set_unroll_block(nullptr);
    delete old_info;
    delete old_array;
  }

  // Deallocate any resource creating in this routine and any ResourceObjs allocated
  // inside the vframeArray (StackValueCollections)

  delete thread->deopt_mark();
  thread->set_deopt_mark(nullptr);
  thread->set_deopt_compiled_method(nullptr);


  if (JvmtiExport::can_pop_frame()) {
    // Regardless of whether we entered this routine with the pending
    // popframe condition bit set, we should always clear it now
    thread->clear_popframe_condition();
  }

  // unpack_frames() is called at the end of the deoptimization handler
  // and (in C2) at the end of the uncommon trap handler. Note this fact
  // so that an asynchronous stack walker can work again. This counter is
  // incremented at the beginning of fetch_unroll_info() and (in C2) at
  // the beginning of uncommon_trap().
  thread->dec_in_deopt_handler();
}

// Moved from cpu directories because none of the cpus has callee save values.
// If a cpu implements callee save values, move this to deoptimization_<cpu>.cpp.
void Deoptimization::unwind_callee_save_values(frame* f, vframeArray* vframe_array) {

  // This code is sort of the equivalent of C2IAdapter::setup_stack_frame back in
  // the days we had adapter frames. When we deoptimize a situation where a
  // compiled caller calls a compiled caller will have registers it expects
  // to survive the call to the callee. If we deoptimize the callee the only
  // way we can restore these registers is to have the oldest interpreter
  // frame that we create restore these values. That is what this routine
  // will accomplish.

  // At the moment we have modified c2 to not have any callee save registers
  // so this problem does not exist and this routine is just a place holder.

  assert(f->is_interpreted_frame(), "must be interpreted");
}

#ifndef PRODUCT
static bool falls_through(Bytecodes::Code bc) {
  switch (bc) {
    // List may be incomplete.  Here we really only care about bytecodes where compiled code
    // can deoptimize.
    case Bytecodes::_goto:
    case Bytecodes::_goto_w:
    case Bytecodes::_athrow:
      return false;
    default:
      return true;
  }
}
#endif

// Return BasicType of value being returned
JRT_LEAF(BasicType, Deoptimization::unpack_frames(JavaThread* thread, int exec_mode))
  assert(thread == JavaThread::current(), "pre-condition");

  // We are already active in the special DeoptResourceMark any ResourceObj's we
  // allocate will be freed at the end of the routine.

  // JRT_LEAF methods don't normally allocate handles and there is a
  // NoHandleMark to enforce that. It is actually safe to use Handles
  // in a JRT_LEAF method, and sometimes desirable, but to do so we
  // must use ResetNoHandleMark to bypass the NoHandleMark, and
  // then use a HandleMark to ensure any Handles we do create are
  // cleaned up in this scope.
  ResetNoHandleMark rnhm;
  HandleMark hm(thread);

  frame stub_frame = thread->last_frame();

  Continuation::notify_deopt(thread, stub_frame.sp());

  // Since the frame to unpack is the top frame of this thread, the vframe_array_head
  // must point to the vframeArray for the unpack frame.
  vframeArray* array = thread->vframe_array_head();
  UnrollBlock* info = array->unroll_block();

  // We set the last_Java frame. But the stack isn't really parsable here. So we
  // clear it to make sure JFR understands not to try and walk stacks from events
  // in here.
  intptr_t* sp = thread->frame_anchor()->last_Java_sp();
  thread->frame_anchor()->set_last_Java_sp(nullptr);

  // Unpack the interpreter frames and any adapter frame (c2 only) we might create.
  array->unpack_to_stack(stub_frame, exec_mode, info->caller_actual_parameters());

  thread->frame_anchor()->set_last_Java_sp(sp);

  BasicType bt = info->return_type();

  // If we have an exception pending, claim that the return type is an oop
  // so the deopt_blob does not overwrite the exception_oop.

  if (exec_mode == Unpack_exception)
    bt = T_OBJECT;

  // Cleanup thread deopt data
  cleanup_deopt_info(thread, array);

#ifndef PRODUCT
  if (VerifyStack) {
    ResourceMark res_mark;
    // Clear pending exception to not break verification code (restored afterwards)
    PreserveExceptionMark pm(thread);

    thread->validate_frame_layout();

    // Verify that the just-unpacked frames match the interpreter's
    // notions of expression stack and locals
    vframeArray* cur_array = thread->vframe_array_last();
    RegisterMap rm(thread,
                   RegisterMap::UpdateMap::skip,
                   RegisterMap::ProcessFrames::include,
                   RegisterMap::WalkContinuation::skip);
    rm.set_include_argument_oops(false);
    bool is_top_frame = true;
    int callee_size_of_parameters = 0;
    int callee_max_locals = 0;
    for (int i = 0; i < cur_array->frames(); i++) {
      vframeArrayElement* el = cur_array->element(i);
      frame* iframe = el->iframe();
      guarantee(iframe->is_interpreted_frame(), "Wrong frame type");

      // Get the oop map for this bci
      InterpreterOopMap mask;
      int cur_invoke_parameter_size = 0;
      bool try_next_mask = false;
      int next_mask_expression_stack_size = -1;
      int top_frame_expression_stack_adjustment = 0;
      methodHandle mh(thread, iframe->interpreter_frame_method());
      OopMapCache::compute_one_oop_map(mh, iframe->interpreter_frame_bci(), &mask);
      BytecodeStream str(mh, iframe->interpreter_frame_bci());
      int max_bci = mh->code_size();
      // Get to the next bytecode if possible
      assert(str.bci() < max_bci, "bci in interpreter frame out of bounds");
      // Check to see if we can grab the number of outgoing arguments
      // at an uncommon trap for an invoke (where the compiler
      // generates debug info before the invoke has executed)
      Bytecodes::Code cur_code = str.next();
      Bytecodes::Code next_code = Bytecodes::_shouldnotreachhere;
      if (Bytecodes::is_invoke(cur_code)) {
        Bytecode_invoke invoke(mh, iframe->interpreter_frame_bci());
        cur_invoke_parameter_size = invoke.size_of_parameters();
        if (i != 0 && !invoke.is_invokedynamic() && MethodHandles::has_member_arg(invoke.klass(), invoke.name())) {
          callee_size_of_parameters++;
        }
      }
      if (str.bci() < max_bci) {
        next_code = str.next();
        if (next_code >= 0) {
          // The interpreter oop map generator reports results before
          // the current bytecode has executed except in the case of
          // calls. It seems to be hard to tell whether the compiler
          // has emitted debug information matching the "state before"
          // a given bytecode or the state after, so we try both
          if (!Bytecodes::is_invoke(cur_code) && falls_through(cur_code)) {
            // Get expression stack size for the next bytecode
            InterpreterOopMap next_mask;
            OopMapCache::compute_one_oop_map(mh, str.bci(), &next_mask);
            next_mask_expression_stack_size = next_mask.expression_stack_size();
            if (Bytecodes::is_invoke(next_code)) {
              Bytecode_invoke invoke(mh, str.bci());
              next_mask_expression_stack_size += invoke.size_of_parameters();
            }
            // Need to subtract off the size of the result type of
            // the bytecode because this is not described in the
            // debug info but returned to the interpreter in the TOS
            // caching register
            BasicType bytecode_result_type = Bytecodes::result_type(cur_code);
            if (bytecode_result_type != T_ILLEGAL) {
              top_frame_expression_stack_adjustment = type2size[bytecode_result_type];
            }
            assert(top_frame_expression_stack_adjustment >= 0, "stack adjustment must be positive");
            try_next_mask = true;
          }
        }
      }

      // Verify stack depth and oops in frame
      // This assertion may be dependent on the platform we're running on and may need modification (tested on x86 and sparc)
      if (!(
            /* SPARC */
            (iframe->interpreter_frame_expression_stack_size() == mask.expression_stack_size() + callee_size_of_parameters) ||
            /* x86 */
            (iframe->interpreter_frame_expression_stack_size() == mask.expression_stack_size() + callee_max_locals) ||
            (try_next_mask &&
             (iframe->interpreter_frame_expression_stack_size() == (next_mask_expression_stack_size -
                                                                    top_frame_expression_stack_adjustment))) ||
            (is_top_frame && (exec_mode == Unpack_exception) && iframe->interpreter_frame_expression_stack_size() == 0) ||
            (is_top_frame && (exec_mode == Unpack_uncommon_trap || exec_mode == Unpack_reexecute || el->should_reexecute()) &&
             (iframe->interpreter_frame_expression_stack_size() == mask.expression_stack_size() + cur_invoke_parameter_size))
            )) {
        {
          // Print out some information that will help us debug the problem
          tty->print_cr("Wrong number of expression stack elements during deoptimization");
          tty->print_cr("  Error occurred while verifying frame %d (0..%d, 0 is topmost)", i, cur_array->frames() - 1);
          tty->print_cr("  Current code %s", Bytecodes::name(cur_code));
          if (try_next_mask) {
            tty->print_cr("  Next code %s", Bytecodes::name(next_code));
          }
          tty->print_cr("  Fabricated interpreter frame had %d expression stack elements",
                        iframe->interpreter_frame_expression_stack_size());
          tty->print_cr("  Interpreter oop map had %d expression stack elements", mask.expression_stack_size());
          tty->print_cr("  try_next_mask = %d", try_next_mask);
          tty->print_cr("  next_mask_expression_stack_size = %d", next_mask_expression_stack_size);
          tty->print_cr("  callee_size_of_parameters = %d", callee_size_of_parameters);
          tty->print_cr("  callee_max_locals = %d", callee_max_locals);
          tty->print_cr("  top_frame_expression_stack_adjustment = %d", top_frame_expression_stack_adjustment);
          tty->print_cr("  exec_mode = %d", exec_mode);
          tty->print_cr("  cur_invoke_parameter_size = %d", cur_invoke_parameter_size);
          tty->print_cr("  Thread = " INTPTR_FORMAT ", thread ID = %d", p2i(thread), thread->osthread()->thread_id());
          tty->print_cr("  Interpreted frames:");
          for (int k = 0; k < cur_array->frames(); k++) {
            vframeArrayElement* el = cur_array->element(k);
            tty->print_cr("    %s (bci %d)", el->method()->name_and_sig_as_C_string(), el->bci());
          }
          cur_array->print_on_2(tty);
        }
        guarantee(false, "wrong number of expression stack elements during deopt");
      }
      VerifyOopClosure verify;
      iframe->oops_interpreted_do(&verify, &rm, false);
      callee_size_of_parameters = mh->size_of_parameters();
      callee_max_locals = mh->max_locals();
      is_top_frame = false;
    }
  }
#endif // !PRODUCT

  return bt;
JRT_END

class DeoptimizeMarkedClosure : public HandshakeClosure {
 public:
  DeoptimizeMarkedClosure() : HandshakeClosure("Deoptimize") {}
  void do_thread(Thread* thread) {
    JavaThread* jt = JavaThread::cast(thread);
    jt->deoptimize_marked_methods();
  }
};

void Deoptimization::deoptimize_all_marked() {
  ResourceMark rm;

  // Make the dependent methods not entrant
  CodeCache::make_marked_nmethods_deoptimized();

  DeoptimizeMarkedClosure deopt;
  if (SafepointSynchronize::is_at_safepoint()) {
    Threads::java_threads_do(&deopt);
  } else {
    Handshake::execute(&deopt);
  }
}

Deoptimization::DeoptAction Deoptimization::_unloaded_action
  = Deoptimization::Action_reinterpret;

#if INCLUDE_JVMCI
template<typename CacheType>
class BoxCacheBase : public CHeapObj<mtCompiler> {
protected:
  static InstanceKlass* find_cache_klass(Thread* thread, Symbol* klass_name) {
    ResourceMark rm(thread);
    char* klass_name_str = klass_name->as_C_string();
    InstanceKlass* ik = SystemDictionary::find_instance_klass(thread, klass_name, Handle(), Handle());
    guarantee(ik != nullptr, "%s must be loaded", klass_name_str);
    if (!ik->is_in_error_state()) {
      guarantee(ik->is_initialized(), "%s must be initialized", klass_name_str);
      CacheType::compute_offsets(ik);
    }
    return ik;
  }
};

template<typename PrimitiveType, typename CacheType, typename BoxType> class BoxCache  : public BoxCacheBase<CacheType> {
  PrimitiveType _low;
  PrimitiveType _high;
  jobject _cache;
protected:
  static BoxCache<PrimitiveType, CacheType, BoxType> *_singleton;
  BoxCache(Thread* thread) {
    InstanceKlass* ik = BoxCacheBase<CacheType>::find_cache_klass(thread, CacheType::symbol());
    if (ik->is_in_error_state()) {
      _low = 1;
      _high = 0;
      _cache = nullptr;
    } else {
      objArrayOop cache = CacheType::cache(ik);
      assert(cache->length() > 0, "Empty cache");
      _low = BoxType::value(cache->obj_at(0));
      _high = _low + cache->length() - 1;
      _cache = JNIHandles::make_global(Handle(thread, cache));
    }
  }
  ~BoxCache() {
    JNIHandles::destroy_global(_cache);
  }
public:
  static BoxCache<PrimitiveType, CacheType, BoxType>* singleton(Thread* thread) {
    if (_singleton == nullptr) {
      BoxCache<PrimitiveType, CacheType, BoxType>* s = new BoxCache<PrimitiveType, CacheType, BoxType>(thread);
      if (!Atomic::replace_if_null(&_singleton, s)) {
        delete s;
      }
    }
    return _singleton;
  }
  oop lookup(PrimitiveType value) {
    if (_low <= value && value <= _high) {
      int offset = value - _low;
      return objArrayOop(JNIHandles::resolve_non_null(_cache))->obj_at(offset);
    }
    return nullptr;
  }
  oop lookup_raw(intptr_t raw_value, bool& cache_init_error) {
    if (_cache == nullptr) {
      cache_init_error = true;
      return nullptr;
    }
    // Have to cast to avoid little/big-endian problems.
    if (sizeof(PrimitiveType) > sizeof(jint)) {
      jlong value = (jlong)raw_value;
      return lookup(value);
    }
    PrimitiveType value = (PrimitiveType)*((jint*)&raw_value);
    return lookup(value);
  }
};

typedef BoxCache<jint, java_lang_Integer_IntegerCache, java_lang_Integer> IntegerBoxCache;
typedef BoxCache<jlong, java_lang_Long_LongCache, java_lang_Long> LongBoxCache;
typedef BoxCache<jchar, java_lang_Character_CharacterCache, java_lang_Character> CharacterBoxCache;
typedef BoxCache<jshort, java_lang_Short_ShortCache, java_lang_Short> ShortBoxCache;
typedef BoxCache<jbyte, java_lang_Byte_ByteCache, java_lang_Byte> ByteBoxCache;

template<> BoxCache<jint, java_lang_Integer_IntegerCache, java_lang_Integer>* BoxCache<jint, java_lang_Integer_IntegerCache, java_lang_Integer>::_singleton = nullptr;
template<> BoxCache<jlong, java_lang_Long_LongCache, java_lang_Long>* BoxCache<jlong, java_lang_Long_LongCache, java_lang_Long>::_singleton = nullptr;
template<> BoxCache<jchar, java_lang_Character_CharacterCache, java_lang_Character>* BoxCache<jchar, java_lang_Character_CharacterCache, java_lang_Character>::_singleton = nullptr;
template<> BoxCache<jshort, java_lang_Short_ShortCache, java_lang_Short>* BoxCache<jshort, java_lang_Short_ShortCache, java_lang_Short>::_singleton = nullptr;
template<> BoxCache<jbyte, java_lang_Byte_ByteCache, java_lang_Byte>* BoxCache<jbyte, java_lang_Byte_ByteCache, java_lang_Byte>::_singleton = nullptr;

class BooleanBoxCache : public BoxCacheBase<java_lang_Boolean> {
  jobject _true_cache;
  jobject _false_cache;
protected:
  static BooleanBoxCache *_singleton;
  BooleanBoxCache(Thread *thread) {
    InstanceKlass* ik = find_cache_klass(thread, java_lang_Boolean::symbol());
    if (ik->is_in_error_state()) {
      _true_cache = nullptr;
      _false_cache = nullptr;
    } else {
      _true_cache = JNIHandles::make_global(Handle(thread, java_lang_Boolean::get_TRUE(ik)));
      _false_cache = JNIHandles::make_global(Handle(thread, java_lang_Boolean::get_FALSE(ik)));
    }
  }
  ~BooleanBoxCache() {
    JNIHandles::destroy_global(_true_cache);
    JNIHandles::destroy_global(_false_cache);
  }
public:
  static BooleanBoxCache* singleton(Thread* thread) {
    if (_singleton == nullptr) {
      BooleanBoxCache* s = new BooleanBoxCache(thread);
      if (!Atomic::replace_if_null(&_singleton, s)) {
        delete s;
      }
    }
    return _singleton;
  }
  oop lookup_raw(intptr_t raw_value, bool& cache_in_error) {
    if (_true_cache == nullptr) {
      cache_in_error = true;
      return nullptr;
    }
    // Have to cast to avoid little/big-endian problems.
    jboolean value = (jboolean)*((jint*)&raw_value);
    return lookup(value);
  }
  oop lookup(jboolean value) {
    if (value != 0) {
      return JNIHandles::resolve_non_null(_true_cache);
    }
    return JNIHandles::resolve_non_null(_false_cache);
  }
};

BooleanBoxCache* BooleanBoxCache::_singleton = nullptr;

oop Deoptimization::get_cached_box(AutoBoxObjectValue* bv, frame* fr, RegisterMap* reg_map, bool& cache_init_error, TRAPS) {
   Klass* k = java_lang_Class::as_Klass(bv->klass()->as_ConstantOopReadValue()->value()());
   BasicType box_type = vmClasses::box_klass_type(k);
   if (box_type != T_OBJECT) {
     StackValue* value = StackValue::create_stack_value(fr, reg_map, bv->field_at(box_type == T_LONG ? 1 : 0));
     switch(box_type) {
       case T_INT:     return IntegerBoxCache::singleton(THREAD)->lookup_raw(value->get_int(), cache_init_error);
       case T_CHAR:    return CharacterBoxCache::singleton(THREAD)->lookup_raw(value->get_int(), cache_init_error);
       case T_SHORT:   return ShortBoxCache::singleton(THREAD)->lookup_raw(value->get_int(), cache_init_error);
       case T_BYTE:    return ByteBoxCache::singleton(THREAD)->lookup_raw(value->get_int(), cache_init_error);
       case T_BOOLEAN: return BooleanBoxCache::singleton(THREAD)->lookup_raw(value->get_int(), cache_init_error);
       case T_LONG:    return LongBoxCache::singleton(THREAD)->lookup_raw(value->get_int(), cache_init_error);
       default:;
     }
   }
   return nullptr;
}
#endif // INCLUDE_JVMCI

#if COMPILER2_OR_JVMCI
bool Deoptimization::realloc_objects(JavaThread* thread, frame* fr, RegisterMap* reg_map, GrowableArray<ScopeValue*>* objects, TRAPS) {
  Handle pending_exception(THREAD, thread->pending_exception());
  const char* exception_file = thread->exception_file();
  int exception_line = thread->exception_line();
  thread->clear_pending_exception();

  bool failures = false;

  for (int i = 0; i < objects->length(); i++) {
    assert(objects->at(i)->is_object(), "invalid debug information");
    ObjectValue* sv = (ObjectValue*) objects->at(i);
    Klass* k = java_lang_Class::as_Klass(sv->klass()->as_ConstantOopReadValue()->value()());

<<<<<<< HEAD
    // Check if the object may be null and has an additional is_init input that needs
    // to be checked before using the field values. Skip re-allocation if it is null.
    if (sv->maybe_null()) {
      assert(k->is_inline_klass(), "must be an inline klass");
      intptr_t init_value = StackValue::create_stack_value(fr, reg_map, sv->is_init())->get_int();
      jint is_init = (jint)*((jint*)&init_value);
      if (is_init == 0) {
        continue;
      }
    }

    oop obj = nullptr;
=======
    bool cache_init_error = false;
>>>>>>> 750bece0
    if (k->is_instance_klass()) {
#if INCLUDE_JVMCI
      CompiledMethod* cm = fr->cb()->as_compiled_method_or_null();
      if (cm->is_compiled_by_jvmci() && sv->is_auto_box()) {
        AutoBoxObjectValue* abv = (AutoBoxObjectValue*) sv;
        obj = get_cached_box(abv, fr, reg_map, cache_init_error, THREAD);
        if (obj != nullptr) {
          // Set the flag to indicate the box came from a cache, so that we can skip the field reassignment for it.
          abv->set_cached(true);
        } else if (cache_init_error) {
          // Results in an OOME which is valid (as opposed to a class initialization error)
          // and is fine for the rare case a cache initialization failing.
          failures = true;
        }
      }
#endif // INCLUDE_JVMCI

      InstanceKlass* ik = InstanceKlass::cast(k);
      if (obj == nullptr && !cache_init_error) {
#ifdef COMPILER2
        if (EnableVectorSupport && VectorSupport::is_vector(ik)) {
          obj = VectorSupport::allocate_vector(ik, fr, reg_map, sv, THREAD);
        } else {
          obj = ik->allocate_instance(THREAD);
        }
#else
        obj = ik->allocate_instance(THREAD);
#endif // COMPILER2
      }
    } else if (k->is_flatArray_klass()) {
      FlatArrayKlass* ak = FlatArrayKlass::cast(k);
      // Inline type array must be zeroed because not all memory is reassigned
      obj = ak->allocate(sv->field_size(), THREAD);
    } else if (k->is_typeArray_klass()) {
      TypeArrayKlass* ak = TypeArrayKlass::cast(k);
      assert(sv->field_size() % type2size[ak->element_type()] == 0, "non-integral array length");
      int len = sv->field_size() / type2size[ak->element_type()];
      obj = ak->allocate(len, THREAD);
    } else if (k->is_objArray_klass()) {
      ObjArrayKlass* ak = ObjArrayKlass::cast(k);
      obj = ak->allocate(sv->field_size(), THREAD);
    }

    if (obj == nullptr) {
      failures = true;
    }

    assert(sv->value().is_null(), "redundant reallocation");
    assert(obj != nullptr || HAS_PENDING_EXCEPTION || cache_init_error, "allocation should succeed or we should get an exception");
    CLEAR_PENDING_EXCEPTION;
    sv->set_value(obj);
  }

  if (failures) {
    THROW_OOP_(Universe::out_of_memory_error_realloc_objects(), failures);
  } else if (pending_exception.not_null()) {
    thread->set_pending_exception(pending_exception(), exception_file, exception_line);
  }

  return failures;
}

// We're deoptimizing at the return of a call, inline type fields are
// in registers. When we go back to the interpreter, it will expect a
// reference to an inline type instance. Allocate and initialize it from
// the register values here.
bool Deoptimization::realloc_inline_type_result(InlineKlass* vk, const RegisterMap& map, GrowableArray<Handle>& return_oops, TRAPS) {
  oop new_vt = vk->realloc_result(map, return_oops, THREAD);
  if (new_vt == nullptr) {
    CLEAR_PENDING_EXCEPTION;
    THROW_OOP_(Universe::out_of_memory_error_realloc_objects(), true);
  }
  return_oops.clear();
  return_oops.push(Handle(THREAD, new_vt));
  return false;
}

#if INCLUDE_JVMCI
/**
 * For primitive types whose kind gets "erased" at runtime (shorts become stack ints),
 * we need to somehow be able to recover the actual kind to be able to write the correct
 * amount of bytes.
 * For that purpose, this method assumes that, for an entry spanning n bytes at index i,
 * the entries at index n + 1 to n + i are 'markers'.
 * For example, if we were writing a short at index 4 of a byte array of size 8, the
 * expected form of the array would be:
 *
 * {b0, b1, b2, b3, INT, marker, b6, b7}
 *
 * Thus, in order to get back the size of the entry, we simply need to count the number
 * of marked entries
 *
 * @param virtualArray the virtualized byte array
 * @param i index of the virtual entry we are recovering
 * @return The number of bytes the entry spans
 */
static int count_number_of_bytes_for_entry(ObjectValue *virtualArray, int i) {
  int index = i;
  while (++index < virtualArray->field_size() &&
           virtualArray->field_at(index)->is_marker()) {}
  return index - i;
}

/**
 * If there was a guarantee for byte array to always start aligned to a long, we could
 * do a simple check on the parity of the index. Unfortunately, that is not always the
 * case. Thus, we check alignment of the actual address we are writing to.
 * In the unlikely case index 0 is 5-aligned for example, it would then be possible to
 * write a long to index 3.
 */
static jbyte* check_alignment_get_addr(typeArrayOop obj, int index, int expected_alignment) {
    jbyte* res = obj->byte_at_addr(index);
    assert((((intptr_t) res) % expected_alignment) == 0, "Non-aligned write");
    return res;
}

static void byte_array_put(typeArrayOop obj, intptr_t val, int index, int byte_count) {
  switch (byte_count) {
    case 1:
      obj->byte_at_put(index, (jbyte) *((jint *) &val));
      break;
    case 2:
      *((jshort *) check_alignment_get_addr(obj, index, 2)) = (jshort) *((jint *) &val);
      break;
    case 4:
      *((jint *) check_alignment_get_addr(obj, index, 4)) = (jint) *((jint *) &val);
      break;
    case 8:
      *((jlong *) check_alignment_get_addr(obj, index, 8)) = (jlong) *((jlong *) &val);
      break;
    default:
      ShouldNotReachHere();
  }
}
#endif // INCLUDE_JVMCI


// restore elements of an eliminated type array
void Deoptimization::reassign_type_array_elements(frame* fr, RegisterMap* reg_map, ObjectValue* sv, typeArrayOop obj, BasicType type) {
  int index = 0;
  intptr_t val;

  for (int i = 0; i < sv->field_size(); i++) {
    StackValue* value = StackValue::create_stack_value(fr, reg_map, sv->field_at(i));
    switch(type) {
    case T_LONG: case T_DOUBLE: {
      assert(value->type() == T_INT, "Agreement.");
      StackValue* low =
        StackValue::create_stack_value(fr, reg_map, sv->field_at(++i));
#ifdef _LP64
      jlong res = (jlong)low->get_int();
#else
      jlong res = jlong_from((jint)value->get_int(), (jint)low->get_int());
#endif
      obj->long_at_put(index, res);
      break;
    }

    // Have to cast to INT (32 bits) pointer to avoid little/big-endian problem.
    case T_INT: case T_FLOAT: { // 4 bytes.
      assert(value->type() == T_INT, "Agreement.");
      bool big_value = false;
      if (i + 1 < sv->field_size() && type == T_INT) {
        if (sv->field_at(i)->is_location()) {
          Location::Type type = ((LocationValue*) sv->field_at(i))->location().type();
          if (type == Location::dbl || type == Location::lng) {
            big_value = true;
          }
        } else if (sv->field_at(i)->is_constant_int()) {
          ScopeValue* next_scope_field = sv->field_at(i + 1);
          if (next_scope_field->is_constant_long() || next_scope_field->is_constant_double()) {
            big_value = true;
          }
        }
      }

      if (big_value) {
        StackValue* low = StackValue::create_stack_value(fr, reg_map, sv->field_at(++i));
  #ifdef _LP64
        jlong res = (jlong)low->get_int();
  #else
        jlong res = jlong_from((jint)value->get_int(), (jint)low->get_int());
  #endif
        obj->int_at_put(index, (jint)*((jint*)&res));
        obj->int_at_put(++index, (jint)*(((jint*)&res) + 1));
      } else {
        val = value->get_int();
        obj->int_at_put(index, (jint)*((jint*)&val));
      }
      break;
    }

    case T_SHORT:
      assert(value->type() == T_INT, "Agreement.");
      val = value->get_int();
      obj->short_at_put(index, (jshort)*((jint*)&val));
      break;

    case T_CHAR:
      assert(value->type() == T_INT, "Agreement.");
      val = value->get_int();
      obj->char_at_put(index, (jchar)*((jint*)&val));
      break;

    case T_BYTE: {
      assert(value->type() == T_INT, "Agreement.");
      // The value we get is erased as a regular int. We will need to find its actual byte count 'by hand'.
      val = value->get_int();
#if INCLUDE_JVMCI
      int byte_count = count_number_of_bytes_for_entry(sv, i);
      byte_array_put(obj, val, index, byte_count);
      // According to byte_count contract, the values from i + 1 to i + byte_count are illegal values. Skip.
      i += byte_count - 1; // Balance the loop counter.
      index += byte_count;
      // index has been updated so continue at top of loop
      continue;
#else
      obj->byte_at_put(index, (jbyte)*((jint*)&val));
      break;
#endif // INCLUDE_JVMCI
    }

    case T_BOOLEAN: {
      assert(value->type() == T_INT, "Agreement.");
      val = value->get_int();
      obj->bool_at_put(index, (jboolean)*((jint*)&val));
      break;
    }

      default:
        ShouldNotReachHere();
    }
    index++;
  }
}

// restore fields of an eliminated object array
void Deoptimization::reassign_object_array_elements(frame* fr, RegisterMap* reg_map, ObjectValue* sv, objArrayOop obj) {
  for (int i = 0; i < sv->field_size(); i++) {
    StackValue* value = StackValue::create_stack_value(fr, reg_map, sv->field_at(i));
    assert(value->type() == T_OBJECT, "object element expected");
    obj->obj_at_put(i, value->get_obj()());
  }
}

class ReassignedField {
public:
  int _offset;
  BasicType _type;
  InstanceKlass* _klass;
public:
  ReassignedField() {
    _offset = 0;
    _type = T_ILLEGAL;
    _klass = nullptr;
  }
};

int compare(ReassignedField* left, ReassignedField* right) {
  return left->_offset - right->_offset;
}

// Restore fields of an eliminated instance object using the same field order
// returned by HotSpotResolvedObjectTypeImpl.getInstanceFields(true)
static int reassign_fields_by_klass(InstanceKlass* klass, frame* fr, RegisterMap* reg_map, ObjectValue* sv, int svIndex, oop obj, bool skip_internal, int base_offset, TRAPS) {
  GrowableArray<ReassignedField>* fields = new GrowableArray<ReassignedField>();
  InstanceKlass* ik = klass;
  while (ik != nullptr) {
    for (AllFieldStream fs(ik); !fs.done(); fs.next()) {
      if (!fs.access_flags().is_static() && (!skip_internal || !fs.field_flags().is_injected())) {
        ReassignedField field;
        field._offset = fs.offset();
        field._type = Signature::basic_type(fs.signature());
        if (fs.signature()->is_Q_signature()) {
          if (fs.is_inlined()) {
            // Resolve klass of flattened inline type field
            field._klass = InlineKlass::cast(klass->get_inline_type_field_klass(fs.index()));
          } else {
            field._type = T_OBJECT;
          }
        }
        fields->append(field);
      }
    }
    ik = ik->superklass();
  }
  fields->sort(compare);
  for (int i = 0; i < fields->length(); i++) {
    BasicType type = fields->at(i)._type;
    int offset = base_offset + fields->at(i)._offset;
    // Check for flattened inline type field before accessing the ScopeValue because it might not have any fields
    if (type == T_PRIMITIVE_OBJECT) {
      // Recursively re-assign flattened inline type fields
      InstanceKlass* vk = fields->at(i)._klass;
      assert(vk != nullptr, "must be resolved");
      offset -= InlineKlass::cast(vk)->first_field_offset(); // Adjust offset to omit oop header
      svIndex = reassign_fields_by_klass(vk, fr, reg_map, sv, svIndex, obj, skip_internal, offset, CHECK_0);
      continue; // Continue because we don't need to increment svIndex
    }
    intptr_t val;
    ScopeValue* scope_field = sv->field_at(svIndex);
    StackValue* value = StackValue::create_stack_value(fr, reg_map, scope_field);
    switch (type) {
      case T_OBJECT:
      case T_ARRAY:
        assert(value->type() == T_OBJECT, "Agreement.");
        obj->obj_field_put(offset, value->get_obj()());
        break;

      // Have to cast to INT (32 bits) pointer to avoid little/big-endian problem.
      case T_INT: case T_FLOAT: { // 4 bytes.
        assert(value->type() == T_INT, "Agreement.");
        bool big_value = false;
        if (i+1 < fields->length() && fields->at(i+1)._type == T_INT) {
          if (scope_field->is_location()) {
            Location::Type type = ((LocationValue*) scope_field)->location().type();
            if (type == Location::dbl || type == Location::lng) {
              big_value = true;
            }
          }
          if (scope_field->is_constant_int()) {
            ScopeValue* next_scope_field = sv->field_at(svIndex + 1);
            if (next_scope_field->is_constant_long() || next_scope_field->is_constant_double()) {
              big_value = true;
            }
          }
        }

        if (big_value) {
          i++;
          assert(i < fields->length(), "second T_INT field needed");
          assert(fields->at(i)._type == T_INT, "T_INT field needed");
        } else {
          val = value->get_int();
          obj->int_field_put(offset, (jint)*((jint*)&val));
          break;
        }
      }
        /* no break */

      case T_LONG: case T_DOUBLE: {
        assert(value->type() == T_INT, "Agreement.");
        StackValue* low = StackValue::create_stack_value(fr, reg_map, sv->field_at(++svIndex));
#ifdef _LP64
        jlong res = (jlong)low->get_int();
#else
        jlong res = jlong_from((jint)value->get_int(), (jint)low->get_int());
#endif
        obj->long_field_put(offset, res);
        break;
      }

      case T_SHORT:
        assert(value->type() == T_INT, "Agreement.");
        val = value->get_int();
        obj->short_field_put(offset, (jshort)*((jint*)&val));
        break;

      case T_CHAR:
        assert(value->type() == T_INT, "Agreement.");
        val = value->get_int();
        obj->char_field_put(offset, (jchar)*((jint*)&val));
        break;

      case T_BYTE:
        assert(value->type() == T_INT, "Agreement.");
        val = value->get_int();
        obj->byte_field_put(offset, (jbyte)*((jint*)&val));
        break;

      case T_BOOLEAN:
        assert(value->type() == T_INT, "Agreement.");
        val = value->get_int();
        obj->bool_field_put(offset, (jboolean)*((jint*)&val));
        break;

      default:
        ShouldNotReachHere();
    }
    svIndex++;
  }
  return svIndex;
}

// restore fields of an eliminated inline type array
void Deoptimization::reassign_flat_array_elements(frame* fr, RegisterMap* reg_map, ObjectValue* sv, flatArrayOop obj, FlatArrayKlass* vak, bool skip_internal, TRAPS) {
  InlineKlass* vk = vak->element_klass();
  assert(vk->flatten_array(), "should only be used for flattened inline type arrays");
  // Adjust offset to omit oop header
  int base_offset = arrayOopDesc::base_offset_in_bytes(T_PRIMITIVE_OBJECT) - InlineKlass::cast(vk)->first_field_offset();
  // Initialize all elements of the flattened inline type array
  for (int i = 0; i < sv->field_size(); i++) {
    ScopeValue* val = sv->field_at(i);
    int offset = base_offset + (i << Klass::layout_helper_log2_element_size(vak->layout_helper()));
    reassign_fields_by_klass(vk, fr, reg_map, val->as_ObjectValue(), 0, (oop)obj, skip_internal, offset, CHECK);
  }
}

// restore fields of all eliminated objects and arrays
void Deoptimization::reassign_fields(frame* fr, RegisterMap* reg_map, GrowableArray<ScopeValue*>* objects, bool realloc_failures, bool skip_internal, TRAPS) {
  for (int i = 0; i < objects->length(); i++) {
    ObjectValue* sv = (ObjectValue*) objects->at(i);
    Klass* k = java_lang_Class::as_Klass(sv->klass()->as_ConstantOopReadValue()->value()());
    Handle obj = sv->value();
    assert(obj.not_null() || realloc_failures || sv->maybe_null(), "reallocation was missed");
#ifndef PRODUCT
    if (PrintDeoptimizationDetails) {
      tty->print_cr("reassign fields for object of type %s!", k->name()->as_C_string());
    }
#endif // !PRODUCT

    if (obj.is_null()) {
      continue;
    }

#if INCLUDE_JVMCI
    // Don't reassign fields of boxes that came from a cache. Caches may be in CDS.
    if (sv->is_auto_box() && ((AutoBoxObjectValue*) sv)->is_cached()) {
      continue;
    }
#endif // INCLUDE_JVMCI
#ifdef COMPILER2
    if (EnableVectorSupport && VectorSupport::is_vector(k)) {
      assert(sv->field_size() == 1, "%s not a vector", k->name()->as_C_string());
      ScopeValue* payload = sv->field_at(0);
      if (payload->is_location() &&
          payload->as_LocationValue()->location().type() == Location::vector) {
#ifndef PRODUCT
        if (PrintDeoptimizationDetails) {
          tty->print_cr("skip field reassignment for this vector - it should be assigned already");
          if (Verbose) {
            Handle obj = sv->value();
            k->oop_print_on(obj(), tty);
          }
        }
#endif // !PRODUCT
        continue; // Such vector's value was already restored in VectorSupport::allocate_vector().
      }
      // Else fall-through to do assignment for scalar-replaced boxed vector representation
      // which could be restored after vector object allocation.
    }
#endif /* !COMPILER2 */
    if (k->is_instance_klass()) {
      InstanceKlass* ik = InstanceKlass::cast(k);
      reassign_fields_by_klass(ik, fr, reg_map, sv, 0, obj(), skip_internal, 0, CHECK);
    } else if (k->is_flatArray_klass()) {
      FlatArrayKlass* vak = FlatArrayKlass::cast(k);
      reassign_flat_array_elements(fr, reg_map, sv, (flatArrayOop) obj(), vak, skip_internal, CHECK);
    } else if (k->is_typeArray_klass()) {
      TypeArrayKlass* ak = TypeArrayKlass::cast(k);
      reassign_type_array_elements(fr, reg_map, sv, (typeArrayOop) obj(), ak->element_type());
    } else if (k->is_objArray_klass()) {
      reassign_object_array_elements(fr, reg_map, sv, (objArrayOop) obj());
    }
  }
}


// relock objects for which synchronization was eliminated
bool Deoptimization::relock_objects(JavaThread* thread, GrowableArray<MonitorInfo*>* monitors,
                                    JavaThread* deoptee_thread, frame& fr, int exec_mode, bool realloc_failures) {
  bool relocked_objects = false;
  for (int i = 0; i < monitors->length(); i++) {
    MonitorInfo* mon_info = monitors->at(i);
    if (mon_info->eliminated()) {
      assert(!mon_info->owner_is_scalar_replaced() || realloc_failures, "reallocation was missed");
      relocked_objects = true;
      if (!mon_info->owner_is_scalar_replaced()) {
        Handle obj(thread, mon_info->owner());
        markWord mark = obj->mark();
        if (exec_mode == Unpack_none) {
          if (mark.has_locker() && fr.sp() > (intptr_t*)mark.locker()) {
            // With exec_mode == Unpack_none obj may be thread local and locked in
            // a callee frame. Make the lock in the callee a recursive lock and restore the displaced header.
            markWord dmw = mark.displaced_mark_helper();
            mark.locker()->set_displaced_header(markWord::encode((BasicLock*) nullptr));
            obj->set_mark(dmw);
          }
          if (mark.has_monitor()) {
            // defer relocking if the deoptee thread is currently waiting for obj
            ObjectMonitor* waiting_monitor = deoptee_thread->current_waiting_monitor();
            if (waiting_monitor != nullptr && waiting_monitor->object() == obj()) {
              assert(fr.is_deoptimized_frame(), "frame must be scheduled for deoptimization");
              mon_info->lock()->set_displaced_header(markWord::unused_mark());
              JvmtiDeferredUpdates::inc_relock_count_after_wait(deoptee_thread);
              continue;
            }
          }
        }
        BasicLock* lock = mon_info->lock();
        ObjectSynchronizer::enter(obj, lock, deoptee_thread);
        assert(mon_info->owner()->is_locked(), "object must be locked now");
      }
    }
  }
  return relocked_objects;
}
#endif // COMPILER2_OR_JVMCI

vframeArray* Deoptimization::create_vframeArray(JavaThread* thread, frame fr, RegisterMap *reg_map, GrowableArray<compiledVFrame*>* chunk, bool realloc_failures) {
  Events::log_deopt_message(thread, "DEOPT PACKING pc=" INTPTR_FORMAT " sp=" INTPTR_FORMAT, p2i(fr.pc()), p2i(fr.sp()));

  // Register map for next frame (used for stack crawl).  We capture
  // the state of the deopt'ing frame's caller.  Thus if we need to
  // stuff a C2I adapter we can properly fill in the callee-save
  // register locations.
  frame caller = fr.sender(reg_map);
  int frame_size = caller.sp() - fr.sp();

  frame sender = caller;

  // Since the Java thread being deoptimized will eventually adjust it's own stack,
  // the vframeArray containing the unpacking information is allocated in the C heap.
  // For Compiler1, the caller of the deoptimized frame is saved for use by unpack_frames().
  vframeArray* array = vframeArray::allocate(thread, frame_size, chunk, reg_map, sender, caller, fr, realloc_failures);

  // Compare the vframeArray to the collected vframes
  assert(array->structural_compare(thread, chunk), "just checking");

  if (TraceDeoptimization) {
    ResourceMark rm;
    stringStream st;
    st.print_cr("DEOPT PACKING thread=" INTPTR_FORMAT " vframeArray=" INTPTR_FORMAT, p2i(thread), p2i(array));
    st.print("   ");
    fr.print_on(&st);
    st.print_cr("   Virtual frames (innermost/newest first):");
    for (int index = 0; index < chunk->length(); index++) {
      compiledVFrame* vf = chunk->at(index);
      int bci = vf->raw_bci();
      const char* code_name;
      if (bci == SynchronizationEntryBCI) {
        code_name = "sync entry";
      } else {
        Bytecodes::Code code = vf->method()->code_at(bci);
        code_name = Bytecodes::name(code);
      }

      st.print("      VFrame %d (" INTPTR_FORMAT ")", index, p2i(vf));
      st.print(" - %s", vf->method()->name_and_sig_as_C_string());
      st.print(" - %s", code_name);
      st.print_cr(" @ bci=%d ", bci);
    }
    tty->print_raw(st.freeze());
    tty->cr();
  }

  return array;
}

#if COMPILER2_OR_JVMCI
void Deoptimization::pop_frames_failed_reallocs(JavaThread* thread, vframeArray* array) {
  // Reallocation of some scalar replaced objects failed. Record
  // that we need to pop all the interpreter frames for the
  // deoptimized compiled frame.
  assert(thread->frames_to_pop_failed_realloc() == 0, "missed frames to pop?");
  thread->set_frames_to_pop_failed_realloc(array->frames());
  // Unlock all monitors here otherwise the interpreter will see a
  // mix of locked and unlocked monitors (because of failed
  // reallocations of synchronized objects) and be confused.
  for (int i = 0; i < array->frames(); i++) {
    MonitorChunk* monitors = array->element(i)->monitors();
    if (monitors != nullptr) {
      for (int j = 0; j < monitors->number_of_monitors(); j++) {
        BasicObjectLock* src = monitors->at(j);
        if (src->obj() != nullptr) {
          ObjectSynchronizer::exit(src->obj(), src->lock(), thread);
        }
      }
      array->element(i)->free_monitors(thread);
#ifdef ASSERT
      array->element(i)->set_removed_monitors();
#endif
    }
  }
}
#endif

void Deoptimization::deoptimize_single_frame(JavaThread* thread, frame fr, Deoptimization::DeoptReason reason) {
  assert(fr.can_be_deoptimized(), "checking frame type");

  gather_statistics(reason, Action_none, Bytecodes::_illegal);

  if (LogCompilation && xtty != nullptr) {
    CompiledMethod* cm = fr.cb()->as_compiled_method_or_null();
    assert(cm != nullptr, "only compiled methods can deopt");

    ttyLocker ttyl;
    xtty->begin_head("deoptimized thread='" UINTX_FORMAT "' reason='%s' pc='" INTPTR_FORMAT "'",(uintx)thread->osthread()->thread_id(), trap_reason_name(reason), p2i(fr.pc()));
    cm->log_identity(xtty);
    xtty->end_head();
    for (ScopeDesc* sd = cm->scope_desc_at(fr.pc()); ; sd = sd->sender()) {
      xtty->begin_elem("jvms bci='%d'", sd->bci());
      xtty->method(sd->method());
      xtty->end_elem();
      if (sd->is_top())  break;
    }
    xtty->tail("deoptimized");
  }

  Continuation::notify_deopt(thread, fr.sp());

  // Patch the compiled method so that when execution returns to it we will
  // deopt the execution state and return to the interpreter.
  fr.deoptimize(thread);
}

void Deoptimization::deoptimize(JavaThread* thread, frame fr, DeoptReason reason) {
  // Deoptimize only if the frame comes from compiled code.
  // Do not deoptimize the frame which is already patched
  // during the execution of the loops below.
  if (!fr.is_compiled_frame() || fr.is_deoptimized_frame()) {
    return;
  }
  ResourceMark rm;
  deoptimize_single_frame(thread, fr, reason);
}

#if INCLUDE_JVMCI
address Deoptimization::deoptimize_for_missing_exception_handler(CompiledMethod* cm) {
  // there is no exception handler for this pc => deoptimize
  cm->make_not_entrant();

  // Use Deoptimization::deoptimize for all of its side-effects:
  // gathering traps statistics, logging...
  // it also patches the return pc but we do not care about that
  // since we return a continuation to the deopt_blob below.
  JavaThread* thread = JavaThread::current();
  RegisterMap reg_map(thread,
                      RegisterMap::UpdateMap::skip,
                      RegisterMap::ProcessFrames::include,
                      RegisterMap::WalkContinuation::skip);
  frame runtime_frame = thread->last_frame();
  frame caller_frame = runtime_frame.sender(&reg_map);
  assert(caller_frame.cb()->as_compiled_method_or_null() == cm, "expect top frame compiled method");
  vframe* vf = vframe::new_vframe(&caller_frame, &reg_map, thread);
  compiledVFrame* cvf = compiledVFrame::cast(vf);
  ScopeDesc* imm_scope = cvf->scope();
  MethodData* imm_mdo = get_method_data(thread, methodHandle(thread, imm_scope->method()), true);
  if (imm_mdo != nullptr) {
    ProfileData* pdata = imm_mdo->allocate_bci_to_data(imm_scope->bci(), nullptr);
    if (pdata != nullptr && pdata->is_BitData()) {
      BitData* bit_data = (BitData*) pdata;
      bit_data->set_exception_seen();
    }
  }

  Deoptimization::deoptimize(thread, caller_frame, Deoptimization::Reason_not_compiled_exception_handler);

  MethodData* trap_mdo = get_method_data(thread, methodHandle(thread, cm->method()), true);
  if (trap_mdo != nullptr) {
    trap_mdo->inc_trap_count(Deoptimization::Reason_not_compiled_exception_handler);
  }

  return SharedRuntime::deopt_blob()->unpack_with_exception_in_tls();
}
#endif

void Deoptimization::deoptimize_frame_internal(JavaThread* thread, intptr_t* id, DeoptReason reason) {
  assert(thread == Thread::current() ||
         thread->is_handshake_safe_for(Thread::current()) ||
         SafepointSynchronize::is_at_safepoint(),
         "can only deoptimize other thread at a safepoint/handshake");
  // Compute frame and register map based on thread and sp.
  RegisterMap reg_map(thread,
                      RegisterMap::UpdateMap::skip,
                      RegisterMap::ProcessFrames::include,
                      RegisterMap::WalkContinuation::skip);
  frame fr = thread->last_frame();
  while (fr.id() != id) {
    fr = fr.sender(&reg_map);
  }
  deoptimize(thread, fr, reason);
}


void Deoptimization::deoptimize_frame(JavaThread* thread, intptr_t* id, DeoptReason reason) {
  Thread* current = Thread::current();
  if (thread == current || thread->is_handshake_safe_for(current)) {
    Deoptimization::deoptimize_frame_internal(thread, id, reason);
  } else {
    VM_DeoptimizeFrame deopt(thread, id, reason);
    VMThread::execute(&deopt);
  }
}

void Deoptimization::deoptimize_frame(JavaThread* thread, intptr_t* id) {
  deoptimize_frame(thread, id, Reason_constraint);
}

// JVMTI PopFrame support
JRT_LEAF(void, Deoptimization::popframe_preserve_args(JavaThread* thread, int bytes_to_save, void* start_address))
{
  assert(thread == JavaThread::current(), "pre-condition");
  thread->popframe_preserve_args(in_ByteSize(bytes_to_save), start_address);
}
JRT_END

MethodData*
Deoptimization::get_method_data(JavaThread* thread, const methodHandle& m,
                                bool create_if_missing) {
  JavaThread* THREAD = thread; // For exception macros.
  MethodData* mdo = m()->method_data();
  if (mdo == nullptr && create_if_missing && !HAS_PENDING_EXCEPTION) {
    // Build an MDO.  Ignore errors like OutOfMemory;
    // that simply means we won't have an MDO to update.
    Method::build_profiling_method_data(m, THREAD);
    if (HAS_PENDING_EXCEPTION) {
      // Only metaspace OOM is expected. No Java code executed.
      assert((PENDING_EXCEPTION->is_a(vmClasses::OutOfMemoryError_klass())), "we expect only an OOM error here");
      CLEAR_PENDING_EXCEPTION;
    }
    mdo = m()->method_data();
  }
  return mdo;
}

#if COMPILER2_OR_JVMCI
void Deoptimization::load_class_by_index(const constantPoolHandle& constant_pool, int index, TRAPS) {
  // In case of an unresolved klass entry, load the class.
  // This path is exercised from case _ldc in Parse::do_one_bytecode,
  // and probably nowhere else.
  // Even that case would benefit from simply re-interpreting the
  // bytecode, without paying special attention to the class index.
  // So this whole "class index" feature should probably be removed.

  if (constant_pool->tag_at(index).is_unresolved_klass()) {
    Klass* tk = constant_pool->klass_at(index, THREAD);
    if (HAS_PENDING_EXCEPTION) {
      // Exception happened during classloading. We ignore the exception here, since it
      // is going to be rethrown since the current activation is going to be deoptimized and
      // the interpreter will re-execute the bytecode.
      // Do not clear probable Async Exceptions.
      CLEAR_PENDING_NONASYNC_EXCEPTION;
      // Class loading called java code which may have caused a stack
      // overflow. If the exception was thrown right before the return
      // to the runtime the stack is no longer guarded. Reguard the
      // stack otherwise if we return to the uncommon trap blob and the
      // stack bang causes a stack overflow we crash.
      JavaThread* jt = THREAD;
      bool guard_pages_enabled = jt->stack_overflow_state()->reguard_stack_if_needed();
      assert(guard_pages_enabled, "stack banging in uncommon trap blob may cause crash");
    }
    return;
  }

  assert(!constant_pool->tag_at(index).is_symbol(),
         "no symbolic names here, please");
}

#if INCLUDE_JFR

class DeoptReasonSerializer : public JfrSerializer {
 public:
  void serialize(JfrCheckpointWriter& writer) {
    writer.write_count((u4)(Deoptimization::Reason_LIMIT + 1)); // + Reason::many (-1)
    for (int i = -1; i < Deoptimization::Reason_LIMIT; ++i) {
      writer.write_key((u8)i);
      writer.write(Deoptimization::trap_reason_name(i));
    }
  }
};

class DeoptActionSerializer : public JfrSerializer {
 public:
  void serialize(JfrCheckpointWriter& writer) {
    static const u4 nof_actions = Deoptimization::Action_LIMIT;
    writer.write_count(nof_actions);
    for (u4 i = 0; i < Deoptimization::Action_LIMIT; ++i) {
      writer.write_key(i);
      writer.write(Deoptimization::trap_action_name((int)i));
    }
  }
};

static void register_serializers() {
  static int critical_section = 0;
  if (1 == critical_section || Atomic::cmpxchg(&critical_section, 0, 1) == 1) {
    return;
  }
  JfrSerializer::register_serializer(TYPE_DEOPTIMIZATIONREASON, true, new DeoptReasonSerializer());
  JfrSerializer::register_serializer(TYPE_DEOPTIMIZATIONACTION, true, new DeoptActionSerializer());
}

static void post_deoptimization_event(CompiledMethod* nm,
                                      const Method* method,
                                      int trap_bci,
                                      int instruction,
                                      Deoptimization::DeoptReason reason,
                                      Deoptimization::DeoptAction action) {
  assert(nm != nullptr, "invariant");
  assert(method != nullptr, "invariant");
  if (EventDeoptimization::is_enabled()) {
    static bool serializers_registered = false;
    if (!serializers_registered) {
      register_serializers();
      serializers_registered = true;
    }
    EventDeoptimization event;
    event.set_compileId(nm->compile_id());
    event.set_compiler(nm->compiler_type());
    event.set_method(method);
    event.set_lineNumber(method->line_number_from_bci(trap_bci));
    event.set_bci(trap_bci);
    event.set_instruction(instruction);
    event.set_reason(reason);
    event.set_action(action);
    event.commit();
  }
}

#endif // INCLUDE_JFR

static void log_deopt(CompiledMethod* nm, Method* tm, intptr_t pc, frame& fr, int trap_bci,
                              const char* reason_name, const char* reason_action) {
  LogTarget(Debug, deoptimization) lt;
  if (lt.is_enabled()) {
    LogStream ls(lt);
    bool is_osr = nm->is_osr_method();
    ls.print("cid=%4d %s level=%d",
             nm->compile_id(), (is_osr ? "osr" : "   "), nm->comp_level());
    ls.print(" %s", tm->name_and_sig_as_C_string());
    ls.print(" trap_bci=%d ", trap_bci);
    if (is_osr) {
      ls.print("osr_bci=%d ", nm->osr_entry_bci());
    }
    ls.print("%s ", reason_name);
    ls.print("%s ", reason_action);
    ls.print_cr("pc=" INTPTR_FORMAT " relative_pc=" INTPTR_FORMAT,
             pc, fr.pc() - nm->code_begin());
  }
}

JRT_ENTRY(void, Deoptimization::uncommon_trap_inner(JavaThread* current, jint trap_request)) {
  HandleMark hm(current);

  // uncommon_trap() is called at the beginning of the uncommon trap
  // handler. Note this fact before we start generating temporary frames
  // that can confuse an asynchronous stack walker. This counter is
  // decremented at the end of unpack_frames().

  current->inc_in_deopt_handler();

#if INCLUDE_JVMCI
  // JVMCI might need to get an exception from the stack, which in turn requires the register map to be valid
  RegisterMap reg_map(current,
                      RegisterMap::UpdateMap::include,
                      RegisterMap::ProcessFrames::include,
                      RegisterMap::WalkContinuation::skip);
#else
  RegisterMap reg_map(current,
                      RegisterMap::UpdateMap::skip,
                      RegisterMap::ProcessFrames::include,
                      RegisterMap::WalkContinuation::skip);
#endif
  frame stub_frame = current->last_frame();
  frame fr = stub_frame.sender(&reg_map);

  // Log a message
  Events::log_deopt_message(current, "Uncommon trap: trap_request=" INT32_FORMAT_X_0 " fr.pc=" INTPTR_FORMAT " relative=" INTPTR_FORMAT,
              trap_request, p2i(fr.pc()), fr.pc() - fr.cb()->code_begin());

  {
    ResourceMark rm;

    DeoptReason reason = trap_request_reason(trap_request);
    DeoptAction action = trap_request_action(trap_request);
#if INCLUDE_JVMCI
    int debug_id = trap_request_debug_id(trap_request);
#endif
    jint unloaded_class_index = trap_request_index(trap_request); // CP idx or -1

    vframe*  vf  = vframe::new_vframe(&fr, &reg_map, current);
    compiledVFrame* cvf = compiledVFrame::cast(vf);

    CompiledMethod* nm = cvf->code();

    ScopeDesc*      trap_scope  = cvf->scope();

    bool is_receiver_constraint_failure = COMPILER2_PRESENT(VerifyReceiverTypes &&) (reason == Deoptimization::Reason_receiver_constraint);

    if (is_receiver_constraint_failure) {
      tty->print_cr("  bci=%d pc=" INTPTR_FORMAT ", relative_pc=" INTPTR_FORMAT ", method=%s" JVMCI_ONLY(", debug_id=%d"),
                    trap_scope->bci(), p2i(fr.pc()), fr.pc() - nm->code_begin(), trap_scope->method()->name_and_sig_as_C_string()
                    JVMCI_ONLY(COMMA debug_id));
    }

    methodHandle    trap_method(current, trap_scope->method());
    int             trap_bci    = trap_scope->bci();
#if INCLUDE_JVMCI
    jlong           speculation = current->pending_failed_speculation();
    if (nm->is_compiled_by_jvmci()) {
      nm->as_nmethod()->update_speculation(current);
    } else {
      assert(speculation == 0, "There should not be a speculation for methods compiled by non-JVMCI compilers");
    }

    if (trap_bci == SynchronizationEntryBCI) {
      trap_bci = 0;
      current->set_pending_monitorenter(true);
    }

    if (reason == Deoptimization::Reason_transfer_to_interpreter) {
      current->set_pending_transfer_to_interpreter(true);
    }
#endif

    Bytecodes::Code trap_bc     = trap_method->java_code_at(trap_bci);
    // Record this event in the histogram.
    gather_statistics(reason, action, trap_bc);

    // Ensure that we can record deopt. history:
    // Need MDO to record RTM code generation state.
    bool create_if_missing = ProfileTraps RTM_OPT_ONLY( || UseRTMLocking );

    methodHandle profiled_method;
#if INCLUDE_JVMCI
    if (nm->is_compiled_by_jvmci()) {
      profiled_method = methodHandle(current, nm->method());
    } else {
      profiled_method = trap_method;
    }
#else
    profiled_method = trap_method;
#endif

    MethodData* trap_mdo =
      get_method_data(current, profiled_method, create_if_missing);

    { // Log Deoptimization event for JFR, UL and event system
      Method* tm = trap_method();
      const char* reason_name = trap_reason_name(reason);
      const char* reason_action = trap_action_name(action);
      intptr_t pc = p2i(fr.pc());

      JFR_ONLY(post_deoptimization_event(nm, tm, trap_bci, trap_bc, reason, action);)
      log_deopt(nm, tm, pc, fr, trap_bci, reason_name, reason_action);
      Events::log_deopt_message(current, "Uncommon trap: reason=%s action=%s pc=" INTPTR_FORMAT " method=%s @ %d %s",
                                reason_name, reason_action, pc,
                                tm->name_and_sig_as_C_string(), trap_bci, nm->compiler_name());
    }

    // Print a bunch of diagnostics, if requested.
    if (TraceDeoptimization || LogCompilation || is_receiver_constraint_failure) {
      ResourceMark rm;
      ttyLocker ttyl;
      char buf[100];
      if (xtty != nullptr) {
        xtty->begin_head("uncommon_trap thread='" UINTX_FORMAT "' %s",
                         os::current_thread_id(),
                         format_trap_request(buf, sizeof(buf), trap_request));
#if INCLUDE_JVMCI
        if (speculation != 0) {
          xtty->print(" speculation='" JLONG_FORMAT "'", speculation);
        }
#endif
        nm->log_identity(xtty);
      }
      Symbol* class_name = nullptr;
      bool unresolved = false;
      if (unloaded_class_index >= 0) {
        constantPoolHandle constants (current, trap_method->constants());
        if (constants->tag_at(unloaded_class_index).is_unresolved_klass()) {
          class_name = constants->klass_name_at(unloaded_class_index);
          unresolved = true;
          if (xtty != nullptr)
            xtty->print(" unresolved='1'");
        } else if (constants->tag_at(unloaded_class_index).is_symbol()) {
          class_name = constants->symbol_at(unloaded_class_index);
        }
        if (xtty != nullptr)
          xtty->name(class_name);
      }
      if (xtty != nullptr && trap_mdo != nullptr && (int)reason < (int)MethodData::_trap_hist_limit) {
        // Dump the relevant MDO state.
        // This is the deopt count for the current reason, any previous
        // reasons or recompiles seen at this point.
        int dcnt = trap_mdo->trap_count(reason);
        if (dcnt != 0)
          xtty->print(" count='%d'", dcnt);
        ProfileData* pdata = trap_mdo->bci_to_data(trap_bci);
        int dos = (pdata == nullptr)? 0: pdata->trap_state();
        if (dos != 0) {
          xtty->print(" state='%s'", format_trap_state(buf, sizeof(buf), dos));
          if (trap_state_is_recompiled(dos)) {
            int recnt2 = trap_mdo->overflow_recompile_count();
            if (recnt2 != 0)
              xtty->print(" recompiles2='%d'", recnt2);
          }
        }
      }
      if (xtty != nullptr) {
        xtty->stamp();
        xtty->end_head();
      }
      if (TraceDeoptimization) {  // make noise on the tty
        stringStream st;
        st.print("UNCOMMON TRAP method=%s", trap_scope->method()->name_and_sig_as_C_string());
        st.print("  bci=%d pc=" INTPTR_FORMAT ", relative_pc=" INTPTR_FORMAT JVMCI_ONLY(", debug_id=%d"),
                 trap_scope->bci(), p2i(fr.pc()), fr.pc() - nm->code_begin() JVMCI_ONLY(COMMA debug_id));
        st.print(" compiler=%s compile_id=%d", nm->compiler_name(), nm->compile_id());
#if INCLUDE_JVMCI
        if (nm->is_nmethod()) {
          const char* installed_code_name = nm->as_nmethod()->jvmci_name();
          if (installed_code_name != nullptr) {
            st.print(" (JVMCI: installed code name=%s) ", installed_code_name);
          }
        }
#endif
        st.print(" (@" INTPTR_FORMAT ") thread=" UINTX_FORMAT " reason=%s action=%s unloaded_class_index=%d" JVMCI_ONLY(" debug_id=%d"),
                   p2i(fr.pc()),
                   os::current_thread_id(),
                   trap_reason_name(reason),
                   trap_action_name(action),
                   unloaded_class_index
#if INCLUDE_JVMCI
                   , debug_id
#endif
                   );
        if (class_name != nullptr) {
          st.print(unresolved ? " unresolved class: " : " symbol: ");
          class_name->print_symbol_on(&st);
        }
        st.cr();
        tty->print_raw(st.freeze());
      }
      if (xtty != nullptr) {
        // Log the precise location of the trap.
        for (ScopeDesc* sd = trap_scope; ; sd = sd->sender()) {
          xtty->begin_elem("jvms bci='%d'", sd->bci());
          xtty->method(sd->method());
          xtty->end_elem();
          if (sd->is_top())  break;
        }
        xtty->tail("uncommon_trap");
      }
    }
    // (End diagnostic printout.)

    if (is_receiver_constraint_failure) {
      fatal("missing receiver type check");
    }

    // Load class if necessary
    if (unloaded_class_index >= 0) {
      constantPoolHandle constants(current, trap_method->constants());
      load_class_by_index(constants, unloaded_class_index, THREAD);
    }

    // Flush the nmethod if necessary and desirable.
    //
    // We need to avoid situations where we are re-flushing the nmethod
    // because of a hot deoptimization site.  Repeated flushes at the same
    // point need to be detected by the compiler and avoided.  If the compiler
    // cannot avoid them (or has a bug and "refuses" to avoid them), this
    // module must take measures to avoid an infinite cycle of recompilation
    // and deoptimization.  There are several such measures:
    //
    //   1. If a recompilation is ordered a second time at some site X
    //   and for the same reason R, the action is adjusted to 'reinterpret',
    //   to give the interpreter time to exercise the method more thoroughly.
    //   If this happens, the method's overflow_recompile_count is incremented.
    //
    //   2. If the compiler fails to reduce the deoptimization rate, then
    //   the method's overflow_recompile_count will begin to exceed the set
    //   limit PerBytecodeRecompilationCutoff.  If this happens, the action
    //   is adjusted to 'make_not_compilable', and the method is abandoned
    //   to the interpreter.  This is a performance hit for hot methods,
    //   but is better than a disastrous infinite cycle of recompilations.
    //   (Actually, only the method containing the site X is abandoned.)
    //
    //   3. In parallel with the previous measures, if the total number of
    //   recompilations of a method exceeds the much larger set limit
    //   PerMethodRecompilationCutoff, the method is abandoned.
    //   This should only happen if the method is very large and has
    //   many "lukewarm" deoptimizations.  The code which enforces this
    //   limit is elsewhere (class nmethod, class Method).
    //
    // Note that the per-BCI 'is_recompiled' bit gives the compiler one chance
    // to recompile at each bytecode independently of the per-BCI cutoff.
    //
    // The decision to update code is up to the compiler, and is encoded
    // in the Action_xxx code.  If the compiler requests Action_none
    // no trap state is changed, no compiled code is changed, and the
    // computation suffers along in the interpreter.
    //
    // The other action codes specify various tactics for decompilation
    // and recompilation.  Action_maybe_recompile is the loosest, and
    // allows the compiled code to stay around until enough traps are seen,
    // and until the compiler gets around to recompiling the trapping method.
    //
    // The other actions cause immediate removal of the present code.

    // Traps caused by injected profile shouldn't pollute trap counts.
    bool injected_profile_trap = trap_method->has_injected_profile() &&
                                 (reason == Reason_intrinsic || reason == Reason_unreached);

    bool update_trap_state = (reason != Reason_tenured) && !injected_profile_trap;
    bool make_not_entrant = false;
    bool make_not_compilable = false;
    bool reprofile = false;
    switch (action) {
    case Action_none:
      // Keep the old code.
      update_trap_state = false;
      break;
    case Action_maybe_recompile:
      // Do not need to invalidate the present code, but we can
      // initiate another
      // Start compiler without (necessarily) invalidating the nmethod.
      // The system will tolerate the old code, but new code should be
      // generated when possible.
      break;
    case Action_reinterpret:
      // Go back into the interpreter for a while, and then consider
      // recompiling form scratch.
      make_not_entrant = true;
      // Reset invocation counter for outer most method.
      // This will allow the interpreter to exercise the bytecodes
      // for a while before recompiling.
      // By contrast, Action_make_not_entrant is immediate.
      //
      // Note that the compiler will track null_check, null_assert,
      // range_check, and class_check events and log them as if they
      // had been traps taken from compiled code.  This will update
      // the MDO trap history so that the next compilation will
      // properly detect hot trap sites.
      reprofile = true;
      break;
    case Action_make_not_entrant:
      // Request immediate recompilation, and get rid of the old code.
      // Make them not entrant, so next time they are called they get
      // recompiled.  Unloaded classes are loaded now so recompile before next
      // time they are called.  Same for uninitialized.  The interpreter will
      // link the missing class, if any.
      make_not_entrant = true;
      break;
    case Action_make_not_compilable:
      // Give up on compiling this method at all.
      make_not_entrant = true;
      make_not_compilable = true;
      break;
    default:
      ShouldNotReachHere();
    }

    // Setting +ProfileTraps fixes the following, on all platforms:
    // 4852688: ProfileInterpreter is off by default for ia64.  The result is
    // infinite heroic-opt-uncommon-trap/deopt/recompile cycles, since the
    // recompile relies on a MethodData* to record heroic opt failures.

    // Whether the interpreter is producing MDO data or not, we also need
    // to use the MDO to detect hot deoptimization points and control
    // aggressive optimization.
    bool inc_recompile_count = false;
    ProfileData* pdata = nullptr;
    if (ProfileTraps && CompilerConfig::is_c2_or_jvmci_compiler_enabled() && update_trap_state && trap_mdo != nullptr) {
      assert(trap_mdo == get_method_data(current, profiled_method, false), "sanity");
      uint this_trap_count = 0;
      bool maybe_prior_trap = false;
      bool maybe_prior_recompile = false;
      pdata = query_update_method_data(trap_mdo, trap_bci, reason, true,
#if INCLUDE_JVMCI
                                   nm->is_compiled_by_jvmci() && nm->is_osr_method(),
#endif
                                   nm->method(),
                                   //outputs:
                                   this_trap_count,
                                   maybe_prior_trap,
                                   maybe_prior_recompile);
      // Because the interpreter also counts null, div0, range, and class
      // checks, these traps from compiled code are double-counted.
      // This is harmless; it just means that the PerXTrapLimit values
      // are in effect a little smaller than they look.

      DeoptReason per_bc_reason = reason_recorded_per_bytecode_if_any(reason);
      if (per_bc_reason != Reason_none) {
        // Now take action based on the partially known per-BCI history.
        if (maybe_prior_trap
            && this_trap_count >= (uint)PerBytecodeTrapLimit) {
          // If there are too many traps at this BCI, force a recompile.
          // This will allow the compiler to see the limit overflow, and
          // take corrective action, if possible.  The compiler generally
          // does not use the exact PerBytecodeTrapLimit value, but instead
          // changes its tactics if it sees any traps at all.  This provides
          // a little hysteresis, delaying a recompile until a trap happens
          // several times.
          //
          // Actually, since there is only one bit of counter per BCI,
          // the possible per-BCI counts are {0,1,(per-method count)}.
          // This produces accurate results if in fact there is only
          // one hot trap site, but begins to get fuzzy if there are
          // many sites.  For example, if there are ten sites each
          // trapping two or more times, they each get the blame for
          // all of their traps.
          make_not_entrant = true;
        }

        // Detect repeated recompilation at the same BCI, and enforce a limit.
        if (make_not_entrant && maybe_prior_recompile) {
          // More than one recompile at this point.
          inc_recompile_count = maybe_prior_trap;
        }
      } else {
        // For reasons which are not recorded per-bytecode, we simply
        // force recompiles unconditionally.
        // (Note that PerMethodRecompilationCutoff is enforced elsewhere.)
        make_not_entrant = true;
      }

      // Go back to the compiler if there are too many traps in this method.
      if (this_trap_count >= per_method_trap_limit(reason)) {
        // If there are too many traps in this method, force a recompile.
        // This will allow the compiler to see the limit overflow, and
        // take corrective action, if possible.
        // (This condition is an unlikely backstop only, because the
        // PerBytecodeTrapLimit is more likely to take effect first,
        // if it is applicable.)
        make_not_entrant = true;
      }

      // Here's more hysteresis:  If there has been a recompile at
      // this trap point already, run the method in the interpreter
      // for a while to exercise it more thoroughly.
      if (make_not_entrant && maybe_prior_recompile && maybe_prior_trap) {
        reprofile = true;
      }
    }

    // Take requested actions on the method:

    // Recompile
    if (make_not_entrant) {
      if (!nm->make_not_entrant()) {
        return; // the call did not change nmethod's state
      }

      if (pdata != nullptr) {
        // Record the recompilation event, if any.
        int tstate0 = pdata->trap_state();
        int tstate1 = trap_state_set_recompiled(tstate0, true);
        if (tstate1 != tstate0)
          pdata->set_trap_state(tstate1);
      }

#if INCLUDE_RTM_OPT
      // Restart collecting RTM locking abort statistic if the method
      // is recompiled for a reason other than RTM state change.
      // Assume that in new recompiled code the statistic could be different,
      // for example, due to different inlining.
      if ((reason != Reason_rtm_state_change) && (trap_mdo != nullptr) &&
          UseRTMDeopt && (nm->as_nmethod()->rtm_state() != ProfileRTM)) {
        trap_mdo->atomic_set_rtm_state(ProfileRTM);
      }
#endif
      // For code aging we count traps separately here, using make_not_entrant()
      // as a guard against simultaneous deopts in multiple threads.
      if (reason == Reason_tenured && trap_mdo != nullptr) {
        trap_mdo->inc_tenure_traps();
      }
    }

    if (inc_recompile_count) {
      trap_mdo->inc_overflow_recompile_count();
      if ((uint)trap_mdo->overflow_recompile_count() >
          (uint)PerBytecodeRecompilationCutoff) {
        // Give up on the method containing the bad BCI.
        if (trap_method() == nm->method()) {
          make_not_compilable = true;
        } else {
          trap_method->set_not_compilable("overflow_recompile_count > PerBytecodeRecompilationCutoff", CompLevel_full_optimization);
          // But give grace to the enclosing nm->method().
        }
      }
    }

    // Reprofile
    if (reprofile) {
      CompilationPolicy::reprofile(trap_scope, nm->is_osr_method());
    }

    // Give up compiling
    if (make_not_compilable && !nm->method()->is_not_compilable(CompLevel_full_optimization)) {
      assert(make_not_entrant, "consistent");
      nm->method()->set_not_compilable("give up compiling", CompLevel_full_optimization);
    }

  } // Free marked resources

}
JRT_END

ProfileData*
Deoptimization::query_update_method_data(MethodData* trap_mdo,
                                         int trap_bci,
                                         Deoptimization::DeoptReason reason,
                                         bool update_total_trap_count,
#if INCLUDE_JVMCI
                                         bool is_osr,
#endif
                                         Method* compiled_method,
                                         //outputs:
                                         uint& ret_this_trap_count,
                                         bool& ret_maybe_prior_trap,
                                         bool& ret_maybe_prior_recompile) {
  bool maybe_prior_trap = false;
  bool maybe_prior_recompile = false;
  uint this_trap_count = 0;
  if (update_total_trap_count) {
    uint idx = reason;
#if INCLUDE_JVMCI
    if (is_osr) {
      // Upper half of history array used for traps in OSR compilations
      idx += Reason_TRAP_HISTORY_LENGTH;
    }
#endif
    uint prior_trap_count = trap_mdo->trap_count(idx);
    this_trap_count  = trap_mdo->inc_trap_count(idx);

    // If the runtime cannot find a place to store trap history,
    // it is estimated based on the general condition of the method.
    // If the method has ever been recompiled, or has ever incurred
    // a trap with the present reason , then this BCI is assumed
    // (pessimistically) to be the culprit.
    maybe_prior_trap      = (prior_trap_count != 0);
    maybe_prior_recompile = (trap_mdo->decompile_count() != 0);
  }
  ProfileData* pdata = nullptr;


  // For reasons which are recorded per bytecode, we check per-BCI data.
  DeoptReason per_bc_reason = reason_recorded_per_bytecode_if_any(reason);
  assert(per_bc_reason != Reason_none || update_total_trap_count, "must be");
  if (per_bc_reason != Reason_none) {
    // Find the profile data for this BCI.  If there isn't one,
    // try to allocate one from the MDO's set of spares.
    // This will let us detect a repeated trap at this point.
    pdata = trap_mdo->allocate_bci_to_data(trap_bci, reason_is_speculate(reason) ? compiled_method : nullptr);

    if (pdata != nullptr) {
      if (reason_is_speculate(reason) && !pdata->is_SpeculativeTrapData()) {
        if (LogCompilation && xtty != nullptr) {
          ttyLocker ttyl;
          // no more room for speculative traps in this MDO
          xtty->elem("speculative_traps_oom");
        }
      }
      // Query the trap state of this profile datum.
      int tstate0 = pdata->trap_state();
      if (!trap_state_has_reason(tstate0, per_bc_reason))
        maybe_prior_trap = false;
      if (!trap_state_is_recompiled(tstate0))
        maybe_prior_recompile = false;

      // Update the trap state of this profile datum.
      int tstate1 = tstate0;
      // Record the reason.
      tstate1 = trap_state_add_reason(tstate1, per_bc_reason);
      // Store the updated state on the MDO, for next time.
      if (tstate1 != tstate0)
        pdata->set_trap_state(tstate1);
    } else {
      if (LogCompilation && xtty != nullptr) {
        ttyLocker ttyl;
        // Missing MDP?  Leave a small complaint in the log.
        xtty->elem("missing_mdp bci='%d'", trap_bci);
      }
    }
  }

  // Return results:
  ret_this_trap_count = this_trap_count;
  ret_maybe_prior_trap = maybe_prior_trap;
  ret_maybe_prior_recompile = maybe_prior_recompile;
  return pdata;
}

void
Deoptimization::update_method_data_from_interpreter(MethodData* trap_mdo, int trap_bci, int reason) {
  ResourceMark rm;
  // Ignored outputs:
  uint ignore_this_trap_count;
  bool ignore_maybe_prior_trap;
  bool ignore_maybe_prior_recompile;
  assert(!reason_is_speculate(reason), "reason speculate only used by compiler");
  // JVMCI uses the total counts to determine if deoptimizations are happening too frequently -> do not adjust total counts
  bool update_total_counts = true JVMCI_ONLY( && !UseJVMCICompiler);
  query_update_method_data(trap_mdo, trap_bci,
                           (DeoptReason)reason,
                           update_total_counts,
#if INCLUDE_JVMCI
                           false,
#endif
                           nullptr,
                           ignore_this_trap_count,
                           ignore_maybe_prior_trap,
                           ignore_maybe_prior_recompile);
}

Deoptimization::UnrollBlock* Deoptimization::uncommon_trap(JavaThread* current, jint trap_request, jint exec_mode) {
  // Enable WXWrite: current function is called from methods compiled by C2 directly
  MACOS_AARCH64_ONLY(ThreadWXEnable wx(WXWrite, current));

  // Still in Java no safepoints
  {
    // This enters VM and may safepoint
    uncommon_trap_inner(current, trap_request);
  }
  HandleMark hm(current);
  return fetch_unroll_info_helper(current, exec_mode);
}

// Local derived constants.
// Further breakdown of DataLayout::trap_state, as promised by DataLayout.
const int DS_REASON_MASK   = ((uint)DataLayout::trap_mask) >> 1;
const int DS_RECOMPILE_BIT = DataLayout::trap_mask - DS_REASON_MASK;

//---------------------------trap_state_reason---------------------------------
Deoptimization::DeoptReason
Deoptimization::trap_state_reason(int trap_state) {
  // This assert provides the link between the width of DataLayout::trap_bits
  // and the encoding of "recorded" reasons.  It ensures there are enough
  // bits to store all needed reasons in the per-BCI MDO profile.
  assert(DS_REASON_MASK >= Reason_RECORDED_LIMIT, "enough bits");
  int recompile_bit = (trap_state & DS_RECOMPILE_BIT);
  trap_state -= recompile_bit;
  if (trap_state == DS_REASON_MASK) {
    return Reason_many;
  } else {
    assert((int)Reason_none == 0, "state=0 => Reason_none");
    return (DeoptReason)trap_state;
  }
}
//-------------------------trap_state_has_reason-------------------------------
int Deoptimization::trap_state_has_reason(int trap_state, int reason) {
  assert(reason_is_recorded_per_bytecode((DeoptReason)reason), "valid reason");
  assert(DS_REASON_MASK >= Reason_RECORDED_LIMIT, "enough bits");
  int recompile_bit = (trap_state & DS_RECOMPILE_BIT);
  trap_state -= recompile_bit;
  if (trap_state == DS_REASON_MASK) {
    return -1;  // true, unspecifically (bottom of state lattice)
  } else if (trap_state == reason) {
    return 1;   // true, definitely
  } else if (trap_state == 0) {
    return 0;   // false, definitely (top of state lattice)
  } else {
    return 0;   // false, definitely
  }
}
//-------------------------trap_state_add_reason-------------------------------
int Deoptimization::trap_state_add_reason(int trap_state, int reason) {
  assert(reason_is_recorded_per_bytecode((DeoptReason)reason) || reason == Reason_many, "valid reason");
  int recompile_bit = (trap_state & DS_RECOMPILE_BIT);
  trap_state -= recompile_bit;
  if (trap_state == DS_REASON_MASK) {
    return trap_state + recompile_bit;     // already at state lattice bottom
  } else if (trap_state == reason) {
    return trap_state + recompile_bit;     // the condition is already true
  } else if (trap_state == 0) {
    return reason + recompile_bit;          // no condition has yet been true
  } else {
    return DS_REASON_MASK + recompile_bit;  // fall to state lattice bottom
  }
}
//-----------------------trap_state_is_recompiled------------------------------
bool Deoptimization::trap_state_is_recompiled(int trap_state) {
  return (trap_state & DS_RECOMPILE_BIT) != 0;
}
//-----------------------trap_state_set_recompiled-----------------------------
int Deoptimization::trap_state_set_recompiled(int trap_state, bool z) {
  if (z)  return trap_state |  DS_RECOMPILE_BIT;
  else    return trap_state & ~DS_RECOMPILE_BIT;
}
//---------------------------format_trap_state---------------------------------
// This is used for debugging and diagnostics, including LogFile output.
const char* Deoptimization::format_trap_state(char* buf, size_t buflen,
                                              int trap_state) {
  assert(buflen > 0, "sanity");
  DeoptReason reason      = trap_state_reason(trap_state);
  bool        recomp_flag = trap_state_is_recompiled(trap_state);
  // Re-encode the state from its decoded components.
  int decoded_state = 0;
  if (reason_is_recorded_per_bytecode(reason) || reason == Reason_many)
    decoded_state = trap_state_add_reason(decoded_state, reason);
  if (recomp_flag)
    decoded_state = trap_state_set_recompiled(decoded_state, recomp_flag);
  // If the state re-encodes properly, format it symbolically.
  // Because this routine is used for debugging and diagnostics,
  // be robust even if the state is a strange value.
  size_t len;
  if (decoded_state != trap_state) {
    // Random buggy state that doesn't decode??
    len = jio_snprintf(buf, buflen, "#%d", trap_state);
  } else {
    len = jio_snprintf(buf, buflen, "%s%s",
                       trap_reason_name(reason),
                       recomp_flag ? " recompiled" : "");
  }
  return buf;
}


//--------------------------------statics--------------------------------------
const char* Deoptimization::_trap_reason_name[] = {
  // Note:  Keep this in sync. with enum DeoptReason.
  "none",
  "null_check",
  "null_assert" JVMCI_ONLY("_or_unreached0"),
  "range_check",
  "class_check",
  "array_check",
  "intrinsic" JVMCI_ONLY("_or_type_checked_inlining"),
  "bimorphic" JVMCI_ONLY("_or_optimized_type_check"),
  "profile_predicate",
  "unloaded",
  "uninitialized",
  "initialized",
  "unreached",
  "unhandled",
  "constraint",
  "div0_check",
  "age",
  "predicate",
  "loop_limit_check",
  "speculate_class_check",
  "speculate_null_check",
  "speculate_null_assert",
  "rtm_state_change",
  "unstable_if",
  "unstable_fused_if",
  "receiver_constraint",
#if INCLUDE_JVMCI
  "aliasing",
  "transfer_to_interpreter",
  "not_compiled_exception_handler",
  "unresolved",
  "jsr_mismatch",
#endif
  "tenured"
};
const char* Deoptimization::_trap_action_name[] = {
  // Note:  Keep this in sync. with enum DeoptAction.
  "none",
  "maybe_recompile",
  "reinterpret",
  "make_not_entrant",
  "make_not_compilable"
};

const char* Deoptimization::trap_reason_name(int reason) {
  // Check that every reason has a name
  STATIC_ASSERT(sizeof(_trap_reason_name)/sizeof(const char*) == Reason_LIMIT);

  if (reason == Reason_many)  return "many";
  if ((uint)reason < Reason_LIMIT)
    return _trap_reason_name[reason];
  static char buf[20];
  os::snprintf_checked(buf, sizeof(buf), "reason%d", reason);
  return buf;
}
const char* Deoptimization::trap_action_name(int action) {
  // Check that every action has a name
  STATIC_ASSERT(sizeof(_trap_action_name)/sizeof(const char*) == Action_LIMIT);

  if ((uint)action < Action_LIMIT)
    return _trap_action_name[action];
  static char buf[20];
  os::snprintf_checked(buf, sizeof(buf), "action%d", action);
  return buf;
}

// This is used for debugging and diagnostics, including LogFile output.
const char* Deoptimization::format_trap_request(char* buf, size_t buflen,
                                                int trap_request) {
  jint unloaded_class_index = trap_request_index(trap_request);
  const char* reason = trap_reason_name(trap_request_reason(trap_request));
  const char* action = trap_action_name(trap_request_action(trap_request));
#if INCLUDE_JVMCI
  int debug_id = trap_request_debug_id(trap_request);
#endif
  size_t len;
  if (unloaded_class_index < 0) {
    len = jio_snprintf(buf, buflen, "reason='%s' action='%s'" JVMCI_ONLY(" debug_id='%d'"),
                       reason, action
#if INCLUDE_JVMCI
                       ,debug_id
#endif
                       );
  } else {
    len = jio_snprintf(buf, buflen, "reason='%s' action='%s' index='%d'" JVMCI_ONLY(" debug_id='%d'"),
                       reason, action, unloaded_class_index
#if INCLUDE_JVMCI
                       ,debug_id
#endif
                       );
  }
  return buf;
}

juint Deoptimization::_deoptimization_hist
        [Deoptimization::Reason_LIMIT]
    [1 + Deoptimization::Action_LIMIT]
        [Deoptimization::BC_CASE_LIMIT]
  = {0};

enum {
  LSB_BITS = 8,
  LSB_MASK = right_n_bits(LSB_BITS)
};

void Deoptimization::gather_statistics(DeoptReason reason, DeoptAction action,
                                       Bytecodes::Code bc) {
  assert(reason >= 0 && reason < Reason_LIMIT, "oob");
  assert(action >= 0 && action < Action_LIMIT, "oob");
  _deoptimization_hist[Reason_none][0][0] += 1;  // total
  _deoptimization_hist[reason][0][0]      += 1;  // per-reason total
  juint* cases = _deoptimization_hist[reason][1+action];
  juint* bc_counter_addr = nullptr;
  juint  bc_counter      = 0;
  // Look for an unused counter, or an exact match to this BC.
  if (bc != Bytecodes::_illegal) {
    for (int bc_case = 0; bc_case < BC_CASE_LIMIT; bc_case++) {
      juint* counter_addr = &cases[bc_case];
      juint  counter = *counter_addr;
      if ((counter == 0 && bc_counter_addr == nullptr)
          || (Bytecodes::Code)(counter & LSB_MASK) == bc) {
        // this counter is either free or is already devoted to this BC
        bc_counter_addr = counter_addr;
        bc_counter = counter | bc;
      }
    }
  }
  if (bc_counter_addr == nullptr) {
    // Overflow, or no given bytecode.
    bc_counter_addr = &cases[BC_CASE_LIMIT-1];
    bc_counter = (*bc_counter_addr & ~LSB_MASK);  // clear LSB
  }
  *bc_counter_addr = bc_counter + (1 << LSB_BITS);
}

jint Deoptimization::total_deoptimization_count() {
  return _deoptimization_hist[Reason_none][0][0];
}

// Get the deopt count for a specific reason and a specific action. If either
// one of 'reason' or 'action' is null, the method returns the sum of all
// deoptimizations with the specific 'action' or 'reason' respectively.
// If both arguments are null, the method returns the total deopt count.
jint Deoptimization::deoptimization_count(const char *reason_str, const char *action_str) {
  if (reason_str == nullptr && action_str == nullptr) {
    return total_deoptimization_count();
  }
  juint counter = 0;
  for (int reason = 0; reason < Reason_LIMIT; reason++) {
    if (reason_str == nullptr || !strcmp(reason_str, trap_reason_name(reason))) {
      for (int action = 0; action < Action_LIMIT; action++) {
        if (action_str == nullptr || !strcmp(action_str, trap_action_name(action))) {
          juint* cases = _deoptimization_hist[reason][1+action];
          for (int bc_case = 0; bc_case < BC_CASE_LIMIT; bc_case++) {
            counter += cases[bc_case] >> LSB_BITS;
          }
        }
      }
    }
  }
  return counter;
}

void Deoptimization::print_statistics() {
  juint total = total_deoptimization_count();
  juint account = total;
  if (total != 0) {
    ttyLocker ttyl;
    if (xtty != nullptr)  xtty->head("statistics type='deoptimization'");
    tty->print_cr("Deoptimization traps recorded:");
    #define PRINT_STAT_LINE(name, r) \
      tty->print_cr("  %4d (%4.1f%%) %s", (int)(r), ((r) * 100.0) / total, name);
    PRINT_STAT_LINE("total", total);
    // For each non-zero entry in the histogram, print the reason,
    // the action, and (if specifically known) the type of bytecode.
    for (int reason = 0; reason < Reason_LIMIT; reason++) {
      for (int action = 0; action < Action_LIMIT; action++) {
        juint* cases = _deoptimization_hist[reason][1+action];
        for (int bc_case = 0; bc_case < BC_CASE_LIMIT; bc_case++) {
          juint counter = cases[bc_case];
          if (counter != 0) {
            char name[1*K];
            Bytecodes::Code bc = (Bytecodes::Code)(counter & LSB_MASK);
            if (bc_case == BC_CASE_LIMIT && (int)bc == 0)
              bc = Bytecodes::_illegal;
            os::snprintf_checked(name, sizeof(name), "%s/%s/%s",
                    trap_reason_name(reason),
                    trap_action_name(action),
                    Bytecodes::is_defined(bc)? Bytecodes::name(bc): "other");
            juint r = counter >> LSB_BITS;
            tty->print_cr("  %40s: " UINT32_FORMAT " (%.1f%%)", name, r, (r * 100.0) / total);
            account -= r;
          }
        }
      }
    }
    if (account != 0) {
      PRINT_STAT_LINE("unaccounted", account);
    }
    #undef PRINT_STAT_LINE
    if (xtty != nullptr)  xtty->tail("statistics");
  }
}

#else // COMPILER2_OR_JVMCI


// Stubs for C1 only system.
bool Deoptimization::trap_state_is_recompiled(int trap_state) {
  return false;
}

const char* Deoptimization::trap_reason_name(int reason) {
  return "unknown";
}

jint Deoptimization::total_deoptimization_count() {
  return 0;
}

jint Deoptimization::deoptimization_count(const char *reason_str, const char *action_str) {
  return 0;
}

void Deoptimization::print_statistics() {
  // no output
}

void
Deoptimization::update_method_data_from_interpreter(MethodData* trap_mdo, int trap_bci, int reason) {
  // no update
}

int Deoptimization::trap_state_has_reason(int trap_state, int reason) {
  return 0;
}

void Deoptimization::gather_statistics(DeoptReason reason, DeoptAction action,
                                       Bytecodes::Code bc) {
  // no update
}

const char* Deoptimization::format_trap_state(char* buf, size_t buflen,
                                              int trap_state) {
  jio_snprintf(buf, buflen, "#%d", trap_state);
  return buf;
}

#endif // COMPILER2_OR_JVMCI<|MERGE_RESOLUTION|>--- conflicted
+++ resolved
@@ -1243,7 +1243,6 @@
     ObjectValue* sv = (ObjectValue*) objects->at(i);
     Klass* k = java_lang_Class::as_Klass(sv->klass()->as_ConstantOopReadValue()->value()());
 
-<<<<<<< HEAD
     // Check if the object may be null and has an additional is_init input that needs
     // to be checked before using the field values. Skip re-allocation if it is null.
     if (sv->maybe_null()) {
@@ -1256,9 +1255,7 @@
     }
 
     oop obj = nullptr;
-=======
     bool cache_init_error = false;
->>>>>>> 750bece0
     if (k->is_instance_klass()) {
 #if INCLUDE_JVMCI
       CompiledMethod* cm = fr->cb()->as_compiled_method_or_null();
