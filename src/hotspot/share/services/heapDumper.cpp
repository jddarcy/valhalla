--- conflicted
+++ resolved
@@ -1407,38 +1407,6 @@
   writer->end_sub_record();
 }
 
-<<<<<<< HEAD
-  // array classes
-  k = k->array_klass_or_null();
-  while (k != NULL) {
-    assert(k->is_objArray_klass(), "not an ObjArrayKlass");
-
-    u4 size = 1 + sizeof(address) + 4 + 6 * sizeof(address) + 4 + 2 + 2 + 2;
-    writer->start_sub_record(HPROF_GC_CLASS_DUMP, size);
-    writer->write_classID(k);
-    writer->write_u4(STACK_TRACE_ID);
-
-    // super class of array classes is java.lang.Object
-    java_super = k->java_super();
-    assert(java_super != NULL, "checking");
-    writer->write_classID(java_super);
-
-    writer->write_objectID(ik->class_loader());
-    writer->write_objectID(ik->signers());
-    writer->write_objectID(ik->protection_domain());
-
-    writer->write_objectID(oop(NULL));    // reserved
-    writer->write_objectID(oop(NULL));
-    writer->write_u4(0);             // instance size
-    writer->write_u2(0);             // constant pool
-    writer->write_u2(0);             // static fields
-    writer->write_u2(0);             // instance fields
-
-    writer->end_sub_record();
-
-    // get the array class for the next rank
-    k = k->array_klass_or_null();
-=======
 // creates HPROF_GC_CLASS_DUMP record for the given array class
 void DumperSupport::dump_array_class(AbstractDumpWriter* writer, Klass* k) {
   InstanceKlass* ik = NULL; // bottom class for object arrays, NULL for primitive type arrays
@@ -1448,32 +1416,12 @@
     if (bk->is_instance_klass()) {
       ik = InstanceKlass::cast(bk);
     }
->>>>>>> 78ef2fde
-  }
-
-<<<<<<< HEAD
-// creates HPROF_GC_CLASS_DUMP record for a given primitive array
-// class (and each multi-dimensional array class too)
-void DumperSupport::dump_basic_type_array_class(AbstractDumpWriter* writer, Klass* k) {
-  // array classes
-  while (k != NULL) {
-    Klass* klass = k;
-
-    u4 size = 1 + sizeof(address) + 4 + 6 * sizeof(address) + 4 + 2 + 2 + 2;
-    writer->start_sub_record(HPROF_GC_CLASS_DUMP, size);
-    writer->write_classID(klass);
-    writer->write_u4(STACK_TRACE_ID);
-
-    // super class of array classes is java.lang.Object
-    InstanceKlass* java_super = klass->java_super();
-    assert(java_super != NULL, "checking");
-    writer->write_classID(java_super);
-=======
+  }
+
   u4 size = 1 + sizeof(address) + 4 + 6 * sizeof(address) + 4 + 2 + 2 + 2;
   writer->start_sub_record(HPROF_GC_CLASS_DUMP, size);
   writer->write_classID(k);
   writer->write_u4(STACK_TRACE_ID);
->>>>>>> 78ef2fde
 
   // super class of array classes is java.lang.Object
   InstanceKlass* java_super = k->java_super();
