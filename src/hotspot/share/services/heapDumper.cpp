/*
 * Copyright (c) 2005, 2024, Oracle and/or its affiliates. All rights reserved.
 * Copyright (c) 2023, Alibaba Group Holding Limited. All rights reserved.
 * DO NOT ALTER OR REMOVE COPYRIGHT NOTICES OR THIS FILE HEADER.
 *
 * This code is free software; you can redistribute it and/or modify it
 * under the terms of the GNU General Public License version 2 only, as
 * published by the Free Software Foundation.
 *
 * This code is distributed in the hope that it will be useful, but WITHOUT
 * ANY WARRANTY; without even the implied warranty of MERCHANTABILITY or
 * FITNESS FOR A PARTICULAR PURPOSE.  See the GNU General Public License
 * version 2 for more details (a copy is included in the LICENSE file that
 * accompanied this code).
 *
 * You should have received a copy of the GNU General Public License version
 * 2 along with this work; if not, write to the Free Software Foundation,
 * Inc., 51 Franklin St, Fifth Floor, Boston, MA 02110-1301 USA.
 *
 * Please contact Oracle, 500 Oracle Parkway, Redwood Shores, CA 94065 USA
 * or visit www.oracle.com if you need additional information or have any
 * questions.
 *
 */

#include "precompiled.hpp"
#include "classfile/classLoaderData.inline.hpp"
#include "classfile/classLoaderDataGraph.hpp"
#include "classfile/javaClasses.inline.hpp"
#include "classfile/symbolTable.hpp"
#include "classfile/vmClasses.hpp"
#include "classfile/vmSymbols.hpp"
#include "gc/shared/gcLocker.hpp"
#include "gc/shared/gcVMOperations.hpp"
#include "gc/shared/workerThread.hpp"
#include "jfr/jfrEvents.hpp"
#include "jvm.h"
#include "memory/allocation.inline.hpp"
#include "memory/resourceArea.hpp"
#include "memory/universe.hpp"
#include "oops/fieldStreams.inline.hpp"
#include "oops/klass.inline.hpp"
#include "oops/objArrayKlass.hpp"
#include "oops/objArrayOop.inline.hpp"
#include "oops/flatArrayKlass.hpp"
#include "oops/flatArrayOop.inline.hpp"
#include "oops/oop.inline.hpp"
#include "oops/typeArrayOop.inline.hpp"
#include "runtime/continuationWrapper.inline.hpp"
#include "runtime/fieldDescriptor.inline.hpp"
#include "runtime/frame.inline.hpp"
#include "runtime/handles.inline.hpp"
#include "runtime/javaCalls.hpp"
#include "runtime/javaThread.inline.hpp"
#include "runtime/jniHandles.hpp"
#include "runtime/os.hpp"
#include "runtime/threads.hpp"
#include "runtime/threadSMR.hpp"
#include "runtime/vframe.hpp"
#include "runtime/vmOperations.hpp"
#include "runtime/vmThread.hpp"
#include "runtime/timerTrace.hpp"
#include "services/heapDumper.hpp"
#include "services/heapDumperCompression.hpp"
#include "services/threadService.hpp"
#include "utilities/checkedCast.hpp"
#include "utilities/macros.hpp"
#include "utilities/ostream.hpp"
#ifdef LINUX
#include "os_linux.hpp"
#endif

/*
 * HPROF binary format - description copied from:
 *   src/share/demo/jvmti/hprof/hprof_io.c
 *
 *
 *  header    "JAVA PROFILE 1.0.2" (0-terminated)
 *
 *  u4        size of identifiers. Identifiers are used to represent
 *            UTF8 strings, objects, stack traces, etc. They usually
 *            have the same size as host pointers.
 * u4         high word
 * u4         low word    number of milliseconds since 0:00 GMT, 1/1/70
 * [record]*  a sequence of records.
 *
 *
 * Record format:
 *
 * u1         a TAG denoting the type of the record
 * u4         number of *microseconds* since the time stamp in the
 *            header. (wraps around in a little more than an hour)
 * u4         number of bytes *remaining* in the record. Note that
 *            this number excludes the tag and the length field itself.
 * [u1]*      BODY of the record (a sequence of bytes)
 *
 *
 * The following TAGs are supported:
 *
 * TAG           BODY       notes
 *----------------------------------------------------------
 * HPROF_UTF8               a UTF8-encoded name
 *
 *               id         name ID
 *               [u1]*      UTF8 characters (no trailing zero)
 *
 * HPROF_LOAD_CLASS         a newly loaded class
 *
 *                u4        class serial number (> 0)
 *                id        class object ID
 *                u4        stack trace serial number
 *                id        class name ID
 *
 * HPROF_UNLOAD_CLASS       an unloading class
 *
 *                u4        class serial_number
 *
 * HPROF_FRAME              a Java stack frame
 *
 *                id        stack frame ID
 *                id        method name ID
 *                id        method signature ID
 *                id        source file name ID
 *                u4        class serial number
 *                i4        line number. >0: normal
 *                                       -1: unknown
 *                                       -2: compiled method
 *                                       -3: native method
 *
 * HPROF_TRACE              a Java stack trace
 *
 *               u4         stack trace serial number
 *               u4         thread serial number
 *               u4         number of frames
 *               [id]*      stack frame IDs
 *
 *
 * HPROF_ALLOC_SITES        a set of heap allocation sites, obtained after GC
 *
 *               u2         flags 0x0001: incremental vs. complete
 *                                0x0002: sorted by allocation vs. live
 *                                0x0004: whether to force a GC
 *               u4         cutoff ratio
 *               u4         total live bytes
 *               u4         total live instances
 *               u8         total bytes allocated
 *               u8         total instances allocated
 *               u4         number of sites that follow
 *               [u1        is_array: 0:  normal object
 *                                    2:  object array
 *                                    4:  boolean array
 *                                    5:  char array
 *                                    6:  float array
 *                                    7:  double array
 *                                    8:  byte array
 *                                    9:  short array
 *                                    10: int array
 *                                    11: long array
 *                u4        class serial number (may be zero during startup)
 *                u4        stack trace serial number
 *                u4        number of bytes alive
 *                u4        number of instances alive
 *                u4        number of bytes allocated
 *                u4]*      number of instance allocated
 *
 * HPROF_START_THREAD       a newly started thread.
 *
 *               u4         thread serial number (> 0)
 *               id         thread object ID
 *               u4         stack trace serial number
 *               id         thread name ID
 *               id         thread group name ID
 *               id         thread group parent name ID
 *
 * HPROF_END_THREAD         a terminating thread.
 *
 *               u4         thread serial number
 *
 * HPROF_HEAP_SUMMARY       heap summary
 *
 *               u4         total live bytes
 *               u4         total live instances
 *               u8         total bytes allocated
 *               u8         total instances allocated
 *
 * HPROF_HEAP_DUMP          denote a heap dump
 *
 *               [heap dump sub-records]*
 *
 *                          There are four kinds of heap dump sub-records:
 *
 *               u1         sub-record type
 *
 *               HPROF_GC_ROOT_UNKNOWN         unknown root
 *
 *                          id         object ID
 *
 *               HPROF_GC_ROOT_THREAD_OBJ      thread object
 *
 *                          id         thread object ID  (may be 0 for a
 *                                     thread newly attached through JNI)
 *                          u4         thread sequence number
 *                          u4         stack trace sequence number
 *
 *               HPROF_GC_ROOT_JNI_GLOBAL      JNI global ref root
 *
 *                          id         object ID
 *                          id         JNI global ref ID
 *
 *               HPROF_GC_ROOT_JNI_LOCAL       JNI local ref
 *
 *                          id         object ID
 *                          u4         thread serial number
 *                          u4         frame # in stack trace (-1 for empty)
 *
 *               HPROF_GC_ROOT_JAVA_FRAME      Java stack frame
 *
 *                          id         object ID
 *                          u4         thread serial number
 *                          u4         frame # in stack trace (-1 for empty)
 *
 *               HPROF_GC_ROOT_NATIVE_STACK    Native stack
 *
 *                          id         object ID
 *                          u4         thread serial number
 *
 *               HPROF_GC_ROOT_STICKY_CLASS    System class
 *
 *                          id         object ID
 *
 *               HPROF_GC_ROOT_THREAD_BLOCK    Reference from thread block
 *
 *                          id         object ID
 *                          u4         thread serial number
 *
 *               HPROF_GC_ROOT_MONITOR_USED    Busy monitor
 *
 *                          id         object ID
 *
 *               HPROF_GC_CLASS_DUMP           dump of a class object
 *
 *                          id         class object ID
 *                          u4         stack trace serial number
 *                          id         super class object ID
 *                          id         class loader object ID
 *                          id         signers object ID
 *                          id         protection domain object ID
 *                          id         reserved
 *                          id         reserved
 *
 *                          u4         instance size (in bytes)
 *
 *                          u2         size of constant pool
 *                          [u2,       constant pool index,
 *                           ty,       type
 *                                     2:  object
 *                                     4:  boolean
 *                                     5:  char
 *                                     6:  float
 *                                     7:  double
 *                                     8:  byte
 *                                     9:  short
 *                                     10: int
 *                                     11: long
 *                           vl]*      and value
 *
 *                          u2         number of static fields
 *                          [id,       static field name,
 *                           ty,       type,
 *                           vl]*      and value
 *
 *                          u2         number of inst. fields (not inc. super)
 *                          [id,       instance field name,
 *                           ty]*      type
 *
 *               HPROF_GC_INSTANCE_DUMP        dump of a normal object
 *
 *                          id         object ID
 *                          u4         stack trace serial number
 *                          id         class object ID
 *                          u4         number of bytes that follow
 *                          [vl]*      instance field values (class, followed
 *                                     by super, super's super ...)
 *
 *               HPROF_GC_OBJ_ARRAY_DUMP       dump of an object array
 *
 *                          id         array object ID
 *                          u4         stack trace serial number
 *                          u4         number of elements
 *                          id         array class ID
 *                          [id]*      elements
 *
 *               HPROF_GC_PRIM_ARRAY_DUMP      dump of a primitive array
 *
 *                          id         array object ID
 *                          u4         stack trace serial number
 *                          u4         number of elements
 *                          u1         element type
 *                                     4:  boolean array
 *                                     5:  char array
 *                                     6:  float array
 *                                     7:  double array
 *                                     8:  byte array
 *                                     9:  short array
 *                                     10: int array
 *                                     11: long array
 *                          [u1]*      elements
 *
 * HPROF_CPU_SAMPLES        a set of sample traces of running threads
 *
 *                u4        total number of samples
 *                u4        # of traces
 *               [u4        # of samples
 *                u4]*      stack trace serial number
 *
 * HPROF_CONTROL_SETTINGS   the settings of on/off switches
 *
 *                u4        0x00000001: alloc traces on/off
 *                          0x00000002: cpu sampling on/off
 *                u2        stack trace depth
 *
 * HPROF_FLAT_ARRAYS        list of flat arrays
 *
 *               [flat array sub-records]*
 *
 *               HPROF_FLAT_ARRAY      flat array
 *
 *                          id         array object ID (dumped as HPROF_GC_PRIM_ARRAY_DUMP)
 *                          id         element class ID (dumped by HPROF_GC_CLASS_DUMP)
 *
 * HPROF_INLINED_FIELDS     decribes inlined fields
 *
 *               [class with inlined fields sub-records]*
 *
 *               HPROF_CLASS_WITH_INLINED_FIELDS
 *
 *                          id         class ID (dumped as HPROF_GC_CLASS_DUMP)
 *
 *                          u2         number of instance inlined fields (not including super)
 *                          [u2,       inlined field index,
 *                           u2,       synthetic field count,
 *                           id,       original field name,
 *                           id]*      inlined field class ID (dumped by HPROF_GC_CLASS_DUMP)
 *
 * When the header is "JAVA PROFILE 1.0.2" a heap dump can optionally
 * be generated as a sequence of heap dump segments. This sequence is
 * terminated by an end record. The additional tags allowed by format
 * "JAVA PROFILE 1.0.2" are:
 *
 * HPROF_HEAP_DUMP_SEGMENT  denote a heap dump segment
 *
 *               [heap dump sub-records]*
 *               The same sub-record types allowed by HPROF_HEAP_DUMP
 *
 * HPROF_HEAP_DUMP_END      denotes the end of a heap dump
 *
 */


// HPROF tags

enum hprofTag : u1 {
  // top-level records
  HPROF_UTF8                    = 0x01,
  HPROF_LOAD_CLASS              = 0x02,
  HPROF_UNLOAD_CLASS            = 0x03,
  HPROF_FRAME                   = 0x04,
  HPROF_TRACE                   = 0x05,
  HPROF_ALLOC_SITES             = 0x06,
  HPROF_HEAP_SUMMARY            = 0x07,
  HPROF_START_THREAD            = 0x0A,
  HPROF_END_THREAD              = 0x0B,
  HPROF_HEAP_DUMP               = 0x0C,
  HPROF_CPU_SAMPLES             = 0x0D,
  HPROF_CONTROL_SETTINGS        = 0x0E,

  // 1.0.2 record types
  HPROF_HEAP_DUMP_SEGMENT       = 0x1C,
  HPROF_HEAP_DUMP_END           = 0x2C,

  // inlined object support
  HPROF_FLAT_ARRAYS             = 0x12,
  HPROF_INLINED_FIELDS          = 0x13,
  // inlined object subrecords
  HPROF_FLAT_ARRAY                  = 0x01,
  HPROF_CLASS_WITH_INLINED_FIELDS   = 0x01,

  // field types
  HPROF_ARRAY_OBJECT            = 0x01,
  HPROF_NORMAL_OBJECT           = 0x02,
  HPROF_BOOLEAN                 = 0x04,
  HPROF_CHAR                    = 0x05,
  HPROF_FLOAT                   = 0x06,
  HPROF_DOUBLE                  = 0x07,
  HPROF_BYTE                    = 0x08,
  HPROF_SHORT                   = 0x09,
  HPROF_INT                     = 0x0A,
  HPROF_LONG                    = 0x0B,

  // data-dump sub-records
  HPROF_GC_ROOT_UNKNOWN         = 0xFF,
  HPROF_GC_ROOT_JNI_GLOBAL      = 0x01,
  HPROF_GC_ROOT_JNI_LOCAL       = 0x02,
  HPROF_GC_ROOT_JAVA_FRAME      = 0x03,
  HPROF_GC_ROOT_NATIVE_STACK    = 0x04,
  HPROF_GC_ROOT_STICKY_CLASS    = 0x05,
  HPROF_GC_ROOT_THREAD_BLOCK    = 0x06,
  HPROF_GC_ROOT_MONITOR_USED    = 0x07,
  HPROF_GC_ROOT_THREAD_OBJ      = 0x08,
  HPROF_GC_CLASS_DUMP           = 0x20,
  HPROF_GC_INSTANCE_DUMP        = 0x21,
  HPROF_GC_OBJ_ARRAY_DUMP       = 0x22,
  HPROF_GC_PRIM_ARRAY_DUMP      = 0x23
};

// Default stack trace ID (used for dummy HPROF_TRACE record)
enum {
  STACK_TRACE_ID = 1,
  INITIAL_CLASS_COUNT = 200
};


class AbstractDumpWriter;

class InlinedObjects {

  struct ClassInlinedFields {
    const Klass *klass;
    uintx base_index;   // base index of the inlined field names (1st field has index base_index+1).
    ClassInlinedFields(const Klass *klass = nullptr, uintx base_index = 0) : klass(klass), base_index(base_index) {}

    // For GrowableArray::find_sorted().
    static int compare(const ClassInlinedFields& a, const ClassInlinedFields& b) {
      return a.klass - b.klass;
    }
    // For GrowableArray::sort().
    static int compare(ClassInlinedFields* a, ClassInlinedFields* b) {
      return compare(*a, *b);
    }
  };

  uintx _min_string_id;
  uintx _max_string_id;

  GrowableArray<ClassInlinedFields> *_inlined_field_map;

  // counters for classes with inlined fields and for the fields
  int _classes_count;
  int _inlined_fields_count;

  static InlinedObjects *_instance;

  static void inlined_field_names_callback(InlinedObjects* _this, const Klass *klass, uintx base_index, int count);

  GrowableArray<oop> *_flat_arrays;

public:
  InlinedObjects()
    : _min_string_id(0), _max_string_id(0),
    _inlined_field_map(nullptr),
    _classes_count(0), _inlined_fields_count(0),
    _flat_arrays(nullptr) {
  }

  static InlinedObjects* get_instance() {
    return _instance;
  }

  void init();
  void release();

  void dump_inlined_field_names(AbstractDumpWriter *writer);

  uintx get_base_index_for(Klass* k);
  uintx get_next_string_id(uintx id);

  void dump_classed_with_inlined_fields(AbstractDumpWriter* writer);

  void add_flat_array(oop array);
  void dump_flat_arrays(AbstractDumpWriter* writer);

};

InlinedObjects *InlinedObjects::_instance = nullptr;


// Supports I/O operations for a dump
// Base class for dump and parallel dump
class AbstractDumpWriter : public CHeapObj<mtInternal> {
 protected:
  enum {
    io_buffer_max_size = 1*M,
    dump_segment_header_size = 9
  };

  char* _buffer;    // internal buffer
  size_t _size;
  size_t _pos;

  bool _in_dump_segment; // Are we currently in a dump segment?
  bool _is_huge_sub_record; // Are we writing a sub-record larger than the buffer size?
  DEBUG_ONLY(size_t _sub_record_left;) // The bytes not written for the current sub-record.
  DEBUG_ONLY(bool _sub_record_ended;) // True if we have called the end_sub_record().

  char* buffer() const                          { return _buffer; }
  size_t buffer_size() const                    { return _size; }
  void set_position(size_t pos)                 { _pos = pos; }

  // Can be called if we have enough room in the buffer.
  void write_fast(const void* s, size_t len);

  // Returns true if we have enough room in the buffer for 'len' bytes.
  bool can_write_fast(size_t len);

  void write_address(address a);

 public:
  AbstractDumpWriter() :
    _buffer(nullptr),
    _size(io_buffer_max_size),
    _pos(0),
    _in_dump_segment(false) { }

  // Total number of bytes written to the disk
  virtual julong bytes_written() const = 0;
  // Return non-null if error occurred
  virtual char const* error() const = 0;

  size_t position() const                       { return _pos; }
  // writer functions
  virtual void write_raw(const void* s, size_t len);
  void write_u1(u1 x);
  void write_u2(u2 x);
  void write_u4(u4 x);
  void write_u8(u8 x);
  void write_objectID(oop o);
  void write_rootID(oop* p);
  void write_symbolID(Symbol* o);
  void write_classID(Klass* k);
  void write_id(u4 x);

  // Start a new sub-record. Starts a new heap dump segment if needed.
  void start_sub_record(u1 tag, u4 len);
  // Ends the current sub-record.
  void end_sub_record();
  // Finishes the current dump segment if not already finished.
  void finish_dump_segment();
  // Flush internal buffer to persistent storage
  virtual void flush() = 0;
};

void AbstractDumpWriter::write_fast(const void* s, size_t len) {
  assert(!_in_dump_segment || (_sub_record_left >= len), "sub-record too large");
  assert(buffer_size() - position() >= len, "Must fit");
  debug_only(_sub_record_left -= len);
  memcpy(buffer() + position(), s, len);
  set_position(position() + len);
}

bool AbstractDumpWriter::can_write_fast(size_t len) {
  return buffer_size() - position() >= len;
}

// write raw bytes
void AbstractDumpWriter::write_raw(const void* s, size_t len) {
  assert(!_in_dump_segment || (_sub_record_left >= len), "sub-record too large");
  debug_only(_sub_record_left -= len);

  // flush buffer to make room.
  while (len > buffer_size() - position()) {
    assert(!_in_dump_segment || _is_huge_sub_record,
           "Cannot overflow in non-huge sub-record.");
    size_t to_write = buffer_size() - position();
    memcpy(buffer() + position(), s, to_write);
    s = (void*) ((char*) s + to_write);
    len -= to_write;
    set_position(position() + to_write);
    flush();
  }

  memcpy(buffer() + position(), s, len);
  set_position(position() + len);
}

// Makes sure we inline the fast write into the write_u* functions. This is a big speedup.
#define WRITE_KNOWN_TYPE(p, len) do { if (can_write_fast((len))) write_fast((p), (len)); \
                                      else write_raw((p), (len)); } while (0)

void AbstractDumpWriter::write_u1(u1 x) {
  WRITE_KNOWN_TYPE(&x, 1);
}

void AbstractDumpWriter::write_u2(u2 x) {
  u2 v;
  Bytes::put_Java_u2((address)&v, x);
  WRITE_KNOWN_TYPE(&v, 2);
}

void AbstractDumpWriter::write_u4(u4 x) {
  u4 v;
  Bytes::put_Java_u4((address)&v, x);
  WRITE_KNOWN_TYPE(&v, 4);
}

void AbstractDumpWriter::write_u8(u8 x) {
  u8 v;
  Bytes::put_Java_u8((address)&v, x);
  WRITE_KNOWN_TYPE(&v, 8);
}

void AbstractDumpWriter::write_address(address a) {
#ifdef _LP64
  write_u8((u8)a);
#else
  write_u4((u4)a);
#endif
}

void AbstractDumpWriter::write_objectID(oop o) {
  write_address(cast_from_oop<address>(o));
}

void AbstractDumpWriter::write_rootID(oop* p) {
  write_address((address)p);
}

void AbstractDumpWriter::write_symbolID(Symbol* s) {
  write_address((address)((uintptr_t)s));
}

void AbstractDumpWriter::write_id(u4 x) {
#ifdef _LP64
  write_u8((u8) x);
#else
  write_u4(x);
#endif
}

// We use java mirror as the class ID
void AbstractDumpWriter::write_classID(Klass* k) {
  write_objectID(k->java_mirror());
}

void AbstractDumpWriter::finish_dump_segment() {
  if (_in_dump_segment) {
    assert(_sub_record_left == 0, "Last sub-record not written completely");
    assert(_sub_record_ended, "sub-record must have ended");

    // Fix up the dump segment length if we haven't written a huge sub-record last
    // (in which case the segment length was already set to the correct value initially).
    if (!_is_huge_sub_record) {
      assert(position() > dump_segment_header_size, "Dump segment should have some content");
      Bytes::put_Java_u4((address) (buffer() + 5),
                         (u4) (position() - dump_segment_header_size));
    } else {
      // Finish process huge sub record
      // Set _is_huge_sub_record to false so the parallel dump writer can flush data to file.
      _is_huge_sub_record = false;
    }

    _in_dump_segment = false;
    flush();
  }
}

void AbstractDumpWriter::start_sub_record(u1 tag, u4 len) {
  if (!_in_dump_segment) {
    if (position() > 0) {
      flush();
    }

    assert(position() == 0 && buffer_size() > dump_segment_header_size, "Must be at the start");

    write_u1(HPROF_HEAP_DUMP_SEGMENT);
    write_u4(0); // timestamp
    // Will be fixed up later if we add more sub-records.  If this is a huge sub-record,
    // this is already the correct length, since we don't add more sub-records.
    write_u4(len);
    assert(Bytes::get_Java_u4((address)(buffer() + 5)) == len, "Inconsistent size!");
    _in_dump_segment = true;
    _is_huge_sub_record = len > buffer_size() - dump_segment_header_size;
  } else if (_is_huge_sub_record || (len > buffer_size() - position())) {
    // This object will not fit in completely or the last sub-record was huge.
    // Finish the current segment and try again.
    finish_dump_segment();
    start_sub_record(tag, len);

    return;
  }

  debug_only(_sub_record_left = len);
  debug_only(_sub_record_ended = false);

  write_u1(tag);
}

void AbstractDumpWriter::end_sub_record() {
  assert(_in_dump_segment, "must be in dump segment");
  assert(_sub_record_left == 0, "sub-record not written completely");
  assert(!_sub_record_ended, "Must not have ended yet");
  debug_only(_sub_record_ended = true);
}

// Supports I/O operations for a dump

class DumpWriter : public AbstractDumpWriter {
private:
  FileWriter* _writer;
  AbstractCompressor* _compressor;
  size_t _bytes_written;
  char* _error;
  // Compression support
  char* _out_buffer;
  size_t _out_size;
  size_t _out_pos;
  char* _tmp_buffer;
  size_t _tmp_size;

private:
  void do_compress();

public:
  DumpWriter(const char* path, bool overwrite, AbstractCompressor* compressor);
  ~DumpWriter();
  julong bytes_written() const override        { return (julong) _bytes_written; }
  void set_bytes_written(julong bytes_written) { _bytes_written = bytes_written; }
  char const* error() const override           { return _error; }
  void set_error(const char* error)            { _error = (char*)error; }
  bool has_error() const                       { return _error != nullptr; }
  const char* get_file_path() const            { return _writer->get_file_path(); }
  AbstractCompressor* compressor()             { return _compressor; }
  void set_compressor(AbstractCompressor* p)   { _compressor = p; }
  bool is_overwrite() const                    { return _writer->is_overwrite(); }
  int get_fd() const                           { return _writer->get_fd(); }

  void flush() override;
};

DumpWriter::DumpWriter(const char* path, bool overwrite, AbstractCompressor* compressor) :
  AbstractDumpWriter(),
  _writer(new (std::nothrow) FileWriter(path, overwrite)),
  _compressor(compressor),
  _bytes_written(0),
  _error(nullptr),
  _out_buffer(nullptr),
  _out_size(0),
  _out_pos(0),
  _tmp_buffer(nullptr),
  _tmp_size(0) {
  _error = (char*)_writer->open_writer();
  if (_error == nullptr) {
    _buffer = (char*)os::malloc(io_buffer_max_size, mtInternal);
    if (compressor != nullptr) {
      _error = (char*)_compressor->init(io_buffer_max_size, &_out_size, &_tmp_size);
      if (_error == nullptr) {
        if (_out_size > 0) {
          _out_buffer = (char*)os::malloc(_out_size, mtInternal);
        }
        if (_tmp_size > 0) {
          _tmp_buffer = (char*)os::malloc(_tmp_size, mtInternal);
        }
      }
    }
  }
  // initialize internal buffer
  _pos = 0;
  _size = io_buffer_max_size;
}

DumpWriter::~DumpWriter(){
  if (_buffer != nullptr) {
    os::free(_buffer);
  }
  if (_out_buffer != nullptr) {
    os::free(_out_buffer);
  }
  if (_tmp_buffer != nullptr) {
    os::free(_tmp_buffer);
  }
  if (_writer != nullptr) {
    delete _writer;
  }
  _bytes_written = -1;
}

// flush any buffered bytes to the file
void DumpWriter::flush() {
  if (_pos <= 0) {
    return;
  }
  if (has_error()) {
    _pos = 0;
    return;
  }
  char* result = nullptr;
  if (_compressor == nullptr) {
    result = (char*)_writer->write_buf(_buffer, _pos);
    _bytes_written += _pos;
  } else {
    do_compress();
    if (!has_error()) {
      result = (char*)_writer->write_buf(_out_buffer, _out_pos);
      _bytes_written += _out_pos;
    }
  }
  _pos = 0; // reset pos to make internal buffer available

  if (result != nullptr) {
    set_error(result);
  }
}

void DumpWriter::do_compress() {
  const char* msg = _compressor->compress(_buffer, _pos, _out_buffer, _out_size,
                                          _tmp_buffer, _tmp_size, &_out_pos);

  if (msg != nullptr) {
    set_error(msg);
  }
}

class DumperClassCacheTable;
class DumperClassCacheTableEntry;

// Support class with a collection of functions used when dumping the heap
class DumperSupport : AllStatic {
 public:

  // write a header of the given type
  static void write_header(AbstractDumpWriter* writer, hprofTag tag, u4 len);

  // returns hprof tag for the given type signature
  static hprofTag sig2tag(Symbol* sig);
  // returns hprof tag for the given basic type
  static hprofTag type2tag(BasicType type);
  // Returns the size of the data to write.
  static u4 sig2size(Symbol* sig);

  // calculates the total size of the all fields of the given class.
  static u4 instance_size(InstanceKlass* ik, DumperClassCacheTableEntry* class_cache_entry = nullptr);

  // dump a jfloat
  static void dump_float(AbstractDumpWriter* writer, jfloat f);
  // dump a jdouble
  static void dump_double(AbstractDumpWriter* writer, jdouble d);
  // dumps the raw value of the given field
  static void dump_field_value(AbstractDumpWriter* writer, char type, oop obj, int offset);
  // returns the size of the static fields; also counts the static fields
  static u4 get_static_fields_size(InstanceKlass* ik, u2& field_count);
  // dumps static fields of the given class
  static void dump_static_fields(AbstractDumpWriter* writer, Klass* k);
  // dump the raw values of the instance fields of the given identity or inlined object;
  // for identity objects offset is 0 and 'klass' is o->klass(),
  // for inlined objects offset is the offset in the holder object, 'klass' is inlined object class
  static void dump_instance_fields(AbstractDumpWriter* writer, oop o, int offset, DumperClassCacheTable* class_cache, DumperClassCacheTableEntry* class_cache_entry);
  // dump the raw values of the instance fields of the given inlined object;
  // dump_instance_fields wrapper for inlined objects
  static void dump_inlined_object_fields(AbstractDumpWriter* writer, oop o, int offset, DumperClassCacheTable* class_cache, DumperClassCacheTableEntry* class_cache_entry);

  // get the count of the instance fields for a given class
  static u2 get_instance_fields_count(InstanceKlass* ik);
  // dumps the definition of the instance fields for a given class
  static void dump_instance_field_descriptors(AbstractDumpWriter* writer, InstanceKlass* k, uintx *inlined_fields_index = nullptr);
  // creates HPROF_GC_INSTANCE_DUMP record for the given object
  static void dump_instance(AbstractDumpWriter* writer, oop o, DumperClassCacheTable* class_cache);
  // creates HPROF_GC_CLASS_DUMP record for the given instance class
  static void dump_instance_class(AbstractDumpWriter* writer, Klass* k);
  // creates HPROF_GC_CLASS_DUMP record for a given array class
  static void dump_array_class(AbstractDumpWriter* writer, Klass* k);

  // creates HPROF_GC_OBJ_ARRAY_DUMP record for the given object array
  static void dump_object_array(AbstractDumpWriter* writer, objArrayOop array);
  // creates HPROF_GC_PRIM_ARRAY_DUMP record for the given flat array
  static void dump_flat_array(AbstractDumpWriter* writer, flatArrayOop array, DumperClassCacheTable* class_cache);
  // creates HPROF_GC_PRIM_ARRAY_DUMP record for the given type array
  static void dump_prim_array(AbstractDumpWriter* writer, typeArrayOop array);
  // create HPROF_FRAME record for the given method and bci
  static void dump_stack_frame(AbstractDumpWriter* writer, int frame_serial_num, int class_serial_num, Method* m, int bci);

  // check if we need to truncate an array
  static int calculate_array_max_length(AbstractDumpWriter* writer, arrayOop array, short header_size);
  // extended version to dump flat arrays as primitive arrays;
  // type_size specifies size of the inlined objects.
  static int calculate_array_max_length(AbstractDumpWriter* writer, arrayOop array, int type_size, short header_size);

  // fixes up the current dump record and writes HPROF_HEAP_DUMP_END record
  static void end_of_dump(AbstractDumpWriter* writer);

  static oop mask_dormant_archived_object(oop o, oop ref_obj) {
    if (o != nullptr && o->klass()->java_mirror_no_keepalive() == nullptr) {
      // Ignore this object since the corresponding java mirror is not loaded.
      // Might be a dormant archive object.
      report_dormant_archived_object(o, ref_obj);
      return nullptr;
    } else {
      return o;
    }
  }

  // helper methods for inlined fields.
  static bool is_inlined_field(const fieldDescriptor& fld) {
    return fld.is_flat();
  }
  static InlineKlass* get_inlined_field_klass(const fieldDescriptor& fld) {
    assert(is_inlined_field(fld), "must be inlined field");
    InstanceKlass* holder_klass = fld.field_holder();
    return InlineKlass::cast(holder_klass->get_inline_type_field_klass(fld.index()));
  }

  static void report_dormant_archived_object(oop o, oop ref_obj) {
    if (log_is_enabled(Trace, cds, heap)) {
      ResourceMark rm;
      if (ref_obj != nullptr) {
        log_trace(cds, heap)("skipped dormant archived object " INTPTR_FORMAT " (%s) referenced by " INTPTR_FORMAT " (%s)",
                  p2i(o), o->klass()->external_name(),
                  p2i(ref_obj), ref_obj->klass()->external_name());
      } else {
        log_trace(cds, heap)("skipped dormant archived object " INTPTR_FORMAT " (%s)",
                  p2i(o), o->klass()->external_name());
      }
    }
  }
};

// Hash table of klasses to the klass metadata. This should greatly improve the
// hash dumping performance. This hash table is supposed to be used by a single
// thread only.
//
class DumperClassCacheTableEntry : public CHeapObj<mtServiceability> {
  friend class DumperClassCacheTable;
private:
  GrowableArray<char> _sigs_start;
  GrowableArray<int> _offsets;
  GrowableArray<InlineKlass*> _inline_klasses;
  u4 _instance_size;
  int _entries;

public:
  DumperClassCacheTableEntry() : _instance_size(0), _entries(0) {};

  int field_count()             { return _entries; }
  char sig_start(int field_idx) { return _sigs_start.at(field_idx); }
  void push_sig_start_inlined() { _sigs_start.push('Q'); }
  bool is_inlined(int field_idx){ return _sigs_start.at(field_idx) == 'Q'; }
  InlineKlass* inline_klass(int field_idx) { assert(is_inlined(field_idx), "Not inlined"); return _inline_klasses.at(field_idx); }
  int offset(int field_idx)     { return _offsets.at(field_idx); }
  u4 instance_size()            { return _instance_size; }
};

class DumperClassCacheTable {
private:
  // ResourceHashtable SIZE is specified at compile time so we
  // use 1031 which is the first prime after 1024.
  static constexpr size_t TABLE_SIZE = 1031;

  // Maintain the cache for N classes. This limits memory footprint
  // impact, regardless of how many classes we have in the dump.
  // This also improves look up performance by keeping the statically
  // sized table from overloading.
  static constexpr int CACHE_TOP = 256;

  typedef ResourceHashtable<InstanceKlass*, DumperClassCacheTableEntry*,
                            TABLE_SIZE, AnyObj::C_HEAP, mtServiceability> PtrTable;
  PtrTable* _ptrs;

  // Single-slot cache to handle the major case of objects of the same
  // class back-to-back, e.g. from T[].
  InstanceKlass* _last_ik;
  DumperClassCacheTableEntry* _last_entry;

  void unlink_all(PtrTable* table) {
    class CleanupEntry: StackObj {
    public:
      bool do_entry(InstanceKlass*& key, DumperClassCacheTableEntry*& entry) {
        delete entry;
        return true;
      }
    } cleanup;
    table->unlink(&cleanup);
  }

public:
  DumperClassCacheTableEntry* lookup_or_create(InstanceKlass* ik) {
    if (_last_ik == ik) {
      return _last_entry;
    }

    DumperClassCacheTableEntry* entry;
    DumperClassCacheTableEntry** from_cache = _ptrs->get(ik);
    if (from_cache == nullptr) {
      entry = new DumperClassCacheTableEntry();
      for (HierarchicalFieldStream<JavaFieldStream> fld(ik); !fld.done(); fld.next()) {
        if (!fld.access_flags().is_static()) {
          InlineKlass* inlineKlass = nullptr;
          if (DumperSupport::is_inlined_field(fld.field_descriptor())) {
            inlineKlass = DumperSupport::get_inlined_field_klass(fld.field_descriptor());
            entry->push_sig_start_inlined();
            entry->_instance_size += DumperSupport::instance_size(inlineKlass);
          } else {
            Symbol* sig = fld.signature();
            entry->_sigs_start.push(sig->char_at(0));
            entry->_instance_size += DumperSupport::sig2size(sig);
          }
          entry->_inline_klasses.push(inlineKlass);
          entry->_offsets.push(fld.offset());
          entry->_entries++;
        }
      }

      if (_ptrs->number_of_entries() >= CACHE_TOP) {
        // We do not track the individual hit rates for table entries.
        // Purge the entire table, and let the cache catch up with new
        // distribution.
        unlink_all(_ptrs);
      }

      _ptrs->put(ik, entry);
    } else {
      entry = *from_cache;
    }

    // Remember for single-slot cache.
    _last_ik = ik;
    _last_entry = entry;

    return entry;
  }

  DumperClassCacheTable() : _ptrs(new (mtServiceability) PtrTable), _last_ik(nullptr), _last_entry(nullptr) {}

  ~DumperClassCacheTable() {
    unlink_all(_ptrs);
    delete _ptrs;
  }
};

// write a header of the given type
void DumperSupport:: write_header(AbstractDumpWriter* writer, hprofTag tag, u4 len) {
  writer->write_u1(tag);
  writer->write_u4(0);                  // current ticks
  writer->write_u4(len);
}

// returns hprof tag for the given type signature
hprofTag DumperSupport::sig2tag(Symbol* sig) {
  switch (sig->char_at(0)) {
    case JVM_SIGNATURE_CLASS    : return HPROF_NORMAL_OBJECT;
    case JVM_SIGNATURE_ARRAY    : return HPROF_NORMAL_OBJECT;
    case JVM_SIGNATURE_BYTE     : return HPROF_BYTE;
    case JVM_SIGNATURE_CHAR     : return HPROF_CHAR;
    case JVM_SIGNATURE_FLOAT    : return HPROF_FLOAT;
    case JVM_SIGNATURE_DOUBLE   : return HPROF_DOUBLE;
    case JVM_SIGNATURE_INT      : return HPROF_INT;
    case JVM_SIGNATURE_LONG     : return HPROF_LONG;
    case JVM_SIGNATURE_SHORT    : return HPROF_SHORT;
    case JVM_SIGNATURE_BOOLEAN  : return HPROF_BOOLEAN;
    default : ShouldNotReachHere(); /* to shut up compiler */ return HPROF_BYTE;
  }
}

hprofTag DumperSupport::type2tag(BasicType type) {
  switch (type) {
    case T_BYTE     : return HPROF_BYTE;
    case T_CHAR     : return HPROF_CHAR;
    case T_FLOAT    : return HPROF_FLOAT;
    case T_DOUBLE   : return HPROF_DOUBLE;
    case T_INT      : return HPROF_INT;
    case T_LONG     : return HPROF_LONG;
    case T_SHORT    : return HPROF_SHORT;
    case T_BOOLEAN  : return HPROF_BOOLEAN;
    default : ShouldNotReachHere(); /* to shut up compiler */ return HPROF_BYTE;
  }
}

u4 DumperSupport::sig2size(Symbol* sig) {
  switch (sig->char_at(0)) {
    case JVM_SIGNATURE_CLASS:
    case JVM_SIGNATURE_ARRAY: return sizeof(address);
    case JVM_SIGNATURE_BOOLEAN:
    case JVM_SIGNATURE_BYTE: return 1;
    case JVM_SIGNATURE_SHORT:
    case JVM_SIGNATURE_CHAR: return 2;
    case JVM_SIGNATURE_INT:
    case JVM_SIGNATURE_FLOAT: return 4;
    case JVM_SIGNATURE_LONG:
    case JVM_SIGNATURE_DOUBLE: return 8;
    default: ShouldNotReachHere(); /* to shut up compiler */ return 0;
  }
}

template<typename T, typename F> T bit_cast(F from) { // replace with the real thing when we can use c++20
  T to;
  static_assert(sizeof(to) == sizeof(from), "must be of the same size");
  memcpy(&to, &from, sizeof(to));
  return to;
}

// dump a jfloat
void DumperSupport::dump_float(AbstractDumpWriter* writer, jfloat f) {
  if (g_isnan(f)) {
    writer->write_u4(0x7fc00000); // collapsing NaNs
  } else {
    writer->write_u4(bit_cast<u4>(f));
  }
}

// dump a jdouble
void DumperSupport::dump_double(AbstractDumpWriter* writer, jdouble d) {
  if (g_isnan(d)) {
    writer->write_u8(0x7ff80000ull << 32); // collapsing NaNs
  } else {
    writer->write_u8(bit_cast<u8>(d));
  }
}


// dumps the raw value of the given field
void DumperSupport::dump_field_value(AbstractDumpWriter* writer, char type, oop obj, int offset) {
  switch (type) {
    case JVM_SIGNATURE_CLASS :
    case JVM_SIGNATURE_ARRAY : {
      oop o = obj->obj_field_access<ON_UNKNOWN_OOP_REF | AS_NO_KEEPALIVE>(offset);
      o = mask_dormant_archived_object(o, obj);
      assert(oopDesc::is_oop_or_null(o), "Expected an oop or nullptr at " PTR_FORMAT, p2i(o));
      writer->write_objectID(o);
      break;
    }
    case JVM_SIGNATURE_BYTE : {
      jbyte b = obj->byte_field(offset);
      writer->write_u1(b);
      break;
    }
    case JVM_SIGNATURE_CHAR : {
      jchar c = obj->char_field(offset);
      writer->write_u2(c);
      break;
    }
    case JVM_SIGNATURE_SHORT : {
      jshort s = obj->short_field(offset);
      writer->write_u2(s);
      break;
    }
    case JVM_SIGNATURE_FLOAT : {
      jfloat f = obj->float_field(offset);
      dump_float(writer, f);
      break;
    }
    case JVM_SIGNATURE_DOUBLE : {
      jdouble d = obj->double_field(offset);
      dump_double(writer, d);
      break;
    }
    case JVM_SIGNATURE_INT : {
      jint i = obj->int_field(offset);
      writer->write_u4(i);
      break;
    }
    case JVM_SIGNATURE_LONG : {
      jlong l = obj->long_field(offset);
      writer->write_u8(l);
      break;
    }
    case JVM_SIGNATURE_BOOLEAN : {
      jboolean b = obj->bool_field(offset);
      writer->write_u1(b);
      break;
    }
    default : {
      ShouldNotReachHere();
      break;
    }
  }
}

// calculates the total size of the all fields of the given class.
u4 DumperSupport::instance_size(InstanceKlass* ik, DumperClassCacheTableEntry* class_cache_entry) {
  if (class_cache_entry != nullptr) {
    return class_cache_entry->instance_size();
  } else {
    u4 size = 0;
    for (HierarchicalFieldStream<JavaFieldStream> fld(ik); !fld.done(); fld.next()) {
      if (!fld.access_flags().is_static()) {
        if (is_inlined_field(fld.field_descriptor())) {
          size += instance_size(get_inlined_field_klass(fld.field_descriptor()));
        } else {
          size += sig2size(fld.signature());
        }
      }
    }
    return size;
  }
}

u4 DumperSupport::get_static_fields_size(InstanceKlass* ik, u2& field_count) {
  field_count = 0;
  u4 size = 0;

  for (JavaFieldStream fldc(ik); !fldc.done(); fldc.next()) {
    if (fldc.access_flags().is_static()) {
      assert(!is_inlined_field(fldc.field_descriptor()), "static fields cannot be inlined");

      field_count++;
      size += sig2size(fldc.signature());
    }
  }

  // Add in resolved_references which is referenced by the cpCache
  // The resolved_references is an array per InstanceKlass holding the
  // strings and other oops resolved from the constant pool.
  oop resolved_references = ik->constants()->resolved_references_or_null();
  if (resolved_references != nullptr) {
    field_count++;
    size += sizeof(address);

    // Add in the resolved_references of the used previous versions of the class
    // in the case of RedefineClasses
    InstanceKlass* prev = ik->previous_versions();
    while (prev != nullptr && prev->constants()->resolved_references_or_null() != nullptr) {
      field_count++;
      size += sizeof(address);
      prev = prev->previous_versions();
    }
  }

  // We write the value itself plus a name and a one byte type tag per field.
  return checked_cast<u4>(size + field_count * (sizeof(address) + 1));
}

// dumps static fields of the given class
void DumperSupport::dump_static_fields(AbstractDumpWriter* writer, Klass* k) {
  InstanceKlass* ik = InstanceKlass::cast(k);

  // dump the field descriptors and raw values
  for (JavaFieldStream fld(ik); !fld.done(); fld.next()) {
    if (fld.access_flags().is_static()) {
      assert(!is_inlined_field(fld.field_descriptor()), "static fields cannot be inlined");

      Symbol* sig = fld.signature();

      writer->write_symbolID(fld.name());   // name
      writer->write_u1(sig2tag(sig));       // type

      // value
      dump_field_value(writer, sig->char_at(0), ik->java_mirror(), fld.offset());
    }
  }

  // Add resolved_references for each class that has them
  oop resolved_references = ik->constants()->resolved_references_or_null();
  if (resolved_references != nullptr) {
    writer->write_symbolID(vmSymbols::resolved_references_name());  // name
    writer->write_u1(sig2tag(vmSymbols::object_array_signature())); // type
    writer->write_objectID(resolved_references);

    // Also write any previous versions
    InstanceKlass* prev = ik->previous_versions();
    while (prev != nullptr && prev->constants()->resolved_references_or_null() != nullptr) {
      writer->write_symbolID(vmSymbols::resolved_references_name());  // name
      writer->write_u1(sig2tag(vmSymbols::object_array_signature())); // type
      writer->write_objectID(prev->constants()->resolved_references());
      prev = prev->previous_versions();
    }
  }
}

// dump the raw values of the instance fields of the given identity or inlined object;
// for identity objects offset is 0 and 'klass' is o->klass(),
// for inlined objects offset is the offset in the holder object, 'klass' is inlined object class.
void DumperSupport::dump_instance_fields(AbstractDumpWriter* writer, oop o, int offset, DumperClassCacheTable* class_cache, DumperClassCacheTableEntry* class_cache_entry) {
  assert(class_cache_entry != nullptr, "Pre-condition: must be provided");
  for (int idx = 0; idx < class_cache_entry->field_count(); idx++) {
    if (class_cache_entry->is_inlined(idx)) {
      InlineKlass* field_klass = class_cache_entry->inline_klass(idx);
      int fields_offset = offset + (class_cache_entry->offset(idx) - field_klass->first_field_offset());
      DumperClassCacheTableEntry* inline_class_cache_entry = class_cache->lookup_or_create(field_klass);
      dump_inlined_object_fields(writer, o, fields_offset, class_cache, inline_class_cache_entry);
    } else {
      dump_field_value(writer, class_cache_entry->sig_start(idx), o, class_cache_entry->offset(idx));
    }
  }
}

void DumperSupport::dump_inlined_object_fields(AbstractDumpWriter* writer, oop o, int offset, DumperClassCacheTable* class_cache, DumperClassCacheTableEntry* class_cache_entry) {
  // the object is inlined, so all its fields are stored without headers.
  dump_instance_fields(writer, o, offset, class_cache, class_cache_entry);
}

// gets the count of the instance fields for a given class
u2 DumperSupport::get_instance_fields_count(InstanceKlass* ik) {
  u2 field_count = 0;

  for (JavaFieldStream fldc(ik); !fldc.done(); fldc.next()) {
    if (!fldc.access_flags().is_static()) {
      if (is_inlined_field(fldc.field_descriptor())) {
        // add "synthetic" fields for inlined fields.
        field_count += get_instance_fields_count(get_inlined_field_klass(fldc.field_descriptor()));
      } else {
        field_count++;
      }
    }
  }

  return field_count;
}

// dumps the definition of the instance fields for a given class
// inlined_fields_id is not-nullptr for inlined fields (to get synthetic field name IDs
// by using InlinedObjects::get_next_string_id()).
void DumperSupport::dump_instance_field_descriptors(AbstractDumpWriter* writer, InstanceKlass* ik, uintx* inlined_fields_id) {
  // inlined_fields_id != nullptr means ik is a class of inlined field.
  // Inlined field id pointer for this class; lazyly initialized
  // if the class has inlined field(s) and the caller didn't provide inlined_fields_id.
  uintx *this_klass_inlined_fields_id = inlined_fields_id;
  uintx inlined_id = 0;

  // dump the field descriptors
  for (JavaFieldStream fld(ik); !fld.done(); fld.next()) {
    if (!fld.access_flags().is_static()) {
      if (is_inlined_field(fld.field_descriptor())) {
        // dump "synthetic" fields for inlined fields.
        if (this_klass_inlined_fields_id == nullptr) {
          inlined_id = InlinedObjects::get_instance()->get_base_index_for(ik);
          this_klass_inlined_fields_id = &inlined_id;
        }
        dump_instance_field_descriptors(writer, get_inlined_field_klass(fld.field_descriptor()), this_klass_inlined_fields_id);
      } else {
        Symbol* sig = fld.signature();
        Symbol* name = nullptr;
        // Use inlined_fields_id provided by caller.
        if (inlined_fields_id != nullptr) {
          uintx name_id = InlinedObjects::get_instance()->get_next_string_id(*inlined_fields_id);

          // name_id == 0 is returned on error. use original field signature.
          if (name_id != 0) {
            *inlined_fields_id = name_id;
            name = reinterpret_cast<Symbol*>(name_id);
          }
        }
        if (name == nullptr) {
          name = fld.name();
        }

        writer->write_symbolID(name);         // name
        writer->write_u1(sig2tag(sig));       // type
      }
    }
  }
}

// creates HPROF_GC_INSTANCE_DUMP record for the given object
void DumperSupport::dump_instance(AbstractDumpWriter* writer, oop o, DumperClassCacheTable* class_cache) {
  InstanceKlass* ik = InstanceKlass::cast(o->klass());

  DumperClassCacheTableEntry* cache_entry = class_cache->lookup_or_create(ik);

  u4 is = instance_size(ik, cache_entry);
  u4 size = 1 + sizeof(address) + 4 + sizeof(address) + 4 + is;

  writer->start_sub_record(HPROF_GC_INSTANCE_DUMP, size);
  writer->write_objectID(o);
  writer->write_u4(STACK_TRACE_ID);

  // class ID
  writer->write_classID(ik);

  // number of bytes that follow
  writer->write_u4(is);

  // field values
  dump_instance_fields(writer, o, 0, class_cache, cache_entry);

  writer->end_sub_record();
}

// creates HPROF_GC_CLASS_DUMP record for the given instance class
void DumperSupport::dump_instance_class(AbstractDumpWriter* writer, Klass* k) {
  InstanceKlass* ik = InstanceKlass::cast(k);

  // We can safepoint and do a heap dump at a point where we have a Klass,
  // but no java mirror class has been setup for it. So we need to check
  // that the class is at least loaded, to avoid crash from a null mirror.
  if (!ik->is_loaded()) {
    return;
  }

  u2 static_fields_count = 0;
  u4 static_size = get_static_fields_size(ik, static_fields_count);
  u2 instance_fields_count = get_instance_fields_count(ik);
  u4 instance_fields_size = instance_fields_count * (sizeof(address) + 1);
  u4 size = checked_cast<u4>(1 + sizeof(address) + 4 + 6 * sizeof(address) + 4 + 2 + 2 + static_size + 2 + instance_fields_size);

  writer->start_sub_record(HPROF_GC_CLASS_DUMP, size);

  // class ID
  writer->write_classID(ik);
  writer->write_u4(STACK_TRACE_ID);

  // super class ID
  InstanceKlass* java_super = ik->java_super();
  if (java_super == nullptr) {
    writer->write_objectID(oop(nullptr));
  } else {
    writer->write_classID(java_super);
  }

  writer->write_objectID(ik->class_loader());
  writer->write_objectID(ik->signers());
  writer->write_objectID(ik->protection_domain());

  // reserved
  writer->write_objectID(oop(nullptr));
  writer->write_objectID(oop(nullptr));

  // instance size
  writer->write_u4(HeapWordSize * ik->size_helper());

  // size of constant pool - ignored by HAT 1.1
  writer->write_u2(0);

  // static fields
  writer->write_u2(static_fields_count);
  dump_static_fields(writer, ik);

  // description of instance fields
  writer->write_u2(instance_fields_count);
  dump_instance_field_descriptors(writer, ik);

  writer->end_sub_record();
}

// creates HPROF_GC_CLASS_DUMP record for the given array class
void DumperSupport::dump_array_class(AbstractDumpWriter* writer, Klass* k) {
  InstanceKlass* ik = nullptr; // bottom class for object arrays, null for primitive type arrays
  if (k->is_objArray_klass()) {
    Klass *bk = ObjArrayKlass::cast(k)->bottom_klass();
    assert(bk != nullptr, "checking");
    if (bk->is_instance_klass()) {
      ik = InstanceKlass::cast(bk);
    }
  }

  u4 size = 1 + sizeof(address) + 4 + 6 * sizeof(address) + 4 + 2 + 2 + 2;
  writer->start_sub_record(HPROF_GC_CLASS_DUMP, size);
  writer->write_classID(k);
  writer->write_u4(STACK_TRACE_ID);

  // super class of array classes is java.lang.Object
  InstanceKlass* java_super = k->java_super();
  assert(java_super != nullptr, "checking");
  writer->write_classID(java_super);

  writer->write_objectID(ik == nullptr ? oop(nullptr) : ik->class_loader());
  writer->write_objectID(ik == nullptr ? oop(nullptr) : ik->signers());
  writer->write_objectID(ik == nullptr ? oop(nullptr) : ik->protection_domain());

  writer->write_objectID(oop(nullptr));    // reserved
  writer->write_objectID(oop(nullptr));
  writer->write_u4(0);             // instance size
  writer->write_u2(0);             // constant pool
  writer->write_u2(0);             // static fields
  writer->write_u2(0);             // instance fields

  writer->end_sub_record();

}

// Hprof uses an u4 as record length field,
// which means we need to truncate arrays that are too long.
int DumperSupport::calculate_array_max_length(AbstractDumpWriter* writer, arrayOop array, int type_size, short header_size) {
  int length = array->length();

  size_t length_in_bytes = (size_t)length * type_size;
  uint max_bytes = max_juint - header_size;

  if (length_in_bytes > max_bytes) {
    length = max_bytes / type_size;
    length_in_bytes = (size_t)length * type_size;

    BasicType type = ArrayKlass::cast(array->klass())->element_type();
    warning("cannot dump array of type %s[] with length %d; truncating to length %d",
            type2name_tab[type], array->length(), length);
  }
  return length;
}

int DumperSupport::calculate_array_max_length(AbstractDumpWriter* writer, arrayOop array, short header_size) {
  BasicType type = ArrayKlass::cast(array->klass())->element_type();
  assert((type >= T_BOOLEAN && type <= T_OBJECT) || type == T_PRIMITIVE_OBJECT, "invalid array element type");
  int type_size;
  if (type == T_OBJECT) {
    type_size = sizeof(address);
  } else if (type == T_PRIMITIVE_OBJECT) {
      // TODO: FIXME
      fatal("Not supported yet"); // FIXME: JDK-8325678
  } else {
    type_size = type2aelembytes(type);
  }

  return calculate_array_max_length(writer, array, type_size, header_size);
}

// creates HPROF_GC_OBJ_ARRAY_DUMP record for the given object array
void DumperSupport::dump_object_array(AbstractDumpWriter* writer, objArrayOop array) {
  // sizeof(u1) + 2 * sizeof(u4) + sizeof(objectID) + sizeof(classID)
  short header_size = 1 + 2 * 4 + 2 * sizeof(address);
  int length = calculate_array_max_length(writer, array, header_size);
  u4 size = checked_cast<u4>(header_size + length * sizeof(address));

  writer->start_sub_record(HPROF_GC_OBJ_ARRAY_DUMP, size);
  writer->write_objectID(array);
  writer->write_u4(STACK_TRACE_ID);
  writer->write_u4(length);

  // array class ID
  writer->write_classID(array->klass());

  // [id]* elements
  for (int index = 0; index < length; index++) {
    oop o = array->obj_at(index);
    o = mask_dormant_archived_object(o, array);
    writer->write_objectID(o);
  }

  writer->end_sub_record();
}

// creates HPROF_GC_PRIM_ARRAY_DUMP record for the given flat array
void DumperSupport::dump_flat_array(AbstractDumpWriter* writer, flatArrayOop array, DumperClassCacheTable* class_cache) {
  FlatArrayKlass* array_klass = FlatArrayKlass::cast(array->klass());
  InlineKlass* element_klass = array_klass->element_klass();
  int element_size = instance_size(element_klass);
  /*                          id         array object ID
   *                          u4         stack trace serial number
   *                          u4         number of elements
   *                          u1         element type
   */
  short header_size = 1 + sizeof(address) + 2 * 4 + 1;

  // TODO: use T_SHORT/T_INT/T_LONG if needed to avoid truncation
  BasicType type = T_BYTE;
  int type_size = type2aelembytes(type);
  int length = calculate_array_max_length(writer, array, element_size, header_size);
  u4 length_in_bytes = (u4)(length * element_size);
  u4 size = header_size + length_in_bytes;

  writer->start_sub_record(HPROF_GC_PRIM_ARRAY_DUMP, size);
  writer->write_objectID(array);
  writer->write_u4(STACK_TRACE_ID);
  // TODO: round up array length for T_SHORT/T_INT/T_LONG
  writer->write_u4(length * element_size);
  writer->write_u1(type2tag(type));

  for (int index = 0; index < length; index++) {
    // need offset in the holder to read inlined object. calculate it from flatArrayOop::value_at_addr()
    int offset = (int)((address)array->value_at_addr(index, array_klass->layout_helper())
                  - cast_from_oop<address>(array));
    DumperClassCacheTableEntry* class_cache_entry = class_cache->lookup_or_create(element_klass);
    dump_inlined_object_fields(writer, array, offset, class_cache, class_cache_entry);
  }

  // TODO: write padding bytes for T_SHORT/T_INT/T_LONG

  InlinedObjects::get_instance()->add_flat_array(array);

  writer->end_sub_record();
}

#define WRITE_ARRAY(Array, Type, Size, Length) \
  for (int i = 0; i < Length; i++) { writer->write_##Size((Size)Array->Type##_at(i)); }

// creates HPROF_GC_PRIM_ARRAY_DUMP record for the given type array
void DumperSupport::dump_prim_array(AbstractDumpWriter* writer, typeArrayOop array) {
  BasicType type = TypeArrayKlass::cast(array->klass())->element_type();
  // 2 * sizeof(u1) + 2 * sizeof(u4) + sizeof(objectID)
  short header_size = 2 * 1 + 2 * 4 + sizeof(address);

  int length = calculate_array_max_length(writer, array, header_size);
  int type_size = type2aelembytes(type);
  u4 length_in_bytes = (u4)length * type_size;
  u4 size = header_size + length_in_bytes;

  writer->start_sub_record(HPROF_GC_PRIM_ARRAY_DUMP, size);
  writer->write_objectID(array);
  writer->write_u4(STACK_TRACE_ID);
  writer->write_u4(length);
  writer->write_u1(type2tag(type));

  // nothing to copy
  if (length == 0) {
    writer->end_sub_record();
    return;
  }

  // If the byte ordering is big endian then we can copy most types directly

  switch (type) {
    case T_INT : {
      if (Endian::is_Java_byte_ordering_different()) {
        WRITE_ARRAY(array, int, u4, length);
      } else {
        writer->write_raw(array->int_at_addr(0), length_in_bytes);
      }
      break;
    }
    case T_BYTE : {
      writer->write_raw(array->byte_at_addr(0), length_in_bytes);
      break;
    }
    case T_CHAR : {
      if (Endian::is_Java_byte_ordering_different()) {
        WRITE_ARRAY(array, char, u2, length);
      } else {
        writer->write_raw(array->char_at_addr(0), length_in_bytes);
      }
      break;
    }
    case T_SHORT : {
      if (Endian::is_Java_byte_ordering_different()) {
        WRITE_ARRAY(array, short, u2, length);
      } else {
        writer->write_raw(array->short_at_addr(0), length_in_bytes);
      }
      break;
    }
    case T_BOOLEAN : {
      if (Endian::is_Java_byte_ordering_different()) {
        WRITE_ARRAY(array, bool, u1, length);
      } else {
        writer->write_raw(array->bool_at_addr(0), length_in_bytes);
      }
      break;
    }
    case T_LONG : {
      if (Endian::is_Java_byte_ordering_different()) {
        WRITE_ARRAY(array, long, u8, length);
      } else {
        writer->write_raw(array->long_at_addr(0), length_in_bytes);
      }
      break;
    }

    // handle float/doubles in a special value to ensure than NaNs are
    // written correctly. TO DO: Check if we can avoid this on processors that
    // use IEEE 754.

    case T_FLOAT : {
      for (int i = 0; i < length; i++) {
        dump_float(writer, array->float_at(i));
      }
      break;
    }
    case T_DOUBLE : {
      for (int i = 0; i < length; i++) {
        dump_double(writer, array->double_at(i));
      }
      break;
    }
    default : ShouldNotReachHere();
  }

  writer->end_sub_record();
}

// create a HPROF_FRAME record of the given Method* and bci
void DumperSupport::dump_stack_frame(AbstractDumpWriter* writer,
                                     int frame_serial_num,
                                     int class_serial_num,
                                     Method* m,
                                     int bci) {
  int line_number;
  if (m->is_native()) {
    line_number = -3;  // native frame
  } else {
    line_number = m->line_number_from_bci(bci);
  }

  write_header(writer, HPROF_FRAME, 4*oopSize + 2*sizeof(u4));
  writer->write_id(frame_serial_num);               // frame serial number
  writer->write_symbolID(m->name());                // method's name
  writer->write_symbolID(m->signature());           // method's signature

  assert(m->method_holder()->is_instance_klass(), "not InstanceKlass");
  writer->write_symbolID(m->method_holder()->source_file_name());  // source file name
  writer->write_u4(class_serial_num);               // class serial number
  writer->write_u4((u4) line_number);               // line number
}


class InlinedFieldNameDumper : public LockedClassesDo {
public:
  typedef void (*Callback)(InlinedObjects *owner, const Klass *klass, uintx base_index, int count);

private:
  AbstractDumpWriter* _writer;
  InlinedObjects *_owner;
  Callback       _callback;
  uintx _index;

  void dump_inlined_field_names(GrowableArray<Symbol*>* super_names, Symbol* field_name, InlineKlass* klass) {
    super_names->push(field_name);
    for (HierarchicalFieldStream<JavaFieldStream> fld(klass); !fld.done(); fld.next()) {
      if (!fld.access_flags().is_static()) {
        if (DumperSupport::is_inlined_field(fld.field_descriptor())) {
          dump_inlined_field_names(super_names, fld.name(), DumperSupport::get_inlined_field_klass(fld.field_descriptor()));
        } else {
          // get next string ID.
          uintx next_index = _owner->get_next_string_id(_index);
          if (next_index == 0) {
            // something went wrong (overflow?)
            // stop generation; the rest of inlined objects will have original field names.
            return;
          }
          _index = next_index;

          // Calculate length.
          int len = fld.name()->utf8_length();
          for (GrowableArrayIterator<Symbol*> it = super_names->begin(); it != super_names->end(); ++it) {
            len += (*it)->utf8_length() + 1;    // +1 for ".".
          }

          DumperSupport::write_header(_writer, HPROF_UTF8, oopSize + len);
          _writer->write_symbolID(reinterpret_cast<Symbol*>(_index));
          // Write the string value.
          // 1) super_names.
          for (GrowableArrayIterator<Symbol*> it = super_names->begin(); it != super_names->end(); ++it) {
            _writer->write_raw((*it)->bytes(), (*it)->utf8_length());
            _writer->write_u1('.');
          }
          // 2) field name.
          _writer->write_raw(fld.name()->bytes(), fld.name()->utf8_length());
        }
      }
    }
    super_names->pop();
  }

  void dump_inlined_field_names(Symbol* field_name, InlineKlass* field_klass) {
    GrowableArray<Symbol*> super_names(4, mtServiceability);
    dump_inlined_field_names(&super_names, field_name, field_klass);
  }

public:
  InlinedFieldNameDumper(AbstractDumpWriter* writer, InlinedObjects* owner, Callback callback)
    : _writer(writer), _owner(owner), _callback(callback), _index(0)  {
  }

  void do_klass(Klass* k) {
    if (!k->is_instance_klass()) {
      return;
    }
    InstanceKlass* ik = InstanceKlass::cast(k);
    // if (ik->has_inline_type_fields()) {
    //   return;
    // }

    uintx base_index = _index;
    int count = 0;

    for (HierarchicalFieldStream<JavaFieldStream> fld(ik); !fld.done(); fld.next()) {
      if (!fld.access_flags().is_static()) {
        if (DumperSupport::is_inlined_field(fld.field_descriptor())) {
          dump_inlined_field_names(fld.name(), DumperSupport::get_inlined_field_klass(fld.field_descriptor()));
          count++;
        }
      }
    }

    if (count != 0) {
      _callback(_owner, k, base_index, count);
    }
  }
};

class InlinedFieldsDumper : public LockedClassesDo {
private:
  AbstractDumpWriter* _writer;

public:
  InlinedFieldsDumper(AbstractDumpWriter* writer) : _writer(writer) {}

  void do_klass(Klass* k) {
    if (!k->is_instance_klass()) {
      return;
    }
    InstanceKlass* ik = InstanceKlass::cast(k);
    // if (ik->has_inline_type_fields()) {
    //   return;
    // }

    // We can be at a point where java mirror does not exist yet.
    // So we need to check that the class is at least loaded, to avoid crash from a null mirror.
    if (!ik->is_loaded()) {
      return;
    }

    u2 inlined_count = 0;
    for (HierarchicalFieldStream<JavaFieldStream> fld(ik); !fld.done(); fld.next()) {
      if (!fld.access_flags().is_static()) {
        if (DumperSupport::is_inlined_field(fld.field_descriptor())) {
          inlined_count++;
        }
      }
    }
    if (inlined_count != 0) {
      _writer->write_u1(HPROF_CLASS_WITH_INLINED_FIELDS);

      // class ID
      _writer->write_classID(ik);
      // number of inlined fields
      _writer->write_u2(inlined_count);
      u2 index = 0;
      for (HierarchicalFieldStream<JavaFieldStream> fld(ik); !fld.done(); fld.next()) {
        if (!fld.access_flags().is_static()) {
          if (DumperSupport::is_inlined_field(fld.field_descriptor())) {
            // inlined field index
            _writer->write_u2(index);
            // synthetic field count
            u2 field_count = DumperSupport::get_instance_fields_count(DumperSupport::get_inlined_field_klass(fld.field_descriptor()));
            _writer->write_u2(field_count);
            // original field name
            _writer->write_symbolID(fld.name());
            // inlined field class ID
            _writer->write_classID(DumperSupport::get_inlined_field_klass(fld.field_descriptor()));

            index += field_count;
          } else {
            index++;
          }
        }
      }
    }
  }
};


void InlinedObjects::init() {
  _instance = this;

  struct Closure : public SymbolClosure {
    uintx _min_id = max_uintx;
    uintx _max_id = 0;
    Closure() : _min_id(max_uintx), _max_id(0) {}

    void do_symbol(Symbol** p) {
      uintx val = reinterpret_cast<uintx>(*p);
      if (val < _min_id) {
        _min_id = val;
      }
      if (val > _max_id) {
        _max_id = val;
      }
    }
  } closure;

  SymbolTable::symbols_do(&closure);

  _min_string_id = closure._min_id;
  _max_string_id = closure._max_id;
}

void InlinedObjects::release() {
  _instance = nullptr;

  if (_inlined_field_map != nullptr) {
    delete _inlined_field_map;
    _inlined_field_map = nullptr;
  }
  if (_flat_arrays != nullptr) {
    delete _flat_arrays;
    _flat_arrays = nullptr;
  }
}

void InlinedObjects::inlined_field_names_callback(InlinedObjects* _this, const Klass* klass, uintx base_index, int count) {
  if (_this->_inlined_field_map == nullptr) {
    _this->_inlined_field_map = new (mtServiceability) GrowableArray<ClassInlinedFields>(100, mtServiceability);
  }
  _this->_inlined_field_map->append(ClassInlinedFields(klass, base_index));

  // counters for dumping classes with inlined fields
  _this->_classes_count++;
  _this->_inlined_fields_count += count;
}

void InlinedObjects::dump_inlined_field_names(AbstractDumpWriter* writer) {
  InlinedFieldNameDumper nameDumper(writer, this, inlined_field_names_callback);
  ClassLoaderDataGraph::classes_do(&nameDumper);

  if (_inlined_field_map != nullptr) {
    // prepare the map for  get_base_index_for().
    _inlined_field_map->sort(ClassInlinedFields::compare);
  }
}

uintx InlinedObjects::get_base_index_for(Klass* k) {
  if (_inlined_field_map != nullptr) {
    bool found = false;
    int idx = _inlined_field_map->find_sorted<ClassInlinedFields, ClassInlinedFields::compare>(ClassInlinedFields(k, 0), found);
    if (found) {
        return _inlined_field_map->at(idx).base_index;
    }
  }

  // return max_uintx, so get_next_string_id returns 0.
  return max_uintx;
}

uintx InlinedObjects::get_next_string_id(uintx id) {
  if (++id == _min_string_id) {
    return _max_string_id + 1;
  }
  return id;
}

void InlinedObjects::dump_classed_with_inlined_fields(AbstractDumpWriter* writer) {
  if (_classes_count != 0) {
    // Record for each class contains tag(u1), class ID and count(u2)
    // for each inlined field index(u2), synthetic fields count(u2), original field name and class ID
    int size = _classes_count * (1 + sizeof(address) + 2)
             + _inlined_fields_count * (2 + 2 + sizeof(address) + sizeof(address));
    DumperSupport::write_header(writer, HPROF_INLINED_FIELDS, (u4)size);

    InlinedFieldsDumper dumper(writer);
    ClassLoaderDataGraph::classes_do(&dumper);
  }
}

void InlinedObjects::add_flat_array(oop array) {
  if (_flat_arrays == nullptr) {
    _flat_arrays = new (mtServiceability) GrowableArray<oop>(100, mtServiceability);
  }
  _flat_arrays->append(array);
}

void InlinedObjects::dump_flat_arrays(AbstractDumpWriter* writer) {
  if (_flat_arrays != nullptr) {
    // For each flat array the record contains tag (u1), object ID and class ID.
    int size = _flat_arrays->length() * (1 + sizeof(address) + sizeof(address));

    DumperSupport::write_header(writer, HPROF_FLAT_ARRAYS, (u4)size);
    for (GrowableArrayIterator<oop> it = _flat_arrays->begin(); it != _flat_arrays->end(); ++it) {
      flatArrayOop array = flatArrayOop(*it);
      FlatArrayKlass* array_klass = FlatArrayKlass::cast(array->klass());
      InlineKlass* element_klass = array_klass->element_klass();
      writer->write_u1(HPROF_FLAT_ARRAY);
      writer->write_objectID(array);
      writer->write_classID(element_klass);
    }
  }
}


// Support class used to generate HPROF_UTF8 records from the entries in the
// SymbolTable.

class SymbolTableDumper : public SymbolClosure {
 private:
  AbstractDumpWriter* _writer;
  AbstractDumpWriter* writer() const                { return _writer; }
 public:
  SymbolTableDumper(AbstractDumpWriter* writer)     { _writer = writer; }
  void do_symbol(Symbol** p);
};

void SymbolTableDumper::do_symbol(Symbol** p) {
  ResourceMark rm;
  Symbol* sym = *p;
  int len = sym->utf8_length();
  if (len > 0) {
    char* s = sym->as_utf8();
    DumperSupport::write_header(writer(), HPROF_UTF8, oopSize + len);
    writer()->write_symbolID(sym);
    writer()->write_raw(s, len);
  }
}

// Support class used to generate HPROF_GC_CLASS_DUMP records

class ClassDumper : public KlassClosure {
 private:
  AbstractDumpWriter* _writer;
  AbstractDumpWriter* writer() const { return _writer; }

 public:
  ClassDumper(AbstractDumpWriter* writer) : _writer(writer) {}

  void do_klass(Klass* k) {
    if (k->is_instance_klass()) {
      DumperSupport::dump_instance_class(writer(), k);
    } else {
      DumperSupport::dump_array_class(writer(), k);
    }
  }
};

// Support class used to generate HPROF_GC_ROOT_JNI_LOCAL records

class JNILocalsDumper : public OopClosure {
 private:
  AbstractDumpWriter* _writer;
  u4 _thread_serial_num;
  int _frame_num;
  AbstractDumpWriter* writer() const                { return _writer; }
 public:
  JNILocalsDumper(AbstractDumpWriter* writer, u4 thread_serial_num) {
    _writer = writer;
    _thread_serial_num = thread_serial_num;
    _frame_num = -1;  // default - empty stack
  }
  void set_frame_number(int n) { _frame_num = n; }
  void do_oop(oop* obj_p);
  void do_oop(narrowOop* obj_p) { ShouldNotReachHere(); }
};

void JNILocalsDumper::do_oop(oop* obj_p) {
  // ignore null handles
  oop o = *obj_p;
  if (o != nullptr) {
    u4 size = 1 + sizeof(address) + 4 + 4;
    writer()->start_sub_record(HPROF_GC_ROOT_JNI_LOCAL, size);
    writer()->write_objectID(o);
    writer()->write_u4(_thread_serial_num);
    writer()->write_u4((u4)_frame_num);
    writer()->end_sub_record();
  }
}


// Support class used to generate HPROF_GC_ROOT_JNI_GLOBAL records

class JNIGlobalsDumper : public OopClosure {
 private:
  AbstractDumpWriter* _writer;
  AbstractDumpWriter* writer() const                { return _writer; }

 public:
  JNIGlobalsDumper(AbstractDumpWriter* writer) {
    _writer = writer;
  }
  void do_oop(oop* obj_p);
  void do_oop(narrowOop* obj_p) { ShouldNotReachHere(); }
};

void JNIGlobalsDumper::do_oop(oop* obj_p) {
  oop o = NativeAccess<AS_NO_KEEPALIVE>::oop_load(obj_p);

  // ignore these
  if (o == nullptr) return;
  // we ignore global ref to symbols and other internal objects
  if (o->is_instance() || o->is_objArray() || o->is_typeArray()) {
    u4 size = 1 + 2 * sizeof(address);
    writer()->start_sub_record(HPROF_GC_ROOT_JNI_GLOBAL, size);
    writer()->write_objectID(o);
    writer()->write_rootID(obj_p);      // global ref ID
    writer()->end_sub_record();
  }
};

// Support class used to generate HPROF_GC_ROOT_STICKY_CLASS records

class StickyClassDumper : public KlassClosure {
 private:
  AbstractDumpWriter* _writer;
  AbstractDumpWriter* writer() const                { return _writer; }
 public:
  StickyClassDumper(AbstractDumpWriter* writer) {
    _writer = writer;
  }
  void do_klass(Klass* k) {
    if (k->is_instance_klass()) {
      InstanceKlass* ik = InstanceKlass::cast(k);
      u4 size = 1 + sizeof(address);
      writer()->start_sub_record(HPROF_GC_ROOT_STICKY_CLASS, size);
      writer()->write_classID(ik);
      writer()->end_sub_record();
    }
  }
};

// Support class used to generate HPROF_GC_ROOT_JAVA_FRAME records.

class JavaStackRefDumper : public StackObj {
private:
  AbstractDumpWriter* _writer;
  u4 _thread_serial_num;
  int _frame_num;
  AbstractDumpWriter* writer() const { return _writer; }
public:
  JavaStackRefDumper(AbstractDumpWriter* writer, u4 thread_serial_num)
      : _writer(writer), _thread_serial_num(thread_serial_num), _frame_num(-1) // default - empty stack
  {
  }

  void set_frame_number(int n) { _frame_num = n; }

  void dump_java_stack_refs(StackValueCollection* values);
};

void JavaStackRefDumper::dump_java_stack_refs(StackValueCollection* values) {
  for (int index = 0; index < values->size(); index++) {
    if (values->at(index)->type() == T_OBJECT) {
      oop o = values->obj_at(index)();
      if (o != nullptr) {
        u4 size = 1 + sizeof(address) + 4 + 4;
        writer()->start_sub_record(HPROF_GC_ROOT_JAVA_FRAME, size);
        writer()->write_objectID(o);
        writer()->write_u4(_thread_serial_num);
        writer()->write_u4((u4)_frame_num);
        writer()->end_sub_record();
      }
    }
  }
}

// Class to collect, store and dump thread-related data:
// - HPROF_TRACE and HPROF_FRAME records;
// - HPROF_GC_ROOT_THREAD_OBJ/HPROF_GC_ROOT_JAVA_FRAME/HPROF_GC_ROOT_JNI_LOCAL subrecords.
class ThreadDumper : public CHeapObj<mtInternal> {
public:
  enum class ThreadType { Platform, MountedVirtual, UnmountedVirtual };

private:
  ThreadType _thread_type;
  JavaThread* _java_thread;
  oop _thread_oop;

  GrowableArray<StackFrameInfo*>* _frames;
  // non-null if the thread is OOM thread
  Method* _oome_constructor;
  int _thread_serial_num;
  int _start_frame_serial_num;

  vframe* get_top_frame() const;

public:
  static bool should_dump_pthread(JavaThread* thread) {
    return thread->threadObj() != nullptr && !thread->is_exiting() && !thread->is_hidden_from_external_view();
  }

  static bool should_dump_vthread(oop vt) {
    return java_lang_VirtualThread::state(vt) != java_lang_VirtualThread::NEW
        && java_lang_VirtualThread::state(vt) != java_lang_VirtualThread::TERMINATED;
  }

  static bool is_vthread_mounted(oop vt) {
    // The code should be consistent with the "mounted virtual thread" case
    // (VM_HeapDumper::dump_stack_traces(), ThreadDumper::get_top_frame()).
    // I.e. virtual thread is mounted if its carrierThread is not null
    // and is_vthread_mounted() for the carrier thread returns true.
    oop carrier_thread = java_lang_VirtualThread::carrier_thread(vt);
    if (carrier_thread == nullptr) {
      return false;
    }
    JavaThread* java_thread = java_lang_Thread::thread(carrier_thread);
    return java_thread->is_vthread_mounted();
  }

  ThreadDumper(ThreadType thread_type, JavaThread* java_thread, oop thread_oop);

  // affects frame_count
  void add_oom_frame(Method* oome_constructor) {
    assert(_start_frame_serial_num == 0, "add_oom_frame cannot be called after init_serial_nums");
    _oome_constructor = oome_constructor;
  }

  void init_serial_nums(volatile int* thread_counter, volatile int* frame_counter) {
    assert(_start_frame_serial_num == 0, "already initialized");
    _thread_serial_num = Atomic::fetch_then_add(thread_counter, 1);
    _start_frame_serial_num = Atomic::fetch_then_add(frame_counter, frame_count());
  }

  bool oom_thread() const {
    return _oome_constructor != nullptr;
  }

  int frame_count() const {
    return _frames->length() + (oom_thread() ? 1 : 0);
  }

  u4 thread_serial_num() const {
    return (u4)_thread_serial_num;
  }

  u4 stack_trace_serial_num() const {
    return (u4)(_thread_serial_num + STACK_TRACE_ID);
  }

  // writes HPROF_TRACE and HPROF_FRAME records
  // returns number of dumped frames
  void dump_stack_traces(AbstractDumpWriter* writer, GrowableArray<Klass*>* klass_map);

  // writes HPROF_GC_ROOT_THREAD_OBJ subrecord
  void dump_thread_obj(AbstractDumpWriter* writer);

  // Walk the stack of the thread.
  // Dumps a HPROF_GC_ROOT_JAVA_FRAME subrecord for each local
  // Dumps a HPROF_GC_ROOT_JNI_LOCAL subrecord for each JNI local
  void dump_stack_refs(AbstractDumpWriter* writer);

};

ThreadDumper::ThreadDumper(ThreadType thread_type, JavaThread* java_thread, oop thread_oop)
    : _thread_type(thread_type), _java_thread(java_thread), _thread_oop(thread_oop),
      _oome_constructor(nullptr),
      _thread_serial_num(0), _start_frame_serial_num(0)
{
  // sanity checks
  if (_thread_type == ThreadType::UnmountedVirtual) {
    assert(_java_thread == nullptr, "sanity");
    assert(_thread_oop != nullptr, "sanity");
  } else {
    assert(_java_thread != nullptr, "sanity");
    assert(_thread_oop != nullptr, "sanity");
  }

  _frames = new (mtServiceability) GrowableArray<StackFrameInfo*>(10, mtServiceability);
  bool stop_at_vthread_entry = _thread_type == ThreadType::MountedVirtual;

  // vframes are resource allocated
  Thread* current_thread = Thread::current();
  ResourceMark rm(current_thread);
  HandleMark hm(current_thread);

  for (vframe* vf = get_top_frame(); vf != nullptr; vf = vf->sender()) {
    if (stop_at_vthread_entry && vf->is_vthread_entry()) {
      break;
    }
    if (vf->is_java_frame()) {
      javaVFrame* jvf = javaVFrame::cast(vf);
      _frames->append(new StackFrameInfo(jvf, false));
    } else {
      // ignore non-Java frames
    }
  }
}

void ThreadDumper::dump_stack_traces(AbstractDumpWriter* writer, GrowableArray<Klass*>* klass_map) {
  assert(_thread_serial_num != 0 && _start_frame_serial_num != 0, "serial_nums are not initialized");

  // write HPROF_FRAME records for this thread's stack trace
  int depth = _frames->length();
  int frame_serial_num = _start_frame_serial_num;

  if (oom_thread()) {
    // OOM thread
    // write fake frame that makes it look like the thread, which caused OOME,
    // is in the OutOfMemoryError zero-parameter constructor
    int oome_serial_num = klass_map->find(_oome_constructor->method_holder());
    // the class serial number starts from 1
    assert(oome_serial_num > 0, "OutOfMemoryError class not found");
    DumperSupport::dump_stack_frame(writer, ++frame_serial_num, oome_serial_num, _oome_constructor, 0);
    depth++;
  }

  for (int j = 0; j < _frames->length(); j++) {
    StackFrameInfo* frame = _frames->at(j);
    Method* m = frame->method();
    int class_serial_num = klass_map->find(m->method_holder());
    // the class serial number starts from 1
    assert(class_serial_num > 0, "class not found");
    DumperSupport::dump_stack_frame(writer, ++frame_serial_num, class_serial_num, m, frame->bci());
  }

  // write HPROF_TRACE record for the thread
  DumperSupport::write_header(writer, HPROF_TRACE, checked_cast<u4>(3 * sizeof(u4) + depth * oopSize));
  writer->write_u4(stack_trace_serial_num());   // stack trace serial number
  writer->write_u4(thread_serial_num());        // thread serial number
  writer->write_u4((u4)depth);                  // frame count (including oom frame)
  for (int j = 1; j <= depth; j++) {
    writer->write_id(_start_frame_serial_num + j);
  }
}

void ThreadDumper::dump_thread_obj(AbstractDumpWriter * writer) {
  assert(_thread_serial_num != 0 && _start_frame_serial_num != 0, "serial_num is not initialized");

  u4 size = 1 + sizeof(address) + 4 + 4;
  writer->start_sub_record(HPROF_GC_ROOT_THREAD_OBJ, size);
  writer->write_objectID(_thread_oop);
  writer->write_u4(thread_serial_num());      // thread serial number
  writer->write_u4(stack_trace_serial_num()); // stack trace serial number
  writer->end_sub_record();
}

void ThreadDumper::dump_stack_refs(AbstractDumpWriter * writer) {
  assert(_thread_serial_num != 0 && _start_frame_serial_num != 0, "serial_num is not initialized");

  JNILocalsDumper blk(writer, thread_serial_num());
  if (_thread_type == ThreadType::Platform) {
    if (!_java_thread->has_last_Java_frame()) {
      // no last java frame but there may be JNI locals
      _java_thread->active_handles()->oops_do(&blk);
      return;
    }
  }

  JavaStackRefDumper java_ref_dumper(writer, thread_serial_num());

  // vframes are resource allocated
  Thread* current_thread = Thread::current();
  ResourceMark rm(current_thread);
  HandleMark hm(current_thread);

  bool stopAtVthreadEntry = _thread_type == ThreadType::MountedVirtual;
  frame* last_entry_frame = nullptr;
  bool is_top_frame = true;
  int depth = 0;
  if (oom_thread()) {
    depth++;
  }

  for (vframe* vf = get_top_frame(); vf != nullptr; vf = vf->sender()) {
    if (stopAtVthreadEntry && vf->is_vthread_entry()) {
      break;
    }

    if (vf->is_java_frame()) {
      javaVFrame* jvf = javaVFrame::cast(vf);
      if (!(jvf->method()->is_native())) {
        java_ref_dumper.set_frame_number(depth);
        java_ref_dumper.dump_java_stack_refs(jvf->locals());
        java_ref_dumper.dump_java_stack_refs(jvf->expressions());
      } else {
        // native frame
        blk.set_frame_number(depth);
        if (is_top_frame) {
          // JNI locals for the top frame.
          assert(_java_thread != nullptr, "impossible for unmounted vthread");
          _java_thread->active_handles()->oops_do(&blk);
        } else {
          if (last_entry_frame != nullptr) {
            // JNI locals for the entry frame
            assert(last_entry_frame->is_entry_frame(), "checking");
            last_entry_frame->entry_frame_call_wrapper()->handles()->oops_do(&blk);
          }
        }
      }
      last_entry_frame = nullptr;
      // increment only for Java frames
      depth++;
    } else {
      // externalVFrame - for an entry frame then we report the JNI locals
      // when we find the corresponding javaVFrame
      frame* fr = vf->frame_pointer();
      assert(fr != nullptr, "sanity check");
      if (fr->is_entry_frame()) {
        last_entry_frame = fr;
      }
    }
  is_top_frame = false;
  }
  assert(depth == frame_count(), "total number of Java frames not matched");
}

vframe* ThreadDumper::get_top_frame() const {
  if (_thread_type == ThreadType::UnmountedVirtual) {
    ContinuationWrapper cont(java_lang_VirtualThread::continuation(_thread_oop));
    if (cont.is_empty()) {
      return nullptr;
    }
    assert(!cont.is_mounted(), "sanity check");
    stackChunkOop chunk = cont.last_nonempty_chunk();
    if (chunk == nullptr || chunk->is_empty()) {
      return nullptr;
    }

    RegisterMap reg_map(cont.continuation(), RegisterMap::UpdateMap::include);
    frame fr = chunk->top_frame(&reg_map);
    vframe* vf = vframe::new_vframe(&fr, &reg_map, nullptr); // don't need JavaThread
    return vf;
  }

  RegisterMap reg_map(_java_thread,
      RegisterMap::UpdateMap::include,
      RegisterMap::ProcessFrames::include,
      RegisterMap::WalkContinuation::skip);
  switch (_thread_type) {
  case ThreadType::Platform:
    if (!_java_thread->has_last_Java_frame()) {
      return nullptr;
    }
    return _java_thread->is_vthread_mounted()
        ? _java_thread->carrier_last_java_vframe(&reg_map)
        : _java_thread->platform_thread_last_java_vframe(&reg_map);

  case ThreadType::MountedVirtual:
    return _java_thread->last_java_vframe(&reg_map);

  default: // make compilers happy
      break;
  }
  ShouldNotReachHere();
  return nullptr;
}

// Callback to dump thread-related data for unmounted virtual threads;
// implemented by VM_HeapDumper.
class UnmountedVThreadDumper {
 public:
  virtual void dump_vthread(oop vt, AbstractDumpWriter* segment_writer) = 0;
};

// Support class used when iterating over the heap.
class HeapObjectDumper : public ObjectClosure {
 private:
  AbstractDumpWriter* _writer;
  AbstractDumpWriter* writer()                  { return _writer; }
  UnmountedVThreadDumper* _vthread_dumper;

  DumperClassCacheTable _class_cache;

 public:
  HeapObjectDumper(AbstractDumpWriter* writer, UnmountedVThreadDumper* vthread_dumper)
    : _writer(writer), _vthread_dumper(vthread_dumper) {}

  // called for each object in the heap
  void do_object(oop o);
};

void HeapObjectDumper::do_object(oop o) {
  // skip classes as these emitted as HPROF_GC_CLASS_DUMP records
  if (o->klass() == vmClasses::Class_klass()) {
    if (!java_lang_Class::is_primitive(o)) {
      return;
    }
  }

  if (DumperSupport::mask_dormant_archived_object(o, nullptr) == nullptr) {
    return;
  }

  if (o->is_instance()) {
    // create a HPROF_GC_INSTANCE record for each object
    DumperSupport::dump_instance(writer(), o, &_class_cache);
    // If we encounter an unmounted virtual thread it needs to be dumped explicitly
    // (mounted virtual threads are dumped with their carriers).
    if (java_lang_VirtualThread::is_instance(o)
        && ThreadDumper::should_dump_vthread(o) && !ThreadDumper::is_vthread_mounted(o)) {
      _vthread_dumper->dump_vthread(o, writer());
    }
  } else if (o->is_objArray()) {
    // create a HPROF_GC_OBJ_ARRAY_DUMP record for each object array
    DumperSupport::dump_object_array(writer(), objArrayOop(o));
  } else if (o->is_flatArray()) {
    DumperSupport::dump_flat_array(writer(), flatArrayOop(o), &_class_cache);
  } else if (o->is_typeArray()) {
    // create a HPROF_GC_PRIM_ARRAY_DUMP record for each type array
    DumperSupport::dump_prim_array(writer(), typeArrayOop(o));
  }
}

// The dumper controller for parallel heap dump
class DumperController : public CHeapObj<mtInternal> {
 private:
   Monitor* _lock;
   Mutex* _global_writer_lock;

   const uint   _dumper_number;
   uint   _complete_number;

   bool   _started; // VM dumper started and acquired global writer lock

 public:
   DumperController(uint number) :
     // _lock and _global_writer_lock are used for synchronization between GC worker threads inside safepoint,
     // so we lock with _no_safepoint_check_flag.
     // signal_start() acquires _lock when global writer is locked,
     // its rank must be less than _global_writer_lock rank.
     _lock(new (std::nothrow) PaddedMonitor(Mutex::nosafepoint - 1, "DumperController_lock")),
     _global_writer_lock(new (std::nothrow) Mutex(Mutex::nosafepoint, "DumpWriter_lock")),
     _dumper_number(number),
     _complete_number(0),
     _started(false)
   {}

   ~DumperController() {
     delete _lock;
     delete _global_writer_lock;
   }

   // parallel (non VM) dumpers must wait until VM dumper acquires global writer lock
   void wait_for_start_signal() {
     MonitorLocker ml(_lock, Mutex::_no_safepoint_check_flag);
     while (_started == false) {
       ml.wait();
     }
   }

   void signal_start() {
     MonitorLocker ml(_lock, Mutex::_no_safepoint_check_flag);
     _started = true;
     ml.notify_all();
   }

   void lock_global_writer() {
     _global_writer_lock->lock_without_safepoint_check();
   }

   void unlock_global_writer() {
     _global_writer_lock->unlock();
   }

   void dumper_complete(DumpWriter* local_writer, DumpWriter* global_writer) {
     MonitorLocker ml(_lock, Mutex::_no_safepoint_check_flag);
     _complete_number++;
     // propagate local error to global if any
     if (local_writer->has_error()) {
       global_writer->set_error(local_writer->error());
     }
     ml.notify();
   }

   void wait_all_dumpers_complete() {
     MonitorLocker ml(_lock, Mutex::_no_safepoint_check_flag);
     while (_complete_number != _dumper_number) {
        ml.wait();
     }
   }
};

// DumpMerger merges separate dump files into a complete one
class DumpMerger : public StackObj {
private:
  DumpWriter* _writer;
  InlinedObjects*  _inlined_objects;
  const char* _path;
  bool _has_error;
  int _dump_seq;

private:
  void merge_file(const char* path);
  void merge_done();
  void set_error(const char* msg);

public:
  DumpMerger(const char* path, DumpWriter* writer, InlinedObjects* inlined_objects, int dump_seq) :
    _writer(writer),
    _inlined_objects(inlined_objects),
    _path(path),
    _has_error(_writer->has_error()),
    _dump_seq(dump_seq) {}

  void do_merge();

  // returns path for the parallel DumpWriter (resource allocated)
  static char* get_writer_path(const char* base_path, int seq);

};

char* DumpMerger::get_writer_path(const char* base_path, int seq) {
  // approximate required buffer size
  size_t buf_size = strlen(base_path)
                    + 2                 // ".p"
                    + 10                // number (that's enough for 2^32 parallel dumpers)
                    + 1;                // '\0'

  char* path = NEW_RESOURCE_ARRAY(char, buf_size);
  memset(path, 0, buf_size);

  os::snprintf(path, buf_size, "%s.p%d", base_path, seq);

  return path;
}


void DumpMerger::merge_done() {
  // Writes the HPROF_HEAP_DUMP_END record.
  if (!_has_error) {
    DumperSupport::end_of_dump(_writer);
    _inlined_objects->dump_flat_arrays(_writer);
    _writer->flush();
    _inlined_objects->release();
  }
  _dump_seq = 0; //reset
}

void DumpMerger::set_error(const char* msg) {
  assert(msg != nullptr, "sanity check");
  log_error(heapdump)("%s (file: %s)", msg, _path);
  _writer->set_error(msg);
  _has_error = true;
}

#ifdef LINUX
// Merge segmented heap files via sendfile, it's more efficient than the
// read+write combination, which would require transferring data to and from
// user space.
void DumpMerger::merge_file(const char* path) {
  TraceTime timer("Merge segmented heap file directly", TRACETIME_LOG(Info, heapdump));

  int segment_fd = os::open(path, O_RDONLY, 0);
  if (segment_fd == -1) {
    set_error("Can not open segmented heap file during merging");
    return;
  }

  struct stat st;
  if (os::stat(path, &st) != 0) {
    ::close(segment_fd);
    set_error("Can not get segmented heap file size during merging");
    return;
  }

  // A successful call to sendfile may write fewer bytes than requested; the
  // caller should be prepared to retry the call if there were unsent bytes.
  jlong offset = 0;
  while (offset < st.st_size) {
    int ret = os::Linux::sendfile(_writer->get_fd(), segment_fd, &offset, st.st_size);
    if (ret == -1) {
      ::close(segment_fd);
      set_error("Failed to merge segmented heap file");
      return;
    }
  }

  // As sendfile variant does not call the write method of the global writer,
  // bytes_written is also incorrect for this variant, we need to explicitly
  // accumulate bytes_written for the global writer in this case
  julong accum = _writer->bytes_written() + st.st_size;
  _writer->set_bytes_written(accum);
  ::close(segment_fd);
}
#else
// Generic implementation using read+write
void DumpMerger::merge_file(const char* path) {
  TraceTime timer("Merge segmented heap file", TRACETIME_LOG(Info, heapdump));

  fileStream segment_fs(path, "rb");
  if (!segment_fs.is_open()) {
    set_error("Can not open segmented heap file during merging");
    return;
  }

  jlong total = 0;
  size_t cnt = 0;
  char read_buf[4096];
  while ((cnt = segment_fs.read(read_buf, 1, 4096)) != 0) {
    _writer->write_raw(read_buf, cnt);
    total += cnt;
  }

  _writer->flush();
  if (segment_fs.fileSize() != total) {
    set_error("Merged heap dump is incomplete");
  }
}
#endif

void DumpMerger::do_merge() {
  TraceTime timer("Merge heap files complete", TRACETIME_LOG(Info, heapdump));

  // Since contents in segmented heap file were already zipped, we don't need to zip
  // them again during merging.
  AbstractCompressor* saved_compressor = _writer->compressor();
  _writer->set_compressor(nullptr);

  // Merge the content of the remaining files into base file. Regardless of whether
  // the merge process is successful or not, these segmented files will be deleted.
  for (int i = 0; i < _dump_seq; i++) {
    ResourceMark rm;
    const char* path = get_writer_path(_path, i);
    if (!_has_error) {
      merge_file(path);
    }
    // Delete selected segmented heap file nevertheless
    if (remove(path) != 0) {
      log_info(heapdump)("Removal of segment file (%d) failed (%d)", i, errno);
    }
  }

  // restore compressor for further use
  _writer->set_compressor(saved_compressor);
  merge_done();
}

// The VM operation that performs the heap dump
class VM_HeapDumper : public VM_GC_Operation, public WorkerTask, public UnmountedVThreadDumper {
 private:
  static VM_HeapDumper*   _global_dumper;
  static DumpWriter*      _global_writer;
  DumpWriter*             _local_writer;
  JavaThread*             _oome_thread;
  Method*                 _oome_constructor;
  bool                    _gc_before_heap_dump;
  GrowableArray<Klass*>*  _klass_map;

  ThreadDumper**          _thread_dumpers; // platform, carrier and mounted virtual threads
  int                     _thread_dumpers_count;
  volatile int            _thread_serial_num;
  volatile int            _frame_serial_num;

  volatile int            _dump_seq;

  // Inlined object support.
  InlinedObjects          _inlined_objects;

  // parallel heap dump support
  uint                    _num_dumper_threads;
  DumperController*       _dumper_controller;
  ParallelObjectIterator* _poi;

  // Dumper id of VMDumper thread.
  static const int VMDumperId = 0;
  // VM dumper dumps both heap and non-heap data, other dumpers dump heap-only data.
  static bool is_vm_dumper(int dumper_id) { return dumper_id == VMDumperId; }
  // the 1st dumper calling get_next_dumper_id becomes VM dumper
  int get_next_dumper_id() {
    return Atomic::fetch_then_add(&_dump_seq, 1);
  }

  // accessors and setters
  static VM_HeapDumper* dumper()         {  assert(_global_dumper != nullptr, "Error"); return _global_dumper; }
  static DumpWriter* writer()            {  assert(_global_writer != nullptr, "Error"); return _global_writer; }

  void set_global_dumper() {
    assert(_global_dumper == nullptr, "Error");
    _global_dumper = this;
  }
  void set_global_writer() {
    assert(_global_writer == nullptr, "Error");
    _global_writer = _local_writer;
  }
  void clear_global_dumper() { _global_dumper = nullptr; }
  void clear_global_writer() { _global_writer = nullptr; }

  bool skip_operation() const;

  // writes a HPROF_LOAD_CLASS record to global writer
  static void do_load_class(Klass* k);

  // HPROF_GC_ROOT_THREAD_OBJ records for platform and mounted virtual threads
  void dump_threads(AbstractDumpWriter* writer);

  void add_class_serial_number(Klass* k, int serial_num) {
    _klass_map->at_put_grow(serial_num, k);
  }

  bool is_oom_thread(JavaThread* thread) const {
    return thread == _oome_thread && _oome_constructor != nullptr;
  }

  // HPROF_TRACE and HPROF_FRAME records for platform and mounted virtual threads
  void dump_stack_traces(AbstractDumpWriter* writer);

 public:
  VM_HeapDumper(DumpWriter* writer, bool gc_before_heap_dump, bool oome, uint num_dump_threads) :
    VM_GC_Operation(0 /* total collections,      dummy, ignored */,
                    GCCause::_heap_dump /* GC Cause */,
                    0 /* total full collections, dummy, ignored */,
                    gc_before_heap_dump),
    WorkerTask("dump heap") {
    _local_writer = writer;
    _gc_before_heap_dump = gc_before_heap_dump;
    _klass_map = new (mtServiceability) GrowableArray<Klass*>(INITIAL_CLASS_COUNT, mtServiceability);

    _thread_dumpers = nullptr;
    _thread_dumpers_count = 0;
    _thread_serial_num = 1;
    _frame_serial_num = 1;

    _dump_seq = VMDumperId;
    _num_dumper_threads = num_dump_threads;
    _dumper_controller = nullptr;
    _poi = nullptr;
    if (oome) {
      assert(!Thread::current()->is_VM_thread(), "Dump from OutOfMemoryError cannot be called by the VMThread");
      // get OutOfMemoryError zero-parameter constructor
      InstanceKlass* oome_ik = vmClasses::OutOfMemoryError_klass();
      _oome_constructor = oome_ik->find_method(vmSymbols::object_initializer_name(),
                                                          vmSymbols::void_method_signature());
      // get thread throwing OOME when generating the heap dump at OOME
      _oome_thread = JavaThread::current();
    } else {
      _oome_thread = nullptr;
      _oome_constructor = nullptr;
    }
  }

  ~VM_HeapDumper() {
    if (_thread_dumpers != nullptr) {
      for (int i = 0; i < _thread_dumpers_count; i++) {
        delete _thread_dumpers[i];
      }
      FREE_C_HEAP_ARRAY(ThreadDumper*, _thread_dumpers);
    }

    if (_dumper_controller != nullptr) {
      delete _dumper_controller;
      _dumper_controller = nullptr;
    }
    delete _klass_map;
  }
  int dump_seq()           { return _dump_seq; }
  bool is_parallel_dump()  { return _num_dumper_threads > 1; }
  void prepare_parallel_dump(WorkerThreads* workers);

  InlinedObjects* inlined_objects() { return &_inlined_objects; }

  VMOp_Type type() const { return VMOp_HeapDumper; }
  virtual bool doit_prologue();
  void doit();
  void work(uint worker_id);

  // UnmountedVThreadDumper implementation
  void dump_vthread(oop vt, AbstractDumpWriter* segment_writer);
};

VM_HeapDumper* VM_HeapDumper::_global_dumper = nullptr;
DumpWriter*    VM_HeapDumper::_global_writer = nullptr;

bool VM_HeapDumper::skip_operation() const {
  return false;
}

// fixes up the current dump record and writes HPROF_HEAP_DUMP_END record
void DumperSupport::end_of_dump(AbstractDumpWriter* writer) {
  writer->finish_dump_segment();

  writer->write_u1(HPROF_HEAP_DUMP_END);
  writer->write_u4(0);
  writer->write_u4(0);
}

// writes a HPROF_LOAD_CLASS record for the class
void VM_HeapDumper::do_load_class(Klass* k) {
  static u4 class_serial_num = 0;

  // len of HPROF_LOAD_CLASS record
  u4 remaining = 2*oopSize + 2*sizeof(u4);

  DumperSupport::write_header(writer(), HPROF_LOAD_CLASS, remaining);

  // class serial number is just a number
  writer()->write_u4(++class_serial_num);

  // class ID
  writer()->write_classID(k);

  // add the Klass* and class serial number pair
  dumper()->add_class_serial_number(k, class_serial_num);

  writer()->write_u4(STACK_TRACE_ID);

  // class name ID
  Symbol* name = k->name();
  writer()->write_symbolID(name);
}

// Write a HPROF_GC_ROOT_THREAD_OBJ record for platform/carrier and mounted virtual threads.
// Then walk the stack so that locals and JNI locals are dumped.
void VM_HeapDumper::dump_threads(AbstractDumpWriter* writer) {
  for (int i = 0; i < _thread_dumpers_count; i++) {
    _thread_dumpers[i]->dump_thread_obj(writer);
    _thread_dumpers[i]->dump_stack_refs(writer);
  }
}

bool VM_HeapDumper::doit_prologue() {
  if (_gc_before_heap_dump && UseZGC) {
    // ZGC cannot perform a synchronous GC cycle from within the VM thread.
    // So ZCollectedHeap::collect_as_vm_thread() is a noop. To respect the
    // _gc_before_heap_dump flag a synchronous GC cycle is performed from
    // the caller thread in the prologue.
    Universe::heap()->collect(GCCause::_heap_dump);
  }
  return VM_GC_Operation::doit_prologue();
}

void VM_HeapDumper::prepare_parallel_dump(WorkerThreads* workers) {
  uint num_active_workers = workers != nullptr ? workers->active_workers() : 0;
  uint num_requested_dump_threads = _num_dumper_threads;
  // check if we can dump in parallel based on requested and active threads
  if (num_active_workers <= 1 || num_requested_dump_threads <= 1) {
    _num_dumper_threads = 1;
  } else {
    _num_dumper_threads = clamp(num_requested_dump_threads, 2U, num_active_workers);
  }
  _dumper_controller = new (std::nothrow) DumperController(_num_dumper_threads);
  bool can_parallel = _num_dumper_threads > 1;
  log_info(heapdump)("Requested dump threads %u, active dump threads %u, "
                     "actual dump threads %u, parallelism %s",
                     num_requested_dump_threads, num_active_workers,
                     _num_dumper_threads, can_parallel ? "true" : "false");
}

// The VM operation that dumps the heap. The dump consists of the following
// records:
//
//  HPROF_HEADER
//  [HPROF_UTF8]*
//  [HPROF_LOAD_CLASS]*
//  [[HPROF_FRAME]*|HPROF_TRACE]*
//  [HPROF_GC_CLASS_DUMP]*
//  [HPROF_HEAP_DUMP_SEGMENT]*
//  HPROF_HEAP_DUMP_END
//
// The HPROF_TRACE records represent the stack traces where the heap dump
// is generated and a "dummy trace" record which does not include
// any frames. The dummy trace record is used to be referenced as the
// unknown object alloc site.
//
// Each HPROF_HEAP_DUMP_SEGMENT record has a length followed by sub-records.
// To allow the heap dump be generated in a single pass we remember the position
// of the dump length and fix it up after all sub-records have been written.
// To generate the sub-records we iterate over the heap, writing
// HPROF_GC_INSTANCE_DUMP, HPROF_GC_OBJ_ARRAY_DUMP, and HPROF_GC_PRIM_ARRAY_DUMP
// records as we go. Once that is done we write records for some of the GC
// roots.

void VM_HeapDumper::doit() {

  CollectedHeap* ch = Universe::heap();

  ch->ensure_parsability(false); // must happen, even if collection does
                                 // not happen (e.g. due to GCLocker)

  if (_gc_before_heap_dump) {
    if (GCLocker::is_active()) {
      warning("GC locker is held; pre-heapdump GC was skipped");
    } else {
      ch->collect_as_vm_thread(GCCause::_heap_dump);
    }
  }

  // At this point we should be the only dumper active, so
  // the following should be safe.
  set_global_dumper();
  set_global_writer();

  WorkerThreads* workers = ch->safepoint_workers();
  prepare_parallel_dump(workers);

  if (!is_parallel_dump()) {
    work(VMDumperId);
  } else {
    ParallelObjectIterator poi(_num_dumper_threads);
    _poi = &poi;
    workers->run_task(this, _num_dumper_threads);
    _poi = nullptr;
  }

  // Now we clear the global variables, so that a future dumper can run.
  clear_global_dumper();
  clear_global_writer();
}

void VM_HeapDumper::work(uint worker_id) {
  // VM Dumper works on all non-heap data dumping and part of heap iteration.
  int dumper_id = get_next_dumper_id();

  if (is_vm_dumper(dumper_id)) {
    // lock global writer, it will be unlocked after VM Dumper finishes with non-heap data
    _dumper_controller->lock_global_writer();
    _dumper_controller->signal_start();
  } else {
    _dumper_controller->wait_for_start_signal();
  }

  if (is_vm_dumper(dumper_id)) {
    TraceTime timer("Dump non-objects", TRACETIME_LOG(Info, heapdump));
    // Write the file header - we always use 1.0.2
    const char* header = "JAVA PROFILE 1.0.2";

    // header is few bytes long - no chance to overflow int
    writer()->write_raw(header, strlen(header) + 1); // NUL terminated
    writer()->write_u4(oopSize);
    // timestamp is current time in ms
    writer()->write_u8(os::javaTimeMillis());
    // HPROF_UTF8 records
    SymbolTableDumper sym_dumper(writer());
    SymbolTable::symbols_do(&sym_dumper);

    // HPROF_UTF8 records for inlined field names.
    inlined_objects()->init();
    inlined_objects()->dump_inlined_field_names(writer());

    // HPROF_INLINED_FIELDS
    inlined_objects()->dump_classed_with_inlined_fields(writer());

    // write HPROF_LOAD_CLASS records
    {
      LockedClassesDo locked_load_classes(&do_load_class);
      ClassLoaderDataGraph::classes_do(&locked_load_classes);
    }

    // write HPROF_FRAME and HPROF_TRACE records
    // this must be called after _klass_map is built when iterating the classes above.
    dump_stack_traces(writer());

    // unlock global writer, so parallel dumpers can dump stack traces of unmounted virtual threads
    _dumper_controller->unlock_global_writer();
  }

  // HPROF_HEAP_DUMP/HPROF_HEAP_DUMP_SEGMENT starts here

  ResourceMark rm;
  // share global compressor, local DumpWriter is not responsible for its life cycle
  DumpWriter segment_writer(DumpMerger::get_writer_path(writer()->get_file_path(), dumper_id),
                            writer()->is_overwrite(), writer()->compressor());
  if (!segment_writer.has_error()) {
    if (is_vm_dumper(dumper_id)) {
      // dump some non-heap subrecords to heap dump segment
      TraceTime timer("Dump non-objects (part 2)", TRACETIME_LOG(Info, heapdump));
      // Writes HPROF_GC_CLASS_DUMP records
      ClassDumper class_dumper(&segment_writer);
      ClassLoaderDataGraph::classes_do(&class_dumper);

      // HPROF_GC_ROOT_THREAD_OBJ + frames + jni locals
      dump_threads(&segment_writer);

      // HPROF_GC_ROOT_JNI_GLOBAL
      JNIGlobalsDumper jni_dumper(&segment_writer);
      JNIHandles::oops_do(&jni_dumper);
      // technically not jni roots, but global roots
      // for things like preallocated throwable backtraces
      Universe::vm_global()->oops_do(&jni_dumper);
      // HPROF_GC_ROOT_STICKY_CLASS
      // These should be classes in the null class loader data, and not all classes
      // if !ClassUnloading
      StickyClassDumper stiky_class_dumper(&segment_writer);
      ClassLoaderData::the_null_class_loader_data()->classes_do(&stiky_class_dumper);
    }

    // Heap iteration.
    // writes HPROF_GC_INSTANCE_DUMP records.
    // After each sub-record is written check_segment_length will be invoked
    // to check if the current segment exceeds a threshold. If so, a new
    // segment is started.
    // The HPROF_GC_CLASS_DUMP and HPROF_GC_INSTANCE_DUMP are the vast bulk
    // of the heap dump.

    TraceTime timer(is_parallel_dump() ? "Dump heap objects in parallel" : "Dump heap objects", TRACETIME_LOG(Info, heapdump));
    HeapObjectDumper obj_dumper(&segment_writer, this);
    if (!is_parallel_dump()) {
      Universe::heap()->object_iterate(&obj_dumper);
    } else {
      // == Parallel dump
      _poi->object_iterate(&obj_dumper, worker_id);
    }

    segment_writer.finish_dump_segment();
    segment_writer.flush();
  }

  _dumper_controller->dumper_complete(&segment_writer, writer());

  if (is_vm_dumper(dumper_id)) {
    _dumper_controller->wait_all_dumpers_complete();

    // flush global writer
    writer()->flush();

    // At this point, all fragments of the heapdump have been written to separate files.
    // We need to merge them into a complete heapdump and write HPROF_HEAP_DUMP_END at that time.
  }
}

void VM_HeapDumper::dump_stack_traces(AbstractDumpWriter* writer) {
  // write a HPROF_TRACE record without any frames to be referenced as object alloc sites
  DumperSupport::write_header(writer, HPROF_TRACE, 3 * sizeof(u4));
  writer->write_u4((u4)STACK_TRACE_ID);
  writer->write_u4(0);                    // thread number
  writer->write_u4(0);                    // frame count

  // max number if every platform thread is carrier with mounted virtual thread
  _thread_dumpers = NEW_C_HEAP_ARRAY(ThreadDumper*, Threads::number_of_threads() * 2, mtInternal);

  for (JavaThreadIteratorWithHandle jtiwh; JavaThread * thread = jtiwh.next(); ) {
    if (ThreadDumper::should_dump_pthread(thread)) {
      bool add_oom_frame = is_oom_thread(thread);

      oop mounted_vt = thread->is_vthread_mounted() ? thread->vthread() : nullptr;
      if (mounted_vt != nullptr && !ThreadDumper::should_dump_vthread(mounted_vt)) {
        mounted_vt = nullptr;
      }

      // mounted vthread (if any)
      if (mounted_vt != nullptr) {
        ThreadDumper* thread_dumper = new ThreadDumper(ThreadDumper::ThreadType::MountedVirtual, thread, mounted_vt);
        _thread_dumpers[_thread_dumpers_count++] = thread_dumper;
        if (add_oom_frame) {
          thread_dumper->add_oom_frame(_oome_constructor);
          // we add oom frame to the VT stack, don't add it to the carrier thread stack
          add_oom_frame = false;
        }
        thread_dumper->init_serial_nums(&_thread_serial_num, &_frame_serial_num);
        thread_dumper->dump_stack_traces(writer, _klass_map);
      }

      // platform or carrier thread
      ThreadDumper* thread_dumper = new ThreadDumper(ThreadDumper::ThreadType::Platform, thread, thread->threadObj());
      _thread_dumpers[_thread_dumpers_count++] = thread_dumper;
      if (add_oom_frame) {
        thread_dumper->add_oom_frame(_oome_constructor);
      }
      thread_dumper->init_serial_nums(&_thread_serial_num, &_frame_serial_num);
      thread_dumper->dump_stack_traces(writer, _klass_map);
    }
  }
}

void VM_HeapDumper::dump_vthread(oop vt, AbstractDumpWriter* segment_writer) {
  // unmounted vthread has no JavaThread
  ThreadDumper thread_dumper(ThreadDumper::ThreadType::UnmountedVirtual, nullptr, vt);
  thread_dumper.init_serial_nums(&_thread_serial_num, &_frame_serial_num);

  // write HPROF_TRACE/HPROF_FRAME records to global writer
  _dumper_controller->lock_global_writer();
  thread_dumper.dump_stack_traces(writer(), _klass_map);
  _dumper_controller->unlock_global_writer();

  // write HPROF_GC_ROOT_THREAD_OBJ/HPROF_GC_ROOT_JAVA_FRAME/HPROF_GC_ROOT_JNI_LOCAL subrecord
  // to segment writer
  thread_dumper.dump_thread_obj(segment_writer);
  thread_dumper.dump_stack_refs(segment_writer);
}

// dump the heap to given path.
int HeapDumper::dump(const char* path, outputStream* out, int compression, bool overwrite, uint num_dump_threads) {
  assert(path != nullptr && strlen(path) > 0, "path missing");

  // print message in interactive case
  if (out != nullptr) {
    out->print_cr("Dumping heap to %s ...", path);
    timer()->start();
  }
  // create JFR event
  EventHeapDump event;

  AbstractCompressor* compressor = nullptr;

  if (compression > 0) {
    compressor = new (std::nothrow) GZipCompressor(compression);

    if (compressor == nullptr) {
      set_error("Could not allocate gzip compressor");
      return -1;
    }
  }

  DumpWriter writer(path, overwrite, compressor);

  if (writer.error() != nullptr) {
    set_error(writer.error());
    if (out != nullptr) {
      out->print_cr("Unable to create %s: %s", path,
        (error() != nullptr) ? error() : "reason unknown");
    }
    return -1;
  }

  // generate the segmented heap dump into separate files
  VM_HeapDumper dumper(&writer, _gc_before_heap_dump, _oome, num_dump_threads);
  VMThread::execute(&dumper);

  // record any error that the writer may have encountered
  set_error(writer.error());

  // Heap dump process is done in two phases
  //
  // Phase 1: Concurrent threads directly write heap data to multiple heap files.
  //          This is done by VM_HeapDumper, which is performed within safepoint.
  //
  // Phase 2: Merge multiple heap files into one complete heap dump file.
  //          This is done by DumpMerger, which is performed outside safepoint

<<<<<<< HEAD
  DumpMerger merger(path, &writer, dumper.inlined_objects(), dumper.dump_seq());
  Thread* current_thread = Thread::current();
  if (current_thread->is_AttachListener_thread()) {
    // perform heapdump file merge operation in the current thread prevents us
    // from occupying the VM Thread, which in turn affects the occurrence of
    // GC and other VM operations.
    merger.do_merge();
  } else {
    // otherwise, performs it by VM thread
    VM_HeapDumpMerge op(&merger);
    VMThread::execute(&op);
  }
=======
  DumpMerger merger(path, &writer, dumper.dump_seq());
  // Perform heapdump file merge operation in the current thread prevents us
  // from occupying the VM Thread, which in turn affects the occurrence of
  // GC and other VM operations.
  merger.do_merge();
>>>>>>> b04b3047
  if (writer.error() != nullptr) {
    set_error(writer.error());
  }

  // emit JFR event
  if (error() == nullptr) {
    event.set_destination(path);
    event.set_gcBeforeDump(_gc_before_heap_dump);
    event.set_size(writer.bytes_written());
    event.set_onOutOfMemoryError(_oome);
    event.set_overwrite(overwrite);
    event.set_compression(compression);
    event.commit();
  } else {
    log_debug(cds, heap)("Error %s while dumping heap", error());
  }

  // print message in interactive case
  if (out != nullptr) {
    timer()->stop();
    if (error() == nullptr) {
      out->print_cr("Heap dump file created [" JULONG_FORMAT " bytes in %3.3f secs]",
                    writer.bytes_written(), timer()->seconds());
    } else {
      out->print_cr("Dump file is incomplete: %s", writer.error());
    }
  }

  if (compressor != nullptr) {
    delete compressor;
  }
  return (writer.error() == nullptr) ? 0 : -1;
}

// stop timer (if still active), and free any error string we might be holding
HeapDumper::~HeapDumper() {
  if (timer()->is_active()) {
    timer()->stop();
  }
  set_error(nullptr);
}


// returns the error string (resource allocated), or null
char* HeapDumper::error_as_C_string() const {
  if (error() != nullptr) {
    char* str = NEW_RESOURCE_ARRAY(char, strlen(error())+1);
    strcpy(str, error());
    return str;
  } else {
    return nullptr;
  }
}

// set the error string
void HeapDumper::set_error(char const* error) {
  if (_error != nullptr) {
    os::free(_error);
  }
  if (error == nullptr) {
    _error = nullptr;
  } else {
    _error = os::strdup(error);
    assert(_error != nullptr, "allocation failure");
  }
}

// Called by out-of-memory error reporting by a single Java thread
// outside of a JVM safepoint
void HeapDumper::dump_heap_from_oome() {
  HeapDumper::dump_heap(true);
}

// Called by error reporting by a single Java thread outside of a JVM safepoint,
// or by heap dumping by the VM thread during a (GC) safepoint. Thus, these various
// callers are strictly serialized and guaranteed not to interfere below. For more
// general use, however, this method will need modification to prevent
// inteference when updating the static variables base_path and dump_file_seq below.
void HeapDumper::dump_heap() {
  HeapDumper::dump_heap(false);
}

void HeapDumper::dump_heap(bool oome) {
  static char base_path[JVM_MAXPATHLEN] = {'\0'};
  static uint dump_file_seq = 0;
  char* my_path;
  const int max_digit_chars = 20;

  const char* dump_file_name = "java_pid";
  const char* dump_file_ext  = HeapDumpGzipLevel > 0 ? ".hprof.gz" : ".hprof";

  // The dump file defaults to java_pid<pid>.hprof in the current working
  // directory. HeapDumpPath=<file> can be used to specify an alternative
  // dump file name or a directory where dump file is created.
  if (dump_file_seq == 0) { // first time in, we initialize base_path
    // Calculate potentially longest base path and check if we have enough
    // allocated statically.
    const size_t total_length =
                      (HeapDumpPath == nullptr ? 0 : strlen(HeapDumpPath)) +
                      strlen(os::file_separator()) + max_digit_chars +
                      strlen(dump_file_name) + strlen(dump_file_ext) + 1;
    if (total_length > sizeof(base_path)) {
      warning("Cannot create heap dump file.  HeapDumpPath is too long.");
      return;
    }

    bool use_default_filename = true;
    if (HeapDumpPath == nullptr || HeapDumpPath[0] == '\0') {
      // HeapDumpPath=<file> not specified
    } else {
      strcpy(base_path, HeapDumpPath);
      // check if the path is a directory (must exist)
      DIR* dir = os::opendir(base_path);
      if (dir == nullptr) {
        use_default_filename = false;
      } else {
        // HeapDumpPath specified a directory. We append a file separator
        // (if needed).
        os::closedir(dir);
        size_t fs_len = strlen(os::file_separator());
        if (strlen(base_path) >= fs_len) {
          char* end = base_path;
          end += (strlen(base_path) - fs_len);
          if (strcmp(end, os::file_separator()) != 0) {
            strcat(base_path, os::file_separator());
          }
        }
      }
    }
    // If HeapDumpPath wasn't a file name then we append the default name
    if (use_default_filename) {
      const size_t dlen = strlen(base_path);  // if heap dump dir specified
      jio_snprintf(&base_path[dlen], sizeof(base_path)-dlen, "%s%d%s",
                   dump_file_name, os::current_process_id(), dump_file_ext);
    }
    const size_t len = strlen(base_path) + 1;
    my_path = (char*)os::malloc(len, mtInternal);
    if (my_path == nullptr) {
      warning("Cannot create heap dump file.  Out of system memory.");
      return;
    }
    strncpy(my_path, base_path, len);
  } else {
    // Append a sequence number id for dumps following the first
    const size_t len = strlen(base_path) + max_digit_chars + 2; // for '.' and \0
    my_path = (char*)os::malloc(len, mtInternal);
    if (my_path == nullptr) {
      warning("Cannot create heap dump file.  Out of system memory.");
      return;
    }
    jio_snprintf(my_path, len, "%s.%d", base_path, dump_file_seq);
  }
  dump_file_seq++;   // increment seq number for next time we dump

  HeapDumper dumper(false /* no GC before heap dump */,
                    oome  /* pass along out-of-memory-error flag */);
  dumper.dump(my_path, tty, HeapDumpGzipLevel);
  os::free(my_path);
}<|MERGE_RESOLUTION|>--- conflicted
+++ resolved
@@ -3164,26 +3164,11 @@
   // Phase 2: Merge multiple heap files into one complete heap dump file.
   //          This is done by DumpMerger, which is performed outside safepoint
 
-<<<<<<< HEAD
   DumpMerger merger(path, &writer, dumper.inlined_objects(), dumper.dump_seq());
-  Thread* current_thread = Thread::current();
-  if (current_thread->is_AttachListener_thread()) {
-    // perform heapdump file merge operation in the current thread prevents us
-    // from occupying the VM Thread, which in turn affects the occurrence of
-    // GC and other VM operations.
-    merger.do_merge();
-  } else {
-    // otherwise, performs it by VM thread
-    VM_HeapDumpMerge op(&merger);
-    VMThread::execute(&op);
-  }
-=======
-  DumpMerger merger(path, &writer, dumper.dump_seq());
   // Perform heapdump file merge operation in the current thread prevents us
   // from occupying the VM Thread, which in turn affects the occurrence of
   // GC and other VM operations.
   merger.do_merge();
->>>>>>> b04b3047
   if (writer.error() != nullptr) {
     set_error(writer.error());
   }
