--- conflicted
+++ resolved
@@ -3005,63 +3005,6 @@
     _dumper_controller->unlock_global_writer();
   }
 
-<<<<<<< HEAD
-    // Writes HPROF_GC_CLASS_DUMP records
-    {
-      LockedClassesDo locked_dump_class(&do_class_dump);
-      ClassLoaderDataGraph::classes_do(&locked_dump_class);
-    }
-
-    // HPROF_GC_ROOT_THREAD_OBJ + frames + jni locals
-    dump_threads();
-
-    // HPROF_GC_ROOT_JNI_GLOBAL
-    JNIGlobalsDumper jni_dumper(writer());
-    JNIHandles::oops_do(&jni_dumper);
-    // technically not jni roots, but global roots
-    // for things like preallocated throwable backtraces
-    Universe::vm_global()->oops_do(&jni_dumper);
-    // HPROF_GC_ROOT_STICKY_CLASS
-    // These should be classes in the null class loader data, and not all classes
-    // if !ClassUnloading
-    StickyClassDumper class_dumper(writer());
-    ClassLoaderData::the_null_class_loader_data()->classes_do(&class_dumper);
-  }
-
-  // Heap iteration.
-  // writes HPROF_GC_INSTANCE_DUMP records.
-  // After each sub-record is written check_segment_length will be invoked
-  // to check if the current segment exceeds a threshold. If so, a new
-  // segment is started.
-  // The HPROF_GC_CLASS_DUMP and HPROF_GC_INSTANCE_DUMP are the vast bulk
-  // of the heap dump.
-  if (!is_parallel_dump()) {
-    assert(is_vm_dumper(worker_id), "must be");
-    // == Serial dump
-    ResourceMark rm;
-    TraceTime timer("Dump heap objects", TRACETIME_LOG(Info, heapdump));
-    HeapObjectDumper obj_dumper(writer());
-    Universe::heap()->object_iterate(&obj_dumper);
-    writer()->finish_dump_segment();
-    // Writes the HPROF_HEAP_DUMP_END record because merge does not happen in serial dump
-    DumperSupport::end_of_dump(writer());
-    inlined_objects()->dump_flat_arrays(writer());
-    writer()->flush();
-    inlined_objects()->release();
-  } else {
-    // == Parallel dump
-    ResourceMark rm;
-    TraceTime timer("Dump heap objects in parallel", TRACETIME_LOG(Info, heapdump));
-    DumpWriter* local_writer = is_vm_dumper(worker_id) ? writer() : create_local_writer();
-    if (!local_writer->has_error()) {
-      HeapObjectDumper obj_dumper(local_writer);
-      _poi->object_iterate(&obj_dumper, worker_id);
-      local_writer->finish_dump_segment();
-      local_writer->flush();
-    }
-    if (is_vm_dumper(worker_id)) {
-      _dumper_controller->wait_all_dumpers_complete();
-=======
   // HPROF_HEAP_DUMP/HPROF_HEAP_DUMP_SEGMENT starts here
 
   ResourceMark rm;
@@ -3104,7 +3047,6 @@
     HeapObjectDumper obj_dumper(&segment_writer, this);
     if (!is_parallel_dump()) {
       Universe::heap()->object_iterate(&obj_dumper);
->>>>>>> 26de9e24
     } else {
       // == Parallel dump
       _poi->object_iterate(&obj_dumper, worker_id);
@@ -3235,23 +3177,8 @@
   //
   // Phase 2: Merge multiple heap files into one complete heap dump file.
   //          This is done by DumpMerger, which is performed outside safepoint
-<<<<<<< HEAD
-  if (dumper.is_parallel_dump()) {
-    DumpMerger merger(path, &writer, dumper.inlined_objects(), dumper.dump_seq());
-    Thread* current_thread = Thread::current();
-    if (current_thread->is_AttachListener_thread()) {
-      // perform heapdump file merge operation in the current thread prevents us
-      // from occupying the VM Thread, which in turn affects the occurrence of
-      // GC and other VM operations.
-      merger.do_merge();
-    } else {
-      // otherwise, performs it by VM thread
-      VM_HeapDumpMerge op(&merger);
-      VMThread::execute(&op);
-    }
-=======
-
-  DumpMerger merger(path, &writer, dumper.dump_seq());
+
+  DumpMerger merger(path, &writer, dumper.inlined_objects(), dumper.dump_seq());
   Thread* current_thread = Thread::current();
   if (current_thread->is_AttachListener_thread()) {
     // perform heapdump file merge operation in the current thread prevents us
@@ -3264,7 +3191,6 @@
     VMThread::execute(&op);
   }
   if (writer.error() != nullptr) {
->>>>>>> 26de9e24
     set_error(writer.error());
   }
 
