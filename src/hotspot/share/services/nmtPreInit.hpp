--- conflicted
+++ resolved
@@ -163,11 +163,7 @@
   static index_t index_for_key(const void* p) {
     const uint64_t hash = calculate_hash(p);
     // "table_size" is a Mersenne prime, so "modulo" is all we need here.
-<<<<<<< HEAD
-    return hash % table_size;
-=======
     return checked_cast<index_t>(hash % table_size);
->>>>>>> 16fa7709
   }
 
   const NMTPreInitAllocation* const * find_entry(const void* p) const {
