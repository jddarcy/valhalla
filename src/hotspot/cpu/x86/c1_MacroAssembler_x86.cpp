/*
 * Copyright (c) 1999, 2023, Oracle and/or its affiliates. All rights reserved.
 * DO NOT ALTER OR REMOVE COPYRIGHT NOTICES OR THIS FILE HEADER.
 *
 * This code is free software; you can redistribute it and/or modify it
 * under the terms of the GNU General Public License version 2 only, as
 * published by the Free Software Foundation.
 *
 * This code is distributed in the hope that it will be useful, but WITHOUT
 * ANY WARRANTY; without even the implied warranty of MERCHANTABILITY or
 * FITNESS FOR A PARTICULAR PURPOSE.  See the GNU General Public License
 * version 2 for more details (a copy is included in the LICENSE file that
 * accompanied this code).
 *
 * You should have received a copy of the GNU General Public License version
 * 2 along with this work; if not, write to the Free Software Foundation,
 * Inc., 51 Franklin St, Fifth Floor, Boston, MA 02110-1301 USA.
 *
 * Please contact Oracle, 500 Oracle Parkway, Redwood Shores, CA 94065 USA
 * or visit www.oracle.com if you need additional information or have any
 * questions.
 *
 */

#include "precompiled.hpp"
#include "c1/c1_MacroAssembler.hpp"
#include "c1/c1_Runtime1.hpp"
#include "compiler/compilerDefinitions.inline.hpp"
#include "gc/shared/barrierSet.hpp"
#include "gc/shared/barrierSetAssembler.hpp"
#include "gc/shared/collectedHeap.hpp"
#include "gc/shared/tlab_globals.hpp"
#include "interpreter/interpreter.hpp"
#include "oops/arrayOop.hpp"
#include "oops/markWord.hpp"
#include "runtime/basicLock.hpp"
#include "runtime/frame.inline.hpp"
#include "runtime/os.hpp"
#include "runtime/sharedRuntime.hpp"
#include "runtime/stubRoutines.hpp"

int C1_MacroAssembler::lock_object(Register hdr, Register obj, Register disp_hdr, Label& slow_case) {
  const int aligned_mask = BytesPerWord -1;
  const int hdr_offset = oopDesc::mark_offset_in_bytes();
  assert(hdr == rax, "hdr must be rax, for the cmpxchg instruction");
  assert(hdr != obj && hdr != disp_hdr && obj != disp_hdr, "registers must be different");
  Label done;
  int null_check_offset = -1;

  verify_oop(obj);

  // save object being locked into the BasicObjectLock
  movptr(Address(disp_hdr, BasicObjectLock::obj_offset_in_bytes()), obj);

  null_check_offset = offset();

  if (DiagnoseSyncOnValueBasedClasses != 0) {
    load_klass(hdr, obj, rscratch1);
    movl(hdr, Address(hdr, Klass::access_flags_offset()));
    testl(hdr, JVM_ACC_IS_VALUE_BASED_CLASS);
    jcc(Assembler::notZero, slow_case);
  }

  // Load object header
  movptr(hdr, Address(obj, hdr_offset));
  // and mark it as unlocked
  orptr(hdr, markWord::unlocked_value);
  if (EnableValhalla) {
    // Mask inline_type bit such that we go to the slow path if object is an inline type
    andptr(hdr, ~((int) markWord::inline_type_bit_in_place));
  }
  // save unlocked object header into the displaced header location on the stack
  movptr(Address(disp_hdr, 0), hdr);
  // test if object header is still the same (i.e. unlocked), and if so, store the
  // displaced header address in the object header - if it is not the same, get the
  // object header instead
  MacroAssembler::lock(); // must be immediately before cmpxchg!
  cmpxchgptr(disp_hdr, Address(obj, hdr_offset));
  // if the object header was the same, we're done
  jcc(Assembler::equal, done);
  // if the object header was not the same, it is now in the hdr register
  // => test if it is a stack pointer into the same stack (recursive locking), i.e.:
  //
  // 1) (hdr & aligned_mask) == 0
  // 2) rsp <= hdr
  // 3) hdr <= rsp + page_size
  //
  // these 3 tests can be done by evaluating the following expression:
  //
  // (hdr - rsp) & (aligned_mask - page_size)
  //
  // assuming both the stack pointer and page_size have their least
  // significant 2 bits cleared and page_size is a power of 2
  subptr(hdr, rsp);
  andptr(hdr, aligned_mask - (int)os::vm_page_size());
  // for recursive locking, the result is zero => save it in the displaced header
  // location (null in the displaced hdr location indicates recursive locking)
  movptr(Address(disp_hdr, 0), hdr);
  // otherwise we don't care about the result and handle locking via runtime call
  jcc(Assembler::notZero, slow_case);
  // done
  bind(done);

  inc_held_monitor_count();

  return null_check_offset;
}

void C1_MacroAssembler::unlock_object(Register hdr, Register obj, Register disp_hdr, Label& slow_case) {
  const int aligned_mask = BytesPerWord -1;
  const int hdr_offset = oopDesc::mark_offset_in_bytes();
  assert(disp_hdr == rax, "disp_hdr must be rax, for the cmpxchg instruction");
  assert(hdr != obj && hdr != disp_hdr && obj != disp_hdr, "registers must be different");
  Label done;

  // load displaced header
  movptr(hdr, Address(disp_hdr, 0));
  // if the loaded hdr is null we had recursive locking
  testptr(hdr, hdr);
  // if we had recursive locking, we are done
  jcc(Assembler::zero, done);
  // load object
  movptr(obj, Address(disp_hdr, BasicObjectLock::obj_offset_in_bytes()));

  verify_oop(obj);
  // test if object header is pointing to the displaced header, and if so, restore
  // the displaced header in the object - if the object header is not pointing to
  // the displaced header, get the object header instead
  MacroAssembler::lock(); // must be immediately before cmpxchg!
  cmpxchgptr(hdr, Address(obj, hdr_offset));
  // if the object header was not pointing to the displaced header,
  // we do unlocking via runtime call
  jcc(Assembler::notEqual, slow_case);
  // done
  bind(done);

  dec_held_monitor_count();
}


// Defines obj, preserves var_size_in_bytes
void C1_MacroAssembler::try_allocate(Register obj, Register var_size_in_bytes, int con_size_in_bytes, Register t1, Register t2, Label& slow_case) {
  if (UseTLAB) {
    tlab_allocate(noreg, obj, var_size_in_bytes, con_size_in_bytes, t1, t2, slow_case);
  } else {
    jmp(slow_case);
  }
}


void C1_MacroAssembler::initialize_header(Register obj, Register klass, Register len, Register t1, Register t2) {
  assert_different_registers(obj, klass, len);
  if (EnableValhalla) {
    // Need to copy markWord::prototype header for klass
    assert_different_registers(obj, klass, len, t1, t2);
    movptr(t1, Address(klass, Klass::prototype_header_offset()));
    movptr(Address(obj, oopDesc::mark_offset_in_bytes()), t1);
  } else {
    // This assumes that all prototype bits fit in an int32_t
    movptr(Address(obj, oopDesc::mark_offset_in_bytes()), checked_cast<int32_t>(markWord::prototype().value()));
  }
#ifdef _LP64
  if (UseCompressedClassPointers) { // Take care not to kill klass
    movptr(t1, klass);
    encode_klass_not_null(t1, rscratch1);
    movl(Address(obj, oopDesc::klass_offset_in_bytes()), t1);
  } else
#endif
  {
    movptr(Address(obj, oopDesc::klass_offset_in_bytes()), klass);
  }

  if (len->is_valid()) {
    movl(Address(obj, arrayOopDesc::length_offset_in_bytes()), len);
  }
#ifdef _LP64
  else if (UseCompressedClassPointers) {
    xorptr(t1, t1);
    store_klass_gap(obj, t1);
  }
#endif
}


// preserves obj, destroys len_in_bytes
void C1_MacroAssembler::initialize_body(Register obj, Register len_in_bytes, int hdr_size_in_bytes, Register t1) {
  assert(hdr_size_in_bytes >= 0, "header size must be positive or 0");
  Label done;

  // len_in_bytes is positive and ptr sized
  subptr(len_in_bytes, hdr_size_in_bytes);
  zero_memory(obj, len_in_bytes, hdr_size_in_bytes, t1);
  bind(done);
}


void C1_MacroAssembler::allocate_object(Register obj, Register t1, Register t2, int header_size, int object_size, Register klass, Label& slow_case) {
  assert(obj == rax, "obj must be in rax, for cmpxchg");
  assert_different_registers(obj, t1, t2); // XXX really?
  assert(header_size >= 0 && object_size >= header_size, "illegal sizes");

  try_allocate(obj, noreg, object_size * BytesPerWord, t1, t2, slow_case);

  initialize_object(obj, klass, noreg, object_size * HeapWordSize, t1, t2, UseTLAB);
}

void C1_MacroAssembler::initialize_object(Register obj, Register klass, Register var_size_in_bytes, int con_size_in_bytes, Register t1, Register t2, bool is_tlab_allocated) {
  assert((con_size_in_bytes & MinObjAlignmentInBytesMask) == 0,
         "con_size_in_bytes is not multiple of alignment");
  const int hdr_size_in_bytes = instanceOopDesc::header_size() * HeapWordSize;

  initialize_header(obj, klass, noreg, t1, t2);

  if (!(UseTLAB && ZeroTLAB && is_tlab_allocated)) {
    // clear rest of allocated space
    const Register t1_zero = t1;
    const Register index = t2;
    const int threshold = 6 * BytesPerWord;   // approximate break even point for code size (see comments below)
    if (var_size_in_bytes != noreg) {
      mov(index, var_size_in_bytes);
      initialize_body(obj, index, hdr_size_in_bytes, t1_zero);
    } else if (con_size_in_bytes <= threshold) {
      // use explicit null stores
      // code size = 2 + 3*n bytes (n = number of fields to clear)
      xorptr(t1_zero, t1_zero); // use t1_zero reg to clear memory (shorter code)
      for (int i = hdr_size_in_bytes; i < con_size_in_bytes; i += BytesPerWord)
        movptr(Address(obj, i), t1_zero);
    } else if (con_size_in_bytes > hdr_size_in_bytes) {
      // use loop to null out the fields
      // code size = 16 bytes for even n (n = number of fields to clear)
      // initialize last object field first if odd number of fields
      xorptr(t1_zero, t1_zero); // use t1_zero reg to clear memory (shorter code)
      movptr(index, (con_size_in_bytes - hdr_size_in_bytes) >> 3);
      // initialize last object field if constant size is odd
      if (((con_size_in_bytes - hdr_size_in_bytes) & 4) != 0)
        movptr(Address(obj, con_size_in_bytes - (1*BytesPerWord)), t1_zero);
      // initialize remaining object fields: rdx is a multiple of 2
      { Label loop;
        bind(loop);
        movptr(Address(obj, index, Address::times_8, hdr_size_in_bytes - (1*BytesPerWord)),
               t1_zero);
        NOT_LP64(movptr(Address(obj, index, Address::times_8, hdr_size_in_bytes - (2*BytesPerWord)),
               t1_zero);)
        decrement(index);
        jcc(Assembler::notZero, loop);
      }
    }
  }

  if (CURRENT_ENV->dtrace_alloc_probes()) {
    assert(obj == rax, "must be");
    call(RuntimeAddress(Runtime1::entry_for(Runtime1::dtrace_object_alloc_id)));
  }

  verify_oop(obj);
}

void C1_MacroAssembler::allocate_array(Register obj, Register len, Register t1, Register t2, int header_size, Address::ScaleFactor f, Register klass, Label& slow_case) {
  assert(obj == rax, "obj must be in rax, for cmpxchg");
  assert_different_registers(obj, len, t1, t2, klass);

  // determine alignment mask
  assert(!(BytesPerWord & 1), "must be a multiple of 2 for masking code to work");

  // check for negative or excessive length
  cmpptr(len, checked_cast<int32_t>(max_array_allocation_length));
  jcc(Assembler::above, slow_case);

  const Register arr_size = t2; // okay to be the same
  // align object end
  movptr(arr_size, header_size * BytesPerWord + MinObjAlignmentInBytesMask);
  lea(arr_size, Address(arr_size, len, f));
  andptr(arr_size, ~MinObjAlignmentInBytesMask);

  try_allocate(obj, arr_size, 0, t1, t2, slow_case);

  initialize_header(obj, klass, len, t1, t2);

  // clear rest of allocated space
  const Register len_zero = len;
  initialize_body(obj, arr_size, header_size * BytesPerWord, len_zero);

  if (CURRENT_ENV->dtrace_alloc_probes()) {
    assert(obj == rax, "must be");
    call(RuntimeAddress(Runtime1::entry_for(Runtime1::dtrace_object_alloc_id)));
  }

  verify_oop(obj);
}



void C1_MacroAssembler::inline_cache_check(Register receiver, Register iCache) {
  verify_oop(receiver);
  // explicit null check not needed since load from [klass_offset] causes a trap
  // check against inline cache
  assert(!MacroAssembler::needs_explicit_null_check(oopDesc::klass_offset_in_bytes()), "must add explicit null check");
  int start_offset = offset();

  if (UseCompressedClassPointers) {
    load_klass(rscratch1, receiver, rscratch2);
    cmpptr(rscratch1, iCache);
  } else {
    cmpptr(iCache, Address(receiver, oopDesc::klass_offset_in_bytes()));
  }
  // if icache check fails, then jump to runtime routine
  // Note: RECEIVER must still contain the receiver!
  jump_cc(Assembler::notEqual,
          RuntimeAddress(SharedRuntime::get_ic_miss_stub()));
  const int ic_cmp_size = LP64_ONLY(10) NOT_LP64(9);
  assert(UseCompressedClassPointers || offset() - start_offset == ic_cmp_size, "check alignment in emit_method_entry");
}

void C1_MacroAssembler::build_frame_helper(int frame_size_in_bytes, int sp_offset_for_orig_pc, int sp_inc, bool reset_orig_pc, bool needs_stack_repair) {
  push(rbp);
  if (PreserveFramePointer) {
    mov(rbp, rsp);
  }
#if !defined(_LP64) && defined(COMPILER2)
  if (UseSSE < 2 && !CompilerConfig::is_c1_only_no_jvmci()) {
      // c2 leaves fpu stack dirty. Clean it on entry
      empty_FPU_stack();
    }
#endif // !_LP64 && COMPILER2
  decrement(rsp, frame_size_in_bytes);

  if (needs_stack_repair) {
    // Save stack increment (also account for fixed framesize and rbp)
    assert((sp_inc & (StackAlignmentInBytes-1)) == 0, "stack increment not aligned");
    int real_frame_size = sp_inc + frame_size_in_bytes + wordSize;
    movptr(Address(rsp, frame_size_in_bytes - wordSize), real_frame_size);
  }
  if (reset_orig_pc) {
    // Zero orig_pc to detect deoptimization during buffering in the entry points
    movptr(Address(rsp, sp_offset_for_orig_pc), 0);
  }
}

void C1_MacroAssembler::build_frame(int frame_size_in_bytes, int bang_size_in_bytes, int sp_offset_for_orig_pc, bool needs_stack_repair, bool has_scalarized_args, Label* verified_inline_entry_label) {
  // Make sure there is enough stack space for this method's activation.
  // Note that we do this before doing an enter(). This matches the
  // ordering of C2's stack overflow check / rsp decrement and allows
  // the SharedRuntime stack overflow handling to be consistent
  // between the two compilers.
  assert(bang_size_in_bytes >= frame_size_in_bytes, "stack bang size incorrect");
  generate_stack_overflow_check(bang_size_in_bytes);

  build_frame_helper(frame_size_in_bytes, sp_offset_for_orig_pc, 0, has_scalarized_args, needs_stack_repair);

  BarrierSetAssembler* bs = BarrierSet::barrier_set()->barrier_set_assembler();
  // C1 code is not hot enough to micro optimize the nmethod entry barrier with an out-of-line stub
<<<<<<< HEAD
  bs->nmethod_entry_barrier(this, NULL /* slow_path */, NULL /* continuation */);
=======
  bs->nmethod_entry_barrier(this, nullptr /* slow_path */, nullptr /* continuation */);
}
>>>>>>> 75168eac

  if (verified_inline_entry_label != NULL) {
    // Jump here from the scalarized entry points that already created the frame.
    bind(*verified_inline_entry_label);
  }
}

void C1_MacroAssembler::verified_entry(bool breakAtEntry) {
  if (breakAtEntry || VerifyFPU) {
    // Verified Entry first instruction should be 5 bytes long for correct
    // patching by patch_verified_entry().
    //
    // Breakpoint and VerifyFPU have one byte first instruction.
    // Also first instruction will be one byte "push(rbp)" if stack banging
    // code is not generated (see build_frame() above).
    // For all these cases generate long instruction first.
    fat_nop();
  }
  if (breakAtEntry) int3();
  // build frame
  IA32_ONLY( verify_FPU(0, "method_entry"); )
}

int C1_MacroAssembler::scalarized_entry(const CompiledEntrySignature* ces, int frame_size_in_bytes, int bang_size_in_bytes, int sp_offset_for_orig_pc, Label& verified_inline_entry_label, bool is_inline_ro_entry) {
  assert(InlineTypePassFieldsAsArgs, "sanity");
  // Make sure there is enough stack space for this method's activation.
  assert(bang_size_in_bytes >= frame_size_in_bytes, "stack bang size incorrect");
  generate_stack_overflow_check(bang_size_in_bytes);

  GrowableArray<SigEntry>* sig    = ces->sig();
  GrowableArray<SigEntry>* sig_cc = is_inline_ro_entry ? ces->sig_cc_ro() : ces->sig_cc();
  VMRegPair* regs      = ces->regs();
  VMRegPair* regs_cc   = is_inline_ro_entry ? ces->regs_cc_ro() : ces->regs_cc();
  int args_on_stack    = ces->args_on_stack();
  int args_on_stack_cc = is_inline_ro_entry ? ces->args_on_stack_cc_ro() : ces->args_on_stack_cc();

  assert(sig->length() <= sig_cc->length(), "Zero-sized inline class not allowed!");
  BasicType* sig_bt = NEW_RESOURCE_ARRAY(BasicType, sig_cc->length());
  int args_passed = sig->length();
  int args_passed_cc = SigEntry::fill_sig_bt(sig_cc, sig_bt);

  // Create a temp frame so we can call into the runtime. It must be properly set up to accommodate GC.
  build_frame_helper(frame_size_in_bytes, sp_offset_for_orig_pc, 0, true, ces->c1_needs_stack_repair());

  // The runtime call might safepoint, make sure nmethod entry barrier is executed
  BarrierSetAssembler* bs = BarrierSet::barrier_set()->barrier_set_assembler();
  // C1 code is not hot enough to micro optimize the nmethod entry barrier with an out-of-line stub
  bs->nmethod_entry_barrier(this, NULL /* slow_path */, NULL /* continuation */);

  // FIXME -- call runtime only if we cannot in-line allocate all the incoming inline type args.
  movptr(rbx, (intptr_t)(ces->method()));
  if (is_inline_ro_entry) {
    call(RuntimeAddress(Runtime1::entry_for(Runtime1::buffer_inline_args_no_receiver_id)));
  } else {
    call(RuntimeAddress(Runtime1::entry_for(Runtime1::buffer_inline_args_id)));
  }
  int rt_call_offset = offset();

  // Remove the temp frame
  addptr(rsp, frame_size_in_bytes);
  pop(rbp);

  // Check if we need to extend the stack for packing
  int sp_inc = 0;
  if (args_on_stack > args_on_stack_cc) {
    sp_inc = extend_stack_for_inline_args(args_on_stack);
  }

  shuffle_inline_args(true, is_inline_ro_entry, sig_cc,
                      args_passed_cc, args_on_stack_cc, regs_cc, // from
                      args_passed, args_on_stack, regs,          // to
                      sp_inc, rax);

  // Create the real frame. Below jump will then skip over the stack banging and frame
  // setup code in the verified_inline_entry (which has a different real_frame_size).
  build_frame_helper(frame_size_in_bytes, sp_offset_for_orig_pc, sp_inc, false, ces->c1_needs_stack_repair());

  jmp(verified_inline_entry_label);
  return rt_call_offset;
}

void C1_MacroAssembler::load_parameter(int offset_in_words, Register reg) {
  // rbp, + 0: link
  //     + 1: return address
  //     + 2: argument with offset 0
  //     + 3: argument with offset 1
  //     + 4: ...

  movptr(reg, Address(rbp, (offset_in_words + 2) * BytesPerWord));
}

#ifndef PRODUCT

void C1_MacroAssembler::verify_stack_oop(int stack_offset) {
  if (!VerifyOops) return;
  verify_oop_addr(Address(rsp, stack_offset));
}

void C1_MacroAssembler::verify_not_null_oop(Register r) {
  if (!VerifyOops) return;
  Label not_null;
  testptr(r, r);
  jcc(Assembler::notZero, not_null);
  stop("non-null oop required");
  bind(not_null);
  verify_oop(r);
}

void C1_MacroAssembler::invalidate_registers(bool inv_rax, bool inv_rbx, bool inv_rcx, bool inv_rdx, bool inv_rsi, bool inv_rdi) {
#ifdef ASSERT
  if (inv_rax) movptr(rax, 0xDEAD);
  if (inv_rbx) movptr(rbx, 0xDEAD);
  if (inv_rcx) movptr(rcx, 0xDEAD);
  if (inv_rdx) movptr(rdx, 0xDEAD);
  if (inv_rsi) movptr(rsi, 0xDEAD);
  if (inv_rdi) movptr(rdi, 0xDEAD);
#endif
}

#endif // ifndef PRODUCT<|MERGE_RESOLUTION|>--- conflicted
+++ resolved
@@ -349,14 +349,9 @@
 
   BarrierSetAssembler* bs = BarrierSet::barrier_set()->barrier_set_assembler();
   // C1 code is not hot enough to micro optimize the nmethod entry barrier with an out-of-line stub
-<<<<<<< HEAD
-  bs->nmethod_entry_barrier(this, NULL /* slow_path */, NULL /* continuation */);
-=======
   bs->nmethod_entry_barrier(this, nullptr /* slow_path */, nullptr /* continuation */);
-}
->>>>>>> 75168eac
-
-  if (verified_inline_entry_label != NULL) {
+
+  if (verified_inline_entry_label != nullptr) {
     // Jump here from the scalarized entry points that already created the frame.
     bind(*verified_inline_entry_label);
   }
@@ -402,7 +397,7 @@
   // The runtime call might safepoint, make sure nmethod entry barrier is executed
   BarrierSetAssembler* bs = BarrierSet::barrier_set()->barrier_set_assembler();
   // C1 code is not hot enough to micro optimize the nmethod entry barrier with an out-of-line stub
-  bs->nmethod_entry_barrier(this, NULL /* slow_path */, NULL /* continuation */);
+  bs->nmethod_entry_barrier(this, nullptr /* slow_path */, nullptr /* continuation */);
 
   // FIXME -- call runtime only if we cannot in-line allocate all the incoming inline type args.
   movptr(rbx, (intptr_t)(ces->method()));
