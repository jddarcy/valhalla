--- conflicted
+++ resolved
@@ -153,7 +153,6 @@
 #endif
 }
 
-<<<<<<< HEAD
 void C2_MacroAssembler::entry_barrier() {
   BarrierSetAssembler* bs = BarrierSet::barrier_set()->barrier_set_assembler();
 #ifdef _LP64
@@ -165,28 +164,9 @@
     Label* continuation = &dummy_continuation;
     if (!Compile::current()->output()->in_scratch_emit_size()) {
       // Use real labels from actual stub when not emitting code for the purpose of measuring its size
-      C2EntryBarrierStub* stub = Compile::current()->output()->entry_barrier_table()->add_entry_barrier();
-      slow_path = &stub->slow_path();
-      continuation = &stub->continuation();
-=======
-  if (!is_stub) {
-    BarrierSetAssembler* bs = BarrierSet::barrier_set()->barrier_set_assembler();
- #ifdef _LP64
-    if (BarrierSet::barrier_set()->barrier_set_nmethod() != NULL) {
-      // We put the non-hot code of the nmethod entry barrier out-of-line in a stub.
-      Label dummy_slow_path;
-      Label dummy_continuation;
-      Label* slow_path = &dummy_slow_path;
-      Label* continuation = &dummy_continuation;
-      if (!Compile::current()->output()->in_scratch_emit_size()) {
-        // Use real labels from actual stub when not emitting code for the purpose of measuring its size
-        C2EntryBarrierStub* stub = new (Compile::current()->comp_arena()) C2EntryBarrierStub();
-        Compile::current()->output()->add_stub(stub);
-        slow_path = &stub->entry();
-        continuation = &stub->continuation();
-      }
-      bs->nmethod_entry_barrier(this, slow_path, continuation);
->>>>>>> 33f3bd8f
+      C2EntryBarrierStub* stub = new (Compile::current()->comp_arena()) C2EntryBarrierStub();
+      Compile::current()->output()->add_stub(stub);
+      slow_path = &stub->entry();                                                                                                                                                                                                                                                                                                                                                              continuation = &stub->continuation();
     }
     bs->nmethod_entry_barrier(this, slow_path, continuation);
   }
