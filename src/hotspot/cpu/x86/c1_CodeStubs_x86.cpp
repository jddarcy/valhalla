--- conflicted
+++ resolved
@@ -323,24 +323,6 @@
   __ jmp(_continuation);
 }
 
-<<<<<<< HEAD
-
-// Implementation of MonitorAccessStubs
-
-MonitorEnterStub::MonitorEnterStub(LIR_Opr obj_reg, LIR_Opr lock_reg, CodeEmitInfo* info, CodeStub* throw_imse_stub, LIR_Opr scratch_reg)
-: MonitorAccessStub(obj_reg, lock_reg)
-{
-  _info = new CodeEmitInfo(info);
-  _throw_imse_stub = throw_imse_stub;
-  _scratch_reg = scratch_reg;
-  if (_throw_imse_stub != NULL) {
-    assert(_scratch_reg != LIR_OprFact::illegalOpr, "must be");
-  }
-}
-
-
-=======
->>>>>>> 02875e77
 void MonitorEnterStub::emit_code(LIR_Assembler* ce) {
   assert(__ rsp_offset() == 0, "frame size should be fixed");
   __ bind(_entry);
