//
// Copyright (c) 2003, 2020, Oracle and/or its affiliates. All rights reserved.
// DO NOT ALTER OR REMOVE COPYRIGHT NOTICES OR THIS FILE HEADER.
//
// This code is free software; you can redistribute it and/or modify it
// under the terms of the GNU General Public License version 2 only, as
// published by the Free Software Foundation.
//
// This code is distributed in the hope that it will be useful, but WITHOUT
// ANY WARRANTY; without even the implied warranty of MERCHANTABILITY or
// FITNESS FOR A PARTICULAR PURPOSE.  See the GNU General Public License
// version 2 for more details (a copy is included in the LICENSE file that
// accompanied this code).
//
// You should have received a copy of the GNU General Public License version
// 2 along with this work; if not, write to the Free Software Foundation,
// Inc., 51 Franklin St, Fifth Floor, Boston, MA 02110-1301 USA.
//
// Please contact Oracle, 500 Oracle Parkway, Redwood Shores, CA 94065 USA
// or visit www.oracle.com if you need additional information or have any
// questions.
//
//

// AMD64 Architecture Description File

//----------REGISTER DEFINITION BLOCK------------------------------------------
// This information is used by the matcher and the register allocator to
// describe individual registers and classes of registers within the target
// archtecture.

register %{
//----------Architecture Description Register Definitions----------------------
// General Registers
// "reg_def"  name ( register save type, C convention save type,
//                   ideal register type, encoding );
// Register Save Types:
//
// NS  = No-Save:       The register allocator assumes that these registers
//                      can be used without saving upon entry to the method, &
//                      that they do not need to be saved at call sites.
//
// SOC = Save-On-Call:  The register allocator assumes that these registers
//                      can be used without saving upon entry to the method,
//                      but that they must be saved at call sites.
//
// SOE = Save-On-Entry: The register allocator assumes that these registers
//                      must be saved before using them upon entry to the
//                      method, but they do not need to be saved at call
//                      sites.
//
// AS  = Always-Save:   The register allocator assumes that these registers
//                      must be saved before using them upon entry to the
//                      method, & that they must be saved at call sites.
//
// Ideal Register Type is used to determine how to save & restore a
// register.  Op_RegI will get spilled with LoadI/StoreI, Op_RegP will get
// spilled with LoadP/StoreP.  If the register supports both, use Op_RegI.
//
// The encoding number is the actual bit-pattern placed into the opcodes.

// General Registers
// R8-R15 must be encoded with REX.  (RSP, RBP, RSI, RDI need REX when
// used as byte registers)

// Previously set RBX, RSI, and RDI as save-on-entry for java code
// Turn off SOE in java-code due to frequent use of uncommon-traps.
// Now that allocator is better, turn on RSI and RDI as SOE registers.

reg_def RAX  (SOC, SOC, Op_RegI,  0, rax->as_VMReg());
reg_def RAX_H(SOC, SOC, Op_RegI,  0, rax->as_VMReg()->next());

reg_def RCX  (SOC, SOC, Op_RegI,  1, rcx->as_VMReg());
reg_def RCX_H(SOC, SOC, Op_RegI,  1, rcx->as_VMReg()->next());

reg_def RDX  (SOC, SOC, Op_RegI,  2, rdx->as_VMReg());
reg_def RDX_H(SOC, SOC, Op_RegI,  2, rdx->as_VMReg()->next());

reg_def RBX  (SOC, SOE, Op_RegI,  3, rbx->as_VMReg());
reg_def RBX_H(SOC, SOE, Op_RegI,  3, rbx->as_VMReg()->next());

reg_def RSP  (NS,  NS,  Op_RegI,  4, rsp->as_VMReg());
reg_def RSP_H(NS,  NS,  Op_RegI,  4, rsp->as_VMReg()->next());

// now that adapter frames are gone RBP is always saved and restored by the prolog/epilog code
reg_def RBP  (NS, SOE, Op_RegI,  5, rbp->as_VMReg());
reg_def RBP_H(NS, SOE, Op_RegI,  5, rbp->as_VMReg()->next());

#ifdef _WIN64

reg_def RSI  (SOC, SOE, Op_RegI,  6, rsi->as_VMReg());
reg_def RSI_H(SOC, SOE, Op_RegI,  6, rsi->as_VMReg()->next());

reg_def RDI  (SOC, SOE, Op_RegI,  7, rdi->as_VMReg());
reg_def RDI_H(SOC, SOE, Op_RegI,  7, rdi->as_VMReg()->next());

#else

reg_def RSI  (SOC, SOC, Op_RegI,  6, rsi->as_VMReg());
reg_def RSI_H(SOC, SOC, Op_RegI,  6, rsi->as_VMReg()->next());

reg_def RDI  (SOC, SOC, Op_RegI,  7, rdi->as_VMReg());
reg_def RDI_H(SOC, SOC, Op_RegI,  7, rdi->as_VMReg()->next());

#endif

reg_def R8   (SOC, SOC, Op_RegI,  8, r8->as_VMReg());
reg_def R8_H (SOC, SOC, Op_RegI,  8, r8->as_VMReg()->next());

reg_def R9   (SOC, SOC, Op_RegI,  9, r9->as_VMReg());
reg_def R9_H (SOC, SOC, Op_RegI,  9, r9->as_VMReg()->next());

reg_def R10  (SOC, SOC, Op_RegI, 10, r10->as_VMReg());
reg_def R10_H(SOC, SOC, Op_RegI, 10, r10->as_VMReg()->next());

reg_def R11  (SOC, SOC, Op_RegI, 11, r11->as_VMReg());
reg_def R11_H(SOC, SOC, Op_RegI, 11, r11->as_VMReg()->next());

reg_def R12  (SOC, SOE, Op_RegI, 12, r12->as_VMReg());
reg_def R12_H(SOC, SOE, Op_RegI, 12, r12->as_VMReg()->next());

reg_def R13  (SOC, SOE, Op_RegI, 13, r13->as_VMReg());
reg_def R13_H(SOC, SOE, Op_RegI, 13, r13->as_VMReg()->next());

reg_def R14  (SOC, SOE, Op_RegI, 14, r14->as_VMReg());
reg_def R14_H(SOC, SOE, Op_RegI, 14, r14->as_VMReg()->next());

reg_def R15  (SOC, SOE, Op_RegI, 15, r15->as_VMReg());
reg_def R15_H(SOC, SOE, Op_RegI, 15, r15->as_VMReg()->next());


// Floating Point Registers

// Specify priority of register selection within phases of register
// allocation.  Highest priority is first.  A useful heuristic is to
// give registers a low priority when they are required by machine
// instructions, like EAX and EDX on I486, and choose no-save registers
// before save-on-call, & save-on-call before save-on-entry.  Registers
// which participate in fixed calling sequences should come last.
// Registers which are used as pairs must fall on an even boundary.

alloc_class chunk0(R10,         R10_H,
                   R11,         R11_H,
                   R8,          R8_H,
                   R9,          R9_H,
                   R12,         R12_H,
                   RCX,         RCX_H,
                   RBX,         RBX_H,
                   RDI,         RDI_H,
                   RDX,         RDX_H,
                   RSI,         RSI_H,
                   RAX,         RAX_H,
                   RBP,         RBP_H,
                   R13,         R13_H,
                   R14,         R14_H,
                   R15,         R15_H,
                   RSP,         RSP_H);


//----------Architecture Description Register Classes--------------------------
// Several register classes are automatically defined based upon information in
// this architecture description.
// 1) reg_class inline_cache_reg           ( /* as def'd in frame section */ )
// 2) reg_class stack_slots( /* one chunk of stack-based "registers" */ )
//

// Empty register class.
reg_class no_reg();

// Class for all pointer/long registers
reg_class all_reg(RAX, RAX_H,
                  RDX, RDX_H,
                  RBP, RBP_H,
                  RDI, RDI_H,
                  RSI, RSI_H,
                  RCX, RCX_H,
                  RBX, RBX_H,
                  RSP, RSP_H,
                  R8,  R8_H,
                  R9,  R9_H,
                  R10, R10_H,
                  R11, R11_H,
                  R12, R12_H,
                  R13, R13_H,
                  R14, R14_H,
                  R15, R15_H);

// Class for all int registers
reg_class all_int_reg(RAX
                      RDX,
                      RBP,
                      RDI,
                      RSI,
                      RCX,
                      RBX,
                      R8,
                      R9,
                      R10,
                      R11,
                      R12,
                      R13,
                      R14);

// Class for all pointer registers
reg_class any_reg %{
  return _ANY_REG_mask;
%}

// Class for all pointer registers (excluding RSP)
reg_class ptr_reg %{
  return _PTR_REG_mask;
%}

// Class for all pointer registers (excluding RSP and RBP)
reg_class ptr_reg_no_rbp %{
  return _PTR_REG_NO_RBP_mask;
%}

// Class for all pointer registers (excluding RAX and RSP)
reg_class ptr_no_rax_reg %{
  return _PTR_NO_RAX_REG_mask;
%}

// Class for all pointer registers (excluding RAX, RBX, and RSP)
reg_class ptr_no_rax_rbx_reg %{
  return _PTR_NO_RAX_RBX_REG_mask;
%}

// Class for all long registers (excluding RSP)
reg_class long_reg %{
  return _LONG_REG_mask;
%}

// Class for all long registers (excluding RAX, RDX and RSP)
reg_class long_no_rax_rdx_reg %{
  return _LONG_NO_RAX_RDX_REG_mask;
%}

// Class for all long registers (excluding RCX and RSP)
reg_class long_no_rcx_reg %{
  return _LONG_NO_RCX_REG_mask;
%}

// Class for all int registers (excluding RSP)
reg_class int_reg %{
  return _INT_REG_mask;
%}

// Class for all int registers (excluding RAX, RDX, and RSP)
reg_class int_no_rax_rdx_reg %{
  return _INT_NO_RAX_RDX_REG_mask;
%}

// Class for all int registers (excluding RCX and RSP)
reg_class int_no_rcx_reg %{
  return _INT_NO_RCX_REG_mask;
%}

// Singleton class for RAX pointer register
reg_class ptr_rax_reg(RAX, RAX_H);

// Singleton class for RBX pointer register
reg_class ptr_rbx_reg(RBX, RBX_H);

// Singleton class for RSI pointer register
reg_class ptr_rsi_reg(RSI, RSI_H);

// Singleton class for RBP pointer register
reg_class ptr_rbp_reg(RBP, RBP_H);

// Singleton class for RDI pointer register
reg_class ptr_rdi_reg(RDI, RDI_H);

// Singleton class for stack pointer
reg_class ptr_rsp_reg(RSP, RSP_H);

// Singleton class for TLS pointer
reg_class ptr_r15_reg(R15, R15_H);

// Singleton class for RAX long register
reg_class long_rax_reg(RAX, RAX_H);

// Singleton class for RCX long register
reg_class long_rcx_reg(RCX, RCX_H);

// Singleton class for RDX long register
reg_class long_rdx_reg(RDX, RDX_H);

// Singleton class for RAX int register
reg_class int_rax_reg(RAX);

// Singleton class for RBX int register
reg_class int_rbx_reg(RBX);

// Singleton class for RCX int register
reg_class int_rcx_reg(RCX);

// Singleton class for RCX int register
reg_class int_rdx_reg(RDX);

// Singleton class for RCX int register
reg_class int_rdi_reg(RDI);

// Singleton class for instruction pointer
// reg_class ip_reg(RIP);

%}

//----------SOURCE BLOCK-------------------------------------------------------
// This is a block of C++ code which provides values, functions, and
// definitions necessary in the rest of the architecture description
source_hpp %{

extern RegMask _ANY_REG_mask;
extern RegMask _PTR_REG_mask;
extern RegMask _PTR_REG_NO_RBP_mask;
extern RegMask _PTR_NO_RAX_REG_mask;
extern RegMask _PTR_NO_RAX_RBX_REG_mask;
extern RegMask _LONG_REG_mask;
extern RegMask _LONG_NO_RAX_RDX_REG_mask;
extern RegMask _LONG_NO_RCX_REG_mask;
extern RegMask _INT_REG_mask;
extern RegMask _INT_NO_RAX_RDX_REG_mask;
extern RegMask _INT_NO_RCX_REG_mask;

extern RegMask _STACK_OR_PTR_REG_mask;
extern RegMask _STACK_OR_LONG_REG_mask;
extern RegMask _STACK_OR_INT_REG_mask;

inline const RegMask& STACK_OR_PTR_REG_mask()  { return _STACK_OR_PTR_REG_mask;  }
inline const RegMask& STACK_OR_LONG_REG_mask() { return _STACK_OR_LONG_REG_mask; }
inline const RegMask& STACK_OR_INT_REG_mask()  { return _STACK_OR_INT_REG_mask;  }

%}

source %{
#define   RELOC_IMM64    Assembler::imm_operand
#define   RELOC_DISP32   Assembler::disp32_operand

#define __ _masm.

RegMask _ANY_REG_mask;
RegMask _PTR_REG_mask;
RegMask _PTR_REG_NO_RBP_mask;
RegMask _PTR_NO_RAX_REG_mask;
RegMask _PTR_NO_RAX_RBX_REG_mask;
RegMask _LONG_REG_mask;
RegMask _LONG_NO_RAX_RDX_REG_mask;
RegMask _LONG_NO_RCX_REG_mask;
RegMask _INT_REG_mask;
RegMask _INT_NO_RAX_RDX_REG_mask;
RegMask _INT_NO_RCX_REG_mask;
RegMask _STACK_OR_PTR_REG_mask;
RegMask _STACK_OR_LONG_REG_mask;
RegMask _STACK_OR_INT_REG_mask;

static bool need_r12_heapbase() {
  return UseCompressedOops;
}

void reg_mask_init() {
  // _ALL_REG_mask is generated by adlc from the all_reg register class below.
  // We derive a number of subsets from it.
  _ANY_REG_mask = _ALL_REG_mask;

  if (PreserveFramePointer) {
    _ANY_REG_mask.Remove(OptoReg::as_OptoReg(rbp->as_VMReg()));
    _ANY_REG_mask.Remove(OptoReg::as_OptoReg(rbp->as_VMReg()->next()));
  }
  if (need_r12_heapbase()) {
    _ANY_REG_mask.Remove(OptoReg::as_OptoReg(r12->as_VMReg()));
    _ANY_REG_mask.Remove(OptoReg::as_OptoReg(r12->as_VMReg()->next()));
  }

  _PTR_REG_mask = _ANY_REG_mask;
  _PTR_REG_mask.Remove(OptoReg::as_OptoReg(rsp->as_VMReg()));
  _PTR_REG_mask.Remove(OptoReg::as_OptoReg(rsp->as_VMReg()->next()));
  _PTR_REG_mask.Remove(OptoReg::as_OptoReg(r15->as_VMReg()));
  _PTR_REG_mask.Remove(OptoReg::as_OptoReg(r15->as_VMReg()->next()));

  _STACK_OR_PTR_REG_mask = _PTR_REG_mask;
  _STACK_OR_PTR_REG_mask.OR(STACK_OR_STACK_SLOTS_mask());

  _PTR_REG_NO_RBP_mask = _PTR_REG_mask;
  _PTR_REG_NO_RBP_mask.Remove(OptoReg::as_OptoReg(rbp->as_VMReg()));
  _PTR_REG_NO_RBP_mask.Remove(OptoReg::as_OptoReg(rbp->as_VMReg()->next()));

  _PTR_NO_RAX_REG_mask = _PTR_REG_mask;
  _PTR_NO_RAX_REG_mask.Remove(OptoReg::as_OptoReg(rax->as_VMReg()));
  _PTR_NO_RAX_REG_mask.Remove(OptoReg::as_OptoReg(rax->as_VMReg()->next()));

  _PTR_NO_RAX_RBX_REG_mask = _PTR_NO_RAX_REG_mask;
  _PTR_NO_RAX_RBX_REG_mask.Remove(OptoReg::as_OptoReg(rbx->as_VMReg()));
  _PTR_NO_RAX_RBX_REG_mask.Remove(OptoReg::as_OptoReg(rbx->as_VMReg()->next()));

  _LONG_REG_mask = _PTR_REG_mask;
  _STACK_OR_LONG_REG_mask = _LONG_REG_mask;
  _STACK_OR_LONG_REG_mask.OR(STACK_OR_STACK_SLOTS_mask());

  _LONG_NO_RAX_RDX_REG_mask = _LONG_REG_mask;
  _LONG_NO_RAX_RDX_REG_mask.Remove(OptoReg::as_OptoReg(rax->as_VMReg()));
  _LONG_NO_RAX_RDX_REG_mask.Remove(OptoReg::as_OptoReg(rax->as_VMReg()->next()));
  _LONG_NO_RAX_RDX_REG_mask.Remove(OptoReg::as_OptoReg(rdx->as_VMReg()));
  _LONG_NO_RAX_RDX_REG_mask.Remove(OptoReg::as_OptoReg(rdx->as_VMReg()->next()));

  _LONG_NO_RCX_REG_mask = _LONG_REG_mask;
  _LONG_NO_RCX_REG_mask.Remove(OptoReg::as_OptoReg(rcx->as_VMReg()));
  _LONG_NO_RCX_REG_mask.Remove(OptoReg::as_OptoReg(rcx->as_VMReg()->next()));

  _INT_REG_mask = _ALL_INT_REG_mask;
  if (PreserveFramePointer) {
    _INT_REG_mask.Remove(OptoReg::as_OptoReg(rbp->as_VMReg()));
  }
  if (need_r12_heapbase()) {
    _INT_REG_mask.Remove(OptoReg::as_OptoReg(r12->as_VMReg()));
  }

  _STACK_OR_INT_REG_mask = _INT_REG_mask;
  _STACK_OR_INT_REG_mask.OR(STACK_OR_STACK_SLOTS_mask());

  _INT_NO_RAX_RDX_REG_mask = _INT_REG_mask;
  _INT_NO_RAX_RDX_REG_mask.Remove(OptoReg::as_OptoReg(rax->as_VMReg()));
  _INT_NO_RAX_RDX_REG_mask.Remove(OptoReg::as_OptoReg(rdx->as_VMReg()));

  _INT_NO_RCX_REG_mask = _INT_REG_mask;
  _INT_NO_RCX_REG_mask.Remove(OptoReg::as_OptoReg(rcx->as_VMReg()));
}

static bool generate_vzeroupper(Compile* C) {
  return (VM_Version::supports_vzeroupper() && (C->max_vector_size() > 16 || C->clear_upper_avx() == true)) ? true: false;  // Generate vzeroupper
}

static int clear_avx_size() {
  return generate_vzeroupper(Compile::current()) ? 3: 0;  // vzeroupper
}

// !!!!! Special hack to get all types of calls to specify the byte offset
//       from the start of the call to the point where the return address
//       will point.
int MachCallStaticJavaNode::ret_addr_offset()
{
  int offset = 5; // 5 bytes from start of call to where return address points
  offset += clear_avx_size();
  return offset;
}

int MachCallDynamicJavaNode::ret_addr_offset()
{
  int offset = 15; // 15 bytes from start of call to where return address points
  offset += clear_avx_size();
  return offset;
}

int MachCallRuntimeNode::ret_addr_offset() {
  if (_entry_point == NULL) {
    // CallLeafNoFPInDirect
    return 3; // callq (register)
  }
  int offset = 13; // movq r10,#addr; callq (r10)
  offset += clear_avx_size();
  return offset;
}

int MachCallNativeNode::ret_addr_offset() {
  int offset = 13; // movq r10,#addr; callq (r10)
  offset += clear_avx_size();
  return offset;
}

//
// Compute padding required for nodes which need alignment
//

// The address of the call instruction needs to be 4-byte aligned to
// ensure that it does not span a cache line so that it can be patched.
int CallStaticJavaDirectNode::compute_padding(int current_offset) const
{
  current_offset += clear_avx_size(); // skip vzeroupper
  current_offset += 1; // skip call opcode byte
  return align_up(current_offset, alignment_required()) - current_offset;
}

// The address of the call instruction needs to be 4-byte aligned to
// ensure that it does not span a cache line so that it can be patched.
int CallDynamicJavaDirectNode::compute_padding(int current_offset) const
{
  current_offset += clear_avx_size(); // skip vzeroupper
  current_offset += 11; // skip movq instruction + call opcode byte
  return align_up(current_offset, alignment_required()) - current_offset;
}

// EMIT_RM()
void emit_rm(CodeBuffer &cbuf, int f1, int f2, int f3) {
  unsigned char c = (unsigned char) ((f1 << 6) | (f2 << 3) | f3);
  cbuf.insts()->emit_int8(c);
}

// EMIT_CC()
void emit_cc(CodeBuffer &cbuf, int f1, int f2) {
  unsigned char c = (unsigned char) (f1 | f2);
  cbuf.insts()->emit_int8(c);
}

// EMIT_OPCODE()
void emit_opcode(CodeBuffer &cbuf, int code) {
  cbuf.insts()->emit_int8((unsigned char) code);
}

// EMIT_OPCODE() w/ relocation information
void emit_opcode(CodeBuffer &cbuf,
                 int code, relocInfo::relocType reloc, int offset, int format)
{
  cbuf.relocate(cbuf.insts_mark() + offset, reloc, format);
  emit_opcode(cbuf, code);
}

// EMIT_D8()
void emit_d8(CodeBuffer &cbuf, int d8) {
  cbuf.insts()->emit_int8((unsigned char) d8);
}

// EMIT_D16()
void emit_d16(CodeBuffer &cbuf, int d16) {
  cbuf.insts()->emit_int16(d16);
}

// EMIT_D32()
void emit_d32(CodeBuffer &cbuf, int d32) {
  cbuf.insts()->emit_int32(d32);
}

// EMIT_D64()
void emit_d64(CodeBuffer &cbuf, int64_t d64) {
  cbuf.insts()->emit_int64(d64);
}

// emit 32 bit value and construct relocation entry from relocInfo::relocType
void emit_d32_reloc(CodeBuffer& cbuf,
                    int d32,
                    relocInfo::relocType reloc,
                    int format)
{
  assert(reloc != relocInfo::external_word_type, "use 2-arg emit_d32_reloc");
  cbuf.relocate(cbuf.insts_mark(), reloc, format);
  cbuf.insts()->emit_int32(d32);
}

// emit 32 bit value and construct relocation entry from RelocationHolder
void emit_d32_reloc(CodeBuffer& cbuf, int d32, RelocationHolder const& rspec, int format) {
#ifdef ASSERT
  if (rspec.reloc()->type() == relocInfo::oop_type &&
      d32 != 0 && d32 != (intptr_t) Universe::non_oop_word()) {
    assert(Universe::heap()->is_in((address)(intptr_t)d32), "should be real oop");
    assert(oopDesc::is_oop(cast_to_oop((intptr_t)d32)), "cannot embed broken oops in code");
  }
#endif
  cbuf.relocate(cbuf.insts_mark(), rspec, format);
  cbuf.insts()->emit_int32(d32);
}

void emit_d32_reloc(CodeBuffer& cbuf, address addr) {
  address next_ip = cbuf.insts_end() + 4;
  emit_d32_reloc(cbuf, (int) (addr - next_ip),
                 external_word_Relocation::spec(addr),
                 RELOC_DISP32);
}


// emit 64 bit value and construct relocation entry from relocInfo::relocType
void emit_d64_reloc(CodeBuffer& cbuf, int64_t d64, relocInfo::relocType reloc, int format) {
  cbuf.relocate(cbuf.insts_mark(), reloc, format);
  cbuf.insts()->emit_int64(d64);
}

// emit 64 bit value and construct relocation entry from RelocationHolder
void emit_d64_reloc(CodeBuffer& cbuf, int64_t d64, RelocationHolder const& rspec, int format) {
#ifdef ASSERT
  if (rspec.reloc()->type() == relocInfo::oop_type &&
      d64 != 0 && d64 != (int64_t) Universe::non_oop_word()) {
    assert(Universe::heap()->is_in((address)d64), "should be real oop");
    assert(oopDesc::is_oop(cast_to_oop(d64)), "cannot embed broken oops in code");
  }
#endif
  cbuf.relocate(cbuf.insts_mark(), rspec, format);
  cbuf.insts()->emit_int64(d64);
}

// Access stack slot for load or store
void store_to_stackslot(CodeBuffer &cbuf, int opcode, int rm_field, int disp)
{
  emit_opcode(cbuf, opcode);                  // (e.g., FILD   [RSP+src])
  if (-0x80 <= disp && disp < 0x80) {
    emit_rm(cbuf, 0x01, rm_field, RSP_enc);   // R/M byte
    emit_rm(cbuf, 0x00, RSP_enc, RSP_enc);    // SIB byte
    emit_d8(cbuf, disp);     // Displacement  // R/M byte
  } else {
    emit_rm(cbuf, 0x02, rm_field, RSP_enc);   // R/M byte
    emit_rm(cbuf, 0x00, RSP_enc, RSP_enc);    // SIB byte
    emit_d32(cbuf, disp);     // Displacement // R/M byte
  }
}

   // rRegI ereg, memory mem) %{    // emit_reg_mem
void encode_RegMem(CodeBuffer &cbuf,
                   int reg,
                   int base, int index, int scale, int disp, relocInfo::relocType disp_reloc)
{
  assert(disp_reloc == relocInfo::none, "cannot have disp");
  int regenc = reg & 7;
  int baseenc = base & 7;
  int indexenc = index & 7;

  // There is no index & no scale, use form without SIB byte
  if (index == 0x4 && scale == 0 && base != RSP_enc && base != R12_enc) {
    // If no displacement, mode is 0x0; unless base is [RBP] or [R13]
    if (disp == 0 && base != RBP_enc && base != R13_enc) {
      emit_rm(cbuf, 0x0, regenc, baseenc); // *
    } else if (-0x80 <= disp && disp < 0x80 && disp_reloc == relocInfo::none) {
      // If 8-bit displacement, mode 0x1
      emit_rm(cbuf, 0x1, regenc, baseenc); // *
      emit_d8(cbuf, disp);
    } else {
      // If 32-bit displacement
      if (base == -1) { // Special flag for absolute address
        emit_rm(cbuf, 0x0, regenc, 0x5); // *
        if (disp_reloc != relocInfo::none) {
          emit_d32_reloc(cbuf, disp, relocInfo::oop_type, RELOC_DISP32);
        } else {
          emit_d32(cbuf, disp);
        }
      } else {
        // Normal base + offset
        emit_rm(cbuf, 0x2, regenc, baseenc); // *
        if (disp_reloc != relocInfo::none) {
          emit_d32_reloc(cbuf, disp, relocInfo::oop_type, RELOC_DISP32);
        } else {
          emit_d32(cbuf, disp);
        }
      }
    }
  } else {
    // Else, encode with the SIB byte
    // If no displacement, mode is 0x0; unless base is [RBP] or [R13]
    if (disp == 0 && base != RBP_enc && base != R13_enc) {
      // If no displacement
      emit_rm(cbuf, 0x0, regenc, 0x4); // *
      emit_rm(cbuf, scale, indexenc, baseenc);
    } else {
      if (-0x80 <= disp && disp < 0x80 && disp_reloc == relocInfo::none) {
        // If 8-bit displacement, mode 0x1
        emit_rm(cbuf, 0x1, regenc, 0x4); // *
        emit_rm(cbuf, scale, indexenc, baseenc);
        emit_d8(cbuf, disp);
      } else {
        // If 32-bit displacement
        if (base == 0x04 ) {
          emit_rm(cbuf, 0x2, regenc, 0x4);
          emit_rm(cbuf, scale, indexenc, 0x04); // XXX is this valid???
        } else {
          emit_rm(cbuf, 0x2, regenc, 0x4);
          emit_rm(cbuf, scale, indexenc, baseenc); // *
        }
        if (disp_reloc != relocInfo::none) {
          emit_d32_reloc(cbuf, disp, relocInfo::oop_type, RELOC_DISP32);
        } else {
          emit_d32(cbuf, disp);
        }
      }
    }
  }
}

// This could be in MacroAssembler but it's fairly C2 specific
void emit_cmpfp_fixup(MacroAssembler& _masm) {
  Label exit;
  __ jccb(Assembler::noParity, exit);
  __ pushf();
  //
  // comiss/ucomiss instructions set ZF,PF,CF flags and
  // zero OF,AF,SF for NaN values.
  // Fixup flags by zeroing ZF,PF so that compare of NaN
  // values returns 'less than' result (CF is set).
  // Leave the rest of flags unchanged.
  //
  //    7 6 5 4 3 2 1 0
  //   |S|Z|r|A|r|P|r|C|  (r - reserved bit)
  //    0 0 1 0 1 0 1 1   (0x2B)
  //
  __ andq(Address(rsp, 0), 0xffffff2b);
  __ popf();
  __ bind(exit);
}

void emit_cmpfp3(MacroAssembler& _masm, Register dst) {
  Label done;
  __ movl(dst, -1);
  __ jcc(Assembler::parity, done);
  __ jcc(Assembler::below, done);
  __ setb(Assembler::notEqual, dst);
  __ movzbl(dst, dst);
  __ bind(done);
}

// Math.min()    # Math.max()
// --------------------------
// ucomis[s/d]   #
// ja   -> b     # a
// jp   -> NaN   # NaN
// jb   -> a     # b
// je            #
// |-jz -> a | b # a & b
// |    -> a     #
void emit_fp_min_max(MacroAssembler& _masm, XMMRegister dst,
                     XMMRegister a, XMMRegister b,
                     XMMRegister xmmt, Register rt,
                     bool min, bool single) {

  Label nan, zero, below, above, done;

  if (single)
    __ ucomiss(a, b);
  else
    __ ucomisd(a, b);

  if (dst->encoding() != (min ? b : a)->encoding())
    __ jccb(Assembler::above, above); // CF=0 & ZF=0
  else
    __ jccb(Assembler::above, done);

  __ jccb(Assembler::parity, nan);  // PF=1
  __ jccb(Assembler::below, below); // CF=1

  // equal
  __ vpxor(xmmt, xmmt, xmmt, Assembler::AVX_128bit);
  if (single) {
    __ ucomiss(a, xmmt);
    __ jccb(Assembler::equal, zero);

    __ movflt(dst, a);
    __ jmp(done);
  }
  else {
    __ ucomisd(a, xmmt);
    __ jccb(Assembler::equal, zero);

    __ movdbl(dst, a);
    __ jmp(done);
  }

  __ bind(zero);
  if (min)
    __ vpor(dst, a, b, Assembler::AVX_128bit);
  else
    __ vpand(dst, a, b, Assembler::AVX_128bit);

  __ jmp(done);

  __ bind(above);
  if (single)
    __ movflt(dst, min ? b : a);
  else
    __ movdbl(dst, min ? b : a);

  __ jmp(done);

  __ bind(nan);
  if (single) {
    __ movl(rt, 0x7fc00000); // Float.NaN
    __ movdl(dst, rt);
  }
  else {
    __ mov64(rt, 0x7ff8000000000000L); // Double.NaN
    __ movdq(dst, rt);
  }
  __ jmp(done);

  __ bind(below);
  if (single)
    __ movflt(dst, min ? a : b);
  else
    __ movdbl(dst, min ? a : b);

  __ bind(done);
}

//=============================================================================
const RegMask& MachConstantBaseNode::_out_RegMask = RegMask::Empty;

int ConstantTable::calculate_table_base_offset() const {
  return 0;  // absolute addressing, no offset
}

bool MachConstantBaseNode::requires_postalloc_expand() const { return false; }
void MachConstantBaseNode::postalloc_expand(GrowableArray <Node *> *nodes, PhaseRegAlloc *ra_) {
  ShouldNotReachHere();
}

void MachConstantBaseNode::emit(CodeBuffer& cbuf, PhaseRegAlloc* ra_) const {
  // Empty encoding
}

uint MachConstantBaseNode::size(PhaseRegAlloc* ra_) const {
  return 0;
}

#ifndef PRODUCT
void MachConstantBaseNode::format(PhaseRegAlloc* ra_, outputStream* st) const {
  st->print("# MachConstantBaseNode (empty encoding)");
}
#endif


//=============================================================================
#ifndef PRODUCT
void MachPrologNode::format(PhaseRegAlloc* ra_, outputStream* st) const {
  Compile* C = ra_->C;

  int framesize = C->output()->frame_size_in_bytes();
  int bangsize = C->output()->bang_size_in_bytes();
  assert((framesize & (StackAlignmentInBytes-1)) == 0, "frame size not aligned");
  // Remove wordSize for return addr which is already pushed.
  framesize -= wordSize;

  if (C->output()->need_stack_bang(bangsize)) {
    framesize -= wordSize;
    st->print("# stack bang (%d bytes)", bangsize);
    st->print("\n\t");
    st->print("pushq   rbp\t# Save rbp");
    if (PreserveFramePointer) {
        st->print("\n\t");
        st->print("movq    rbp, rsp\t# Save the caller's SP into rbp");
    }
    if (framesize) {
      st->print("\n\t");
      st->print("subq    rsp, #%d\t# Create frame",framesize);
    }
  } else {
    st->print("subq    rsp, #%d\t# Create frame",framesize);
    st->print("\n\t");
    framesize -= wordSize;
    st->print("movq    [rsp + #%d], rbp\t# Save rbp",framesize);
    if (PreserveFramePointer) {
      st->print("\n\t");
      st->print("movq    rbp, rsp\t# Save the caller's SP into rbp");
      if (framesize > 0) {
        st->print("\n\t");
        st->print("addq    rbp, #%d", framesize);
      }
    }
  }

  if (VerifyStackAtCalls) {
    st->print("\n\t");
    framesize -= wordSize;
    st->print("movq    [rsp + #%d], 0xbadb100d\t# Majik cookie for stack depth check",framesize);
#ifdef ASSERT
    st->print("\n\t");
    st->print("# stack alignment check");
#endif
  }
  if (C->stub_function() != NULL && BarrierSet::barrier_set()->barrier_set_nmethod() != NULL) {
    st->print("\n\t");
    st->print("cmpl    [r15_thread + #disarmed_offset], #disarmed_value\t");
    st->print("\n\t");
    st->print("je      fast_entry\t");
    st->print("\n\t");
    st->print("call    #nmethod_entry_barrier_stub\t");
    st->print("\n\tfast_entry:");
  }
  st->cr();
}
#endif

void MachPrologNode::emit(CodeBuffer &cbuf, PhaseRegAlloc *ra_) const {
  Compile* C = ra_->C;
  MacroAssembler _masm(&cbuf);

  if (C->clinit_barrier_on_entry()) {
    assert(VM_Version::supports_fast_class_init_checks(), "sanity");
    assert(!C->method()->holder()->is_not_initialized(), "initialization should have been started");

    Label L_skip_barrier;
    Register klass = rscratch1;

    __ mov_metadata(klass, C->method()->holder()->constant_encoding());
    __ clinit_barrier(klass, r15_thread, &L_skip_barrier /*L_fast_path*/);

    __ jump(RuntimeAddress(SharedRuntime::get_handle_wrong_method_stub())); // slow path

    __ bind(L_skip_barrier);
  }

  __ verified_entry(C);
  __ bind(*_verified_entry);

  if (C->stub_function() == NULL) {
    BarrierSetAssembler* bs = BarrierSet::barrier_set()->barrier_set_assembler();
    bs->nmethod_entry_barrier(&_masm);
  }

  C->output()->set_frame_complete(cbuf.insts_size());

  if (C->has_mach_constant_base_node()) {
    // NOTE: We set the table base offset here because users might be
    // emitted before MachConstantBaseNode.
    ConstantTable& constant_table = C->output()->constant_table();
    constant_table.set_table_base_offset(constant_table.calculate_table_base_offset());
  }
}

int MachPrologNode::reloc() const
{
  return 0; // a large enough number
}

//=============================================================================
#ifndef PRODUCT
void MachEpilogNode::format(PhaseRegAlloc* ra_, outputStream* st) const
{
  Compile* C = ra_->C;
  if (generate_vzeroupper(C)) {
    st->print("vzeroupper");
    st->cr(); st->print("\t");
  }

  int framesize = C->output()->frame_size_in_bytes();
  assert((framesize & (StackAlignmentInBytes-1)) == 0, "frame size not aligned");
  // Remove word for return adr already pushed
  // and RBP
  framesize -= 2*wordSize;

  if (framesize) {
    st->print_cr("addq    rsp, %d\t# Destroy frame", framesize);
    st->print("\t");
  }

  st->print_cr("popq    rbp");
  if (do_polling() && C->is_method_compilation()) {
    st->print("\t");
    st->print_cr("cmpq     rsp, poll_offset[r15_thread] \n\t"
                 "ja       #safepoint_stub\t"
                 "# Safepoint: poll for GC");
  }
}
#endif

void MachEpilogNode::emit(CodeBuffer& cbuf, PhaseRegAlloc* ra_) const
{
  Compile* C = ra_->C;
  MacroAssembler _masm(&cbuf);

  if (generate_vzeroupper(C)) {
    // Clear upper bits of YMM registers when current compiled code uses
    // wide vectors to avoid AVX <-> SSE transition penalty during call.
    __ vzeroupper();
  }

  // Subtract two words to account for return address and rbp
  int initial_framesize = C->output()->frame_size_in_bytes() - 2*wordSize;
  __ remove_frame(initial_framesize, C->needs_stack_repair(), C->output()->sp_inc_offset());

  if (StackReservedPages > 0 && C->has_reserved_stack_access()) {
    __ reserved_stack_check();
  }

  if (do_polling() && C->is_method_compilation()) {
    MacroAssembler _masm(&cbuf);
    Label dummy_label;
    Label* code_stub = &dummy_label;
    if (!C->output()->in_scratch_emit_size()) {
      code_stub = &C->output()->safepoint_poll_table()->add_safepoint(__ offset());
    }
    __ relocate(relocInfo::poll_return_type);
    __ safepoint_poll(*code_stub, r15_thread, true /* at_return */, true /* in_nmethod */);
  }
}

int MachEpilogNode::reloc() const
{
  return 2; // a large enough number
}

const Pipeline* MachEpilogNode::pipeline() const
{
  return MachNode::pipeline_class();
}

//=============================================================================

enum RC {
  rc_bad,
  rc_int,
  rc_float,
  rc_stack
};

static enum RC rc_class(OptoReg::Name reg)
{
  if( !OptoReg::is_valid(reg)  ) return rc_bad;

  if (OptoReg::is_stack(reg)) return rc_stack;

  VMReg r = OptoReg::as_VMReg(reg);

  if (r->is_Register()) return rc_int;

  assert(r->is_XMMRegister(), "must be");
  return rc_float;
}

// Next two methods are shared by 32- and 64-bit VM. They are defined in x86.ad.
static void vec_mov_helper(CodeBuffer *cbuf, int src_lo, int dst_lo,
                          int src_hi, int dst_hi, uint ireg, outputStream* st);

void vec_spill_helper(CodeBuffer *cbuf, bool is_load,
                     int stack_offset, int reg, uint ireg, outputStream* st);

static void vec_stack_to_stack_helper(CodeBuffer *cbuf, int src_offset,
                                      int dst_offset, uint ireg, outputStream* st) {
  if (cbuf) {
    MacroAssembler _masm(cbuf);
    switch (ireg) {
    case Op_VecS:
      __ movq(Address(rsp, -8), rax);
      __ movl(rax, Address(rsp, src_offset));
      __ movl(Address(rsp, dst_offset), rax);
      __ movq(rax, Address(rsp, -8));
      break;
    case Op_VecD:
      __ pushq(Address(rsp, src_offset));
      __ popq (Address(rsp, dst_offset));
      break;
    case Op_VecX:
      __ pushq(Address(rsp, src_offset));
      __ popq (Address(rsp, dst_offset));
      __ pushq(Address(rsp, src_offset+8));
      __ popq (Address(rsp, dst_offset+8));
      break;
    case Op_VecY:
      __ vmovdqu(Address(rsp, -32), xmm0);
      __ vmovdqu(xmm0, Address(rsp, src_offset));
      __ vmovdqu(Address(rsp, dst_offset), xmm0);
      __ vmovdqu(xmm0, Address(rsp, -32));
      break;
    case Op_VecZ:
      __ evmovdquq(Address(rsp, -64), xmm0, 2);
      __ evmovdquq(xmm0, Address(rsp, src_offset), 2);
      __ evmovdquq(Address(rsp, dst_offset), xmm0, 2);
      __ evmovdquq(xmm0, Address(rsp, -64), 2);
      break;
    default:
      ShouldNotReachHere();
    }
#ifndef PRODUCT
  } else {
    switch (ireg) {
    case Op_VecS:
      st->print("movq    [rsp - #8], rax\t# 32-bit mem-mem spill\n\t"
                "movl    rax, [rsp + #%d]\n\t"
                "movl    [rsp + #%d], rax\n\t"
                "movq    rax, [rsp - #8]",
                src_offset, dst_offset);
      break;
    case Op_VecD:
      st->print("pushq   [rsp + #%d]\t# 64-bit mem-mem spill\n\t"
                "popq    [rsp + #%d]",
                src_offset, dst_offset);
      break;
     case Op_VecX:
      st->print("pushq   [rsp + #%d]\t# 128-bit mem-mem spill\n\t"
                "popq    [rsp + #%d]\n\t"
                "pushq   [rsp + #%d]\n\t"
                "popq    [rsp + #%d]",
                src_offset, dst_offset, src_offset+8, dst_offset+8);
      break;
    case Op_VecY:
      st->print("vmovdqu [rsp - #32], xmm0\t# 256-bit mem-mem spill\n\t"
                "vmovdqu xmm0, [rsp + #%d]\n\t"
                "vmovdqu [rsp + #%d], xmm0\n\t"
                "vmovdqu xmm0, [rsp - #32]",
                src_offset, dst_offset);
      break;
    case Op_VecZ:
      st->print("vmovdqu [rsp - #64], xmm0\t# 512-bit mem-mem spill\n\t"
                "vmovdqu xmm0, [rsp + #%d]\n\t"
                "vmovdqu [rsp + #%d], xmm0\n\t"
                "vmovdqu xmm0, [rsp - #64]",
                src_offset, dst_offset);
      break;
    default:
      ShouldNotReachHere();
    }
#endif
  }
}

uint MachSpillCopyNode::implementation(CodeBuffer* cbuf,
                                       PhaseRegAlloc* ra_,
                                       bool do_size,
                                       outputStream* st) const {
  assert(cbuf != NULL || st  != NULL, "sanity");
  // Get registers to move
  OptoReg::Name src_second = ra_->get_reg_second(in(1));
  OptoReg::Name src_first = ra_->get_reg_first(in(1));
  OptoReg::Name dst_second = ra_->get_reg_second(this);
  OptoReg::Name dst_first = ra_->get_reg_first(this);

  enum RC src_second_rc = rc_class(src_second);
  enum RC src_first_rc = rc_class(src_first);
  enum RC dst_second_rc = rc_class(dst_second);
  enum RC dst_first_rc = rc_class(dst_first);

  assert(OptoReg::is_valid(src_first) && OptoReg::is_valid(dst_first),
         "must move at least 1 register" );

  if (src_first == dst_first && src_second == dst_second) {
    // Self copy, no move
    return 0;
  }
  if (bottom_type()->isa_vect() != NULL) {
    uint ireg = ideal_reg();
    assert((src_first_rc != rc_int && dst_first_rc != rc_int), "sanity");
    assert((ireg == Op_VecS || ireg == Op_VecD || ireg == Op_VecX || ireg == Op_VecY || ireg == Op_VecZ ), "sanity");
    if( src_first_rc == rc_stack && dst_first_rc == rc_stack ) {
      // mem -> mem
      int src_offset = ra_->reg2offset(src_first);
      int dst_offset = ra_->reg2offset(dst_first);
      vec_stack_to_stack_helper(cbuf, src_offset, dst_offset, ireg, st);
    } else if (src_first_rc == rc_float && dst_first_rc == rc_float ) {
      vec_mov_helper(cbuf, src_first, dst_first, src_second, dst_second, ireg, st);
    } else if (src_first_rc == rc_float && dst_first_rc == rc_stack ) {
      int stack_offset = ra_->reg2offset(dst_first);
      vec_spill_helper(cbuf, false, stack_offset, src_first, ireg, st);
    } else if (src_first_rc == rc_stack && dst_first_rc == rc_float ) {
      int stack_offset = ra_->reg2offset(src_first);
      vec_spill_helper(cbuf, true,  stack_offset, dst_first, ireg, st);
    } else {
      ShouldNotReachHere();
    }
    return 0;
  }
  if (src_first_rc == rc_stack) {
    // mem ->
    if (dst_first_rc == rc_stack) {
      // mem -> mem
      assert(src_second != dst_first, "overlap");
      if ((src_first & 1) == 0 && src_first + 1 == src_second &&
          (dst_first & 1) == 0 && dst_first + 1 == dst_second) {
        // 64-bit
        int src_offset = ra_->reg2offset(src_first);
        int dst_offset = ra_->reg2offset(dst_first);
        if (cbuf) {
          MacroAssembler _masm(cbuf);
          __ pushq(Address(rsp, src_offset));
          __ popq (Address(rsp, dst_offset));
#ifndef PRODUCT
        } else {
          st->print("pushq   [rsp + #%d]\t# 64-bit mem-mem spill\n\t"
                    "popq    [rsp + #%d]",
                     src_offset, dst_offset);
#endif
        }
      } else {
        // 32-bit
        assert(!((src_first & 1) == 0 && src_first + 1 == src_second), "no transform");
        assert(!((dst_first & 1) == 0 && dst_first + 1 == dst_second), "no transform");
        // No pushl/popl, so:
        int src_offset = ra_->reg2offset(src_first);
        int dst_offset = ra_->reg2offset(dst_first);
        if (cbuf) {
          MacroAssembler _masm(cbuf);
          __ movq(Address(rsp, -8), rax);
          __ movl(rax, Address(rsp, src_offset));
          __ movl(Address(rsp, dst_offset), rax);
          __ movq(rax, Address(rsp, -8));
#ifndef PRODUCT
        } else {
          st->print("movq    [rsp - #8], rax\t# 32-bit mem-mem spill\n\t"
                    "movl    rax, [rsp + #%d]\n\t"
                    "movl    [rsp + #%d], rax\n\t"
                    "movq    rax, [rsp - #8]",
                     src_offset, dst_offset);
#endif
        }
      }
      return 0;
    } else if (dst_first_rc == rc_int) {
      // mem -> gpr
      if ((src_first & 1) == 0 && src_first + 1 == src_second &&
          (dst_first & 1) == 0 && dst_first + 1 == dst_second) {
        // 64-bit
        int offset = ra_->reg2offset(src_first);
        if (cbuf) {
          MacroAssembler _masm(cbuf);
          __ movq(as_Register(Matcher::_regEncode[dst_first]), Address(rsp, offset));
#ifndef PRODUCT
        } else {
          st->print("movq    %s, [rsp + #%d]\t# spill",
                     Matcher::regName[dst_first],
                     offset);
#endif
        }
      } else {
        // 32-bit
        assert(!((src_first & 1) == 0 && src_first + 1 == src_second), "no transform");
        assert(!((dst_first & 1) == 0 && dst_first + 1 == dst_second), "no transform");
        int offset = ra_->reg2offset(src_first);
        if (cbuf) {
          MacroAssembler _masm(cbuf);
          __ movl(as_Register(Matcher::_regEncode[dst_first]), Address(rsp, offset));
#ifndef PRODUCT
        } else {
          st->print("movl    %s, [rsp + #%d]\t# spill",
                     Matcher::regName[dst_first],
                     offset);
#endif
        }
      }
      return 0;
    } else if (dst_first_rc == rc_float) {
      // mem-> xmm
      if ((src_first & 1) == 0 && src_first + 1 == src_second &&
          (dst_first & 1) == 0 && dst_first + 1 == dst_second) {
        // 64-bit
        int offset = ra_->reg2offset(src_first);
        if (cbuf) {
          MacroAssembler _masm(cbuf);
          __ movdbl( as_XMMRegister(Matcher::_regEncode[dst_first]), Address(rsp, offset));
#ifndef PRODUCT
        } else {
          st->print("%s  %s, [rsp + #%d]\t# spill",
                     UseXmmLoadAndClearUpper ? "movsd " : "movlpd",
                     Matcher::regName[dst_first],
                     offset);
#endif
        }
      } else {
        // 32-bit
        assert(!((src_first & 1) == 0 && src_first + 1 == src_second), "no transform");
        assert(!((dst_first & 1) == 0 && dst_first + 1 == dst_second), "no transform");
        int offset = ra_->reg2offset(src_first);
        if (cbuf) {
          MacroAssembler _masm(cbuf);
          __ movflt( as_XMMRegister(Matcher::_regEncode[dst_first]), Address(rsp, offset));
#ifndef PRODUCT
        } else {
          st->print("movss   %s, [rsp + #%d]\t# spill",
                     Matcher::regName[dst_first],
                     offset);
#endif
        }
      }
      return 0;
    }
  } else if (src_first_rc == rc_int) {
    // gpr ->
    if (dst_first_rc == rc_stack) {
      // gpr -> mem
      if ((src_first & 1) == 0 && src_first + 1 == src_second &&
          (dst_first & 1) == 0 && dst_first + 1 == dst_second) {
        // 64-bit
        int offset = ra_->reg2offset(dst_first);
        if (cbuf) {
          MacroAssembler _masm(cbuf);
          __ movq(Address(rsp, offset), as_Register(Matcher::_regEncode[src_first]));
#ifndef PRODUCT
        } else {
          st->print("movq    [rsp + #%d], %s\t# spill",
                     offset,
                     Matcher::regName[src_first]);
#endif
        }
      } else {
        // 32-bit
        assert(!((src_first & 1) == 0 && src_first + 1 == src_second), "no transform");
        assert(!((dst_first & 1) == 0 && dst_first + 1 == dst_second), "no transform");
        int offset = ra_->reg2offset(dst_first);
        if (cbuf) {
          MacroAssembler _masm(cbuf);
          __ movl(Address(rsp, offset), as_Register(Matcher::_regEncode[src_first]));
#ifndef PRODUCT
        } else {
          st->print("movl    [rsp + #%d], %s\t# spill",
                     offset,
                     Matcher::regName[src_first]);
#endif
        }
      }
      return 0;
    } else if (dst_first_rc == rc_int) {
      // gpr -> gpr
      if ((src_first & 1) == 0 && src_first + 1 == src_second &&
          (dst_first & 1) == 0 && dst_first + 1 == dst_second) {
        // 64-bit
        if (cbuf) {
          MacroAssembler _masm(cbuf);
          __ movq(as_Register(Matcher::_regEncode[dst_first]),
                  as_Register(Matcher::_regEncode[src_first]));
#ifndef PRODUCT
        } else {
          st->print("movq    %s, %s\t# spill",
                     Matcher::regName[dst_first],
                     Matcher::regName[src_first]);
#endif
        }
        return 0;
      } else {
        // 32-bit
        assert(!((src_first & 1) == 0 && src_first + 1 == src_second), "no transform");
        assert(!((dst_first & 1) == 0 && dst_first + 1 == dst_second), "no transform");
        if (cbuf) {
          MacroAssembler _masm(cbuf);
          __ movl(as_Register(Matcher::_regEncode[dst_first]),
                  as_Register(Matcher::_regEncode[src_first]));
#ifndef PRODUCT
        } else {
          st->print("movl    %s, %s\t# spill",
                     Matcher::regName[dst_first],
                     Matcher::regName[src_first]);
#endif
        }
        return 0;
      }
    } else if (dst_first_rc == rc_float) {
      // gpr -> xmm
      if ((src_first & 1) == 0 && src_first + 1 == src_second &&
          (dst_first & 1) == 0 && dst_first + 1 == dst_second) {
        // 64-bit
        if (cbuf) {
          MacroAssembler _masm(cbuf);
          __ movdq( as_XMMRegister(Matcher::_regEncode[dst_first]), as_Register(Matcher::_regEncode[src_first]));
#ifndef PRODUCT
        } else {
          st->print("movdq   %s, %s\t# spill",
                     Matcher::regName[dst_first],
                     Matcher::regName[src_first]);
#endif
        }
      } else {
        // 32-bit
        assert(!((src_first & 1) == 0 && src_first + 1 == src_second), "no transform");
        assert(!((dst_first & 1) == 0 && dst_first + 1 == dst_second), "no transform");
        if (cbuf) {
          MacroAssembler _masm(cbuf);
          __ movdl( as_XMMRegister(Matcher::_regEncode[dst_first]), as_Register(Matcher::_regEncode[src_first]));
#ifndef PRODUCT
        } else {
          st->print("movdl   %s, %s\t# spill",
                     Matcher::regName[dst_first],
                     Matcher::regName[src_first]);
#endif
        }
      }
      return 0;
    }
  } else if (src_first_rc == rc_float) {
    // xmm ->
    if (dst_first_rc == rc_stack) {
      // xmm -> mem
      if ((src_first & 1) == 0 && src_first + 1 == src_second &&
          (dst_first & 1) == 0 && dst_first + 1 == dst_second) {
        // 64-bit
        int offset = ra_->reg2offset(dst_first);
        if (cbuf) {
          MacroAssembler _masm(cbuf);
          __ movdbl( Address(rsp, offset), as_XMMRegister(Matcher::_regEncode[src_first]));
#ifndef PRODUCT
        } else {
          st->print("movsd   [rsp + #%d], %s\t# spill",
                     offset,
                     Matcher::regName[src_first]);
#endif
        }
      } else {
        // 32-bit
        assert(!((src_first & 1) == 0 && src_first + 1 == src_second), "no transform");
        assert(!((dst_first & 1) == 0 && dst_first + 1 == dst_second), "no transform");
        int offset = ra_->reg2offset(dst_first);
        if (cbuf) {
          MacroAssembler _masm(cbuf);
          __ movflt(Address(rsp, offset), as_XMMRegister(Matcher::_regEncode[src_first]));
#ifndef PRODUCT
        } else {
          st->print("movss   [rsp + #%d], %s\t# spill",
                     offset,
                     Matcher::regName[src_first]);
#endif
        }
      }
      return 0;
    } else if (dst_first_rc == rc_int) {
      // xmm -> gpr
      if ((src_first & 1) == 0 && src_first + 1 == src_second &&
          (dst_first & 1) == 0 && dst_first + 1 == dst_second) {
        // 64-bit
        if (cbuf) {
          MacroAssembler _masm(cbuf);
          __ movdq( as_Register(Matcher::_regEncode[dst_first]), as_XMMRegister(Matcher::_regEncode[src_first]));
#ifndef PRODUCT
        } else {
          st->print("movdq   %s, %s\t# spill",
                     Matcher::regName[dst_first],
                     Matcher::regName[src_first]);
#endif
        }
      } else {
        // 32-bit
        assert(!((src_first & 1) == 0 && src_first + 1 == src_second), "no transform");
        assert(!((dst_first & 1) == 0 && dst_first + 1 == dst_second), "no transform");
        if (cbuf) {
          MacroAssembler _masm(cbuf);
          __ movdl( as_Register(Matcher::_regEncode[dst_first]), as_XMMRegister(Matcher::_regEncode[src_first]));
#ifndef PRODUCT
        } else {
          st->print("movdl   %s, %s\t# spill",
                     Matcher::regName[dst_first],
                     Matcher::regName[src_first]);
#endif
        }
      }
      return 0;
    } else if (dst_first_rc == rc_float) {
      // xmm -> xmm
      if ((src_first & 1) == 0 && src_first + 1 == src_second &&
          (dst_first & 1) == 0 && dst_first + 1 == dst_second) {
        // 64-bit
        if (cbuf) {
          MacroAssembler _masm(cbuf);
          __ movdbl( as_XMMRegister(Matcher::_regEncode[dst_first]), as_XMMRegister(Matcher::_regEncode[src_first]));
#ifndef PRODUCT
        } else {
          st->print("%s  %s, %s\t# spill",
                     UseXmmRegToRegMoveAll ? "movapd" : "movsd ",
                     Matcher::regName[dst_first],
                     Matcher::regName[src_first]);
#endif
        }
      } else {
        // 32-bit
        assert(!((src_first & 1) == 0 && src_first + 1 == src_second), "no transform");
        assert(!((dst_first & 1) == 0 && dst_first + 1 == dst_second), "no transform");
        if (cbuf) {
          MacroAssembler _masm(cbuf);
          __ movflt( as_XMMRegister(Matcher::_regEncode[dst_first]), as_XMMRegister(Matcher::_regEncode[src_first]));
#ifndef PRODUCT
        } else {
          st->print("%s  %s, %s\t# spill",
                     UseXmmRegToRegMoveAll ? "movaps" : "movss ",
                     Matcher::regName[dst_first],
                     Matcher::regName[src_first]);
#endif
        }
      }
      return 0;
    }
  }

  assert(0," foo ");
  Unimplemented();
  return 0;
}

#ifndef PRODUCT
void MachSpillCopyNode::format(PhaseRegAlloc *ra_, outputStream* st) const {
  implementation(NULL, ra_, false, st);
}
#endif

void MachSpillCopyNode::emit(CodeBuffer &cbuf, PhaseRegAlloc *ra_) const {
  implementation(&cbuf, ra_, false, NULL);
}

uint MachSpillCopyNode::size(PhaseRegAlloc *ra_) const {
  return MachNode::size(ra_);
}

//=============================================================================
#ifndef PRODUCT
void BoxLockNode::format(PhaseRegAlloc* ra_, outputStream* st) const
{
  int offset = ra_->reg2offset(in_RegMask(0).find_first_elem());
  int reg = ra_->get_reg_first(this);
  st->print("leaq    %s, [rsp + #%d]\t# box lock",
            Matcher::regName[reg], offset);
}
#endif

void BoxLockNode::emit(CodeBuffer& cbuf, PhaseRegAlloc* ra_) const
{
  int offset = ra_->reg2offset(in_RegMask(0).find_first_elem());
  int reg = ra_->get_encode(this);
  if (offset >= 0x80) {
    emit_opcode(cbuf, reg < 8 ? Assembler::REX_W : Assembler::REX_WR);
    emit_opcode(cbuf, 0x8D); // LEA  reg,[SP+offset]
    emit_rm(cbuf, 0x2, reg & 7, 0x04);
    emit_rm(cbuf, 0x0, 0x04, RSP_enc);
    emit_d32(cbuf, offset);
  } else {
    emit_opcode(cbuf, reg < 8 ? Assembler::REX_W : Assembler::REX_WR);
    emit_opcode(cbuf, 0x8D); // LEA  reg,[SP+offset]
    emit_rm(cbuf, 0x1, reg & 7, 0x04);
    emit_rm(cbuf, 0x0, 0x04, RSP_enc);
    emit_d8(cbuf, offset);
  }
}

uint BoxLockNode::size(PhaseRegAlloc *ra_) const
{
  int offset = ra_->reg2offset(in_RegMask(0).find_first_elem());
  return (offset < 0x80) ? 5 : 8; // REX
}

//=============================================================================
#ifndef PRODUCT
void MachVEPNode::format(PhaseRegAlloc* ra_, outputStream* st) const
{
  st->print_cr("MachVEPNode");
}
#endif

void MachVEPNode::emit(CodeBuffer& cbuf, PhaseRegAlloc* ra_) const
{
  MacroAssembler _masm(&cbuf);
  if (!_verified) {  
    uint insts_size = cbuf.insts_size();
    if (UseCompressedClassPointers) {
      __ load_klass(rscratch1, j_rarg0, rscratch2);
      __ cmpptr(rax, rscratch1);
    } else {
      __ cmpptr(rax, Address(j_rarg0, oopDesc::klass_offset_in_bytes()));
    }
    __ jump_cc(Assembler::notEqual, RuntimeAddress(SharedRuntime::get_ic_miss_stub()));
  } else {
    // Unpack inline type args passed as oop and then jump to
    // the verified entry point (skipping the unverified entry).
    int sp_inc = __ unpack_inline_args(ra_->C, _receiver_only);
    // Emit code for verified entry and save increment for stack repair on return
    __ verified_entry(ra_->C, sp_inc);
    __ jmp(*_verified_entry);
  }
}

//=============================================================================
#ifndef PRODUCT
void MachUEPNode::format(PhaseRegAlloc* ra_, outputStream* st) const
{
  if (UseCompressedClassPointers) {
    st->print_cr("movl    rscratch1, [j_rarg0 + oopDesc::klass_offset_in_bytes()]\t# compressed klass");
    st->print_cr("\tdecode_klass_not_null rscratch1, rscratch1");
    st->print_cr("\tcmpq    rax, rscratch1\t # Inline cache check");
  } else {
    st->print_cr("\tcmpq    rax, [j_rarg0 + oopDesc::klass_offset_in_bytes()]\t"
                 "# Inline cache check");
  }
  st->print_cr("\tjne     SharedRuntime::_ic_miss_stub");
  st->print_cr("\tnop\t# nops to align entry point");
}
#endif

void MachUEPNode::emit(CodeBuffer& cbuf, PhaseRegAlloc* ra_) const
{
  MacroAssembler masm(&cbuf);
  uint insts_size = cbuf.insts_size();
  if (UseCompressedClassPointers) {
    masm.load_klass(rscratch1, j_rarg0, rscratch2);
    masm.cmpptr(rax, rscratch1);
  } else {
    masm.cmpptr(rax, Address(j_rarg0, oopDesc::klass_offset_in_bytes()));
  }

  masm.jump_cc(Assembler::notEqual, RuntimeAddress(SharedRuntime::get_ic_miss_stub()));

  /* WARNING these NOPs are critical so that verified entry point is properly
     4 bytes aligned for patching by NativeJump::patch_verified_entry() */
  int nops_cnt = 4 - ((cbuf.insts_size() - insts_size) & 0x3);
  if (OptoBreakpoint) {
    // Leave space for int3
    nops_cnt -= 1;
  }
  nops_cnt &= 0x3; // Do not add nops if code is aligned.
  if (nops_cnt > 0)
    masm.nop(nops_cnt);
}

//=============================================================================

// This is UltraSparc specific, true just means we have fast l2f conversion
const bool Matcher::convL2FSupported(void) {
  return true;
}

// Is this branch offset short enough that a short branch can be used?
//
// NOTE: If the platform does not provide any short branch variants, then
//       this method should return false for offset 0.
bool Matcher::is_short_branch_offset(int rule, int br_size, int offset) {
  // The passed offset is relative to address of the branch.
  // On 86 a branch displacement is calculated relative to address
  // of a next instruction.
  offset -= br_size;

  // the short version of jmpConUCF2 contains multiple branches,
  // making the reach slightly less
  if (rule == jmpConUCF2_rule)
    return (-126 <= offset && offset <= 125);
  return (-128 <= offset && offset <= 127);
}

const bool Matcher::isSimpleConstant64(jlong value) {
  // Will one (StoreL ConL) be cheaper than two (StoreI ConI)?.
  //return value == (int) value;  // Cf. storeImmL and immL32.

  // Probably always true, even if a temp register is required.
  return true;
}

// The ecx parameter to rep stosq for the ClearArray node is in words.
const bool Matcher::init_array_count_is_in_bytes = false;

// No additional cost for CMOVL.
const int Matcher::long_cmove_cost() { return 0; }

// No CMOVF/CMOVD with SSE2
const int Matcher::float_cmove_cost() { return ConditionalMoveLimit; }

// Does the CPU require late expand (see block.cpp for description of late expand)?
const bool Matcher::require_postalloc_expand = false;

// Do we need to mask the count passed to shift instructions or does
// the cpu only look at the lower 5/6 bits anyway?
const bool Matcher::need_masked_shift_count = false;

bool Matcher::narrow_oop_use_complex_address() {
  assert(UseCompressedOops, "only for compressed oops code");
  return (LogMinObjAlignmentInBytes <= 3);
}

bool Matcher::narrow_klass_use_complex_address() {
  assert(UseCompressedClassPointers, "only for compressed klass code");
  return (LogKlassAlignmentInBytes <= 3);
}

bool Matcher::const_oop_prefer_decode() {
  // Prefer ConN+DecodeN over ConP.
  return true;
}

bool Matcher::const_klass_prefer_decode() {
  // Prefer ConP over ConNKlass+DecodeNKlass.
  return true;
}

// Is it better to copy float constants, or load them directly from
// memory?  Intel can load a float constant from a direct address,
// requiring no extra registers.  Most RISCs will have to materialize
// an address into a register first, so they would do better to copy
// the constant from stack.
const bool Matcher::rematerialize_float_constants = true; // XXX

// If CPU can load and store mis-aligned doubles directly then no
// fixup is needed.  Else we split the double into 2 integer pieces
// and move it piece-by-piece.  Only happens when passing doubles into
// C code as the Java calling convention forces doubles to be aligned.
const bool Matcher::misaligned_doubles_ok = true;

// Advertise here if the CPU requires explicit rounding operations to implement strictfp mode.
const bool Matcher::strict_fp_requires_explicit_rounding = false;

// Are floats conerted to double when stored to stack during deoptimization?
// On x64 it is stored without convertion so we can use normal access.
bool Matcher::float_in_double() { return false; }

// Do ints take an entire long register or just half?
const bool Matcher::int_in_long = true;

// Return whether or not this register is ever used as an argument.
// This function is used on startup to build the trampoline stubs in
// generateOptoStub.  Registers not mentioned will be killed by the VM
// call in the trampoline, and arguments in those registers not be
// available to the callee.
bool Matcher::can_be_java_arg(int reg)
{
  return
    reg ==  RDI_num || reg == RDI_H_num ||
    reg ==  RSI_num || reg == RSI_H_num ||
    reg ==  RDX_num || reg == RDX_H_num ||
    reg ==  RCX_num || reg == RCX_H_num ||
    reg ==   R8_num || reg ==  R8_H_num ||
    reg ==   R9_num || reg ==  R9_H_num ||
    reg ==  R12_num || reg == R12_H_num ||
    reg == XMM0_num || reg == XMM0b_num ||
    reg == XMM1_num || reg == XMM1b_num ||
    reg == XMM2_num || reg == XMM2b_num ||
    reg == XMM3_num || reg == XMM3b_num ||
    reg == XMM4_num || reg == XMM4b_num ||
    reg == XMM5_num || reg == XMM5b_num ||
    reg == XMM6_num || reg == XMM6b_num ||
    reg == XMM7_num || reg == XMM7b_num;
}

bool Matcher::is_spillable_arg(int reg)
{
  return can_be_java_arg(reg);
}

bool Matcher::use_asm_for_ldiv_by_con( jlong divisor ) {
  // In 64 bit mode a code which use multiply when
  // devisor is constant is faster than hardware
  // DIV instruction (it uses MulHiL).
  return false;
}

// Register for DIVI projection of divmodI
RegMask Matcher::divI_proj_mask() {
  return INT_RAX_REG_mask();
}

// Register for MODI projection of divmodI
RegMask Matcher::modI_proj_mask() {
  return INT_RDX_REG_mask();
}

// Register for DIVL projection of divmodL
RegMask Matcher::divL_proj_mask() {
  return LONG_RAX_REG_mask();
}

// Register for MODL projection of divmodL
RegMask Matcher::modL_proj_mask() {
  return LONG_RDX_REG_mask();
}

// Register for saving SP into on method handle invokes. Not used on x86_64.
const RegMask Matcher::method_handle_invoke_SP_save_mask() {
    return NO_REG_mask();
}

%}

//----------ENCODING BLOCK-----------------------------------------------------
// This block specifies the encoding classes used by the compiler to
// output byte streams.  Encoding classes are parameterized macros
// used by Machine Instruction Nodes in order to generate the bit
// encoding of the instruction.  Operands specify their base encoding
// interface with the interface keyword.  There are currently
// supported four interfaces, REG_INTER, CONST_INTER, MEMORY_INTER, &
// COND_INTER.  REG_INTER causes an operand to generate a function
// which returns its register number when queried.  CONST_INTER causes
// an operand to generate a function which returns the value of the
// constant when queried.  MEMORY_INTER causes an operand to generate
// four functions which return the Base Register, the Index Register,
// the Scale Value, and the Offset Value of the operand when queried.
// COND_INTER causes an operand to generate six functions which return
// the encoding code (ie - encoding bits for the instruction)
// associated with each basic boolean condition for a conditional
// instruction.
//
// Instructions specify two basic values for encoding.  Again, a
// function is available to check if the constant displacement is an
// oop. They use the ins_encode keyword to specify their encoding
// classes (which must be a sequence of enc_class names, and their
// parameters, specified in the encoding block), and they use the
// opcode keyword to specify, in order, their primary, secondary, and
// tertiary opcode.  Only the opcode sections which a particular
// instruction needs for encoding need to be specified.
encode %{
  // Build emit functions for each basic byte or larger field in the
  // intel encoding scheme (opcode, rm, sib, immediate), and call them
  // from C++ code in the enc_class source block.  Emit functions will
  // live in the main source block for now.  In future, we can
  // generalize this by adding a syntax that specifies the sizes of
  // fields in an order, so that the adlc can build the emit functions
  // automagically

  // Emit primary opcode
  enc_class OpcP
  %{
    emit_opcode(cbuf, $primary);
  %}

  // Emit secondary opcode
  enc_class OpcS
  %{
    emit_opcode(cbuf, $secondary);
  %}

  // Emit tertiary opcode
  enc_class OpcT
  %{
    emit_opcode(cbuf, $tertiary);
  %}

  // Emit opcode directly
  enc_class Opcode(immI d8)
  %{
    emit_opcode(cbuf, $d8$$constant);
  %}

  // Emit size prefix
  enc_class SizePrefix
  %{
    emit_opcode(cbuf, 0x66);
  %}

  enc_class reg(rRegI reg)
  %{
    emit_rm(cbuf, 0x3, 0, $reg$$reg & 7);
  %}

  enc_class reg_reg(rRegI dst, rRegI src)
  %{
    emit_rm(cbuf, 0x3, $dst$$reg & 7, $src$$reg & 7);
  %}

  enc_class opc_reg_reg(immI opcode, rRegI dst, rRegI src)
  %{
    emit_opcode(cbuf, $opcode$$constant);
    emit_rm(cbuf, 0x3, $dst$$reg & 7, $src$$reg & 7);
  %}

  enc_class cdql_enc(no_rax_rdx_RegI div)
  %{
    // Full implementation of Java idiv and irem; checks for
    // special case as described in JVM spec., p.243 & p.271.
    //
    //         normal case                           special case
    //
    // input : rax: dividend                         min_int
    //         reg: divisor                          -1
    //
    // output: rax: quotient  (= rax idiv reg)       min_int
    //         rdx: remainder (= rax irem reg)       0
    //
    //  Code sequnce:
    //
    //    0:   3d 00 00 00 80          cmp    $0x80000000,%eax
    //    5:   75 07/08                jne    e <normal>
    //    7:   33 d2                   xor    %edx,%edx
    //  [div >= 8 -> offset + 1]
    //  [REX_B]
    //    9:   83 f9 ff                cmp    $0xffffffffffffffff,$div
    //    c:   74 03/04                je     11 <done>
    // 000000000000000e <normal>:
    //    e:   99                      cltd
    //  [div >= 8 -> offset + 1]
    //  [REX_B]
    //    f:   f7 f9                   idiv   $div
    // 0000000000000011 <done>:

    // cmp    $0x80000000,%eax
    emit_opcode(cbuf, 0x3d);
    emit_d8(cbuf, 0x00);
    emit_d8(cbuf, 0x00);
    emit_d8(cbuf, 0x00);
    emit_d8(cbuf, 0x80);

    // jne    e <normal>
    emit_opcode(cbuf, 0x75);
    emit_d8(cbuf, $div$$reg < 8 ? 0x07 : 0x08);

    // xor    %edx,%edx
    emit_opcode(cbuf, 0x33);
    emit_d8(cbuf, 0xD2);

    // cmp    $0xffffffffffffffff,%ecx
    if ($div$$reg >= 8) {
      emit_opcode(cbuf, Assembler::REX_B);
    }
    emit_opcode(cbuf, 0x83);
    emit_rm(cbuf, 0x3, 0x7, $div$$reg & 7);
    emit_d8(cbuf, 0xFF);

    // je     11 <done>
    emit_opcode(cbuf, 0x74);
    emit_d8(cbuf, $div$$reg < 8 ? 0x03 : 0x04);

    // <normal>
    // cltd
    emit_opcode(cbuf, 0x99);

    // idivl (note: must be emitted by the user of this rule)
    // <done>
  %}

  enc_class cdqq_enc(no_rax_rdx_RegL div)
  %{
    // Full implementation of Java ldiv and lrem; checks for
    // special case as described in JVM spec., p.243 & p.271.
    //
    //         normal case                           special case
    //
    // input : rax: dividend                         min_long
    //         reg: divisor                          -1
    //
    // output: rax: quotient  (= rax idiv reg)       min_long
    //         rdx: remainder (= rax irem reg)       0
    //
    //  Code sequnce:
    //
    //    0:   48 ba 00 00 00 00 00    mov    $0x8000000000000000,%rdx
    //    7:   00 00 80
    //    a:   48 39 d0                cmp    %rdx,%rax
    //    d:   75 08                   jne    17 <normal>
    //    f:   33 d2                   xor    %edx,%edx
    //   11:   48 83 f9 ff             cmp    $0xffffffffffffffff,$div
    //   15:   74 05                   je     1c <done>
    // 0000000000000017 <normal>:
    //   17:   48 99                   cqto
    //   19:   48 f7 f9                idiv   $div
    // 000000000000001c <done>:

    // mov    $0x8000000000000000,%rdx
    emit_opcode(cbuf, Assembler::REX_W);
    emit_opcode(cbuf, 0xBA);
    emit_d8(cbuf, 0x00);
    emit_d8(cbuf, 0x00);
    emit_d8(cbuf, 0x00);
    emit_d8(cbuf, 0x00);
    emit_d8(cbuf, 0x00);
    emit_d8(cbuf, 0x00);
    emit_d8(cbuf, 0x00);
    emit_d8(cbuf, 0x80);

    // cmp    %rdx,%rax
    emit_opcode(cbuf, Assembler::REX_W);
    emit_opcode(cbuf, 0x39);
    emit_d8(cbuf, 0xD0);

    // jne    17 <normal>
    emit_opcode(cbuf, 0x75);
    emit_d8(cbuf, 0x08);

    // xor    %edx,%edx
    emit_opcode(cbuf, 0x33);
    emit_d8(cbuf, 0xD2);

    // cmp    $0xffffffffffffffff,$div
    emit_opcode(cbuf, $div$$reg < 8 ? Assembler::REX_W : Assembler::REX_WB);
    emit_opcode(cbuf, 0x83);
    emit_rm(cbuf, 0x3, 0x7, $div$$reg & 7);
    emit_d8(cbuf, 0xFF);

    // je     1e <done>
    emit_opcode(cbuf, 0x74);
    emit_d8(cbuf, 0x05);

    // <normal>
    // cqto
    emit_opcode(cbuf, Assembler::REX_W);
    emit_opcode(cbuf, 0x99);

    // idivq (note: must be emitted by the user of this rule)
    // <done>
  %}

  // Opcde enc_class for 8/32 bit immediate instructions with sign-extension
  enc_class OpcSE(immI imm)
  %{
    // Emit primary opcode and set sign-extend bit
    // Check for 8-bit immediate, and set sign extend bit in opcode
    if (-0x80 <= $imm$$constant && $imm$$constant < 0x80) {
      emit_opcode(cbuf, $primary | 0x02);
    } else {
      // 32-bit immediate
      emit_opcode(cbuf, $primary);
    }
  %}

  enc_class OpcSErm(rRegI dst, immI imm)
  %{
    // OpcSEr/m
    int dstenc = $dst$$reg;
    if (dstenc >= 8) {
      emit_opcode(cbuf, Assembler::REX_B);
      dstenc -= 8;
    }
    // Emit primary opcode and set sign-extend bit
    // Check for 8-bit immediate, and set sign extend bit in opcode
    if (-0x80 <= $imm$$constant && $imm$$constant < 0x80) {
      emit_opcode(cbuf, $primary | 0x02);
    } else {
      // 32-bit immediate
      emit_opcode(cbuf, $primary);
    }
    // Emit r/m byte with secondary opcode, after primary opcode.
    emit_rm(cbuf, 0x3, $secondary, dstenc);
  %}

  enc_class OpcSErm_wide(rRegL dst, immI imm)
  %{
    // OpcSEr/m
    int dstenc = $dst$$reg;
    if (dstenc < 8) {
      emit_opcode(cbuf, Assembler::REX_W);
    } else {
      emit_opcode(cbuf, Assembler::REX_WB);
      dstenc -= 8;
    }
    // Emit primary opcode and set sign-extend bit
    // Check for 8-bit immediate, and set sign extend bit in opcode
    if (-0x80 <= $imm$$constant && $imm$$constant < 0x80) {
      emit_opcode(cbuf, $primary | 0x02);
    } else {
      // 32-bit immediate
      emit_opcode(cbuf, $primary);
    }
    // Emit r/m byte with secondary opcode, after primary opcode.
    emit_rm(cbuf, 0x3, $secondary, dstenc);
  %}

  enc_class Con8or32(immI imm)
  %{
    // Check for 8-bit immediate, and set sign extend bit in opcode
    if (-0x80 <= $imm$$constant && $imm$$constant < 0x80) {
      $$$emit8$imm$$constant;
    } else {
      // 32-bit immediate
      $$$emit32$imm$$constant;
    }
  %}

  enc_class opc2_reg(rRegI dst)
  %{
    // BSWAP
    emit_cc(cbuf, $secondary, $dst$$reg);
  %}

  enc_class opc3_reg(rRegI dst)
  %{
    // BSWAP
    emit_cc(cbuf, $tertiary, $dst$$reg);
  %}

  enc_class reg_opc(rRegI div)
  %{
    // INC, DEC, IDIV, IMOD, JMP indirect, ...
    emit_rm(cbuf, 0x3, $secondary, $div$$reg & 7);
  %}

  enc_class enc_cmov(cmpOp cop)
  %{
    // CMOV
    $$$emit8$primary;
    emit_cc(cbuf, $secondary, $cop$$cmpcode);
  %}

  enc_class enc_PartialSubtypeCheck()
  %{
    Register Rrdi = as_Register(RDI_enc); // result register
    Register Rrax = as_Register(RAX_enc); // super class
    Register Rrcx = as_Register(RCX_enc); // killed
    Register Rrsi = as_Register(RSI_enc); // sub class
    Label miss;
    const bool set_cond_codes = true;

    MacroAssembler _masm(&cbuf);
    __ check_klass_subtype_slow_path(Rrsi, Rrax, Rrcx, Rrdi,
                                     NULL, &miss,
                                     /*set_cond_codes:*/ true);
    if ($primary) {
      __ xorptr(Rrdi, Rrdi);
    }
    __ bind(miss);
  %}

  enc_class clear_avx %{
    debug_only(int off0 = cbuf.insts_size());
    if (generate_vzeroupper(Compile::current())) {
      // Clear upper bits of YMM registers to avoid AVX <-> SSE transition penalty
      // Clear upper bits of YMM registers when current compiled code uses
      // wide vectors to avoid AVX <-> SSE transition penalty during call.
      MacroAssembler _masm(&cbuf);
      __ vzeroupper();
    }
    debug_only(int off1 = cbuf.insts_size());
    assert(off1 - off0 == clear_avx_size(), "correct size prediction");
  %}

  enc_class Java_To_Runtime(method meth) %{
    // No relocation needed
    MacroAssembler _masm(&cbuf);
    __ mov64(r10, (int64_t) $meth$$method);
    __ call(r10);
  %}

  enc_class Java_To_Interpreter(method meth)
  %{
    // CALL Java_To_Interpreter
    // This is the instruction starting address for relocation info.
    cbuf.set_insts_mark();
    $$$emit8$primary;
    // CALL directly to the runtime
    emit_d32_reloc(cbuf,
                   (int) ($meth$$method - ((intptr_t) cbuf.insts_end()) - 4),
                   runtime_call_Relocation::spec(),
                   RELOC_DISP32);
  %}

  enc_class Java_Static_Call(method meth)
  %{
    // JAVA STATIC CALL
    // CALL to fixup routine.  Fixup routine uses ScopeDesc info to
    // determine who we intended to call.
    cbuf.set_insts_mark();
    $$$emit8$primary;

    if (!_method) {
      emit_d32_reloc(cbuf, (int) ($meth$$method - ((intptr_t) cbuf.insts_end()) - 4),
                     runtime_call_Relocation::spec(),
                     RELOC_DISP32);
    } else {
      int method_index = resolved_method_index(cbuf);
      RelocationHolder rspec = _optimized_virtual ? opt_virtual_call_Relocation::spec(method_index)
                                                  : static_call_Relocation::spec(method_index);
      emit_d32_reloc(cbuf, (int) ($meth$$method - ((intptr_t) cbuf.insts_end()) - 4),
                     rspec, RELOC_DISP32);
      // Emit stubs for static call.
      address mark = cbuf.insts_mark();
      address stub = CompiledStaticCall::emit_to_interp_stub(cbuf, mark);
      if (stub == NULL) {
        ciEnv::current()->record_failure("CodeCache is full");
        return;
      }
#if INCLUDE_AOT
      CompiledStaticCall::emit_to_aot_stub(cbuf, mark);
#endif
    }
  %}

  enc_class Java_Dynamic_Call(method meth) %{
    MacroAssembler _masm(&cbuf);
    __ ic_call((address)$meth$$method, resolved_method_index(cbuf));
  %}

  enc_class Java_Compiled_Call(method meth)
  %{
    // JAVA COMPILED CALL
    int disp = in_bytes(Method:: from_compiled_offset());

    // XXX XXX offset is 128 is 1.5 NON-PRODUCT !!!
    // assert(-0x80 <= disp && disp < 0x80, "compiled_code_offset isn't small");

    // callq *disp(%rax)
    cbuf.set_insts_mark();
    $$$emit8$primary;
    if (disp < 0x80) {
      emit_rm(cbuf, 0x01, $secondary, RAX_enc); // R/M byte
      emit_d8(cbuf, disp); // Displacement
    } else {
      emit_rm(cbuf, 0x02, $secondary, RAX_enc); // R/M byte
      emit_d32(cbuf, disp); // Displacement
    }
  %}

  enc_class reg_opc_imm(rRegI dst, immI8 shift)
  %{
    // SAL, SAR, SHR
    int dstenc = $dst$$reg;
    if (dstenc >= 8) {
      emit_opcode(cbuf, Assembler::REX_B);
      dstenc -= 8;
    }
    $$$emit8$primary;
    emit_rm(cbuf, 0x3, $secondary, dstenc);
    $$$emit8$shift$$constant;
  %}

  enc_class reg_opc_imm_wide(rRegL dst, immI8 shift)
  %{
    // SAL, SAR, SHR
    int dstenc = $dst$$reg;
    if (dstenc < 8) {
      emit_opcode(cbuf, Assembler::REX_W);
    } else {
      emit_opcode(cbuf, Assembler::REX_WB);
      dstenc -= 8;
    }
    $$$emit8$primary;
    emit_rm(cbuf, 0x3, $secondary, dstenc);
    $$$emit8$shift$$constant;
  %}

  enc_class load_immI(rRegI dst, immI src)
  %{
    int dstenc = $dst$$reg;
    if (dstenc >= 8) {
      emit_opcode(cbuf, Assembler::REX_B);
      dstenc -= 8;
    }
    emit_opcode(cbuf, 0xB8 | dstenc);
    $$$emit32$src$$constant;
  %}

  enc_class load_immL(rRegL dst, immL src)
  %{
    int dstenc = $dst$$reg;
    if (dstenc < 8) {
      emit_opcode(cbuf, Assembler::REX_W);
    } else {
      emit_opcode(cbuf, Assembler::REX_WB);
      dstenc -= 8;
    }
    emit_opcode(cbuf, 0xB8 | dstenc);
    emit_d64(cbuf, $src$$constant);
  %}

  enc_class load_immUL32(rRegL dst, immUL32 src)
  %{
    // same as load_immI, but this time we care about zeroes in the high word
    int dstenc = $dst$$reg;
    if (dstenc >= 8) {
      emit_opcode(cbuf, Assembler::REX_B);
      dstenc -= 8;
    }
    emit_opcode(cbuf, 0xB8 | dstenc);
    $$$emit32$src$$constant;
  %}

  enc_class load_immL32(rRegL dst, immL32 src)
  %{
    int dstenc = $dst$$reg;
    if (dstenc < 8) {
      emit_opcode(cbuf, Assembler::REX_W);
    } else {
      emit_opcode(cbuf, Assembler::REX_WB);
      dstenc -= 8;
    }
    emit_opcode(cbuf, 0xC7);
    emit_rm(cbuf, 0x03, 0x00, dstenc);
    $$$emit32$src$$constant;
  %}

  enc_class load_immP31(rRegP dst, immP32 src)
  %{
    // same as load_immI, but this time we care about zeroes in the high word
    int dstenc = $dst$$reg;
    if (dstenc >= 8) {
      emit_opcode(cbuf, Assembler::REX_B);
      dstenc -= 8;
    }
    emit_opcode(cbuf, 0xB8 | dstenc);
    $$$emit32$src$$constant;
  %}

  enc_class load_immP(rRegP dst, immP src)
  %{
    int dstenc = $dst$$reg;
    if (dstenc < 8) {
      emit_opcode(cbuf, Assembler::REX_W);
    } else {
      emit_opcode(cbuf, Assembler::REX_WB);
      dstenc -= 8;
    }
    emit_opcode(cbuf, 0xB8 | dstenc);
    // This next line should be generated from ADLC
    if ($src->constant_reloc() != relocInfo::none) {
      emit_d64_reloc(cbuf, $src$$constant, $src->constant_reloc(), RELOC_IMM64);
    } else {
      emit_d64(cbuf, $src$$constant);
    }
  %}

  enc_class Con32(immI src)
  %{
    // Output immediate
    $$$emit32$src$$constant;
  %}

  enc_class Con32F_as_bits(immF src)
  %{
    // Output Float immediate bits
    jfloat jf = $src$$constant;
    jint jf_as_bits = jint_cast(jf);
    emit_d32(cbuf, jf_as_bits);
  %}

  enc_class Con16(immI src)
  %{
    // Output immediate
    $$$emit16$src$$constant;
  %}

  // How is this different from Con32??? XXX
  enc_class Con_d32(immI src)
  %{
    emit_d32(cbuf,$src$$constant);
  %}

  enc_class conmemref (rRegP t1) %{    // Con32(storeImmI)
    // Output immediate memory reference
    emit_rm(cbuf, 0x00, $t1$$reg, 0x05 );
    emit_d32(cbuf, 0x00);
  %}

  enc_class lock_prefix()
  %{
    emit_opcode(cbuf, 0xF0); // lock
  %}

  enc_class REX_mem(memory mem)
  %{
    if ($mem$$base >= 8) {
      if ($mem$$index < 8) {
        emit_opcode(cbuf, Assembler::REX_B);
      } else {
        emit_opcode(cbuf, Assembler::REX_XB);
      }
    } else {
      if ($mem$$index >= 8) {
        emit_opcode(cbuf, Assembler::REX_X);
      }
    }
  %}

  enc_class REX_mem_wide(memory mem)
  %{
    if ($mem$$base >= 8) {
      if ($mem$$index < 8) {
        emit_opcode(cbuf, Assembler::REX_WB);
      } else {
        emit_opcode(cbuf, Assembler::REX_WXB);
      }
    } else {
      if ($mem$$index < 8) {
        emit_opcode(cbuf, Assembler::REX_W);
      } else {
        emit_opcode(cbuf, Assembler::REX_WX);
      }
    }
  %}

  // for byte regs
  enc_class REX_breg(rRegI reg)
  %{
    if ($reg$$reg >= 4) {
      emit_opcode(cbuf, $reg$$reg < 8 ? Assembler::REX : Assembler::REX_B);
    }
  %}

  // for byte regs
  enc_class REX_reg_breg(rRegI dst, rRegI src)
  %{
    if ($dst$$reg < 8) {
      if ($src$$reg >= 4) {
        emit_opcode(cbuf, $src$$reg < 8 ? Assembler::REX : Assembler::REX_B);
      }
    } else {
      if ($src$$reg < 8) {
        emit_opcode(cbuf, Assembler::REX_R);
      } else {
        emit_opcode(cbuf, Assembler::REX_RB);
      }
    }
  %}

  // for byte regs
  enc_class REX_breg_mem(rRegI reg, memory mem)
  %{
    if ($reg$$reg < 8) {
      if ($mem$$base < 8) {
        if ($mem$$index >= 8) {
          emit_opcode(cbuf, Assembler::REX_X);
        } else if ($reg$$reg >= 4) {
          emit_opcode(cbuf, Assembler::REX);
        }
      } else {
        if ($mem$$index < 8) {
          emit_opcode(cbuf, Assembler::REX_B);
        } else {
          emit_opcode(cbuf, Assembler::REX_XB);
        }
      }
    } else {
      if ($mem$$base < 8) {
        if ($mem$$index < 8) {
          emit_opcode(cbuf, Assembler::REX_R);
        } else {
          emit_opcode(cbuf, Assembler::REX_RX);
        }
      } else {
        if ($mem$$index < 8) {
          emit_opcode(cbuf, Assembler::REX_RB);
        } else {
          emit_opcode(cbuf, Assembler::REX_RXB);
        }
      }
    }
  %}

  enc_class REX_reg(rRegI reg)
  %{
    if ($reg$$reg >= 8) {
      emit_opcode(cbuf, Assembler::REX_B);
    }
  %}

  enc_class REX_reg_wide(rRegI reg)
  %{
    if ($reg$$reg < 8) {
      emit_opcode(cbuf, Assembler::REX_W);
    } else {
      emit_opcode(cbuf, Assembler::REX_WB);
    }
  %}

  enc_class REX_reg_reg(rRegI dst, rRegI src)
  %{
    if ($dst$$reg < 8) {
      if ($src$$reg >= 8) {
        emit_opcode(cbuf, Assembler::REX_B);
      }
    } else {
      if ($src$$reg < 8) {
        emit_opcode(cbuf, Assembler::REX_R);
      } else {
        emit_opcode(cbuf, Assembler::REX_RB);
      }
    }
  %}

  enc_class REX_reg_reg_wide(rRegI dst, rRegI src)
  %{
    if ($dst$$reg < 8) {
      if ($src$$reg < 8) {
        emit_opcode(cbuf, Assembler::REX_W);
      } else {
        emit_opcode(cbuf, Assembler::REX_WB);
      }
    } else {
      if ($src$$reg < 8) {
        emit_opcode(cbuf, Assembler::REX_WR);
      } else {
        emit_opcode(cbuf, Assembler::REX_WRB);
      }
    }
  %}

  enc_class REX_reg_mem(rRegI reg, memory mem)
  %{
    if ($reg$$reg < 8) {
      if ($mem$$base < 8) {
        if ($mem$$index >= 8) {
          emit_opcode(cbuf, Assembler::REX_X);
        }
      } else {
        if ($mem$$index < 8) {
          emit_opcode(cbuf, Assembler::REX_B);
        } else {
          emit_opcode(cbuf, Assembler::REX_XB);
        }
      }
    } else {
      if ($mem$$base < 8) {
        if ($mem$$index < 8) {
          emit_opcode(cbuf, Assembler::REX_R);
        } else {
          emit_opcode(cbuf, Assembler::REX_RX);
        }
      } else {
        if ($mem$$index < 8) {
          emit_opcode(cbuf, Assembler::REX_RB);
        } else {
          emit_opcode(cbuf, Assembler::REX_RXB);
        }
      }
    }
  %}

  enc_class REX_reg_mem_wide(rRegL reg, memory mem)
  %{
    if ($reg$$reg < 8) {
      if ($mem$$base < 8) {
        if ($mem$$index < 8) {
          emit_opcode(cbuf, Assembler::REX_W);
        } else {
          emit_opcode(cbuf, Assembler::REX_WX);
        }
      } else {
        if ($mem$$index < 8) {
          emit_opcode(cbuf, Assembler::REX_WB);
        } else {
          emit_opcode(cbuf, Assembler::REX_WXB);
        }
      }
    } else {
      if ($mem$$base < 8) {
        if ($mem$$index < 8) {
          emit_opcode(cbuf, Assembler::REX_WR);
        } else {
          emit_opcode(cbuf, Assembler::REX_WRX);
        }
      } else {
        if ($mem$$index < 8) {
          emit_opcode(cbuf, Assembler::REX_WRB);
        } else {
          emit_opcode(cbuf, Assembler::REX_WRXB);
        }
      }
    }
  %}

  enc_class reg_mem(rRegI ereg, memory mem)
  %{
    // High registers handle in encode_RegMem
    int reg = $ereg$$reg;
    int base = $mem$$base;
    int index = $mem$$index;
    int scale = $mem$$scale;
    int disp = $mem$$disp;
    relocInfo::relocType disp_reloc = $mem->disp_reloc();

    encode_RegMem(cbuf, reg, base, index, scale, disp, disp_reloc);
  %}

  enc_class RM_opc_mem(immI rm_opcode, memory mem)
  %{
    int rm_byte_opcode = $rm_opcode$$constant;

    // High registers handle in encode_RegMem
    int base = $mem$$base;
    int index = $mem$$index;
    int scale = $mem$$scale;
    int displace = $mem$$disp;

    relocInfo::relocType disp_reloc = $mem->disp_reloc();       // disp-as-oop when
                                            // working with static
                                            // globals
    encode_RegMem(cbuf, rm_byte_opcode, base, index, scale, displace,
                  disp_reloc);
  %}

  enc_class reg_lea(rRegI dst, rRegI src0, immI src1)
  %{
    int reg_encoding = $dst$$reg;
    int base         = $src0$$reg;      // 0xFFFFFFFF indicates no base
    int index        = 0x04;            // 0x04 indicates no index
    int scale        = 0x00;            // 0x00 indicates no scale
    int displace     = $src1$$constant; // 0x00 indicates no displacement
    relocInfo::relocType disp_reloc = relocInfo::none;
    encode_RegMem(cbuf, reg_encoding, base, index, scale, displace,
                  disp_reloc);
  %}

  enc_class neg_reg(rRegI dst)
  %{
    int dstenc = $dst$$reg;
    if (dstenc >= 8) {
      emit_opcode(cbuf, Assembler::REX_B);
      dstenc -= 8;
    }
    // NEG $dst
    emit_opcode(cbuf, 0xF7);
    emit_rm(cbuf, 0x3, 0x03, dstenc);
  %}

  enc_class neg_reg_wide(rRegI dst)
  %{
    int dstenc = $dst$$reg;
    if (dstenc < 8) {
      emit_opcode(cbuf, Assembler::REX_W);
    } else {
      emit_opcode(cbuf, Assembler::REX_WB);
      dstenc -= 8;
    }
    // NEG $dst
    emit_opcode(cbuf, 0xF7);
    emit_rm(cbuf, 0x3, 0x03, dstenc);
  %}

  enc_class setLT_reg(rRegI dst)
  %{
    int dstenc = $dst$$reg;
    if (dstenc >= 8) {
      emit_opcode(cbuf, Assembler::REX_B);
      dstenc -= 8;
    } else if (dstenc >= 4) {
      emit_opcode(cbuf, Assembler::REX);
    }
    // SETLT $dst
    emit_opcode(cbuf, 0x0F);
    emit_opcode(cbuf, 0x9C);
    emit_rm(cbuf, 0x3, 0x0, dstenc);
  %}

  enc_class setNZ_reg(rRegI dst)
  %{
    int dstenc = $dst$$reg;
    if (dstenc >= 8) {
      emit_opcode(cbuf, Assembler::REX_B);
      dstenc -= 8;
    } else if (dstenc >= 4) {
      emit_opcode(cbuf, Assembler::REX);
    }
    // SETNZ $dst
    emit_opcode(cbuf, 0x0F);
    emit_opcode(cbuf, 0x95);
    emit_rm(cbuf, 0x3, 0x0, dstenc);
  %}


  // Compare the lonogs and set -1, 0, or 1 into dst
  enc_class cmpl3_flag(rRegL src1, rRegL src2, rRegI dst)
  %{
    int src1enc = $src1$$reg;
    int src2enc = $src2$$reg;
    int dstenc = $dst$$reg;

    // cmpq $src1, $src2
    if (src1enc < 8) {
      if (src2enc < 8) {
        emit_opcode(cbuf, Assembler::REX_W);
      } else {
        emit_opcode(cbuf, Assembler::REX_WB);
      }
    } else {
      if (src2enc < 8) {
        emit_opcode(cbuf, Assembler::REX_WR);
      } else {
        emit_opcode(cbuf, Assembler::REX_WRB);
      }
    }
    emit_opcode(cbuf, 0x3B);
    emit_rm(cbuf, 0x3, src1enc & 7, src2enc & 7);

    // movl $dst, -1
    if (dstenc >= 8) {
      emit_opcode(cbuf, Assembler::REX_B);
    }
    emit_opcode(cbuf, 0xB8 | (dstenc & 7));
    emit_d32(cbuf, -1);

    // jl,s done
    emit_opcode(cbuf, 0x7C);
    emit_d8(cbuf, dstenc < 4 ? 0x06 : 0x08);

    // setne $dst
    if (dstenc >= 4) {
      emit_opcode(cbuf, dstenc < 8 ? Assembler::REX : Assembler::REX_B);
    }
    emit_opcode(cbuf, 0x0F);
    emit_opcode(cbuf, 0x95);
    emit_opcode(cbuf, 0xC0 | (dstenc & 7));

    // movzbl $dst, $dst
    if (dstenc >= 4) {
      emit_opcode(cbuf, dstenc < 8 ? Assembler::REX : Assembler::REX_RB);
    }
    emit_opcode(cbuf, 0x0F);
    emit_opcode(cbuf, 0xB6);
    emit_rm(cbuf, 0x3, dstenc & 7, dstenc & 7);
  %}

  enc_class Push_ResultXD(regD dst) %{
    MacroAssembler _masm(&cbuf);
    __ fstp_d(Address(rsp, 0));
    __ movdbl($dst$$XMMRegister, Address(rsp, 0));
    __ addptr(rsp, 8);
  %}

  enc_class Push_SrcXD(regD src) %{
    MacroAssembler _masm(&cbuf);
    __ subptr(rsp, 8);
    __ movdbl(Address(rsp, 0), $src$$XMMRegister);
    __ fld_d(Address(rsp, 0));
  %}


  enc_class enc_rethrow()
  %{
    cbuf.set_insts_mark();
    emit_opcode(cbuf, 0xE9); // jmp entry
    emit_d32_reloc(cbuf,
                   (int) (OptoRuntime::rethrow_stub() - cbuf.insts_end() - 4),
                   runtime_call_Relocation::spec(),
                   RELOC_DISP32);
  %}

%}



//----------FRAME--------------------------------------------------------------
// Definition of frame structure and management information.
//
//  S T A C K   L A Y O U T    Allocators stack-slot number
//                             |   (to get allocators register number
//  G  Owned by    |        |  v    add OptoReg::stack0())
//  r   CALLER     |        |
//  o     |        +--------+      pad to even-align allocators stack-slot
//  w     V        |  pad0  |        numbers; owned by CALLER
//  t   -----------+--------+----> Matcher::_in_arg_limit, unaligned
//  h     ^        |   in   |  5
//        |        |  args  |  4   Holes in incoming args owned by SELF
//  |     |        |        |  3
//  |     |        +--------+
//  V     |        | old out|      Empty on Intel, window on Sparc
//        |    old |preserve|      Must be even aligned.
//        |     SP-+--------+----> Matcher::_old_SP, even aligned
//        |        |   in   |  3   area for Intel ret address
//     Owned by    |preserve|      Empty on Sparc.
//       SELF      +--------+
//        |        |  pad2  |  2   pad to align old SP
//        |        +--------+  1
//        |        | locks  |  0
//        |        +--------+----> OptoReg::stack0(), even aligned
//        |        |  pad1  | 11   pad to align new SP
//        |        +--------+
//        |        |        | 10
//        |        | spills |  9   spills
//        V        |        |  8   (pad0 slot for callee)
//      -----------+--------+----> Matcher::_out_arg_limit, unaligned
//        ^        |  out   |  7
//        |        |  args  |  6   Holes in outgoing args owned by CALLEE
//     Owned by    +--------+
//      CALLEE     | new out|  6   Empty on Intel, window on Sparc
//        |    new |preserve|      Must be even-aligned.
//        |     SP-+--------+----> Matcher::_new_SP, even aligned
//        |        |        |
//
// Note 1: Only region 8-11 is determined by the allocator.  Region 0-5 is
//         known from SELF's arguments and the Java calling convention.
//         Region 6-7 is determined per call site.
// Note 2: If the calling convention leaves holes in the incoming argument
//         area, those holes are owned by SELF.  Holes in the outgoing area
//         are owned by the CALLEE.  Holes should not be nessecary in the
//         incoming area, as the Java calling convention is completely under
//         the control of the AD file.  Doubles can be sorted and packed to
//         avoid holes.  Holes in the outgoing arguments may be nessecary for
//         varargs C calling conventions.
// Note 3: Region 0-3 is even aligned, with pad2 as needed.  Region 3-5 is
//         even aligned with pad0 as needed.
//         Region 6 is even aligned.  Region 6-7 is NOT even aligned;
//         region 6-11 is even aligned; it may be padded out more so that
//         the region from SP to FP meets the minimum stack alignment.
// Note 4: For I2C adapters, the incoming FP may not meet the minimum stack
//         alignment.  Region 11, pad1, may be dynamically extended so that
//         SP meets the minimum alignment.

frame
%{
  // These three registers define part of the calling convention
  // between compiled code and the interpreter.
  inline_cache_reg(RAX);                // Inline Cache Register

  // Optional: name the operand used by cisc-spilling to access
  // [stack_pointer + offset]
  cisc_spilling_operand_name(indOffset32);

  // Number of stack slots consumed by locking an object
  sync_stack_slots(2);

  // Compiled code's Frame Pointer
  frame_pointer(RSP);

  // Interpreter stores its frame pointer in a register which is
  // stored to the stack by I2CAdaptors.
  // I2CAdaptors convert from interpreted java to compiled java.
  interpreter_frame_pointer(RBP);

  // Stack alignment requirement
  stack_alignment(StackAlignmentInBytes); // Alignment size in bytes (128-bit -> 16 bytes)

  // Number of outgoing stack slots killed above the out_preserve_stack_slots
  // for calls to C.  Supports the var-args backing area for register parms.
  varargs_C_out_slots_killed(frame::arg_reg_save_area_bytes/BytesPerInt);

  // The after-PROLOG location of the return address.  Location of
  // return address specifies a type (REG or STACK) and a number
  // representing the register number (i.e. - use a register name) or
  // stack slot.
  // Ret Addr is on stack in slot 0 if no locks or verification or alignment.
  // Otherwise, it is above the locks and verification slot and alignment word
  return_addr(STACK - 2 +
              align_up((Compile::current()->in_preserve_stack_slots() +
                        Compile::current()->fixed_slots()),
                       stack_alignment_in_slots()));

  // Location of compiled Java return values.  Same as C for now.
  return_value
  %{
    assert(ideal_reg >= Op_RegI && ideal_reg <= Op_RegL,
           "only return normal values");

    static const int lo[Op_RegL + 1] = {
      0,
      0,
      RAX_num,  // Op_RegN
      RAX_num,  // Op_RegI
      RAX_num,  // Op_RegP
      XMM0_num, // Op_RegF
      XMM0_num, // Op_RegD
      RAX_num   // Op_RegL
    };
    static const int hi[Op_RegL + 1] = {
      0,
      0,
      OptoReg::Bad, // Op_RegN
      OptoReg::Bad, // Op_RegI
      RAX_H_num,    // Op_RegP
      OptoReg::Bad, // Op_RegF
      XMM0b_num,    // Op_RegD
      RAX_H_num     // Op_RegL
    };
    // Excluded flags and vector registers.
    assert(ARRAY_SIZE(hi) == _last_machine_leaf - 8, "missing type");
    return OptoRegPair(hi[ideal_reg], lo[ideal_reg]);
  %}
%}

//----------ATTRIBUTES---------------------------------------------------------
//----------Operand Attributes-------------------------------------------------
op_attrib op_cost(0);        // Required cost attribute

//----------Instruction Attributes---------------------------------------------
ins_attrib ins_cost(100);       // Required cost attribute
ins_attrib ins_size(8);         // Required size attribute (in bits)
ins_attrib ins_short_branch(0); // Required flag: is this instruction
                                // a non-matching short branch variant
                                // of some long branch?
ins_attrib ins_alignment(1);    // Required alignment attribute (must
                                // be a power of 2) specifies the
                                // alignment that some part of the
                                // instruction (not necessarily the
                                // start) requires.  If > 1, a
                                // compute_padding() function must be
                                // provided for the instruction

//----------OPERANDS-----------------------------------------------------------
// Operand definitions must precede instruction definitions for correct parsing
// in the ADLC because operands constitute user defined types which are used in
// instruction definitions.

//----------Simple Operands----------------------------------------------------
// Immediate Operands
// Integer Immediate
operand immI()
%{
  match(ConI);

  op_cost(10);
  format %{ %}
  interface(CONST_INTER);
%}

// Constant for test vs zero
operand immI_0()
%{
  predicate(n->get_int() == 0);
  match(ConI);

  op_cost(0);
  format %{ %}
  interface(CONST_INTER);
%}

// Constant for increment
operand immI_1()
%{
  predicate(n->get_int() == 1);
  match(ConI);

  op_cost(0);
  format %{ %}
  interface(CONST_INTER);
%}

// Constant for decrement
operand immI_M1()
%{
  predicate(n->get_int() == -1);
  match(ConI);

  op_cost(0);
  format %{ %}
  interface(CONST_INTER);
%}

operand immI_2()
%{
  predicate(n->get_int() == 2);
  match(ConI);

  op_cost(0);
  format %{ %}
  interface(CONST_INTER);
%}

operand immI_4()
%{
  predicate(n->get_int() == 4);
  match(ConI);

  op_cost(0);
  format %{ %}
  interface(CONST_INTER);
%}

operand immI_8()
%{
  predicate(n->get_int() == 8);
  match(ConI);

  op_cost(0);
  format %{ %}
  interface(CONST_INTER);
%}

// Valid scale values for addressing modes
operand immI2()
%{
  predicate(0 <= n->get_int() && (n->get_int() <= 3));
  match(ConI);

  format %{ %}
  interface(CONST_INTER);
%}

operand immU7()
%{
  predicate((0 <= n->get_int()) && (n->get_int() <= 0x7F));
  match(ConI);

  op_cost(5);
  format %{ %}
  interface(CONST_INTER);
%}

operand immI8()
%{
  predicate((-0x80 <= n->get_int()) && (n->get_int() < 0x80));
  match(ConI);

  op_cost(5);
  format %{ %}
  interface(CONST_INTER);
%}

operand immU8()
%{
  predicate((0 <= n->get_int()) && (n->get_int() <= 255));
  match(ConI);

  op_cost(5);
  format %{ %}
  interface(CONST_INTER);
%}

operand immI16()
%{
  predicate((-32768 <= n->get_int()) && (n->get_int() <= 32767));
  match(ConI);

  op_cost(10);
  format %{ %}
  interface(CONST_INTER);
%}

// Int Immediate non-negative
operand immU31()
%{
  predicate(n->get_int() >= 0);
  match(ConI);

  op_cost(0);
  format %{ %}
  interface(CONST_INTER);
%}

// Constant for long shifts
operand immI_32()
%{
  predicate( n->get_int() == 32 );
  match(ConI);

  op_cost(0);
  format %{ %}
  interface(CONST_INTER);
%}

// Constant for long shifts
operand immI_64()
%{
  predicate( n->get_int() == 64 );
  match(ConI);

  op_cost(0);
  format %{ %}
  interface(CONST_INTER);
%}

// Pointer Immediate
operand immP()
%{
  match(ConP);

  op_cost(10);
  format %{ %}
  interface(CONST_INTER);
%}

// NULL Pointer Immediate
operand immP0()
%{
  predicate(n->get_ptr() == 0);
  match(ConP);

  op_cost(5);
  format %{ %}
  interface(CONST_INTER);
%}

// Pointer Immediate
operand immN() %{
  match(ConN);

  op_cost(10);
  format %{ %}
  interface(CONST_INTER);
%}

operand immNKlass() %{
  match(ConNKlass);

  op_cost(10);
  format %{ %}
  interface(CONST_INTER);
%}

// NULL Pointer Immediate
operand immN0() %{
  predicate(n->get_narrowcon() == 0);
  match(ConN);

  op_cost(5);
  format %{ %}
  interface(CONST_INTER);
%}

operand immP31()
%{
  predicate(n->as_Type()->type()->reloc() == relocInfo::none
            && (n->get_ptr() >> 31) == 0);
  match(ConP);

  op_cost(5);
  format %{ %}
  interface(CONST_INTER);
%}


// Long Immediate
operand immL()
%{
  match(ConL);

  op_cost(20);
  format %{ %}
  interface(CONST_INTER);
%}

// Long Immediate 8-bit
operand immL8()
%{
  predicate(-0x80L <= n->get_long() && n->get_long() < 0x80L);
  match(ConL);

  op_cost(5);
  format %{ %}
  interface(CONST_INTER);
%}

// Long Immediate 32-bit unsigned
operand immUL32()
%{
  predicate(n->get_long() == (unsigned int) (n->get_long()));
  match(ConL);

  op_cost(10);
  format %{ %}
  interface(CONST_INTER);
%}

// Long Immediate 32-bit signed
operand immL32()
%{
  predicate(n->get_long() == (int) (n->get_long()));
  match(ConL);

  op_cost(15);
  format %{ %}
  interface(CONST_INTER);
%}

operand immL_Pow2()
%{
  predicate(is_power_of_2((julong)n->get_long()));
  match(ConL);

  op_cost(15);
  format %{ %}
  interface(CONST_INTER);
%}

operand immL_NotPow2()
%{
  predicate(is_power_of_2((julong)~n->get_long()));
  match(ConL);

  op_cost(15);
  format %{ %}
  interface(CONST_INTER);
%}

// Long Immediate zero
operand immL0()
%{
  predicate(n->get_long() == 0L);
  match(ConL);

  op_cost(10);
  format %{ %}
  interface(CONST_INTER);
%}

// Constant for increment
operand immL1()
%{
  predicate(n->get_long() == 1);
  match(ConL);

  format %{ %}
  interface(CONST_INTER);
%}

// Constant for decrement
operand immL_M1()
%{
  predicate(n->get_long() == -1);
  match(ConL);

  format %{ %}
  interface(CONST_INTER);
%}

// Long Immediate: the value 10
operand immL10()
%{
  predicate(n->get_long() == 10);
  match(ConL);

  format %{ %}
  interface(CONST_INTER);
%}

// Long immediate from 0 to 127.
// Used for a shorter form of long mul by 10.
operand immL_127()
%{
  predicate(0 <= n->get_long() && n->get_long() < 0x80);
  match(ConL);

  op_cost(10);
  format %{ %}
  interface(CONST_INTER);
%}

// Long Immediate: low 32-bit mask
operand immL_32bits()
%{
  predicate(n->get_long() == 0xFFFFFFFFL);
  match(ConL);
  op_cost(20);

  format %{ %}
  interface(CONST_INTER);
%}

// Float Immediate zero
operand immF0()
%{
  predicate(jint_cast(n->getf()) == 0);
  match(ConF);

  op_cost(5);
  format %{ %}
  interface(CONST_INTER);
%}

// Float Immediate
operand immF()
%{
  match(ConF);

  op_cost(15);
  format %{ %}
  interface(CONST_INTER);
%}

// Double Immediate zero
operand immD0()
%{
  predicate(jlong_cast(n->getd()) == 0);
  match(ConD);

  op_cost(5);
  format %{ %}
  interface(CONST_INTER);
%}

// Double Immediate
operand immD()
%{
  match(ConD);

  op_cost(15);
  format %{ %}
  interface(CONST_INTER);
%}

// Immediates for special shifts (sign extend)

// Constants for increment
operand immI_16()
%{
  predicate(n->get_int() == 16);
  match(ConI);

  format %{ %}
  interface(CONST_INTER);
%}

operand immI_24()
%{
  predicate(n->get_int() == 24);
  match(ConI);

  format %{ %}
  interface(CONST_INTER);
%}

// Constant for byte-wide masking
operand immI_255()
%{
  predicate(n->get_int() == 255);
  match(ConI);

  format %{ %}
  interface(CONST_INTER);
%}

// Constant for short-wide masking
operand immI_65535()
%{
  predicate(n->get_int() == 65535);
  match(ConI);

  format %{ %}
  interface(CONST_INTER);
%}

// Constant for byte-wide masking
operand immL_255()
%{
  predicate(n->get_long() == 255);
  match(ConL);

  format %{ %}
  interface(CONST_INTER);
%}

// Constant for short-wide masking
operand immL_65535()
%{
  predicate(n->get_long() == 65535);
  match(ConL);

  format %{ %}
  interface(CONST_INTER);
%}

// Register Operands
// Integer Register
operand rRegI()
%{
  constraint(ALLOC_IN_RC(int_reg));
  match(RegI);

  match(rax_RegI);
  match(rbx_RegI);
  match(rcx_RegI);
  match(rdx_RegI);
  match(rdi_RegI);

  format %{ %}
  interface(REG_INTER);
%}

// Special Registers
operand rax_RegI()
%{
  constraint(ALLOC_IN_RC(int_rax_reg));
  match(RegI);
  match(rRegI);

  format %{ "RAX" %}
  interface(REG_INTER);
%}

// Special Registers
operand rbx_RegI()
%{
  constraint(ALLOC_IN_RC(int_rbx_reg));
  match(RegI);
  match(rRegI);

  format %{ "RBX" %}
  interface(REG_INTER);
%}

operand rcx_RegI()
%{
  constraint(ALLOC_IN_RC(int_rcx_reg));
  match(RegI);
  match(rRegI);

  format %{ "RCX" %}
  interface(REG_INTER);
%}

operand rdx_RegI()
%{
  constraint(ALLOC_IN_RC(int_rdx_reg));
  match(RegI);
  match(rRegI);

  format %{ "RDX" %}
  interface(REG_INTER);
%}

operand rdi_RegI()
%{
  constraint(ALLOC_IN_RC(int_rdi_reg));
  match(RegI);
  match(rRegI);

  format %{ "RDI" %}
  interface(REG_INTER);
%}

operand no_rax_rdx_RegI()
%{
  constraint(ALLOC_IN_RC(int_no_rax_rdx_reg));
  match(RegI);
  match(rbx_RegI);
  match(rcx_RegI);
  match(rdi_RegI);

  format %{ %}
  interface(REG_INTER);
%}

// Pointer Register
operand any_RegP()
%{
  constraint(ALLOC_IN_RC(any_reg));
  match(RegP);
  match(rax_RegP);
  match(rbx_RegP);
  match(rdi_RegP);
  match(rsi_RegP);
  match(rbp_RegP);
  match(r15_RegP);
  match(rRegP);

  format %{ %}
  interface(REG_INTER);
%}

operand rRegP()
%{
  constraint(ALLOC_IN_RC(ptr_reg));
  match(RegP);
  match(rax_RegP);
  match(rbx_RegP);
  match(rdi_RegP);
  match(rsi_RegP);
  match(rbp_RegP);  // See Q&A below about
  match(r15_RegP);  // r15_RegP and rbp_RegP.

  format %{ %}
  interface(REG_INTER);
%}

operand rRegN() %{
  constraint(ALLOC_IN_RC(int_reg));
  match(RegN);

  format %{ %}
  interface(REG_INTER);
%}

// Question: Why is r15_RegP (the read-only TLS register) a match for rRegP?
// Answer: Operand match rules govern the DFA as it processes instruction inputs.
// It's fine for an instruction input that expects rRegP to match a r15_RegP.
// The output of an instruction is controlled by the allocator, which respects
// register class masks, not match rules.  Unless an instruction mentions
// r15_RegP or any_RegP explicitly as its output, r15 will not be considered
// by the allocator as an input.
// The same logic applies to rbp_RegP being a match for rRegP: If PreserveFramePointer==true,
// the RBP is used as a proper frame pointer and is not included in ptr_reg. As a
// result, RBP is not included in the output of the instruction either.

operand no_rax_RegP()
%{
  constraint(ALLOC_IN_RC(ptr_no_rax_reg));
  match(RegP);
  match(rbx_RegP);
  match(rsi_RegP);
  match(rdi_RegP);

  format %{ %}
  interface(REG_INTER);
%}

// This operand is not allowed to use RBP even if
// RBP is not used to hold the frame pointer.
operand no_rbp_RegP()
%{
  constraint(ALLOC_IN_RC(ptr_reg_no_rbp));
  match(RegP);
  match(rbx_RegP);
  match(rsi_RegP);
  match(rdi_RegP);

  format %{ %}
  interface(REG_INTER);
%}

operand no_rax_rbx_RegP()
%{
  constraint(ALLOC_IN_RC(ptr_no_rax_rbx_reg));
  match(RegP);
  match(rsi_RegP);
  match(rdi_RegP);

  format %{ %}
  interface(REG_INTER);
%}

// Special Registers
// Return a pointer value
operand rax_RegP()
%{
  constraint(ALLOC_IN_RC(ptr_rax_reg));
  match(RegP);
  match(rRegP);

  format %{ %}
  interface(REG_INTER);
%}

// Special Registers
// Return a compressed pointer value
operand rax_RegN()
%{
  constraint(ALLOC_IN_RC(int_rax_reg));
  match(RegN);
  match(rRegN);

  format %{ %}
  interface(REG_INTER);
%}

// Used in AtomicAdd
operand rbx_RegP()
%{
  constraint(ALLOC_IN_RC(ptr_rbx_reg));
  match(RegP);
  match(rRegP);

  format %{ %}
  interface(REG_INTER);
%}

operand rsi_RegP()
%{
  constraint(ALLOC_IN_RC(ptr_rsi_reg));
  match(RegP);
  match(rRegP);

  format %{ %}
  interface(REG_INTER);
%}

operand rbp_RegP()
%{
  constraint(ALLOC_IN_RC(ptr_rbp_reg));
  match(RegP);
  match(rRegP);

  format %{ %}
  interface(REG_INTER);
%}

// Used in rep stosq
operand rdi_RegP()
%{
  constraint(ALLOC_IN_RC(ptr_rdi_reg));
  match(RegP);
  match(rRegP);

  format %{ %}
  interface(REG_INTER);
%}

operand r15_RegP()
%{
  constraint(ALLOC_IN_RC(ptr_r15_reg));
  match(RegP);
  match(rRegP);

  format %{ %}
  interface(REG_INTER);
%}

operand rRegL()
%{
  constraint(ALLOC_IN_RC(long_reg));
  match(RegL);
  match(rax_RegL);
  match(rdx_RegL);

  format %{ %}
  interface(REG_INTER);
%}

// Special Registers
operand no_rax_rdx_RegL()
%{
  constraint(ALLOC_IN_RC(long_no_rax_rdx_reg));
  match(RegL);
  match(rRegL);

  format %{ %}
  interface(REG_INTER);
%}

operand no_rax_RegL()
%{
  constraint(ALLOC_IN_RC(long_no_rax_rdx_reg));
  match(RegL);
  match(rRegL);
  match(rdx_RegL);

  format %{ %}
  interface(REG_INTER);
%}

operand rax_RegL()
%{
  constraint(ALLOC_IN_RC(long_rax_reg));
  match(RegL);
  match(rRegL);

  format %{ "RAX" %}
  interface(REG_INTER);
%}

operand rcx_RegL()
%{
  constraint(ALLOC_IN_RC(long_rcx_reg));
  match(RegL);
  match(rRegL);

  format %{ %}
  interface(REG_INTER);
%}

operand rdx_RegL()
%{
  constraint(ALLOC_IN_RC(long_rdx_reg));
  match(RegL);
  match(rRegL);

  format %{ %}
  interface(REG_INTER);
%}

// Flags register, used as output of compare instructions
operand rFlagsReg()
%{
  constraint(ALLOC_IN_RC(int_flags));
  match(RegFlags);

  format %{ "RFLAGS" %}
  interface(REG_INTER);
%}

// Flags register, used as output of FLOATING POINT compare instructions
operand rFlagsRegU()
%{
  constraint(ALLOC_IN_RC(int_flags));
  match(RegFlags);

  format %{ "RFLAGS_U" %}
  interface(REG_INTER);
%}

operand rFlagsRegUCF() %{
  constraint(ALLOC_IN_RC(int_flags));
  match(RegFlags);
  predicate(false);

  format %{ "RFLAGS_U_CF" %}
  interface(REG_INTER);
%}

// Float register operands
operand regF() %{
   constraint(ALLOC_IN_RC(float_reg));
   match(RegF);

   format %{ %}
   interface(REG_INTER);
%}

// Float register operands
operand legRegF() %{
   constraint(ALLOC_IN_RC(float_reg_legacy));
   match(RegF);

   format %{ %}
   interface(REG_INTER);
%}

// Float register operands
operand vlRegF() %{
   constraint(ALLOC_IN_RC(float_reg_vl));
   match(RegF);

   format %{ %}
   interface(REG_INTER);
%}

// Double register operands
operand regD() %{
   constraint(ALLOC_IN_RC(double_reg));
   match(RegD);

   format %{ %}
   interface(REG_INTER);
%}

// Double register operands
operand legRegD() %{
   constraint(ALLOC_IN_RC(double_reg_legacy));
   match(RegD);

   format %{ %}
   interface(REG_INTER);
%}

// Double register operands
operand vlRegD() %{
   constraint(ALLOC_IN_RC(double_reg_vl));
   match(RegD);

   format %{ %}
   interface(REG_INTER);
%}

//----------Memory Operands----------------------------------------------------
// Direct Memory Operand
// operand direct(immP addr)
// %{
//   match(addr);

//   format %{ "[$addr]" %}
//   interface(MEMORY_INTER) %{
//     base(0xFFFFFFFF);
//     index(0x4);
//     scale(0x0);
//     disp($addr);
//   %}
// %}

// Indirect Memory Operand
operand indirect(any_RegP reg)
%{
  constraint(ALLOC_IN_RC(ptr_reg));
  match(reg);

  format %{ "[$reg]" %}
  interface(MEMORY_INTER) %{
    base($reg);
    index(0x4);
    scale(0x0);
    disp(0x0);
  %}
%}

// Indirect Memory Plus Short Offset Operand
operand indOffset8(any_RegP reg, immL8 off)
%{
  constraint(ALLOC_IN_RC(ptr_reg));
  match(AddP reg off);

  format %{ "[$reg + $off (8-bit)]" %}
  interface(MEMORY_INTER) %{
    base($reg);
    index(0x4);
    scale(0x0);
    disp($off);
  %}
%}

// Indirect Memory Plus Long Offset Operand
operand indOffset32(any_RegP reg, immL32 off)
%{
  constraint(ALLOC_IN_RC(ptr_reg));
  match(AddP reg off);

  format %{ "[$reg + $off (32-bit)]" %}
  interface(MEMORY_INTER) %{
    base($reg);
    index(0x4);
    scale(0x0);
    disp($off);
  %}
%}

// Indirect Memory Plus Index Register Plus Offset Operand
operand indIndexOffset(any_RegP reg, rRegL lreg, immL32 off)
%{
  constraint(ALLOC_IN_RC(ptr_reg));
  match(AddP (AddP reg lreg) off);

  op_cost(10);
  format %{"[$reg + $off + $lreg]" %}
  interface(MEMORY_INTER) %{
    base($reg);
    index($lreg);
    scale(0x0);
    disp($off);
  %}
%}

// Indirect Memory Plus Index Register Plus Offset Operand
operand indIndex(any_RegP reg, rRegL lreg)
%{
  constraint(ALLOC_IN_RC(ptr_reg));
  match(AddP reg lreg);

  op_cost(10);
  format %{"[$reg + $lreg]" %}
  interface(MEMORY_INTER) %{
    base($reg);
    index($lreg);
    scale(0x0);
    disp(0x0);
  %}
%}

// Indirect Memory Times Scale Plus Index Register
operand indIndexScale(any_RegP reg, rRegL lreg, immI2 scale)
%{
  constraint(ALLOC_IN_RC(ptr_reg));
  match(AddP reg (LShiftL lreg scale));

  op_cost(10);
  format %{"[$reg + $lreg << $scale]" %}
  interface(MEMORY_INTER) %{
    base($reg);
    index($lreg);
    scale($scale);
    disp(0x0);
  %}
%}

operand indPosIndexScale(any_RegP reg, rRegI idx, immI2 scale)
%{
  constraint(ALLOC_IN_RC(ptr_reg));
  predicate(n->in(3)->in(1)->as_Type()->type()->is_long()->_lo >= 0);
  match(AddP reg (LShiftL (ConvI2L idx) scale));

  op_cost(10);
  format %{"[$reg + pos $idx << $scale]" %}
  interface(MEMORY_INTER) %{
    base($reg);
    index($idx);
    scale($scale);
    disp(0x0);
  %}
%}

// Indirect Memory Times Scale Plus Index Register Plus Offset Operand
operand indIndexScaleOffset(any_RegP reg, immL32 off, rRegL lreg, immI2 scale)
%{
  constraint(ALLOC_IN_RC(ptr_reg));
  match(AddP (AddP reg (LShiftL lreg scale)) off);

  op_cost(10);
  format %{"[$reg + $off + $lreg << $scale]" %}
  interface(MEMORY_INTER) %{
    base($reg);
    index($lreg);
    scale($scale);
    disp($off);
  %}
%}

// Indirect Memory Plus Positive Index Register Plus Offset Operand
operand indPosIndexOffset(any_RegP reg, immL32 off, rRegI idx)
%{
  constraint(ALLOC_IN_RC(ptr_reg));
  predicate(n->in(2)->in(3)->as_Type()->type()->is_long()->_lo >= 0);
  match(AddP (AddP reg (ConvI2L idx)) off);

  op_cost(10);
  format %{"[$reg + $off + $idx]" %}
  interface(MEMORY_INTER) %{
    base($reg);
    index($idx);
    scale(0x0);
    disp($off);
  %}
%}

// Indirect Memory Times Scale Plus Positive Index Register Plus Offset Operand
operand indPosIndexScaleOffset(any_RegP reg, immL32 off, rRegI idx, immI2 scale)
%{
  constraint(ALLOC_IN_RC(ptr_reg));
  predicate(n->in(2)->in(3)->in(1)->as_Type()->type()->is_long()->_lo >= 0);
  match(AddP (AddP reg (LShiftL (ConvI2L idx) scale)) off);

  op_cost(10);
  format %{"[$reg + $off + $idx << $scale]" %}
  interface(MEMORY_INTER) %{
    base($reg);
    index($idx);
    scale($scale);
    disp($off);
  %}
%}

// Indirect Narrow Oop Operand
operand indCompressedOop(rRegN reg) %{
  predicate(UseCompressedOops && (CompressedOops::shift() == Address::times_8));
  constraint(ALLOC_IN_RC(ptr_reg));
  match(DecodeN reg);

  op_cost(10);
  format %{"[R12 + $reg << 3] (compressed oop addressing)" %}
  interface(MEMORY_INTER) %{
    base(0xc); // R12
    index($reg);
    scale(0x3);
    disp(0x0);
  %}
%}

// Indirect Narrow Oop Plus Offset Operand
// Note: x86 architecture doesn't support "scale * index + offset" without a base
// we can't free r12 even with CompressedOops::base() == NULL.
operand indCompressedOopOffset(rRegN reg, immL32 off) %{
  predicate(UseCompressedOops && (CompressedOops::shift() == Address::times_8));
  constraint(ALLOC_IN_RC(ptr_reg));
  match(AddP (DecodeN reg) off);

  op_cost(10);
  format %{"[R12 + $reg << 3 + $off] (compressed oop addressing)" %}
  interface(MEMORY_INTER) %{
    base(0xc); // R12
    index($reg);
    scale(0x3);
    disp($off);
  %}
%}

// Indirect Memory Operand
operand indirectNarrow(rRegN reg)
%{
  predicate(CompressedOops::shift() == 0);
  constraint(ALLOC_IN_RC(ptr_reg));
  match(DecodeN reg);

  format %{ "[$reg]" %}
  interface(MEMORY_INTER) %{
    base($reg);
    index(0x4);
    scale(0x0);
    disp(0x0);
  %}
%}

// Indirect Memory Plus Short Offset Operand
operand indOffset8Narrow(rRegN reg, immL8 off)
%{
  predicate(CompressedOops::shift() == 0);
  constraint(ALLOC_IN_RC(ptr_reg));
  match(AddP (DecodeN reg) off);

  format %{ "[$reg + $off (8-bit)]" %}
  interface(MEMORY_INTER) %{
    base($reg);
    index(0x4);
    scale(0x0);
    disp($off);
  %}
%}

// Indirect Memory Plus Long Offset Operand
operand indOffset32Narrow(rRegN reg, immL32 off)
%{
  predicate(CompressedOops::shift() == 0);
  constraint(ALLOC_IN_RC(ptr_reg));
  match(AddP (DecodeN reg) off);

  format %{ "[$reg + $off (32-bit)]" %}
  interface(MEMORY_INTER) %{
    base($reg);
    index(0x4);
    scale(0x0);
    disp($off);
  %}
%}

// Indirect Memory Plus Index Register Plus Offset Operand
operand indIndexOffsetNarrow(rRegN reg, rRegL lreg, immL32 off)
%{
  predicate(CompressedOops::shift() == 0);
  constraint(ALLOC_IN_RC(ptr_reg));
  match(AddP (AddP (DecodeN reg) lreg) off);

  op_cost(10);
  format %{"[$reg + $off + $lreg]" %}
  interface(MEMORY_INTER) %{
    base($reg);
    index($lreg);
    scale(0x0);
    disp($off);
  %}
%}

// Indirect Memory Plus Index Register Plus Offset Operand
operand indIndexNarrow(rRegN reg, rRegL lreg)
%{
  predicate(CompressedOops::shift() == 0);
  constraint(ALLOC_IN_RC(ptr_reg));
  match(AddP (DecodeN reg) lreg);

  op_cost(10);
  format %{"[$reg + $lreg]" %}
  interface(MEMORY_INTER) %{
    base($reg);
    index($lreg);
    scale(0x0);
    disp(0x0);
  %}
%}

// Indirect Memory Times Scale Plus Index Register
operand indIndexScaleNarrow(rRegN reg, rRegL lreg, immI2 scale)
%{
  predicate(CompressedOops::shift() == 0);
  constraint(ALLOC_IN_RC(ptr_reg));
  match(AddP (DecodeN reg) (LShiftL lreg scale));

  op_cost(10);
  format %{"[$reg + $lreg << $scale]" %}
  interface(MEMORY_INTER) %{
    base($reg);
    index($lreg);
    scale($scale);
    disp(0x0);
  %}
%}

// Indirect Memory Times Scale Plus Index Register Plus Offset Operand
operand indIndexScaleOffsetNarrow(rRegN reg, immL32 off, rRegL lreg, immI2 scale)
%{
  predicate(CompressedOops::shift() == 0);
  constraint(ALLOC_IN_RC(ptr_reg));
  match(AddP (AddP (DecodeN reg) (LShiftL lreg scale)) off);

  op_cost(10);
  format %{"[$reg + $off + $lreg << $scale]" %}
  interface(MEMORY_INTER) %{
    base($reg);
    index($lreg);
    scale($scale);
    disp($off);
  %}
%}

// Indirect Memory Times Plus Positive Index Register Plus Offset Operand
operand indPosIndexOffsetNarrow(rRegN reg, immL32 off, rRegI idx)
%{
  constraint(ALLOC_IN_RC(ptr_reg));
  predicate(CompressedOops::shift() == 0 && n->in(2)->in(3)->as_Type()->type()->is_long()->_lo >= 0);
  match(AddP (AddP (DecodeN reg) (ConvI2L idx)) off);

  op_cost(10);
  format %{"[$reg + $off + $idx]" %}
  interface(MEMORY_INTER) %{
    base($reg);
    index($idx);
    scale(0x0);
    disp($off);
  %}
%}

// Indirect Memory Times Scale Plus Positive Index Register Plus Offset Operand
operand indPosIndexScaleOffsetNarrow(rRegN reg, immL32 off, rRegI idx, immI2 scale)
%{
  constraint(ALLOC_IN_RC(ptr_reg));
  predicate(CompressedOops::shift() == 0 && n->in(2)->in(3)->in(1)->as_Type()->type()->is_long()->_lo >= 0);
  match(AddP (AddP (DecodeN reg) (LShiftL (ConvI2L idx) scale)) off);

  op_cost(10);
  format %{"[$reg + $off + $idx << $scale]" %}
  interface(MEMORY_INTER) %{
    base($reg);
    index($idx);
    scale($scale);
    disp($off);
  %}
%}

//----------Special Memory Operands--------------------------------------------
// Stack Slot Operand - This operand is used for loading and storing temporary
//                      values on the stack where a match requires a value to
//                      flow through memory.
operand stackSlotP(sRegP reg)
%{
  constraint(ALLOC_IN_RC(stack_slots));
  // No match rule because this operand is only generated in matching

  format %{ "[$reg]" %}
  interface(MEMORY_INTER) %{
    base(0x4);   // RSP
    index(0x4);  // No Index
    scale(0x0);  // No Scale
    disp($reg);  // Stack Offset
  %}
%}

operand stackSlotI(sRegI reg)
%{
  constraint(ALLOC_IN_RC(stack_slots));
  // No match rule because this operand is only generated in matching

  format %{ "[$reg]" %}
  interface(MEMORY_INTER) %{
    base(0x4);   // RSP
    index(0x4);  // No Index
    scale(0x0);  // No Scale
    disp($reg);  // Stack Offset
  %}
%}

operand stackSlotF(sRegF reg)
%{
  constraint(ALLOC_IN_RC(stack_slots));
  // No match rule because this operand is only generated in matching

  format %{ "[$reg]" %}
  interface(MEMORY_INTER) %{
    base(0x4);   // RSP
    index(0x4);  // No Index
    scale(0x0);  // No Scale
    disp($reg);  // Stack Offset
  %}
%}

operand stackSlotD(sRegD reg)
%{
  constraint(ALLOC_IN_RC(stack_slots));
  // No match rule because this operand is only generated in matching

  format %{ "[$reg]" %}
  interface(MEMORY_INTER) %{
    base(0x4);   // RSP
    index(0x4);  // No Index
    scale(0x0);  // No Scale
    disp($reg);  // Stack Offset
  %}
%}
operand stackSlotL(sRegL reg)
%{
  constraint(ALLOC_IN_RC(stack_slots));
  // No match rule because this operand is only generated in matching

  format %{ "[$reg]" %}
  interface(MEMORY_INTER) %{
    base(0x4);   // RSP
    index(0x4);  // No Index
    scale(0x0);  // No Scale
    disp($reg);  // Stack Offset
  %}
%}

//----------Conditional Branch Operands----------------------------------------
// Comparison Op  - This is the operation of the comparison, and is limited to
//                  the following set of codes:
//                  L (<), LE (<=), G (>), GE (>=), E (==), NE (!=)
//
// Other attributes of the comparison, such as unsignedness, are specified
// by the comparison instruction that sets a condition code flags register.
// That result is represented by a flags operand whose subtype is appropriate
// to the unsignedness (etc.) of the comparison.
//
// Later, the instruction which matches both the Comparison Op (a Bool) and
// the flags (produced by the Cmp) specifies the coding of the comparison op
// by matching a specific subtype of Bool operand below, such as cmpOpU.

// Comparision Code
operand cmpOp()
%{
  match(Bool);

  format %{ "" %}
  interface(COND_INTER) %{
    equal(0x4, "e");
    not_equal(0x5, "ne");
    less(0xC, "l");
    greater_equal(0xD, "ge");
    less_equal(0xE, "le");
    greater(0xF, "g");
    overflow(0x0, "o");
    no_overflow(0x1, "no");
  %}
%}

// Comparison Code, unsigned compare.  Used by FP also, with
// C2 (unordered) turned into GT or LT already.  The other bits
// C0 and C3 are turned into Carry & Zero flags.
operand cmpOpU()
%{
  match(Bool);

  format %{ "" %}
  interface(COND_INTER) %{
    equal(0x4, "e");
    not_equal(0x5, "ne");
    less(0x2, "b");
    greater_equal(0x3, "nb");
    less_equal(0x6, "be");
    greater(0x7, "nbe");
    overflow(0x0, "o");
    no_overflow(0x1, "no");
  %}
%}


// Floating comparisons that don't require any fixup for the unordered case
operand cmpOpUCF() %{
  match(Bool);
  predicate(n->as_Bool()->_test._test == BoolTest::lt ||
            n->as_Bool()->_test._test == BoolTest::ge ||
            n->as_Bool()->_test._test == BoolTest::le ||
            n->as_Bool()->_test._test == BoolTest::gt);
  format %{ "" %}
  interface(COND_INTER) %{
    equal(0x4, "e");
    not_equal(0x5, "ne");
    less(0x2, "b");
    greater_equal(0x3, "nb");
    less_equal(0x6, "be");
    greater(0x7, "nbe");
    overflow(0x0, "o");
    no_overflow(0x1, "no");
  %}
%}


// Floating comparisons that can be fixed up with extra conditional jumps
operand cmpOpUCF2() %{
  match(Bool);
  predicate(n->as_Bool()->_test._test == BoolTest::ne ||
            n->as_Bool()->_test._test == BoolTest::eq);
  format %{ "" %}
  interface(COND_INTER) %{
    equal(0x4, "e");
    not_equal(0x5, "ne");
    less(0x2, "b");
    greater_equal(0x3, "nb");
    less_equal(0x6, "be");
    greater(0x7, "nbe");
    overflow(0x0, "o");
    no_overflow(0x1, "no");
  %}
%}

//----------OPERAND CLASSES----------------------------------------------------
// Operand Classes are groups of operands that are used as to simplify
// instruction definitions by not requiring the AD writer to specify separate
// instructions for every form of operand when the instruction accepts
// multiple operand types with the same basic encoding and format.  The classic
// case of this is memory operands.

opclass memory(indirect, indOffset8, indOffset32, indIndexOffset, indIndex,
               indIndexScale, indPosIndexScale, indIndexScaleOffset, indPosIndexOffset, indPosIndexScaleOffset,
               indCompressedOop, indCompressedOopOffset,
               indirectNarrow, indOffset8Narrow, indOffset32Narrow,
               indIndexOffsetNarrow, indIndexNarrow, indIndexScaleNarrow,
               indIndexScaleOffsetNarrow, indPosIndexOffsetNarrow, indPosIndexScaleOffsetNarrow);

//----------PIPELINE-----------------------------------------------------------
// Rules which define the behavior of the target architectures pipeline.
pipeline %{

//----------ATTRIBUTES---------------------------------------------------------
attributes %{
  variable_size_instructions;        // Fixed size instructions
  max_instructions_per_bundle = 3;   // Up to 3 instructions per bundle
  instruction_unit_size = 1;         // An instruction is 1 bytes long
  instruction_fetch_unit_size = 16;  // The processor fetches one line
  instruction_fetch_units = 1;       // of 16 bytes

  // List of nop instructions
  nops( MachNop );
%}

//----------RESOURCES----------------------------------------------------------
// Resources are the functional units available to the machine

// Generic P2/P3 pipeline
// 3 decoders, only D0 handles big operands; a "bundle" is the limit of
// 3 instructions decoded per cycle.
// 2 load/store ops per cycle, 1 branch, 1 FPU,
// 3 ALU op, only ALU0 handles mul instructions.
resources( D0, D1, D2, DECODE = D0 | D1 | D2,
           MS0, MS1, MS2, MEM = MS0 | MS1 | MS2,
           BR, FPU,
           ALU0, ALU1, ALU2, ALU = ALU0 | ALU1 | ALU2);

//----------PIPELINE DESCRIPTION-----------------------------------------------
// Pipeline Description specifies the stages in the machine's pipeline

// Generic P2/P3 pipeline
pipe_desc(S0, S1, S2, S3, S4, S5);

//----------PIPELINE CLASSES---------------------------------------------------
// Pipeline Classes describe the stages in which input and output are
// referenced by the hardware pipeline.

// Naming convention: ialu or fpu
// Then: _reg
// Then: _reg if there is a 2nd register
// Then: _long if it's a pair of instructions implementing a long
// Then: _fat if it requires the big decoder
//   Or: _mem if it requires the big decoder and a memory unit.

// Integer ALU reg operation
pipe_class ialu_reg(rRegI dst)
%{
    single_instruction;
    dst    : S4(write);
    dst    : S3(read);
    DECODE : S0;        // any decoder
    ALU    : S3;        // any alu
%}

// Long ALU reg operation
pipe_class ialu_reg_long(rRegL dst)
%{
    instruction_count(2);
    dst    : S4(write);
    dst    : S3(read);
    DECODE : S0(2);     // any 2 decoders
    ALU    : S3(2);     // both alus
%}

// Integer ALU reg operation using big decoder
pipe_class ialu_reg_fat(rRegI dst)
%{
    single_instruction;
    dst    : S4(write);
    dst    : S3(read);
    D0     : S0;        // big decoder only
    ALU    : S3;        // any alu
%}

// Integer ALU reg-reg operation
pipe_class ialu_reg_reg(rRegI dst, rRegI src)
%{
    single_instruction;
    dst    : S4(write);
    src    : S3(read);
    DECODE : S0;        // any decoder
    ALU    : S3;        // any alu
%}

// Integer ALU reg-reg operation
pipe_class ialu_reg_reg_fat(rRegI dst, memory src)
%{
    single_instruction;
    dst    : S4(write);
    src    : S3(read);
    D0     : S0;        // big decoder only
    ALU    : S3;        // any alu
%}

// Integer ALU reg-mem operation
pipe_class ialu_reg_mem(rRegI dst, memory mem)
%{
    single_instruction;
    dst    : S5(write);
    mem    : S3(read);
    D0     : S0;        // big decoder only
    ALU    : S4;        // any alu
    MEM    : S3;        // any mem
%}

// Integer mem operation (prefetch)
pipe_class ialu_mem(memory mem)
%{
    single_instruction;
    mem    : S3(read);
    D0     : S0;        // big decoder only
    MEM    : S3;        // any mem
%}

// Integer Store to Memory
pipe_class ialu_mem_reg(memory mem, rRegI src)
%{
    single_instruction;
    mem    : S3(read);
    src    : S5(read);
    D0     : S0;        // big decoder only
    ALU    : S4;        // any alu
    MEM    : S3;
%}

// // Long Store to Memory
// pipe_class ialu_mem_long_reg(memory mem, rRegL src)
// %{
//     instruction_count(2);
//     mem    : S3(read);
//     src    : S5(read);
//     D0     : S0(2);          // big decoder only; twice
//     ALU    : S4(2);     // any 2 alus
//     MEM    : S3(2);  // Both mems
// %}

// Integer Store to Memory
pipe_class ialu_mem_imm(memory mem)
%{
    single_instruction;
    mem    : S3(read);
    D0     : S0;        // big decoder only
    ALU    : S4;        // any alu
    MEM    : S3;
%}

// Integer ALU0 reg-reg operation
pipe_class ialu_reg_reg_alu0(rRegI dst, rRegI src)
%{
    single_instruction;
    dst    : S4(write);
    src    : S3(read);
    D0     : S0;        // Big decoder only
    ALU0   : S3;        // only alu0
%}

// Integer ALU0 reg-mem operation
pipe_class ialu_reg_mem_alu0(rRegI dst, memory mem)
%{
    single_instruction;
    dst    : S5(write);
    mem    : S3(read);
    D0     : S0;        // big decoder only
    ALU0   : S4;        // ALU0 only
    MEM    : S3;        // any mem
%}

// Integer ALU reg-reg operation
pipe_class ialu_cr_reg_reg(rFlagsReg cr, rRegI src1, rRegI src2)
%{
    single_instruction;
    cr     : S4(write);
    src1   : S3(read);
    src2   : S3(read);
    DECODE : S0;        // any decoder
    ALU    : S3;        // any alu
%}

// Integer ALU reg-imm operation
pipe_class ialu_cr_reg_imm(rFlagsReg cr, rRegI src1)
%{
    single_instruction;
    cr     : S4(write);
    src1   : S3(read);
    DECODE : S0;        // any decoder
    ALU    : S3;        // any alu
%}

// Integer ALU reg-mem operation
pipe_class ialu_cr_reg_mem(rFlagsReg cr, rRegI src1, memory src2)
%{
    single_instruction;
    cr     : S4(write);
    src1   : S3(read);
    src2   : S3(read);
    D0     : S0;        // big decoder only
    ALU    : S4;        // any alu
    MEM    : S3;
%}

// Conditional move reg-reg
pipe_class pipe_cmplt( rRegI p, rRegI q, rRegI y)
%{
    instruction_count(4);
    y      : S4(read);
    q      : S3(read);
    p      : S3(read);
    DECODE : S0(4);     // any decoder
%}

// Conditional move reg-reg
pipe_class pipe_cmov_reg( rRegI dst, rRegI src, rFlagsReg cr)
%{
    single_instruction;
    dst    : S4(write);
    src    : S3(read);
    cr     : S3(read);
    DECODE : S0;        // any decoder
%}

// Conditional move reg-mem
pipe_class pipe_cmov_mem( rFlagsReg cr, rRegI dst, memory src)
%{
    single_instruction;
    dst    : S4(write);
    src    : S3(read);
    cr     : S3(read);
    DECODE : S0;        // any decoder
    MEM    : S3;
%}

// Conditional move reg-reg long
pipe_class pipe_cmov_reg_long( rFlagsReg cr, rRegL dst, rRegL src)
%{
    single_instruction;
    dst    : S4(write);
    src    : S3(read);
    cr     : S3(read);
    DECODE : S0(2);     // any 2 decoders
%}

// XXX
// // Conditional move double reg-reg
// pipe_class pipe_cmovD_reg( rFlagsReg cr, regDPR1 dst, regD src)
// %{
//     single_instruction;
//     dst    : S4(write);
//     src    : S3(read);
//     cr     : S3(read);
//     DECODE : S0;     // any decoder
// %}

// Float reg-reg operation
pipe_class fpu_reg(regD dst)
%{
    instruction_count(2);
    dst    : S3(read);
    DECODE : S0(2);     // any 2 decoders
    FPU    : S3;
%}

// Float reg-reg operation
pipe_class fpu_reg_reg(regD dst, regD src)
%{
    instruction_count(2);
    dst    : S4(write);
    src    : S3(read);
    DECODE : S0(2);     // any 2 decoders
    FPU    : S3;
%}

// Float reg-reg operation
pipe_class fpu_reg_reg_reg(regD dst, regD src1, regD src2)
%{
    instruction_count(3);
    dst    : S4(write);
    src1   : S3(read);
    src2   : S3(read);
    DECODE : S0(3);     // any 3 decoders
    FPU    : S3(2);
%}

// Float reg-reg operation
pipe_class fpu_reg_reg_reg_reg(regD dst, regD src1, regD src2, regD src3)
%{
    instruction_count(4);
    dst    : S4(write);
    src1   : S3(read);
    src2   : S3(read);
    src3   : S3(read);
    DECODE : S0(4);     // any 3 decoders
    FPU    : S3(2);
%}

// Float reg-reg operation
pipe_class fpu_reg_mem_reg_reg(regD dst, memory src1, regD src2, regD src3)
%{
    instruction_count(4);
    dst    : S4(write);
    src1   : S3(read);
    src2   : S3(read);
    src3   : S3(read);
    DECODE : S1(3);     // any 3 decoders
    D0     : S0;        // Big decoder only
    FPU    : S3(2);
    MEM    : S3;
%}

// Float reg-mem operation
pipe_class fpu_reg_mem(regD dst, memory mem)
%{
    instruction_count(2);
    dst    : S5(write);
    mem    : S3(read);
    D0     : S0;        // big decoder only
    DECODE : S1;        // any decoder for FPU POP
    FPU    : S4;
    MEM    : S3;        // any mem
%}

// Float reg-mem operation
pipe_class fpu_reg_reg_mem(regD dst, regD src1, memory mem)
%{
    instruction_count(3);
    dst    : S5(write);
    src1   : S3(read);
    mem    : S3(read);
    D0     : S0;        // big decoder only
    DECODE : S1(2);     // any decoder for FPU POP
    FPU    : S4;
    MEM    : S3;        // any mem
%}

// Float mem-reg operation
pipe_class fpu_mem_reg(memory mem, regD src)
%{
    instruction_count(2);
    src    : S5(read);
    mem    : S3(read);
    DECODE : S0;        // any decoder for FPU PUSH
    D0     : S1;        // big decoder only
    FPU    : S4;
    MEM    : S3;        // any mem
%}

pipe_class fpu_mem_reg_reg(memory mem, regD src1, regD src2)
%{
    instruction_count(3);
    src1   : S3(read);
    src2   : S3(read);
    mem    : S3(read);
    DECODE : S0(2);     // any decoder for FPU PUSH
    D0     : S1;        // big decoder only
    FPU    : S4;
    MEM    : S3;        // any mem
%}

pipe_class fpu_mem_reg_mem(memory mem, regD src1, memory src2)
%{
    instruction_count(3);
    src1   : S3(read);
    src2   : S3(read);
    mem    : S4(read);
    DECODE : S0;        // any decoder for FPU PUSH
    D0     : S0(2);     // big decoder only
    FPU    : S4;
    MEM    : S3(2);     // any mem
%}

pipe_class fpu_mem_mem(memory dst, memory src1)
%{
    instruction_count(2);
    src1   : S3(read);
    dst    : S4(read);
    D0     : S0(2);     // big decoder only
    MEM    : S3(2);     // any mem
%}

pipe_class fpu_mem_mem_mem(memory dst, memory src1, memory src2)
%{
    instruction_count(3);
    src1   : S3(read);
    src2   : S3(read);
    dst    : S4(read);
    D0     : S0(3);     // big decoder only
    FPU    : S4;
    MEM    : S3(3);     // any mem
%}

pipe_class fpu_mem_reg_con(memory mem, regD src1)
%{
    instruction_count(3);
    src1   : S4(read);
    mem    : S4(read);
    DECODE : S0;        // any decoder for FPU PUSH
    D0     : S0(2);     // big decoder only
    FPU    : S4;
    MEM    : S3(2);     // any mem
%}

// Float load constant
pipe_class fpu_reg_con(regD dst)
%{
    instruction_count(2);
    dst    : S5(write);
    D0     : S0;        // big decoder only for the load
    DECODE : S1;        // any decoder for FPU POP
    FPU    : S4;
    MEM    : S3;        // any mem
%}

// Float load constant
pipe_class fpu_reg_reg_con(regD dst, regD src)
%{
    instruction_count(3);
    dst    : S5(write);
    src    : S3(read);
    D0     : S0;        // big decoder only for the load
    DECODE : S1(2);     // any decoder for FPU POP
    FPU    : S4;
    MEM    : S3;        // any mem
%}

// UnConditional branch
pipe_class pipe_jmp(label labl)
%{
    single_instruction;
    BR   : S3;
%}

// Conditional branch
pipe_class pipe_jcc(cmpOp cmp, rFlagsReg cr, label labl)
%{
    single_instruction;
    cr    : S1(read);
    BR    : S3;
%}

// Allocation idiom
pipe_class pipe_cmpxchg(rRegP dst, rRegP heap_ptr)
%{
    instruction_count(1); force_serialization;
    fixed_latency(6);
    heap_ptr : S3(read);
    DECODE   : S0(3);
    D0       : S2;
    MEM      : S3;
    ALU      : S3(2);
    dst      : S5(write);
    BR       : S5;
%}

// Generic big/slow expanded idiom
pipe_class pipe_slow()
%{
    instruction_count(10); multiple_bundles; force_serialization;
    fixed_latency(100);
    D0  : S0(2);
    MEM : S3(2);
%}

// The real do-nothing guy
pipe_class empty()
%{
    instruction_count(0);
%}

// Define the class for the Nop node
define
%{
   MachNop = empty;
%}

%}

//----------INSTRUCTIONS-------------------------------------------------------
//
// match      -- States which machine-independent subtree may be replaced
//               by this instruction.
// ins_cost   -- The estimated cost of this instruction is used by instruction
//               selection to identify a minimum cost tree of machine
//               instructions that matches a tree of machine-independent
//               instructions.
// format     -- A string providing the disassembly for this instruction.
//               The value of an instruction's operand may be inserted
//               by referring to it with a '$' prefix.
// opcode     -- Three instruction opcodes may be provided.  These are referred
//               to within an encode class as $primary, $secondary, and $tertiary
//               rrspectively.  The primary opcode is commonly used to
//               indicate the type of machine instruction, while secondary
//               and tertiary are often used for prefix options or addressing
//               modes.
// ins_encode -- A list of encode classes with parameters. The encode class
//               name must have been defined in an 'enc_class' specification
//               in the encode section of the architecture description.


//----------Load/Store/Move Instructions---------------------------------------
//----------Load Instructions--------------------------------------------------

// Load Byte (8 bit signed)
instruct loadB(rRegI dst, memory mem)
%{
  match(Set dst (LoadB mem));

  ins_cost(125);
  format %{ "movsbl  $dst, $mem\t# byte" %}

  ins_encode %{
    __ movsbl($dst$$Register, $mem$$Address);
  %}

  ins_pipe(ialu_reg_mem);
%}

// Load Byte (8 bit signed) into Long Register
instruct loadB2L(rRegL dst, memory mem)
%{
  match(Set dst (ConvI2L (LoadB mem)));

  ins_cost(125);
  format %{ "movsbq  $dst, $mem\t# byte -> long" %}

  ins_encode %{
    __ movsbq($dst$$Register, $mem$$Address);
  %}

  ins_pipe(ialu_reg_mem);
%}

// Load Unsigned Byte (8 bit UNsigned)
instruct loadUB(rRegI dst, memory mem)
%{
  match(Set dst (LoadUB mem));

  ins_cost(125);
  format %{ "movzbl  $dst, $mem\t# ubyte" %}

  ins_encode %{
    __ movzbl($dst$$Register, $mem$$Address);
  %}

  ins_pipe(ialu_reg_mem);
%}

// Load Unsigned Byte (8 bit UNsigned) into Long Register
instruct loadUB2L(rRegL dst, memory mem)
%{
  match(Set dst (ConvI2L (LoadUB mem)));

  ins_cost(125);
  format %{ "movzbq  $dst, $mem\t# ubyte -> long" %}

  ins_encode %{
    __ movzbq($dst$$Register, $mem$$Address);
  %}

  ins_pipe(ialu_reg_mem);
%}

// Load Unsigned Byte (8 bit UNsigned) with 32-bit mask into Long Register
instruct loadUB2L_immI(rRegL dst, memory mem, immI mask, rFlagsReg cr) %{
  match(Set dst (ConvI2L (AndI (LoadUB mem) mask)));
  effect(KILL cr);

  format %{ "movzbq  $dst, $mem\t# ubyte & 32-bit mask -> long\n\t"
            "andl    $dst, right_n_bits($mask, 8)" %}
  ins_encode %{
    Register Rdst = $dst$$Register;
    __ movzbq(Rdst, $mem$$Address);
    __ andl(Rdst, $mask$$constant & right_n_bits(8));
  %}
  ins_pipe(ialu_reg_mem);
%}

// Load Short (16 bit signed)
instruct loadS(rRegI dst, memory mem)
%{
  match(Set dst (LoadS mem));

  ins_cost(125);
  format %{ "movswl $dst, $mem\t# short" %}

  ins_encode %{
    __ movswl($dst$$Register, $mem$$Address);
  %}

  ins_pipe(ialu_reg_mem);
%}

// Load Short (16 bit signed) to Byte (8 bit signed)
instruct loadS2B(rRegI dst, memory mem, immI_24 twentyfour) %{
  match(Set dst (RShiftI (LShiftI (LoadS mem) twentyfour) twentyfour));

  ins_cost(125);
  format %{ "movsbl $dst, $mem\t# short -> byte" %}
  ins_encode %{
    __ movsbl($dst$$Register, $mem$$Address);
  %}
  ins_pipe(ialu_reg_mem);
%}

// Load Short (16 bit signed) into Long Register
instruct loadS2L(rRegL dst, memory mem)
%{
  match(Set dst (ConvI2L (LoadS mem)));

  ins_cost(125);
  format %{ "movswq $dst, $mem\t# short -> long" %}

  ins_encode %{
    __ movswq($dst$$Register, $mem$$Address);
  %}

  ins_pipe(ialu_reg_mem);
%}

// Load Unsigned Short/Char (16 bit UNsigned)
instruct loadUS(rRegI dst, memory mem)
%{
  match(Set dst (LoadUS mem));

  ins_cost(125);
  format %{ "movzwl  $dst, $mem\t# ushort/char" %}

  ins_encode %{
    __ movzwl($dst$$Register, $mem$$Address);
  %}

  ins_pipe(ialu_reg_mem);
%}

// Load Unsigned Short/Char (16 bit UNsigned) to Byte (8 bit signed)
instruct loadUS2B(rRegI dst, memory mem, immI_24 twentyfour) %{
  match(Set dst (RShiftI (LShiftI (LoadUS mem) twentyfour) twentyfour));

  ins_cost(125);
  format %{ "movsbl $dst, $mem\t# ushort -> byte" %}
  ins_encode %{
    __ movsbl($dst$$Register, $mem$$Address);
  %}
  ins_pipe(ialu_reg_mem);
%}

// Load Unsigned Short/Char (16 bit UNsigned) into Long Register
instruct loadUS2L(rRegL dst, memory mem)
%{
  match(Set dst (ConvI2L (LoadUS mem)));

  ins_cost(125);
  format %{ "movzwq  $dst, $mem\t# ushort/char -> long" %}

  ins_encode %{
    __ movzwq($dst$$Register, $mem$$Address);
  %}

  ins_pipe(ialu_reg_mem);
%}

// Load Unsigned Short/Char (16 bit UNsigned) with mask 0xFF into Long Register
instruct loadUS2L_immI_255(rRegL dst, memory mem, immI_255 mask) %{
  match(Set dst (ConvI2L (AndI (LoadUS mem) mask)));

  format %{ "movzbq  $dst, $mem\t# ushort/char & 0xFF -> long" %}
  ins_encode %{
    __ movzbq($dst$$Register, $mem$$Address);
  %}
  ins_pipe(ialu_reg_mem);
%}

// Load Unsigned Short/Char (16 bit UNsigned) with 32-bit mask into Long Register
instruct loadUS2L_immI(rRegL dst, memory mem, immI mask, rFlagsReg cr) %{
  match(Set dst (ConvI2L (AndI (LoadUS mem) mask)));
  effect(KILL cr);

  format %{ "movzwq  $dst, $mem\t# ushort/char & 32-bit mask -> long\n\t"
            "andl    $dst, right_n_bits($mask, 16)" %}
  ins_encode %{
    Register Rdst = $dst$$Register;
    __ movzwq(Rdst, $mem$$Address);
    __ andl(Rdst, $mask$$constant & right_n_bits(16));
  %}
  ins_pipe(ialu_reg_mem);
%}

// Load Integer
instruct loadI(rRegI dst, memory mem)
%{
  match(Set dst (LoadI mem));

  ins_cost(125);
  format %{ "movl    $dst, $mem\t# int" %}

  ins_encode %{
    __ movl($dst$$Register, $mem$$Address);
  %}

  ins_pipe(ialu_reg_mem);
%}

// Load Integer (32 bit signed) to Byte (8 bit signed)
instruct loadI2B(rRegI dst, memory mem, immI_24 twentyfour) %{
  match(Set dst (RShiftI (LShiftI (LoadI mem) twentyfour) twentyfour));

  ins_cost(125);
  format %{ "movsbl  $dst, $mem\t# int -> byte" %}
  ins_encode %{
    __ movsbl($dst$$Register, $mem$$Address);
  %}
  ins_pipe(ialu_reg_mem);
%}

// Load Integer (32 bit signed) to Unsigned Byte (8 bit UNsigned)
instruct loadI2UB(rRegI dst, memory mem, immI_255 mask) %{
  match(Set dst (AndI (LoadI mem) mask));

  ins_cost(125);
  format %{ "movzbl  $dst, $mem\t# int -> ubyte" %}
  ins_encode %{
    __ movzbl($dst$$Register, $mem$$Address);
  %}
  ins_pipe(ialu_reg_mem);
%}

// Load Integer (32 bit signed) to Short (16 bit signed)
instruct loadI2S(rRegI dst, memory mem, immI_16 sixteen) %{
  match(Set dst (RShiftI (LShiftI (LoadI mem) sixteen) sixteen));

  ins_cost(125);
  format %{ "movswl  $dst, $mem\t# int -> short" %}
  ins_encode %{
    __ movswl($dst$$Register, $mem$$Address);
  %}
  ins_pipe(ialu_reg_mem);
%}

// Load Integer (32 bit signed) to Unsigned Short/Char (16 bit UNsigned)
instruct loadI2US(rRegI dst, memory mem, immI_65535 mask) %{
  match(Set dst (AndI (LoadI mem) mask));

  ins_cost(125);
  format %{ "movzwl  $dst, $mem\t# int -> ushort/char" %}
  ins_encode %{
    __ movzwl($dst$$Register, $mem$$Address);
  %}
  ins_pipe(ialu_reg_mem);
%}

// Load Integer into Long Register
instruct loadI2L(rRegL dst, memory mem)
%{
  match(Set dst (ConvI2L (LoadI mem)));

  ins_cost(125);
  format %{ "movslq  $dst, $mem\t# int -> long" %}

  ins_encode %{
    __ movslq($dst$$Register, $mem$$Address);
  %}

  ins_pipe(ialu_reg_mem);
%}

// Load Integer with mask 0xFF into Long Register
instruct loadI2L_immI_255(rRegL dst, memory mem, immI_255 mask) %{
  match(Set dst (ConvI2L (AndI (LoadI mem) mask)));

  format %{ "movzbq  $dst, $mem\t# int & 0xFF -> long" %}
  ins_encode %{
    __ movzbq($dst$$Register, $mem$$Address);
  %}
  ins_pipe(ialu_reg_mem);
%}

// Load Integer with mask 0xFFFF into Long Register
instruct loadI2L_immI_65535(rRegL dst, memory mem, immI_65535 mask) %{
  match(Set dst (ConvI2L (AndI (LoadI mem) mask)));

  format %{ "movzwq  $dst, $mem\t# int & 0xFFFF -> long" %}
  ins_encode %{
    __ movzwq($dst$$Register, $mem$$Address);
  %}
  ins_pipe(ialu_reg_mem);
%}

// Load Integer with a 31-bit mask into Long Register
instruct loadI2L_immU31(rRegL dst, memory mem, immU31 mask, rFlagsReg cr) %{
  match(Set dst (ConvI2L (AndI (LoadI mem) mask)));
  effect(KILL cr);

  format %{ "movl    $dst, $mem\t# int & 31-bit mask -> long\n\t"
            "andl    $dst, $mask" %}
  ins_encode %{
    Register Rdst = $dst$$Register;
    __ movl(Rdst, $mem$$Address);
    __ andl(Rdst, $mask$$constant);
  %}
  ins_pipe(ialu_reg_mem);
%}

// Load Unsigned Integer into Long Register
instruct loadUI2L(rRegL dst, memory mem, immL_32bits mask)
%{
  match(Set dst (AndL (ConvI2L (LoadI mem)) mask));

  ins_cost(125);
  format %{ "movl    $dst, $mem\t# uint -> long" %}

  ins_encode %{
    __ movl($dst$$Register, $mem$$Address);
  %}

  ins_pipe(ialu_reg_mem);
%}

// Load Long
instruct loadL(rRegL dst, memory mem)
%{
  match(Set dst (LoadL mem));

  ins_cost(125);
  format %{ "movq    $dst, $mem\t# long" %}

  ins_encode %{
    __ movq($dst$$Register, $mem$$Address);
  %}

  ins_pipe(ialu_reg_mem); // XXX
%}

// Load Range
instruct loadRange(rRegI dst, memory mem)
%{
  match(Set dst (LoadRange mem));

  ins_cost(125); // XXX
  format %{ "movl    $dst, $mem\t# range" %}
  opcode(0x8B);
  ins_encode(REX_reg_mem(dst, mem), OpcP, reg_mem(dst, mem));
  ins_pipe(ialu_reg_mem);
%}

// Load Pointer
instruct loadP(rRegP dst, memory mem)
%{
  match(Set dst (LoadP mem));
  predicate(n->as_Load()->barrier_data() == 0);

  ins_cost(125); // XXX
  format %{ "movq    $dst, $mem\t# ptr" %}
  opcode(0x8B);
  ins_encode(REX_reg_mem_wide(dst, mem), OpcP, reg_mem(dst, mem));
  ins_pipe(ialu_reg_mem); // XXX
%}

// Load Compressed Pointer
instruct loadN(rRegN dst, memory mem)
%{
   match(Set dst (LoadN mem));

   ins_cost(125); // XXX
   format %{ "movl    $dst, $mem\t# compressed ptr" %}
   ins_encode %{
     __ movl($dst$$Register, $mem$$Address);
   %}
   ins_pipe(ialu_reg_mem); // XXX
%}


// Load Klass Pointer
instruct loadKlass(rRegP dst, memory mem)
%{
  match(Set dst (LoadKlass mem));

  ins_cost(125); // XXX
  format %{ "movq    $dst, $mem\t# class" %}
  opcode(0x8B);
  ins_encode(REX_reg_mem_wide(dst, mem), OpcP, reg_mem(dst, mem));
  ins_pipe(ialu_reg_mem); // XXX
%}

// Load narrow Klass Pointer
instruct loadNKlass(rRegN dst, memory mem)
%{
  match(Set dst (LoadNKlass mem));

  ins_cost(125); // XXX
  format %{ "movl    $dst, $mem\t# compressed klass ptr" %}
  ins_encode %{
    __ movl($dst$$Register, $mem$$Address);
  %}
  ins_pipe(ialu_reg_mem); // XXX
%}

// Load Float
instruct loadF(regF dst, memory mem)
%{
  match(Set dst (LoadF mem));

  ins_cost(145); // XXX
  format %{ "movss   $dst, $mem\t# float" %}
  ins_encode %{
    __ movflt($dst$$XMMRegister, $mem$$Address);
  %}
  ins_pipe(pipe_slow); // XXX
%}

// Load Float
instruct MoveF2VL(vlRegF dst, regF src) %{
  match(Set dst src);
  format %{ "movss $dst,$src\t! load float (4 bytes)" %}
  ins_encode %{
    __ movflt($dst$$XMMRegister, $src$$XMMRegister);
  %}
  ins_pipe( fpu_reg_reg );
%}

// Load Float
instruct MoveF2LEG(legRegF dst, regF src) %{
  match(Set dst src);
  format %{ "movss $dst,$src\t# if src != dst load float (4 bytes)" %}
  ins_encode %{
    __ movflt($dst$$XMMRegister, $src$$XMMRegister);
  %}
  ins_pipe( fpu_reg_reg );
%}

// Load Float
instruct MoveVL2F(regF dst, vlRegF src) %{
  match(Set dst src);
  format %{ "movss $dst,$src\t! load float (4 bytes)" %}
  ins_encode %{
    __ movflt($dst$$XMMRegister, $src$$XMMRegister);
  %}
  ins_pipe( fpu_reg_reg );
%}

// Load Float
instruct MoveLEG2F(regF dst, legRegF src) %{
  match(Set dst src);
  format %{ "movss $dst,$src\t# if src != dst load float (4 bytes)" %}
  ins_encode %{
    __ movflt($dst$$XMMRegister, $src$$XMMRegister);
  %}
  ins_pipe( fpu_reg_reg );
%}

// Load Double
instruct loadD_partial(regD dst, memory mem)
%{
  predicate(!UseXmmLoadAndClearUpper);
  match(Set dst (LoadD mem));

  ins_cost(145); // XXX
  format %{ "movlpd  $dst, $mem\t# double" %}
  ins_encode %{
    __ movdbl($dst$$XMMRegister, $mem$$Address);
  %}
  ins_pipe(pipe_slow); // XXX
%}

instruct loadD(regD dst, memory mem)
%{
  predicate(UseXmmLoadAndClearUpper);
  match(Set dst (LoadD mem));

  ins_cost(145); // XXX
  format %{ "movsd   $dst, $mem\t# double" %}
  ins_encode %{
    __ movdbl($dst$$XMMRegister, $mem$$Address);
  %}
  ins_pipe(pipe_slow); // XXX
%}

// Load Double
instruct MoveD2VL(vlRegD dst, regD src) %{
  match(Set dst src);
  format %{ "movsd $dst,$src\t! load double (8 bytes)" %}
  ins_encode %{
    __ movdbl($dst$$XMMRegister, $src$$XMMRegister);
  %}
  ins_pipe( fpu_reg_reg );
%}

// Load Double
instruct MoveD2LEG(legRegD dst, regD src) %{
  match(Set dst src);
  format %{ "movsd $dst,$src\t# if src != dst load double (8 bytes)" %}
  ins_encode %{
    __ movdbl($dst$$XMMRegister, $src$$XMMRegister);
  %}
  ins_pipe( fpu_reg_reg );
%}

// Load Double
instruct MoveVL2D(regD dst, vlRegD src) %{
  match(Set dst src);
  format %{ "movsd $dst,$src\t! load double (8 bytes)" %}
  ins_encode %{
    __ movdbl($dst$$XMMRegister, $src$$XMMRegister);
  %}
  ins_pipe( fpu_reg_reg );
%}

// Load Double
instruct MoveLEG2D(regD dst, legRegD src) %{
  match(Set dst src);
  format %{ "movsd $dst,$src\t# if src != dst load double (8 bytes)" %}
  ins_encode %{
    __ movdbl($dst$$XMMRegister, $src$$XMMRegister);
  %}
  ins_pipe( fpu_reg_reg );
%}

// Following pseudo code describes the algorithm for max[FD]:
// Min algorithm is on similar lines
//  btmp = (b < +0.0) ? a : b
//  atmp = (b < +0.0) ? b : a
//  Tmp  = Max_Float(atmp , btmp)
//  Res  = (atmp == NaN) ? atmp : Tmp

// max = java.lang.Math.max(float a, float b)
instruct maxF_reg(legRegF dst, legRegF a, legRegF b, legRegF tmp, legRegF atmp, legRegF btmp) %{
  predicate(UseAVX > 0 && !n->is_reduction());
  match(Set dst (MaxF a b));
  effect(USE a, USE b, TEMP tmp, TEMP atmp, TEMP btmp);
  format %{
     "vblendvps        $btmp,$b,$a,$b           \n\t"
     "vblendvps        $atmp,$a,$b,$b           \n\t"
     "vmaxss           $tmp,$atmp,$btmp         \n\t"
     "vcmpps.unordered $btmp,$atmp,$atmp        \n\t"
     "vblendvps        $dst,$tmp,$atmp,$btmp    \n\t"
  %}
  ins_encode %{
    int vector_len = Assembler::AVX_128bit;
    __ vblendvps($btmp$$XMMRegister, $b$$XMMRegister, $a$$XMMRegister, $b$$XMMRegister, vector_len);
    __ vblendvps($atmp$$XMMRegister, $a$$XMMRegister, $b$$XMMRegister, $b$$XMMRegister, vector_len);
    __ vmaxss($tmp$$XMMRegister, $atmp$$XMMRegister, $btmp$$XMMRegister);
    __ vcmpps($btmp$$XMMRegister, $atmp$$XMMRegister, $atmp$$XMMRegister, Assembler::_false, vector_len);
    __ vblendvps($dst$$XMMRegister, $tmp$$XMMRegister, $atmp$$XMMRegister, $btmp$$XMMRegister, vector_len);
 %}
  ins_pipe( pipe_slow );
%}

instruct maxF_reduction_reg(legRegF dst, legRegF a, legRegF b, legRegF xmmt, rRegI tmp, rFlagsReg cr) %{
  predicate(UseAVX > 0 && n->is_reduction());
  match(Set dst (MaxF a b));
  effect(USE a, USE b, TEMP xmmt, TEMP tmp, KILL cr);

  format %{ "$dst = max($a, $b)\t# intrinsic (float)" %}
  ins_encode %{
    emit_fp_min_max(_masm, $dst$$XMMRegister, $a$$XMMRegister, $b$$XMMRegister, $xmmt$$XMMRegister, $tmp$$Register,
                    false /*min*/, true /*single*/);
  %}
  ins_pipe( pipe_slow );
%}

// max = java.lang.Math.max(double a, double b)
instruct maxD_reg(legRegD dst, legRegD a, legRegD b, legRegD tmp, legRegD atmp, legRegD btmp) %{
  predicate(UseAVX > 0 && !n->is_reduction());
  match(Set dst (MaxD a b));
  effect(USE a, USE b, TEMP atmp, TEMP btmp, TEMP tmp);
  format %{
     "vblendvpd        $btmp,$b,$a,$b            \n\t"
     "vblendvpd        $atmp,$a,$b,$b            \n\t"
     "vmaxsd           $tmp,$atmp,$btmp          \n\t"
     "vcmppd.unordered $btmp,$atmp,$atmp         \n\t"
     "vblendvpd        $dst,$tmp,$atmp,$btmp     \n\t"
  %}
  ins_encode %{
    int vector_len = Assembler::AVX_128bit;
    __ vblendvpd($btmp$$XMMRegister, $b$$XMMRegister, $a$$XMMRegister, $b$$XMMRegister, vector_len);
    __ vblendvpd($atmp$$XMMRegister, $a$$XMMRegister, $b$$XMMRegister, $b$$XMMRegister, vector_len);
    __ vmaxsd($tmp$$XMMRegister, $atmp$$XMMRegister, $btmp$$XMMRegister);
    __ vcmppd($btmp$$XMMRegister, $atmp$$XMMRegister, $atmp$$XMMRegister, Assembler::_false, vector_len);
    __ vblendvpd($dst$$XMMRegister, $tmp$$XMMRegister, $atmp$$XMMRegister, $btmp$$XMMRegister, vector_len);
  %}
  ins_pipe( pipe_slow );
%}

instruct maxD_reduction_reg(legRegD dst, legRegD a, legRegD b, legRegD xmmt, rRegL tmp, rFlagsReg cr) %{
  predicate(UseAVX > 0 && n->is_reduction());
  match(Set dst (MaxD a b));
  effect(USE a, USE b, TEMP xmmt, TEMP tmp, KILL cr);

  format %{ "$dst = max($a, $b)\t# intrinsic (double)" %}
  ins_encode %{
    emit_fp_min_max(_masm, $dst$$XMMRegister, $a$$XMMRegister, $b$$XMMRegister, $xmmt$$XMMRegister, $tmp$$Register,
                    false /*min*/, false /*single*/);
  %}
  ins_pipe( pipe_slow );
%}

// min = java.lang.Math.min(float a, float b)
instruct minF_reg(legRegF dst, legRegF a, legRegF b, legRegF tmp, legRegF atmp, legRegF btmp) %{
  predicate(UseAVX > 0 && !n->is_reduction());
  match(Set dst (MinF a b));
  effect(USE a, USE b, TEMP tmp, TEMP atmp, TEMP btmp);
  format %{
     "vblendvps        $atmp,$a,$b,$a             \n\t"
     "vblendvps        $btmp,$b,$a,$a             \n\t"
     "vminss           $tmp,$atmp,$btmp           \n\t"
     "vcmpps.unordered $btmp,$atmp,$atmp          \n\t"
     "vblendvps        $dst,$tmp,$atmp,$btmp      \n\t"
  %}
  ins_encode %{
    int vector_len = Assembler::AVX_128bit;
    __ vblendvps($atmp$$XMMRegister, $a$$XMMRegister, $b$$XMMRegister, $a$$XMMRegister, vector_len);
    __ vblendvps($btmp$$XMMRegister, $b$$XMMRegister, $a$$XMMRegister, $a$$XMMRegister, vector_len);
    __ vminss($tmp$$XMMRegister, $atmp$$XMMRegister, $btmp$$XMMRegister);
    __ vcmpps($btmp$$XMMRegister, $atmp$$XMMRegister, $atmp$$XMMRegister, Assembler::_false, vector_len);
    __ vblendvps($dst$$XMMRegister, $tmp$$XMMRegister, $atmp$$XMMRegister, $btmp$$XMMRegister, vector_len);
  %}
  ins_pipe( pipe_slow );
%}

instruct minF_reduction_reg(legRegF dst, legRegF a, legRegF b, legRegF xmmt, rRegI tmp, rFlagsReg cr) %{
  predicate(UseAVX > 0 && n->is_reduction());
  match(Set dst (MinF a b));
  effect(USE a, USE b, TEMP xmmt, TEMP tmp, KILL cr);

  format %{ "$dst = min($a, $b)\t# intrinsic (float)" %}
  ins_encode %{
    emit_fp_min_max(_masm, $dst$$XMMRegister, $a$$XMMRegister, $b$$XMMRegister, $xmmt$$XMMRegister, $tmp$$Register,
                    true /*min*/, true /*single*/);
  %}
  ins_pipe( pipe_slow );
%}

// min = java.lang.Math.min(double a, double b)
instruct minD_reg(legRegD dst, legRegD a, legRegD b, legRegD tmp, legRegD atmp, legRegD btmp) %{
  predicate(UseAVX > 0 && !n->is_reduction());
  match(Set dst (MinD a b));
  effect(USE a, USE b, TEMP tmp, TEMP atmp, TEMP btmp);
  format %{
     "vblendvpd        $atmp,$a,$b,$a           \n\t"
     "vblendvpd        $btmp,$b,$a,$a           \n\t"
     "vminsd           $tmp,$atmp,$btmp         \n\t"
     "vcmppd.unordered $btmp,$atmp,$atmp        \n\t"
     "vblendvpd        $dst,$tmp,$atmp,$btmp    \n\t"
  %}
  ins_encode %{
    int vector_len = Assembler::AVX_128bit;
    __ vblendvpd($atmp$$XMMRegister, $a$$XMMRegister, $b$$XMMRegister, $a$$XMMRegister, vector_len);
    __ vblendvpd($btmp$$XMMRegister, $b$$XMMRegister, $a$$XMMRegister, $a$$XMMRegister, vector_len);
    __ vminsd($tmp$$XMMRegister, $atmp$$XMMRegister, $btmp$$XMMRegister);
    __ vcmppd($btmp$$XMMRegister, $atmp$$XMMRegister, $atmp$$XMMRegister, Assembler::_false, vector_len);
    __ vblendvpd($dst$$XMMRegister, $tmp$$XMMRegister, $atmp$$XMMRegister, $btmp$$XMMRegister, vector_len);
  %}
  ins_pipe( pipe_slow );
%}

instruct minD_reduction_reg(legRegD dst, legRegD a, legRegD b, legRegD xmmt, rRegL tmp, rFlagsReg cr) %{
  predicate(UseAVX > 0 && n->is_reduction());
  match(Set dst (MinD a b));
  effect(USE a, USE b, TEMP xmmt, TEMP tmp, KILL cr);

  format %{ "$dst = min($a, $b)\t# intrinsic (double)" %}
  ins_encode %{
    emit_fp_min_max(_masm, $dst$$XMMRegister, $a$$XMMRegister, $b$$XMMRegister, $xmmt$$XMMRegister, $tmp$$Register,
                    true /*min*/, false /*single*/);
  %}
  ins_pipe( pipe_slow );
%}

// Load Effective Address
instruct leaP8(rRegP dst, indOffset8 mem)
%{
  match(Set dst mem);

  ins_cost(110); // XXX
  format %{ "leaq    $dst, $mem\t# ptr 8" %}
  opcode(0x8D);
  ins_encode(REX_reg_mem_wide(dst, mem), OpcP, reg_mem(dst, mem));
  ins_pipe(ialu_reg_reg_fat);
%}

instruct leaP32(rRegP dst, indOffset32 mem)
%{
  match(Set dst mem);

  ins_cost(110);
  format %{ "leaq    $dst, $mem\t# ptr 32" %}
  opcode(0x8D);
  ins_encode(REX_reg_mem_wide(dst, mem), OpcP, reg_mem(dst, mem));
  ins_pipe(ialu_reg_reg_fat);
%}

// instruct leaPIdx(rRegP dst, indIndex mem)
// %{
//   match(Set dst mem);

//   ins_cost(110);
//   format %{ "leaq    $dst, $mem\t# ptr idx" %}
//   opcode(0x8D);
//   ins_encode(REX_reg_mem_wide(dst, mem), OpcP, reg_mem(dst, mem));
//   ins_pipe(ialu_reg_reg_fat);
// %}

instruct leaPIdxOff(rRegP dst, indIndexOffset mem)
%{
  match(Set dst mem);

  ins_cost(110);
  format %{ "leaq    $dst, $mem\t# ptr idxoff" %}
  opcode(0x8D);
  ins_encode(REX_reg_mem_wide(dst, mem), OpcP, reg_mem(dst, mem));
  ins_pipe(ialu_reg_reg_fat);
%}

instruct leaPIdxScale(rRegP dst, indIndexScale mem)
%{
  match(Set dst mem);

  ins_cost(110);
  format %{ "leaq    $dst, $mem\t# ptr idxscale" %}
  opcode(0x8D);
  ins_encode(REX_reg_mem_wide(dst, mem), OpcP, reg_mem(dst, mem));
  ins_pipe(ialu_reg_reg_fat);
%}

instruct leaPPosIdxScale(rRegP dst, indPosIndexScale mem)
%{
  match(Set dst mem);

  ins_cost(110);
  format %{ "leaq    $dst, $mem\t# ptr idxscale" %}
  opcode(0x8D);
  ins_encode(REX_reg_mem_wide(dst, mem), OpcP, reg_mem(dst, mem));
  ins_pipe(ialu_reg_reg_fat);
%}

instruct leaPIdxScaleOff(rRegP dst, indIndexScaleOffset mem)
%{
  match(Set dst mem);

  ins_cost(110);
  format %{ "leaq    $dst, $mem\t# ptr idxscaleoff" %}
  opcode(0x8D);
  ins_encode(REX_reg_mem_wide(dst, mem), OpcP, reg_mem(dst, mem));
  ins_pipe(ialu_reg_reg_fat);
%}

instruct leaPPosIdxOff(rRegP dst, indPosIndexOffset mem)
%{
  match(Set dst mem);

  ins_cost(110);
  format %{ "leaq    $dst, $mem\t# ptr posidxoff" %}
  opcode(0x8D);
  ins_encode(REX_reg_mem_wide(dst, mem), OpcP, reg_mem(dst, mem));
  ins_pipe(ialu_reg_reg_fat);
%}

instruct leaPPosIdxScaleOff(rRegP dst, indPosIndexScaleOffset mem)
%{
  match(Set dst mem);

  ins_cost(110);
  format %{ "leaq    $dst, $mem\t# ptr posidxscaleoff" %}
  opcode(0x8D);
  ins_encode(REX_reg_mem_wide(dst, mem), OpcP, reg_mem(dst, mem));
  ins_pipe(ialu_reg_reg_fat);
%}

// Load Effective Address which uses Narrow (32-bits) oop
instruct leaPCompressedOopOffset(rRegP dst, indCompressedOopOffset mem)
%{
  predicate(UseCompressedOops && (CompressedOops::shift() != 0));
  match(Set dst mem);

  ins_cost(110);
  format %{ "leaq    $dst, $mem\t# ptr compressedoopoff32" %}
  opcode(0x8D);
  ins_encode(REX_reg_mem_wide(dst, mem), OpcP, reg_mem(dst, mem));
  ins_pipe(ialu_reg_reg_fat);
%}

instruct leaP8Narrow(rRegP dst, indOffset8Narrow mem)
%{
  predicate(CompressedOops::shift() == 0);
  match(Set dst mem);

  ins_cost(110); // XXX
  format %{ "leaq    $dst, $mem\t# ptr off8narrow" %}
  opcode(0x8D);
  ins_encode(REX_reg_mem_wide(dst, mem), OpcP, reg_mem(dst, mem));
  ins_pipe(ialu_reg_reg_fat);
%}

instruct leaP32Narrow(rRegP dst, indOffset32Narrow mem)
%{
  predicate(CompressedOops::shift() == 0);
  match(Set dst mem);

  ins_cost(110);
  format %{ "leaq    $dst, $mem\t# ptr off32narrow" %}
  opcode(0x8D);
  ins_encode(REX_reg_mem_wide(dst, mem), OpcP, reg_mem(dst, mem));
  ins_pipe(ialu_reg_reg_fat);
%}

instruct leaPIdxOffNarrow(rRegP dst, indIndexOffsetNarrow mem)
%{
  predicate(CompressedOops::shift() == 0);
  match(Set dst mem);

  ins_cost(110);
  format %{ "leaq    $dst, $mem\t# ptr idxoffnarrow" %}
  opcode(0x8D);
  ins_encode(REX_reg_mem_wide(dst, mem), OpcP, reg_mem(dst, mem));
  ins_pipe(ialu_reg_reg_fat);
%}

instruct leaPIdxScaleNarrow(rRegP dst, indIndexScaleNarrow mem)
%{
  predicate(CompressedOops::shift() == 0);
  match(Set dst mem);

  ins_cost(110);
  format %{ "leaq    $dst, $mem\t# ptr idxscalenarrow" %}
  opcode(0x8D);
  ins_encode(REX_reg_mem_wide(dst, mem), OpcP, reg_mem(dst, mem));
  ins_pipe(ialu_reg_reg_fat);
%}

instruct leaPIdxScaleOffNarrow(rRegP dst, indIndexScaleOffsetNarrow mem)
%{
  predicate(CompressedOops::shift() == 0);
  match(Set dst mem);

  ins_cost(110);
  format %{ "leaq    $dst, $mem\t# ptr idxscaleoffnarrow" %}
  opcode(0x8D);
  ins_encode(REX_reg_mem_wide(dst, mem), OpcP, reg_mem(dst, mem));
  ins_pipe(ialu_reg_reg_fat);
%}

instruct leaPPosIdxOffNarrow(rRegP dst, indPosIndexOffsetNarrow mem)
%{
  predicate(CompressedOops::shift() == 0);
  match(Set dst mem);

  ins_cost(110);
  format %{ "leaq    $dst, $mem\t# ptr posidxoffnarrow" %}
  opcode(0x8D);
  ins_encode(REX_reg_mem_wide(dst, mem), OpcP, reg_mem(dst, mem));
  ins_pipe(ialu_reg_reg_fat);
%}

instruct leaPPosIdxScaleOffNarrow(rRegP dst, indPosIndexScaleOffsetNarrow mem)
%{
  predicate(CompressedOops::shift() == 0);
  match(Set dst mem);

  ins_cost(110);
  format %{ "leaq    $dst, $mem\t# ptr posidxscaleoffnarrow" %}
  opcode(0x8D);
  ins_encode(REX_reg_mem_wide(dst, mem), OpcP, reg_mem(dst, mem));
  ins_pipe(ialu_reg_reg_fat);
%}

instruct loadConI(rRegI dst, immI src)
%{
  match(Set dst src);

  format %{ "movl    $dst, $src\t# int" %}
  ins_encode(load_immI(dst, src));
  ins_pipe(ialu_reg_fat); // XXX
%}

instruct loadConI0(rRegI dst, immI_0 src, rFlagsReg cr)
%{
  match(Set dst src);
  effect(KILL cr);

  ins_cost(50);
  format %{ "xorl    $dst, $dst\t# int" %}
  opcode(0x33); /* + rd */
  ins_encode(REX_reg_reg(dst, dst), OpcP, reg_reg(dst, dst));
  ins_pipe(ialu_reg);
%}

instruct loadConL(rRegL dst, immL src)
%{
  match(Set dst src);

  ins_cost(150);
  format %{ "movq    $dst, $src\t# long" %}
  ins_encode(load_immL(dst, src));
  ins_pipe(ialu_reg);
%}

instruct loadConL0(rRegL dst, immL0 src, rFlagsReg cr)
%{
  match(Set dst src);
  effect(KILL cr);

  ins_cost(50);
  format %{ "xorl    $dst, $dst\t# long" %}
  opcode(0x33); /* + rd */
  ins_encode(REX_reg_reg(dst, dst), OpcP, reg_reg(dst, dst));
  ins_pipe(ialu_reg); // XXX
%}

instruct loadConUL32(rRegL dst, immUL32 src)
%{
  match(Set dst src);

  ins_cost(60);
  format %{ "movl    $dst, $src\t# long (unsigned 32-bit)" %}
  ins_encode(load_immUL32(dst, src));
  ins_pipe(ialu_reg);
%}

instruct loadConL32(rRegL dst, immL32 src)
%{
  match(Set dst src);

  ins_cost(70);
  format %{ "movq    $dst, $src\t# long (32-bit)" %}
  ins_encode(load_immL32(dst, src));
  ins_pipe(ialu_reg);
%}

instruct loadConP(rRegP dst, immP con) %{
  match(Set dst con);

  format %{ "movq    $dst, $con\t# ptr" %}
  ins_encode(load_immP(dst, con));
  ins_pipe(ialu_reg_fat); // XXX
%}

instruct loadConP0(rRegP dst, immP0 src, rFlagsReg cr)
%{
  match(Set dst src);
  effect(KILL cr);

  ins_cost(50);
  format %{ "xorl    $dst, $dst\t# ptr" %}
  opcode(0x33); /* + rd */
  ins_encode(REX_reg_reg(dst, dst), OpcP, reg_reg(dst, dst));
  ins_pipe(ialu_reg);
%}

instruct loadConP31(rRegP dst, immP31 src, rFlagsReg cr)
%{
  match(Set dst src);
  effect(KILL cr);

  ins_cost(60);
  format %{ "movl    $dst, $src\t# ptr (positive 32-bit)" %}
  ins_encode(load_immP31(dst, src));
  ins_pipe(ialu_reg);
%}

instruct loadConF(regF dst, immF con) %{
  match(Set dst con);
  ins_cost(125);
  format %{ "movss   $dst, [$constantaddress]\t# load from constant table: float=$con" %}
  ins_encode %{
    __ movflt($dst$$XMMRegister, $constantaddress($con));
  %}
  ins_pipe(pipe_slow);
%}

instruct loadConN0(rRegN dst, immN0 src, rFlagsReg cr) %{
  match(Set dst src);
  effect(KILL cr);
  format %{ "xorq    $dst, $src\t# compressed NULL ptr" %}
  ins_encode %{
    __ xorq($dst$$Register, $dst$$Register);
  %}
  ins_pipe(ialu_reg);
%}

instruct loadConN(rRegN dst, immN src) %{
  match(Set dst src);

  ins_cost(125);
  format %{ "movl    $dst, $src\t# compressed ptr" %}
  ins_encode %{
    address con = (address)$src$$constant;
    if (con == NULL) {
      ShouldNotReachHere();
    } else {
      __ set_narrow_oop($dst$$Register, (jobject)$src$$constant);
    }
  %}
  ins_pipe(ialu_reg_fat); // XXX
%}

instruct loadConNKlass(rRegN dst, immNKlass src) %{
  match(Set dst src);

  ins_cost(125);
  format %{ "movl    $dst, $src\t# compressed klass ptr" %}
  ins_encode %{
    address con = (address)$src$$constant;
    if (con == NULL) {
      ShouldNotReachHere();
    } else {
      __ set_narrow_klass($dst$$Register, (Klass*)$src$$constant);
    }
  %}
  ins_pipe(ialu_reg_fat); // XXX
%}

instruct loadConF0(regF dst, immF0 src)
%{
  match(Set dst src);
  ins_cost(100);

  format %{ "xorps   $dst, $dst\t# float 0.0" %}
  ins_encode %{
    __ xorps($dst$$XMMRegister, $dst$$XMMRegister);
  %}
  ins_pipe(pipe_slow);
%}

// Use the same format since predicate() can not be used here.
instruct loadConD(regD dst, immD con) %{
  match(Set dst con);
  ins_cost(125);
  format %{ "movsd   $dst, [$constantaddress]\t# load from constant table: double=$con" %}
  ins_encode %{
    __ movdbl($dst$$XMMRegister, $constantaddress($con));
  %}
  ins_pipe(pipe_slow);
%}

instruct loadConD0(regD dst, immD0 src)
%{
  match(Set dst src);
  ins_cost(100);

  format %{ "xorpd   $dst, $dst\t# double 0.0" %}
  ins_encode %{
    __ xorpd ($dst$$XMMRegister, $dst$$XMMRegister);
  %}
  ins_pipe(pipe_slow);
%}

instruct loadSSI(rRegI dst, stackSlotI src)
%{
  match(Set dst src);

  ins_cost(125);
  format %{ "movl    $dst, $src\t# int stk" %}
  opcode(0x8B);
  ins_encode(REX_reg_mem(dst, src), OpcP, reg_mem(dst, src));
  ins_pipe(ialu_reg_mem);
%}

instruct loadSSL(rRegL dst, stackSlotL src)
%{
  match(Set dst src);

  ins_cost(125);
  format %{ "movq    $dst, $src\t# long stk" %}
  opcode(0x8B);
  ins_encode(REX_reg_mem_wide(dst, src), OpcP, reg_mem(dst, src));
  ins_pipe(ialu_reg_mem);
%}

instruct loadSSP(rRegP dst, stackSlotP src)
%{
  match(Set dst src);

  ins_cost(125);
  format %{ "movq    $dst, $src\t# ptr stk" %}
  opcode(0x8B);
  ins_encode(REX_reg_mem_wide(dst, src), OpcP, reg_mem(dst, src));
  ins_pipe(ialu_reg_mem);
%}

instruct loadSSF(regF dst, stackSlotF src)
%{
  match(Set dst src);

  ins_cost(125);
  format %{ "movss   $dst, $src\t# float stk" %}
  ins_encode %{
    __ movflt($dst$$XMMRegister, Address(rsp, $src$$disp));
  %}
  ins_pipe(pipe_slow); // XXX
%}

// Use the same format since predicate() can not be used here.
instruct loadSSD(regD dst, stackSlotD src)
%{
  match(Set dst src);

  ins_cost(125);
  format %{ "movsd   $dst, $src\t# double stk" %}
  ins_encode  %{
    __ movdbl($dst$$XMMRegister, Address(rsp, $src$$disp));
  %}
  ins_pipe(pipe_slow); // XXX
%}

// Prefetch instructions for allocation.
// Must be safe to execute with invalid address (cannot fault).

instruct prefetchAlloc( memory mem ) %{
  predicate(AllocatePrefetchInstr==3);
  match(PrefetchAllocation mem);
  ins_cost(125);

  format %{ "PREFETCHW $mem\t# Prefetch allocation into level 1 cache and mark modified" %}
  ins_encode %{
    __ prefetchw($mem$$Address);
  %}
  ins_pipe(ialu_mem);
%}

instruct prefetchAllocNTA( memory mem ) %{
  predicate(AllocatePrefetchInstr==0);
  match(PrefetchAllocation mem);
  ins_cost(125);

  format %{ "PREFETCHNTA $mem\t# Prefetch allocation to non-temporal cache for write" %}
  ins_encode %{
    __ prefetchnta($mem$$Address);
  %}
  ins_pipe(ialu_mem);
%}

instruct prefetchAllocT0( memory mem ) %{
  predicate(AllocatePrefetchInstr==1);
  match(PrefetchAllocation mem);
  ins_cost(125);

  format %{ "PREFETCHT0 $mem\t# Prefetch allocation to level 1 and 2 caches for write" %}
  ins_encode %{
    __ prefetcht0($mem$$Address);
  %}
  ins_pipe(ialu_mem);
%}

instruct prefetchAllocT2( memory mem ) %{
  predicate(AllocatePrefetchInstr==2);
  match(PrefetchAllocation mem);
  ins_cost(125);

  format %{ "PREFETCHT2 $mem\t# Prefetch allocation to level 2 cache for write" %}
  ins_encode %{
    __ prefetcht2($mem$$Address);
  %}
  ins_pipe(ialu_mem);
%}

//----------Store Instructions-------------------------------------------------

// Store Byte
instruct storeB(memory mem, rRegI src)
%{
  match(Set mem (StoreB mem src));

  ins_cost(125); // XXX
  format %{ "movb    $mem, $src\t# byte" %}
  opcode(0x88);
  ins_encode(REX_breg_mem(src, mem), OpcP, reg_mem(src, mem));
  ins_pipe(ialu_mem_reg);
%}

// Store Char/Short
instruct storeC(memory mem, rRegI src)
%{
  match(Set mem (StoreC mem src));

  ins_cost(125); // XXX
  format %{ "movw    $mem, $src\t# char/short" %}
  opcode(0x89);
  ins_encode(SizePrefix, REX_reg_mem(src, mem), OpcP, reg_mem(src, mem));
  ins_pipe(ialu_mem_reg);
%}

// Store Integer
instruct storeI(memory mem, rRegI src)
%{
  match(Set mem (StoreI mem src));

  ins_cost(125); // XXX
  format %{ "movl    $mem, $src\t# int" %}
  opcode(0x89);
  ins_encode(REX_reg_mem(src, mem), OpcP, reg_mem(src, mem));
  ins_pipe(ialu_mem_reg);
%}

// Store Long
instruct storeL(memory mem, rRegL src)
%{
  match(Set mem (StoreL mem src));

  ins_cost(125); // XXX
  format %{ "movq    $mem, $src\t# long" %}
  opcode(0x89);
  ins_encode(REX_reg_mem_wide(src, mem), OpcP, reg_mem(src, mem));
  ins_pipe(ialu_mem_reg); // XXX
%}

// Store Pointer
instruct storeP(memory mem, any_RegP src)
%{
  match(Set mem (StoreP mem src));

  ins_cost(125); // XXX
  format %{ "movq    $mem, $src\t# ptr" %}
  opcode(0x89);
  ins_encode(REX_reg_mem_wide(src, mem), OpcP, reg_mem(src, mem));
  ins_pipe(ialu_mem_reg);
%}

instruct storeImmP0(memory mem, immP0 zero)
%{
  predicate(UseCompressedOops && (CompressedOops::base() == NULL));
  match(Set mem (StoreP mem zero));

  ins_cost(125); // XXX
  format %{ "movq    $mem, R12\t# ptr (R12_heapbase==0)" %}
  ins_encode %{
    __ movq($mem$$Address, r12);
  %}
  ins_pipe(ialu_mem_reg);
%}

// Store NULL Pointer, mark word, or other simple pointer constant.
instruct storeImmP(memory mem, immP31 src)
%{
  match(Set mem (StoreP mem src));

  ins_cost(150); // XXX
  format %{ "movq    $mem, $src\t# ptr" %}
  opcode(0xC7); /* C7 /0 */
  ins_encode(REX_mem_wide(mem), OpcP, RM_opc_mem(0x00, mem), Con32(src));
  ins_pipe(ialu_mem_imm);
%}

// Store Compressed Pointer
instruct storeN(memory mem, rRegN src)
%{
  match(Set mem (StoreN mem src));

  ins_cost(125); // XXX
  format %{ "movl    $mem, $src\t# compressed ptr" %}
  ins_encode %{
    __ movl($mem$$Address, $src$$Register);
  %}
  ins_pipe(ialu_mem_reg);
%}

instruct storeNKlass(memory mem, rRegN src)
%{
  match(Set mem (StoreNKlass mem src));

  ins_cost(125); // XXX
  format %{ "movl    $mem, $src\t# compressed klass ptr" %}
  ins_encode %{
    __ movl($mem$$Address, $src$$Register);
  %}
  ins_pipe(ialu_mem_reg);
%}

instruct storeImmN0(memory mem, immN0 zero)
%{
  predicate(CompressedOops::base() == NULL);
  match(Set mem (StoreN mem zero));

  ins_cost(125); // XXX
  format %{ "movl    $mem, R12\t# compressed ptr (R12_heapbase==0)" %}
  ins_encode %{
    __ movl($mem$$Address, r12);
  %}
  ins_pipe(ialu_mem_reg);
%}

instruct storeImmN(memory mem, immN src)
%{
  match(Set mem (StoreN mem src));

  ins_cost(150); // XXX
  format %{ "movl    $mem, $src\t# compressed ptr" %}
  ins_encode %{
    address con = (address)$src$$constant;
    if (con == NULL) {
      __ movl($mem$$Address, (int32_t)0);
    } else {
      __ set_narrow_oop($mem$$Address, (jobject)$src$$constant);
    }
  %}
  ins_pipe(ialu_mem_imm);
%}

instruct storeImmNKlass(memory mem, immNKlass src)
%{
  match(Set mem (StoreNKlass mem src));

  ins_cost(150); // XXX
  format %{ "movl    $mem, $src\t# compressed klass ptr" %}
  ins_encode %{
    __ set_narrow_klass($mem$$Address, (Klass*)$src$$constant);
  %}
  ins_pipe(ialu_mem_imm);
%}

// Store Integer Immediate
instruct storeImmI0(memory mem, immI_0 zero)
%{
  predicate(UseCompressedOops && (CompressedOops::base() == NULL));
  match(Set mem (StoreI mem zero));

  ins_cost(125); // XXX
  format %{ "movl    $mem, R12\t# int (R12_heapbase==0)" %}
  ins_encode %{
    __ movl($mem$$Address, r12);
  %}
  ins_pipe(ialu_mem_reg);
%}

instruct storeImmI(memory mem, immI src)
%{
  match(Set mem (StoreI mem src));

  ins_cost(150);
  format %{ "movl    $mem, $src\t# int" %}
  opcode(0xC7); /* C7 /0 */
  ins_encode(REX_mem(mem), OpcP, RM_opc_mem(0x00, mem), Con32(src));
  ins_pipe(ialu_mem_imm);
%}

// Store Long Immediate
instruct storeImmL0(memory mem, immL0 zero)
%{
  predicate(UseCompressedOops && (CompressedOops::base() == NULL));
  match(Set mem (StoreL mem zero));

  ins_cost(125); // XXX
  format %{ "movq    $mem, R12\t# long (R12_heapbase==0)" %}
  ins_encode %{
    __ movq($mem$$Address, r12);
  %}
  ins_pipe(ialu_mem_reg);
%}

instruct storeImmL(memory mem, immL32 src)
%{
  match(Set mem (StoreL mem src));

  ins_cost(150);
  format %{ "movq    $mem, $src\t# long" %}
  opcode(0xC7); /* C7 /0 */
  ins_encode(REX_mem_wide(mem), OpcP, RM_opc_mem(0x00, mem), Con32(src));
  ins_pipe(ialu_mem_imm);
%}

// Store Short/Char Immediate
instruct storeImmC0(memory mem, immI_0 zero)
%{
  predicate(UseCompressedOops && (CompressedOops::base() == NULL));
  match(Set mem (StoreC mem zero));

  ins_cost(125); // XXX
  format %{ "movw    $mem, R12\t# short/char (R12_heapbase==0)" %}
  ins_encode %{
    __ movw($mem$$Address, r12);
  %}
  ins_pipe(ialu_mem_reg);
%}

instruct storeImmI16(memory mem, immI16 src)
%{
  predicate(UseStoreImmI16);
  match(Set mem (StoreC mem src));

  ins_cost(150);
  format %{ "movw    $mem, $src\t# short/char" %}
  opcode(0xC7); /* C7 /0 Same as 32 store immediate with prefix */
  ins_encode(SizePrefix, REX_mem(mem), OpcP, RM_opc_mem(0x00, mem),Con16(src));
  ins_pipe(ialu_mem_imm);
%}

// Store Byte Immediate
instruct storeImmB0(memory mem, immI_0 zero)
%{
  predicate(UseCompressedOops && (CompressedOops::base() == NULL));
  match(Set mem (StoreB mem zero));

  ins_cost(125); // XXX
  format %{ "movb    $mem, R12\t# short/char (R12_heapbase==0)" %}
  ins_encode %{
    __ movb($mem$$Address, r12);
  %}
  ins_pipe(ialu_mem_reg);
%}

instruct storeImmB(memory mem, immI8 src)
%{
  match(Set mem (StoreB mem src));

  ins_cost(150); // XXX
  format %{ "movb    $mem, $src\t# byte" %}
  opcode(0xC6); /* C6 /0 */
  ins_encode(REX_mem(mem), OpcP, RM_opc_mem(0x00, mem), Con8or32(src));
  ins_pipe(ialu_mem_imm);
%}

// Store CMS card-mark Immediate
instruct storeImmCM0_reg(memory mem, immI_0 zero)
%{
  predicate(UseCompressedOops && (CompressedOops::base() == NULL));
  match(Set mem (StoreCM mem zero));

  ins_cost(125); // XXX
  format %{ "movb    $mem, R12\t# CMS card-mark byte 0 (R12_heapbase==0)" %}
  ins_encode %{
    __ movb($mem$$Address, r12);
  %}
  ins_pipe(ialu_mem_reg);
%}

instruct storeImmCM0(memory mem, immI_0 src)
%{
  match(Set mem (StoreCM mem src));

  ins_cost(150); // XXX
  format %{ "movb    $mem, $src\t# CMS card-mark byte 0" %}
  opcode(0xC6); /* C6 /0 */
  ins_encode(REX_mem(mem), OpcP, RM_opc_mem(0x00, mem), Con8or32(src));
  ins_pipe(ialu_mem_imm);
%}

// Store Float
instruct storeF(memory mem, regF src)
%{
  match(Set mem (StoreF mem src));

  ins_cost(95); // XXX
  format %{ "movss   $mem, $src\t# float" %}
  ins_encode %{
    __ movflt($mem$$Address, $src$$XMMRegister);
  %}
  ins_pipe(pipe_slow); // XXX
%}

// Store immediate Float value (it is faster than store from XMM register)
instruct storeF0(memory mem, immF0 zero)
%{
  predicate(UseCompressedOops && (CompressedOops::base() == NULL));
  match(Set mem (StoreF mem zero));

  ins_cost(25); // XXX
  format %{ "movl    $mem, R12\t# float 0. (R12_heapbase==0)" %}
  ins_encode %{
    __ movl($mem$$Address, r12);
  %}
  ins_pipe(ialu_mem_reg);
%}

instruct storeF_imm(memory mem, immF src)
%{
  match(Set mem (StoreF mem src));

  ins_cost(50);
  format %{ "movl    $mem, $src\t# float" %}
  opcode(0xC7); /* C7 /0 */
  ins_encode(REX_mem(mem), OpcP, RM_opc_mem(0x00, mem), Con32F_as_bits(src));
  ins_pipe(ialu_mem_imm);
%}

// Store Double
instruct storeD(memory mem, regD src)
%{
  match(Set mem (StoreD mem src));

  ins_cost(95); // XXX
  format %{ "movsd   $mem, $src\t# double" %}
  ins_encode %{
    __ movdbl($mem$$Address, $src$$XMMRegister);
  %}
  ins_pipe(pipe_slow); // XXX
%}

// Store immediate double 0.0 (it is faster than store from XMM register)
instruct storeD0_imm(memory mem, immD0 src)
%{
  predicate(!UseCompressedOops || (CompressedOops::base() != NULL));
  match(Set mem (StoreD mem src));

  ins_cost(50);
  format %{ "movq    $mem, $src\t# double 0." %}
  opcode(0xC7); /* C7 /0 */
  ins_encode(REX_mem_wide(mem), OpcP, RM_opc_mem(0x00, mem), Con32F_as_bits(src));
  ins_pipe(ialu_mem_imm);
%}

instruct storeD0(memory mem, immD0 zero)
%{
  predicate(UseCompressedOops && (CompressedOops::base() == NULL));
  match(Set mem (StoreD mem zero));

  ins_cost(25); // XXX
  format %{ "movq    $mem, R12\t# double 0. (R12_heapbase==0)" %}
  ins_encode %{
    __ movq($mem$$Address, r12);
  %}
  ins_pipe(ialu_mem_reg);
%}

instruct storeSSI(stackSlotI dst, rRegI src)
%{
  match(Set dst src);

  ins_cost(100);
  format %{ "movl    $dst, $src\t# int stk" %}
  opcode(0x89);
  ins_encode(REX_reg_mem(src, dst), OpcP, reg_mem(src, dst));
  ins_pipe( ialu_mem_reg );
%}

instruct storeSSL(stackSlotL dst, rRegL src)
%{
  match(Set dst src);

  ins_cost(100);
  format %{ "movq    $dst, $src\t# long stk" %}
  opcode(0x89);
  ins_encode(REX_reg_mem_wide(src, dst), OpcP, reg_mem(src, dst));
  ins_pipe(ialu_mem_reg);
%}

instruct storeSSP(stackSlotP dst, rRegP src)
%{
  match(Set dst src);

  ins_cost(100);
  format %{ "movq    $dst, $src\t# ptr stk" %}
  opcode(0x89);
  ins_encode(REX_reg_mem_wide(src, dst), OpcP, reg_mem(src, dst));
  ins_pipe(ialu_mem_reg);
%}

instruct storeSSF(stackSlotF dst, regF src)
%{
  match(Set dst src);

  ins_cost(95); // XXX
  format %{ "movss   $dst, $src\t# float stk" %}
  ins_encode %{
    __ movflt(Address(rsp, $dst$$disp), $src$$XMMRegister);
  %}
  ins_pipe(pipe_slow); // XXX
%}

instruct storeSSD(stackSlotD dst, regD src)
%{
  match(Set dst src);

  ins_cost(95); // XXX
  format %{ "movsd   $dst, $src\t# double stk" %}
  ins_encode %{
    __ movdbl(Address(rsp, $dst$$disp), $src$$XMMRegister);
  %}
  ins_pipe(pipe_slow); // XXX
%}

instruct cacheWB(indirect addr)
%{
  predicate(VM_Version::supports_data_cache_line_flush());
  match(CacheWB addr);

  ins_cost(100);
  format %{"cache wb $addr" %}
  ins_encode %{
    assert($addr->index_position() < 0, "should be");
    assert($addr$$disp == 0, "should be");
    __ cache_wb(Address($addr$$base$$Register, 0));
  %}
  ins_pipe(pipe_slow); // XXX
%}

instruct cacheWBPreSync()
%{
  predicate(VM_Version::supports_data_cache_line_flush());
  match(CacheWBPreSync);

  ins_cost(100);
  format %{"cache wb presync" %}
  ins_encode %{
    __ cache_wbsync(true);
  %}
  ins_pipe(pipe_slow); // XXX
%}

instruct cacheWBPostSync()
%{
  predicate(VM_Version::supports_data_cache_line_flush());
  match(CacheWBPostSync);

  ins_cost(100);
  format %{"cache wb postsync" %}
  ins_encode %{
    __ cache_wbsync(false);
  %}
  ins_pipe(pipe_slow); // XXX
%}

//----------BSWAP Instructions-------------------------------------------------
instruct bytes_reverse_int(rRegI dst) %{
  match(Set dst (ReverseBytesI dst));

  format %{ "bswapl  $dst" %}
  opcode(0x0F, 0xC8);  /*Opcode 0F /C8 */
  ins_encode( REX_reg(dst), OpcP, opc2_reg(dst) );
  ins_pipe( ialu_reg );
%}

instruct bytes_reverse_long(rRegL dst) %{
  match(Set dst (ReverseBytesL dst));

  format %{ "bswapq  $dst" %}
  opcode(0x0F, 0xC8); /* Opcode 0F /C8 */
  ins_encode( REX_reg_wide(dst), OpcP, opc2_reg(dst) );
  ins_pipe( ialu_reg);
%}

instruct bytes_reverse_unsigned_short(rRegI dst, rFlagsReg cr) %{
  match(Set dst (ReverseBytesUS dst));
  effect(KILL cr);

  format %{ "bswapl  $dst\n\t"
            "shrl    $dst,16\n\t" %}
  ins_encode %{
    __ bswapl($dst$$Register);
    __ shrl($dst$$Register, 16);
  %}
  ins_pipe( ialu_reg );
%}

instruct bytes_reverse_short(rRegI dst, rFlagsReg cr) %{
  match(Set dst (ReverseBytesS dst));
  effect(KILL cr);

  format %{ "bswapl  $dst\n\t"
            "sar     $dst,16\n\t" %}
  ins_encode %{
    __ bswapl($dst$$Register);
    __ sarl($dst$$Register, 16);
  %}
  ins_pipe( ialu_reg );
%}

//---------- Zeros Count Instructions ------------------------------------------

instruct countLeadingZerosI(rRegI dst, rRegI src, rFlagsReg cr) %{
  predicate(UseCountLeadingZerosInstruction);
  match(Set dst (CountLeadingZerosI src));
  effect(KILL cr);

  format %{ "lzcntl  $dst, $src\t# count leading zeros (int)" %}
  ins_encode %{
    __ lzcntl($dst$$Register, $src$$Register);
  %}
  ins_pipe(ialu_reg);
%}

instruct countLeadingZerosI_bsr(rRegI dst, rRegI src, rFlagsReg cr) %{
  predicate(!UseCountLeadingZerosInstruction);
  match(Set dst (CountLeadingZerosI src));
  effect(KILL cr);

  format %{ "bsrl    $dst, $src\t# count leading zeros (int)\n\t"
            "jnz     skip\n\t"
            "movl    $dst, -1\n"
      "skip:\n\t"
            "negl    $dst\n\t"
            "addl    $dst, 31" %}
  ins_encode %{
    Register Rdst = $dst$$Register;
    Register Rsrc = $src$$Register;
    Label skip;
    __ bsrl(Rdst, Rsrc);
    __ jccb(Assembler::notZero, skip);
    __ movl(Rdst, -1);
    __ bind(skip);
    __ negl(Rdst);
    __ addl(Rdst, BitsPerInt - 1);
  %}
  ins_pipe(ialu_reg);
%}

instruct countLeadingZerosL(rRegI dst, rRegL src, rFlagsReg cr) %{
  predicate(UseCountLeadingZerosInstruction);
  match(Set dst (CountLeadingZerosL src));
  effect(KILL cr);

  format %{ "lzcntq  $dst, $src\t# count leading zeros (long)" %}
  ins_encode %{
    __ lzcntq($dst$$Register, $src$$Register);
  %}
  ins_pipe(ialu_reg);
%}

instruct countLeadingZerosL_bsr(rRegI dst, rRegL src, rFlagsReg cr) %{
  predicate(!UseCountLeadingZerosInstruction);
  match(Set dst (CountLeadingZerosL src));
  effect(KILL cr);

  format %{ "bsrq    $dst, $src\t# count leading zeros (long)\n\t"
            "jnz     skip\n\t"
            "movl    $dst, -1\n"
      "skip:\n\t"
            "negl    $dst\n\t"
            "addl    $dst, 63" %}
  ins_encode %{
    Register Rdst = $dst$$Register;
    Register Rsrc = $src$$Register;
    Label skip;
    __ bsrq(Rdst, Rsrc);
    __ jccb(Assembler::notZero, skip);
    __ movl(Rdst, -1);
    __ bind(skip);
    __ negl(Rdst);
    __ addl(Rdst, BitsPerLong - 1);
  %}
  ins_pipe(ialu_reg);
%}

instruct countTrailingZerosI(rRegI dst, rRegI src, rFlagsReg cr) %{
  predicate(UseCountTrailingZerosInstruction);
  match(Set dst (CountTrailingZerosI src));
  effect(KILL cr);

  format %{ "tzcntl    $dst, $src\t# count trailing zeros (int)" %}
  ins_encode %{
    __ tzcntl($dst$$Register, $src$$Register);
  %}
  ins_pipe(ialu_reg);
%}

instruct countTrailingZerosI_bsf(rRegI dst, rRegI src, rFlagsReg cr) %{
  predicate(!UseCountTrailingZerosInstruction);
  match(Set dst (CountTrailingZerosI src));
  effect(KILL cr);

  format %{ "bsfl    $dst, $src\t# count trailing zeros (int)\n\t"
            "jnz     done\n\t"
            "movl    $dst, 32\n"
      "done:" %}
  ins_encode %{
    Register Rdst = $dst$$Register;
    Label done;
    __ bsfl(Rdst, $src$$Register);
    __ jccb(Assembler::notZero, done);
    __ movl(Rdst, BitsPerInt);
    __ bind(done);
  %}
  ins_pipe(ialu_reg);
%}

instruct countTrailingZerosL(rRegI dst, rRegL src, rFlagsReg cr) %{
  predicate(UseCountTrailingZerosInstruction);
  match(Set dst (CountTrailingZerosL src));
  effect(KILL cr);

  format %{ "tzcntq    $dst, $src\t# count trailing zeros (long)" %}
  ins_encode %{
    __ tzcntq($dst$$Register, $src$$Register);
  %}
  ins_pipe(ialu_reg);
%}

instruct countTrailingZerosL_bsf(rRegI dst, rRegL src, rFlagsReg cr) %{
  predicate(!UseCountTrailingZerosInstruction);
  match(Set dst (CountTrailingZerosL src));
  effect(KILL cr);

  format %{ "bsfq    $dst, $src\t# count trailing zeros (long)\n\t"
            "jnz     done\n\t"
            "movl    $dst, 64\n"
      "done:" %}
  ins_encode %{
    Register Rdst = $dst$$Register;
    Label done;
    __ bsfq(Rdst, $src$$Register);
    __ jccb(Assembler::notZero, done);
    __ movl(Rdst, BitsPerLong);
    __ bind(done);
  %}
  ins_pipe(ialu_reg);
%}


//---------- Population Count Instructions -------------------------------------

instruct popCountI(rRegI dst, rRegI src, rFlagsReg cr) %{
  predicate(UsePopCountInstruction);
  match(Set dst (PopCountI src));
  effect(KILL cr);

  format %{ "popcnt  $dst, $src" %}
  ins_encode %{
    __ popcntl($dst$$Register, $src$$Register);
  %}
  ins_pipe(ialu_reg);
%}

instruct popCountI_mem(rRegI dst, memory mem, rFlagsReg cr) %{
  predicate(UsePopCountInstruction);
  match(Set dst (PopCountI (LoadI mem)));
  effect(KILL cr);

  format %{ "popcnt  $dst, $mem" %}
  ins_encode %{
    __ popcntl($dst$$Register, $mem$$Address);
  %}
  ins_pipe(ialu_reg);
%}

// Note: Long.bitCount(long) returns an int.
instruct popCountL(rRegI dst, rRegL src, rFlagsReg cr) %{
  predicate(UsePopCountInstruction);
  match(Set dst (PopCountL src));
  effect(KILL cr);

  format %{ "popcnt  $dst, $src" %}
  ins_encode %{
    __ popcntq($dst$$Register, $src$$Register);
  %}
  ins_pipe(ialu_reg);
%}

// Note: Long.bitCount(long) returns an int.
instruct popCountL_mem(rRegI dst, memory mem, rFlagsReg cr) %{
  predicate(UsePopCountInstruction);
  match(Set dst (PopCountL (LoadL mem)));
  effect(KILL cr);

  format %{ "popcnt  $dst, $mem" %}
  ins_encode %{
    __ popcntq($dst$$Register, $mem$$Address);
  %}
  ins_pipe(ialu_reg);
%}


//----------MemBar Instructions-----------------------------------------------
// Memory barrier flavors

instruct membar_acquire()
%{
  match(MemBarAcquire);
  match(LoadFence);
  ins_cost(0);

  size(0);
  format %{ "MEMBAR-acquire ! (empty encoding)" %}
  ins_encode();
  ins_pipe(empty);
%}

instruct membar_acquire_lock()
%{
  match(MemBarAcquireLock);
  ins_cost(0);

  size(0);
  format %{ "MEMBAR-acquire (prior CMPXCHG in FastLock so empty encoding)" %}
  ins_encode();
  ins_pipe(empty);
%}

instruct membar_release()
%{
  match(MemBarRelease);
  match(StoreFence);
  ins_cost(0);

  size(0);
  format %{ "MEMBAR-release ! (empty encoding)" %}
  ins_encode();
  ins_pipe(empty);
%}

instruct membar_release_lock()
%{
  match(MemBarReleaseLock);
  ins_cost(0);

  size(0);
  format %{ "MEMBAR-release (a FastUnlock follows so empty encoding)" %}
  ins_encode();
  ins_pipe(empty);
%}

instruct membar_volatile(rFlagsReg cr) %{
  match(MemBarVolatile);
  effect(KILL cr);
  ins_cost(400);

  format %{
    $$template
    $$emit$$"lock addl [rsp + #0], 0\t! membar_volatile"
  %}
  ins_encode %{
    __ membar(Assembler::StoreLoad);
  %}
  ins_pipe(pipe_slow);
%}

instruct unnecessary_membar_volatile()
%{
  match(MemBarVolatile);
  predicate(Matcher::post_store_load_barrier(n));
  ins_cost(0);

  size(0);
  format %{ "MEMBAR-volatile (unnecessary so empty encoding)" %}
  ins_encode();
  ins_pipe(empty);
%}

instruct membar_storestore() %{
  match(MemBarStoreStore);
  ins_cost(0);

  size(0);
  format %{ "MEMBAR-storestore (empty encoding)" %}
  ins_encode( );
  ins_pipe(empty);
%}

//----------Move Instructions--------------------------------------------------

instruct castX2P(rRegP dst, rRegL src)
%{
  match(Set dst (CastX2P src));

  format %{ "movq    $dst, $src\t# long->ptr" %}
  ins_encode %{
    if ($dst$$reg != $src$$reg) {
      __ movptr($dst$$Register, $src$$Register);
    }
  %}
  ins_pipe(ialu_reg_reg); // XXX
%}

instruct castN2X(rRegL dst, rRegN src)
%{
  match(Set dst (CastP2X src));

  format %{ "movq    $dst, $src\t# ptr -> long" %}
  ins_encode %{
    if ($dst$$reg != $src$$reg) {
      __ movptr($dst$$Register, $src$$Register);
    }
  %}
  ins_pipe(ialu_reg_reg); // XXX
%}

instruct castP2X(rRegL dst, rRegP src)
%{
  match(Set dst (CastP2X src));

  format %{ "movq    $dst, $src\t# ptr -> long" %}
  ins_encode %{
    if ($dst$$reg != $src$$reg) {
      __ movptr($dst$$Register, $src$$Register);
    }
  %}
  ins_pipe(ialu_reg_reg); // XXX
%}

// Convert oop into int for vectors alignment masking
instruct convP2I(rRegI dst, rRegP src)
%{
  match(Set dst (ConvL2I (CastP2X src)));

  format %{ "movl    $dst, $src\t# ptr -> int" %}
  ins_encode %{
    __ movl($dst$$Register, $src$$Register);
  %}
  ins_pipe(ialu_reg_reg); // XXX
%}

// Convert compressed oop into int for vectors alignment masking
// in case of 32bit oops (heap < 4Gb).
instruct convN2I(rRegI dst, rRegN src)
%{
  predicate(CompressedOops::shift() == 0);
  match(Set dst (ConvL2I (CastP2X (DecodeN src))));

  format %{ "movl    $dst, $src\t# compressed ptr -> int" %}
  ins_encode %{
    __ movl($dst$$Register, $src$$Register);
  %}
  ins_pipe(ialu_reg_reg); // XXX
%}

// Convert oop pointer into compressed form
instruct encodeHeapOop(rRegN dst, rRegP src, rFlagsReg cr) %{
  predicate(n->bottom_type()->make_ptr()->ptr() != TypePtr::NotNull);
  match(Set dst (EncodeP src));
  effect(KILL cr);
  format %{ "encode_heap_oop $dst,$src" %}
  ins_encode %{
    Register s = $src$$Register;
    Register d = $dst$$Register;
    if (s != d) {
      __ movq(d, s);
    }
    __ encode_heap_oop(d);
  %}
  ins_pipe(ialu_reg_long);
%}

instruct encodeHeapOop_not_null(rRegN dst, rRegP src, rFlagsReg cr) %{
  predicate(n->bottom_type()->make_ptr()->ptr() == TypePtr::NotNull);
  match(Set dst (EncodeP src));
  effect(KILL cr);
  format %{ "encode_heap_oop_not_null $dst,$src" %}
  ins_encode %{
    __ encode_heap_oop_not_null($dst$$Register, $src$$Register);
  %}
  ins_pipe(ialu_reg_long);
%}

instruct decodeHeapOop(rRegP dst, rRegN src, rFlagsReg cr) %{
  predicate(n->bottom_type()->is_ptr()->ptr() != TypePtr::NotNull &&
            n->bottom_type()->is_ptr()->ptr() != TypePtr::Constant);
  match(Set dst (DecodeN src));
  effect(KILL cr);
  format %{ "decode_heap_oop $dst,$src" %}
  ins_encode %{
    Register s = $src$$Register;
    Register d = $dst$$Register;
    if (s != d) {
      __ movq(d, s);
    }
    __ decode_heap_oop(d);
  %}
  ins_pipe(ialu_reg_long);
%}

instruct decodeHeapOop_not_null(rRegP dst, rRegN src, rFlagsReg cr) %{
  predicate(n->bottom_type()->is_ptr()->ptr() == TypePtr::NotNull ||
            n->bottom_type()->is_ptr()->ptr() == TypePtr::Constant);
  match(Set dst (DecodeN src));
  effect(KILL cr);
  format %{ "decode_heap_oop_not_null $dst,$src" %}
  ins_encode %{
    Register s = $src$$Register;
    Register d = $dst$$Register;
    if (s != d) {
      __ decode_heap_oop_not_null(d, s);
    } else {
      __ decode_heap_oop_not_null(d);
    }
  %}
  ins_pipe(ialu_reg_long);
%}

instruct encodeKlass_not_null(rRegN dst, rRegP src, rFlagsReg cr) %{
  match(Set dst (EncodePKlass src));
  effect(TEMP dst, KILL cr);
  format %{ "encode_and_move_klass_not_null $dst,$src" %}
  ins_encode %{
    __ encode_and_move_klass_not_null($dst$$Register, $src$$Register);
  %}
  ins_pipe(ialu_reg_long);
%}

instruct decodeKlass_not_null(rRegP dst, rRegN src, rFlagsReg cr) %{
  match(Set dst (DecodeNKlass src));
  effect(TEMP dst, KILL cr);
  format %{ "decode_and_move_klass_not_null $dst,$src" %}
  ins_encode %{
    __ decode_and_move_klass_not_null($dst$$Register, $src$$Register);
  %}
  ins_pipe(ialu_reg_long);
%}

//----------Conditional Move---------------------------------------------------
// Jump
// dummy instruction for generating temp registers
instruct jumpXtnd_offset(rRegL switch_val, immI2 shift, rRegI dest) %{
  match(Jump (LShiftL switch_val shift));
  ins_cost(350);
  predicate(false);
  effect(TEMP dest);

  format %{ "leaq    $dest, [$constantaddress]\n\t"
            "jmp     [$dest + $switch_val << $shift]\n\t" %}
  ins_encode %{
    // We could use jump(ArrayAddress) except that the macro assembler needs to use r10
    // to do that and the compiler is using that register as one it can allocate.
    // So we build it all by hand.
    // Address index(noreg, switch_reg, (Address::ScaleFactor)$shift$$constant);
    // ArrayAddress dispatch(table, index);
    Address dispatch($dest$$Register, $switch_val$$Register, (Address::ScaleFactor) $shift$$constant);
    __ lea($dest$$Register, $constantaddress);
    __ jmp(dispatch);
  %}
  ins_pipe(pipe_jmp);
%}

instruct jumpXtnd_addr(rRegL switch_val, immI2 shift, immL32 offset, rRegI dest) %{
  match(Jump (AddL (LShiftL switch_val shift) offset));
  ins_cost(350);
  effect(TEMP dest);

  format %{ "leaq    $dest, [$constantaddress]\n\t"
            "jmp     [$dest + $switch_val << $shift + $offset]\n\t" %}
  ins_encode %{
    // We could use jump(ArrayAddress) except that the macro assembler needs to use r10
    // to do that and the compiler is using that register as one it can allocate.
    // So we build it all by hand.
    // Address index(noreg, switch_reg, (Address::ScaleFactor) $shift$$constant, (int) $offset$$constant);
    // ArrayAddress dispatch(table, index);
    Address dispatch($dest$$Register, $switch_val$$Register, (Address::ScaleFactor) $shift$$constant, (int) $offset$$constant);
    __ lea($dest$$Register, $constantaddress);
    __ jmp(dispatch);
  %}
  ins_pipe(pipe_jmp);
%}

instruct jumpXtnd(rRegL switch_val, rRegI dest) %{
  match(Jump switch_val);
  ins_cost(350);
  effect(TEMP dest);

  format %{ "leaq    $dest, [$constantaddress]\n\t"
            "jmp     [$dest + $switch_val]\n\t" %}
  ins_encode %{
    // We could use jump(ArrayAddress) except that the macro assembler needs to use r10
    // to do that and the compiler is using that register as one it can allocate.
    // So we build it all by hand.
    // Address index(noreg, switch_reg, Address::times_1);
    // ArrayAddress dispatch(table, index);
    Address dispatch($dest$$Register, $switch_val$$Register, Address::times_1);
    __ lea($dest$$Register, $constantaddress);
    __ jmp(dispatch);
  %}
  ins_pipe(pipe_jmp);
%}

// Conditional move
instruct cmovI_reg(rRegI dst, rRegI src, rFlagsReg cr, cmpOp cop)
%{
  match(Set dst (CMoveI (Binary cop cr) (Binary dst src)));

  ins_cost(200); // XXX
  format %{ "cmovl$cop $dst, $src\t# signed, int" %}
  opcode(0x0F, 0x40);
  ins_encode(REX_reg_reg(dst, src), enc_cmov(cop), reg_reg(dst, src));
  ins_pipe(pipe_cmov_reg);
%}

instruct cmovI_regU(cmpOpU cop, rFlagsRegU cr, rRegI dst, rRegI src) %{
  match(Set dst (CMoveI (Binary cop cr) (Binary dst src)));

  ins_cost(200); // XXX
  format %{ "cmovl$cop $dst, $src\t# unsigned, int" %}
  opcode(0x0F, 0x40);
  ins_encode(REX_reg_reg(dst, src), enc_cmov(cop), reg_reg(dst, src));
  ins_pipe(pipe_cmov_reg);
%}

instruct cmovI_regUCF(cmpOpUCF cop, rFlagsRegUCF cr, rRegI dst, rRegI src) %{
  match(Set dst (CMoveI (Binary cop cr) (Binary dst src)));
  ins_cost(200);
  expand %{
    cmovI_regU(cop, cr, dst, src);
  %}
%}

// Conditional move
instruct cmovI_mem(cmpOp cop, rFlagsReg cr, rRegI dst, memory src) %{
  match(Set dst (CMoveI (Binary cop cr) (Binary dst (LoadI src))));

  ins_cost(250); // XXX
  format %{ "cmovl$cop $dst, $src\t# signed, int" %}
  opcode(0x0F, 0x40);
  ins_encode(REX_reg_mem(dst, src), enc_cmov(cop), reg_mem(dst, src));
  ins_pipe(pipe_cmov_mem);
%}

// Conditional move
instruct cmovI_memU(cmpOpU cop, rFlagsRegU cr, rRegI dst, memory src)
%{
  match(Set dst (CMoveI (Binary cop cr) (Binary dst (LoadI src))));

  ins_cost(250); // XXX
  format %{ "cmovl$cop $dst, $src\t# unsigned, int" %}
  opcode(0x0F, 0x40);
  ins_encode(REX_reg_mem(dst, src), enc_cmov(cop), reg_mem(dst, src));
  ins_pipe(pipe_cmov_mem);
%}

instruct cmovI_memUCF(cmpOpUCF cop, rFlagsRegUCF cr, rRegI dst, memory src) %{
  match(Set dst (CMoveI (Binary cop cr) (Binary dst (LoadI src))));
  ins_cost(250);
  expand %{
    cmovI_memU(cop, cr, dst, src);
  %}
%}

// Conditional move
instruct cmovN_reg(rRegN dst, rRegN src, rFlagsReg cr, cmpOp cop)
%{
  match(Set dst (CMoveN (Binary cop cr) (Binary dst src)));

  ins_cost(200); // XXX
  format %{ "cmovl$cop $dst, $src\t# signed, compressed ptr" %}
  opcode(0x0F, 0x40);
  ins_encode(REX_reg_reg(dst, src), enc_cmov(cop), reg_reg(dst, src));
  ins_pipe(pipe_cmov_reg);
%}

// Conditional move
instruct cmovN_regU(cmpOpU cop, rFlagsRegU cr, rRegN dst, rRegN src)
%{
  match(Set dst (CMoveN (Binary cop cr) (Binary dst src)));

  ins_cost(200); // XXX
  format %{ "cmovl$cop $dst, $src\t# unsigned, compressed ptr" %}
  opcode(0x0F, 0x40);
  ins_encode(REX_reg_reg(dst, src), enc_cmov(cop), reg_reg(dst, src));
  ins_pipe(pipe_cmov_reg);
%}

instruct cmovN_regUCF(cmpOpUCF cop, rFlagsRegUCF cr, rRegN dst, rRegN src) %{
  match(Set dst (CMoveN (Binary cop cr) (Binary dst src)));
  ins_cost(200);
  expand %{
    cmovN_regU(cop, cr, dst, src);
  %}
%}

// Conditional move
instruct cmovP_reg(rRegP dst, rRegP src, rFlagsReg cr, cmpOp cop)
%{
  match(Set dst (CMoveP (Binary cop cr) (Binary dst src)));

  ins_cost(200); // XXX
  format %{ "cmovq$cop $dst, $src\t# signed, ptr" %}
  opcode(0x0F, 0x40);
  ins_encode(REX_reg_reg_wide(dst, src), enc_cmov(cop), reg_reg(dst, src));
  ins_pipe(pipe_cmov_reg);  // XXX
%}

// Conditional move
instruct cmovP_regU(cmpOpU cop, rFlagsRegU cr, rRegP dst, rRegP src)
%{
  match(Set dst (CMoveP (Binary cop cr) (Binary dst src)));

  ins_cost(200); // XXX
  format %{ "cmovq$cop $dst, $src\t# unsigned, ptr" %}
  opcode(0x0F, 0x40);
  ins_encode(REX_reg_reg_wide(dst, src), enc_cmov(cop), reg_reg(dst, src));
  ins_pipe(pipe_cmov_reg); // XXX
%}

instruct cmovP_regUCF(cmpOpUCF cop, rFlagsRegUCF cr, rRegP dst, rRegP src) %{
  match(Set dst (CMoveP (Binary cop cr) (Binary dst src)));
  ins_cost(200);
  expand %{
    cmovP_regU(cop, cr, dst, src);
  %}
%}

// DISABLED: Requires the ADLC to emit a bottom_type call that
// correctly meets the two pointer arguments; one is an incoming
// register but the other is a memory operand.  ALSO appears to
// be buggy with implicit null checks.
//
//// Conditional move
//instruct cmovP_mem(cmpOp cop, rFlagsReg cr, rRegP dst, memory src)
//%{
//  match(Set dst (CMoveP (Binary cop cr) (Binary dst (LoadP src))));
//  ins_cost(250);
//  format %{ "CMOV$cop $dst,$src\t# ptr" %}
//  opcode(0x0F,0x40);
//  ins_encode( enc_cmov(cop), reg_mem( dst, src ) );
//  ins_pipe( pipe_cmov_mem );
//%}
//
//// Conditional move
//instruct cmovP_memU(cmpOpU cop, rFlagsRegU cr, rRegP dst, memory src)
//%{
//  match(Set dst (CMoveP (Binary cop cr) (Binary dst (LoadP src))));
//  ins_cost(250);
//  format %{ "CMOV$cop $dst,$src\t# ptr" %}
//  opcode(0x0F,0x40);
//  ins_encode( enc_cmov(cop), reg_mem( dst, src ) );
//  ins_pipe( pipe_cmov_mem );
//%}

instruct cmovL_reg(cmpOp cop, rFlagsReg cr, rRegL dst, rRegL src)
%{
  match(Set dst (CMoveL (Binary cop cr) (Binary dst src)));

  ins_cost(200); // XXX
  format %{ "cmovq$cop $dst, $src\t# signed, long" %}
  opcode(0x0F, 0x40);
  ins_encode(REX_reg_reg_wide(dst, src), enc_cmov(cop), reg_reg(dst, src));
  ins_pipe(pipe_cmov_reg);  // XXX
%}

instruct cmovL_mem(cmpOp cop, rFlagsReg cr, rRegL dst, memory src)
%{
  match(Set dst (CMoveL (Binary cop cr) (Binary dst (LoadL src))));

  ins_cost(200); // XXX
  format %{ "cmovq$cop $dst, $src\t# signed, long" %}
  opcode(0x0F, 0x40);
  ins_encode(REX_reg_mem_wide(dst, src), enc_cmov(cop), reg_mem(dst, src));
  ins_pipe(pipe_cmov_mem);  // XXX
%}

instruct cmovL_regU(cmpOpU cop, rFlagsRegU cr, rRegL dst, rRegL src)
%{
  match(Set dst (CMoveL (Binary cop cr) (Binary dst src)));

  ins_cost(200); // XXX
  format %{ "cmovq$cop $dst, $src\t# unsigned, long" %}
  opcode(0x0F, 0x40);
  ins_encode(REX_reg_reg_wide(dst, src), enc_cmov(cop), reg_reg(dst, src));
  ins_pipe(pipe_cmov_reg); // XXX
%}

instruct cmovL_regUCF(cmpOpUCF cop, rFlagsRegUCF cr, rRegL dst, rRegL src) %{
  match(Set dst (CMoveL (Binary cop cr) (Binary dst src)));
  ins_cost(200);
  expand %{
    cmovL_regU(cop, cr, dst, src);
  %}
%}

instruct cmovL_memU(cmpOpU cop, rFlagsRegU cr, rRegL dst, memory src)
%{
  match(Set dst (CMoveL (Binary cop cr) (Binary dst (LoadL src))));

  ins_cost(200); // XXX
  format %{ "cmovq$cop $dst, $src\t# unsigned, long" %}
  opcode(0x0F, 0x40);
  ins_encode(REX_reg_mem_wide(dst, src), enc_cmov(cop), reg_mem(dst, src));
  ins_pipe(pipe_cmov_mem); // XXX
%}

instruct cmovL_memUCF(cmpOpUCF cop, rFlagsRegUCF cr, rRegL dst, memory src) %{
  match(Set dst (CMoveL (Binary cop cr) (Binary dst (LoadL src))));
  ins_cost(200);
  expand %{
    cmovL_memU(cop, cr, dst, src);
  %}
%}

instruct cmovF_reg(cmpOp cop, rFlagsReg cr, regF dst, regF src)
%{
  match(Set dst (CMoveF (Binary cop cr) (Binary dst src)));

  ins_cost(200); // XXX
  format %{ "jn$cop    skip\t# signed cmove float\n\t"
            "movss     $dst, $src\n"
    "skip:" %}
  ins_encode %{
    Label Lskip;
    // Invert sense of branch from sense of CMOV
    __ jccb((Assembler::Condition)($cop$$cmpcode^1), Lskip);
    __ movflt($dst$$XMMRegister, $src$$XMMRegister);
    __ bind(Lskip);
  %}
  ins_pipe(pipe_slow);
%}

// instruct cmovF_mem(cmpOp cop, rFlagsReg cr, regF dst, memory src)
// %{
//   match(Set dst (CMoveF (Binary cop cr) (Binary dst (LoadL src))));

//   ins_cost(200); // XXX
//   format %{ "jn$cop    skip\t# signed cmove float\n\t"
//             "movss     $dst, $src\n"
//     "skip:" %}
//   ins_encode(enc_cmovf_mem_branch(cop, dst, src));
//   ins_pipe(pipe_slow);
// %}

instruct cmovF_regU(cmpOpU cop, rFlagsRegU cr, regF dst, regF src)
%{
  match(Set dst (CMoveF (Binary cop cr) (Binary dst src)));

  ins_cost(200); // XXX
  format %{ "jn$cop    skip\t# unsigned cmove float\n\t"
            "movss     $dst, $src\n"
    "skip:" %}
  ins_encode %{
    Label Lskip;
    // Invert sense of branch from sense of CMOV
    __ jccb((Assembler::Condition)($cop$$cmpcode^1), Lskip);
    __ movflt($dst$$XMMRegister, $src$$XMMRegister);
    __ bind(Lskip);
  %}
  ins_pipe(pipe_slow);
%}

instruct cmovF_regUCF(cmpOpUCF cop, rFlagsRegUCF cr, regF dst, regF src) %{
  match(Set dst (CMoveF (Binary cop cr) (Binary dst src)));
  ins_cost(200);
  expand %{
    cmovF_regU(cop, cr, dst, src);
  %}
%}

instruct cmovD_reg(cmpOp cop, rFlagsReg cr, regD dst, regD src)
%{
  match(Set dst (CMoveD (Binary cop cr) (Binary dst src)));

  ins_cost(200); // XXX
  format %{ "jn$cop    skip\t# signed cmove double\n\t"
            "movsd     $dst, $src\n"
    "skip:" %}
  ins_encode %{
    Label Lskip;
    // Invert sense of branch from sense of CMOV
    __ jccb((Assembler::Condition)($cop$$cmpcode^1), Lskip);
    __ movdbl($dst$$XMMRegister, $src$$XMMRegister);
    __ bind(Lskip);
  %}
  ins_pipe(pipe_slow);
%}

instruct cmovD_regU(cmpOpU cop, rFlagsRegU cr, regD dst, regD src)
%{
  match(Set dst (CMoveD (Binary cop cr) (Binary dst src)));

  ins_cost(200); // XXX
  format %{ "jn$cop    skip\t# unsigned cmove double\n\t"
            "movsd     $dst, $src\n"
    "skip:" %}
  ins_encode %{
    Label Lskip;
    // Invert sense of branch from sense of CMOV
    __ jccb((Assembler::Condition)($cop$$cmpcode^1), Lskip);
    __ movdbl($dst$$XMMRegister, $src$$XMMRegister);
    __ bind(Lskip);
  %}
  ins_pipe(pipe_slow);
%}

instruct cmovD_regUCF(cmpOpUCF cop, rFlagsRegUCF cr, regD dst, regD src) %{
  match(Set dst (CMoveD (Binary cop cr) (Binary dst src)));
  ins_cost(200);
  expand %{
    cmovD_regU(cop, cr, dst, src);
  %}
%}

//----------Arithmetic Instructions--------------------------------------------
//----------Addition Instructions----------------------------------------------

instruct addI_rReg(rRegI dst, rRegI src, rFlagsReg cr)
%{
  match(Set dst (AddI dst src));
  effect(KILL cr);

  format %{ "addl    $dst, $src\t# int" %}
  opcode(0x03);
  ins_encode(REX_reg_reg(dst, src), OpcP, reg_reg(dst, src));
  ins_pipe(ialu_reg_reg);
%}

instruct addI_rReg_imm(rRegI dst, immI src, rFlagsReg cr)
%{
  match(Set dst (AddI dst src));
  effect(KILL cr);

  format %{ "addl    $dst, $src\t# int" %}
  opcode(0x81, 0x00); /* /0 id */
  ins_encode(OpcSErm(dst, src), Con8or32(src));
  ins_pipe( ialu_reg );
%}

instruct addI_rReg_mem(rRegI dst, memory src, rFlagsReg cr)
%{
  match(Set dst (AddI dst (LoadI src)));
  effect(KILL cr);

  ins_cost(125); // XXX
  format %{ "addl    $dst, $src\t# int" %}
  opcode(0x03);
  ins_encode(REX_reg_mem(dst, src), OpcP, reg_mem(dst, src));
  ins_pipe(ialu_reg_mem);
%}

instruct addI_mem_rReg(memory dst, rRegI src, rFlagsReg cr)
%{
  match(Set dst (StoreI dst (AddI (LoadI dst) src)));
  effect(KILL cr);

  ins_cost(150); // XXX
  format %{ "addl    $dst, $src\t# int" %}
  opcode(0x01); /* Opcode 01 /r */
  ins_encode(REX_reg_mem(src, dst), OpcP, reg_mem(src, dst));
  ins_pipe(ialu_mem_reg);
%}

instruct addI_mem_imm(memory dst, immI src, rFlagsReg cr)
%{
  match(Set dst (StoreI dst (AddI (LoadI dst) src)));
  effect(KILL cr);

  ins_cost(125); // XXX
  format %{ "addl    $dst, $src\t# int" %}
  opcode(0x81); /* Opcode 81 /0 id */
  ins_encode(REX_mem(dst), OpcSE(src), RM_opc_mem(0x00, dst), Con8or32(src));
  ins_pipe(ialu_mem_imm);
%}

instruct incI_rReg(rRegI dst, immI_1 src, rFlagsReg cr)
%{
  predicate(UseIncDec);
  match(Set dst (AddI dst src));
  effect(KILL cr);

  format %{ "incl    $dst\t# int" %}
  opcode(0xFF, 0x00); // FF /0
  ins_encode(REX_reg(dst), OpcP, reg_opc(dst));
  ins_pipe(ialu_reg);
%}

instruct incI_mem(memory dst, immI_1 src, rFlagsReg cr)
%{
  predicate(UseIncDec);
  match(Set dst (StoreI dst (AddI (LoadI dst) src)));
  effect(KILL cr);

  ins_cost(125); // XXX
  format %{ "incl    $dst\t# int" %}
  opcode(0xFF); /* Opcode FF /0 */
  ins_encode(REX_mem(dst), OpcP, RM_opc_mem(0x00, dst));
  ins_pipe(ialu_mem_imm);
%}

// XXX why does that use AddI
instruct decI_rReg(rRegI dst, immI_M1 src, rFlagsReg cr)
%{
  predicate(UseIncDec);
  match(Set dst (AddI dst src));
  effect(KILL cr);

  format %{ "decl    $dst\t# int" %}
  opcode(0xFF, 0x01); // FF /1
  ins_encode(REX_reg(dst), OpcP, reg_opc(dst));
  ins_pipe(ialu_reg);
%}

// XXX why does that use AddI
instruct decI_mem(memory dst, immI_M1 src, rFlagsReg cr)
%{
  predicate(UseIncDec);
  match(Set dst (StoreI dst (AddI (LoadI dst) src)));
  effect(KILL cr);

  ins_cost(125); // XXX
  format %{ "decl    $dst\t# int" %}
  opcode(0xFF); /* Opcode FF /1 */
  ins_encode(REX_mem(dst), OpcP, RM_opc_mem(0x01, dst));
  ins_pipe(ialu_mem_imm);
%}

instruct leaI_rReg_immI(rRegI dst, rRegI src0, immI src1)
%{
  match(Set dst (AddI src0 src1));

  ins_cost(110);
  format %{ "addr32 leal $dst, [$src0 + $src1]\t# int" %}
  opcode(0x8D); /* 0x8D /r */
  ins_encode(Opcode(0x67), REX_reg_reg(dst, src0), OpcP, reg_lea(dst, src0, src1)); // XXX
  ins_pipe(ialu_reg_reg);
%}

instruct addL_rReg(rRegL dst, rRegL src, rFlagsReg cr)
%{
  match(Set dst (AddL dst src));
  effect(KILL cr);

  format %{ "addq    $dst, $src\t# long" %}
  opcode(0x03);
  ins_encode(REX_reg_reg_wide(dst, src), OpcP, reg_reg(dst, src));
  ins_pipe(ialu_reg_reg);
%}

instruct addL_rReg_imm(rRegL dst, immL32 src, rFlagsReg cr)
%{
  match(Set dst (AddL dst src));
  effect(KILL cr);

  format %{ "addq    $dst, $src\t# long" %}
  opcode(0x81, 0x00); /* /0 id */
  ins_encode(OpcSErm_wide(dst, src), Con8or32(src));
  ins_pipe( ialu_reg );
%}

instruct addL_rReg_mem(rRegL dst, memory src, rFlagsReg cr)
%{
  match(Set dst (AddL dst (LoadL src)));
  effect(KILL cr);

  ins_cost(125); // XXX
  format %{ "addq    $dst, $src\t# long" %}
  opcode(0x03);
  ins_encode(REX_reg_mem_wide(dst, src), OpcP, reg_mem(dst, src));
  ins_pipe(ialu_reg_mem);
%}

instruct addL_mem_rReg(memory dst, rRegL src, rFlagsReg cr)
%{
  match(Set dst (StoreL dst (AddL (LoadL dst) src)));
  effect(KILL cr);

  ins_cost(150); // XXX
  format %{ "addq    $dst, $src\t# long" %}
  opcode(0x01); /* Opcode 01 /r */
  ins_encode(REX_reg_mem_wide(src, dst), OpcP, reg_mem(src, dst));
  ins_pipe(ialu_mem_reg);
%}

instruct addL_mem_imm(memory dst, immL32 src, rFlagsReg cr)
%{
  match(Set dst (StoreL dst (AddL (LoadL dst) src)));
  effect(KILL cr);

  ins_cost(125); // XXX
  format %{ "addq    $dst, $src\t# long" %}
  opcode(0x81); /* Opcode 81 /0 id */
  ins_encode(REX_mem_wide(dst),
             OpcSE(src), RM_opc_mem(0x00, dst), Con8or32(src));
  ins_pipe(ialu_mem_imm);
%}

instruct incL_rReg(rRegI dst, immL1 src, rFlagsReg cr)
%{
  predicate(UseIncDec);
  match(Set dst (AddL dst src));
  effect(KILL cr);

  format %{ "incq    $dst\t# long" %}
  opcode(0xFF, 0x00); // FF /0
  ins_encode(REX_reg_wide(dst), OpcP, reg_opc(dst));
  ins_pipe(ialu_reg);
%}

instruct incL_mem(memory dst, immL1 src, rFlagsReg cr)
%{
  predicate(UseIncDec);
  match(Set dst (StoreL dst (AddL (LoadL dst) src)));
  effect(KILL cr);

  ins_cost(125); // XXX
  format %{ "incq    $dst\t# long" %}
  opcode(0xFF); /* Opcode FF /0 */
  ins_encode(REX_mem_wide(dst), OpcP, RM_opc_mem(0x00, dst));
  ins_pipe(ialu_mem_imm);
%}

// XXX why does that use AddL
instruct decL_rReg(rRegL dst, immL_M1 src, rFlagsReg cr)
%{
  predicate(UseIncDec);
  match(Set dst (AddL dst src));
  effect(KILL cr);

  format %{ "decq    $dst\t# long" %}
  opcode(0xFF, 0x01); // FF /1
  ins_encode(REX_reg_wide(dst), OpcP, reg_opc(dst));
  ins_pipe(ialu_reg);
%}

// XXX why does that use AddL
instruct decL_mem(memory dst, immL_M1 src, rFlagsReg cr)
%{
  predicate(UseIncDec);
  match(Set dst (StoreL dst (AddL (LoadL dst) src)));
  effect(KILL cr);

  ins_cost(125); // XXX
  format %{ "decq    $dst\t# long" %}
  opcode(0xFF); /* Opcode FF /1 */
  ins_encode(REX_mem_wide(dst), OpcP, RM_opc_mem(0x01, dst));
  ins_pipe(ialu_mem_imm);
%}

instruct leaL_rReg_immL(rRegL dst, rRegL src0, immL32 src1)
%{
  match(Set dst (AddL src0 src1));

  ins_cost(110);
  format %{ "leaq    $dst, [$src0 + $src1]\t# long" %}
  opcode(0x8D); /* 0x8D /r */
  ins_encode(REX_reg_reg_wide(dst, src0), OpcP, reg_lea(dst, src0, src1)); // XXX
  ins_pipe(ialu_reg_reg);
%}

instruct addP_rReg(rRegP dst, rRegL src, rFlagsReg cr)
%{
  match(Set dst (AddP dst src));
  effect(KILL cr);

  format %{ "addq    $dst, $src\t# ptr" %}
  opcode(0x03);
  ins_encode(REX_reg_reg_wide(dst, src), OpcP, reg_reg(dst, src));
  ins_pipe(ialu_reg_reg);
%}

instruct addP_rReg_imm(rRegP dst, immL32 src, rFlagsReg cr)
%{
  match(Set dst (AddP dst src));
  effect(KILL cr);

  format %{ "addq    $dst, $src\t# ptr" %}
  opcode(0x81, 0x00); /* /0 id */
  ins_encode(OpcSErm_wide(dst, src), Con8or32(src));
  ins_pipe( ialu_reg );
%}

// XXX addP mem ops ????

instruct leaP_rReg_imm(rRegP dst, rRegP src0, immL32 src1)
%{
  match(Set dst (AddP src0 src1));

  ins_cost(110);
  format %{ "leaq    $dst, [$src0 + $src1]\t# ptr" %}
  opcode(0x8D); /* 0x8D /r */
  ins_encode(REX_reg_reg_wide(dst, src0), OpcP, reg_lea(dst, src0, src1));// XXX
  ins_pipe(ialu_reg_reg);
%}

instruct checkCastPP(rRegP dst)
%{
  match(Set dst (CheckCastPP dst));

  size(0);
  format %{ "# checkcastPP of $dst" %}
  ins_encode(/* empty encoding */);
  ins_pipe(empty);
%}

instruct castPP(rRegP dst)
%{
  match(Set dst (CastPP dst));

  size(0);
  format %{ "# castPP of $dst" %}
  ins_encode(/* empty encoding */);
  ins_pipe(empty);
%}

instruct castII(rRegI dst)
%{
  match(Set dst (CastII dst));

  size(0);
  format %{ "# castII of $dst" %}
  ins_encode(/* empty encoding */);
  ins_cost(0);
  ins_pipe(empty);
%}

instruct castLL(rRegL dst)
%{
  match(Set dst (CastLL dst));

  size(0);
  format %{ "# castLL of $dst" %}
  ins_encode(/* empty encoding */);
  ins_cost(0);
  ins_pipe(empty);
%}

// LoadP-locked same as a regular LoadP when used with compare-swap
instruct loadPLocked(rRegP dst, memory mem)
%{
  match(Set dst (LoadPLocked mem));

  ins_cost(125); // XXX
  format %{ "movq    $dst, $mem\t# ptr locked" %}
  opcode(0x8B);
  ins_encode(REX_reg_mem_wide(dst, mem), OpcP, reg_mem(dst, mem));
  ins_pipe(ialu_reg_mem); // XXX
%}

// Conditional-store of the updated heap-top.
// Used during allocation of the shared heap.
// Sets flags (EQ) on success.  Implemented with a CMPXCHG on Intel.

instruct storePConditional(memory heap_top_ptr,
                           rax_RegP oldval, rRegP newval,
                           rFlagsReg cr)
%{
  predicate(n->as_LoadStore()->barrier_data() == 0);
  match(Set cr (StorePConditional heap_top_ptr (Binary oldval newval)));

  format %{ "cmpxchgq $heap_top_ptr, $newval\t# (ptr) "
            "If rax == $heap_top_ptr then store $newval into $heap_top_ptr" %}
  opcode(0x0F, 0xB1);
  ins_encode(lock_prefix,
             REX_reg_mem_wide(newval, heap_top_ptr),
             OpcP, OpcS,
             reg_mem(newval, heap_top_ptr));
  ins_pipe(pipe_cmpxchg);
%}

// Conditional-store of an int value.
// ZF flag is set on success, reset otherwise.  Implemented with a CMPXCHG.
instruct storeIConditional(memory mem, rax_RegI oldval, rRegI newval, rFlagsReg cr)
%{
  match(Set cr (StoreIConditional mem (Binary oldval newval)));
  effect(KILL oldval);

  format %{ "cmpxchgl $mem, $newval\t# If rax == $mem then store $newval into $mem" %}
  opcode(0x0F, 0xB1);
  ins_encode(lock_prefix,
             REX_reg_mem(newval, mem),
             OpcP, OpcS,
             reg_mem(newval, mem));
  ins_pipe(pipe_cmpxchg);
%}

// Conditional-store of a long value.
// ZF flag is set on success, reset otherwise.  Implemented with a CMPXCHG.
instruct storeLConditional(memory mem, rax_RegL oldval, rRegL newval, rFlagsReg cr)
%{
  match(Set cr (StoreLConditional mem (Binary oldval newval)));
  effect(KILL oldval);

  format %{ "cmpxchgq $mem, $newval\t# If rax == $mem then store $newval into $mem" %}
  opcode(0x0F, 0xB1);
  ins_encode(lock_prefix,
             REX_reg_mem_wide(newval, mem),
             OpcP, OpcS,
             reg_mem(newval, mem));
  ins_pipe(pipe_cmpxchg);
%}


// XXX No flag versions for CompareAndSwap{P,I,L} because matcher can't match them
instruct compareAndSwapP(rRegI res,
                         memory mem_ptr,
                         rax_RegP oldval, rRegP newval,
                         rFlagsReg cr)
%{
  predicate(VM_Version::supports_cx8() && n->as_LoadStore()->barrier_data() == 0);
  match(Set res (CompareAndSwapP mem_ptr (Binary oldval newval)));
  match(Set res (WeakCompareAndSwapP mem_ptr (Binary oldval newval)));
  effect(KILL cr, KILL oldval);

  format %{ "cmpxchgq $mem_ptr,$newval\t# "
            "If rax == $mem_ptr then store $newval into $mem_ptr\n\t"
            "sete    $res\n\t"
            "movzbl  $res, $res" %}
  opcode(0x0F, 0xB1);
  ins_encode(lock_prefix,
             REX_reg_mem_wide(newval, mem_ptr),
             OpcP, OpcS,
             reg_mem(newval, mem_ptr),
             REX_breg(res), Opcode(0x0F), Opcode(0x94), reg(res), // sete
             REX_reg_breg(res, res), // movzbl
             Opcode(0xF), Opcode(0xB6), reg_reg(res, res));
  ins_pipe( pipe_cmpxchg );
%}

instruct compareAndSwapL(rRegI res,
                         memory mem_ptr,
                         rax_RegL oldval, rRegL newval,
                         rFlagsReg cr)
%{
  predicate(VM_Version::supports_cx8());
  match(Set res (CompareAndSwapL mem_ptr (Binary oldval newval)));
  match(Set res (WeakCompareAndSwapL mem_ptr (Binary oldval newval)));
  effect(KILL cr, KILL oldval);

  format %{ "cmpxchgq $mem_ptr,$newval\t# "
            "If rax == $mem_ptr then store $newval into $mem_ptr\n\t"
            "sete    $res\n\t"
            "movzbl  $res, $res" %}
  opcode(0x0F, 0xB1);
  ins_encode(lock_prefix,
             REX_reg_mem_wide(newval, mem_ptr),
             OpcP, OpcS,
             reg_mem(newval, mem_ptr),
             REX_breg(res), Opcode(0x0F), Opcode(0x94), reg(res), // sete
             REX_reg_breg(res, res), // movzbl
             Opcode(0xF), Opcode(0xB6), reg_reg(res, res));
  ins_pipe( pipe_cmpxchg );
%}

instruct compareAndSwapI(rRegI res,
                         memory mem_ptr,
                         rax_RegI oldval, rRegI newval,
                         rFlagsReg cr)
%{
  match(Set res (CompareAndSwapI mem_ptr (Binary oldval newval)));
  match(Set res (WeakCompareAndSwapI mem_ptr (Binary oldval newval)));
  effect(KILL cr, KILL oldval);

  format %{ "cmpxchgl $mem_ptr,$newval\t# "
            "If rax == $mem_ptr then store $newval into $mem_ptr\n\t"
            "sete    $res\n\t"
            "movzbl  $res, $res" %}
  opcode(0x0F, 0xB1);
  ins_encode(lock_prefix,
             REX_reg_mem(newval, mem_ptr),
             OpcP, OpcS,
             reg_mem(newval, mem_ptr),
             REX_breg(res), Opcode(0x0F), Opcode(0x94), reg(res), // sete
             REX_reg_breg(res, res), // movzbl
             Opcode(0xF), Opcode(0xB6), reg_reg(res, res));
  ins_pipe( pipe_cmpxchg );
%}

instruct compareAndSwapB(rRegI res,
                         memory mem_ptr,
                         rax_RegI oldval, rRegI newval,
                         rFlagsReg cr)
%{
  match(Set res (CompareAndSwapB mem_ptr (Binary oldval newval)));
  match(Set res (WeakCompareAndSwapB mem_ptr (Binary oldval newval)));
  effect(KILL cr, KILL oldval);

  format %{ "cmpxchgb $mem_ptr,$newval\t# "
            "If rax == $mem_ptr then store $newval into $mem_ptr\n\t"
            "sete    $res\n\t"
            "movzbl  $res, $res" %}
  opcode(0x0F, 0xB0);
  ins_encode(lock_prefix,
             REX_breg_mem(newval, mem_ptr),
             OpcP, OpcS,
             reg_mem(newval, mem_ptr),
             REX_breg(res), Opcode(0x0F), Opcode(0x94), reg(res), // sete
             REX_reg_breg(res, res), // movzbl
             Opcode(0xF), Opcode(0xB6), reg_reg(res, res));
  ins_pipe( pipe_cmpxchg );
%}

instruct compareAndSwapS(rRegI res,
                         memory mem_ptr,
                         rax_RegI oldval, rRegI newval,
                         rFlagsReg cr)
%{
  match(Set res (CompareAndSwapS mem_ptr (Binary oldval newval)));
  match(Set res (WeakCompareAndSwapS mem_ptr (Binary oldval newval)));
  effect(KILL cr, KILL oldval);

  format %{ "cmpxchgw $mem_ptr,$newval\t# "
            "If rax == $mem_ptr then store $newval into $mem_ptr\n\t"
            "sete    $res\n\t"
            "movzbl  $res, $res" %}
  opcode(0x0F, 0xB1);
  ins_encode(lock_prefix,
             SizePrefix,
             REX_reg_mem(newval, mem_ptr),
             OpcP, OpcS,
             reg_mem(newval, mem_ptr),
             REX_breg(res), Opcode(0x0F), Opcode(0x94), reg(res), // sete
             REX_reg_breg(res, res), // movzbl
             Opcode(0xF), Opcode(0xB6), reg_reg(res, res));
  ins_pipe( pipe_cmpxchg );
%}

instruct compareAndSwapN(rRegI res,
                          memory mem_ptr,
                          rax_RegN oldval, rRegN newval,
                          rFlagsReg cr) %{
  match(Set res (CompareAndSwapN mem_ptr (Binary oldval newval)));
  match(Set res (WeakCompareAndSwapN mem_ptr (Binary oldval newval)));
  effect(KILL cr, KILL oldval);

  format %{ "cmpxchgl $mem_ptr,$newval\t# "
            "If rax == $mem_ptr then store $newval into $mem_ptr\n\t"
            "sete    $res\n\t"
            "movzbl  $res, $res" %}
  opcode(0x0F, 0xB1);
  ins_encode(lock_prefix,
             REX_reg_mem(newval, mem_ptr),
             OpcP, OpcS,
             reg_mem(newval, mem_ptr),
             REX_breg(res), Opcode(0x0F), Opcode(0x94), reg(res), // sete
             REX_reg_breg(res, res), // movzbl
             Opcode(0xF), Opcode(0xB6), reg_reg(res, res));
  ins_pipe( pipe_cmpxchg );
%}

instruct compareAndExchangeB(
                         memory mem_ptr,
                         rax_RegI oldval, rRegI newval,
                         rFlagsReg cr)
%{
  match(Set oldval (CompareAndExchangeB mem_ptr (Binary oldval newval)));
  effect(KILL cr);

  format %{ "cmpxchgb $mem_ptr,$newval\t# "
            "If rax == $mem_ptr then store $newval into $mem_ptr\n\t"  %}
  opcode(0x0F, 0xB0);
  ins_encode(lock_prefix,
             REX_breg_mem(newval, mem_ptr),
             OpcP, OpcS,
             reg_mem(newval, mem_ptr) // lock cmpxchg
             );
  ins_pipe( pipe_cmpxchg );
%}

instruct compareAndExchangeS(
                         memory mem_ptr,
                         rax_RegI oldval, rRegI newval,
                         rFlagsReg cr)
%{
  match(Set oldval (CompareAndExchangeS mem_ptr (Binary oldval newval)));
  effect(KILL cr);

  format %{ "cmpxchgw $mem_ptr,$newval\t# "
            "If rax == $mem_ptr then store $newval into $mem_ptr\n\t"  %}
  opcode(0x0F, 0xB1);
  ins_encode(lock_prefix,
             SizePrefix,
             REX_reg_mem(newval, mem_ptr),
             OpcP, OpcS,
             reg_mem(newval, mem_ptr) // lock cmpxchg
             );
  ins_pipe( pipe_cmpxchg );
%}

instruct compareAndExchangeI(
                         memory mem_ptr,
                         rax_RegI oldval, rRegI newval,
                         rFlagsReg cr)
%{
  match(Set oldval (CompareAndExchangeI mem_ptr (Binary oldval newval)));
  effect(KILL cr);

  format %{ "cmpxchgl $mem_ptr,$newval\t# "
            "If rax == $mem_ptr then store $newval into $mem_ptr\n\t"  %}
  opcode(0x0F, 0xB1);
  ins_encode(lock_prefix,
             REX_reg_mem(newval, mem_ptr),
             OpcP, OpcS,
             reg_mem(newval, mem_ptr) // lock cmpxchg
             );
  ins_pipe( pipe_cmpxchg );
%}

instruct compareAndExchangeL(
                         memory mem_ptr,
                         rax_RegL oldval, rRegL newval,
                         rFlagsReg cr)
%{
  predicate(VM_Version::supports_cx8());
  match(Set oldval (CompareAndExchangeL mem_ptr (Binary oldval newval)));
  effect(KILL cr);

  format %{ "cmpxchgq $mem_ptr,$newval\t# "
            "If rax == $mem_ptr then store $newval into $mem_ptr\n\t"  %}
  opcode(0x0F, 0xB1);
  ins_encode(lock_prefix,
             REX_reg_mem_wide(newval, mem_ptr),
             OpcP, OpcS,
             reg_mem(newval, mem_ptr)  // lock cmpxchg
            );
  ins_pipe( pipe_cmpxchg );
%}

instruct compareAndExchangeN(
                          memory mem_ptr,
                          rax_RegN oldval, rRegN newval,
                          rFlagsReg cr) %{
  match(Set oldval (CompareAndExchangeN mem_ptr (Binary oldval newval)));
  effect(KILL cr);

  format %{ "cmpxchgl $mem_ptr,$newval\t# "
            "If rax == $mem_ptr then store $newval into $mem_ptr\n\t" %}
  opcode(0x0F, 0xB1);
  ins_encode(lock_prefix,
             REX_reg_mem(newval, mem_ptr),
             OpcP, OpcS,
             reg_mem(newval, mem_ptr)  // lock cmpxchg
          );
  ins_pipe( pipe_cmpxchg );
%}

instruct compareAndExchangeP(
                         memory mem_ptr,
                         rax_RegP oldval, rRegP newval,
                         rFlagsReg cr)
%{
  predicate(VM_Version::supports_cx8() && n->as_LoadStore()->barrier_data() == 0);
  match(Set oldval (CompareAndExchangeP mem_ptr (Binary oldval newval)));
  effect(KILL cr);

  format %{ "cmpxchgq $mem_ptr,$newval\t# "
            "If rax == $mem_ptr then store $newval into $mem_ptr\n\t" %}
  opcode(0x0F, 0xB1);
  ins_encode(lock_prefix,
             REX_reg_mem_wide(newval, mem_ptr),
             OpcP, OpcS,
             reg_mem(newval, mem_ptr)  // lock cmpxchg
          );
  ins_pipe( pipe_cmpxchg );
%}

instruct xaddB_no_res( memory mem, Universe dummy, immI add, rFlagsReg cr) %{
  predicate(n->as_LoadStore()->result_not_used());
  match(Set dummy (GetAndAddB mem add));
  effect(KILL cr);
  format %{ "ADDB  [$mem],$add" %}
  ins_encode %{
    __ lock();
    __ addb($mem$$Address, $add$$constant);
  %}
  ins_pipe( pipe_cmpxchg );
%}

instruct xaddB( memory mem, rRegI newval, rFlagsReg cr) %{
  match(Set newval (GetAndAddB mem newval));
  effect(KILL cr);
  format %{ "XADDB  [$mem],$newval" %}
  ins_encode %{
    __ lock();
    __ xaddb($mem$$Address, $newval$$Register);
  %}
  ins_pipe( pipe_cmpxchg );
%}

instruct xaddS_no_res( memory mem, Universe dummy, immI add, rFlagsReg cr) %{
  predicate(n->as_LoadStore()->result_not_used());
  match(Set dummy (GetAndAddS mem add));
  effect(KILL cr);
  format %{ "ADDW  [$mem],$add" %}
  ins_encode %{
    __ lock();
    __ addw($mem$$Address, $add$$constant);
  %}
  ins_pipe( pipe_cmpxchg );
%}

instruct xaddS( memory mem, rRegI newval, rFlagsReg cr) %{
  match(Set newval (GetAndAddS mem newval));
  effect(KILL cr);
  format %{ "XADDW  [$mem],$newval" %}
  ins_encode %{
    __ lock();
    __ xaddw($mem$$Address, $newval$$Register);
  %}
  ins_pipe( pipe_cmpxchg );
%}

instruct xaddI_no_res( memory mem, Universe dummy, immI add, rFlagsReg cr) %{
  predicate(n->as_LoadStore()->result_not_used());
  match(Set dummy (GetAndAddI mem add));
  effect(KILL cr);
  format %{ "ADDL  [$mem],$add" %}
  ins_encode %{
    __ lock();
    __ addl($mem$$Address, $add$$constant);
  %}
  ins_pipe( pipe_cmpxchg );
%}

instruct xaddI( memory mem, rRegI newval, rFlagsReg cr) %{
  match(Set newval (GetAndAddI mem newval));
  effect(KILL cr);
  format %{ "XADDL  [$mem],$newval" %}
  ins_encode %{
    __ lock();
    __ xaddl($mem$$Address, $newval$$Register);
  %}
  ins_pipe( pipe_cmpxchg );
%}

instruct xaddL_no_res( memory mem, Universe dummy, immL32 add, rFlagsReg cr) %{
  predicate(n->as_LoadStore()->result_not_used());
  match(Set dummy (GetAndAddL mem add));
  effect(KILL cr);
  format %{ "ADDQ  [$mem],$add" %}
  ins_encode %{
    __ lock();
    __ addq($mem$$Address, $add$$constant);
  %}
  ins_pipe( pipe_cmpxchg );
%}

instruct xaddL( memory mem, rRegL newval, rFlagsReg cr) %{
  match(Set newval (GetAndAddL mem newval));
  effect(KILL cr);
  format %{ "XADDQ  [$mem],$newval" %}
  ins_encode %{
    __ lock();
    __ xaddq($mem$$Address, $newval$$Register);
  %}
  ins_pipe( pipe_cmpxchg );
%}

instruct xchgB( memory mem, rRegI newval) %{
  match(Set newval (GetAndSetB mem newval));
  format %{ "XCHGB  $newval,[$mem]" %}
  ins_encode %{
    __ xchgb($newval$$Register, $mem$$Address);
  %}
  ins_pipe( pipe_cmpxchg );
%}

instruct xchgS( memory mem, rRegI newval) %{
  match(Set newval (GetAndSetS mem newval));
  format %{ "XCHGW  $newval,[$mem]" %}
  ins_encode %{
    __ xchgw($newval$$Register, $mem$$Address);
  %}
  ins_pipe( pipe_cmpxchg );
%}

instruct xchgI( memory mem, rRegI newval) %{
  match(Set newval (GetAndSetI mem newval));
  format %{ "XCHGL  $newval,[$mem]" %}
  ins_encode %{
    __ xchgl($newval$$Register, $mem$$Address);
  %}
  ins_pipe( pipe_cmpxchg );
%}

instruct xchgL( memory mem, rRegL newval) %{
  match(Set newval (GetAndSetL mem newval));
  format %{ "XCHGL  $newval,[$mem]" %}
  ins_encode %{
    __ xchgq($newval$$Register, $mem$$Address);
  %}
  ins_pipe( pipe_cmpxchg );
%}

instruct xchgP( memory mem, rRegP newval) %{
  match(Set newval (GetAndSetP mem newval));
  predicate(n->as_LoadStore()->barrier_data() == 0);
  format %{ "XCHGQ  $newval,[$mem]" %}
  ins_encode %{
    __ xchgq($newval$$Register, $mem$$Address);
  %}
  ins_pipe( pipe_cmpxchg );
%}

instruct xchgN( memory mem, rRegN newval) %{
  match(Set newval (GetAndSetN mem newval));
  format %{ "XCHGL  $newval,$mem]" %}
  ins_encode %{
    __ xchgl($newval$$Register, $mem$$Address);
  %}
  ins_pipe( pipe_cmpxchg );
%}

//----------Abs Instructions-------------------------------------------

// Integer Absolute Instructions
instruct absI_rReg(rRegI dst, rRegI src, rRegI tmp, rFlagsReg cr)
%{
  match(Set dst (AbsI src));
  effect(TEMP dst, TEMP tmp, KILL cr);
  format %{ "movl $tmp, $src\n\t"
            "sarl $tmp, 31\n\t"
            "movl $dst, $src\n\t"
            "xorl $dst, $tmp\n\t"
            "subl $dst, $tmp\n"
          %}
  ins_encode %{
    __ movl($tmp$$Register, $src$$Register);
    __ sarl($tmp$$Register, 31);
    __ movl($dst$$Register, $src$$Register);
    __ xorl($dst$$Register, $tmp$$Register);
    __ subl($dst$$Register, $tmp$$Register);
  %}

  ins_pipe(ialu_reg_reg);
%}

// Long Absolute Instructions
instruct absL_rReg(rRegL dst, rRegL src, rRegL tmp, rFlagsReg cr)
%{
  match(Set dst (AbsL src));
  effect(TEMP dst, TEMP tmp, KILL cr);
  format %{ "movq $tmp, $src\n\t"
            "sarq $tmp, 63\n\t"
            "movq $dst, $src\n\t"
            "xorq $dst, $tmp\n\t"
            "subq $dst, $tmp\n"
          %}
  ins_encode %{
    __ movq($tmp$$Register, $src$$Register);
    __ sarq($tmp$$Register, 63);
    __ movq($dst$$Register, $src$$Register);
    __ xorq($dst$$Register, $tmp$$Register);
    __ subq($dst$$Register, $tmp$$Register);
  %}

  ins_pipe(ialu_reg_reg);
%}

//----------Subtraction Instructions-------------------------------------------

// Integer Subtraction Instructions
instruct subI_rReg(rRegI dst, rRegI src, rFlagsReg cr)
%{
  match(Set dst (SubI dst src));
  effect(KILL cr);

  format %{ "subl    $dst, $src\t# int" %}
  opcode(0x2B);
  ins_encode(REX_reg_reg(dst, src), OpcP, reg_reg(dst, src));
  ins_pipe(ialu_reg_reg);
%}

instruct subI_rReg_imm(rRegI dst, immI src, rFlagsReg cr)
%{
  match(Set dst (SubI dst src));
  effect(KILL cr);

  format %{ "subl    $dst, $src\t# int" %}
  opcode(0x81, 0x05);  /* Opcode 81 /5 */
  ins_encode(OpcSErm(dst, src), Con8or32(src));
  ins_pipe(ialu_reg);
%}

instruct subI_rReg_mem(rRegI dst, memory src, rFlagsReg cr)
%{
  match(Set dst (SubI dst (LoadI src)));
  effect(KILL cr);

  ins_cost(125);
  format %{ "subl    $dst, $src\t# int" %}
  opcode(0x2B);
  ins_encode(REX_reg_mem(dst, src), OpcP, reg_mem(dst, src));
  ins_pipe(ialu_reg_mem);
%}

instruct subI_mem_rReg(memory dst, rRegI src, rFlagsReg cr)
%{
  match(Set dst (StoreI dst (SubI (LoadI dst) src)));
  effect(KILL cr);

  ins_cost(150);
  format %{ "subl    $dst, $src\t# int" %}
  opcode(0x29); /* Opcode 29 /r */
  ins_encode(REX_reg_mem(src, dst), OpcP, reg_mem(src, dst));
  ins_pipe(ialu_mem_reg);
%}

instruct subI_mem_imm(memory dst, immI src, rFlagsReg cr)
%{
  match(Set dst (StoreI dst (SubI (LoadI dst) src)));
  effect(KILL cr);

  ins_cost(125); // XXX
  format %{ "subl    $dst, $src\t# int" %}
  opcode(0x81); /* Opcode 81 /5 id */
  ins_encode(REX_mem(dst), OpcSE(src), RM_opc_mem(0x05, dst), Con8or32(src));
  ins_pipe(ialu_mem_imm);
%}

instruct subL_rReg(rRegL dst, rRegL src, rFlagsReg cr)
%{
  match(Set dst (SubL dst src));
  effect(KILL cr);

  format %{ "subq    $dst, $src\t# long" %}
  opcode(0x2B);
  ins_encode(REX_reg_reg_wide(dst, src), OpcP, reg_reg(dst, src));
  ins_pipe(ialu_reg_reg);
%}

instruct subL_rReg_imm(rRegI dst, immL32 src, rFlagsReg cr)
%{
  match(Set dst (SubL dst src));
  effect(KILL cr);

  format %{ "subq    $dst, $src\t# long" %}
  opcode(0x81, 0x05);  /* Opcode 81 /5 */
  ins_encode(OpcSErm_wide(dst, src), Con8or32(src));
  ins_pipe(ialu_reg);
%}

instruct subL_rReg_mem(rRegL dst, memory src, rFlagsReg cr)
%{
  match(Set dst (SubL dst (LoadL src)));
  effect(KILL cr);

  ins_cost(125);
  format %{ "subq    $dst, $src\t# long" %}
  opcode(0x2B);
  ins_encode(REX_reg_mem_wide(dst, src), OpcP, reg_mem(dst, src));
  ins_pipe(ialu_reg_mem);
%}

instruct subL_mem_rReg(memory dst, rRegL src, rFlagsReg cr)
%{
  match(Set dst (StoreL dst (SubL (LoadL dst) src)));
  effect(KILL cr);

  ins_cost(150);
  format %{ "subq    $dst, $src\t# long" %}
  opcode(0x29); /* Opcode 29 /r */
  ins_encode(REX_reg_mem_wide(src, dst), OpcP, reg_mem(src, dst));
  ins_pipe(ialu_mem_reg);
%}

instruct subL_mem_imm(memory dst, immL32 src, rFlagsReg cr)
%{
  match(Set dst (StoreL dst (SubL (LoadL dst) src)));
  effect(KILL cr);

  ins_cost(125); // XXX
  format %{ "subq    $dst, $src\t# long" %}
  opcode(0x81); /* Opcode 81 /5 id */
  ins_encode(REX_mem_wide(dst),
             OpcSE(src), RM_opc_mem(0x05, dst), Con8or32(src));
  ins_pipe(ialu_mem_imm);
%}

// Subtract from a pointer
// XXX hmpf???
instruct subP_rReg(rRegP dst, rRegI src, immI_0 zero, rFlagsReg cr)
%{
  match(Set dst (AddP dst (SubI zero src)));
  effect(KILL cr);

  format %{ "subq    $dst, $src\t# ptr - int" %}
  opcode(0x2B);
  ins_encode(REX_reg_reg_wide(dst, src), OpcP, reg_reg(dst, src));
  ins_pipe(ialu_reg_reg);
%}

instruct negI_rReg(rRegI dst, immI_0 zero, rFlagsReg cr)
%{
  match(Set dst (SubI zero dst));
  effect(KILL cr);

  format %{ "negl    $dst\t# int" %}
  opcode(0xF7, 0x03);  // Opcode F7 /3
  ins_encode(REX_reg(dst), OpcP, reg_opc(dst));
  ins_pipe(ialu_reg);
%}

instruct negI_rReg_2(rRegI dst, rFlagsReg cr)
%{
  match(Set dst (NegI dst));
  effect(KILL cr);

  format %{ "negl    $dst\t# int" %}
  ins_encode %{
    __ negl($dst$$Register);
  %}
  ins_pipe(ialu_reg);
%}

instruct negI_mem(memory dst, immI_0 zero, rFlagsReg cr)
%{
  match(Set dst (StoreI dst (SubI zero (LoadI dst))));
  effect(KILL cr);

  format %{ "negl    $dst\t# int" %}
  opcode(0xF7, 0x03);  // Opcode F7 /3
  ins_encode(REX_mem(dst), OpcP, RM_opc_mem(secondary, dst));
  ins_pipe(ialu_reg);
%}

instruct negL_rReg(rRegL dst, immL0 zero, rFlagsReg cr)
%{
  match(Set dst (SubL zero dst));
  effect(KILL cr);

  format %{ "negq    $dst\t# long" %}
  opcode(0xF7, 0x03);  // Opcode F7 /3
  ins_encode(REX_reg_wide(dst), OpcP, reg_opc(dst));
  ins_pipe(ialu_reg);
%}

instruct negL_rReg_2(rRegL dst, rFlagsReg cr)
%{
  match(Set dst (NegL dst));
  effect(KILL cr);

  format %{ "negq    $dst\t# int" %}
  ins_encode %{
    __ negq($dst$$Register);
  %}
  ins_pipe(ialu_reg);
%}

instruct negL_mem(memory dst, immL0 zero, rFlagsReg cr)
%{
  match(Set dst (StoreL dst (SubL zero (LoadL dst))));
  effect(KILL cr);

  format %{ "negq    $dst\t# long" %}
  opcode(0xF7, 0x03);  // Opcode F7 /3
  ins_encode(REX_mem_wide(dst), OpcP, RM_opc_mem(secondary, dst));
  ins_pipe(ialu_reg);
%}

//----------Multiplication/Division Instructions-------------------------------
// Integer Multiplication Instructions
// Multiply Register

instruct mulI_rReg(rRegI dst, rRegI src, rFlagsReg cr)
%{
  match(Set dst (MulI dst src));
  effect(KILL cr);

  ins_cost(300);
  format %{ "imull   $dst, $src\t# int" %}
  opcode(0x0F, 0xAF);
  ins_encode(REX_reg_reg(dst, src), OpcP, OpcS, reg_reg(dst, src));
  ins_pipe(ialu_reg_reg_alu0);
%}

instruct mulI_rReg_imm(rRegI dst, rRegI src, immI imm, rFlagsReg cr)
%{
  match(Set dst (MulI src imm));
  effect(KILL cr);

  ins_cost(300);
  format %{ "imull   $dst, $src, $imm\t# int" %}
  opcode(0x69); /* 69 /r id */
  ins_encode(REX_reg_reg(dst, src),
             OpcSE(imm), reg_reg(dst, src), Con8or32(imm));
  ins_pipe(ialu_reg_reg_alu0);
%}

instruct mulI_mem(rRegI dst, memory src, rFlagsReg cr)
%{
  match(Set dst (MulI dst (LoadI src)));
  effect(KILL cr);

  ins_cost(350);
  format %{ "imull   $dst, $src\t# int" %}
  opcode(0x0F, 0xAF);
  ins_encode(REX_reg_mem(dst, src), OpcP, OpcS, reg_mem(dst, src));
  ins_pipe(ialu_reg_mem_alu0);
%}

instruct mulI_mem_imm(rRegI dst, memory src, immI imm, rFlagsReg cr)
%{
  match(Set dst (MulI (LoadI src) imm));
  effect(KILL cr);

  ins_cost(300);
  format %{ "imull   $dst, $src, $imm\t# int" %}
  opcode(0x69); /* 69 /r id */
  ins_encode(REX_reg_mem(dst, src),
             OpcSE(imm), reg_mem(dst, src), Con8or32(imm));
  ins_pipe(ialu_reg_mem_alu0);
%}

instruct mulAddS2I_rReg(rRegI dst, rRegI src1, rRegI src2, rRegI src3, rFlagsReg cr)
%{
  match(Set dst (MulAddS2I (Binary dst src1) (Binary src2 src3)));
  effect(KILL cr, KILL src2);

  expand %{ mulI_rReg(dst, src1, cr);
           mulI_rReg(src2, src3, cr);
           addI_rReg(dst, src2, cr); %}
%}

instruct mulL_rReg(rRegL dst, rRegL src, rFlagsReg cr)
%{
  match(Set dst (MulL dst src));
  effect(KILL cr);

  ins_cost(300);
  format %{ "imulq   $dst, $src\t# long" %}
  opcode(0x0F, 0xAF);
  ins_encode(REX_reg_reg_wide(dst, src), OpcP, OpcS, reg_reg(dst, src));
  ins_pipe(ialu_reg_reg_alu0);
%}

instruct mulL_rReg_imm(rRegL dst, rRegL src, immL32 imm, rFlagsReg cr)
%{
  match(Set dst (MulL src imm));
  effect(KILL cr);

  ins_cost(300);
  format %{ "imulq   $dst, $src, $imm\t# long" %}
  opcode(0x69); /* 69 /r id */
  ins_encode(REX_reg_reg_wide(dst, src),
             OpcSE(imm), reg_reg(dst, src), Con8or32(imm));
  ins_pipe(ialu_reg_reg_alu0);
%}

instruct mulL_mem(rRegL dst, memory src, rFlagsReg cr)
%{
  match(Set dst (MulL dst (LoadL src)));
  effect(KILL cr);

  ins_cost(350);
  format %{ "imulq   $dst, $src\t# long" %}
  opcode(0x0F, 0xAF);
  ins_encode(REX_reg_mem_wide(dst, src), OpcP, OpcS, reg_mem(dst, src));
  ins_pipe(ialu_reg_mem_alu0);
%}

instruct mulL_mem_imm(rRegL dst, memory src, immL32 imm, rFlagsReg cr)
%{
  match(Set dst (MulL (LoadL src) imm));
  effect(KILL cr);

  ins_cost(300);
  format %{ "imulq   $dst, $src, $imm\t# long" %}
  opcode(0x69); /* 69 /r id */
  ins_encode(REX_reg_mem_wide(dst, src),
             OpcSE(imm), reg_mem(dst, src), Con8or32(imm));
  ins_pipe(ialu_reg_mem_alu0);
%}

instruct mulHiL_rReg(rdx_RegL dst, no_rax_RegL src, rax_RegL rax, rFlagsReg cr)
%{
  match(Set dst (MulHiL src rax));
  effect(USE_KILL rax, KILL cr);

  ins_cost(300);
  format %{ "imulq   RDX:RAX, RAX, $src\t# mulhi" %}
  opcode(0xF7, 0x5); /* Opcode F7 /5 */
  ins_encode(REX_reg_wide(src), OpcP, reg_opc(src));
  ins_pipe(ialu_reg_reg_alu0);
%}

instruct divI_rReg(rax_RegI rax, rdx_RegI rdx, no_rax_rdx_RegI div,
                   rFlagsReg cr)
%{
  match(Set rax (DivI rax div));
  effect(KILL rdx, KILL cr);

  ins_cost(30*100+10*100); // XXX
  format %{ "cmpl    rax, 0x80000000\t# idiv\n\t"
            "jne,s   normal\n\t"
            "xorl    rdx, rdx\n\t"
            "cmpl    $div, -1\n\t"
            "je,s    done\n"
    "normal: cdql\n\t"
            "idivl   $div\n"
    "done:"        %}
  opcode(0xF7, 0x7);  /* Opcode F7 /7 */
  ins_encode(cdql_enc(div), REX_reg(div), OpcP, reg_opc(div));
  ins_pipe(ialu_reg_reg_alu0);
%}

instruct divL_rReg(rax_RegL rax, rdx_RegL rdx, no_rax_rdx_RegL div,
                   rFlagsReg cr)
%{
  match(Set rax (DivL rax div));
  effect(KILL rdx, KILL cr);

  ins_cost(30*100+10*100); // XXX
  format %{ "movq    rdx, 0x8000000000000000\t# ldiv\n\t"
            "cmpq    rax, rdx\n\t"
            "jne,s   normal\n\t"
            "xorl    rdx, rdx\n\t"
            "cmpq    $div, -1\n\t"
            "je,s    done\n"
    "normal: cdqq\n\t"
            "idivq   $div\n"
    "done:"        %}
  opcode(0xF7, 0x7);  /* Opcode F7 /7 */
  ins_encode(cdqq_enc(div), REX_reg_wide(div), OpcP, reg_opc(div));
  ins_pipe(ialu_reg_reg_alu0);
%}

// Integer DIVMOD with Register, both quotient and mod results
instruct divModI_rReg_divmod(rax_RegI rax, rdx_RegI rdx, no_rax_rdx_RegI div,
                             rFlagsReg cr)
%{
  match(DivModI rax div);
  effect(KILL cr);

  ins_cost(30*100+10*100); // XXX
  format %{ "cmpl    rax, 0x80000000\t# idiv\n\t"
            "jne,s   normal\n\t"
            "xorl    rdx, rdx\n\t"
            "cmpl    $div, -1\n\t"
            "je,s    done\n"
    "normal: cdql\n\t"
            "idivl   $div\n"
    "done:"        %}
  opcode(0xF7, 0x7);  /* Opcode F7 /7 */
  ins_encode(cdql_enc(div), REX_reg(div), OpcP, reg_opc(div));
  ins_pipe(pipe_slow);
%}

// Long DIVMOD with Register, both quotient and mod results
instruct divModL_rReg_divmod(rax_RegL rax, rdx_RegL rdx, no_rax_rdx_RegL div,
                             rFlagsReg cr)
%{
  match(DivModL rax div);
  effect(KILL cr);

  ins_cost(30*100+10*100); // XXX
  format %{ "movq    rdx, 0x8000000000000000\t# ldiv\n\t"
            "cmpq    rax, rdx\n\t"
            "jne,s   normal\n\t"
            "xorl    rdx, rdx\n\t"
            "cmpq    $div, -1\n\t"
            "je,s    done\n"
    "normal: cdqq\n\t"
            "idivq   $div\n"
    "done:"        %}
  opcode(0xF7, 0x7);  /* Opcode F7 /7 */
  ins_encode(cdqq_enc(div), REX_reg_wide(div), OpcP, reg_opc(div));
  ins_pipe(pipe_slow);
%}

//----------- DivL-By-Constant-Expansions--------------------------------------
// DivI cases are handled by the compiler

// Magic constant, reciprocal of 10
instruct loadConL_0x6666666666666667(rRegL dst)
%{
  effect(DEF dst);

  format %{ "movq    $dst, #0x666666666666667\t# Used in div-by-10" %}
  ins_encode(load_immL(dst, 0x6666666666666667));
  ins_pipe(ialu_reg);
%}

instruct mul_hi(rdx_RegL dst, no_rax_RegL src, rax_RegL rax, rFlagsReg cr)
%{
  effect(DEF dst, USE src, USE_KILL rax, KILL cr);

  format %{ "imulq   rdx:rax, rax, $src\t# Used in div-by-10" %}
  opcode(0xF7, 0x5); /* Opcode F7 /5 */
  ins_encode(REX_reg_wide(src), OpcP, reg_opc(src));
  ins_pipe(ialu_reg_reg_alu0);
%}

instruct sarL_rReg_63(rRegL dst, rFlagsReg cr)
%{
  effect(USE_DEF dst, KILL cr);

  format %{ "sarq    $dst, #63\t# Used in div-by-10" %}
  opcode(0xC1, 0x7); /* C1 /7 ib */
  ins_encode(reg_opc_imm_wide(dst, 0x3F));
  ins_pipe(ialu_reg);
%}

instruct sarL_rReg_2(rRegL dst, rFlagsReg cr)
%{
  effect(USE_DEF dst, KILL cr);

  format %{ "sarq    $dst, #2\t# Used in div-by-10" %}
  opcode(0xC1, 0x7); /* C1 /7 ib */
  ins_encode(reg_opc_imm_wide(dst, 0x2));
  ins_pipe(ialu_reg);
%}

instruct divL_10(rdx_RegL dst, no_rax_RegL src, immL10 div)
%{
  match(Set dst (DivL src div));

  ins_cost((5+8)*100);
  expand %{
    rax_RegL rax;                     // Killed temp
    rFlagsReg cr;                     // Killed
    loadConL_0x6666666666666667(rax); // movq  rax, 0x6666666666666667
    mul_hi(dst, src, rax, cr);        // mulq  rdx:rax <= rax * $src
    sarL_rReg_63(src, cr);            // sarq  src, 63
    sarL_rReg_2(dst, cr);             // sarq  rdx, 2
    subL_rReg(dst, src, cr);          // subl  rdx, src
  %}
%}

//-----------------------------------------------------------------------------

instruct modI_rReg(rdx_RegI rdx, rax_RegI rax, no_rax_rdx_RegI div,
                   rFlagsReg cr)
%{
  match(Set rdx (ModI rax div));
  effect(KILL rax, KILL cr);

  ins_cost(300); // XXX
  format %{ "cmpl    rax, 0x80000000\t# irem\n\t"
            "jne,s   normal\n\t"
            "xorl    rdx, rdx\n\t"
            "cmpl    $div, -1\n\t"
            "je,s    done\n"
    "normal: cdql\n\t"
            "idivl   $div\n"
    "done:"        %}
  opcode(0xF7, 0x7);  /* Opcode F7 /7 */
  ins_encode(cdql_enc(div), REX_reg(div), OpcP, reg_opc(div));
  ins_pipe(ialu_reg_reg_alu0);
%}

instruct modL_rReg(rdx_RegL rdx, rax_RegL rax, no_rax_rdx_RegL div,
                   rFlagsReg cr)
%{
  match(Set rdx (ModL rax div));
  effect(KILL rax, KILL cr);

  ins_cost(300); // XXX
  format %{ "movq    rdx, 0x8000000000000000\t# lrem\n\t"
            "cmpq    rax, rdx\n\t"
            "jne,s   normal\n\t"
            "xorl    rdx, rdx\n\t"
            "cmpq    $div, -1\n\t"
            "je,s    done\n"
    "normal: cdqq\n\t"
            "idivq   $div\n"
    "done:"        %}
  opcode(0xF7, 0x7);  /* Opcode F7 /7 */
  ins_encode(cdqq_enc(div), REX_reg_wide(div), OpcP, reg_opc(div));
  ins_pipe(ialu_reg_reg_alu0);
%}

// Integer Shift Instructions
// Shift Left by one
instruct salI_rReg_1(rRegI dst, immI_1 shift, rFlagsReg cr)
%{
  match(Set dst (LShiftI dst shift));
  effect(KILL cr);

  format %{ "sall    $dst, $shift" %}
  opcode(0xD1, 0x4); /* D1 /4 */
  ins_encode(REX_reg(dst), OpcP, reg_opc(dst));
  ins_pipe(ialu_reg);
%}

// Shift Left by one
instruct salI_mem_1(memory dst, immI_1 shift, rFlagsReg cr)
%{
  match(Set dst (StoreI dst (LShiftI (LoadI dst) shift)));
  effect(KILL cr);

  format %{ "sall    $dst, $shift\t" %}
  opcode(0xD1, 0x4); /* D1 /4 */
  ins_encode(REX_mem(dst), OpcP, RM_opc_mem(secondary, dst));
  ins_pipe(ialu_mem_imm);
%}

// Shift Left by 8-bit immediate
instruct salI_rReg_imm(rRegI dst, immI8 shift, rFlagsReg cr)
%{
  match(Set dst (LShiftI dst shift));
  effect(KILL cr);

  format %{ "sall    $dst, $shift" %}
  opcode(0xC1, 0x4); /* C1 /4 ib */
  ins_encode(reg_opc_imm(dst, shift));
  ins_pipe(ialu_reg);
%}

// Shift Left by 8-bit immediate
instruct salI_mem_imm(memory dst, immI8 shift, rFlagsReg cr)
%{
  match(Set dst (StoreI dst (LShiftI (LoadI dst) shift)));
  effect(KILL cr);

  format %{ "sall    $dst, $shift" %}
  opcode(0xC1, 0x4); /* C1 /4 ib */
  ins_encode(REX_mem(dst), OpcP, RM_opc_mem(secondary, dst), Con8or32(shift));
  ins_pipe(ialu_mem_imm);
%}

// Shift Left by variable
instruct salI_rReg_CL(rRegI dst, rcx_RegI shift, rFlagsReg cr)
%{
  match(Set dst (LShiftI dst shift));
  effect(KILL cr);

  format %{ "sall    $dst, $shift" %}
  opcode(0xD3, 0x4); /* D3 /4 */
  ins_encode(REX_reg(dst), OpcP, reg_opc(dst));
  ins_pipe(ialu_reg_reg);
%}

// Shift Left by variable
instruct salI_mem_CL(memory dst, rcx_RegI shift, rFlagsReg cr)
%{
  match(Set dst (StoreI dst (LShiftI (LoadI dst) shift)));
  effect(KILL cr);

  format %{ "sall    $dst, $shift" %}
  opcode(0xD3, 0x4); /* D3 /4 */
  ins_encode(REX_mem(dst), OpcP, RM_opc_mem(secondary, dst));
  ins_pipe(ialu_mem_reg);
%}

// Arithmetic shift right by one
instruct sarI_rReg_1(rRegI dst, immI_1 shift, rFlagsReg cr)
%{
  match(Set dst (RShiftI dst shift));
  effect(KILL cr);

  format %{ "sarl    $dst, $shift" %}
  opcode(0xD1, 0x7); /* D1 /7 */
  ins_encode(REX_reg(dst), OpcP, reg_opc(dst));
  ins_pipe(ialu_reg);
%}

// Arithmetic shift right by one
instruct sarI_mem_1(memory dst, immI_1 shift, rFlagsReg cr)
%{
  match(Set dst (StoreI dst (RShiftI (LoadI dst) shift)));
  effect(KILL cr);

  format %{ "sarl    $dst, $shift" %}
  opcode(0xD1, 0x7); /* D1 /7 */
  ins_encode(REX_mem(dst), OpcP, RM_opc_mem(secondary, dst));
  ins_pipe(ialu_mem_imm);
%}

// Arithmetic Shift Right by 8-bit immediate
instruct sarI_rReg_imm(rRegI dst, immI8 shift, rFlagsReg cr)
%{
  match(Set dst (RShiftI dst shift));
  effect(KILL cr);

  format %{ "sarl    $dst, $shift" %}
  opcode(0xC1, 0x7); /* C1 /7 ib */
  ins_encode(reg_opc_imm(dst, shift));
  ins_pipe(ialu_mem_imm);
%}

// Arithmetic Shift Right by 8-bit immediate
instruct sarI_mem_imm(memory dst, immI8 shift, rFlagsReg cr)
%{
  match(Set dst (StoreI dst (RShiftI (LoadI dst) shift)));
  effect(KILL cr);

  format %{ "sarl    $dst, $shift" %}
  opcode(0xC1, 0x7); /* C1 /7 ib */
  ins_encode(REX_mem(dst), OpcP, RM_opc_mem(secondary, dst), Con8or32(shift));
  ins_pipe(ialu_mem_imm);
%}

// Arithmetic Shift Right by variable
instruct sarI_rReg_CL(rRegI dst, rcx_RegI shift, rFlagsReg cr)
%{
  match(Set dst (RShiftI dst shift));
  effect(KILL cr);

  format %{ "sarl    $dst, $shift" %}
  opcode(0xD3, 0x7); /* D3 /7 */
  ins_encode(REX_reg(dst), OpcP, reg_opc(dst));
  ins_pipe(ialu_reg_reg);
%}

// Arithmetic Shift Right by variable
instruct sarI_mem_CL(memory dst, rcx_RegI shift, rFlagsReg cr)
%{
  match(Set dst (StoreI dst (RShiftI (LoadI dst) shift)));
  effect(KILL cr);

  format %{ "sarl    $dst, $shift" %}
  opcode(0xD3, 0x7); /* D3 /7 */
  ins_encode(REX_mem(dst), OpcP, RM_opc_mem(secondary, dst));
  ins_pipe(ialu_mem_reg);
%}

// Logical shift right by one
instruct shrI_rReg_1(rRegI dst, immI_1 shift, rFlagsReg cr)
%{
  match(Set dst (URShiftI dst shift));
  effect(KILL cr);

  format %{ "shrl    $dst, $shift" %}
  opcode(0xD1, 0x5); /* D1 /5 */
  ins_encode(REX_reg(dst), OpcP, reg_opc(dst));
  ins_pipe(ialu_reg);
%}

// Logical shift right by one
instruct shrI_mem_1(memory dst, immI_1 shift, rFlagsReg cr)
%{
  match(Set dst (StoreI dst (URShiftI (LoadI dst) shift)));
  effect(KILL cr);

  format %{ "shrl    $dst, $shift" %}
  opcode(0xD1, 0x5); /* D1 /5 */
  ins_encode(REX_mem(dst), OpcP, RM_opc_mem(secondary, dst));
  ins_pipe(ialu_mem_imm);
%}

// Logical Shift Right by 8-bit immediate
instruct shrI_rReg_imm(rRegI dst, immI8 shift, rFlagsReg cr)
%{
  match(Set dst (URShiftI dst shift));
  effect(KILL cr);

  format %{ "shrl    $dst, $shift" %}
  opcode(0xC1, 0x5); /* C1 /5 ib */
  ins_encode(reg_opc_imm(dst, shift));
  ins_pipe(ialu_reg);
%}

// Logical Shift Right by 8-bit immediate
instruct shrI_mem_imm(memory dst, immI8 shift, rFlagsReg cr)
%{
  match(Set dst (StoreI dst (URShiftI (LoadI dst) shift)));
  effect(KILL cr);

  format %{ "shrl    $dst, $shift" %}
  opcode(0xC1, 0x5); /* C1 /5 ib */
  ins_encode(REX_mem(dst), OpcP, RM_opc_mem(secondary, dst), Con8or32(shift));
  ins_pipe(ialu_mem_imm);
%}

// Logical Shift Right by variable
instruct shrI_rReg_CL(rRegI dst, rcx_RegI shift, rFlagsReg cr)
%{
  match(Set dst (URShiftI dst shift));
  effect(KILL cr);

  format %{ "shrl    $dst, $shift" %}
  opcode(0xD3, 0x5); /* D3 /5 */
  ins_encode(REX_reg(dst), OpcP, reg_opc(dst));
  ins_pipe(ialu_reg_reg);
%}

// Logical Shift Right by variable
instruct shrI_mem_CL(memory dst, rcx_RegI shift, rFlagsReg cr)
%{
  match(Set dst (StoreI dst (URShiftI (LoadI dst) shift)));
  effect(KILL cr);

  format %{ "shrl    $dst, $shift" %}
  opcode(0xD3, 0x5); /* D3 /5 */
  ins_encode(REX_mem(dst), OpcP, RM_opc_mem(secondary, dst));
  ins_pipe(ialu_mem_reg);
%}

// Long Shift Instructions
// Shift Left by one
instruct salL_rReg_1(rRegL dst, immI_1 shift, rFlagsReg cr)
%{
  match(Set dst (LShiftL dst shift));
  effect(KILL cr);

  format %{ "salq    $dst, $shift" %}
  opcode(0xD1, 0x4); /* D1 /4 */
  ins_encode(REX_reg_wide(dst), OpcP, reg_opc(dst));
  ins_pipe(ialu_reg);
%}

// Shift Left by one
instruct salL_mem_1(memory dst, immI_1 shift, rFlagsReg cr)
%{
  match(Set dst (StoreL dst (LShiftL (LoadL dst) shift)));
  effect(KILL cr);

  format %{ "salq    $dst, $shift" %}
  opcode(0xD1, 0x4); /* D1 /4 */
  ins_encode(REX_mem_wide(dst), OpcP, RM_opc_mem(secondary, dst));
  ins_pipe(ialu_mem_imm);
%}

// Shift Left by 8-bit immediate
instruct salL_rReg_imm(rRegL dst, immI8 shift, rFlagsReg cr)
%{
  match(Set dst (LShiftL dst shift));
  effect(KILL cr);

  format %{ "salq    $dst, $shift" %}
  opcode(0xC1, 0x4); /* C1 /4 ib */
  ins_encode(reg_opc_imm_wide(dst, shift));
  ins_pipe(ialu_reg);
%}

// Shift Left by 8-bit immediate
instruct salL_mem_imm(memory dst, immI8 shift, rFlagsReg cr)
%{
  match(Set dst (StoreL dst (LShiftL (LoadL dst) shift)));
  effect(KILL cr);

  format %{ "salq    $dst, $shift" %}
  opcode(0xC1, 0x4); /* C1 /4 ib */
  ins_encode(REX_mem_wide(dst), OpcP,
             RM_opc_mem(secondary, dst), Con8or32(shift));
  ins_pipe(ialu_mem_imm);
%}

// Shift Left by variable
instruct salL_rReg_CL(rRegL dst, rcx_RegI shift, rFlagsReg cr)
%{
  match(Set dst (LShiftL dst shift));
  effect(KILL cr);

  format %{ "salq    $dst, $shift" %}
  opcode(0xD3, 0x4); /* D3 /4 */
  ins_encode(REX_reg_wide(dst), OpcP, reg_opc(dst));
  ins_pipe(ialu_reg_reg);
%}

// Shift Left by variable
instruct salL_mem_CL(memory dst, rcx_RegI shift, rFlagsReg cr)
%{
  match(Set dst (StoreL dst (LShiftL (LoadL dst) shift)));
  effect(KILL cr);

  format %{ "salq    $dst, $shift" %}
  opcode(0xD3, 0x4); /* D3 /4 */
  ins_encode(REX_mem_wide(dst), OpcP, RM_opc_mem(secondary, dst));
  ins_pipe(ialu_mem_reg);
%}

// Arithmetic shift right by one
instruct sarL_rReg_1(rRegL dst, immI_1 shift, rFlagsReg cr)
%{
  match(Set dst (RShiftL dst shift));
  effect(KILL cr);

  format %{ "sarq    $dst, $shift" %}
  opcode(0xD1, 0x7); /* D1 /7 */
  ins_encode(REX_reg_wide(dst), OpcP, reg_opc(dst));
  ins_pipe(ialu_reg);
%}

// Arithmetic shift right by one
instruct sarL_mem_1(memory dst, immI_1 shift, rFlagsReg cr)
%{
  match(Set dst (StoreL dst (RShiftL (LoadL dst) shift)));
  effect(KILL cr);

  format %{ "sarq    $dst, $shift" %}
  opcode(0xD1, 0x7); /* D1 /7 */
  ins_encode(REX_mem_wide(dst), OpcP, RM_opc_mem(secondary, dst));
  ins_pipe(ialu_mem_imm);
%}

// Arithmetic Shift Right by 8-bit immediate
instruct sarL_rReg_imm(rRegL dst, immI8 shift, rFlagsReg cr)
%{
  match(Set dst (RShiftL dst shift));
  effect(KILL cr);

  format %{ "sarq    $dst, $shift" %}
  opcode(0xC1, 0x7); /* C1 /7 ib */
  ins_encode(reg_opc_imm_wide(dst, shift));
  ins_pipe(ialu_mem_imm);
%}

// Arithmetic Shift Right by 8-bit immediate
instruct sarL_mem_imm(memory dst, immI8 shift, rFlagsReg cr)
%{
  match(Set dst (StoreL dst (RShiftL (LoadL dst) shift)));
  effect(KILL cr);

  format %{ "sarq    $dst, $shift" %}
  opcode(0xC1, 0x7); /* C1 /7 ib */
  ins_encode(REX_mem_wide(dst), OpcP,
             RM_opc_mem(secondary, dst), Con8or32(shift));
  ins_pipe(ialu_mem_imm);
%}

// Arithmetic Shift Right by variable
instruct sarL_rReg_CL(rRegL dst, rcx_RegI shift, rFlagsReg cr)
%{
  match(Set dst (RShiftL dst shift));
  effect(KILL cr);

  format %{ "sarq    $dst, $shift" %}
  opcode(0xD3, 0x7); /* D3 /7 */
  ins_encode(REX_reg_wide(dst), OpcP, reg_opc(dst));
  ins_pipe(ialu_reg_reg);
%}

// Arithmetic Shift Right by variable
instruct sarL_mem_CL(memory dst, rcx_RegI shift, rFlagsReg cr)
%{
  match(Set dst (StoreL dst (RShiftL (LoadL dst) shift)));
  effect(KILL cr);

  format %{ "sarq    $dst, $shift" %}
  opcode(0xD3, 0x7); /* D3 /7 */
  ins_encode(REX_mem_wide(dst), OpcP, RM_opc_mem(secondary, dst));
  ins_pipe(ialu_mem_reg);
%}

// Logical shift right by one
instruct shrL_rReg_1(rRegL dst, immI_1 shift, rFlagsReg cr)
%{
  match(Set dst (URShiftL dst shift));
  effect(KILL cr);

  format %{ "shrq    $dst, $shift" %}
  opcode(0xD1, 0x5); /* D1 /5 */
  ins_encode(REX_reg_wide(dst), OpcP, reg_opc(dst ));
  ins_pipe(ialu_reg);
%}

// Logical shift right by one
instruct shrL_mem_1(memory dst, immI_1 shift, rFlagsReg cr)
%{
  match(Set dst (StoreL dst (URShiftL (LoadL dst) shift)));
  effect(KILL cr);

  format %{ "shrq    $dst, $shift" %}
  opcode(0xD1, 0x5); /* D1 /5 */
  ins_encode(REX_mem_wide(dst), OpcP, RM_opc_mem(secondary, dst));
  ins_pipe(ialu_mem_imm);
%}

// Logical Shift Right by 8-bit immediate
instruct shrL_rReg_imm(rRegL dst, immI8 shift, rFlagsReg cr)
%{
  match(Set dst (URShiftL dst shift));
  effect(KILL cr);

  format %{ "shrq    $dst, $shift" %}
  opcode(0xC1, 0x5); /* C1 /5 ib */
  ins_encode(reg_opc_imm_wide(dst, shift));
  ins_pipe(ialu_reg);
%}


// Logical Shift Right by 8-bit immediate
instruct shrL_mem_imm(memory dst, immI8 shift, rFlagsReg cr)
%{
  match(Set dst (StoreL dst (URShiftL (LoadL dst) shift)));
  effect(KILL cr);

  format %{ "shrq    $dst, $shift" %}
  opcode(0xC1, 0x5); /* C1 /5 ib */
  ins_encode(REX_mem_wide(dst), OpcP,
             RM_opc_mem(secondary, dst), Con8or32(shift));
  ins_pipe(ialu_mem_imm);
%}

// Logical Shift Right by variable
instruct shrL_rReg_CL(rRegL dst, rcx_RegI shift, rFlagsReg cr)
%{
  match(Set dst (URShiftL dst shift));
  effect(KILL cr);

  format %{ "shrq    $dst, $shift" %}
  opcode(0xD3, 0x5); /* D3 /5 */
  ins_encode(REX_reg_wide(dst), OpcP, reg_opc(dst));
  ins_pipe(ialu_reg_reg);
%}

// Logical Shift Right by variable
instruct shrL_mem_CL(memory dst, rcx_RegI shift, rFlagsReg cr)
%{
  match(Set dst (StoreL dst (URShiftL (LoadL dst) shift)));
  effect(KILL cr);

  format %{ "shrq    $dst, $shift" %}
  opcode(0xD3, 0x5); /* D3 /5 */
  ins_encode(REX_mem_wide(dst), OpcP, RM_opc_mem(secondary, dst));
  ins_pipe(ialu_mem_reg);
%}

// Logical Shift Right by 24, followed by Arithmetic Shift Left by 24.
// This idiom is used by the compiler for the i2b bytecode.
instruct i2b(rRegI dst, rRegI src, immI_24 twentyfour)
%{
  match(Set dst (RShiftI (LShiftI src twentyfour) twentyfour));

  format %{ "movsbl  $dst, $src\t# i2b" %}
  opcode(0x0F, 0xBE);
  ins_encode(REX_reg_breg(dst, src), OpcP, OpcS, reg_reg(dst, src));
  ins_pipe(ialu_reg_reg);
%}

// Logical Shift Right by 16, followed by Arithmetic Shift Left by 16.
// This idiom is used by the compiler the i2s bytecode.
instruct i2s(rRegI dst, rRegI src, immI_16 sixteen)
%{
  match(Set dst (RShiftI (LShiftI src sixteen) sixteen));

  format %{ "movswl  $dst, $src\t# i2s" %}
  opcode(0x0F, 0xBF);
  ins_encode(REX_reg_reg(dst, src), OpcP, OpcS, reg_reg(dst, src));
  ins_pipe(ialu_reg_reg);
%}

// ROL/ROR instructions

// Rotate left by constant.
instruct rolI_imm(rRegI dst, immI8 shift, rFlagsReg cr)
%{
  predicate(n->bottom_type()->basic_type() == T_INT);
  match(Set dst (RotateLeft dst shift));
  effect(KILL cr);
  format %{ "roll    $dst, $shift" %}
  ins_encode %{
    __ roll($dst$$Register, $shift$$constant);
  %}
  ins_pipe(ialu_reg);
%}

// Rotate Left by variable
instruct rolI_rReg_Var(rRegI dst, rcx_RegI shift, rFlagsReg cr)
%{
  predicate(n->bottom_type()->basic_type() == T_INT);
  match(Set dst (RotateLeft dst shift));
  effect(KILL cr);
  format %{ "roll    $dst, $shift" %}
  ins_encode %{
    __ roll($dst$$Register);
  %}
  ins_pipe(ialu_reg_reg);
%}

// Rotate Right by constant.
instruct rorI_immI8_legacy(rRegI dst, immI8 shift, rFlagsReg cr)
%{
  predicate(!VM_Version::supports_bmi2() && n->bottom_type()->basic_type() == T_INT);
  match(Set dst (RotateRight dst shift));
  effect(KILL cr);
  format %{ "rorl    $dst, $shift" %}
  ins_encode %{
    __ rorl($dst$$Register, $shift$$constant);
  %}
  ins_pipe(ialu_reg);
%}

// Rotate Right by constant.
instruct rorI_immI8(rRegI dst, immI8 shift)
%{
  predicate(VM_Version::supports_bmi2() && n->bottom_type()->basic_type() == T_INT);
  match(Set dst (RotateRight dst shift));
  format %{ "rorxd     $dst, $shift" %}
  ins_encode %{
    __ rorxd($dst$$Register, $dst$$Register, $shift$$constant);
  %}
  ins_pipe(ialu_reg_reg);
%}

// Rotate Right by variable
instruct rorI_rReg_Var(rRegI dst, rcx_RegI shift, rFlagsReg cr)
%{
  predicate(n->bottom_type()->basic_type() == T_INT);
  match(Set dst (RotateRight dst shift));
  effect(KILL cr);
  format %{ "rorl    $dst, $shift" %}
  ins_encode %{
    __ rorl($dst$$Register);
  %}
  ins_pipe(ialu_reg_reg);
%}


// Rotate Left by constant.
instruct rolL_immI8(rRegL dst, immI8 shift, rFlagsReg cr)
%{
  predicate(n->bottom_type()->basic_type() == T_LONG);
  match(Set dst (RotateLeft dst shift));
  effect(KILL cr);
  format %{ "rolq    $dst, $shift" %}
  ins_encode %{
    __ rolq($dst$$Register, $shift$$constant);
  %}
  ins_pipe(ialu_reg);
%}

// Rotate Left by variable
instruct rolL_rReg_Var(rRegL dst, rcx_RegI shift, rFlagsReg cr)
%{
  predicate(n->bottom_type()->basic_type() == T_LONG);
  match(Set dst (RotateLeft dst shift));
  effect(KILL cr);
  format %{ "rolq    $dst, $shift" %}
  ins_encode %{
    __ rolq($dst$$Register);
  %}
  ins_pipe(ialu_reg_reg);
%}


// Rotate Right by constant.
instruct rorL_immI8_legacy(rRegL dst, immI8 shift, rFlagsReg cr)
%{
  predicate(!VM_Version::supports_bmi2() && n->bottom_type()->basic_type() == T_LONG);
  match(Set dst (RotateRight dst shift));
  effect(KILL cr);
  format %{ "rorq    $dst, $shift" %}
  ins_encode %{
    __ rorq($dst$$Register, $shift$$constant);
  %}
  ins_pipe(ialu_reg);
%}


// Rotate Right by constant
instruct rorL_immI8(rRegL dst, immI8 shift)
%{
  predicate(VM_Version::supports_bmi2() && n->bottom_type()->basic_type() == T_LONG);
  match(Set dst (RotateRight dst shift));
  format %{ "rorxq    $dst, $shift" %}
  ins_encode %{
    __ rorxq($dst$$Register, $dst$$Register, $shift$$constant);
  %}
  ins_pipe(ialu_reg_reg);
%}

// Rotate Right by variable
instruct rorL_rReg_Var(rRegL dst, rcx_RegI shift, rFlagsReg cr)
%{
  predicate(n->bottom_type()->basic_type() == T_LONG);
  match(Set dst (RotateRight dst shift));
  effect(KILL cr);
  format %{ "rorq    $dst, $shift" %}
  ins_encode %{
    __ rorq($dst$$Register);
  %}
  ins_pipe(ialu_reg_reg);
%}


// Logical Instructions

// Integer Logical Instructions

// And Instructions
// And Register with Register
instruct andI_rReg(rRegI dst, rRegI src, rFlagsReg cr)
%{
  match(Set dst (AndI dst src));
  effect(KILL cr);

  format %{ "andl    $dst, $src\t# int" %}
  opcode(0x23);
  ins_encode(REX_reg_reg(dst, src), OpcP, reg_reg(dst, src));
  ins_pipe(ialu_reg_reg);
%}

// And Register with Immediate 255
instruct andI_rReg_imm255(rRegI dst, immI_255 src)
%{
  match(Set dst (AndI dst src));

  format %{ "movzbl  $dst, $dst\t# int & 0xFF" %}
  opcode(0x0F, 0xB6);
  ins_encode(REX_reg_breg(dst, dst), OpcP, OpcS, reg_reg(dst, dst));
  ins_pipe(ialu_reg);
%}

// And Register with Immediate 255 and promote to long
instruct andI2L_rReg_imm255(rRegL dst, rRegI src, immI_255 mask)
%{
  match(Set dst (ConvI2L (AndI src mask)));

  format %{ "movzbl  $dst, $src\t# int & 0xFF -> long" %}
  opcode(0x0F, 0xB6);
  ins_encode(REX_reg_breg(dst, src), OpcP, OpcS, reg_reg(dst, src));
  ins_pipe(ialu_reg);
%}

// And Register with Immediate 65535
instruct andI_rReg_imm65535(rRegI dst, immI_65535 src)
%{
  match(Set dst (AndI dst src));

  format %{ "movzwl  $dst, $dst\t# int & 0xFFFF" %}
  opcode(0x0F, 0xB7);
  ins_encode(REX_reg_reg(dst, dst), OpcP, OpcS, reg_reg(dst, dst));
  ins_pipe(ialu_reg);
%}

// And Register with Immediate 65535 and promote to long
instruct andI2L_rReg_imm65535(rRegL dst, rRegI src, immI_65535 mask)
%{
  match(Set dst (ConvI2L (AndI src mask)));

  format %{ "movzwl  $dst, $src\t# int & 0xFFFF -> long" %}
  opcode(0x0F, 0xB7);
  ins_encode(REX_reg_reg(dst, src), OpcP, OpcS, reg_reg(dst, src));
  ins_pipe(ialu_reg);
%}

// And Register with Immediate
instruct andI_rReg_imm(rRegI dst, immI src, rFlagsReg cr)
%{
  match(Set dst (AndI dst src));
  effect(KILL cr);

  format %{ "andl    $dst, $src\t# int" %}
  opcode(0x81, 0x04); /* Opcode 81 /4 */
  ins_encode(OpcSErm(dst, src), Con8or32(src));
  ins_pipe(ialu_reg);
%}

// And Register with Memory
instruct andI_rReg_mem(rRegI dst, memory src, rFlagsReg cr)
%{
  match(Set dst (AndI dst (LoadI src)));
  effect(KILL cr);

  ins_cost(125);
  format %{ "andl    $dst, $src\t# int" %}
  opcode(0x23);
  ins_encode(REX_reg_mem(dst, src), OpcP, reg_mem(dst, src));
  ins_pipe(ialu_reg_mem);
%}

// And Memory with Register
instruct andB_mem_rReg(memory dst, rRegI src, rFlagsReg cr)
%{
  match(Set dst (StoreB dst (AndI (LoadB dst) src)));
  effect(KILL cr);

  ins_cost(150);
  format %{ "andb    $dst, $src\t# byte" %}
  opcode(0x20);
  ins_encode(REX_breg_mem(src, dst), OpcP, reg_mem(src, dst));
  ins_pipe(ialu_mem_reg);
%}

instruct andI_mem_rReg(memory dst, rRegI src, rFlagsReg cr)
%{
  match(Set dst (StoreI dst (AndI (LoadI dst) src)));
  effect(KILL cr);

  ins_cost(150);
  format %{ "andl    $dst, $src\t# int" %}
  opcode(0x21); /* Opcode 21 /r */
  ins_encode(REX_reg_mem(src, dst), OpcP, reg_mem(src, dst));
  ins_pipe(ialu_mem_reg);
%}

// And Memory with Immediate
instruct andI_mem_imm(memory dst, immI src, rFlagsReg cr)
%{
  match(Set dst (StoreI dst (AndI (LoadI dst) src)));
  effect(KILL cr);

  ins_cost(125);
  format %{ "andl    $dst, $src\t# int" %}
  opcode(0x81, 0x4); /* Opcode 81 /4 id */
  ins_encode(REX_mem(dst), OpcSE(src),
             RM_opc_mem(secondary, dst), Con8or32(src));
  ins_pipe(ialu_mem_imm);
%}

// BMI1 instructions
instruct andnI_rReg_rReg_mem(rRegI dst, rRegI src1, memory src2, immI_M1 minus_1, rFlagsReg cr) %{
  match(Set dst (AndI (XorI src1 minus_1) (LoadI src2)));
  predicate(UseBMI1Instructions);
  effect(KILL cr);

  ins_cost(125);
  format %{ "andnl  $dst, $src1, $src2" %}

  ins_encode %{
    __ andnl($dst$$Register, $src1$$Register, $src2$$Address);
  %}
  ins_pipe(ialu_reg_mem);
%}

instruct andnI_rReg_rReg_rReg(rRegI dst, rRegI src1, rRegI src2, immI_M1 minus_1, rFlagsReg cr) %{
  match(Set dst (AndI (XorI src1 minus_1) src2));
  predicate(UseBMI1Instructions);
  effect(KILL cr);

  format %{ "andnl  $dst, $src1, $src2" %}

  ins_encode %{
    __ andnl($dst$$Register, $src1$$Register, $src2$$Register);
  %}
  ins_pipe(ialu_reg);
%}

instruct blsiI_rReg_rReg(rRegI dst, rRegI src, immI_0 imm_zero, rFlagsReg cr) %{
  match(Set dst (AndI (SubI imm_zero src) src));
  predicate(UseBMI1Instructions);
  effect(KILL cr);

  format %{ "blsil  $dst, $src" %}

  ins_encode %{
    __ blsil($dst$$Register, $src$$Register);
  %}
  ins_pipe(ialu_reg);
%}

instruct blsiI_rReg_mem(rRegI dst, memory src, immI_0 imm_zero, rFlagsReg cr) %{
  match(Set dst (AndI (SubI imm_zero (LoadI src) ) (LoadI src) ));
  predicate(UseBMI1Instructions);
  effect(KILL cr);

  ins_cost(125);
  format %{ "blsil  $dst, $src" %}

  ins_encode %{
    __ blsil($dst$$Register, $src$$Address);
  %}
  ins_pipe(ialu_reg_mem);
%}

instruct blsmskI_rReg_mem(rRegI dst, memory src, immI_M1 minus_1, rFlagsReg cr)
%{
  match(Set dst (XorI (AddI (LoadI src) minus_1) (LoadI src) ) );
  predicate(UseBMI1Instructions);
  effect(KILL cr);

  ins_cost(125);
  format %{ "blsmskl $dst, $src" %}

  ins_encode %{
    __ blsmskl($dst$$Register, $src$$Address);
  %}
  ins_pipe(ialu_reg_mem);
%}

instruct blsmskI_rReg_rReg(rRegI dst, rRegI src, immI_M1 minus_1, rFlagsReg cr)
%{
  match(Set dst (XorI (AddI src minus_1) src));
  predicate(UseBMI1Instructions);
  effect(KILL cr);

  format %{ "blsmskl $dst, $src" %}

  ins_encode %{
    __ blsmskl($dst$$Register, $src$$Register);
  %}

  ins_pipe(ialu_reg);
%}

instruct blsrI_rReg_rReg(rRegI dst, rRegI src, immI_M1 minus_1, rFlagsReg cr)
%{
  match(Set dst (AndI (AddI src minus_1) src) );
  predicate(UseBMI1Instructions);
  effect(KILL cr);

  format %{ "blsrl  $dst, $src" %}

  ins_encode %{
    __ blsrl($dst$$Register, $src$$Register);
  %}

  ins_pipe(ialu_reg_mem);
%}

instruct blsrI_rReg_mem(rRegI dst, memory src, immI_M1 minus_1, rFlagsReg cr)
%{
  match(Set dst (AndI (AddI (LoadI src) minus_1) (LoadI src) ) );
  predicate(UseBMI1Instructions);
  effect(KILL cr);

  ins_cost(125);
  format %{ "blsrl  $dst, $src" %}

  ins_encode %{
    __ blsrl($dst$$Register, $src$$Address);
  %}

  ins_pipe(ialu_reg);
%}

// Or Instructions
// Or Register with Register
instruct orI_rReg(rRegI dst, rRegI src, rFlagsReg cr)
%{
  match(Set dst (OrI dst src));
  effect(KILL cr);

  format %{ "orl     $dst, $src\t# int" %}
  opcode(0x0B);
  ins_encode(REX_reg_reg(dst, src), OpcP, reg_reg(dst, src));
  ins_pipe(ialu_reg_reg);
%}

// Or Register with Immediate
instruct orI_rReg_imm(rRegI dst, immI src, rFlagsReg cr)
%{
  match(Set dst (OrI dst src));
  effect(KILL cr);

  format %{ "orl     $dst, $src\t# int" %}
  opcode(0x81, 0x01); /* Opcode 81 /1 id */
  ins_encode(OpcSErm(dst, src), Con8or32(src));
  ins_pipe(ialu_reg);
%}

// Or Register with Memory
instruct orI_rReg_mem(rRegI dst, memory src, rFlagsReg cr)
%{
  match(Set dst (OrI dst (LoadI src)));
  effect(KILL cr);

  ins_cost(125);
  format %{ "orl     $dst, $src\t# int" %}
  opcode(0x0B);
  ins_encode(REX_reg_mem(dst, src), OpcP, reg_mem(dst, src));
  ins_pipe(ialu_reg_mem);
%}

// Or Memory with Register
instruct orB_mem_rReg(memory dst, rRegI src, rFlagsReg cr)
%{
  match(Set dst (StoreB dst (OrI (LoadB dst) src)));
  effect(KILL cr);

  ins_cost(150);
  format %{ "orb    $dst, $src\t# byte" %}
  opcode(0x08);
  ins_encode(REX_breg_mem(src, dst), OpcP, reg_mem(src, dst));
  ins_pipe(ialu_mem_reg);
%}

instruct orI_mem_rReg(memory dst, rRegI src, rFlagsReg cr)
%{
  match(Set dst (StoreI dst (OrI (LoadI dst) src)));
  effect(KILL cr);

  ins_cost(150);
  format %{ "orl     $dst, $src\t# int" %}
  opcode(0x09); /* Opcode 09 /r */
  ins_encode(REX_reg_mem(src, dst), OpcP, reg_mem(src, dst));
  ins_pipe(ialu_mem_reg);
%}

// Or Memory with Immediate
instruct orI_mem_imm(memory dst, immI src, rFlagsReg cr)
%{
  match(Set dst (StoreI dst (OrI (LoadI dst) src)));
  effect(KILL cr);

  ins_cost(125);
  format %{ "orl     $dst, $src\t# int" %}
  opcode(0x81, 0x1); /* Opcode 81 /1 id */
  ins_encode(REX_mem(dst), OpcSE(src),
             RM_opc_mem(secondary, dst), Con8or32(src));
  ins_pipe(ialu_mem_imm);
%}

// Xor Instructions
// Xor Register with Register
instruct xorI_rReg(rRegI dst, rRegI src, rFlagsReg cr)
%{
  match(Set dst (XorI dst src));
  effect(KILL cr);

  format %{ "xorl    $dst, $src\t# int" %}
  opcode(0x33);
  ins_encode(REX_reg_reg(dst, src), OpcP, reg_reg(dst, src));
  ins_pipe(ialu_reg_reg);
%}

// Xor Register with Immediate -1
instruct xorI_rReg_im1(rRegI dst, immI_M1 imm) %{
  match(Set dst (XorI dst imm));

  format %{ "not    $dst" %}
  ins_encode %{
     __ notl($dst$$Register);
  %}
  ins_pipe(ialu_reg);
%}

// Xor Register with Immediate
instruct xorI_rReg_imm(rRegI dst, immI src, rFlagsReg cr)
%{
  match(Set dst (XorI dst src));
  effect(KILL cr);

  format %{ "xorl    $dst, $src\t# int" %}
  opcode(0x81, 0x06); /* Opcode 81 /6 id */
  ins_encode(OpcSErm(dst, src), Con8or32(src));
  ins_pipe(ialu_reg);
%}

// Xor Register with Memory
instruct xorI_rReg_mem(rRegI dst, memory src, rFlagsReg cr)
%{
  match(Set dst (XorI dst (LoadI src)));
  effect(KILL cr);

  ins_cost(125);
  format %{ "xorl    $dst, $src\t# int" %}
  opcode(0x33);
  ins_encode(REX_reg_mem(dst, src), OpcP, reg_mem(dst, src));
  ins_pipe(ialu_reg_mem);
%}

// Xor Memory with Register
instruct xorB_mem_rReg(memory dst, rRegI src, rFlagsReg cr)
%{
  match(Set dst (StoreB dst (XorI (LoadB dst) src)));
  effect(KILL cr);

  ins_cost(150);
  format %{ "xorb    $dst, $src\t# byte" %}
  opcode(0x30);
  ins_encode(REX_breg_mem(src, dst), OpcP, reg_mem(src, dst));
  ins_pipe(ialu_mem_reg);
%}

instruct xorI_mem_rReg(memory dst, rRegI src, rFlagsReg cr)
%{
  match(Set dst (StoreI dst (XorI (LoadI dst) src)));
  effect(KILL cr);

  ins_cost(150);
  format %{ "xorl    $dst, $src\t# int" %}
  opcode(0x31); /* Opcode 31 /r */
  ins_encode(REX_reg_mem(src, dst), OpcP, reg_mem(src, dst));
  ins_pipe(ialu_mem_reg);
%}

// Xor Memory with Immediate
instruct xorI_mem_imm(memory dst, immI src, rFlagsReg cr)
%{
  match(Set dst (StoreI dst (XorI (LoadI dst) src)));
  effect(KILL cr);

  ins_cost(125);
  format %{ "xorl    $dst, $src\t# int" %}
  opcode(0x81, 0x6); /* Opcode 81 /6 id */
  ins_encode(REX_mem(dst), OpcSE(src),
             RM_opc_mem(secondary, dst), Con8or32(src));
  ins_pipe(ialu_mem_imm);
%}


// Long Logical Instructions

// And Instructions
// And Register with Register
instruct andL_rReg(rRegL dst, rRegL src, rFlagsReg cr)
%{
  match(Set dst (AndL dst src));
  effect(KILL cr);

  format %{ "andq    $dst, $src\t# long" %}
  opcode(0x23);
  ins_encode(REX_reg_reg_wide(dst, src), OpcP, reg_reg(dst, src));
  ins_pipe(ialu_reg_reg);
%}

// And Register with Immediate 255
instruct andL_rReg_imm255(rRegL dst, immL_255 src)
%{
  match(Set dst (AndL dst src));

  format %{ "movzbq  $dst, $dst\t# long & 0xFF" %}
  opcode(0x0F, 0xB6);
  ins_encode(REX_reg_reg_wide(dst, dst), OpcP, OpcS, reg_reg(dst, dst));
  ins_pipe(ialu_reg);
%}

// And Register with Immediate 65535
instruct andL_rReg_imm65535(rRegL dst, immL_65535 src)
%{
  match(Set dst (AndL dst src));

  format %{ "movzwq  $dst, $dst\t# long & 0xFFFF" %}
  opcode(0x0F, 0xB7);
  ins_encode(REX_reg_reg_wide(dst, dst), OpcP, OpcS, reg_reg(dst, dst));
  ins_pipe(ialu_reg);
%}

// And Register with Immediate
instruct andL_rReg_imm(rRegL dst, immL32 src, rFlagsReg cr)
%{
  match(Set dst (AndL dst src));
  effect(KILL cr);

  format %{ "andq    $dst, $src\t# long" %}
  opcode(0x81, 0x04); /* Opcode 81 /4 */
  ins_encode(OpcSErm_wide(dst, src), Con8or32(src));
  ins_pipe(ialu_reg);
%}

// And Register with Memory
instruct andL_rReg_mem(rRegL dst, memory src, rFlagsReg cr)
%{
  match(Set dst (AndL dst (LoadL src)));
  effect(KILL cr);

  ins_cost(125);
  format %{ "andq    $dst, $src\t# long" %}
  opcode(0x23);
  ins_encode(REX_reg_mem_wide(dst, src), OpcP, reg_mem(dst, src));
  ins_pipe(ialu_reg_mem);
%}

// And Memory with Register
instruct andL_mem_rReg(memory dst, rRegL src, rFlagsReg cr)
%{
  match(Set dst (StoreL dst (AndL (LoadL dst) src)));
  effect(KILL cr);

  ins_cost(150);
  format %{ "andq    $dst, $src\t# long" %}
  opcode(0x21); /* Opcode 21 /r */
  ins_encode(REX_reg_mem_wide(src, dst), OpcP, reg_mem(src, dst));
  ins_pipe(ialu_mem_reg);
%}

// And Memory with Immediate
instruct andL_mem_imm(memory dst, immL32 src, rFlagsReg cr)
%{
  match(Set dst (StoreL dst (AndL (LoadL dst) src)));
  effect(KILL cr);

  ins_cost(125);
  format %{ "andq    $dst, $src\t# long" %}
  opcode(0x81, 0x4); /* Opcode 81 /4 id */
  ins_encode(REX_mem_wide(dst), OpcSE(src),
             RM_opc_mem(secondary, dst), Con8or32(src));
  ins_pipe(ialu_mem_imm);
%}

instruct btrL_mem_imm(memory dst, immL_NotPow2 con, rFlagsReg cr)
%{
  // con should be a pure 64-bit immediate given that not(con) is a power of 2
  // because AND/OR works well enough for 8/32-bit values.
  predicate(log2i_graceful(~n->in(3)->in(2)->get_long()) > 30);

  match(Set dst (StoreL dst (AndL (LoadL dst) con)));
  effect(KILL cr);

  ins_cost(125);
  format %{ "btrq    $dst, log2(not($con))\t# long" %}
  ins_encode %{
    __ btrq($dst$$Address, log2i_exact((julong)~$con$$constant));
  %}
  ins_pipe(ialu_mem_imm);
%}

// BMI1 instructions
instruct andnL_rReg_rReg_mem(rRegL dst, rRegL src1, memory src2, immL_M1 minus_1, rFlagsReg cr) %{
  match(Set dst (AndL (XorL src1 minus_1) (LoadL src2)));
  predicate(UseBMI1Instructions);
  effect(KILL cr);

  ins_cost(125);
  format %{ "andnq  $dst, $src1, $src2" %}

  ins_encode %{
    __ andnq($dst$$Register, $src1$$Register, $src2$$Address);
  %}
  ins_pipe(ialu_reg_mem);
%}

instruct andnL_rReg_rReg_rReg(rRegL dst, rRegL src1, rRegL src2, immL_M1 minus_1, rFlagsReg cr) %{
  match(Set dst (AndL (XorL src1 minus_1) src2));
  predicate(UseBMI1Instructions);
  effect(KILL cr);

  format %{ "andnq  $dst, $src1, $src2" %}

  ins_encode %{
  __ andnq($dst$$Register, $src1$$Register, $src2$$Register);
  %}
  ins_pipe(ialu_reg_mem);
%}

instruct blsiL_rReg_rReg(rRegL dst, rRegL src, immL0 imm_zero, rFlagsReg cr) %{
  match(Set dst (AndL (SubL imm_zero src) src));
  predicate(UseBMI1Instructions);
  effect(KILL cr);

  format %{ "blsiq  $dst, $src" %}

  ins_encode %{
    __ blsiq($dst$$Register, $src$$Register);
  %}
  ins_pipe(ialu_reg);
%}

instruct blsiL_rReg_mem(rRegL dst, memory src, immL0 imm_zero, rFlagsReg cr) %{
  match(Set dst (AndL (SubL imm_zero (LoadL src) ) (LoadL src) ));
  predicate(UseBMI1Instructions);
  effect(KILL cr);

  ins_cost(125);
  format %{ "blsiq  $dst, $src" %}

  ins_encode %{
    __ blsiq($dst$$Register, $src$$Address);
  %}
  ins_pipe(ialu_reg_mem);
%}

instruct blsmskL_rReg_mem(rRegL dst, memory src, immL_M1 minus_1, rFlagsReg cr)
%{
  match(Set dst (XorL (AddL (LoadL src) minus_1) (LoadL src) ) );
  predicate(UseBMI1Instructions);
  effect(KILL cr);

  ins_cost(125);
  format %{ "blsmskq $dst, $src" %}

  ins_encode %{
    __ blsmskq($dst$$Register, $src$$Address);
  %}
  ins_pipe(ialu_reg_mem);
%}

instruct blsmskL_rReg_rReg(rRegL dst, rRegL src, immL_M1 minus_1, rFlagsReg cr)
%{
  match(Set dst (XorL (AddL src minus_1) src));
  predicate(UseBMI1Instructions);
  effect(KILL cr);

  format %{ "blsmskq $dst, $src" %}

  ins_encode %{
    __ blsmskq($dst$$Register, $src$$Register);
  %}

  ins_pipe(ialu_reg);
%}

instruct blsrL_rReg_rReg(rRegL dst, rRegL src, immL_M1 minus_1, rFlagsReg cr)
%{
  match(Set dst (AndL (AddL src minus_1) src) );
  predicate(UseBMI1Instructions);
  effect(KILL cr);

  format %{ "blsrq  $dst, $src" %}

  ins_encode %{
    __ blsrq($dst$$Register, $src$$Register);
  %}

  ins_pipe(ialu_reg);
%}

instruct blsrL_rReg_mem(rRegL dst, memory src, immL_M1 minus_1, rFlagsReg cr)
%{
  match(Set dst (AndL (AddL (LoadL src) minus_1) (LoadL src)) );
  predicate(UseBMI1Instructions);
  effect(KILL cr);

  ins_cost(125);
  format %{ "blsrq  $dst, $src" %}

  ins_encode %{
    __ blsrq($dst$$Register, $src$$Address);
  %}

  ins_pipe(ialu_reg);
%}

// Or Instructions
// Or Register with Register
instruct orL_rReg(rRegL dst, rRegL src, rFlagsReg cr)
%{
  match(Set dst (OrL dst src));
  effect(KILL cr);

  format %{ "orq     $dst, $src\t# long" %}
  opcode(0x0B);
  ins_encode(REX_reg_reg_wide(dst, src), OpcP, reg_reg(dst, src));
  ins_pipe(ialu_reg_reg);
%}

// Use any_RegP to match R15 (TLS register) without spilling.
instruct orL_rReg_castP2X(rRegL dst, any_RegP src, rFlagsReg cr) %{
  match(Set dst (OrL dst (CastP2X src)));
  effect(KILL cr);

  format %{ "orq     $dst, $src\t# long" %}
  opcode(0x0B);
  ins_encode(REX_reg_reg_wide(dst, src), OpcP, reg_reg(dst, src));
  ins_pipe(ialu_reg_reg);
%}


// Or Register with Immediate
instruct orL_rReg_imm(rRegL dst, immL32 src, rFlagsReg cr)
%{
  match(Set dst (OrL dst src));
  effect(KILL cr);

  format %{ "orq     $dst, $src\t# long" %}
  opcode(0x81, 0x01); /* Opcode 81 /1 id */
  ins_encode(OpcSErm_wide(dst, src), Con8or32(src));
  ins_pipe(ialu_reg);
%}

// Or Register with Memory
instruct orL_rReg_mem(rRegL dst, memory src, rFlagsReg cr)
%{
  match(Set dst (OrL dst (LoadL src)));
  effect(KILL cr);

  ins_cost(125);
  format %{ "orq     $dst, $src\t# long" %}
  opcode(0x0B);
  ins_encode(REX_reg_mem_wide(dst, src), OpcP, reg_mem(dst, src));
  ins_pipe(ialu_reg_mem);
%}

// Or Memory with Register
instruct orL_mem_rReg(memory dst, rRegL src, rFlagsReg cr)
%{
  match(Set dst (StoreL dst (OrL (LoadL dst) src)));
  effect(KILL cr);

  ins_cost(150);
  format %{ "orq     $dst, $src\t# long" %}
  opcode(0x09); /* Opcode 09 /r */
  ins_encode(REX_reg_mem_wide(src, dst), OpcP, reg_mem(src, dst));
  ins_pipe(ialu_mem_reg);
%}

// Or Memory with Immediate
instruct orL_mem_imm(memory dst, immL32 src, rFlagsReg cr)
%{
  match(Set dst (StoreL dst (OrL (LoadL dst) src)));
  effect(KILL cr);

  ins_cost(125);
  format %{ "orq     $dst, $src\t# long" %}
  opcode(0x81, 0x1); /* Opcode 81 /1 id */
  ins_encode(REX_mem_wide(dst), OpcSE(src),
             RM_opc_mem(secondary, dst), Con8or32(src));
  ins_pipe(ialu_mem_imm);
%}

instruct btsL_mem_imm(memory dst, immL_Pow2 con, rFlagsReg cr)
%{
  // con should be a pure 64-bit power of 2 immediate
  // because AND/OR works well enough for 8/32-bit values.
  predicate(log2i_graceful(n->in(3)->in(2)->get_long()) > 31);

  match(Set dst (StoreL dst (OrL (LoadL dst) con)));
  effect(KILL cr);

  ins_cost(125);
  format %{ "btsq    $dst, log2($con)\t# long" %}
  ins_encode %{
    __ btsq($dst$$Address, log2i_exact((julong)$con$$constant));
  %}
  ins_pipe(ialu_mem_imm);
%}

// Xor Instructions
// Xor Register with Register
instruct xorL_rReg(rRegL dst, rRegL src, rFlagsReg cr)
%{
  match(Set dst (XorL dst src));
  effect(KILL cr);

  format %{ "xorq    $dst, $src\t# long" %}
  opcode(0x33);
  ins_encode(REX_reg_reg_wide(dst, src), OpcP, reg_reg(dst, src));
  ins_pipe(ialu_reg_reg);
%}

// Xor Register with Immediate -1
instruct xorL_rReg_im1(rRegL dst, immL_M1 imm) %{
  match(Set dst (XorL dst imm));

  format %{ "notq   $dst" %}
  ins_encode %{
     __ notq($dst$$Register);
  %}
  ins_pipe(ialu_reg);
%}

// Xor Register with Immediate
instruct xorL_rReg_imm(rRegL dst, immL32 src, rFlagsReg cr)
%{
  match(Set dst (XorL dst src));
  effect(KILL cr);

  format %{ "xorq    $dst, $src\t# long" %}
  opcode(0x81, 0x06); /* Opcode 81 /6 id */
  ins_encode(OpcSErm_wide(dst, src), Con8or32(src));
  ins_pipe(ialu_reg);
%}

// Xor Register with Memory
instruct xorL_rReg_mem(rRegL dst, memory src, rFlagsReg cr)
%{
  match(Set dst (XorL dst (LoadL src)));
  effect(KILL cr);

  ins_cost(125);
  format %{ "xorq    $dst, $src\t# long" %}
  opcode(0x33);
  ins_encode(REX_reg_mem_wide(dst, src), OpcP, reg_mem(dst, src));
  ins_pipe(ialu_reg_mem);
%}

// Xor Memory with Register
instruct xorL_mem_rReg(memory dst, rRegL src, rFlagsReg cr)
%{
  match(Set dst (StoreL dst (XorL (LoadL dst) src)));
  effect(KILL cr);

  ins_cost(150);
  format %{ "xorq    $dst, $src\t# long" %}
  opcode(0x31); /* Opcode 31 /r */
  ins_encode(REX_reg_mem_wide(src, dst), OpcP, reg_mem(src, dst));
  ins_pipe(ialu_mem_reg);
%}

// Xor Memory with Immediate
instruct xorL_mem_imm(memory dst, immL32 src, rFlagsReg cr)
%{
  match(Set dst (StoreL dst (XorL (LoadL dst) src)));
  effect(KILL cr);

  ins_cost(125);
  format %{ "xorq    $dst, $src\t# long" %}
  opcode(0x81, 0x6); /* Opcode 81 /6 id */
  ins_encode(REX_mem_wide(dst), OpcSE(src),
             RM_opc_mem(secondary, dst), Con8or32(src));
  ins_pipe(ialu_mem_imm);
%}

// Convert Int to Boolean
instruct convI2B(rRegI dst, rRegI src, rFlagsReg cr)
%{
  match(Set dst (Conv2B src));
  effect(KILL cr);

  format %{ "testl   $src, $src\t# ci2b\n\t"
            "setnz   $dst\n\t"
            "movzbl  $dst, $dst" %}
  ins_encode(REX_reg_reg(src, src), opc_reg_reg(0x85, src, src), // testl
             setNZ_reg(dst),
             REX_reg_breg(dst, dst), // movzbl
             Opcode(0x0F), Opcode(0xB6), reg_reg(dst, dst));
  ins_pipe(pipe_slow); // XXX
%}

// Convert Pointer to Boolean
instruct convP2B(rRegI dst, rRegP src, rFlagsReg cr)
%{
  match(Set dst (Conv2B src));
  effect(KILL cr);

  format %{ "testq   $src, $src\t# cp2b\n\t"
            "setnz   $dst\n\t"
            "movzbl  $dst, $dst" %}
  ins_encode(REX_reg_reg_wide(src, src), opc_reg_reg(0x85, src, src), // testq
             setNZ_reg(dst),
             REX_reg_breg(dst, dst), // movzbl
             Opcode(0x0F), Opcode(0xB6), reg_reg(dst, dst));
  ins_pipe(pipe_slow); // XXX
%}

instruct cmpLTMask(rRegI dst, rRegI p, rRegI q, rFlagsReg cr)
%{
  match(Set dst (CmpLTMask p q));
  effect(KILL cr);

  ins_cost(400);
  format %{ "cmpl    $p, $q\t# cmpLTMask\n\t"
            "setlt   $dst\n\t"
            "movzbl  $dst, $dst\n\t"
            "negl    $dst" %}
  ins_encode(REX_reg_reg(p, q), opc_reg_reg(0x3B, p, q), // cmpl
             setLT_reg(dst),
             REX_reg_breg(dst, dst), // movzbl
             Opcode(0x0F), Opcode(0xB6), reg_reg(dst, dst),
             neg_reg(dst));
  ins_pipe(pipe_slow);
%}

instruct cmpLTMask0(rRegI dst, immI_0 zero, rFlagsReg cr)
%{
  match(Set dst (CmpLTMask dst zero));
  effect(KILL cr);

  ins_cost(100);
  format %{ "sarl    $dst, #31\t# cmpLTMask0" %}
  ins_encode %{
  __ sarl($dst$$Register, 31);
  %}
  ins_pipe(ialu_reg);
%}

/* Better to save a register than avoid a branch */
instruct cadd_cmpLTMask(rRegI p, rRegI q, rRegI y, rFlagsReg cr)
%{
  match(Set p (AddI (AndI (CmpLTMask p q) y) (SubI p q)));
  effect(KILL cr);
  ins_cost(300);
  format %{ "subl    $p,$q\t# cadd_cmpLTMask\n\t"
            "jge     done\n\t"
            "addl    $p,$y\n"
            "done:   " %}
  ins_encode %{
    Register Rp = $p$$Register;
    Register Rq = $q$$Register;
    Register Ry = $y$$Register;
    Label done;
    __ subl(Rp, Rq);
    __ jccb(Assembler::greaterEqual, done);
    __ addl(Rp, Ry);
    __ bind(done);
  %}
  ins_pipe(pipe_cmplt);
%}

/* Better to save a register than avoid a branch */
instruct and_cmpLTMask(rRegI p, rRegI q, rRegI y, rFlagsReg cr)
%{
  match(Set y (AndI (CmpLTMask p q) y));
  effect(KILL cr);

  ins_cost(300);

  format %{ "cmpl    $p, $q\t# and_cmpLTMask\n\t"
            "jlt     done\n\t"
            "xorl    $y, $y\n"
            "done:   " %}
  ins_encode %{
    Register Rp = $p$$Register;
    Register Rq = $q$$Register;
    Register Ry = $y$$Register;
    Label done;
    __ cmpl(Rp, Rq);
    __ jccb(Assembler::less, done);
    __ xorl(Ry, Ry);
    __ bind(done);
  %}
  ins_pipe(pipe_cmplt);
%}


//---------- FP Instructions------------------------------------------------

instruct cmpF_cc_reg(rFlagsRegU cr, regF src1, regF src2)
%{
  match(Set cr (CmpF src1 src2));

  ins_cost(145);
  format %{ "ucomiss $src1, $src2\n\t"
            "jnp,s   exit\n\t"
            "pushfq\t# saw NaN, set CF\n\t"
            "andq    [rsp], #0xffffff2b\n\t"
            "popfq\n"
    "exit:" %}
  ins_encode %{
    __ ucomiss($src1$$XMMRegister, $src2$$XMMRegister);
    emit_cmpfp_fixup(_masm);
  %}
  ins_pipe(pipe_slow);
%}

instruct cmpF_cc_reg_CF(rFlagsRegUCF cr, regF src1, regF src2) %{
  match(Set cr (CmpF src1 src2));

  ins_cost(100);
  format %{ "ucomiss $src1, $src2" %}
  ins_encode %{
    __ ucomiss($src1$$XMMRegister, $src2$$XMMRegister);
  %}
  ins_pipe(pipe_slow);
%}

instruct cmpF_cc_mem(rFlagsRegU cr, regF src1, memory src2)
%{
  match(Set cr (CmpF src1 (LoadF src2)));

  ins_cost(145);
  format %{ "ucomiss $src1, $src2\n\t"
            "jnp,s   exit\n\t"
            "pushfq\t# saw NaN, set CF\n\t"
            "andq    [rsp], #0xffffff2b\n\t"
            "popfq\n"
    "exit:" %}
  ins_encode %{
    __ ucomiss($src1$$XMMRegister, $src2$$Address);
    emit_cmpfp_fixup(_masm);
  %}
  ins_pipe(pipe_slow);
%}

instruct cmpF_cc_memCF(rFlagsRegUCF cr, regF src1, memory src2) %{
  match(Set cr (CmpF src1 (LoadF src2)));

  ins_cost(100);
  format %{ "ucomiss $src1, $src2" %}
  ins_encode %{
    __ ucomiss($src1$$XMMRegister, $src2$$Address);
  %}
  ins_pipe(pipe_slow);
%}

instruct cmpF_cc_imm(rFlagsRegU cr, regF src, immF con) %{
  match(Set cr (CmpF src con));

  ins_cost(145);
  format %{ "ucomiss $src, [$constantaddress]\t# load from constant table: float=$con\n\t"
            "jnp,s   exit\n\t"
            "pushfq\t# saw NaN, set CF\n\t"
            "andq    [rsp], #0xffffff2b\n\t"
            "popfq\n"
    "exit:" %}
  ins_encode %{
    __ ucomiss($src$$XMMRegister, $constantaddress($con));
    emit_cmpfp_fixup(_masm);
  %}
  ins_pipe(pipe_slow);
%}

instruct cmpF_cc_immCF(rFlagsRegUCF cr, regF src, immF con) %{
  match(Set cr (CmpF src con));
  ins_cost(100);
  format %{ "ucomiss $src, [$constantaddress]\t# load from constant table: float=$con" %}
  ins_encode %{
    __ ucomiss($src$$XMMRegister, $constantaddress($con));
  %}
  ins_pipe(pipe_slow);
%}

instruct cmpD_cc_reg(rFlagsRegU cr, regD src1, regD src2)
%{
  match(Set cr (CmpD src1 src2));

  ins_cost(145);
  format %{ "ucomisd $src1, $src2\n\t"
            "jnp,s   exit\n\t"
            "pushfq\t# saw NaN, set CF\n\t"
            "andq    [rsp], #0xffffff2b\n\t"
            "popfq\n"
    "exit:" %}
  ins_encode %{
    __ ucomisd($src1$$XMMRegister, $src2$$XMMRegister);
    emit_cmpfp_fixup(_masm);
  %}
  ins_pipe(pipe_slow);
%}

instruct cmpD_cc_reg_CF(rFlagsRegUCF cr, regD src1, regD src2) %{
  match(Set cr (CmpD src1 src2));

  ins_cost(100);
  format %{ "ucomisd $src1, $src2 test" %}
  ins_encode %{
    __ ucomisd($src1$$XMMRegister, $src2$$XMMRegister);
  %}
  ins_pipe(pipe_slow);
%}

instruct cmpD_cc_mem(rFlagsRegU cr, regD src1, memory src2)
%{
  match(Set cr (CmpD src1 (LoadD src2)));

  ins_cost(145);
  format %{ "ucomisd $src1, $src2\n\t"
            "jnp,s   exit\n\t"
            "pushfq\t# saw NaN, set CF\n\t"
            "andq    [rsp], #0xffffff2b\n\t"
            "popfq\n"
    "exit:" %}
  ins_encode %{
    __ ucomisd($src1$$XMMRegister, $src2$$Address);
    emit_cmpfp_fixup(_masm);
  %}
  ins_pipe(pipe_slow);
%}

instruct cmpD_cc_memCF(rFlagsRegUCF cr, regD src1, memory src2) %{
  match(Set cr (CmpD src1 (LoadD src2)));

  ins_cost(100);
  format %{ "ucomisd $src1, $src2" %}
  ins_encode %{
    __ ucomisd($src1$$XMMRegister, $src2$$Address);
  %}
  ins_pipe(pipe_slow);
%}

instruct cmpD_cc_imm(rFlagsRegU cr, regD src, immD con) %{
  match(Set cr (CmpD src con));

  ins_cost(145);
  format %{ "ucomisd $src, [$constantaddress]\t# load from constant table: double=$con\n\t"
            "jnp,s   exit\n\t"
            "pushfq\t# saw NaN, set CF\n\t"
            "andq    [rsp], #0xffffff2b\n\t"
            "popfq\n"
    "exit:" %}
  ins_encode %{
    __ ucomisd($src$$XMMRegister, $constantaddress($con));
    emit_cmpfp_fixup(_masm);
  %}
  ins_pipe(pipe_slow);
%}

instruct cmpD_cc_immCF(rFlagsRegUCF cr, regD src, immD con) %{
  match(Set cr (CmpD src con));
  ins_cost(100);
  format %{ "ucomisd $src, [$constantaddress]\t# load from constant table: double=$con" %}
  ins_encode %{
    __ ucomisd($src$$XMMRegister, $constantaddress($con));
  %}
  ins_pipe(pipe_slow);
%}

// Compare into -1,0,1
instruct cmpF_reg(rRegI dst, regF src1, regF src2, rFlagsReg cr)
%{
  match(Set dst (CmpF3 src1 src2));
  effect(KILL cr);

  ins_cost(275);
  format %{ "ucomiss $src1, $src2\n\t"
            "movl    $dst, #-1\n\t"
            "jp,s    done\n\t"
            "jb,s    done\n\t"
            "setne   $dst\n\t"
            "movzbl  $dst, $dst\n"
    "done:" %}
  ins_encode %{
    __ ucomiss($src1$$XMMRegister, $src2$$XMMRegister);
    emit_cmpfp3(_masm, $dst$$Register);
  %}
  ins_pipe(pipe_slow);
%}

// Compare into -1,0,1
instruct cmpF_mem(rRegI dst, regF src1, memory src2, rFlagsReg cr)
%{
  match(Set dst (CmpF3 src1 (LoadF src2)));
  effect(KILL cr);

  ins_cost(275);
  format %{ "ucomiss $src1, $src2\n\t"
            "movl    $dst, #-1\n\t"
            "jp,s    done\n\t"
            "jb,s    done\n\t"
            "setne   $dst\n\t"
            "movzbl  $dst, $dst\n"
    "done:" %}
  ins_encode %{
    __ ucomiss($src1$$XMMRegister, $src2$$Address);
    emit_cmpfp3(_masm, $dst$$Register);
  %}
  ins_pipe(pipe_slow);
%}

// Compare into -1,0,1
instruct cmpF_imm(rRegI dst, regF src, immF con, rFlagsReg cr) %{
  match(Set dst (CmpF3 src con));
  effect(KILL cr);

  ins_cost(275);
  format %{ "ucomiss $src, [$constantaddress]\t# load from constant table: float=$con\n\t"
            "movl    $dst, #-1\n\t"
            "jp,s    done\n\t"
            "jb,s    done\n\t"
            "setne   $dst\n\t"
            "movzbl  $dst, $dst\n"
    "done:" %}
  ins_encode %{
    __ ucomiss($src$$XMMRegister, $constantaddress($con));
    emit_cmpfp3(_masm, $dst$$Register);
  %}
  ins_pipe(pipe_slow);
%}

// Compare into -1,0,1
instruct cmpD_reg(rRegI dst, regD src1, regD src2, rFlagsReg cr)
%{
  match(Set dst (CmpD3 src1 src2));
  effect(KILL cr);

  ins_cost(275);
  format %{ "ucomisd $src1, $src2\n\t"
            "movl    $dst, #-1\n\t"
            "jp,s    done\n\t"
            "jb,s    done\n\t"
            "setne   $dst\n\t"
            "movzbl  $dst, $dst\n"
    "done:" %}
  ins_encode %{
    __ ucomisd($src1$$XMMRegister, $src2$$XMMRegister);
    emit_cmpfp3(_masm, $dst$$Register);
  %}
  ins_pipe(pipe_slow);
%}

// Compare into -1,0,1
instruct cmpD_mem(rRegI dst, regD src1, memory src2, rFlagsReg cr)
%{
  match(Set dst (CmpD3 src1 (LoadD src2)));
  effect(KILL cr);

  ins_cost(275);
  format %{ "ucomisd $src1, $src2\n\t"
            "movl    $dst, #-1\n\t"
            "jp,s    done\n\t"
            "jb,s    done\n\t"
            "setne   $dst\n\t"
            "movzbl  $dst, $dst\n"
    "done:" %}
  ins_encode %{
    __ ucomisd($src1$$XMMRegister, $src2$$Address);
    emit_cmpfp3(_masm, $dst$$Register);
  %}
  ins_pipe(pipe_slow);
%}

// Compare into -1,0,1
instruct cmpD_imm(rRegI dst, regD src, immD con, rFlagsReg cr) %{
  match(Set dst (CmpD3 src con));
  effect(KILL cr);

  ins_cost(275);
  format %{ "ucomisd $src, [$constantaddress]\t# load from constant table: double=$con\n\t"
            "movl    $dst, #-1\n\t"
            "jp,s    done\n\t"
            "jb,s    done\n\t"
            "setne   $dst\n\t"
            "movzbl  $dst, $dst\n"
    "done:" %}
  ins_encode %{
    __ ucomisd($src$$XMMRegister, $constantaddress($con));
    emit_cmpfp3(_masm, $dst$$Register);
  %}
  ins_pipe(pipe_slow);
%}

//----------Arithmetic Conversion Instructions---------------------------------

instruct convF2D_reg_reg(regD dst, regF src)
%{
  match(Set dst (ConvF2D src));

  format %{ "cvtss2sd $dst, $src" %}
  ins_encode %{
    __ cvtss2sd ($dst$$XMMRegister, $src$$XMMRegister);
  %}
  ins_pipe(pipe_slow); // XXX
%}

instruct convF2D_reg_mem(regD dst, memory src)
%{
  match(Set dst (ConvF2D (LoadF src)));

  format %{ "cvtss2sd $dst, $src" %}
  ins_encode %{
    __ cvtss2sd ($dst$$XMMRegister, $src$$Address);
  %}
  ins_pipe(pipe_slow); // XXX
%}

instruct convD2F_reg_reg(regF dst, regD src)
%{
  match(Set dst (ConvD2F src));

  format %{ "cvtsd2ss $dst, $src" %}
  ins_encode %{
    __ cvtsd2ss ($dst$$XMMRegister, $src$$XMMRegister);
  %}
  ins_pipe(pipe_slow); // XXX
%}

instruct convD2F_reg_mem(regF dst, memory src)
%{
  match(Set dst (ConvD2F (LoadD src)));

  format %{ "cvtsd2ss $dst, $src" %}
  ins_encode %{
    __ cvtsd2ss ($dst$$XMMRegister, $src$$Address);
  %}
  ins_pipe(pipe_slow); // XXX
%}

// XXX do mem variants
instruct convF2I_reg_reg(rRegI dst, regF src, rFlagsReg cr)
%{
  match(Set dst (ConvF2I src));
  effect(KILL cr);
  format %{ "convert_f2i $dst,$src" %}
  ins_encode %{
    __ convert_f2i($dst$$Register, $src$$XMMRegister);
  %}
  ins_pipe(pipe_slow);
%}

instruct convF2L_reg_reg(rRegL dst, regF src, rFlagsReg cr)
%{
  match(Set dst (ConvF2L src));
  effect(KILL cr);
  format %{ "convert_f2l $dst,$src"%}
  ins_encode %{
    __ convert_f2l($dst$$Register, $src$$XMMRegister);
  %}
  ins_pipe(pipe_slow);
%}

instruct convD2I_reg_reg(rRegI dst, regD src, rFlagsReg cr)
%{
  match(Set dst (ConvD2I src));
  effect(KILL cr);
  format %{ "convert_d2i $dst,$src"%}
  ins_encode %{
    __ convert_d2i($dst$$Register, $src$$XMMRegister);
  %}
  ins_pipe(pipe_slow);
%}

instruct convD2L_reg_reg(rRegL dst, regD src, rFlagsReg cr)
%{
  match(Set dst (ConvD2L src));
  effect(KILL cr);
  format %{ "convert_d2l $dst,$src"%}
  ins_encode %{
    __ convert_d2l($dst$$Register, $src$$XMMRegister);
  %}
  ins_pipe(pipe_slow);
%}

instruct convI2F_reg_reg(regF dst, rRegI src)
%{
  predicate(!UseXmmI2F);
  match(Set dst (ConvI2F src));

  format %{ "cvtsi2ssl $dst, $src\t# i2f" %}
  ins_encode %{
    __ cvtsi2ssl ($dst$$XMMRegister, $src$$Register);
  %}
  ins_pipe(pipe_slow); // XXX
%}

instruct convI2F_reg_mem(regF dst, memory src)
%{
  match(Set dst (ConvI2F (LoadI src)));

  format %{ "cvtsi2ssl $dst, $src\t# i2f" %}
  ins_encode %{
    __ cvtsi2ssl ($dst$$XMMRegister, $src$$Address);
  %}
  ins_pipe(pipe_slow); // XXX
%}

instruct convI2D_reg_reg(regD dst, rRegI src)
%{
  predicate(!UseXmmI2D);
  match(Set dst (ConvI2D src));

  format %{ "cvtsi2sdl $dst, $src\t# i2d" %}
  ins_encode %{
    __ cvtsi2sdl ($dst$$XMMRegister, $src$$Register);
  %}
  ins_pipe(pipe_slow); // XXX
%}

instruct convI2D_reg_mem(regD dst, memory src)
%{
  match(Set dst (ConvI2D (LoadI src)));

  format %{ "cvtsi2sdl $dst, $src\t# i2d" %}
  ins_encode %{
    __ cvtsi2sdl ($dst$$XMMRegister, $src$$Address);
  %}
  ins_pipe(pipe_slow); // XXX
%}

instruct convXI2F_reg(regF dst, rRegI src)
%{
  predicate(UseXmmI2F);
  match(Set dst (ConvI2F src));

  format %{ "movdl $dst, $src\n\t"
            "cvtdq2psl $dst, $dst\t# i2f" %}
  ins_encode %{
    __ movdl($dst$$XMMRegister, $src$$Register);
    __ cvtdq2ps($dst$$XMMRegister, $dst$$XMMRegister);
  %}
  ins_pipe(pipe_slow); // XXX
%}

instruct convXI2D_reg(regD dst, rRegI src)
%{
  predicate(UseXmmI2D);
  match(Set dst (ConvI2D src));

  format %{ "movdl $dst, $src\n\t"
            "cvtdq2pdl $dst, $dst\t# i2d" %}
  ins_encode %{
    __ movdl($dst$$XMMRegister, $src$$Register);
    __ cvtdq2pd($dst$$XMMRegister, $dst$$XMMRegister);
  %}
  ins_pipe(pipe_slow); // XXX
%}

instruct convL2F_reg_reg(regF dst, rRegL src)
%{
  match(Set dst (ConvL2F src));

  format %{ "cvtsi2ssq $dst, $src\t# l2f" %}
  ins_encode %{
    __ cvtsi2ssq ($dst$$XMMRegister, $src$$Register);
  %}
  ins_pipe(pipe_slow); // XXX
%}

instruct convL2F_reg_mem(regF dst, memory src)
%{
  match(Set dst (ConvL2F (LoadL src)));

  format %{ "cvtsi2ssq $dst, $src\t# l2f" %}
  ins_encode %{
    __ cvtsi2ssq ($dst$$XMMRegister, $src$$Address);
  %}
  ins_pipe(pipe_slow); // XXX
%}

instruct convL2D_reg_reg(regD dst, rRegL src)
%{
  match(Set dst (ConvL2D src));

  format %{ "cvtsi2sdq $dst, $src\t# l2d" %}
  ins_encode %{
    __ cvtsi2sdq ($dst$$XMMRegister, $src$$Register);
  %}
  ins_pipe(pipe_slow); // XXX
%}

instruct convL2D_reg_mem(regD dst, memory src)
%{
  match(Set dst (ConvL2D (LoadL src)));

  format %{ "cvtsi2sdq $dst, $src\t# l2d" %}
  ins_encode %{
    __ cvtsi2sdq ($dst$$XMMRegister, $src$$Address);
  %}
  ins_pipe(pipe_slow); // XXX
%}

instruct convI2L_reg_reg(rRegL dst, rRegI src)
%{
  match(Set dst (ConvI2L src));

  ins_cost(125);
  format %{ "movslq  $dst, $src\t# i2l" %}
  ins_encode %{
    __ movslq($dst$$Register, $src$$Register);
  %}
  ins_pipe(ialu_reg_reg);
%}

// instruct convI2L_reg_reg_foo(rRegL dst, rRegI src)
// %{
//   match(Set dst (ConvI2L src));
// //   predicate(_kids[0]->_leaf->as_Type()->type()->is_int()->_lo >= 0 &&
// //             _kids[0]->_leaf->as_Type()->type()->is_int()->_hi >= 0);
//   predicate(((const TypeNode*) n)->type()->is_long()->_hi ==
//             (unsigned int) ((const TypeNode*) n)->type()->is_long()->_hi &&
//             ((const TypeNode*) n)->type()->is_long()->_lo ==
//             (unsigned int) ((const TypeNode*) n)->type()->is_long()->_lo);

//   format %{ "movl    $dst, $src\t# unsigned i2l" %}
//   ins_encode(enc_copy(dst, src));
// //   opcode(0x63); // needs REX.W
// //   ins_encode(REX_reg_reg_wide(dst, src), OpcP, reg_reg(dst,src));
//   ins_pipe(ialu_reg_reg);
// %}

// Zero-extend convert int to long
instruct convI2L_reg_reg_zex(rRegL dst, rRegI src, immL_32bits mask)
%{
  match(Set dst (AndL (ConvI2L src) mask));

  format %{ "movl    $dst, $src\t# i2l zero-extend\n\t" %}
  ins_encode %{
    if ($dst$$reg != $src$$reg) {
      __ movl($dst$$Register, $src$$Register);
    }
  %}
  ins_pipe(ialu_reg_reg);
%}

// Zero-extend convert int to long
instruct convI2L_reg_mem_zex(rRegL dst, memory src, immL_32bits mask)
%{
  match(Set dst (AndL (ConvI2L (LoadI src)) mask));

  format %{ "movl    $dst, $src\t# i2l zero-extend\n\t" %}
  ins_encode %{
    __ movl($dst$$Register, $src$$Address);
  %}
  ins_pipe(ialu_reg_mem);
%}

instruct zerox_long_reg_reg(rRegL dst, rRegL src, immL_32bits mask)
%{
  match(Set dst (AndL src mask));

  format %{ "movl    $dst, $src\t# zero-extend long" %}
  ins_encode %{
    __ movl($dst$$Register, $src$$Register);
  %}
  ins_pipe(ialu_reg_reg);
%}

instruct convL2I_reg_reg(rRegI dst, rRegL src)
%{
  match(Set dst (ConvL2I src));

  format %{ "movl    $dst, $src\t# l2i" %}
  ins_encode %{
    __ movl($dst$$Register, $src$$Register);
  %}
  ins_pipe(ialu_reg_reg);
%}


instruct MoveF2I_stack_reg(rRegI dst, stackSlotF src) %{
  match(Set dst (MoveF2I src));
  effect(DEF dst, USE src);

  ins_cost(125);
  format %{ "movl    $dst, $src\t# MoveF2I_stack_reg" %}
  ins_encode %{
    __ movl($dst$$Register, Address(rsp, $src$$disp));
  %}
  ins_pipe(ialu_reg_mem);
%}

instruct MoveI2F_stack_reg(regF dst, stackSlotI src) %{
  match(Set dst (MoveI2F src));
  effect(DEF dst, USE src);

  ins_cost(125);
  format %{ "movss   $dst, $src\t# MoveI2F_stack_reg" %}
  ins_encode %{
    __ movflt($dst$$XMMRegister, Address(rsp, $src$$disp));
  %}
  ins_pipe(pipe_slow);
%}

instruct MoveD2L_stack_reg(rRegL dst, stackSlotD src) %{
  match(Set dst (MoveD2L src));
  effect(DEF dst, USE src);

  ins_cost(125);
  format %{ "movq    $dst, $src\t# MoveD2L_stack_reg" %}
  ins_encode %{
    __ movq($dst$$Register, Address(rsp, $src$$disp));
  %}
  ins_pipe(ialu_reg_mem);
%}

instruct MoveL2D_stack_reg_partial(regD dst, stackSlotL src) %{
  predicate(!UseXmmLoadAndClearUpper);
  match(Set dst (MoveL2D src));
  effect(DEF dst, USE src);

  ins_cost(125);
  format %{ "movlpd  $dst, $src\t# MoveL2D_stack_reg" %}
  ins_encode %{
    __ movdbl($dst$$XMMRegister, Address(rsp, $src$$disp));
  %}
  ins_pipe(pipe_slow);
%}

instruct MoveL2D_stack_reg(regD dst, stackSlotL src) %{
  predicate(UseXmmLoadAndClearUpper);
  match(Set dst (MoveL2D src));
  effect(DEF dst, USE src);

  ins_cost(125);
  format %{ "movsd   $dst, $src\t# MoveL2D_stack_reg" %}
  ins_encode %{
    __ movdbl($dst$$XMMRegister, Address(rsp, $src$$disp));
  %}
  ins_pipe(pipe_slow);
%}


instruct MoveF2I_reg_stack(stackSlotI dst, regF src) %{
  match(Set dst (MoveF2I src));
  effect(DEF dst, USE src);

  ins_cost(95); // XXX
  format %{ "movss   $dst, $src\t# MoveF2I_reg_stack" %}
  ins_encode %{
    __ movflt(Address(rsp, $dst$$disp), $src$$XMMRegister);
  %}
  ins_pipe(pipe_slow);
%}

instruct MoveI2F_reg_stack(stackSlotF dst, rRegI src) %{
  match(Set dst (MoveI2F src));
  effect(DEF dst, USE src);

  ins_cost(100);
  format %{ "movl    $dst, $src\t# MoveI2F_reg_stack" %}
  ins_encode %{
    __ movl(Address(rsp, $dst$$disp), $src$$Register);
  %}
  ins_pipe( ialu_mem_reg );
%}

instruct MoveD2L_reg_stack(stackSlotL dst, regD src) %{
  match(Set dst (MoveD2L src));
  effect(DEF dst, USE src);

  ins_cost(95); // XXX
  format %{ "movsd   $dst, $src\t# MoveL2D_reg_stack" %}
  ins_encode %{
    __ movdbl(Address(rsp, $dst$$disp), $src$$XMMRegister);
  %}
  ins_pipe(pipe_slow);
%}

instruct MoveL2D_reg_stack(stackSlotD dst, rRegL src) %{
  match(Set dst (MoveL2D src));
  effect(DEF dst, USE src);

  ins_cost(100);
  format %{ "movq    $dst, $src\t# MoveL2D_reg_stack" %}
  ins_encode %{
    __ movq(Address(rsp, $dst$$disp), $src$$Register);
  %}
  ins_pipe(ialu_mem_reg);
%}

instruct MoveF2I_reg_reg(rRegI dst, regF src) %{
  match(Set dst (MoveF2I src));
  effect(DEF dst, USE src);
  ins_cost(85);
  format %{ "movd    $dst,$src\t# MoveF2I" %}
  ins_encode %{
    __ movdl($dst$$Register, $src$$XMMRegister);
  %}
  ins_pipe( pipe_slow );
%}

instruct MoveD2L_reg_reg(rRegL dst, regD src) %{
  match(Set dst (MoveD2L src));
  effect(DEF dst, USE src);
  ins_cost(85);
  format %{ "movd    $dst,$src\t# MoveD2L" %}
  ins_encode %{
    __ movdq($dst$$Register, $src$$XMMRegister);
  %}
  ins_pipe( pipe_slow );
%}

instruct MoveI2F_reg_reg(regF dst, rRegI src) %{
  match(Set dst (MoveI2F src));
  effect(DEF dst, USE src);
  ins_cost(100);
  format %{ "movd    $dst,$src\t# MoveI2F" %}
  ins_encode %{
    __ movdl($dst$$XMMRegister, $src$$Register);
  %}
  ins_pipe( pipe_slow );
%}

instruct MoveL2D_reg_reg(regD dst, rRegL src) %{
  match(Set dst (MoveL2D src));
  effect(DEF dst, USE src);
  ins_cost(100);
  format %{ "movd    $dst,$src\t# MoveL2D" %}
  ins_encode %{
     __ movdq($dst$$XMMRegister, $src$$Register);
  %}
  ins_pipe( pipe_slow );
%}


// =======================================================================
// fast clearing of an array
instruct rep_stos(rcx_RegL cnt, rdi_RegP base, regD tmp, rax_RegL val,
                  Universe dummy, rFlagsReg cr)
%{
<<<<<<< HEAD
  predicate(!((ClearArrayNode*)n)->is_large() && !((ClearArrayNode*)n)->word_copy_only());
  match(Set dummy (ClearArray (Binary cnt base) val));
  effect(USE_KILL cnt, USE_KILL base, TEMP tmp, KILL cr);
=======
  predicate(!((ClearArrayNode*)n)->is_large() && !n->in(2)->bottom_type()->is_long()->is_con());
  match(Set dummy (ClearArray cnt base));
  effect(USE_KILL cnt, USE_KILL base, TEMP tmp, KILL zero, KILL cr);
>>>>>>> bd81ccfd

  format %{ $$template
    $$emit$$"cmp     InitArrayShortSize,rcx\n\t"
    $$emit$$"jg      LARGE\n\t"
    $$emit$$"dec     rcx\n\t"
    $$emit$$"js      DONE\t# Zero length\n\t"
    $$emit$$"mov     rax,(rdi,rcx,8)\t# LOOP\n\t"
    $$emit$$"dec     rcx\n\t"
    $$emit$$"jge     LOOP\n\t"
    $$emit$$"jmp     DONE\n\t"
    $$emit$$"# LARGE:\n\t"
    if (UseFastStosb) {
       $$emit$$"shlq    rcx,3\t# Convert doublewords to bytes\n\t"
       $$emit$$"rep     stosb\t# Store rax to *rdi++ while rcx--\n\t"
    } else if (UseXMMForObjInit) {
       $$emit$$"movdq   $tmp, $val\n\t"
       $$emit$$"punpcklqdq $tmp, $tmp\n\t"
       $$emit$$"vinserti128_high $tmp, $tmp\n\t"
       $$emit$$"jmpq    L_zero_64_bytes\n\t"
       $$emit$$"# L_loop:\t# 64-byte LOOP\n\t"
       $$emit$$"vmovdqu $tmp,(rax)\n\t"
       $$emit$$"vmovdqu $tmp,0x20(rax)\n\t"
       $$emit$$"add     0x40,rax\n\t"
       $$emit$$"# L_zero_64_bytes:\n\t"
       $$emit$$"sub     0x8,rcx\n\t"
       $$emit$$"jge     L_loop\n\t"
       $$emit$$"add     0x4,rcx\n\t"
       $$emit$$"jl      L_tail\n\t"
       $$emit$$"vmovdqu $tmp,(rax)\n\t"
       $$emit$$"add     0x20,rax\n\t"
       $$emit$$"sub     0x4,rcx\n\t"
       $$emit$$"# L_tail:\t# Clearing tail bytes\n\t"
       $$emit$$"add     0x4,rcx\n\t"
       $$emit$$"jle     L_end\n\t"
       $$emit$$"dec     rcx\n\t"
       $$emit$$"# L_sloop:\t# 8-byte short loop\n\t"
       $$emit$$"vmovq   xmm0,(rax)\n\t"
       $$emit$$"add     0x8,rax\n\t"
       $$emit$$"dec     rcx\n\t"
       $$emit$$"jge     L_sloop\n\t"
       $$emit$$"# L_end:\n\t"
    } else {
       $$emit$$"rep     stosq\t# Store rax to *rdi++ while rcx--\n\t"
    }
    $$emit$$"# DONE"
  %}
  ins_encode %{
    __ clear_mem($base$$Register, $cnt$$Register, $val$$Register,
                 $tmp$$XMMRegister, false, false);
  %}
  ins_pipe(pipe_slow);
%}

instruct rep_stos_word_copy(rcx_RegL cnt, rdi_RegP base, regD tmp, rax_RegL val,
                  Universe dummy, rFlagsReg cr)
%{
  predicate(!((ClearArrayNode*)n)->is_large() && ((ClearArrayNode*)n)->word_copy_only());
  match(Set dummy (ClearArray (Binary cnt base) val));
  effect(USE_KILL cnt, USE_KILL base, TEMP tmp, KILL cr);

  format %{ $$template
    $$emit$$"cmp     InitArrayShortSize,rcx\n\t"
    $$emit$$"jg      LARGE\n\t"
    $$emit$$"dec     rcx\n\t"
    $$emit$$"js      DONE\t# Zero length\n\t"
    $$emit$$"mov     rax,(rdi,rcx,8)\t# LOOP\n\t"
    $$emit$$"dec     rcx\n\t"
    $$emit$$"jge     LOOP\n\t"
    $$emit$$"jmp     DONE\n\t"
    $$emit$$"# LARGE:\n\t"
    if (UseXMMForObjInit) {
       $$emit$$"movdq   $tmp, $val\n\t"
       $$emit$$"punpcklqdq $tmp, $tmp\n\t"
       $$emit$$"vinserti128_high $tmp, $tmp\n\t"
       $$emit$$"jmpq    L_zero_64_bytes\n\t"
       $$emit$$"# L_loop:\t# 64-byte LOOP\n\t"
       $$emit$$"vmovdqu $tmp,(rax)\n\t"
       $$emit$$"vmovdqu $tmp,0x20(rax)\n\t"
       $$emit$$"add     0x40,rax\n\t"
       $$emit$$"# L_zero_64_bytes:\n\t"
       $$emit$$"sub     0x8,rcx\n\t"
       $$emit$$"jge     L_loop\n\t"
       $$emit$$"add     0x4,rcx\n\t"
       $$emit$$"jl      L_tail\n\t"
       $$emit$$"vmovdqu $tmp,(rax)\n\t"
       $$emit$$"add     0x20,rax\n\t"
       $$emit$$"sub     0x4,rcx\n\t"
       $$emit$$"# L_tail:\t# Clearing tail bytes\n\t"
       $$emit$$"add     0x4,rcx\n\t"
       $$emit$$"jle     L_end\n\t"
       $$emit$$"dec     rcx\n\t"
       $$emit$$"# L_sloop:\t# 8-byte short loop\n\t"
       $$emit$$"vmovq   xmm0,(rax)\n\t"
       $$emit$$"add     0x8,rax\n\t"
       $$emit$$"dec     rcx\n\t"
       $$emit$$"jge     L_sloop\n\t"
       $$emit$$"# L_end:\n\t"
    } else {
       $$emit$$"rep     stosq\t# Store rax to *rdi++ while rcx--\n\t"
    }
    $$emit$$"# DONE"
  %}
  ins_encode %{
    __ clear_mem($base$$Register, $cnt$$Register, $val$$Register,
                 $tmp$$XMMRegister, false, true);
  %}
  ins_pipe(pipe_slow);
%}

instruct rep_stos_large(rcx_RegL cnt, rdi_RegP base, regD tmp, rax_RegL val,
                        Universe dummy, rFlagsReg cr)
%{
  predicate(((ClearArrayNode*)n)->is_large() && !((ClearArrayNode*)n)->word_copy_only());
  match(Set dummy (ClearArray (Binary cnt base) val));
  effect(USE_KILL cnt, USE_KILL base, TEMP tmp, KILL cr);

  format %{ $$template
    if (UseFastStosb) {
       $$emit$$"shlq    rcx,3\t# Convert doublewords to bytes\n\t"
       $$emit$$"rep     stosb\t# Store rax to *rdi++ while rcx--"
    } else if (UseXMMForObjInit) {
       $$emit$$"movdq   $tmp, $val\n\t"
       $$emit$$"punpcklqdq $tmp, $tmp\n\t"
       $$emit$$"vinserti128_high $tmp, $tmp\n\t"
       $$emit$$"jmpq    L_zero_64_bytes\n\t"
       $$emit$$"# L_loop:\t# 64-byte LOOP\n\t"
       $$emit$$"vmovdqu $tmp,(rax)\n\t"
       $$emit$$"vmovdqu $tmp,0x20(rax)\n\t"
       $$emit$$"add     0x40,rax\n\t"
       $$emit$$"# L_zero_64_bytes:\n\t"
       $$emit$$"sub     0x8,rcx\n\t"
       $$emit$$"jge     L_loop\n\t"
       $$emit$$"add     0x4,rcx\n\t"
       $$emit$$"jl      L_tail\n\t"
       $$emit$$"vmovdqu $tmp,(rax)\n\t"
       $$emit$$"add     0x20,rax\n\t"
       $$emit$$"sub     0x4,rcx\n\t"
       $$emit$$"# L_tail:\t# Clearing tail bytes\n\t"
       $$emit$$"add     0x4,rcx\n\t"
       $$emit$$"jle     L_end\n\t"
       $$emit$$"dec     rcx\n\t"
       $$emit$$"# L_sloop:\t# 8-byte short loop\n\t"
       $$emit$$"vmovq   xmm0,(rax)\n\t"
       $$emit$$"add     0x8,rax\n\t"
       $$emit$$"dec     rcx\n\t"
       $$emit$$"jge     L_sloop\n\t"
       $$emit$$"# L_end:\n\t"
    } else {
       $$emit$$"rep     stosq\t# Store rax to *rdi++ while rcx--"
    }
  %}
  ins_encode %{
    __ clear_mem($base$$Register, $cnt$$Register, $val$$Register,
                 $tmp$$XMMRegister, true, false);
  %}
  ins_pipe(pipe_slow);
%}

instruct rep_stos_large_word_copy(rcx_RegL cnt, rdi_RegP base, regD tmp, rax_RegL val, 
                        Universe dummy, rFlagsReg cr)
%{
  predicate(((ClearArrayNode*)n)->is_large() && ((ClearArrayNode*)n)->word_copy_only());
  match(Set dummy (ClearArray (Binary cnt base) val));
  effect(USE_KILL cnt, USE_KILL base, TEMP tmp, KILL cr);

  format %{ $$template
    if (UseXMMForObjInit) {
       $$emit$$"movdq   $tmp, $val\n\t"
       $$emit$$"punpcklqdq $tmp, $tmp\n\t"
       $$emit$$"vinserti128_high $tmp, $tmp\n\t"
       $$emit$$"jmpq    L_zero_64_bytes\n\t"
       $$emit$$"# L_loop:\t# 64-byte LOOP\n\t"
       $$emit$$"vmovdqu $tmp,(rax)\n\t"
       $$emit$$"vmovdqu $tmp,0x20(rax)\n\t"
       $$emit$$"add     0x40,rax\n\t"
       $$emit$$"# L_zero_64_bytes:\n\t"
       $$emit$$"sub     0x8,rcx\n\t"
       $$emit$$"jge     L_loop\n\t"
       $$emit$$"add     0x4,rcx\n\t"
       $$emit$$"jl      L_tail\n\t"
       $$emit$$"vmovdqu $tmp,(rax)\n\t"
       $$emit$$"add     0x20,rax\n\t"
       $$emit$$"sub     0x4,rcx\n\t"
       $$emit$$"# L_tail:\t# Clearing tail bytes\n\t"
       $$emit$$"add     0x4,rcx\n\t"
       $$emit$$"jle     L_end\n\t"
       $$emit$$"dec     rcx\n\t"
       $$emit$$"# L_sloop:\t# 8-byte short loop\n\t"
       $$emit$$"vmovq   xmm0,(rax)\n\t"
       $$emit$$"add     0x8,rax\n\t"
       $$emit$$"dec     rcx\n\t"
       $$emit$$"jge     L_sloop\n\t"
       $$emit$$"# L_end:\n\t"
    } else {
       $$emit$$"rep     stosq\t# Store rax to *rdi++ while rcx--"
    }
  %}
  ins_encode %{
    __ clear_mem($base$$Register, $cnt$$Register, $val$$Register, 
                 $tmp$$XMMRegister, true, true);
  %}
  ins_pipe(pipe_slow);
%}

instruct rep_stos_im(immL cnt, rRegP base, regD tmp, rRegI zero, Universe dummy, rFlagsReg cr)
%{
  predicate(!((ClearArrayNode*)n)->is_large() && n->in(2)->bottom_type()->is_long()->is_con());
  match(Set dummy (ClearArray cnt base));
  effect(TEMP tmp, TEMP zero, KILL cr);
  format %{ "clear_mem_imm $base , $cnt  \n\t" %}
  ins_encode %{
   __ clear_mem($base$$Register, $cnt$$constant, $zero$$Register, $tmp$$XMMRegister);
  %}
  ins_pipe(pipe_slow);
%}

instruct string_compareL(rdi_RegP str1, rcx_RegI cnt1, rsi_RegP str2, rdx_RegI cnt2,
                         rax_RegI result, legRegD tmp1, rFlagsReg cr)
%{
  predicate(((StrCompNode*)n)->encoding() == StrIntrinsicNode::LL);
  match(Set result (StrComp (Binary str1 cnt1) (Binary str2 cnt2)));
  effect(TEMP tmp1, USE_KILL str1, USE_KILL str2, USE_KILL cnt1, USE_KILL cnt2, KILL cr);

  format %{ "String Compare byte[] $str1,$cnt1,$str2,$cnt2 -> $result   // KILL $tmp1" %}
  ins_encode %{
    __ string_compare($str1$$Register, $str2$$Register,
                      $cnt1$$Register, $cnt2$$Register, $result$$Register,
                      $tmp1$$XMMRegister, StrIntrinsicNode::LL);
  %}
  ins_pipe( pipe_slow );
%}

instruct string_compareU(rdi_RegP str1, rcx_RegI cnt1, rsi_RegP str2, rdx_RegI cnt2,
                         rax_RegI result, legRegD tmp1, rFlagsReg cr)
%{
  predicate(((StrCompNode*)n)->encoding() == StrIntrinsicNode::UU);
  match(Set result (StrComp (Binary str1 cnt1) (Binary str2 cnt2)));
  effect(TEMP tmp1, USE_KILL str1, USE_KILL str2, USE_KILL cnt1, USE_KILL cnt2, KILL cr);

  format %{ "String Compare char[] $str1,$cnt1,$str2,$cnt2 -> $result   // KILL $tmp1" %}
  ins_encode %{
    __ string_compare($str1$$Register, $str2$$Register,
                      $cnt1$$Register, $cnt2$$Register, $result$$Register,
                      $tmp1$$XMMRegister, StrIntrinsicNode::UU);
  %}
  ins_pipe( pipe_slow );
%}

instruct string_compareLU(rdi_RegP str1, rcx_RegI cnt1, rsi_RegP str2, rdx_RegI cnt2,
                          rax_RegI result, legRegD tmp1, rFlagsReg cr)
%{
  predicate(((StrCompNode*)n)->encoding() == StrIntrinsicNode::LU);
  match(Set result (StrComp (Binary str1 cnt1) (Binary str2 cnt2)));
  effect(TEMP tmp1, USE_KILL str1, USE_KILL str2, USE_KILL cnt1, USE_KILL cnt2, KILL cr);

  format %{ "String Compare byte[] $str1,$cnt1,$str2,$cnt2 -> $result   // KILL $tmp1" %}
  ins_encode %{
    __ string_compare($str1$$Register, $str2$$Register,
                      $cnt1$$Register, $cnt2$$Register, $result$$Register,
                      $tmp1$$XMMRegister, StrIntrinsicNode::LU);
  %}
  ins_pipe( pipe_slow );
%}

instruct string_compareUL(rsi_RegP str1, rdx_RegI cnt1, rdi_RegP str2, rcx_RegI cnt2,
                          rax_RegI result, legRegD tmp1, rFlagsReg cr)
%{
  predicate(((StrCompNode*)n)->encoding() == StrIntrinsicNode::UL);
  match(Set result (StrComp (Binary str1 cnt1) (Binary str2 cnt2)));
  effect(TEMP tmp1, USE_KILL str1, USE_KILL str2, USE_KILL cnt1, USE_KILL cnt2, KILL cr);

  format %{ "String Compare byte[] $str1,$cnt1,$str2,$cnt2 -> $result   // KILL $tmp1" %}
  ins_encode %{
    __ string_compare($str2$$Register, $str1$$Register,
                      $cnt2$$Register, $cnt1$$Register, $result$$Register,
                      $tmp1$$XMMRegister, StrIntrinsicNode::UL);
  %}
  ins_pipe( pipe_slow );
%}

// fast search of substring with known size.
instruct string_indexof_conL(rdi_RegP str1, rdx_RegI cnt1, rsi_RegP str2, immI int_cnt2,
                             rbx_RegI result, legRegD tmp_vec, rax_RegI cnt2, rcx_RegI tmp, rFlagsReg cr)
%{
  predicate(UseSSE42Intrinsics && (((StrIndexOfNode*)n)->encoding() == StrIntrinsicNode::LL));
  match(Set result (StrIndexOf (Binary str1 cnt1) (Binary str2 int_cnt2)));
  effect(TEMP tmp_vec, USE_KILL str1, USE_KILL str2, USE_KILL cnt1, KILL cnt2, KILL tmp, KILL cr);

  format %{ "String IndexOf byte[] $str1,$cnt1,$str2,$int_cnt2 -> $result   // KILL $tmp_vec, $cnt1, $cnt2, $tmp" %}
  ins_encode %{
    int icnt2 = (int)$int_cnt2$$constant;
    if (icnt2 >= 16) {
      // IndexOf for constant substrings with size >= 16 elements
      // which don't need to be loaded through stack.
      __ string_indexofC8($str1$$Register, $str2$$Register,
                          $cnt1$$Register, $cnt2$$Register,
                          icnt2, $result$$Register,
                          $tmp_vec$$XMMRegister, $tmp$$Register, StrIntrinsicNode::LL);
    } else {
      // Small strings are loaded through stack if they cross page boundary.
      __ string_indexof($str1$$Register, $str2$$Register,
                        $cnt1$$Register, $cnt2$$Register,
                        icnt2, $result$$Register,
                        $tmp_vec$$XMMRegister, $tmp$$Register, StrIntrinsicNode::LL);
    }
  %}
  ins_pipe( pipe_slow );
%}

// fast search of substring with known size.
instruct string_indexof_conU(rdi_RegP str1, rdx_RegI cnt1, rsi_RegP str2, immI int_cnt2,
                             rbx_RegI result, legRegD tmp_vec, rax_RegI cnt2, rcx_RegI tmp, rFlagsReg cr)
%{
  predicate(UseSSE42Intrinsics && (((StrIndexOfNode*)n)->encoding() == StrIntrinsicNode::UU));
  match(Set result (StrIndexOf (Binary str1 cnt1) (Binary str2 int_cnt2)));
  effect(TEMP tmp_vec, USE_KILL str1, USE_KILL str2, USE_KILL cnt1, KILL cnt2, KILL tmp, KILL cr);

  format %{ "String IndexOf char[] $str1,$cnt1,$str2,$int_cnt2 -> $result   // KILL $tmp_vec, $cnt1, $cnt2, $tmp" %}
  ins_encode %{
    int icnt2 = (int)$int_cnt2$$constant;
    if (icnt2 >= 8) {
      // IndexOf for constant substrings with size >= 8 elements
      // which don't need to be loaded through stack.
      __ string_indexofC8($str1$$Register, $str2$$Register,
                          $cnt1$$Register, $cnt2$$Register,
                          icnt2, $result$$Register,
                          $tmp_vec$$XMMRegister, $tmp$$Register, StrIntrinsicNode::UU);
    } else {
      // Small strings are loaded through stack if they cross page boundary.
      __ string_indexof($str1$$Register, $str2$$Register,
                        $cnt1$$Register, $cnt2$$Register,
                        icnt2, $result$$Register,
                        $tmp_vec$$XMMRegister, $tmp$$Register, StrIntrinsicNode::UU);
    }
  %}
  ins_pipe( pipe_slow );
%}

// fast search of substring with known size.
instruct string_indexof_conUL(rdi_RegP str1, rdx_RegI cnt1, rsi_RegP str2, immI int_cnt2,
                              rbx_RegI result, legRegD tmp_vec, rax_RegI cnt2, rcx_RegI tmp, rFlagsReg cr)
%{
  predicate(UseSSE42Intrinsics && (((StrIndexOfNode*)n)->encoding() == StrIntrinsicNode::UL));
  match(Set result (StrIndexOf (Binary str1 cnt1) (Binary str2 int_cnt2)));
  effect(TEMP tmp_vec, USE_KILL str1, USE_KILL str2, USE_KILL cnt1, KILL cnt2, KILL tmp, KILL cr);

  format %{ "String IndexOf char[] $str1,$cnt1,$str2,$int_cnt2 -> $result   // KILL $tmp_vec, $cnt1, $cnt2, $tmp" %}
  ins_encode %{
    int icnt2 = (int)$int_cnt2$$constant;
    if (icnt2 >= 8) {
      // IndexOf for constant substrings with size >= 8 elements
      // which don't need to be loaded through stack.
      __ string_indexofC8($str1$$Register, $str2$$Register,
                          $cnt1$$Register, $cnt2$$Register,
                          icnt2, $result$$Register,
                          $tmp_vec$$XMMRegister, $tmp$$Register, StrIntrinsicNode::UL);
    } else {
      // Small strings are loaded through stack if they cross page boundary.
      __ string_indexof($str1$$Register, $str2$$Register,
                        $cnt1$$Register, $cnt2$$Register,
                        icnt2, $result$$Register,
                        $tmp_vec$$XMMRegister, $tmp$$Register, StrIntrinsicNode::UL);
    }
  %}
  ins_pipe( pipe_slow );
%}

instruct string_indexofL(rdi_RegP str1, rdx_RegI cnt1, rsi_RegP str2, rax_RegI cnt2,
                         rbx_RegI result, legRegD tmp_vec, rcx_RegI tmp, rFlagsReg cr)
%{
  predicate(UseSSE42Intrinsics && (((StrIndexOfNode*)n)->encoding() == StrIntrinsicNode::LL));
  match(Set result (StrIndexOf (Binary str1 cnt1) (Binary str2 cnt2)));
  effect(TEMP tmp_vec, USE_KILL str1, USE_KILL str2, USE_KILL cnt1, USE_KILL cnt2, KILL tmp, KILL cr);

  format %{ "String IndexOf byte[] $str1,$cnt1,$str2,$cnt2 -> $result   // KILL all" %}
  ins_encode %{
    __ string_indexof($str1$$Register, $str2$$Register,
                      $cnt1$$Register, $cnt2$$Register,
                      (-1), $result$$Register,
                      $tmp_vec$$XMMRegister, $tmp$$Register, StrIntrinsicNode::LL);
  %}
  ins_pipe( pipe_slow );
%}

instruct string_indexofU(rdi_RegP str1, rdx_RegI cnt1, rsi_RegP str2, rax_RegI cnt2,
                         rbx_RegI result, legRegD tmp_vec, rcx_RegI tmp, rFlagsReg cr)
%{
  predicate(UseSSE42Intrinsics && (((StrIndexOfNode*)n)->encoding() == StrIntrinsicNode::UU));
  match(Set result (StrIndexOf (Binary str1 cnt1) (Binary str2 cnt2)));
  effect(TEMP tmp_vec, USE_KILL str1, USE_KILL str2, USE_KILL cnt1, USE_KILL cnt2, KILL tmp, KILL cr);

  format %{ "String IndexOf char[] $str1,$cnt1,$str2,$cnt2 -> $result   // KILL all" %}
  ins_encode %{
    __ string_indexof($str1$$Register, $str2$$Register,
                      $cnt1$$Register, $cnt2$$Register,
                      (-1), $result$$Register,
                      $tmp_vec$$XMMRegister, $tmp$$Register, StrIntrinsicNode::UU);
  %}
  ins_pipe( pipe_slow );
%}

instruct string_indexofUL(rdi_RegP str1, rdx_RegI cnt1, rsi_RegP str2, rax_RegI cnt2,
                          rbx_RegI result, legRegD tmp_vec, rcx_RegI tmp, rFlagsReg cr)
%{
  predicate(UseSSE42Intrinsics && (((StrIndexOfNode*)n)->encoding() == StrIntrinsicNode::UL));
  match(Set result (StrIndexOf (Binary str1 cnt1) (Binary str2 cnt2)));
  effect(TEMP tmp_vec, USE_KILL str1, USE_KILL str2, USE_KILL cnt1, USE_KILL cnt2, KILL tmp, KILL cr);

  format %{ "String IndexOf char[] $str1,$cnt1,$str2,$cnt2 -> $result   // KILL all" %}
  ins_encode %{
    __ string_indexof($str1$$Register, $str2$$Register,
                      $cnt1$$Register, $cnt2$$Register,
                      (-1), $result$$Register,
                      $tmp_vec$$XMMRegister, $tmp$$Register, StrIntrinsicNode::UL);
  %}
  ins_pipe( pipe_slow );
%}

instruct string_indexof_char(rdi_RegP str1, rdx_RegI cnt1, rax_RegI ch,
                              rbx_RegI result, legRegD tmp_vec1, legRegD tmp_vec2, legRegD tmp_vec3, rcx_RegI tmp, rFlagsReg cr)
%{
  predicate(UseSSE42Intrinsics && (((StrIndexOfCharNode*)n)->encoding() == StrIntrinsicNode::U));
  match(Set result (StrIndexOfChar (Binary str1 cnt1) ch));
  effect(TEMP tmp_vec1, TEMP tmp_vec2, TEMP tmp_vec3, USE_KILL str1, USE_KILL cnt1, USE_KILL ch, TEMP tmp, KILL cr);
  format %{ "StringUTF16 IndexOf char[] $str1,$cnt1,$ch -> $result   // KILL all" %}
  ins_encode %{
    __ string_indexof_char($str1$$Register, $cnt1$$Register, $ch$$Register, $result$$Register,
                           $tmp_vec1$$XMMRegister, $tmp_vec2$$XMMRegister, $tmp_vec3$$XMMRegister, $tmp$$Register);
  %}
  ins_pipe( pipe_slow );
%}

instruct stringL_indexof_char(rdi_RegP str1, rdx_RegI cnt1, rax_RegI ch,
                              rbx_RegI result, legRegD tmp_vec1, legRegD tmp_vec2, legRegD tmp_vec3, rcx_RegI tmp, rFlagsReg cr)
%{
  predicate(UseSSE42Intrinsics && (((StrIndexOfCharNode*)n)->encoding() == StrIntrinsicNode::L));
  match(Set result (StrIndexOfChar (Binary str1 cnt1) ch));
  effect(TEMP tmp_vec1, TEMP tmp_vec2, TEMP tmp_vec3, USE_KILL str1, USE_KILL cnt1, USE_KILL ch, TEMP tmp, KILL cr);
  format %{ "StringLatin1 IndexOf char[] $str1,$cnt1,$ch -> $result   // KILL all" %}
  ins_encode %{
    __ stringL_indexof_char($str1$$Register, $cnt1$$Register, $ch$$Register, $result$$Register,
                           $tmp_vec1$$XMMRegister, $tmp_vec2$$XMMRegister, $tmp_vec3$$XMMRegister, $tmp$$Register);
  %}
  ins_pipe( pipe_slow );
%}

// fast string equals
instruct string_equals(rdi_RegP str1, rsi_RegP str2, rcx_RegI cnt, rax_RegI result,
                       legRegD tmp1, legRegD tmp2, rbx_RegI tmp3, rFlagsReg cr)
%{
  match(Set result (StrEquals (Binary str1 str2) cnt));
  effect(TEMP tmp1, TEMP tmp2, USE_KILL str1, USE_KILL str2, USE_KILL cnt, KILL tmp3, KILL cr);

  format %{ "String Equals $str1,$str2,$cnt -> $result    // KILL $tmp1, $tmp2, $tmp3" %}
  ins_encode %{
    __ arrays_equals(false, $str1$$Register, $str2$$Register,
                     $cnt$$Register, $result$$Register, $tmp3$$Register,
                     $tmp1$$XMMRegister, $tmp2$$XMMRegister, false /* char */);
  %}
  ins_pipe( pipe_slow );
%}

// fast array equals
instruct array_equalsB(rdi_RegP ary1, rsi_RegP ary2, rax_RegI result,
                       legRegD tmp1, legRegD tmp2, rcx_RegI tmp3, rbx_RegI tmp4, rFlagsReg cr)
%{
  predicate(((AryEqNode*)n)->encoding() == StrIntrinsicNode::LL);
  match(Set result (AryEq ary1 ary2));
  effect(TEMP tmp1, TEMP tmp2, USE_KILL ary1, USE_KILL ary2, KILL tmp3, KILL tmp4, KILL cr);

  format %{ "Array Equals byte[] $ary1,$ary2 -> $result   // KILL $tmp1, $tmp2, $tmp3, $tmp4" %}
  ins_encode %{
    __ arrays_equals(true, $ary1$$Register, $ary2$$Register,
                     $tmp3$$Register, $result$$Register, $tmp4$$Register,
                     $tmp1$$XMMRegister, $tmp2$$XMMRegister, false /* char */);
  %}
  ins_pipe( pipe_slow );
%}

instruct array_equalsC(rdi_RegP ary1, rsi_RegP ary2, rax_RegI result,
                       legRegD tmp1, legRegD tmp2, rcx_RegI tmp3, rbx_RegI tmp4, rFlagsReg cr)
%{
  predicate(((AryEqNode*)n)->encoding() == StrIntrinsicNode::UU);
  match(Set result (AryEq ary1 ary2));
  effect(TEMP tmp1, TEMP tmp2, USE_KILL ary1, USE_KILL ary2, KILL tmp3, KILL tmp4, KILL cr);

  format %{ "Array Equals char[] $ary1,$ary2 -> $result   // KILL $tmp1, $tmp2, $tmp3, $tmp4" %}
  ins_encode %{
    __ arrays_equals(true, $ary1$$Register, $ary2$$Register,
                     $tmp3$$Register, $result$$Register, $tmp4$$Register,
                     $tmp1$$XMMRegister, $tmp2$$XMMRegister, true /* char */);
  %}
  ins_pipe( pipe_slow );
%}

instruct has_negatives(rsi_RegP ary1, rcx_RegI len, rax_RegI result,
                       legRegD tmp1, legRegD tmp2, rbx_RegI tmp3, rFlagsReg cr)
%{
  match(Set result (HasNegatives ary1 len));
  effect(TEMP tmp1, TEMP tmp2, USE_KILL ary1, USE_KILL len, KILL tmp3, KILL cr);

  format %{ "has negatives byte[] $ary1,$len -> $result   // KILL $tmp1, $tmp2, $tmp3" %}
  ins_encode %{
    __ has_negatives($ary1$$Register, $len$$Register,
                     $result$$Register, $tmp3$$Register,
                     $tmp1$$XMMRegister, $tmp2$$XMMRegister);
  %}
  ins_pipe( pipe_slow );
%}

// fast char[] to byte[] compression
instruct string_compress(rsi_RegP src, rdi_RegP dst, rdx_RegI len, legRegD tmp1, legRegD tmp2, legRegD tmp3, legRegD tmp4,
                         rcx_RegI tmp5, rax_RegI result, rFlagsReg cr) %{
  match(Set result (StrCompressedCopy src (Binary dst len)));
  effect(TEMP tmp1, TEMP tmp2, TEMP tmp3, TEMP tmp4, USE_KILL src, USE_KILL dst, USE_KILL len, KILL tmp5, KILL cr);

  format %{ "String Compress $src,$dst -> $result    // KILL RAX, RCX, RDX" %}
  ins_encode %{
    __ char_array_compress($src$$Register, $dst$$Register, $len$$Register,
                           $tmp1$$XMMRegister, $tmp2$$XMMRegister, $tmp3$$XMMRegister,
                           $tmp4$$XMMRegister, $tmp5$$Register, $result$$Register);
  %}
  ins_pipe( pipe_slow );
%}

// fast byte[] to char[] inflation
instruct string_inflate(Universe dummy, rsi_RegP src, rdi_RegP dst, rdx_RegI len,
                        legRegD tmp1, rcx_RegI tmp2, rFlagsReg cr) %{
  match(Set dummy (StrInflatedCopy src (Binary dst len)));
  effect(TEMP tmp1, TEMP tmp2, USE_KILL src, USE_KILL dst, USE_KILL len, KILL cr);

  format %{ "String Inflate $src,$dst    // KILL $tmp1, $tmp2" %}
  ins_encode %{
    __ byte_array_inflate($src$$Register, $dst$$Register, $len$$Register,
                          $tmp1$$XMMRegister, $tmp2$$Register);
  %}
  ins_pipe( pipe_slow );
%}

// encode char[] to byte[] in ISO_8859_1
instruct encode_iso_array(rsi_RegP src, rdi_RegP dst, rdx_RegI len,
                          legRegD tmp1, legRegD tmp2, legRegD tmp3, legRegD tmp4,
                          rcx_RegI tmp5, rax_RegI result, rFlagsReg cr) %{
  match(Set result (EncodeISOArray src (Binary dst len)));
  effect(TEMP tmp1, TEMP tmp2, TEMP tmp3, TEMP tmp4, USE_KILL src, USE_KILL dst, USE_KILL len, KILL tmp5, KILL cr);

  format %{ "Encode array $src,$dst,$len -> $result    // KILL RCX, RDX, $tmp1, $tmp2, $tmp3, $tmp4, RSI, RDI " %}
  ins_encode %{
    __ encode_iso_array($src$$Register, $dst$$Register, $len$$Register,
                        $tmp1$$XMMRegister, $tmp2$$XMMRegister, $tmp3$$XMMRegister,
                        $tmp4$$XMMRegister, $tmp5$$Register, $result$$Register);
  %}
  ins_pipe( pipe_slow );
%}

//----------Overflow Math Instructions-----------------------------------------

instruct overflowAddI_rReg(rFlagsReg cr, rax_RegI op1, rRegI op2)
%{
  match(Set cr (OverflowAddI op1 op2));
  effect(DEF cr, USE_KILL op1, USE op2);

  format %{ "addl    $op1, $op2\t# overflow check int" %}

  ins_encode %{
    __ addl($op1$$Register, $op2$$Register);
  %}
  ins_pipe(ialu_reg_reg);
%}

instruct overflowAddI_rReg_imm(rFlagsReg cr, rax_RegI op1, immI op2)
%{
  match(Set cr (OverflowAddI op1 op2));
  effect(DEF cr, USE_KILL op1, USE op2);

  format %{ "addl    $op1, $op2\t# overflow check int" %}

  ins_encode %{
    __ addl($op1$$Register, $op2$$constant);
  %}
  ins_pipe(ialu_reg_reg);
%}

instruct overflowAddL_rReg(rFlagsReg cr, rax_RegL op1, rRegL op2)
%{
  match(Set cr (OverflowAddL op1 op2));
  effect(DEF cr, USE_KILL op1, USE op2);

  format %{ "addq    $op1, $op2\t# overflow check long" %}
  ins_encode %{
    __ addq($op1$$Register, $op2$$Register);
  %}
  ins_pipe(ialu_reg_reg);
%}

instruct overflowAddL_rReg_imm(rFlagsReg cr, rax_RegL op1, immL32 op2)
%{
  match(Set cr (OverflowAddL op1 op2));
  effect(DEF cr, USE_KILL op1, USE op2);

  format %{ "addq    $op1, $op2\t# overflow check long" %}
  ins_encode %{
    __ addq($op1$$Register, $op2$$constant);
  %}
  ins_pipe(ialu_reg_reg);
%}

instruct overflowSubI_rReg(rFlagsReg cr, rRegI op1, rRegI op2)
%{
  match(Set cr (OverflowSubI op1 op2));

  format %{ "cmpl    $op1, $op2\t# overflow check int" %}
  ins_encode %{
    __ cmpl($op1$$Register, $op2$$Register);
  %}
  ins_pipe(ialu_reg_reg);
%}

instruct overflowSubI_rReg_imm(rFlagsReg cr, rRegI op1, immI op2)
%{
  match(Set cr (OverflowSubI op1 op2));

  format %{ "cmpl    $op1, $op2\t# overflow check int" %}
  ins_encode %{
    __ cmpl($op1$$Register, $op2$$constant);
  %}
  ins_pipe(ialu_reg_reg);
%}

instruct overflowSubL_rReg(rFlagsReg cr, rRegL op1, rRegL op2)
%{
  match(Set cr (OverflowSubL op1 op2));

  format %{ "cmpq    $op1, $op2\t# overflow check long" %}
  ins_encode %{
    __ cmpq($op1$$Register, $op2$$Register);
  %}
  ins_pipe(ialu_reg_reg);
%}

instruct overflowSubL_rReg_imm(rFlagsReg cr, rRegL op1, immL32 op2)
%{
  match(Set cr (OverflowSubL op1 op2));

  format %{ "cmpq    $op1, $op2\t# overflow check long" %}
  ins_encode %{
    __ cmpq($op1$$Register, $op2$$constant);
  %}
  ins_pipe(ialu_reg_reg);
%}

instruct overflowNegI_rReg(rFlagsReg cr, immI_0 zero, rax_RegI op2)
%{
  match(Set cr (OverflowSubI zero op2));
  effect(DEF cr, USE_KILL op2);

  format %{ "negl    $op2\t# overflow check int" %}
  ins_encode %{
    __ negl($op2$$Register);
  %}
  ins_pipe(ialu_reg_reg);
%}

instruct overflowNegL_rReg(rFlagsReg cr, immL0 zero, rax_RegL op2)
%{
  match(Set cr (OverflowSubL zero op2));
  effect(DEF cr, USE_KILL op2);

  format %{ "negq    $op2\t# overflow check long" %}
  ins_encode %{
    __ negq($op2$$Register);
  %}
  ins_pipe(ialu_reg_reg);
%}

instruct overflowMulI_rReg(rFlagsReg cr, rax_RegI op1, rRegI op2)
%{
  match(Set cr (OverflowMulI op1 op2));
  effect(DEF cr, USE_KILL op1, USE op2);

  format %{ "imull    $op1, $op2\t# overflow check int" %}
  ins_encode %{
    __ imull($op1$$Register, $op2$$Register);
  %}
  ins_pipe(ialu_reg_reg_alu0);
%}

instruct overflowMulI_rReg_imm(rFlagsReg cr, rRegI op1, immI op2, rRegI tmp)
%{
  match(Set cr (OverflowMulI op1 op2));
  effect(DEF cr, TEMP tmp, USE op1, USE op2);

  format %{ "imull    $tmp, $op1, $op2\t# overflow check int" %}
  ins_encode %{
    __ imull($tmp$$Register, $op1$$Register, $op2$$constant);
  %}
  ins_pipe(ialu_reg_reg_alu0);
%}

instruct overflowMulL_rReg(rFlagsReg cr, rax_RegL op1, rRegL op2)
%{
  match(Set cr (OverflowMulL op1 op2));
  effect(DEF cr, USE_KILL op1, USE op2);

  format %{ "imulq    $op1, $op2\t# overflow check long" %}
  ins_encode %{
    __ imulq($op1$$Register, $op2$$Register);
  %}
  ins_pipe(ialu_reg_reg_alu0);
%}

instruct overflowMulL_rReg_imm(rFlagsReg cr, rRegL op1, immL32 op2, rRegL tmp)
%{
  match(Set cr (OverflowMulL op1 op2));
  effect(DEF cr, TEMP tmp, USE op1, USE op2);

  format %{ "imulq    $tmp, $op1, $op2\t# overflow check long" %}
  ins_encode %{
    __ imulq($tmp$$Register, $op1$$Register, $op2$$constant);
  %}
  ins_pipe(ialu_reg_reg_alu0);
%}


//----------Control Flow Instructions------------------------------------------
// Signed compare Instructions

// XXX more variants!!
instruct compI_rReg(rFlagsReg cr, rRegI op1, rRegI op2)
%{
  match(Set cr (CmpI op1 op2));
  effect(DEF cr, USE op1, USE op2);

  format %{ "cmpl    $op1, $op2" %}
  opcode(0x3B);  /* Opcode 3B /r */
  ins_encode(REX_reg_reg(op1, op2), OpcP, reg_reg(op1, op2));
  ins_pipe(ialu_cr_reg_reg);
%}

instruct compI_rReg_imm(rFlagsReg cr, rRegI op1, immI op2)
%{
  match(Set cr (CmpI op1 op2));

  format %{ "cmpl    $op1, $op2" %}
  opcode(0x81, 0x07); /* Opcode 81 /7 */
  ins_encode(OpcSErm(op1, op2), Con8or32(op2));
  ins_pipe(ialu_cr_reg_imm);
%}

instruct compI_rReg_mem(rFlagsReg cr, rRegI op1, memory op2)
%{
  match(Set cr (CmpI op1 (LoadI op2)));

  ins_cost(500); // XXX
  format %{ "cmpl    $op1, $op2" %}
  opcode(0x3B); /* Opcode 3B /r */
  ins_encode(REX_reg_mem(op1, op2), OpcP, reg_mem(op1, op2));
  ins_pipe(ialu_cr_reg_mem);
%}

instruct testI_reg(rFlagsReg cr, rRegI src, immI_0 zero)
%{
  match(Set cr (CmpI src zero));

  format %{ "testl   $src, $src" %}
  opcode(0x85);
  ins_encode(REX_reg_reg(src, src), OpcP, reg_reg(src, src));
  ins_pipe(ialu_cr_reg_imm);
%}

instruct testI_reg_imm(rFlagsReg cr, rRegI src, immI con, immI_0 zero)
%{
  match(Set cr (CmpI (AndI src con) zero));

  format %{ "testl   $src, $con" %}
  opcode(0xF7, 0x00);
  ins_encode(REX_reg(src), OpcP, reg_opc(src), Con32(con));
  ins_pipe(ialu_cr_reg_imm);
%}

instruct testI_reg_mem(rFlagsReg cr, rRegI src, memory mem, immI_0 zero)
%{
  match(Set cr (CmpI (AndI src (LoadI mem)) zero));

  format %{ "testl   $src, $mem" %}
  opcode(0x85);
  ins_encode(REX_reg_mem(src, mem), OpcP, reg_mem(src, mem));
  ins_pipe(ialu_cr_reg_mem);
%}

// Unsigned compare Instructions; really, same as signed except they
// produce an rFlagsRegU instead of rFlagsReg.
instruct compU_rReg(rFlagsRegU cr, rRegI op1, rRegI op2)
%{
  match(Set cr (CmpU op1 op2));

  format %{ "cmpl    $op1, $op2\t# unsigned" %}
  opcode(0x3B); /* Opcode 3B /r */
  ins_encode(REX_reg_reg(op1, op2), OpcP, reg_reg(op1, op2));
  ins_pipe(ialu_cr_reg_reg);
%}

instruct compU_rReg_imm(rFlagsRegU cr, rRegI op1, immI op2)
%{
  match(Set cr (CmpU op1 op2));

  format %{ "cmpl    $op1, $op2\t# unsigned" %}
  opcode(0x81,0x07); /* Opcode 81 /7 */
  ins_encode(OpcSErm(op1, op2), Con8or32(op2));
  ins_pipe(ialu_cr_reg_imm);
%}

instruct compU_rReg_mem(rFlagsRegU cr, rRegI op1, memory op2)
%{
  match(Set cr (CmpU op1 (LoadI op2)));

  ins_cost(500); // XXX
  format %{ "cmpl    $op1, $op2\t# unsigned" %}
  opcode(0x3B); /* Opcode 3B /r */
  ins_encode(REX_reg_mem(op1, op2), OpcP, reg_mem(op1, op2));
  ins_pipe(ialu_cr_reg_mem);
%}

// // // Cisc-spilled version of cmpU_rReg
// //instruct compU_mem_rReg(rFlagsRegU cr, memory op1, rRegI op2)
// //%{
// //  match(Set cr (CmpU (LoadI op1) op2));
// //
// //  format %{ "CMPu   $op1,$op2" %}
// //  ins_cost(500);
// //  opcode(0x39);  /* Opcode 39 /r */
// //  ins_encode( OpcP, reg_mem( op1, op2) );
// //%}

instruct testU_reg(rFlagsRegU cr, rRegI src, immI_0 zero)
%{
  match(Set cr (CmpU src zero));

  format %{ "testl   $src, $src\t# unsigned" %}
  opcode(0x85);
  ins_encode(REX_reg_reg(src, src), OpcP, reg_reg(src, src));
  ins_pipe(ialu_cr_reg_imm);
%}

instruct compP_rReg(rFlagsRegU cr, rRegP op1, rRegP op2)
%{
  match(Set cr (CmpP op1 op2));

  format %{ "cmpq    $op1, $op2\t# ptr" %}
  opcode(0x3B); /* Opcode 3B /r */
  ins_encode(REX_reg_reg_wide(op1, op2), OpcP, reg_reg(op1, op2));
  ins_pipe(ialu_cr_reg_reg);
%}

instruct compP_rReg_mem(rFlagsRegU cr, rRegP op1, memory op2)
%{
  match(Set cr (CmpP op1 (LoadP op2)));
  predicate(n->in(2)->as_Load()->barrier_data() == 0);

  ins_cost(500); // XXX
  format %{ "cmpq    $op1, $op2\t# ptr" %}
  opcode(0x3B); /* Opcode 3B /r */
  ins_encode(REX_reg_mem_wide(op1, op2), OpcP, reg_mem(op1, op2));
  ins_pipe(ialu_cr_reg_mem);
%}

// // // Cisc-spilled version of cmpP_rReg
// //instruct compP_mem_rReg(rFlagsRegU cr, memory op1, rRegP op2)
// //%{
// //  match(Set cr (CmpP (LoadP op1) op2));
// //
// //  format %{ "CMPu   $op1,$op2" %}
// //  ins_cost(500);
// //  opcode(0x39);  /* Opcode 39 /r */
// //  ins_encode( OpcP, reg_mem( op1, op2) );
// //%}

// XXX this is generalized by compP_rReg_mem???
// Compare raw pointer (used in out-of-heap check).
// Only works because non-oop pointers must be raw pointers
// and raw pointers have no anti-dependencies.
instruct compP_mem_rReg(rFlagsRegU cr, rRegP op1, memory op2)
%{
  predicate(n->in(2)->in(2)->bottom_type()->reloc() == relocInfo::none &&
            n->in(2)->as_Load()->barrier_data() == 0);
  match(Set cr (CmpP op1 (LoadP op2)));

  format %{ "cmpq    $op1, $op2\t# raw ptr" %}
  opcode(0x3B); /* Opcode 3B /r */
  ins_encode(REX_reg_mem_wide(op1, op2), OpcP, reg_mem(op1, op2));
  ins_pipe(ialu_cr_reg_mem);
%}

// This will generate a signed flags result. This should be OK since
// any compare to a zero should be eq/neq.
instruct testP_reg(rFlagsReg cr, rRegP src, immP0 zero)
%{
  match(Set cr (CmpP src zero));

  format %{ "testq   $src, $src\t# ptr" %}
  opcode(0x85);
  ins_encode(REX_reg_reg_wide(src, src), OpcP, reg_reg(src, src));
  ins_pipe(ialu_cr_reg_imm);
%}

// This will generate a signed flags result. This should be OK since
// any compare to a zero should be eq/neq.
instruct testP_mem(rFlagsReg cr, memory op, immP0 zero)
%{
  predicate((!UseCompressedOops || (CompressedOops::base() != NULL)) &&
            n->in(1)->as_Load()->barrier_data() == 0);
  match(Set cr (CmpP (LoadP op) zero));

  ins_cost(500); // XXX
  format %{ "testq   $op, 0xffffffffffffffff\t# ptr" %}
  opcode(0xF7); /* Opcode F7 /0 */
  ins_encode(REX_mem_wide(op),
             OpcP, RM_opc_mem(0x00, op), Con_d32(0xFFFFFFFF));
  ins_pipe(ialu_cr_reg_imm);
%}

instruct testP_mem_reg0(rFlagsReg cr, memory mem, immP0 zero)
%{
  predicate(UseCompressedOops && (CompressedOops::base() == NULL) &&
            n->in(1)->as_Load()->barrier_data() == 0);
  match(Set cr (CmpP (LoadP mem) zero));

  format %{ "cmpq    R12, $mem\t# ptr (R12_heapbase==0)" %}
  ins_encode %{
    __ cmpq(r12, $mem$$Address);
  %}
  ins_pipe(ialu_cr_reg_mem);
%}

instruct compN_rReg(rFlagsRegU cr, rRegN op1, rRegN op2)
%{
  match(Set cr (CmpN op1 op2));

  format %{ "cmpl    $op1, $op2\t# compressed ptr" %}
  ins_encode %{ __ cmpl($op1$$Register, $op2$$Register); %}
  ins_pipe(ialu_cr_reg_reg);
%}

instruct compN_rReg_mem(rFlagsRegU cr, rRegN src, memory mem)
%{
  match(Set cr (CmpN src (LoadN mem)));

  format %{ "cmpl    $src, $mem\t# compressed ptr" %}
  ins_encode %{
    __ cmpl($src$$Register, $mem$$Address);
  %}
  ins_pipe(ialu_cr_reg_mem);
%}

instruct compN_rReg_imm(rFlagsRegU cr, rRegN op1, immN op2) %{
  match(Set cr (CmpN op1 op2));

  format %{ "cmpl    $op1, $op2\t# compressed ptr" %}
  ins_encode %{
    __ cmp_narrow_oop($op1$$Register, (jobject)$op2$$constant);
  %}
  ins_pipe(ialu_cr_reg_imm);
%}

instruct compN_mem_imm(rFlagsRegU cr, memory mem, immN src)
%{
  match(Set cr (CmpN src (LoadN mem)));

  format %{ "cmpl    $mem, $src\t# compressed ptr" %}
  ins_encode %{
    __ cmp_narrow_oop($mem$$Address, (jobject)$src$$constant);
  %}
  ins_pipe(ialu_cr_reg_mem);
%}

instruct compN_rReg_imm_klass(rFlagsRegU cr, rRegN op1, immNKlass op2) %{
  match(Set cr (CmpN op1 op2));

  format %{ "cmpl    $op1, $op2\t# compressed klass ptr" %}
  ins_encode %{
    __ cmp_narrow_klass($op1$$Register, (Klass*)$op2$$constant);
  %}
  ins_pipe(ialu_cr_reg_imm);
%}

instruct compN_mem_imm_klass(rFlagsRegU cr, memory mem, immNKlass src)
%{
  match(Set cr (CmpN src (LoadNKlass mem)));

  format %{ "cmpl    $mem, $src\t# compressed klass ptr" %}
  ins_encode %{
    __ cmp_narrow_klass($mem$$Address, (Klass*)$src$$constant);
  %}
  ins_pipe(ialu_cr_reg_mem);
%}

instruct testN_reg(rFlagsReg cr, rRegN src, immN0 zero) %{
  match(Set cr (CmpN src zero));

  format %{ "testl   $src, $src\t# compressed ptr" %}
  ins_encode %{ __ testl($src$$Register, $src$$Register); %}
  ins_pipe(ialu_cr_reg_imm);
%}

instruct testN_mem(rFlagsReg cr, memory mem, immN0 zero)
%{
  predicate(CompressedOops::base() != NULL);
  match(Set cr (CmpN (LoadN mem) zero));

  ins_cost(500); // XXX
  format %{ "testl   $mem, 0xffffffff\t# compressed ptr" %}
  ins_encode %{
    __ cmpl($mem$$Address, (int)0xFFFFFFFF);
  %}
  ins_pipe(ialu_cr_reg_mem);
%}

instruct testN_mem_reg0(rFlagsReg cr, memory mem, immN0 zero)
%{
  predicate(CompressedOops::base() == NULL);
  match(Set cr (CmpN (LoadN mem) zero));

  format %{ "cmpl    R12, $mem\t# compressed ptr (R12_heapbase==0)" %}
  ins_encode %{
    __ cmpl(r12, $mem$$Address);
  %}
  ins_pipe(ialu_cr_reg_mem);
%}

// Yanked all unsigned pointer compare operations.
// Pointer compares are done with CmpP which is already unsigned.

instruct compL_rReg(rFlagsReg cr, rRegL op1, rRegL op2)
%{
  match(Set cr (CmpL op1 op2));

  format %{ "cmpq    $op1, $op2" %}
  opcode(0x3B);  /* Opcode 3B /r */
  ins_encode(REX_reg_reg_wide(op1, op2), OpcP, reg_reg(op1, op2));
  ins_pipe(ialu_cr_reg_reg);
%}

instruct compL_rReg_imm(rFlagsReg cr, rRegL op1, immL32 op2)
%{
  match(Set cr (CmpL op1 op2));

  format %{ "cmpq    $op1, $op2" %}
  opcode(0x81, 0x07); /* Opcode 81 /7 */
  ins_encode(OpcSErm_wide(op1, op2), Con8or32(op2));
  ins_pipe(ialu_cr_reg_imm);
%}

instruct compL_rReg_mem(rFlagsReg cr, rRegL op1, memory op2)
%{
  match(Set cr (CmpL op1 (LoadL op2)));

  format %{ "cmpq    $op1, $op2" %}
  opcode(0x3B); /* Opcode 3B /r */
  ins_encode(REX_reg_mem_wide(op1, op2), OpcP, reg_mem(op1, op2));
  ins_pipe(ialu_cr_reg_mem);
%}

instruct testL_reg(rFlagsReg cr, rRegL src, immL0 zero)
%{
  match(Set cr (CmpL src zero));

  format %{ "testq   $src, $src" %}
  opcode(0x85);
  ins_encode(REX_reg_reg_wide(src, src), OpcP, reg_reg(src, src));
  ins_pipe(ialu_cr_reg_imm);
%}

instruct testL_reg_imm(rFlagsReg cr, rRegL src, immL32 con, immL0 zero)
%{
  match(Set cr (CmpL (AndL src con) zero));

  format %{ "testq   $src, $con\t# long" %}
  opcode(0xF7, 0x00);
  ins_encode(REX_reg_wide(src), OpcP, reg_opc(src), Con32(con));
  ins_pipe(ialu_cr_reg_imm);
%}

instruct testL_reg_mem(rFlagsReg cr, rRegL src, memory mem, immL0 zero)
%{
  match(Set cr (CmpL (AndL src (LoadL mem)) zero));

  format %{ "testq   $src, $mem" %}
  opcode(0x85);
  ins_encode(REX_reg_mem_wide(src, mem), OpcP, reg_mem(src, mem));
  ins_pipe(ialu_cr_reg_mem);
%}

instruct testL_reg_mem2(rFlagsReg cr, rRegP src, memory mem, immL0 zero)
%{
  match(Set cr (CmpL (AndL (CastP2X src) (LoadL mem)) zero));

  format %{ "testq   $src, $mem" %}
  opcode(0x85);
  ins_encode(REX_reg_mem_wide(src, mem), OpcP, reg_mem(src, mem));
  ins_pipe(ialu_cr_reg_mem);
%}

// Manifest a CmpL result in an integer register.  Very painful.
// This is the test to avoid.
instruct cmpL3_reg_reg(rRegI dst, rRegL src1, rRegL src2, rFlagsReg flags)
%{
  match(Set dst (CmpL3 src1 src2));
  effect(KILL flags);

  ins_cost(275); // XXX
  format %{ "cmpq    $src1, $src2\t# CmpL3\n\t"
            "movl    $dst, -1\n\t"
            "jl,s    done\n\t"
            "setne   $dst\n\t"
            "movzbl  $dst, $dst\n\t"
    "done:" %}
  ins_encode(cmpl3_flag(src1, src2, dst));
  ins_pipe(pipe_slow);
%}

// Unsigned long compare Instructions; really, same as signed long except they
// produce an rFlagsRegU instead of rFlagsReg.
instruct compUL_rReg(rFlagsRegU cr, rRegL op1, rRegL op2)
%{
  match(Set cr (CmpUL op1 op2));

  format %{ "cmpq    $op1, $op2\t# unsigned" %}
  opcode(0x3B);  /* Opcode 3B /r */
  ins_encode(REX_reg_reg_wide(op1, op2), OpcP, reg_reg(op1, op2));
  ins_pipe(ialu_cr_reg_reg);
%}

instruct compUL_rReg_imm(rFlagsRegU cr, rRegL op1, immL32 op2)
%{
  match(Set cr (CmpUL op1 op2));

  format %{ "cmpq    $op1, $op2\t# unsigned" %}
  opcode(0x81, 0x07); /* Opcode 81 /7 */
  ins_encode(OpcSErm_wide(op1, op2), Con8or32(op2));
  ins_pipe(ialu_cr_reg_imm);
%}

instruct compUL_rReg_mem(rFlagsRegU cr, rRegL op1, memory op2)
%{
  match(Set cr (CmpUL op1 (LoadL op2)));

  format %{ "cmpq    $op1, $op2\t# unsigned" %}
  opcode(0x3B); /* Opcode 3B /r */
  ins_encode(REX_reg_mem_wide(op1, op2), OpcP, reg_mem(op1, op2));
  ins_pipe(ialu_cr_reg_mem);
%}

instruct testUL_reg(rFlagsRegU cr, rRegL src, immL0 zero)
%{
  match(Set cr (CmpUL src zero));

  format %{ "testq   $src, $src\t# unsigned" %}
  opcode(0x85);
  ins_encode(REX_reg_reg_wide(src, src), OpcP, reg_reg(src, src));
  ins_pipe(ialu_cr_reg_imm);
%}

instruct compB_mem_imm(rFlagsReg cr, memory mem, immI8 imm)
%{
  match(Set cr (CmpI (LoadB mem) imm));

  ins_cost(125);
  format %{ "cmpb    $mem, $imm" %}
  ins_encode %{ __ cmpb($mem$$Address, $imm$$constant); %}
  ins_pipe(ialu_cr_reg_mem);
%}

instruct testUB_mem_imm(rFlagsReg cr, memory mem, immU7 imm, immI_0 zero)
%{
  match(Set cr (CmpI (AndI (LoadUB mem) imm) zero));

  ins_cost(125);
  format %{ "testb   $mem, $imm\t# ubyte" %}
  ins_encode %{ __ testb($mem$$Address, $imm$$constant); %}
  ins_pipe(ialu_cr_reg_mem);
%}

instruct testB_mem_imm(rFlagsReg cr, memory mem, immI8 imm, immI_0 zero)
%{
  match(Set cr (CmpI (AndI (LoadB mem) imm) zero));

  ins_cost(125);
  format %{ "testb   $mem, $imm\t# byte" %}
  ins_encode %{ __ testb($mem$$Address, $imm$$constant); %}
  ins_pipe(ialu_cr_reg_mem);
%}

//----------Max and Min--------------------------------------------------------
// Min Instructions

instruct cmovI_reg_g(rRegI dst, rRegI src, rFlagsReg cr)
%{
  effect(USE_DEF dst, USE src, USE cr);

  format %{ "cmovlgt $dst, $src\t# min" %}
  opcode(0x0F, 0x4F);
  ins_encode(REX_reg_reg(dst, src), OpcP, OpcS, reg_reg(dst, src));
  ins_pipe(pipe_cmov_reg);
%}


instruct minI_rReg(rRegI dst, rRegI src)
%{
  match(Set dst (MinI dst src));

  ins_cost(200);
  expand %{
    rFlagsReg cr;
    compI_rReg(cr, dst, src);
    cmovI_reg_g(dst, src, cr);
  %}
%}

instruct cmovI_reg_l(rRegI dst, rRegI src, rFlagsReg cr)
%{
  effect(USE_DEF dst, USE src, USE cr);

  format %{ "cmovllt $dst, $src\t# max" %}
  opcode(0x0F, 0x4C);
  ins_encode(REX_reg_reg(dst, src), OpcP, OpcS, reg_reg(dst, src));
  ins_pipe(pipe_cmov_reg);
%}


instruct maxI_rReg(rRegI dst, rRegI src)
%{
  match(Set dst (MaxI dst src));

  ins_cost(200);
  expand %{
    rFlagsReg cr;
    compI_rReg(cr, dst, src);
    cmovI_reg_l(dst, src, cr);
  %}
%}

// ============================================================================
// Branch Instructions

// Jump Direct - Label defines a relative address from JMP+1
instruct jmpDir(label labl)
%{
  match(Goto);
  effect(USE labl);

  ins_cost(300);
  format %{ "jmp     $labl" %}
  size(5);
  ins_encode %{
    Label* L = $labl$$label;
    __ jmp(*L, false); // Always long jump
  %}
  ins_pipe(pipe_jmp);
%}

// Jump Direct Conditional - Label defines a relative address from Jcc+1
instruct jmpCon(cmpOp cop, rFlagsReg cr, label labl)
%{
  match(If cop cr);
  effect(USE labl);

  ins_cost(300);
  format %{ "j$cop     $labl" %}
  size(6);
  ins_encode %{
    Label* L = $labl$$label;
    __ jcc((Assembler::Condition)($cop$$cmpcode), *L, false); // Always long jump
  %}
  ins_pipe(pipe_jcc);
%}

// Jump Direct Conditional - Label defines a relative address from Jcc+1
instruct jmpLoopEnd(cmpOp cop, rFlagsReg cr, label labl)
%{
  predicate(!n->has_vector_mask_set());
  match(CountedLoopEnd cop cr);
  effect(USE labl);

  ins_cost(300);
  format %{ "j$cop     $labl\t# loop end" %}
  size(6);
  ins_encode %{
    Label* L = $labl$$label;
    __ jcc((Assembler::Condition)($cop$$cmpcode), *L, false); // Always long jump
  %}
  ins_pipe(pipe_jcc);
%}

// Jump Direct Conditional - Label defines a relative address from Jcc+1
instruct jmpLoopEndU(cmpOpU cop, rFlagsRegU cmp, label labl) %{
  predicate(!n->has_vector_mask_set());
  match(CountedLoopEnd cop cmp);
  effect(USE labl);

  ins_cost(300);
  format %{ "j$cop,u   $labl\t# loop end" %}
  size(6);
  ins_encode %{
    Label* L = $labl$$label;
    __ jcc((Assembler::Condition)($cop$$cmpcode), *L, false); // Always long jump
  %}
  ins_pipe(pipe_jcc);
%}

instruct jmpLoopEndUCF(cmpOpUCF cop, rFlagsRegUCF cmp, label labl) %{
  predicate(!n->has_vector_mask_set());
  match(CountedLoopEnd cop cmp);
  effect(USE labl);

  ins_cost(200);
  format %{ "j$cop,u   $labl\t# loop end" %}
  size(6);
  ins_encode %{
    Label* L = $labl$$label;
    __ jcc((Assembler::Condition)($cop$$cmpcode), *L, false); // Always long jump
  %}
  ins_pipe(pipe_jcc);
%}

// mask version
// Jump Direct Conditional - Label defines a relative address from Jcc+1
instruct jmpLoopEnd_and_restoreMask(cmpOp cop, rFlagsReg cr, label labl)
%{
  predicate(n->has_vector_mask_set());
  match(CountedLoopEnd cop cr);
  effect(USE labl);

  ins_cost(400);
  format %{ "j$cop     $labl\t# loop end\n\t"
            "restorevectmask \t# vector mask restore for loops" %}
  size(10);
  ins_encode %{
    Label* L = $labl$$label;
    __ jcc((Assembler::Condition)($cop$$cmpcode), *L, false); // Always long jump
    __ restorevectmask();
  %}
  ins_pipe(pipe_jcc);
%}

// Jump Direct Conditional - Label defines a relative address from Jcc+1
instruct jmpLoopEndU_and_restoreMask(cmpOpU cop, rFlagsRegU cmp, label labl) %{
  predicate(n->has_vector_mask_set());
  match(CountedLoopEnd cop cmp);
  effect(USE labl);

  ins_cost(400);
  format %{ "j$cop,u   $labl\t# loop end\n\t"
            "restorevectmask \t# vector mask restore for loops" %}
  size(10);
  ins_encode %{
    Label* L = $labl$$label;
    __ jcc((Assembler::Condition)($cop$$cmpcode), *L, false); // Always long jump
    __ restorevectmask();
  %}
  ins_pipe(pipe_jcc);
%}

instruct jmpLoopEndUCF_and_restoreMask(cmpOpUCF cop, rFlagsRegUCF cmp, label labl) %{
  predicate(n->has_vector_mask_set());
  match(CountedLoopEnd cop cmp);
  effect(USE labl);

  ins_cost(300);
  format %{ "j$cop,u   $labl\t# loop end\n\t"
            "restorevectmask \t# vector mask restore for loops" %}
  size(10);
  ins_encode %{
    Label* L = $labl$$label;
    __ jcc((Assembler::Condition)($cop$$cmpcode), *L, false); // Always long jump
    __ restorevectmask();
  %}
  ins_pipe(pipe_jcc);
%}

// Jump Direct Conditional - using unsigned comparison
instruct jmpConU(cmpOpU cop, rFlagsRegU cmp, label labl) %{
  match(If cop cmp);
  effect(USE labl);

  ins_cost(300);
  format %{ "j$cop,u   $labl" %}
  size(6);
  ins_encode %{
    Label* L = $labl$$label;
    __ jcc((Assembler::Condition)($cop$$cmpcode), *L, false); // Always long jump
  %}
  ins_pipe(pipe_jcc);
%}

instruct jmpConUCF(cmpOpUCF cop, rFlagsRegUCF cmp, label labl) %{
  match(If cop cmp);
  effect(USE labl);

  ins_cost(200);
  format %{ "j$cop,u   $labl" %}
  size(6);
  ins_encode %{
    Label* L = $labl$$label;
    __ jcc((Assembler::Condition)($cop$$cmpcode), *L, false); // Always long jump
  %}
  ins_pipe(pipe_jcc);
%}

instruct jmpConUCF2(cmpOpUCF2 cop, rFlagsRegUCF cmp, label labl) %{
  match(If cop cmp);
  effect(USE labl);

  ins_cost(200);
  format %{ $$template
    if ($cop$$cmpcode == Assembler::notEqual) {
      $$emit$$"jp,u    $labl\n\t"
      $$emit$$"j$cop,u   $labl"
    } else {
      $$emit$$"jp,u    done\n\t"
      $$emit$$"j$cop,u   $labl\n\t"
      $$emit$$"done:"
    }
  %}
  ins_encode %{
    Label* l = $labl$$label;
    if ($cop$$cmpcode == Assembler::notEqual) {
      __ jcc(Assembler::parity, *l, false);
      __ jcc(Assembler::notEqual, *l, false);
    } else if ($cop$$cmpcode == Assembler::equal) {
      Label done;
      __ jccb(Assembler::parity, done);
      __ jcc(Assembler::equal, *l, false);
      __ bind(done);
    } else {
       ShouldNotReachHere();
    }
  %}
  ins_pipe(pipe_jcc);
%}

// ============================================================================
// The 2nd slow-half of a subtype check.  Scan the subklass's 2ndary
// superklass array for an instance of the superklass.  Set a hidden
// internal cache on a hit (cache is checked with exposed code in
// gen_subtype_check()).  Return NZ for a miss or zero for a hit.  The
// encoding ALSO sets flags.

instruct partialSubtypeCheck(rdi_RegP result,
                             rsi_RegP sub, rax_RegP super, rcx_RegI rcx,
                             rFlagsReg cr)
%{
  match(Set result (PartialSubtypeCheck sub super));
  effect(KILL rcx, KILL cr);

  ins_cost(1100);  // slightly larger than the next version
  format %{ "movq    rdi, [$sub + in_bytes(Klass::secondary_supers_offset())]\n\t"
            "movl    rcx, [rdi + Array<Klass*>::length_offset_in_bytes()]\t# length to scan\n\t"
            "addq    rdi, Array<Klass*>::base_offset_in_bytes()\t# Skip to start of data; set NZ in case count is zero\n\t"
            "repne   scasq\t# Scan *rdi++ for a match with rax while rcx--\n\t"
            "jne,s   miss\t\t# Missed: rdi not-zero\n\t"
            "movq    [$sub + in_bytes(Klass::secondary_super_cache_offset())], $super\t# Hit: update cache\n\t"
            "xorq    $result, $result\t\t Hit: rdi zero\n\t"
    "miss:\t" %}

  opcode(0x1); // Force a XOR of RDI
  ins_encode(enc_PartialSubtypeCheck());
  ins_pipe(pipe_slow);
%}

instruct partialSubtypeCheck_vs_Zero(rFlagsReg cr,
                                     rsi_RegP sub, rax_RegP super, rcx_RegI rcx,
                                     immP0 zero,
                                     rdi_RegP result)
%{
  match(Set cr (CmpP (PartialSubtypeCheck sub super) zero));
  effect(KILL rcx, KILL result);

  ins_cost(1000);
  format %{ "movq    rdi, [$sub + in_bytes(Klass::secondary_supers_offset())]\n\t"
            "movl    rcx, [rdi + Array<Klass*>::length_offset_in_bytes()]\t# length to scan\n\t"
            "addq    rdi, Array<Klass*>::base_offset_in_bytes()\t# Skip to start of data; set NZ in case count is zero\n\t"
            "repne   scasq\t# Scan *rdi++ for a match with rax while cx-- != 0\n\t"
            "jne,s   miss\t\t# Missed: flags nz\n\t"
            "movq    [$sub + in_bytes(Klass::secondary_super_cache_offset())], $super\t# Hit: update cache\n\t"
    "miss:\t" %}

  opcode(0x0); // No need to XOR RDI
  ins_encode(enc_PartialSubtypeCheck());
  ins_pipe(pipe_slow);
%}

// ============================================================================
// Branch Instructions -- short offset versions
//
// These instructions are used to replace jumps of a long offset (the default
// match) with jumps of a shorter offset.  These instructions are all tagged
// with the ins_short_branch attribute, which causes the ADLC to suppress the
// match rules in general matching.  Instead, the ADLC generates a conversion
// method in the MachNode which can be used to do in-place replacement of the
// long variant with the shorter variant.  The compiler will determine if a
// branch can be taken by the is_short_branch_offset() predicate in the machine
// specific code section of the file.

// Jump Direct - Label defines a relative address from JMP+1
instruct jmpDir_short(label labl) %{
  match(Goto);
  effect(USE labl);

  ins_cost(300);
  format %{ "jmp,s   $labl" %}
  size(2);
  ins_encode %{
    Label* L = $labl$$label;
    __ jmpb(*L);
  %}
  ins_pipe(pipe_jmp);
  ins_short_branch(1);
%}

// Jump Direct Conditional - Label defines a relative address from Jcc+1
instruct jmpCon_short(cmpOp cop, rFlagsReg cr, label labl) %{
  match(If cop cr);
  effect(USE labl);

  ins_cost(300);
  format %{ "j$cop,s   $labl" %}
  size(2);
  ins_encode %{
    Label* L = $labl$$label;
    __ jccb((Assembler::Condition)($cop$$cmpcode), *L);
  %}
  ins_pipe(pipe_jcc);
  ins_short_branch(1);
%}

// Jump Direct Conditional - Label defines a relative address from Jcc+1
instruct jmpLoopEnd_short(cmpOp cop, rFlagsReg cr, label labl) %{
  match(CountedLoopEnd cop cr);
  effect(USE labl);

  ins_cost(300);
  format %{ "j$cop,s   $labl\t# loop end" %}
  size(2);
  ins_encode %{
    Label* L = $labl$$label;
    __ jccb((Assembler::Condition)($cop$$cmpcode), *L);
  %}
  ins_pipe(pipe_jcc);
  ins_short_branch(1);
%}

// Jump Direct Conditional - Label defines a relative address from Jcc+1
instruct jmpLoopEndU_short(cmpOpU cop, rFlagsRegU cmp, label labl) %{
  match(CountedLoopEnd cop cmp);
  effect(USE labl);

  ins_cost(300);
  format %{ "j$cop,us  $labl\t# loop end" %}
  size(2);
  ins_encode %{
    Label* L = $labl$$label;
    __ jccb((Assembler::Condition)($cop$$cmpcode), *L);
  %}
  ins_pipe(pipe_jcc);
  ins_short_branch(1);
%}

instruct jmpLoopEndUCF_short(cmpOpUCF cop, rFlagsRegUCF cmp, label labl) %{
  match(CountedLoopEnd cop cmp);
  effect(USE labl);

  ins_cost(300);
  format %{ "j$cop,us  $labl\t# loop end" %}
  size(2);
  ins_encode %{
    Label* L = $labl$$label;
    __ jccb((Assembler::Condition)($cop$$cmpcode), *L);
  %}
  ins_pipe(pipe_jcc);
  ins_short_branch(1);
%}

// Jump Direct Conditional - using unsigned comparison
instruct jmpConU_short(cmpOpU cop, rFlagsRegU cmp, label labl) %{
  match(If cop cmp);
  effect(USE labl);

  ins_cost(300);
  format %{ "j$cop,us  $labl" %}
  size(2);
  ins_encode %{
    Label* L = $labl$$label;
    __ jccb((Assembler::Condition)($cop$$cmpcode), *L);
  %}
  ins_pipe(pipe_jcc);
  ins_short_branch(1);
%}

instruct jmpConUCF_short(cmpOpUCF cop, rFlagsRegUCF cmp, label labl) %{
  match(If cop cmp);
  effect(USE labl);

  ins_cost(300);
  format %{ "j$cop,us  $labl" %}
  size(2);
  ins_encode %{
    Label* L = $labl$$label;
    __ jccb((Assembler::Condition)($cop$$cmpcode), *L);
  %}
  ins_pipe(pipe_jcc);
  ins_short_branch(1);
%}

instruct jmpConUCF2_short(cmpOpUCF2 cop, rFlagsRegUCF cmp, label labl) %{
  match(If cop cmp);
  effect(USE labl);

  ins_cost(300);
  format %{ $$template
    if ($cop$$cmpcode == Assembler::notEqual) {
      $$emit$$"jp,u,s  $labl\n\t"
      $$emit$$"j$cop,u,s  $labl"
    } else {
      $$emit$$"jp,u,s  done\n\t"
      $$emit$$"j$cop,u,s  $labl\n\t"
      $$emit$$"done:"
    }
  %}
  size(4);
  ins_encode %{
    Label* l = $labl$$label;
    if ($cop$$cmpcode == Assembler::notEqual) {
      __ jccb(Assembler::parity, *l);
      __ jccb(Assembler::notEqual, *l);
    } else if ($cop$$cmpcode == Assembler::equal) {
      Label done;
      __ jccb(Assembler::parity, done);
      __ jccb(Assembler::equal, *l);
      __ bind(done);
    } else {
       ShouldNotReachHere();
    }
  %}
  ins_pipe(pipe_jcc);
  ins_short_branch(1);
%}

// ============================================================================
// inlined locking and unlocking

instruct cmpFastLockRTM(rFlagsReg cr, rRegP object, rbx_RegP box, rax_RegI tmp, rdx_RegI scr, rRegI cx1, rRegI cx2) %{
  predicate(Compile::current()->use_rtm());
  match(Set cr (FastLock object box));
  effect(TEMP tmp, TEMP scr, TEMP cx1, TEMP cx2, USE_KILL box);
  ins_cost(300);
  format %{ "fastlock $object,$box\t! kills $box,$tmp,$scr,$cx1,$cx2" %}
  ins_encode %{
    __ fast_lock($object$$Register, $box$$Register, $tmp$$Register,
                 $scr$$Register, $cx1$$Register, $cx2$$Register,
                 _counters, _rtm_counters, _stack_rtm_counters,
                 ((Method*)(ra_->C->method()->constant_encoding()))->method_data(),
                 true, ra_->C->profile_rtm());
  %}
  ins_pipe(pipe_slow);
%}

instruct cmpFastLock(rFlagsReg cr, rRegP object, rbx_RegP box, rax_RegI tmp, rRegP scr, rRegP cx1) %{
  predicate(!Compile::current()->use_rtm());
  match(Set cr (FastLock object box));
  effect(TEMP tmp, TEMP scr, TEMP cx1, USE_KILL box);
  ins_cost(300);
  format %{ "fastlock $object,$box\t! kills $box,$tmp,$scr" %}
  ins_encode %{
    __ fast_lock($object$$Register, $box$$Register, $tmp$$Register,
                 $scr$$Register, $cx1$$Register, noreg, _counters, NULL, NULL, NULL, false, false);
  %}
  ins_pipe(pipe_slow);
%}

instruct cmpFastUnlock(rFlagsReg cr, rRegP object, rax_RegP box, rRegP tmp) %{
  match(Set cr (FastUnlock object box));
  effect(TEMP tmp, USE_KILL box);
  ins_cost(300);
  format %{ "fastunlock $object,$box\t! kills $box,$tmp" %}
  ins_encode %{
    __ fast_unlock($object$$Register, $box$$Register, $tmp$$Register, ra_->C->use_rtm());
  %}
  ins_pipe(pipe_slow);
%}


// ============================================================================
// Safepoint Instructions
instruct safePoint_poll_tls(rFlagsReg cr, rRegP poll)
%{
  match(SafePoint poll);
  effect(KILL cr, USE poll);

  format %{ "testl   rax, [$poll]\t"
            "# Safepoint: poll for GC" %}
  ins_cost(125);
  size(4); /* setting an explicit size will cause debug builds to assert if size is incorrect */
  ins_encode %{
    __ relocate(relocInfo::poll_type);
    address pre_pc = __ pc();
    __ testl(rax, Address($poll$$Register, 0));
    assert(nativeInstruction_at(pre_pc)->is_safepoint_poll(), "must emit test %%eax [reg]");
  %}
  ins_pipe(ialu_reg_mem);
%}

// ============================================================================
// Procedure Call/Return Instructions
// Call Java Static Instruction
// Note: If this code changes, the corresponding ret_addr_offset() and
//       compute_padding() functions will have to be adjusted.
instruct CallStaticJavaDirect(method meth) %{
  match(CallStaticJava);
  effect(USE meth);

  ins_cost(300);
  format %{ "call,static " %}
  opcode(0xE8); /* E8 cd */
  ins_encode(clear_avx, Java_Static_Call(meth), call_epilog);
  ins_pipe(pipe_slow);
  ins_alignment(4);
%}

// Call Java Dynamic Instruction
// Note: If this code changes, the corresponding ret_addr_offset() and
//       compute_padding() functions will have to be adjusted.
instruct CallDynamicJavaDirect(method meth)
%{
  match(CallDynamicJava);
  effect(USE meth);

  ins_cost(300);
  format %{ "movq    rax, #Universe::non_oop_word()\n\t"
            "call,dynamic " %}
  ins_encode(clear_avx, Java_Dynamic_Call(meth), call_epilog);
  ins_pipe(pipe_slow);
  ins_alignment(4);
%}

// Call Runtime Instruction
instruct CallRuntimeDirect(method meth)
%{
  match(CallRuntime);
  effect(USE meth);

  ins_cost(300);
  format %{ "call,runtime " %}
  ins_encode(clear_avx, Java_To_Runtime(meth));
  ins_pipe(pipe_slow);
%}

// Call runtime without safepoint
instruct CallLeafDirect(method meth)
%{
  match(CallLeaf);
  effect(USE meth);

  ins_cost(300);
  format %{ "call_leaf,runtime " %}
  ins_encode(clear_avx, Java_To_Runtime(meth));
  ins_pipe(pipe_slow);
%}

//
instruct CallNativeDirect(method meth)
%{
  match(CallNative);
  effect(USE meth);

  ins_cost(300);
  format %{ "call_native " %}
  ins_encode(clear_avx, Java_To_Runtime(meth));
  ins_pipe(pipe_slow);
%}

// Call runtime without safepoint
// entry point is null, target holds the address to call
instruct CallLeafNoFPInDirect(rRegP target)
%{
  predicate(n->as_Call()->entry_point() == NULL);
  match(CallLeafNoFP target);

  ins_cost(300);
  format %{ "call_leaf_nofp,runtime indirect " %}
  ins_encode %{
     __ call($target$$Register);
  %}

  ins_pipe(pipe_slow);
%}

instruct CallLeafNoFPDirect(method meth)
%{
  predicate(n->as_Call()->entry_point() != NULL);
  match(CallLeafNoFP);
  effect(USE meth);

  ins_cost(300);
  format %{ "call_leaf_nofp,runtime " %}
  ins_encode(clear_avx, Java_To_Runtime(meth));
  ins_pipe(pipe_slow);
%}

// Return Instruction
// Remove the return address & jump to it.
// Notice: We always emit a nop after a ret to make sure there is room
// for safepoint patching
instruct Ret()
%{
  match(Return);

  format %{ "ret" %}
  opcode(0xC3);
  ins_encode(OpcP);
  ins_pipe(pipe_jmp);
%}

// Tail Call; Jump from runtime stub to Java code.
// Also known as an 'interprocedural jump'.
// Target of jump will eventually return to caller.
// TailJump below removes the return address.
instruct TailCalljmpInd(no_rbp_RegP jump_target, rbx_RegP method_ptr)
%{
  match(TailCall jump_target method_ptr);

  ins_cost(300);
  format %{ "jmp     $jump_target\t# rbx holds method" %}
  opcode(0xFF, 0x4); /* Opcode FF /4 */
  ins_encode(REX_reg(jump_target), OpcP, reg_opc(jump_target));
  ins_pipe(pipe_jmp);
%}

// Tail Jump; remove the return address; jump to target.
// TailCall above leaves the return address around.
instruct tailjmpInd(no_rbp_RegP jump_target, rax_RegP ex_oop)
%{
  match(TailJump jump_target ex_oop);

  ins_cost(300);
  format %{ "popq    rdx\t# pop return address\n\t"
            "jmp     $jump_target" %}
  opcode(0xFF, 0x4); /* Opcode FF /4 */
  ins_encode(Opcode(0x5a), // popq rdx
             REX_reg(jump_target), OpcP, reg_opc(jump_target));
  ins_pipe(pipe_jmp);
%}

// Create exception oop: created by stack-crawling runtime code.
// Created exception is now available to this handler, and is setup
// just prior to jumping to this handler.  No code emitted.
instruct CreateException(rax_RegP ex_oop)
%{
  match(Set ex_oop (CreateEx));

  size(0);
  // use the following format syntax
  format %{ "# exception oop is in rax; no code emitted" %}
  ins_encode();
  ins_pipe(empty);
%}

// Rethrow exception:
// The exception oop will come in the first argument position.
// Then JUMP (not call) to the rethrow stub code.
instruct RethrowException()
%{
  match(Rethrow);

  // use the following format syntax
  format %{ "jmp     rethrow_stub" %}
  ins_encode(enc_rethrow);
  ins_pipe(pipe_jmp);
%}

// ============================================================================
// This name is KNOWN by the ADLC and cannot be changed.
// The ADLC forces a 'TypeRawPtr::BOTTOM' output type
// for this guy.
instruct tlsLoadP(r15_RegP dst) %{
  match(Set dst (ThreadLocal));
  effect(DEF dst);

  size(0);
  format %{ "# TLS is in R15" %}
  ins_encode( /*empty encoding*/ );
  ins_pipe(ialu_reg_reg);
%}


//----------PEEPHOLE RULES-----------------------------------------------------
// These must follow all instruction definitions as they use the names
// defined in the instructions definitions.
//
// peepmatch ( root_instr_name [preceding_instruction]* );
//
// peepconstraint %{
// (instruction_number.operand_name relational_op instruction_number.operand_name
//  [, ...] );
// // instruction numbers are zero-based using left to right order in peepmatch
//
// peepreplace ( instr_name  ( [instruction_number.operand_name]* ) );
// // provide an instruction_number.operand_name for each operand that appears
// // in the replacement instruction's match rule
//
// ---------VM FLAGS---------------------------------------------------------
//
// All peephole optimizations can be turned off using -XX:-OptoPeephole
//
// Each peephole rule is given an identifying number starting with zero and
// increasing by one in the order seen by the parser.  An individual peephole
// can be enabled, and all others disabled, by using -XX:OptoPeepholeAt=#
// on the command-line.
//
// ---------CURRENT LIMITATIONS----------------------------------------------
//
// Only match adjacent instructions in same basic block
// Only equality constraints
// Only constraints between operands, not (0.dest_reg == RAX_enc)
// Only one replacement instruction
//
// ---------EXAMPLE----------------------------------------------------------
//
// // pertinent parts of existing instructions in architecture description
// instruct movI(rRegI dst, rRegI src)
// %{
//   match(Set dst (CopyI src));
// %}
//
// instruct incI_rReg(rRegI dst, immI_1 src, rFlagsReg cr)
// %{
//   match(Set dst (AddI dst src));
//   effect(KILL cr);
// %}
//
// // Change (inc mov) to lea
// peephole %{
//   // increment preceeded by register-register move
//   peepmatch ( incI_rReg movI );
//   // require that the destination register of the increment
//   // match the destination register of the move
//   peepconstraint ( 0.dst == 1.dst );
//   // construct a replacement instruction that sets
//   // the destination to ( move's source register + one )
//   peepreplace ( leaI_rReg_immI( 0.dst 1.src 0.src ) );
// %}
//

// Implementation no longer uses movX instructions since
// machine-independent system no longer uses CopyX nodes.
//
// peephole
// %{
//   peepmatch (incI_rReg movI);
//   peepconstraint (0.dst == 1.dst);
//   peepreplace (leaI_rReg_immI(0.dst 1.src 0.src));
// %}

// peephole
// %{
//   peepmatch (decI_rReg movI);
//   peepconstraint (0.dst == 1.dst);
//   peepreplace (leaI_rReg_immI(0.dst 1.src 0.src));
// %}

// peephole
// %{
//   peepmatch (addI_rReg_imm movI);
//   peepconstraint (0.dst == 1.dst);
//   peepreplace (leaI_rReg_immI(0.dst 1.src 0.src));
// %}

// peephole
// %{
//   peepmatch (incL_rReg movL);
//   peepconstraint (0.dst == 1.dst);
//   peepreplace (leaL_rReg_immL(0.dst 1.src 0.src));
// %}

// peephole
// %{
//   peepmatch (decL_rReg movL);
//   peepconstraint (0.dst == 1.dst);
//   peepreplace (leaL_rReg_immL(0.dst 1.src 0.src));
// %}

// peephole
// %{
//   peepmatch (addL_rReg_imm movL);
//   peepconstraint (0.dst == 1.dst);
//   peepreplace (leaL_rReg_immL(0.dst 1.src 0.src));
// %}

// peephole
// %{
//   peepmatch (addP_rReg_imm movP);
//   peepconstraint (0.dst == 1.dst);
//   peepreplace (leaP_rReg_imm(0.dst 1.src 0.src));
// %}

// // Change load of spilled value to only a spill
// instruct storeI(memory mem, rRegI src)
// %{
//   match(Set mem (StoreI mem src));
// %}
//
// instruct loadI(rRegI dst, memory mem)
// %{
//   match(Set dst (LoadI mem));
// %}
//

peephole
%{
  peepmatch (loadI storeI);
  peepconstraint (1.src == 0.dst, 1.mem == 0.mem);
  peepreplace (storeI(1.mem 1.mem 1.src));
%}

peephole
%{
  peepmatch (loadL storeL);
  peepconstraint (1.src == 0.dst, 1.mem == 0.mem);
  peepreplace (storeL(1.mem 1.mem 1.src));
%}

//----------SMARTSPILL RULES---------------------------------------------------
// These must follow all instruction definitions as they use the names
// defined in the instructions definitions.<|MERGE_RESOLUTION|>--- conflicted
+++ resolved
@@ -1521,7 +1521,7 @@
 void MachVEPNode::emit(CodeBuffer& cbuf, PhaseRegAlloc* ra_) const
 {
   MacroAssembler _masm(&cbuf);
-  if (!_verified) {  
+  if (!_verified) {
     uint insts_size = cbuf.insts_size();
     if (UseCompressedClassPointers) {
       __ load_klass(rscratch1, j_rarg0, rscratch2);
@@ -10775,15 +10775,9 @@
 instruct rep_stos(rcx_RegL cnt, rdi_RegP base, regD tmp, rax_RegL val,
                   Universe dummy, rFlagsReg cr)
 %{
-<<<<<<< HEAD
-  predicate(!((ClearArrayNode*)n)->is_large() && !((ClearArrayNode*)n)->word_copy_only());
+  predicate(!((ClearArrayNode*)n)->is_large() && !((ClearArrayNode*)n)->word_copy_only() && !n->in(2)->in(1)->bottom_type()->is_long()->is_con());
   match(Set dummy (ClearArray (Binary cnt base) val));
-  effect(USE_KILL cnt, USE_KILL base, TEMP tmp, KILL cr);
-=======
-  predicate(!((ClearArrayNode*)n)->is_large() && !n->in(2)->bottom_type()->is_long()->is_con());
-  match(Set dummy (ClearArray cnt base));
-  effect(USE_KILL cnt, USE_KILL base, TEMP tmp, KILL zero, KILL cr);
->>>>>>> bd81ccfd
+  effect(USE_KILL cnt, USE_KILL base, TEMP tmp, KILL val, KILL cr);
 
   format %{ $$template
     $$emit$$"cmp     InitArrayShortSize,rcx\n\t"
@@ -10842,7 +10836,7 @@
 %{
   predicate(!((ClearArrayNode*)n)->is_large() && ((ClearArrayNode*)n)->word_copy_only());
   match(Set dummy (ClearArray (Binary cnt base) val));
-  effect(USE_KILL cnt, USE_KILL base, TEMP tmp, KILL cr);
+  effect(USE_KILL cnt, USE_KILL base, TEMP tmp, KILL val, KILL cr);
 
   format %{ $$template
     $$emit$$"cmp     InitArrayShortSize,rcx\n\t"
@@ -10898,7 +10892,7 @@
 %{
   predicate(((ClearArrayNode*)n)->is_large() && !((ClearArrayNode*)n)->word_copy_only());
   match(Set dummy (ClearArray (Binary cnt base) val));
-  effect(USE_KILL cnt, USE_KILL base, TEMP tmp, KILL cr);
+  effect(USE_KILL cnt, USE_KILL base, TEMP tmp, KILL val, KILL cr);
 
   format %{ $$template
     if (UseFastStosb) {
@@ -10942,12 +10936,12 @@
   ins_pipe(pipe_slow);
 %}
 
-instruct rep_stos_large_word_copy(rcx_RegL cnt, rdi_RegP base, regD tmp, rax_RegL val, 
+instruct rep_stos_large_word_copy(rcx_RegL cnt, rdi_RegP base, regD tmp, rax_RegL val,
                         Universe dummy, rFlagsReg cr)
 %{
   predicate(((ClearArrayNode*)n)->is_large() && ((ClearArrayNode*)n)->word_copy_only());
   match(Set dummy (ClearArray (Binary cnt base) val));
-  effect(USE_KILL cnt, USE_KILL base, TEMP tmp, KILL cr);
+  effect(USE_KILL cnt, USE_KILL base, TEMP tmp, KILL val, KILL cr);
 
   format %{ $$template
     if (UseXMMForObjInit) {
@@ -10982,20 +10976,20 @@
     }
   %}
   ins_encode %{
-    __ clear_mem($base$$Register, $cnt$$Register, $val$$Register, 
+    __ clear_mem($base$$Register, $cnt$$Register, $val$$Register,
                  $tmp$$XMMRegister, true, true);
   %}
   ins_pipe(pipe_slow);
 %}
 
-instruct rep_stos_im(immL cnt, rRegP base, regD tmp, rRegI zero, Universe dummy, rFlagsReg cr)
-%{
-  predicate(!((ClearArrayNode*)n)->is_large() && n->in(2)->bottom_type()->is_long()->is_con());
-  match(Set dummy (ClearArray cnt base));
-  effect(TEMP tmp, TEMP zero, KILL cr);
+instruct rep_stos_im(immL cnt, rRegP base, regD tmp, rax_RegL val, Universe dummy, rFlagsReg cr)
+%{
+  predicate(!((ClearArrayNode*)n)->is_large() && !((ClearArrayNode*)n)->word_copy_only() && n->in(2)->in(1)->bottom_type()->is_long()->is_con());
+  match(Set dummy (ClearArray (Binary cnt base) val));
+  effect(TEMP tmp, USE_KILL val, KILL cr);
   format %{ "clear_mem_imm $base , $cnt  \n\t" %}
   ins_encode %{
-   __ clear_mem($base$$Register, $cnt$$constant, $zero$$Register, $tmp$$XMMRegister);
+   __ clear_mem($base$$Register, $cnt$$constant, $val$$Register, $tmp$$XMMRegister);
   %}
   ins_pipe(pipe_slow);
 %}
