//
// Copyright (c) 2003, 2022, Oracle and/or its affiliates. All rights reserved.
// DO NOT ALTER OR REMOVE COPYRIGHT NOTICES OR THIS FILE HEADER.
//
// This code is free software; you can redistribute it and/or modify it
// under the terms of the GNU General Public License version 2 only, as
// published by the Free Software Foundation.
//
// This code is distributed in the hope that it will be useful, but WITHOUT
// ANY WARRANTY; without even the implied warranty of MERCHANTABILITY or
// FITNESS FOR A PARTICULAR PURPOSE.  See the GNU General Public License
// version 2 for more details (a copy is included in the LICENSE file that
// accompanied this code).
//
// You should have received a copy of the GNU General Public License version
// 2 along with this work; if not, write to the Free Software Foundation,
// Inc., 51 Franklin St, Fifth Floor, Boston, MA 02110-1301 USA.
//
// Please contact Oracle, 500 Oracle Parkway, Redwood Shores, CA 94065 USA
// or visit www.oracle.com if you need additional information or have any
// questions.
//
//

// AMD64 Architecture Description File

//----------REGISTER DEFINITION BLOCK------------------------------------------
// This information is used by the matcher and the register allocator to
// describe individual registers and classes of registers within the target
// architecture.

register %{
//----------Architecture Description Register Definitions----------------------
// General Registers
// "reg_def"  name ( register save type, C convention save type,
//                   ideal register type, encoding );
// Register Save Types:
//
// NS  = No-Save:       The register allocator assumes that these registers
//                      can be used without saving upon entry to the method, &
//                      that they do not need to be saved at call sites.
//
// SOC = Save-On-Call:  The register allocator assumes that these registers
//                      can be used without saving upon entry to the method,
//                      but that they must be saved at call sites.
//
// SOE = Save-On-Entry: The register allocator assumes that these registers
//                      must be saved before using them upon entry to the
//                      method, but they do not need to be saved at call
//                      sites.
//
// AS  = Always-Save:   The register allocator assumes that these registers
//                      must be saved before using them upon entry to the
//                      method, & that they must be saved at call sites.
//
// Ideal Register Type is used to determine how to save & restore a
// register.  Op_RegI will get spilled with LoadI/StoreI, Op_RegP will get
// spilled with LoadP/StoreP.  If the register supports both, use Op_RegI.
//
// The encoding number is the actual bit-pattern placed into the opcodes.

// General Registers
// R8-R15 must be encoded with REX.  (RSP, RBP, RSI, RDI need REX when
// used as byte registers)

// Previously set RBX, RSI, and RDI as save-on-entry for java code
// Turn off SOE in java-code due to frequent use of uncommon-traps.
// Now that allocator is better, turn on RSI and RDI as SOE registers.

reg_def RAX  (SOC, SOC, Op_RegI,  0, rax->as_VMReg());
reg_def RAX_H(SOC, SOC, Op_RegI,  0, rax->as_VMReg()->next());

reg_def RCX  (SOC, SOC, Op_RegI,  1, rcx->as_VMReg());
reg_def RCX_H(SOC, SOC, Op_RegI,  1, rcx->as_VMReg()->next());

reg_def RDX  (SOC, SOC, Op_RegI,  2, rdx->as_VMReg());
reg_def RDX_H(SOC, SOC, Op_RegI,  2, rdx->as_VMReg()->next());

reg_def RBX  (SOC, SOE, Op_RegI,  3, rbx->as_VMReg());
reg_def RBX_H(SOC, SOE, Op_RegI,  3, rbx->as_VMReg()->next());

reg_def RSP  (NS,  NS,  Op_RegI,  4, rsp->as_VMReg());
reg_def RSP_H(NS,  NS,  Op_RegI,  4, rsp->as_VMReg()->next());

// now that adapter frames are gone RBP is always saved and restored by the prolog/epilog code
reg_def RBP  (NS, SOE, Op_RegI,  5, rbp->as_VMReg());
reg_def RBP_H(NS, SOE, Op_RegI,  5, rbp->as_VMReg()->next());

#ifdef _WIN64

reg_def RSI  (SOC, SOE, Op_RegI,  6, rsi->as_VMReg());
reg_def RSI_H(SOC, SOE, Op_RegI,  6, rsi->as_VMReg()->next());

reg_def RDI  (SOC, SOE, Op_RegI,  7, rdi->as_VMReg());
reg_def RDI_H(SOC, SOE, Op_RegI,  7, rdi->as_VMReg()->next());

#else

reg_def RSI  (SOC, SOC, Op_RegI,  6, rsi->as_VMReg());
reg_def RSI_H(SOC, SOC, Op_RegI,  6, rsi->as_VMReg()->next());

reg_def RDI  (SOC, SOC, Op_RegI,  7, rdi->as_VMReg());
reg_def RDI_H(SOC, SOC, Op_RegI,  7, rdi->as_VMReg()->next());

#endif

reg_def R8   (SOC, SOC, Op_RegI,  8, r8->as_VMReg());
reg_def R8_H (SOC, SOC, Op_RegI,  8, r8->as_VMReg()->next());

reg_def R9   (SOC, SOC, Op_RegI,  9, r9->as_VMReg());
reg_def R9_H (SOC, SOC, Op_RegI,  9, r9->as_VMReg()->next());

reg_def R10  (SOC, SOC, Op_RegI, 10, r10->as_VMReg());
reg_def R10_H(SOC, SOC, Op_RegI, 10, r10->as_VMReg()->next());

reg_def R11  (SOC, SOC, Op_RegI, 11, r11->as_VMReg());
reg_def R11_H(SOC, SOC, Op_RegI, 11, r11->as_VMReg()->next());

reg_def R12  (SOC, SOE, Op_RegI, 12, r12->as_VMReg());
reg_def R12_H(SOC, SOE, Op_RegI, 12, r12->as_VMReg()->next());

reg_def R13  (SOC, SOE, Op_RegI, 13, r13->as_VMReg());
reg_def R13_H(SOC, SOE, Op_RegI, 13, r13->as_VMReg()->next());

reg_def R14  (SOC, SOE, Op_RegI, 14, r14->as_VMReg());
reg_def R14_H(SOC, SOE, Op_RegI, 14, r14->as_VMReg()->next());

reg_def R15  (SOC, SOE, Op_RegI, 15, r15->as_VMReg());
reg_def R15_H(SOC, SOE, Op_RegI, 15, r15->as_VMReg()->next());


// Floating Point Registers

// Specify priority of register selection within phases of register
// allocation.  Highest priority is first.  A useful heuristic is to
// give registers a low priority when they are required by machine
// instructions, like EAX and EDX on I486, and choose no-save registers
// before save-on-call, & save-on-call before save-on-entry.  Registers
// which participate in fixed calling sequences should come last.
// Registers which are used as pairs must fall on an even boundary.

alloc_class chunk0(R10,         R10_H,
                   R11,         R11_H,
                   R8,          R8_H,
                   R9,          R9_H,
                   R12,         R12_H,
                   RCX,         RCX_H,
                   RBX,         RBX_H,
                   RDI,         RDI_H,
                   RDX,         RDX_H,
                   RSI,         RSI_H,
                   RAX,         RAX_H,
                   RBP,         RBP_H,
                   R13,         R13_H,
                   R14,         R14_H,
                   R15,         R15_H,
                   RSP,         RSP_H);


//----------Architecture Description Register Classes--------------------------
// Several register classes are automatically defined based upon information in
// this architecture description.
// 1) reg_class inline_cache_reg           ( /* as def'd in frame section */ )
// 2) reg_class stack_slots( /* one chunk of stack-based "registers" */ )
//

// Empty register class.
reg_class no_reg();

// Class for all pointer/long registers
reg_class all_reg(RAX, RAX_H,
                  RDX, RDX_H,
                  RBP, RBP_H,
                  RDI, RDI_H,
                  RSI, RSI_H,
                  RCX, RCX_H,
                  RBX, RBX_H,
                  RSP, RSP_H,
                  R8,  R8_H,
                  R9,  R9_H,
                  R10, R10_H,
                  R11, R11_H,
                  R12, R12_H,
                  R13, R13_H,
                  R14, R14_H,
                  R15, R15_H);

// Class for all int registers
reg_class all_int_reg(RAX
                      RDX,
                      RBP,
                      RDI,
                      RSI,
                      RCX,
                      RBX,
                      R8,
                      R9,
                      R10,
                      R11,
                      R12,
                      R13,
                      R14);

// Class for all pointer registers
reg_class any_reg %{
  return _ANY_REG_mask;
%}

// Class for all pointer registers (excluding RSP)
reg_class ptr_reg %{
  return _PTR_REG_mask;
%}

// Class for all pointer registers (excluding RSP and RBP)
reg_class ptr_reg_no_rbp %{
  return _PTR_REG_NO_RBP_mask;
%}

// Class for all pointer registers (excluding RAX and RSP)
reg_class ptr_no_rax_reg %{
  return _PTR_NO_RAX_REG_mask;
%}

// Class for all pointer registers (excluding RAX, RBX, and RSP)
reg_class ptr_no_rax_rbx_reg %{
  return _PTR_NO_RAX_RBX_REG_mask;
%}

// Class for all long registers (excluding RSP)
reg_class long_reg %{
  return _LONG_REG_mask;
%}

// Class for all long registers (excluding RAX, RDX and RSP)
reg_class long_no_rax_rdx_reg %{
  return _LONG_NO_RAX_RDX_REG_mask;
%}

// Class for all long registers (excluding RCX and RSP)
reg_class long_no_rcx_reg %{
  return _LONG_NO_RCX_REG_mask;
%}

// Class for all long registers (excluding RBP and R13)
reg_class long_no_rbp_r13_reg %{
  return _LONG_NO_RBP_R13_REG_mask;
%}

// Class for all int registers (excluding RSP)
reg_class int_reg %{
  return _INT_REG_mask;
%}

// Class for all int registers (excluding RAX, RDX, and RSP)
reg_class int_no_rax_rdx_reg %{
  return _INT_NO_RAX_RDX_REG_mask;
%}

// Class for all int registers (excluding RCX and RSP)
reg_class int_no_rcx_reg %{
  return _INT_NO_RCX_REG_mask;
%}

// Class for all int registers (excluding RBP and R13)
reg_class int_no_rbp_r13_reg %{
  return _INT_NO_RBP_R13_REG_mask;
%}

// Singleton class for RAX pointer register
reg_class ptr_rax_reg(RAX, RAX_H);

// Singleton class for RBX pointer register
reg_class ptr_rbx_reg(RBX, RBX_H);

// Singleton class for RSI pointer register
reg_class ptr_rsi_reg(RSI, RSI_H);

// Singleton class for RBP pointer register
reg_class ptr_rbp_reg(RBP, RBP_H);

// Singleton class for RDI pointer register
reg_class ptr_rdi_reg(RDI, RDI_H);

// Singleton class for stack pointer
reg_class ptr_rsp_reg(RSP, RSP_H);

// Singleton class for TLS pointer
reg_class ptr_r15_reg(R15, R15_H);

// Singleton class for RAX long register
reg_class long_rax_reg(RAX, RAX_H);

// Singleton class for RCX long register
reg_class long_rcx_reg(RCX, RCX_H);

// Singleton class for RDX long register
reg_class long_rdx_reg(RDX, RDX_H);

// Singleton class for RAX int register
reg_class int_rax_reg(RAX);

// Singleton class for RBX int register
reg_class int_rbx_reg(RBX);

// Singleton class for RCX int register
reg_class int_rcx_reg(RCX);

// Singleton class for RCX int register
reg_class int_rdx_reg(RDX);

// Singleton class for RCX int register
reg_class int_rdi_reg(RDI);

// Singleton class for instruction pointer
// reg_class ip_reg(RIP);

%}

//----------SOURCE BLOCK-------------------------------------------------------
// This is a block of C++ code which provides values, functions, and
// definitions necessary in the rest of the architecture description
source_hpp %{

extern RegMask _ANY_REG_mask;
extern RegMask _PTR_REG_mask;
extern RegMask _PTR_REG_NO_RBP_mask;
extern RegMask _PTR_NO_RAX_REG_mask;
extern RegMask _PTR_NO_RAX_RBX_REG_mask;
extern RegMask _LONG_REG_mask;
extern RegMask _LONG_NO_RAX_RDX_REG_mask;
extern RegMask _LONG_NO_RCX_REG_mask;
extern RegMask _LONG_NO_RBP_R13_REG_mask;
extern RegMask _INT_REG_mask;
extern RegMask _INT_NO_RAX_RDX_REG_mask;
extern RegMask _INT_NO_RCX_REG_mask;
extern RegMask _INT_NO_RBP_R13_REG_mask;
extern RegMask _FLOAT_REG_mask;

extern RegMask _STACK_OR_PTR_REG_mask;
extern RegMask _STACK_OR_LONG_REG_mask;
extern RegMask _STACK_OR_INT_REG_mask;

inline const RegMask& STACK_OR_PTR_REG_mask()  { return _STACK_OR_PTR_REG_mask;  }
inline const RegMask& STACK_OR_LONG_REG_mask() { return _STACK_OR_LONG_REG_mask; }
inline const RegMask& STACK_OR_INT_REG_mask()  { return _STACK_OR_INT_REG_mask;  }

%}

source %{
#define   RELOC_IMM64    Assembler::imm_operand
#define   RELOC_DISP32   Assembler::disp32_operand

#define __ _masm.

RegMask _ANY_REG_mask;
RegMask _PTR_REG_mask;
RegMask _PTR_REG_NO_RBP_mask;
RegMask _PTR_NO_RAX_REG_mask;
RegMask _PTR_NO_RAX_RBX_REG_mask;
RegMask _LONG_REG_mask;
RegMask _LONG_NO_RAX_RDX_REG_mask;
RegMask _LONG_NO_RCX_REG_mask;
RegMask _LONG_NO_RBP_R13_REG_mask;
RegMask _INT_REG_mask;
RegMask _INT_NO_RAX_RDX_REG_mask;
RegMask _INT_NO_RCX_REG_mask;
RegMask _INT_NO_RBP_R13_REG_mask;
RegMask _FLOAT_REG_mask;
RegMask _STACK_OR_PTR_REG_mask;
RegMask _STACK_OR_LONG_REG_mask;
RegMask _STACK_OR_INT_REG_mask;

static bool need_r12_heapbase() {
  return UseCompressedOops;
}

void reg_mask_init() {
  // _ALL_REG_mask is generated by adlc from the all_reg register class below.
  // We derive a number of subsets from it.
  _ANY_REG_mask = _ALL_REG_mask;

  if (PreserveFramePointer) {
    _ANY_REG_mask.Remove(OptoReg::as_OptoReg(rbp->as_VMReg()));
    _ANY_REG_mask.Remove(OptoReg::as_OptoReg(rbp->as_VMReg()->next()));
  }
  if (need_r12_heapbase()) {
    _ANY_REG_mask.Remove(OptoReg::as_OptoReg(r12->as_VMReg()));
    _ANY_REG_mask.Remove(OptoReg::as_OptoReg(r12->as_VMReg()->next()));
  }

  _PTR_REG_mask = _ANY_REG_mask;
  _PTR_REG_mask.Remove(OptoReg::as_OptoReg(rsp->as_VMReg()));
  _PTR_REG_mask.Remove(OptoReg::as_OptoReg(rsp->as_VMReg()->next()));
  _PTR_REG_mask.Remove(OptoReg::as_OptoReg(r15->as_VMReg()));
  _PTR_REG_mask.Remove(OptoReg::as_OptoReg(r15->as_VMReg()->next()));

  _STACK_OR_PTR_REG_mask = _PTR_REG_mask;
  _STACK_OR_PTR_REG_mask.OR(STACK_OR_STACK_SLOTS_mask());

  _PTR_REG_NO_RBP_mask = _PTR_REG_mask;
  _PTR_REG_NO_RBP_mask.Remove(OptoReg::as_OptoReg(rbp->as_VMReg()));
  _PTR_REG_NO_RBP_mask.Remove(OptoReg::as_OptoReg(rbp->as_VMReg()->next()));

  _PTR_NO_RAX_REG_mask = _PTR_REG_mask;
  _PTR_NO_RAX_REG_mask.Remove(OptoReg::as_OptoReg(rax->as_VMReg()));
  _PTR_NO_RAX_REG_mask.Remove(OptoReg::as_OptoReg(rax->as_VMReg()->next()));

  _PTR_NO_RAX_RBX_REG_mask = _PTR_NO_RAX_REG_mask;
  _PTR_NO_RAX_RBX_REG_mask.Remove(OptoReg::as_OptoReg(rbx->as_VMReg()));
  _PTR_NO_RAX_RBX_REG_mask.Remove(OptoReg::as_OptoReg(rbx->as_VMReg()->next()));

  _LONG_REG_mask = _PTR_REG_mask;
  _STACK_OR_LONG_REG_mask = _LONG_REG_mask;
  _STACK_OR_LONG_REG_mask.OR(STACK_OR_STACK_SLOTS_mask());

  _LONG_NO_RAX_RDX_REG_mask = _LONG_REG_mask;
  _LONG_NO_RAX_RDX_REG_mask.Remove(OptoReg::as_OptoReg(rax->as_VMReg()));
  _LONG_NO_RAX_RDX_REG_mask.Remove(OptoReg::as_OptoReg(rax->as_VMReg()->next()));
  _LONG_NO_RAX_RDX_REG_mask.Remove(OptoReg::as_OptoReg(rdx->as_VMReg()));
  _LONG_NO_RAX_RDX_REG_mask.Remove(OptoReg::as_OptoReg(rdx->as_VMReg()->next()));

  _LONG_NO_RCX_REG_mask = _LONG_REG_mask;
  _LONG_NO_RCX_REG_mask.Remove(OptoReg::as_OptoReg(rcx->as_VMReg()));
  _LONG_NO_RCX_REG_mask.Remove(OptoReg::as_OptoReg(rcx->as_VMReg()->next()));

  _LONG_NO_RBP_R13_REG_mask = _LONG_REG_mask;
  _LONG_NO_RBP_R13_REG_mask.Remove(OptoReg::as_OptoReg(rbp->as_VMReg()));
  _LONG_NO_RBP_R13_REG_mask.Remove(OptoReg::as_OptoReg(rbp->as_VMReg()->next()));
  _LONG_NO_RBP_R13_REG_mask.Remove(OptoReg::as_OptoReg(r13->as_VMReg()));
  _LONG_NO_RBP_R13_REG_mask.Remove(OptoReg::as_OptoReg(r13->as_VMReg()->next()));

  _INT_REG_mask = _ALL_INT_REG_mask;
  if (PreserveFramePointer) {
    _INT_REG_mask.Remove(OptoReg::as_OptoReg(rbp->as_VMReg()));
  }
  if (need_r12_heapbase()) {
    _INT_REG_mask.Remove(OptoReg::as_OptoReg(r12->as_VMReg()));
  }

  _STACK_OR_INT_REG_mask = _INT_REG_mask;
  _STACK_OR_INT_REG_mask.OR(STACK_OR_STACK_SLOTS_mask());

  _INT_NO_RAX_RDX_REG_mask = _INT_REG_mask;
  _INT_NO_RAX_RDX_REG_mask.Remove(OptoReg::as_OptoReg(rax->as_VMReg()));
  _INT_NO_RAX_RDX_REG_mask.Remove(OptoReg::as_OptoReg(rdx->as_VMReg()));

  _INT_NO_RCX_REG_mask = _INT_REG_mask;
  _INT_NO_RCX_REG_mask.Remove(OptoReg::as_OptoReg(rcx->as_VMReg()));

  _INT_NO_RBP_R13_REG_mask = _INT_REG_mask;
  _INT_NO_RBP_R13_REG_mask.Remove(OptoReg::as_OptoReg(rbp->as_VMReg()));
  _INT_NO_RBP_R13_REG_mask.Remove(OptoReg::as_OptoReg(r13->as_VMReg()));

  // _FLOAT_REG_LEGACY_mask/_FLOAT_REG_EVEX_mask is generated by adlc
  // from the float_reg_legacy/float_reg_evex register class.
  _FLOAT_REG_mask = VM_Version::supports_evex() ? _FLOAT_REG_EVEX_mask : _FLOAT_REG_LEGACY_mask;
}

static bool generate_vzeroupper(Compile* C) {
  return (VM_Version::supports_vzeroupper() && (C->max_vector_size() > 16 || C->clear_upper_avx() == true)) ? true: false;  // Generate vzeroupper
}

static int clear_avx_size() {
  return generate_vzeroupper(Compile::current()) ? 3: 0;  // vzeroupper
}

// !!!!! Special hack to get all types of calls to specify the byte offset
//       from the start of the call to the point where the return address
//       will point.
int MachCallStaticJavaNode::ret_addr_offset()
{
  int offset = 5; // 5 bytes from start of call to where return address points
  offset += clear_avx_size();
  return offset;
}

int MachCallDynamicJavaNode::ret_addr_offset()
{
  int offset = 15; // 15 bytes from start of call to where return address points
  offset += clear_avx_size();
  return offset;
}

int MachCallRuntimeNode::ret_addr_offset() {
  if (_entry_point == NULL) {
    // CallLeafNoFPInDirect
    return 3; // callq (register)
  }
  int offset = 13; // movq r10,#addr; callq (r10)
  if (this->ideal_Opcode() != Op_CallLeafVector) {
    offset += clear_avx_size();
  }
  return offset;
}
<<<<<<< HEAD

int MachCallNativeNode::ret_addr_offset() {
  int offset = 13; // movq r10,#addr; callq (r10)
  offset += clear_avx_size();
  return offset;
}

=======
>>>>>>> c1040897
//
// Compute padding required for nodes which need alignment
//

// The address of the call instruction needs to be 4-byte aligned to
// ensure that it does not span a cache line so that it can be patched.
int CallStaticJavaDirectNode::compute_padding(int current_offset) const
{
  current_offset += clear_avx_size(); // skip vzeroupper
  current_offset += 1; // skip call opcode byte
  return align_up(current_offset, alignment_required()) - current_offset;
}

// The address of the call instruction needs to be 4-byte aligned to
// ensure that it does not span a cache line so that it can be patched.
int CallDynamicJavaDirectNode::compute_padding(int current_offset) const
{
  current_offset += clear_avx_size(); // skip vzeroupper
  current_offset += 11; // skip movq instruction + call opcode byte
  return align_up(current_offset, alignment_required()) - current_offset;
}

// EMIT_RM()
void emit_rm(CodeBuffer &cbuf, int f1, int f2, int f3) {
  unsigned char c = (unsigned char) ((f1 << 6) | (f2 << 3) | f3);
  cbuf.insts()->emit_int8(c);
}

// EMIT_CC()
void emit_cc(CodeBuffer &cbuf, int f1, int f2) {
  unsigned char c = (unsigned char) (f1 | f2);
  cbuf.insts()->emit_int8(c);
}

// EMIT_OPCODE()
void emit_opcode(CodeBuffer &cbuf, int code) {
  cbuf.insts()->emit_int8((unsigned char) code);
}

// EMIT_OPCODE() w/ relocation information
void emit_opcode(CodeBuffer &cbuf,
                 int code, relocInfo::relocType reloc, int offset, int format)
{
  cbuf.relocate(cbuf.insts_mark() + offset, reloc, format);
  emit_opcode(cbuf, code);
}

// EMIT_D8()
void emit_d8(CodeBuffer &cbuf, int d8) {
  cbuf.insts()->emit_int8((unsigned char) d8);
}

// EMIT_D16()
void emit_d16(CodeBuffer &cbuf, int d16) {
  cbuf.insts()->emit_int16(d16);
}

// EMIT_D32()
void emit_d32(CodeBuffer &cbuf, int d32) {
  cbuf.insts()->emit_int32(d32);
}

// EMIT_D64()
void emit_d64(CodeBuffer &cbuf, int64_t d64) {
  cbuf.insts()->emit_int64(d64);
}

// emit 32 bit value and construct relocation entry from relocInfo::relocType
void emit_d32_reloc(CodeBuffer& cbuf,
                    int d32,
                    relocInfo::relocType reloc,
                    int format)
{
  assert(reloc != relocInfo::external_word_type, "use 2-arg emit_d32_reloc");
  cbuf.relocate(cbuf.insts_mark(), reloc, format);
  cbuf.insts()->emit_int32(d32);
}

// emit 32 bit value and construct relocation entry from RelocationHolder
void emit_d32_reloc(CodeBuffer& cbuf, int d32, RelocationHolder const& rspec, int format) {
#ifdef ASSERT
  if (rspec.reloc()->type() == relocInfo::oop_type &&
      d32 != 0 && d32 != (intptr_t) Universe::non_oop_word()) {
    assert(Universe::heap()->is_in((address)(intptr_t)d32), "should be real oop");
    assert(oopDesc::is_oop(cast_to_oop((intptr_t)d32)), "cannot embed broken oops in code");
  }
#endif
  cbuf.relocate(cbuf.insts_mark(), rspec, format);
  cbuf.insts()->emit_int32(d32);
}

void emit_d32_reloc(CodeBuffer& cbuf, address addr) {
  address next_ip = cbuf.insts_end() + 4;
  emit_d32_reloc(cbuf, (int) (addr - next_ip),
                 external_word_Relocation::spec(addr),
                 RELOC_DISP32);
}


// emit 64 bit value and construct relocation entry from relocInfo::relocType
void emit_d64_reloc(CodeBuffer& cbuf, int64_t d64, relocInfo::relocType reloc, int format) {
  cbuf.relocate(cbuf.insts_mark(), reloc, format);
  cbuf.insts()->emit_int64(d64);
}

// emit 64 bit value and construct relocation entry from RelocationHolder
void emit_d64_reloc(CodeBuffer& cbuf, int64_t d64, RelocationHolder const& rspec, int format) {
#ifdef ASSERT
  if (rspec.reloc()->type() == relocInfo::oop_type &&
      d64 != 0 && d64 != (int64_t) Universe::non_oop_word()) {
    assert(Universe::heap()->is_in((address)d64), "should be real oop");
    assert(oopDesc::is_oop(cast_to_oop(d64)), "cannot embed broken oops in code");
  }
#endif
  cbuf.relocate(cbuf.insts_mark(), rspec, format);
  cbuf.insts()->emit_int64(d64);
}

// Access stack slot for load or store
void store_to_stackslot(CodeBuffer &cbuf, int opcode, int rm_field, int disp)
{
  emit_opcode(cbuf, opcode);                  // (e.g., FILD   [RSP+src])
  if (-0x80 <= disp && disp < 0x80) {
    emit_rm(cbuf, 0x01, rm_field, RSP_enc);   // R/M byte
    emit_rm(cbuf, 0x00, RSP_enc, RSP_enc);    // SIB byte
    emit_d8(cbuf, disp);     // Displacement  // R/M byte
  } else {
    emit_rm(cbuf, 0x02, rm_field, RSP_enc);   // R/M byte
    emit_rm(cbuf, 0x00, RSP_enc, RSP_enc);    // SIB byte
    emit_d32(cbuf, disp);     // Displacement // R/M byte
  }
}

   // rRegI ereg, memory mem) %{    // emit_reg_mem
void encode_RegMem(CodeBuffer &cbuf,
                   int reg,
                   int base, int index, int scale, int disp, relocInfo::relocType disp_reloc)
{
  assert(disp_reloc == relocInfo::none, "cannot have disp");
  int regenc = reg & 7;
  int baseenc = base & 7;
  int indexenc = index & 7;

  // There is no index & no scale, use form without SIB byte
  if (index == 0x4 && scale == 0 && base != RSP_enc && base != R12_enc) {
    // If no displacement, mode is 0x0; unless base is [RBP] or [R13]
    if (disp == 0 && base != RBP_enc && base != R13_enc) {
      emit_rm(cbuf, 0x0, regenc, baseenc); // *
    } else if (-0x80 <= disp && disp < 0x80 && disp_reloc == relocInfo::none) {
      // If 8-bit displacement, mode 0x1
      emit_rm(cbuf, 0x1, regenc, baseenc); // *
      emit_d8(cbuf, disp);
    } else {
      // If 32-bit displacement
      if (base == -1) { // Special flag for absolute address
        emit_rm(cbuf, 0x0, regenc, 0x5); // *
        if (disp_reloc != relocInfo::none) {
          emit_d32_reloc(cbuf, disp, relocInfo::oop_type, RELOC_DISP32);
        } else {
          emit_d32(cbuf, disp);
        }
      } else {
        // Normal base + offset
        emit_rm(cbuf, 0x2, regenc, baseenc); // *
        if (disp_reloc != relocInfo::none) {
          emit_d32_reloc(cbuf, disp, relocInfo::oop_type, RELOC_DISP32);
        } else {
          emit_d32(cbuf, disp);
        }
      }
    }
  } else {
    // Else, encode with the SIB byte
    // If no displacement, mode is 0x0; unless base is [RBP] or [R13]
    if (disp == 0 && base != RBP_enc && base != R13_enc) {
      // If no displacement
      emit_rm(cbuf, 0x0, regenc, 0x4); // *
      emit_rm(cbuf, scale, indexenc, baseenc);
    } else {
      if (-0x80 <= disp && disp < 0x80 && disp_reloc == relocInfo::none) {
        // If 8-bit displacement, mode 0x1
        emit_rm(cbuf, 0x1, regenc, 0x4); // *
        emit_rm(cbuf, scale, indexenc, baseenc);
        emit_d8(cbuf, disp);
      } else {
        // If 32-bit displacement
        if (base == 0x04 ) {
          emit_rm(cbuf, 0x2, regenc, 0x4);
          emit_rm(cbuf, scale, indexenc, 0x04); // XXX is this valid???
        } else {
          emit_rm(cbuf, 0x2, regenc, 0x4);
          emit_rm(cbuf, scale, indexenc, baseenc); // *
        }
        if (disp_reloc != relocInfo::none) {
          emit_d32_reloc(cbuf, disp, relocInfo::oop_type, RELOC_DISP32);
        } else {
          emit_d32(cbuf, disp);
        }
      }
    }
  }
}

// This could be in MacroAssembler but it's fairly C2 specific
void emit_cmpfp_fixup(MacroAssembler& _masm) {
  Label exit;
  __ jccb(Assembler::noParity, exit);
  __ pushf();
  //
  // comiss/ucomiss instructions set ZF,PF,CF flags and
  // zero OF,AF,SF for NaN values.
  // Fixup flags by zeroing ZF,PF so that compare of NaN
  // values returns 'less than' result (CF is set).
  // Leave the rest of flags unchanged.
  //
  //    7 6 5 4 3 2 1 0
  //   |S|Z|r|A|r|P|r|C|  (r - reserved bit)
  //    0 0 1 0 1 0 1 1   (0x2B)
  //
  __ andq(Address(rsp, 0), 0xffffff2b);
  __ popf();
  __ bind(exit);
}

void emit_cmpfp3(MacroAssembler& _masm, Register dst) {
  Label done;
  __ movl(dst, -1);
  __ jcc(Assembler::parity, done);
  __ jcc(Assembler::below, done);
  __ setb(Assembler::notEqual, dst);
  __ movzbl(dst, dst);
  __ bind(done);
}

// Math.min()    # Math.max()
// --------------------------
// ucomis[s/d]   #
// ja   -> b     # a
// jp   -> NaN   # NaN
// jb   -> a     # b
// je            #
// |-jz -> a | b # a & b
// |    -> a     #
void emit_fp_min_max(MacroAssembler& _masm, XMMRegister dst,
                     XMMRegister a, XMMRegister b,
                     XMMRegister xmmt, Register rt,
                     bool min, bool single) {

  Label nan, zero, below, above, done;

  if (single)
    __ ucomiss(a, b);
  else
    __ ucomisd(a, b);

  if (dst->encoding() != (min ? b : a)->encoding())
    __ jccb(Assembler::above, above); // CF=0 & ZF=0
  else
    __ jccb(Assembler::above, done);

  __ jccb(Assembler::parity, nan);  // PF=1
  __ jccb(Assembler::below, below); // CF=1

  // equal
  __ vpxor(xmmt, xmmt, xmmt, Assembler::AVX_128bit);
  if (single) {
    __ ucomiss(a, xmmt);
    __ jccb(Assembler::equal, zero);

    __ movflt(dst, a);
    __ jmp(done);
  }
  else {
    __ ucomisd(a, xmmt);
    __ jccb(Assembler::equal, zero);

    __ movdbl(dst, a);
    __ jmp(done);
  }

  __ bind(zero);
  if (min)
    __ vpor(dst, a, b, Assembler::AVX_128bit);
  else
    __ vpand(dst, a, b, Assembler::AVX_128bit);

  __ jmp(done);

  __ bind(above);
  if (single)
    __ movflt(dst, min ? b : a);
  else
    __ movdbl(dst, min ? b : a);

  __ jmp(done);

  __ bind(nan);
  if (single) {
    __ movl(rt, 0x7fc00000); // Float.NaN
    __ movdl(dst, rt);
  }
  else {
    __ mov64(rt, 0x7ff8000000000000L); // Double.NaN
    __ movdq(dst, rt);
  }
  __ jmp(done);

  __ bind(below);
  if (single)
    __ movflt(dst, min ? a : b);
  else
    __ movdbl(dst, min ? a : b);

  __ bind(done);
}

//=============================================================================
const RegMask& MachConstantBaseNode::_out_RegMask = RegMask::Empty;

int ConstantTable::calculate_table_base_offset() const {
  return 0;  // absolute addressing, no offset
}

bool MachConstantBaseNode::requires_postalloc_expand() const { return false; }
void MachConstantBaseNode::postalloc_expand(GrowableArray <Node *> *nodes, PhaseRegAlloc *ra_) {
  ShouldNotReachHere();
}

void MachConstantBaseNode::emit(CodeBuffer& cbuf, PhaseRegAlloc* ra_) const {
  // Empty encoding
}

uint MachConstantBaseNode::size(PhaseRegAlloc* ra_) const {
  return 0;
}

#ifndef PRODUCT
void MachConstantBaseNode::format(PhaseRegAlloc* ra_, outputStream* st) const {
  st->print("# MachConstantBaseNode (empty encoding)");
}
#endif


//=============================================================================
#ifndef PRODUCT
void MachPrologNode::format(PhaseRegAlloc* ra_, outputStream* st) const {
  Compile* C = ra_->C;

  int framesize = C->output()->frame_size_in_bytes();
  int bangsize = C->output()->bang_size_in_bytes();
  assert((framesize & (StackAlignmentInBytes-1)) == 0, "frame size not aligned");
  // Remove wordSize for return addr which is already pushed.
  framesize -= wordSize;

  if (C->output()->need_stack_bang(bangsize)) {
    framesize -= wordSize;
    st->print("# stack bang (%d bytes)", bangsize);
    st->print("\n\t");
    st->print("pushq   rbp\t# Save rbp");
    if (PreserveFramePointer) {
        st->print("\n\t");
        st->print("movq    rbp, rsp\t# Save the caller's SP into rbp");
    }
    if (framesize) {
      st->print("\n\t");
      st->print("subq    rsp, #%d\t# Create frame",framesize);
    }
  } else {
    st->print("subq    rsp, #%d\t# Create frame",framesize);
    st->print("\n\t");
    framesize -= wordSize;
    st->print("movq    [rsp + #%d], rbp\t# Save rbp",framesize);
    if (PreserveFramePointer) {
      st->print("\n\t");
      st->print("movq    rbp, rsp\t# Save the caller's SP into rbp");
      if (framesize > 0) {
        st->print("\n\t");
        st->print("addq    rbp, #%d", framesize);
      }
    }
  }

  if (VerifyStackAtCalls) {
    st->print("\n\t");
    framesize -= wordSize;
    st->print("movq    [rsp + #%d], 0xbadb100d\t# Majik cookie for stack depth check",framesize);
#ifdef ASSERT
    st->print("\n\t");
    st->print("# stack alignment check");
#endif
  }
  if (C->stub_function() != NULL && BarrierSet::barrier_set()->barrier_set_nmethod() != NULL) {
    st->print("\n\t");
    st->print("cmpl    [r15_thread + #disarmed_offset], #disarmed_value\t");
    st->print("\n\t");
    st->print("je      fast_entry\t");
    st->print("\n\t");
    st->print("call    #nmethod_entry_barrier_stub\t");
    st->print("\n\tfast_entry:");
  }
  st->cr();
}
#endif

void MachPrologNode::emit(CodeBuffer &cbuf, PhaseRegAlloc *ra_) const {
  Compile* C = ra_->C;
  C2_MacroAssembler _masm(&cbuf);

  if (C->clinit_barrier_on_entry()) {
    assert(VM_Version::supports_fast_class_init_checks(), "sanity");
    assert(!C->method()->holder()->is_not_initialized(), "initialization should have been started");

    Label L_skip_barrier;
    Register klass = rscratch1;

    __ mov_metadata(klass, C->method()->holder()->constant_encoding());
    __ clinit_barrier(klass, r15_thread, &L_skip_barrier /*L_fast_path*/);

    __ jump(RuntimeAddress(SharedRuntime::get_handle_wrong_method_stub())); // slow path

    __ bind(L_skip_barrier);
  }

  __ verified_entry(C);
  __ bind(*_verified_entry);

  if (C->stub_function() == NULL) {
    BarrierSetAssembler* bs = BarrierSet::barrier_set()->barrier_set_assembler();
    bs->nmethod_entry_barrier(&_masm);
  }

  C->output()->set_frame_complete(cbuf.insts_size());

  if (C->has_mach_constant_base_node()) {
    // NOTE: We set the table base offset here because users might be
    // emitted before MachConstantBaseNode.
    ConstantTable& constant_table = C->output()->constant_table();
    constant_table.set_table_base_offset(constant_table.calculate_table_base_offset());
  }
}

int MachPrologNode::reloc() const
{
  return 0; // a large enough number
}

//=============================================================================
#ifndef PRODUCT
void MachEpilogNode::format(PhaseRegAlloc* ra_, outputStream* st) const
{
  Compile* C = ra_->C;
  if (generate_vzeroupper(C)) {
    st->print("vzeroupper");
    st->cr(); st->print("\t");
  }

  int framesize = C->output()->frame_size_in_bytes();
  assert((framesize & (StackAlignmentInBytes-1)) == 0, "frame size not aligned");
  // Remove word for return adr already pushed
  // and RBP
  framesize -= 2*wordSize;

  if (framesize) {
    st->print_cr("addq    rsp, %d\t# Destroy frame", framesize);
    st->print("\t");
  }

  st->print_cr("popq    rbp");
  if (do_polling() && C->is_method_compilation()) {
    st->print("\t");
    st->print_cr("cmpq     rsp, poll_offset[r15_thread] \n\t"
                 "ja       #safepoint_stub\t"
                 "# Safepoint: poll for GC");
  }
}
#endif

void MachEpilogNode::emit(CodeBuffer& cbuf, PhaseRegAlloc* ra_) const
{
  Compile* C = ra_->C;
  MacroAssembler _masm(&cbuf);

  if (generate_vzeroupper(C)) {
    // Clear upper bits of YMM registers when current compiled code uses
    // wide vectors to avoid AVX <-> SSE transition penalty during call.
    __ vzeroupper();
  }

  // Subtract two words to account for return address and rbp
  int initial_framesize = C->output()->frame_size_in_bytes() - 2*wordSize;
  __ remove_frame(initial_framesize, C->needs_stack_repair());

  if (StackReservedPages > 0 && C->has_reserved_stack_access()) {
    __ reserved_stack_check();
  }

  if (do_polling() && C->is_method_compilation()) {
    MacroAssembler _masm(&cbuf);
    Label dummy_label;
    Label* code_stub = &dummy_label;
    if (!C->output()->in_scratch_emit_size()) {
      code_stub = &C->output()->safepoint_poll_table()->add_safepoint(__ offset());
    }
    __ relocate(relocInfo::poll_return_type);
    __ safepoint_poll(*code_stub, r15_thread, true /* at_return */, true /* in_nmethod */);
  }
}

int MachEpilogNode::reloc() const
{
  return 2; // a large enough number
}

const Pipeline* MachEpilogNode::pipeline() const
{
  return MachNode::pipeline_class();
}

//=============================================================================

enum RC {
  rc_bad,
  rc_int,
  rc_kreg,
  rc_float,
  rc_stack
};

static enum RC rc_class(OptoReg::Name reg)
{
  if( !OptoReg::is_valid(reg)  ) return rc_bad;

  if (OptoReg::is_stack(reg)) return rc_stack;

  VMReg r = OptoReg::as_VMReg(reg);

  if (r->is_Register()) return rc_int;

  if (r->is_KRegister()) return rc_kreg;

  assert(r->is_XMMRegister(), "must be");
  return rc_float;
}

// Next two methods are shared by 32- and 64-bit VM. They are defined in x86.ad.
static void vec_mov_helper(CodeBuffer *cbuf, int src_lo, int dst_lo,
                          int src_hi, int dst_hi, uint ireg, outputStream* st);

void vec_spill_helper(CodeBuffer *cbuf, bool is_load,
                     int stack_offset, int reg, uint ireg, outputStream* st);

static void vec_stack_to_stack_helper(CodeBuffer *cbuf, int src_offset,
                                      int dst_offset, uint ireg, outputStream* st) {
  if (cbuf) {
    MacroAssembler _masm(cbuf);
    switch (ireg) {
    case Op_VecS:
      __ movq(Address(rsp, -8), rax);
      __ movl(rax, Address(rsp, src_offset));
      __ movl(Address(rsp, dst_offset), rax);
      __ movq(rax, Address(rsp, -8));
      break;
    case Op_VecD:
      __ pushq(Address(rsp, src_offset));
      __ popq (Address(rsp, dst_offset));
      break;
    case Op_VecX:
      __ pushq(Address(rsp, src_offset));
      __ popq (Address(rsp, dst_offset));
      __ pushq(Address(rsp, src_offset+8));
      __ popq (Address(rsp, dst_offset+8));
      break;
    case Op_VecY:
      __ vmovdqu(Address(rsp, -32), xmm0);
      __ vmovdqu(xmm0, Address(rsp, src_offset));
      __ vmovdqu(Address(rsp, dst_offset), xmm0);
      __ vmovdqu(xmm0, Address(rsp, -32));
      break;
    case Op_VecZ:
      __ evmovdquq(Address(rsp, -64), xmm0, 2);
      __ evmovdquq(xmm0, Address(rsp, src_offset), 2);
      __ evmovdquq(Address(rsp, dst_offset), xmm0, 2);
      __ evmovdquq(xmm0, Address(rsp, -64), 2);
      break;
    default:
      ShouldNotReachHere();
    }
#ifndef PRODUCT
  } else {
    switch (ireg) {
    case Op_VecS:
      st->print("movq    [rsp - #8], rax\t# 32-bit mem-mem spill\n\t"
                "movl    rax, [rsp + #%d]\n\t"
                "movl    [rsp + #%d], rax\n\t"
                "movq    rax, [rsp - #8]",
                src_offset, dst_offset);
      break;
    case Op_VecD:
      st->print("pushq   [rsp + #%d]\t# 64-bit mem-mem spill\n\t"
                "popq    [rsp + #%d]",
                src_offset, dst_offset);
      break;
     case Op_VecX:
      st->print("pushq   [rsp + #%d]\t# 128-bit mem-mem spill\n\t"
                "popq    [rsp + #%d]\n\t"
                "pushq   [rsp + #%d]\n\t"
                "popq    [rsp + #%d]",
                src_offset, dst_offset, src_offset+8, dst_offset+8);
      break;
    case Op_VecY:
      st->print("vmovdqu [rsp - #32], xmm0\t# 256-bit mem-mem spill\n\t"
                "vmovdqu xmm0, [rsp + #%d]\n\t"
                "vmovdqu [rsp + #%d], xmm0\n\t"
                "vmovdqu xmm0, [rsp - #32]",
                src_offset, dst_offset);
      break;
    case Op_VecZ:
      st->print("vmovdqu [rsp - #64], xmm0\t# 512-bit mem-mem spill\n\t"
                "vmovdqu xmm0, [rsp + #%d]\n\t"
                "vmovdqu [rsp + #%d], xmm0\n\t"
                "vmovdqu xmm0, [rsp - #64]",
                src_offset, dst_offset);
      break;
    default:
      ShouldNotReachHere();
    }
#endif
  }
}

uint MachSpillCopyNode::implementation(CodeBuffer* cbuf,
                                       PhaseRegAlloc* ra_,
                                       bool do_size,
                                       outputStream* st) const {
  assert(cbuf != NULL || st  != NULL, "sanity");
  // Get registers to move
  OptoReg::Name src_second = ra_->get_reg_second(in(1));
  OptoReg::Name src_first = ra_->get_reg_first(in(1));
  OptoReg::Name dst_second = ra_->get_reg_second(this);
  OptoReg::Name dst_first = ra_->get_reg_first(this);

  enum RC src_second_rc = rc_class(src_second);
  enum RC src_first_rc = rc_class(src_first);
  enum RC dst_second_rc = rc_class(dst_second);
  enum RC dst_first_rc = rc_class(dst_first);

  assert(OptoReg::is_valid(src_first) && OptoReg::is_valid(dst_first),
         "must move at least 1 register" );

  if (src_first == dst_first && src_second == dst_second) {
    // Self copy, no move
    return 0;
  }
  if (bottom_type()->isa_vect() != NULL && bottom_type()->isa_vectmask() == NULL) {
    uint ireg = ideal_reg();
    assert((src_first_rc != rc_int && dst_first_rc != rc_int), "sanity");
    assert((ireg == Op_VecS || ireg == Op_VecD || ireg == Op_VecX || ireg == Op_VecY || ireg == Op_VecZ ), "sanity");
    if( src_first_rc == rc_stack && dst_first_rc == rc_stack ) {
      // mem -> mem
      int src_offset = ra_->reg2offset(src_first);
      int dst_offset = ra_->reg2offset(dst_first);
      vec_stack_to_stack_helper(cbuf, src_offset, dst_offset, ireg, st);
    } else if (src_first_rc == rc_float && dst_first_rc == rc_float ) {
      vec_mov_helper(cbuf, src_first, dst_first, src_second, dst_second, ireg, st);
    } else if (src_first_rc == rc_float && dst_first_rc == rc_stack ) {
      int stack_offset = ra_->reg2offset(dst_first);
      vec_spill_helper(cbuf, false, stack_offset, src_first, ireg, st);
    } else if (src_first_rc == rc_stack && dst_first_rc == rc_float ) {
      int stack_offset = ra_->reg2offset(src_first);
      vec_spill_helper(cbuf, true,  stack_offset, dst_first, ireg, st);
    } else {
      ShouldNotReachHere();
    }
    return 0;
  }
  if (src_first_rc == rc_stack) {
    // mem ->
    if (dst_first_rc == rc_stack) {
      // mem -> mem
      assert(src_second != dst_first, "overlap");
      if ((src_first & 1) == 0 && src_first + 1 == src_second &&
          (dst_first & 1) == 0 && dst_first + 1 == dst_second) {
        // 64-bit
        int src_offset = ra_->reg2offset(src_first);
        int dst_offset = ra_->reg2offset(dst_first);
        if (cbuf) {
          MacroAssembler _masm(cbuf);
          __ pushq(Address(rsp, src_offset));
          __ popq (Address(rsp, dst_offset));
#ifndef PRODUCT
        } else {
          st->print("pushq   [rsp + #%d]\t# 64-bit mem-mem spill\n\t"
                    "popq    [rsp + #%d]",
                     src_offset, dst_offset);
#endif
        }
      } else {
        // 32-bit
        assert(!((src_first & 1) == 0 && src_first + 1 == src_second), "no transform");
        assert(!((dst_first & 1) == 0 && dst_first + 1 == dst_second), "no transform");
        // No pushl/popl, so:
        int src_offset = ra_->reg2offset(src_first);
        int dst_offset = ra_->reg2offset(dst_first);
        if (cbuf) {
          MacroAssembler _masm(cbuf);
          __ movq(Address(rsp, -8), rax);
          __ movl(rax, Address(rsp, src_offset));
          __ movl(Address(rsp, dst_offset), rax);
          __ movq(rax, Address(rsp, -8));
#ifndef PRODUCT
        } else {
          st->print("movq    [rsp - #8], rax\t# 32-bit mem-mem spill\n\t"
                    "movl    rax, [rsp + #%d]\n\t"
                    "movl    [rsp + #%d], rax\n\t"
                    "movq    rax, [rsp - #8]",
                     src_offset, dst_offset);
#endif
        }
      }
      return 0;
    } else if (dst_first_rc == rc_int) {
      // mem -> gpr
      if ((src_first & 1) == 0 && src_first + 1 == src_second &&
          (dst_first & 1) == 0 && dst_first + 1 == dst_second) {
        // 64-bit
        int offset = ra_->reg2offset(src_first);
        if (cbuf) {
          MacroAssembler _masm(cbuf);
          __ movq(as_Register(Matcher::_regEncode[dst_first]), Address(rsp, offset));
#ifndef PRODUCT
        } else {
          st->print("movq    %s, [rsp + #%d]\t# spill",
                     Matcher::regName[dst_first],
                     offset);
#endif
        }
      } else {
        // 32-bit
        assert(!((src_first & 1) == 0 && src_first + 1 == src_second), "no transform");
        assert(!((dst_first & 1) == 0 && dst_first + 1 == dst_second), "no transform");
        int offset = ra_->reg2offset(src_first);
        if (cbuf) {
          MacroAssembler _masm(cbuf);
          __ movl(as_Register(Matcher::_regEncode[dst_first]), Address(rsp, offset));
#ifndef PRODUCT
        } else {
          st->print("movl    %s, [rsp + #%d]\t# spill",
                     Matcher::regName[dst_first],
                     offset);
#endif
        }
      }
      return 0;
    } else if (dst_first_rc == rc_float) {
      // mem-> xmm
      if ((src_first & 1) == 0 && src_first + 1 == src_second &&
          (dst_first & 1) == 0 && dst_first + 1 == dst_second) {
        // 64-bit
        int offset = ra_->reg2offset(src_first);
        if (cbuf) {
          MacroAssembler _masm(cbuf);
          __ movdbl( as_XMMRegister(Matcher::_regEncode[dst_first]), Address(rsp, offset));
#ifndef PRODUCT
        } else {
          st->print("%s  %s, [rsp + #%d]\t# spill",
                     UseXmmLoadAndClearUpper ? "movsd " : "movlpd",
                     Matcher::regName[dst_first],
                     offset);
#endif
        }
      } else {
        // 32-bit
        assert(!((src_first & 1) == 0 && src_first + 1 == src_second), "no transform");
        assert(!((dst_first & 1) == 0 && dst_first + 1 == dst_second), "no transform");
        int offset = ra_->reg2offset(src_first);
        if (cbuf) {
          MacroAssembler _masm(cbuf);
          __ movflt( as_XMMRegister(Matcher::_regEncode[dst_first]), Address(rsp, offset));
#ifndef PRODUCT
        } else {
          st->print("movss   %s, [rsp + #%d]\t# spill",
                     Matcher::regName[dst_first],
                     offset);
#endif
        }
      }
      return 0;
    } else if (dst_first_rc == rc_kreg) {
      // mem -> kreg
      if ((src_first & 1) == 0 && src_first + 1 == src_second &&
          (dst_first & 1) == 0 && dst_first + 1 == dst_second) {
        // 64-bit
        int offset = ra_->reg2offset(src_first);
        if (cbuf) {
          MacroAssembler _masm(cbuf);
          __ kmov(as_KRegister(Matcher::_regEncode[dst_first]), Address(rsp, offset));
#ifndef PRODUCT
        } else {
          st->print("kmovq   %s, [rsp + #%d]\t# spill",
                     Matcher::regName[dst_first],
                     offset);
#endif
        }
      }
      return 0;
    }
  } else if (src_first_rc == rc_int) {
    // gpr ->
    if (dst_first_rc == rc_stack) {
      // gpr -> mem
      if ((src_first & 1) == 0 && src_first + 1 == src_second &&
          (dst_first & 1) == 0 && dst_first + 1 == dst_second) {
        // 64-bit
        int offset = ra_->reg2offset(dst_first);
        if (cbuf) {
          MacroAssembler _masm(cbuf);
          __ movq(Address(rsp, offset), as_Register(Matcher::_regEncode[src_first]));
#ifndef PRODUCT
        } else {
          st->print("movq    [rsp + #%d], %s\t# spill",
                     offset,
                     Matcher::regName[src_first]);
#endif
        }
      } else {
        // 32-bit
        assert(!((src_first & 1) == 0 && src_first + 1 == src_second), "no transform");
        assert(!((dst_first & 1) == 0 && dst_first + 1 == dst_second), "no transform");
        int offset = ra_->reg2offset(dst_first);
        if (cbuf) {
          MacroAssembler _masm(cbuf);
          __ movl(Address(rsp, offset), as_Register(Matcher::_regEncode[src_first]));
#ifndef PRODUCT
        } else {
          st->print("movl    [rsp + #%d], %s\t# spill",
                     offset,
                     Matcher::regName[src_first]);
#endif
        }
      }
      return 0;
    } else if (dst_first_rc == rc_int) {
      // gpr -> gpr
      if ((src_first & 1) == 0 && src_first + 1 == src_second &&
          (dst_first & 1) == 0 && dst_first + 1 == dst_second) {
        // 64-bit
        if (cbuf) {
          MacroAssembler _masm(cbuf);
          __ movq(as_Register(Matcher::_regEncode[dst_first]),
                  as_Register(Matcher::_regEncode[src_first]));
#ifndef PRODUCT
        } else {
          st->print("movq    %s, %s\t# spill",
                     Matcher::regName[dst_first],
                     Matcher::regName[src_first]);
#endif
        }
        return 0;
      } else {
        // 32-bit
        assert(!((src_first & 1) == 0 && src_first + 1 == src_second), "no transform");
        assert(!((dst_first & 1) == 0 && dst_first + 1 == dst_second), "no transform");
        if (cbuf) {
          MacroAssembler _masm(cbuf);
          __ movl(as_Register(Matcher::_regEncode[dst_first]),
                  as_Register(Matcher::_regEncode[src_first]));
#ifndef PRODUCT
        } else {
          st->print("movl    %s, %s\t# spill",
                     Matcher::regName[dst_first],
                     Matcher::regName[src_first]);
#endif
        }
        return 0;
      }
    } else if (dst_first_rc == rc_float) {
      // gpr -> xmm
      if ((src_first & 1) == 0 && src_first + 1 == src_second &&
          (dst_first & 1) == 0 && dst_first + 1 == dst_second) {
        // 64-bit
        if (cbuf) {
          MacroAssembler _masm(cbuf);
          __ movdq( as_XMMRegister(Matcher::_regEncode[dst_first]), as_Register(Matcher::_regEncode[src_first]));
#ifndef PRODUCT
        } else {
          st->print("movdq   %s, %s\t# spill",
                     Matcher::regName[dst_first],
                     Matcher::regName[src_first]);
#endif
        }
      } else {
        // 32-bit
        assert(!((src_first & 1) == 0 && src_first + 1 == src_second), "no transform");
        assert(!((dst_first & 1) == 0 && dst_first + 1 == dst_second), "no transform");
        if (cbuf) {
          MacroAssembler _masm(cbuf);
          __ movdl( as_XMMRegister(Matcher::_regEncode[dst_first]), as_Register(Matcher::_regEncode[src_first]));
#ifndef PRODUCT
        } else {
          st->print("movdl   %s, %s\t# spill",
                     Matcher::regName[dst_first],
                     Matcher::regName[src_first]);
#endif
        }
      }
      return 0;
    } else if (dst_first_rc == rc_kreg) {
      if ((src_first & 1) == 0 && src_first + 1 == src_second &&
          (dst_first & 1) == 0 && dst_first + 1 == dst_second) {
        // 64-bit
        if (cbuf) {
          MacroAssembler _masm(cbuf);
          __ kmov(as_KRegister(Matcher::_regEncode[dst_first]), as_Register(Matcher::_regEncode[src_first]));
  #ifndef PRODUCT
        } else {
           st->print("kmovq   %s, %s\t# spill",
                       Matcher::regName[dst_first],
                       Matcher::regName[src_first]);
  #endif
        }
      }
      Unimplemented();
      return 0;
    }
  } else if (src_first_rc == rc_float) {
    // xmm ->
    if (dst_first_rc == rc_stack) {
      // xmm -> mem
      if ((src_first & 1) == 0 && src_first + 1 == src_second &&
          (dst_first & 1) == 0 && dst_first + 1 == dst_second) {
        // 64-bit
        int offset = ra_->reg2offset(dst_first);
        if (cbuf) {
          MacroAssembler _masm(cbuf);
          __ movdbl( Address(rsp, offset), as_XMMRegister(Matcher::_regEncode[src_first]));
#ifndef PRODUCT
        } else {
          st->print("movsd   [rsp + #%d], %s\t# spill",
                     offset,
                     Matcher::regName[src_first]);
#endif
        }
      } else {
        // 32-bit
        assert(!((src_first & 1) == 0 && src_first + 1 == src_second), "no transform");
        assert(!((dst_first & 1) == 0 && dst_first + 1 == dst_second), "no transform");
        int offset = ra_->reg2offset(dst_first);
        if (cbuf) {
          MacroAssembler _masm(cbuf);
          __ movflt(Address(rsp, offset), as_XMMRegister(Matcher::_regEncode[src_first]));
#ifndef PRODUCT
        } else {
          st->print("movss   [rsp + #%d], %s\t# spill",
                     offset,
                     Matcher::regName[src_first]);
#endif
        }
      }
      return 0;
    } else if (dst_first_rc == rc_int) {
      // xmm -> gpr
      if ((src_first & 1) == 0 && src_first + 1 == src_second &&
          (dst_first & 1) == 0 && dst_first + 1 == dst_second) {
        // 64-bit
        if (cbuf) {
          MacroAssembler _masm(cbuf);
          __ movdq( as_Register(Matcher::_regEncode[dst_first]), as_XMMRegister(Matcher::_regEncode[src_first]));
#ifndef PRODUCT
        } else {
          st->print("movdq   %s, %s\t# spill",
                     Matcher::regName[dst_first],
                     Matcher::regName[src_first]);
#endif
        }
      } else {
        // 32-bit
        assert(!((src_first & 1) == 0 && src_first + 1 == src_second), "no transform");
        assert(!((dst_first & 1) == 0 && dst_first + 1 == dst_second), "no transform");
        if (cbuf) {
          MacroAssembler _masm(cbuf);
          __ movdl( as_Register(Matcher::_regEncode[dst_first]), as_XMMRegister(Matcher::_regEncode[src_first]));
#ifndef PRODUCT
        } else {
          st->print("movdl   %s, %s\t# spill",
                     Matcher::regName[dst_first],
                     Matcher::regName[src_first]);
#endif
        }
      }
      return 0;
    } else if (dst_first_rc == rc_float) {
      // xmm -> xmm
      if ((src_first & 1) == 0 && src_first + 1 == src_second &&
          (dst_first & 1) == 0 && dst_first + 1 == dst_second) {
        // 64-bit
        if (cbuf) {
          MacroAssembler _masm(cbuf);
          __ movdbl( as_XMMRegister(Matcher::_regEncode[dst_first]), as_XMMRegister(Matcher::_regEncode[src_first]));
#ifndef PRODUCT
        } else {
          st->print("%s  %s, %s\t# spill",
                     UseXmmRegToRegMoveAll ? "movapd" : "movsd ",
                     Matcher::regName[dst_first],
                     Matcher::regName[src_first]);
#endif
        }
      } else {
        // 32-bit
        assert(!((src_first & 1) == 0 && src_first + 1 == src_second), "no transform");
        assert(!((dst_first & 1) == 0 && dst_first + 1 == dst_second), "no transform");
        if (cbuf) {
          MacroAssembler _masm(cbuf);
          __ movflt( as_XMMRegister(Matcher::_regEncode[dst_first]), as_XMMRegister(Matcher::_regEncode[src_first]));
#ifndef PRODUCT
        } else {
          st->print("%s  %s, %s\t# spill",
                     UseXmmRegToRegMoveAll ? "movaps" : "movss ",
                     Matcher::regName[dst_first],
                     Matcher::regName[src_first]);
#endif
        }
      }
      return 0;
    } else if (dst_first_rc == rc_kreg) {
      assert(false, "Illegal spilling");
      return 0;
    }
  } else if (src_first_rc == rc_kreg) {
    if (dst_first_rc == rc_stack) {
      // mem -> kreg
      if ((src_first & 1) == 0 && src_first + 1 == src_second &&
          (dst_first & 1) == 0 && dst_first + 1 == dst_second) {
        // 64-bit
        int offset = ra_->reg2offset(dst_first);
        if (cbuf) {
          MacroAssembler _masm(cbuf);
          __ kmov(Address(rsp, offset), as_KRegister(Matcher::_regEncode[src_first]));
#ifndef PRODUCT
        } else {
          st->print("kmovq   [rsp + #%d] , %s\t# spill",
                     offset,
                     Matcher::regName[src_first]);
#endif
        }
      }
      return 0;
    } else if (dst_first_rc == rc_int) {
      if ((src_first & 1) == 0 && src_first + 1 == src_second &&
          (dst_first & 1) == 0 && dst_first + 1 == dst_second) {
        // 64-bit
        if (cbuf) {
          MacroAssembler _masm(cbuf);
          __ kmov(as_Register(Matcher::_regEncode[dst_first]), as_KRegister(Matcher::_regEncode[src_first]));
#ifndef PRODUCT
        } else {
         st->print("kmovq   %s, %s\t# spill",
                     Matcher::regName[dst_first],
                     Matcher::regName[src_first]);
#endif
        }
      }
      Unimplemented();
      return 0;
    } else if (dst_first_rc == rc_kreg) {
      if ((src_first & 1) == 0 && src_first + 1 == src_second &&
          (dst_first & 1) == 0 && dst_first + 1 == dst_second) {
        // 64-bit
        if (cbuf) {
          MacroAssembler _masm(cbuf);
          __ kmov(as_KRegister(Matcher::_regEncode[dst_first]), as_KRegister(Matcher::_regEncode[src_first]));
#ifndef PRODUCT
        } else {
         st->print("kmovq   %s, %s\t# spill",
                     Matcher::regName[dst_first],
                     Matcher::regName[src_first]);
#endif
        }
      }
      return 0;
    } else if (dst_first_rc == rc_float) {
      assert(false, "Illegal spill");
      return 0;
    }
  }

  assert(0," foo ");
  Unimplemented();
  return 0;
}

#ifndef PRODUCT
void MachSpillCopyNode::format(PhaseRegAlloc *ra_, outputStream* st) const {
  implementation(NULL, ra_, false, st);
}
#endif

void MachSpillCopyNode::emit(CodeBuffer &cbuf, PhaseRegAlloc *ra_) const {
  implementation(&cbuf, ra_, false, NULL);
}

uint MachSpillCopyNode::size(PhaseRegAlloc *ra_) const {
  return MachNode::size(ra_);
}

//=============================================================================
#ifndef PRODUCT
void BoxLockNode::format(PhaseRegAlloc* ra_, outputStream* st) const
{
  int offset = ra_->reg2offset(in_RegMask(0).find_first_elem());
  int reg = ra_->get_reg_first(this);
  st->print("leaq    %s, [rsp + #%d]\t# box lock",
            Matcher::regName[reg], offset);
}
#endif

void BoxLockNode::emit(CodeBuffer& cbuf, PhaseRegAlloc* ra_) const
{
  int offset = ra_->reg2offset(in_RegMask(0).find_first_elem());
  int reg = ra_->get_encode(this);
  if (offset >= 0x80) {
    emit_opcode(cbuf, reg < 8 ? Assembler::REX_W : Assembler::REX_WR);
    emit_opcode(cbuf, 0x8D); // LEA  reg,[SP+offset]
    emit_rm(cbuf, 0x2, reg & 7, 0x04);
    emit_rm(cbuf, 0x0, 0x04, RSP_enc);
    emit_d32(cbuf, offset);
  } else {
    emit_opcode(cbuf, reg < 8 ? Assembler::REX_W : Assembler::REX_WR);
    emit_opcode(cbuf, 0x8D); // LEA  reg,[SP+offset]
    emit_rm(cbuf, 0x1, reg & 7, 0x04);
    emit_rm(cbuf, 0x0, 0x04, RSP_enc);
    emit_d8(cbuf, offset);
  }
}

uint BoxLockNode::size(PhaseRegAlloc *ra_) const
{
  int offset = ra_->reg2offset(in_RegMask(0).find_first_elem());
  return (offset < 0x80) ? 5 : 8; // REX
}

//=============================================================================
#ifndef PRODUCT
void MachVEPNode::format(PhaseRegAlloc* ra_, outputStream* st) const
{
  st->print_cr("MachVEPNode");
}
#endif

void MachVEPNode::emit(CodeBuffer& cbuf, PhaseRegAlloc* ra_) const
{
  MacroAssembler _masm(&cbuf);
  if (!_verified) {
    uint insts_size = cbuf.insts_size();
    if (UseCompressedClassPointers) {
      __ load_klass(rscratch1, j_rarg0, rscratch2);
      __ cmpptr(rax, rscratch1);
    } else {
      __ cmpptr(rax, Address(j_rarg0, oopDesc::klass_offset_in_bytes()));
    }
    __ jump_cc(Assembler::notEqual, RuntimeAddress(SharedRuntime::get_ic_miss_stub()));
  } else {
    // Unpack inline type args passed as oop and then jump to
    // the verified entry point (skipping the unverified entry).
    int sp_inc = __ unpack_inline_args(ra_->C, _receiver_only);
    // Emit code for verified entry and save increment for stack repair on return
    __ verified_entry(ra_->C, sp_inc);
    __ jmp(*_verified_entry);
  }
}

//=============================================================================
#ifndef PRODUCT
void MachUEPNode::format(PhaseRegAlloc* ra_, outputStream* st) const
{
  if (UseCompressedClassPointers) {
    st->print_cr("movl    rscratch1, [j_rarg0 + oopDesc::klass_offset_in_bytes()]\t# compressed klass");
    st->print_cr("\tdecode_klass_not_null rscratch1, rscratch1");
    st->print_cr("\tcmpq    rax, rscratch1\t # Inline cache check");
  } else {
    st->print_cr("\tcmpq    rax, [j_rarg0 + oopDesc::klass_offset_in_bytes()]\t"
                 "# Inline cache check");
  }
  st->print_cr("\tjne     SharedRuntime::_ic_miss_stub");
  st->print_cr("\tnop\t# nops to align entry point");
}
#endif

void MachUEPNode::emit(CodeBuffer& cbuf, PhaseRegAlloc* ra_) const
{
  MacroAssembler masm(&cbuf);
  uint insts_size = cbuf.insts_size();
  if (UseCompressedClassPointers) {
    masm.load_klass(rscratch1, j_rarg0, rscratch2);
    masm.cmpptr(rax, rscratch1);
  } else {
    masm.cmpptr(rax, Address(j_rarg0, oopDesc::klass_offset_in_bytes()));
  }

  masm.jump_cc(Assembler::notEqual, RuntimeAddress(SharedRuntime::get_ic_miss_stub()));

  /* WARNING these NOPs are critical so that verified entry point is properly
     4 bytes aligned for patching by NativeJump::patch_verified_entry() */
  int nops_cnt = 4 - ((cbuf.insts_size() - insts_size) & 0x3);
  if (OptoBreakpoint) {
    // Leave space for int3
    nops_cnt -= 1;
  }
  nops_cnt &= 0x3; // Do not add nops if code is aligned.
  if (nops_cnt > 0)
    masm.nop(nops_cnt);
}

//=============================================================================

const bool Matcher::supports_vector_calling_convention(void) {
  if (EnableVectorSupport && UseVectorStubs) {
    return true;
  }
  return false;
}

OptoRegPair Matcher::vector_return_value(uint ideal_reg) {
  assert(EnableVectorSupport && UseVectorStubs, "sanity");
  int lo = XMM0_num;
  int hi = XMM0b_num;
  if (ideal_reg == Op_VecX) hi = XMM0d_num;
  else if (ideal_reg == Op_VecY) hi = XMM0h_num;
  else if (ideal_reg == Op_VecZ) hi = XMM0p_num;
  return OptoRegPair(hi, lo);
}

// Is this branch offset short enough that a short branch can be used?
//
// NOTE: If the platform does not provide any short branch variants, then
//       this method should return false for offset 0.
bool Matcher::is_short_branch_offset(int rule, int br_size, int offset) {
  // The passed offset is relative to address of the branch.
  // On 86 a branch displacement is calculated relative to address
  // of a next instruction.
  offset -= br_size;

  // the short version of jmpConUCF2 contains multiple branches,
  // making the reach slightly less
  if (rule == jmpConUCF2_rule)
    return (-126 <= offset && offset <= 125);
  return (-128 <= offset && offset <= 127);
}

// Return whether or not this register is ever used as an argument.
// This function is used on startup to build the trampoline stubs in
// generateOptoStub.  Registers not mentioned will be killed by the VM
// call in the trampoline, and arguments in those registers not be
// available to the callee.
bool Matcher::can_be_java_arg(int reg)
{
  return
    reg ==  RDI_num || reg == RDI_H_num ||
    reg ==  RSI_num || reg == RSI_H_num ||
    reg ==  RDX_num || reg == RDX_H_num ||
    reg ==  RCX_num || reg == RCX_H_num ||
    reg ==   R8_num || reg ==  R8_H_num ||
    reg ==   R9_num || reg ==  R9_H_num ||
    reg ==  R12_num || reg == R12_H_num ||
    reg == XMM0_num || reg == XMM0b_num ||
    reg == XMM1_num || reg == XMM1b_num ||
    reg == XMM2_num || reg == XMM2b_num ||
    reg == XMM3_num || reg == XMM3b_num ||
    reg == XMM4_num || reg == XMM4b_num ||
    reg == XMM5_num || reg == XMM5b_num ||
    reg == XMM6_num || reg == XMM6b_num ||
    reg == XMM7_num || reg == XMM7b_num;
}

bool Matcher::is_spillable_arg(int reg)
{
  return can_be_java_arg(reg);
}

uint Matcher::int_pressure_limit()
{
  return (INTPRESSURE == -1) ? _INT_REG_mask.Size() : INTPRESSURE;
}

uint Matcher::float_pressure_limit()
{
  // After experiment around with different values, the following default threshold
  // works best for LCM's register pressure scheduling on x64.
  uint dec_count  = VM_Version::supports_evex() ? 4 : 2;
  uint default_float_pressure_threshold = _FLOAT_REG_mask.Size() - dec_count;
  return (FLOATPRESSURE == -1) ? default_float_pressure_threshold : FLOATPRESSURE;
}

bool Matcher::use_asm_for_ldiv_by_con( jlong divisor ) {
  // In 64 bit mode a code which use multiply when
  // devisor is constant is faster than hardware
  // DIV instruction (it uses MulHiL).
  return false;
}

// Register for DIVI projection of divmodI
RegMask Matcher::divI_proj_mask() {
  return INT_RAX_REG_mask();
}

// Register for MODI projection of divmodI
RegMask Matcher::modI_proj_mask() {
  return INT_RDX_REG_mask();
}

// Register for DIVL projection of divmodL
RegMask Matcher::divL_proj_mask() {
  return LONG_RAX_REG_mask();
}

// Register for MODL projection of divmodL
RegMask Matcher::modL_proj_mask() {
  return LONG_RDX_REG_mask();
}

// Register for saving SP into on method handle invokes. Not used on x86_64.
const RegMask Matcher::method_handle_invoke_SP_save_mask() {
    return NO_REG_mask();
}

%}

//----------ENCODING BLOCK-----------------------------------------------------
// This block specifies the encoding classes used by the compiler to
// output byte streams.  Encoding classes are parameterized macros
// used by Machine Instruction Nodes in order to generate the bit
// encoding of the instruction.  Operands specify their base encoding
// interface with the interface keyword.  There are currently
// supported four interfaces, REG_INTER, CONST_INTER, MEMORY_INTER, &
// COND_INTER.  REG_INTER causes an operand to generate a function
// which returns its register number when queried.  CONST_INTER causes
// an operand to generate a function which returns the value of the
// constant when queried.  MEMORY_INTER causes an operand to generate
// four functions which return the Base Register, the Index Register,
// the Scale Value, and the Offset Value of the operand when queried.
// COND_INTER causes an operand to generate six functions which return
// the encoding code (ie - encoding bits for the instruction)
// associated with each basic boolean condition for a conditional
// instruction.
//
// Instructions specify two basic values for encoding.  Again, a
// function is available to check if the constant displacement is an
// oop. They use the ins_encode keyword to specify their encoding
// classes (which must be a sequence of enc_class names, and their
// parameters, specified in the encoding block), and they use the
// opcode keyword to specify, in order, their primary, secondary, and
// tertiary opcode.  Only the opcode sections which a particular
// instruction needs for encoding need to be specified.
encode %{
  // Build emit functions for each basic byte or larger field in the
  // intel encoding scheme (opcode, rm, sib, immediate), and call them
  // from C++ code in the enc_class source block.  Emit functions will
  // live in the main source block for now.  In future, we can
  // generalize this by adding a syntax that specifies the sizes of
  // fields in an order, so that the adlc can build the emit functions
  // automagically

  // Emit primary opcode
  enc_class OpcP
  %{
    emit_opcode(cbuf, $primary);
  %}

  // Emit secondary opcode
  enc_class OpcS
  %{
    emit_opcode(cbuf, $secondary);
  %}

  // Emit tertiary opcode
  enc_class OpcT
  %{
    emit_opcode(cbuf, $tertiary);
  %}

  // Emit opcode directly
  enc_class Opcode(immI d8)
  %{
    emit_opcode(cbuf, $d8$$constant);
  %}

  // Emit size prefix
  enc_class SizePrefix
  %{
    emit_opcode(cbuf, 0x66);
  %}

  enc_class reg(rRegI reg)
  %{
    emit_rm(cbuf, 0x3, 0, $reg$$reg & 7);
  %}

  enc_class reg_reg(rRegI dst, rRegI src)
  %{
    emit_rm(cbuf, 0x3, $dst$$reg & 7, $src$$reg & 7);
  %}

  enc_class opc_reg_reg(immI opcode, rRegI dst, rRegI src)
  %{
    emit_opcode(cbuf, $opcode$$constant);
    emit_rm(cbuf, 0x3, $dst$$reg & 7, $src$$reg & 7);
  %}

  enc_class cdql_enc(no_rax_rdx_RegI div)
  %{
    // Full implementation of Java idiv and irem; checks for
    // special case as described in JVM spec., p.243 & p.271.
    //
    //         normal case                           special case
    //
    // input : rax: dividend                         min_int
    //         reg: divisor                          -1
    //
    // output: rax: quotient  (= rax idiv reg)       min_int
    //         rdx: remainder (= rax irem reg)       0
    //
    //  Code sequnce:
    //
    //    0:   3d 00 00 00 80          cmp    $0x80000000,%eax
    //    5:   75 07/08                jne    e <normal>
    //    7:   33 d2                   xor    %edx,%edx
    //  [div >= 8 -> offset + 1]
    //  [REX_B]
    //    9:   83 f9 ff                cmp    $0xffffffffffffffff,$div
    //    c:   74 03/04                je     11 <done>
    // 000000000000000e <normal>:
    //    e:   99                      cltd
    //  [div >= 8 -> offset + 1]
    //  [REX_B]
    //    f:   f7 f9                   idiv   $div
    // 0000000000000011 <done>:
    MacroAssembler _masm(&cbuf);
    Label normal;
    Label done;

    // cmp    $0x80000000,%eax
    __ cmpl(as_Register(RAX_enc), 0x80000000);

    // jne    e <normal>
    __ jccb(Assembler::notEqual, normal);

    // xor    %edx,%edx
    __ xorl(as_Register(RDX_enc), as_Register(RDX_enc));

    // cmp    $0xffffffffffffffff,%ecx
    __ cmpl($div$$Register, -1);

    // je     11 <done>
    __ jccb(Assembler::equal, done);

    // <normal>
    // cltd
    __ bind(normal);
    __ cdql();

    // idivl
    // <done>
    __ idivl($div$$Register);
    __ bind(done);
  %}

  enc_class cdqq_enc(no_rax_rdx_RegL div)
  %{
    // Full implementation of Java ldiv and lrem; checks for
    // special case as described in JVM spec., p.243 & p.271.
    //
    //         normal case                           special case
    //
    // input : rax: dividend                         min_long
    //         reg: divisor                          -1
    //
    // output: rax: quotient  (= rax idiv reg)       min_long
    //         rdx: remainder (= rax irem reg)       0
    //
    //  Code sequnce:
    //
    //    0:   48 ba 00 00 00 00 00    mov    $0x8000000000000000,%rdx
    //    7:   00 00 80
    //    a:   48 39 d0                cmp    %rdx,%rax
    //    d:   75 08                   jne    17 <normal>
    //    f:   33 d2                   xor    %edx,%edx
    //   11:   48 83 f9 ff             cmp    $0xffffffffffffffff,$div
    //   15:   74 05                   je     1c <done>
    // 0000000000000017 <normal>:
    //   17:   48 99                   cqto
    //   19:   48 f7 f9                idiv   $div
    // 000000000000001c <done>:
    MacroAssembler _masm(&cbuf);
    Label normal;
    Label done;

    // mov    $0x8000000000000000,%rdx
    __ mov64(as_Register(RDX_enc), 0x8000000000000000);

    // cmp    %rdx,%rax
    __ cmpq(as_Register(RAX_enc), as_Register(RDX_enc));

    // jne    17 <normal>
    __ jccb(Assembler::notEqual, normal);

    // xor    %edx,%edx
    __ xorl(as_Register(RDX_enc), as_Register(RDX_enc));

    // cmp    $0xffffffffffffffff,$div
    __ cmpq($div$$Register, -1);

    // je     1e <done>
    __ jccb(Assembler::equal, done);

    // <normal>
    // cqto
    __ bind(normal);
    __ cdqq();

    // idivq (note: must be emitted by the user of this rule)
    // <done>
    __ idivq($div$$Register);
    __ bind(done);
  %}

  // Opcde enc_class for 8/32 bit immediate instructions with sign-extension
  enc_class OpcSE(immI imm)
  %{
    // Emit primary opcode and set sign-extend bit
    // Check for 8-bit immediate, and set sign extend bit in opcode
    if (-0x80 <= $imm$$constant && $imm$$constant < 0x80) {
      emit_opcode(cbuf, $primary | 0x02);
    } else {
      // 32-bit immediate
      emit_opcode(cbuf, $primary);
    }
  %}

  enc_class OpcSErm(rRegI dst, immI imm)
  %{
    // OpcSEr/m
    int dstenc = $dst$$reg;
    if (dstenc >= 8) {
      emit_opcode(cbuf, Assembler::REX_B);
      dstenc -= 8;
    }
    // Emit primary opcode and set sign-extend bit
    // Check for 8-bit immediate, and set sign extend bit in opcode
    if (-0x80 <= $imm$$constant && $imm$$constant < 0x80) {
      emit_opcode(cbuf, $primary | 0x02);
    } else {
      // 32-bit immediate
      emit_opcode(cbuf, $primary);
    }
    // Emit r/m byte with secondary opcode, after primary opcode.
    emit_rm(cbuf, 0x3, $secondary, dstenc);
  %}

  enc_class OpcSErm_wide(rRegL dst, immI imm)
  %{
    // OpcSEr/m
    int dstenc = $dst$$reg;
    if (dstenc < 8) {
      emit_opcode(cbuf, Assembler::REX_W);
    } else {
      emit_opcode(cbuf, Assembler::REX_WB);
      dstenc -= 8;
    }
    // Emit primary opcode and set sign-extend bit
    // Check for 8-bit immediate, and set sign extend bit in opcode
    if (-0x80 <= $imm$$constant && $imm$$constant < 0x80) {
      emit_opcode(cbuf, $primary | 0x02);
    } else {
      // 32-bit immediate
      emit_opcode(cbuf, $primary);
    }
    // Emit r/m byte with secondary opcode, after primary opcode.
    emit_rm(cbuf, 0x3, $secondary, dstenc);
  %}

  enc_class Con8or32(immI imm)
  %{
    // Check for 8-bit immediate, and set sign extend bit in opcode
    if (-0x80 <= $imm$$constant && $imm$$constant < 0x80) {
      $$$emit8$imm$$constant;
    } else {
      // 32-bit immediate
      $$$emit32$imm$$constant;
    }
  %}

  enc_class opc2_reg(rRegI dst)
  %{
    // BSWAP
    emit_cc(cbuf, $secondary, $dst$$reg);
  %}

  enc_class opc3_reg(rRegI dst)
  %{
    // BSWAP
    emit_cc(cbuf, $tertiary, $dst$$reg);
  %}

  enc_class reg_opc(rRegI div)
  %{
    // INC, DEC, IDIV, IMOD, JMP indirect, ...
    emit_rm(cbuf, 0x3, $secondary, $div$$reg & 7);
  %}

  enc_class enc_cmov(cmpOp cop)
  %{
    // CMOV
    $$$emit8$primary;
    emit_cc(cbuf, $secondary, $cop$$cmpcode);
  %}

  enc_class enc_PartialSubtypeCheck()
  %{
    Register Rrdi = as_Register(RDI_enc); // result register
    Register Rrax = as_Register(RAX_enc); // super class
    Register Rrcx = as_Register(RCX_enc); // killed
    Register Rrsi = as_Register(RSI_enc); // sub class
    Label miss;
    const bool set_cond_codes = true;

    MacroAssembler _masm(&cbuf);
    __ check_klass_subtype_slow_path(Rrsi, Rrax, Rrcx, Rrdi,
                                     NULL, &miss,
                                     /*set_cond_codes:*/ true);
    if ($primary) {
      __ xorptr(Rrdi, Rrdi);
    }
    __ bind(miss);
  %}

  enc_class clear_avx %{
    debug_only(int off0 = cbuf.insts_size());
    if (generate_vzeroupper(Compile::current())) {
      // Clear upper bits of YMM registers to avoid AVX <-> SSE transition penalty
      // Clear upper bits of YMM registers when current compiled code uses
      // wide vectors to avoid AVX <-> SSE transition penalty during call.
      MacroAssembler _masm(&cbuf);
      __ vzeroupper();
    }
    debug_only(int off1 = cbuf.insts_size());
    assert(off1 - off0 == clear_avx_size(), "correct size prediction");
  %}

  enc_class Java_To_Runtime(method meth) %{
    // No relocation needed
    MacroAssembler _masm(&cbuf);
    __ mov64(r10, (int64_t) $meth$$method);
    __ call(r10);
    __ post_call_nop();
  %}

  enc_class Java_Static_Call(method meth)
  %{
    // JAVA STATIC CALL
    // CALL to fixup routine.  Fixup routine uses ScopeDesc info to
    // determine who we intended to call.
    MacroAssembler _masm(&cbuf);
    cbuf.set_insts_mark();
    $$$emit8$primary;

    if (!_method) {
      emit_d32_reloc(cbuf, (int) ($meth$$method - ((intptr_t) cbuf.insts_end()) - 4),
                     runtime_call_Relocation::spec(),
                     RELOC_DISP32);
    } else {
      int method_index = resolved_method_index(cbuf);
      RelocationHolder rspec = _optimized_virtual ? opt_virtual_call_Relocation::spec(method_index)
                                                  : static_call_Relocation::spec(method_index);
      emit_d32_reloc(cbuf, (int) ($meth$$method - ((intptr_t) cbuf.insts_end()) - 4),
                     rspec, RELOC_DISP32);
      address mark = cbuf.insts_mark();
      if (CodeBuffer::supports_shared_stubs() && _method->can_be_statically_bound()) {
        // Calls of the same statically bound method can share
        // a stub to the interpreter.
        cbuf.shared_stub_to_interp_for(_method, cbuf.insts()->mark_off());
      } else {
        // Emit stubs for static call.
        address stub = CompiledStaticCall::emit_to_interp_stub(cbuf, mark);
        if (stub == NULL) {
          ciEnv::current()->record_failure("CodeCache is full");
          return;
        }
      }
    }
    _masm.clear_inst_mark();
    __ post_call_nop();
  %}

  enc_class Java_Dynamic_Call(method meth) %{
    MacroAssembler _masm(&cbuf);
    __ ic_call((address)$meth$$method, resolved_method_index(cbuf));
    __ post_call_nop();
  %}

  enc_class reg_opc_imm(rRegI dst, immI8 shift)
  %{
    // SAL, SAR, SHR
    int dstenc = $dst$$reg;
    if (dstenc >= 8) {
      emit_opcode(cbuf, Assembler::REX_B);
      dstenc -= 8;
    }
    $$$emit8$primary;
    emit_rm(cbuf, 0x3, $secondary, dstenc);
    $$$emit8$shift$$constant;
  %}

  enc_class reg_opc_imm_wide(rRegL dst, immI8 shift)
  %{
    // SAL, SAR, SHR
    int dstenc = $dst$$reg;
    if (dstenc < 8) {
      emit_opcode(cbuf, Assembler::REX_W);
    } else {
      emit_opcode(cbuf, Assembler::REX_WB);
      dstenc -= 8;
    }
    $$$emit8$primary;
    emit_rm(cbuf, 0x3, $secondary, dstenc);
    $$$emit8$shift$$constant;
  %}

  enc_class load_immI(rRegI dst, immI src)
  %{
    int dstenc = $dst$$reg;
    if (dstenc >= 8) {
      emit_opcode(cbuf, Assembler::REX_B);
      dstenc -= 8;
    }
    emit_opcode(cbuf, 0xB8 | dstenc);
    $$$emit32$src$$constant;
  %}

  enc_class load_immL(rRegL dst, immL src)
  %{
    int dstenc = $dst$$reg;
    if (dstenc < 8) {
      emit_opcode(cbuf, Assembler::REX_W);
    } else {
      emit_opcode(cbuf, Assembler::REX_WB);
      dstenc -= 8;
    }
    emit_opcode(cbuf, 0xB8 | dstenc);
    emit_d64(cbuf, $src$$constant);
  %}

  enc_class load_immUL32(rRegL dst, immUL32 src)
  %{
    // same as load_immI, but this time we care about zeroes in the high word
    int dstenc = $dst$$reg;
    if (dstenc >= 8) {
      emit_opcode(cbuf, Assembler::REX_B);
      dstenc -= 8;
    }
    emit_opcode(cbuf, 0xB8 | dstenc);
    $$$emit32$src$$constant;
  %}

  enc_class load_immL32(rRegL dst, immL32 src)
  %{
    int dstenc = $dst$$reg;
    if (dstenc < 8) {
      emit_opcode(cbuf, Assembler::REX_W);
    } else {
      emit_opcode(cbuf, Assembler::REX_WB);
      dstenc -= 8;
    }
    emit_opcode(cbuf, 0xC7);
    emit_rm(cbuf, 0x03, 0x00, dstenc);
    $$$emit32$src$$constant;
  %}

  enc_class load_immP31(rRegP dst, immP32 src)
  %{
    // same as load_immI, but this time we care about zeroes in the high word
    int dstenc = $dst$$reg;
    if (dstenc >= 8) {
      emit_opcode(cbuf, Assembler::REX_B);
      dstenc -= 8;
    }
    emit_opcode(cbuf, 0xB8 | dstenc);
    $$$emit32$src$$constant;
  %}

  enc_class load_immP(rRegP dst, immP src)
  %{
    int dstenc = $dst$$reg;
    if (dstenc < 8) {
      emit_opcode(cbuf, Assembler::REX_W);
    } else {
      emit_opcode(cbuf, Assembler::REX_WB);
      dstenc -= 8;
    }
    emit_opcode(cbuf, 0xB8 | dstenc);
    // This next line should be generated from ADLC
    if ($src->constant_reloc() != relocInfo::none) {
      emit_d64_reloc(cbuf, $src$$constant, $src->constant_reloc(), RELOC_IMM64);
    } else {
      emit_d64(cbuf, $src$$constant);
    }
  %}

  enc_class Con32(immI src)
  %{
    // Output immediate
    $$$emit32$src$$constant;
  %}

  enc_class Con32F_as_bits(immF src)
  %{
    // Output Float immediate bits
    jfloat jf = $src$$constant;
    jint jf_as_bits = jint_cast(jf);
    emit_d32(cbuf, jf_as_bits);
  %}

  enc_class Con16(immI src)
  %{
    // Output immediate
    $$$emit16$src$$constant;
  %}

  // How is this different from Con32??? XXX
  enc_class Con_d32(immI src)
  %{
    emit_d32(cbuf,$src$$constant);
  %}

  enc_class conmemref (rRegP t1) %{    // Con32(storeImmI)
    // Output immediate memory reference
    emit_rm(cbuf, 0x00, $t1$$reg, 0x05 );
    emit_d32(cbuf, 0x00);
  %}

  enc_class lock_prefix()
  %{
    emit_opcode(cbuf, 0xF0); // lock
  %}

  enc_class REX_mem(memory mem)
  %{
    if ($mem$$base >= 8) {
      if ($mem$$index < 8) {
        emit_opcode(cbuf, Assembler::REX_B);
      } else {
        emit_opcode(cbuf, Assembler::REX_XB);
      }
    } else {
      if ($mem$$index >= 8) {
        emit_opcode(cbuf, Assembler::REX_X);
      }
    }
  %}

  enc_class REX_mem_wide(memory mem)
  %{
    if ($mem$$base >= 8) {
      if ($mem$$index < 8) {
        emit_opcode(cbuf, Assembler::REX_WB);
      } else {
        emit_opcode(cbuf, Assembler::REX_WXB);
      }
    } else {
      if ($mem$$index < 8) {
        emit_opcode(cbuf, Assembler::REX_W);
      } else {
        emit_opcode(cbuf, Assembler::REX_WX);
      }
    }
  %}

  // for byte regs
  enc_class REX_breg(rRegI reg)
  %{
    if ($reg$$reg >= 4) {
      emit_opcode(cbuf, $reg$$reg < 8 ? Assembler::REX : Assembler::REX_B);
    }
  %}

  // for byte regs
  enc_class REX_reg_breg(rRegI dst, rRegI src)
  %{
    if ($dst$$reg < 8) {
      if ($src$$reg >= 4) {
        emit_opcode(cbuf, $src$$reg < 8 ? Assembler::REX : Assembler::REX_B);
      }
    } else {
      if ($src$$reg < 8) {
        emit_opcode(cbuf, Assembler::REX_R);
      } else {
        emit_opcode(cbuf, Assembler::REX_RB);
      }
    }
  %}

  // for byte regs
  enc_class REX_breg_mem(rRegI reg, memory mem)
  %{
    if ($reg$$reg < 8) {
      if ($mem$$base < 8) {
        if ($mem$$index >= 8) {
          emit_opcode(cbuf, Assembler::REX_X);
        } else if ($reg$$reg >= 4) {
          emit_opcode(cbuf, Assembler::REX);
        }
      } else {
        if ($mem$$index < 8) {
          emit_opcode(cbuf, Assembler::REX_B);
        } else {
          emit_opcode(cbuf, Assembler::REX_XB);
        }
      }
    } else {
      if ($mem$$base < 8) {
        if ($mem$$index < 8) {
          emit_opcode(cbuf, Assembler::REX_R);
        } else {
          emit_opcode(cbuf, Assembler::REX_RX);
        }
      } else {
        if ($mem$$index < 8) {
          emit_opcode(cbuf, Assembler::REX_RB);
        } else {
          emit_opcode(cbuf, Assembler::REX_RXB);
        }
      }
    }
  %}

  enc_class REX_reg(rRegI reg)
  %{
    if ($reg$$reg >= 8) {
      emit_opcode(cbuf, Assembler::REX_B);
    }
  %}

  enc_class REX_reg_wide(rRegI reg)
  %{
    if ($reg$$reg < 8) {
      emit_opcode(cbuf, Assembler::REX_W);
    } else {
      emit_opcode(cbuf, Assembler::REX_WB);
    }
  %}

  enc_class REX_reg_reg(rRegI dst, rRegI src)
  %{
    if ($dst$$reg < 8) {
      if ($src$$reg >= 8) {
        emit_opcode(cbuf, Assembler::REX_B);
      }
    } else {
      if ($src$$reg < 8) {
        emit_opcode(cbuf, Assembler::REX_R);
      } else {
        emit_opcode(cbuf, Assembler::REX_RB);
      }
    }
  %}

  enc_class REX_reg_reg_wide(rRegI dst, rRegI src)
  %{
    if ($dst$$reg < 8) {
      if ($src$$reg < 8) {
        emit_opcode(cbuf, Assembler::REX_W);
      } else {
        emit_opcode(cbuf, Assembler::REX_WB);
      }
    } else {
      if ($src$$reg < 8) {
        emit_opcode(cbuf, Assembler::REX_WR);
      } else {
        emit_opcode(cbuf, Assembler::REX_WRB);
      }
    }
  %}

  enc_class REX_reg_mem(rRegI reg, memory mem)
  %{
    if ($reg$$reg < 8) {
      if ($mem$$base < 8) {
        if ($mem$$index >= 8) {
          emit_opcode(cbuf, Assembler::REX_X);
        }
      } else {
        if ($mem$$index < 8) {
          emit_opcode(cbuf, Assembler::REX_B);
        } else {
          emit_opcode(cbuf, Assembler::REX_XB);
        }
      }
    } else {
      if ($mem$$base < 8) {
        if ($mem$$index < 8) {
          emit_opcode(cbuf, Assembler::REX_R);
        } else {
          emit_opcode(cbuf, Assembler::REX_RX);
        }
      } else {
        if ($mem$$index < 8) {
          emit_opcode(cbuf, Assembler::REX_RB);
        } else {
          emit_opcode(cbuf, Assembler::REX_RXB);
        }
      }
    }
  %}

  enc_class REX_reg_mem_wide(rRegL reg, memory mem)
  %{
    if ($reg$$reg < 8) {
      if ($mem$$base < 8) {
        if ($mem$$index < 8) {
          emit_opcode(cbuf, Assembler::REX_W);
        } else {
          emit_opcode(cbuf, Assembler::REX_WX);
        }
      } else {
        if ($mem$$index < 8) {
          emit_opcode(cbuf, Assembler::REX_WB);
        } else {
          emit_opcode(cbuf, Assembler::REX_WXB);
        }
      }
    } else {
      if ($mem$$base < 8) {
        if ($mem$$index < 8) {
          emit_opcode(cbuf, Assembler::REX_WR);
        } else {
          emit_opcode(cbuf, Assembler::REX_WRX);
        }
      } else {
        if ($mem$$index < 8) {
          emit_opcode(cbuf, Assembler::REX_WRB);
        } else {
          emit_opcode(cbuf, Assembler::REX_WRXB);
        }
      }
    }
  %}

  enc_class reg_mem(rRegI ereg, memory mem)
  %{
    // High registers handle in encode_RegMem
    int reg = $ereg$$reg;
    int base = $mem$$base;
    int index = $mem$$index;
    int scale = $mem$$scale;
    int disp = $mem$$disp;
    relocInfo::relocType disp_reloc = $mem->disp_reloc();

    encode_RegMem(cbuf, reg, base, index, scale, disp, disp_reloc);
  %}

  enc_class RM_opc_mem(immI rm_opcode, memory mem)
  %{
    int rm_byte_opcode = $rm_opcode$$constant;

    // High registers handle in encode_RegMem
    int base = $mem$$base;
    int index = $mem$$index;
    int scale = $mem$$scale;
    int displace = $mem$$disp;

    relocInfo::relocType disp_reloc = $mem->disp_reloc();       // disp-as-oop when
                                            // working with static
                                            // globals
    encode_RegMem(cbuf, rm_byte_opcode, base, index, scale, displace,
                  disp_reloc);
  %}

  enc_class reg_lea(rRegI dst, rRegI src0, immI src1)
  %{
    int reg_encoding = $dst$$reg;
    int base         = $src0$$reg;      // 0xFFFFFFFF indicates no base
    int index        = 0x04;            // 0x04 indicates no index
    int scale        = 0x00;            // 0x00 indicates no scale
    int displace     = $src1$$constant; // 0x00 indicates no displacement
    relocInfo::relocType disp_reloc = relocInfo::none;
    encode_RegMem(cbuf, reg_encoding, base, index, scale, displace,
                  disp_reloc);
  %}

  enc_class neg_reg(rRegI dst)
  %{
    int dstenc = $dst$$reg;
    if (dstenc >= 8) {
      emit_opcode(cbuf, Assembler::REX_B);
      dstenc -= 8;
    }
    // NEG $dst
    emit_opcode(cbuf, 0xF7);
    emit_rm(cbuf, 0x3, 0x03, dstenc);
  %}

  enc_class neg_reg_wide(rRegI dst)
  %{
    int dstenc = $dst$$reg;
    if (dstenc < 8) {
      emit_opcode(cbuf, Assembler::REX_W);
    } else {
      emit_opcode(cbuf, Assembler::REX_WB);
      dstenc -= 8;
    }
    // NEG $dst
    emit_opcode(cbuf, 0xF7);
    emit_rm(cbuf, 0x3, 0x03, dstenc);
  %}

  enc_class setLT_reg(rRegI dst)
  %{
    int dstenc = $dst$$reg;
    if (dstenc >= 8) {
      emit_opcode(cbuf, Assembler::REX_B);
      dstenc -= 8;
    } else if (dstenc >= 4) {
      emit_opcode(cbuf, Assembler::REX);
    }
    // SETLT $dst
    emit_opcode(cbuf, 0x0F);
    emit_opcode(cbuf, 0x9C);
    emit_rm(cbuf, 0x3, 0x0, dstenc);
  %}

  enc_class setNZ_reg(rRegI dst)
  %{
    int dstenc = $dst$$reg;
    if (dstenc >= 8) {
      emit_opcode(cbuf, Assembler::REX_B);
      dstenc -= 8;
    } else if (dstenc >= 4) {
      emit_opcode(cbuf, Assembler::REX);
    }
    // SETNZ $dst
    emit_opcode(cbuf, 0x0F);
    emit_opcode(cbuf, 0x95);
    emit_rm(cbuf, 0x3, 0x0, dstenc);
  %}


  // Compare the lonogs and set -1, 0, or 1 into dst
  enc_class cmpl3_flag(rRegL src1, rRegL src2, rRegI dst)
  %{
    int src1enc = $src1$$reg;
    int src2enc = $src2$$reg;
    int dstenc = $dst$$reg;

    // cmpq $src1, $src2
    if (src1enc < 8) {
      if (src2enc < 8) {
        emit_opcode(cbuf, Assembler::REX_W);
      } else {
        emit_opcode(cbuf, Assembler::REX_WB);
      }
    } else {
      if (src2enc < 8) {
        emit_opcode(cbuf, Assembler::REX_WR);
      } else {
        emit_opcode(cbuf, Assembler::REX_WRB);
      }
    }
    emit_opcode(cbuf, 0x3B);
    emit_rm(cbuf, 0x3, src1enc & 7, src2enc & 7);

    // movl $dst, -1
    if (dstenc >= 8) {
      emit_opcode(cbuf, Assembler::REX_B);
    }
    emit_opcode(cbuf, 0xB8 | (dstenc & 7));
    emit_d32(cbuf, -1);

    // jl,s done
    emit_opcode(cbuf, 0x7C);
    emit_d8(cbuf, dstenc < 4 ? 0x06 : 0x08);

    // setne $dst
    if (dstenc >= 4) {
      emit_opcode(cbuf, dstenc < 8 ? Assembler::REX : Assembler::REX_B);
    }
    emit_opcode(cbuf, 0x0F);
    emit_opcode(cbuf, 0x95);
    emit_opcode(cbuf, 0xC0 | (dstenc & 7));

    // movzbl $dst, $dst
    if (dstenc >= 4) {
      emit_opcode(cbuf, dstenc < 8 ? Assembler::REX : Assembler::REX_RB);
    }
    emit_opcode(cbuf, 0x0F);
    emit_opcode(cbuf, 0xB6);
    emit_rm(cbuf, 0x3, dstenc & 7, dstenc & 7);
  %}

  enc_class Push_ResultXD(regD dst) %{
    MacroAssembler _masm(&cbuf);
    __ fstp_d(Address(rsp, 0));
    __ movdbl($dst$$XMMRegister, Address(rsp, 0));
    __ addptr(rsp, 8);
  %}

  enc_class Push_SrcXD(regD src) %{
    MacroAssembler _masm(&cbuf);
    __ subptr(rsp, 8);
    __ movdbl(Address(rsp, 0), $src$$XMMRegister);
    __ fld_d(Address(rsp, 0));
  %}


  enc_class enc_rethrow()
  %{
    cbuf.set_insts_mark();
    emit_opcode(cbuf, 0xE9); // jmp entry
    emit_d32_reloc(cbuf,
                   (int) (OptoRuntime::rethrow_stub() - cbuf.insts_end() - 4),
                   runtime_call_Relocation::spec(),
                   RELOC_DISP32);
  %}

%}



//----------FRAME--------------------------------------------------------------
// Definition of frame structure and management information.
//
//  S T A C K   L A Y O U T    Allocators stack-slot number
//                             |   (to get allocators register number
//  G  Owned by    |        |  v    add OptoReg::stack0())
//  r   CALLER     |        |
//  o     |        +--------+      pad to even-align allocators stack-slot
//  w     V        |  pad0  |        numbers; owned by CALLER
//  t   -----------+--------+----> Matcher::_in_arg_limit, unaligned
//  h     ^        |   in   |  5
//        |        |  args  |  4   Holes in incoming args owned by SELF
//  |     |        |        |  3
//  |     |        +--------+
//  V     |        | old out|      Empty on Intel, window on Sparc
//        |    old |preserve|      Must be even aligned.
//        |     SP-+--------+----> Matcher::_old_SP, even aligned
//        |        |   in   |  3   area for Intel ret address
//     Owned by    |preserve|      Empty on Sparc.
//       SELF      +--------+
//        |        |  pad2  |  2   pad to align old SP
//        |        +--------+  1
//        |        | locks  |  0
//        |        +--------+----> OptoReg::stack0(), even aligned
//        |        |  pad1  | 11   pad to align new SP
//        |        +--------+
//        |        |        | 10
//        |        | spills |  9   spills
//        V        |        |  8   (pad0 slot for callee)
//      -----------+--------+----> Matcher::_out_arg_limit, unaligned
//        ^        |  out   |  7
//        |        |  args  |  6   Holes in outgoing args owned by CALLEE
//     Owned by    +--------+
//      CALLEE     | new out|  6   Empty on Intel, window on Sparc
//        |    new |preserve|      Must be even-aligned.
//        |     SP-+--------+----> Matcher::_new_SP, even aligned
//        |        |        |
//
// Note 1: Only region 8-11 is determined by the allocator.  Region 0-5 is
//         known from SELF's arguments and the Java calling convention.
//         Region 6-7 is determined per call site.
// Note 2: If the calling convention leaves holes in the incoming argument
//         area, those holes are owned by SELF.  Holes in the outgoing area
//         are owned by the CALLEE.  Holes should not be necessary in the
//         incoming area, as the Java calling convention is completely under
//         the control of the AD file.  Doubles can be sorted and packed to
//         avoid holes.  Holes in the outgoing arguments may be necessary for
//         varargs C calling conventions.
// Note 3: Region 0-3 is even aligned, with pad2 as needed.  Region 3-5 is
//         even aligned with pad0 as needed.
//         Region 6 is even aligned.  Region 6-7 is NOT even aligned;
//         region 6-11 is even aligned; it may be padded out more so that
//         the region from SP to FP meets the minimum stack alignment.
// Note 4: For I2C adapters, the incoming FP may not meet the minimum stack
//         alignment.  Region 11, pad1, may be dynamically extended so that
//         SP meets the minimum alignment.

frame
%{
  // These three registers define part of the calling convention
  // between compiled code and the interpreter.
  inline_cache_reg(RAX);                // Inline Cache Register

  // Optional: name the operand used by cisc-spilling to access
  // [stack_pointer + offset]
  cisc_spilling_operand_name(indOffset32);

  // Number of stack slots consumed by locking an object
  sync_stack_slots(2);

  // Compiled code's Frame Pointer
  frame_pointer(RSP);

  // Interpreter stores its frame pointer in a register which is
  // stored to the stack by I2CAdaptors.
  // I2CAdaptors convert from interpreted java to compiled java.
  interpreter_frame_pointer(RBP);

  // Stack alignment requirement
  stack_alignment(StackAlignmentInBytes); // Alignment size in bytes (128-bit -> 16 bytes)

  // Number of outgoing stack slots killed above the out_preserve_stack_slots
  // for calls to C.  Supports the var-args backing area for register parms.
  varargs_C_out_slots_killed(frame::arg_reg_save_area_bytes/BytesPerInt);

  // The after-PROLOG location of the return address.  Location of
  // return address specifies a type (REG or STACK) and a number
  // representing the register number (i.e. - use a register name) or
  // stack slot.
  // Ret Addr is on stack in slot 0 if no locks or verification or alignment.
  // Otherwise, it is above the locks and verification slot and alignment word
  return_addr(STACK - 2 +
              align_up((Compile::current()->in_preserve_stack_slots() +
                        Compile::current()->fixed_slots()),
                       stack_alignment_in_slots()));

  // Location of compiled Java return values.  Same as C for now.
  return_value
  %{
    assert(ideal_reg >= Op_RegI && ideal_reg <= Op_RegL,
           "only return normal values");

    static const int lo[Op_RegL + 1] = {
      0,
      0,
      RAX_num,  // Op_RegN
      RAX_num,  // Op_RegI
      RAX_num,  // Op_RegP
      XMM0_num, // Op_RegF
      XMM0_num, // Op_RegD
      RAX_num   // Op_RegL
    };
    static const int hi[Op_RegL + 1] = {
      0,
      0,
      OptoReg::Bad, // Op_RegN
      OptoReg::Bad, // Op_RegI
      RAX_H_num,    // Op_RegP
      OptoReg::Bad, // Op_RegF
      XMM0b_num,    // Op_RegD
      RAX_H_num     // Op_RegL
    };
    // Excluded flags and vector registers.
    assert(ARRAY_SIZE(hi) == _last_machine_leaf - 8, "missing type");
    return OptoRegPair(hi[ideal_reg], lo[ideal_reg]);
  %}
%}

//----------ATTRIBUTES---------------------------------------------------------
//----------Operand Attributes-------------------------------------------------
op_attrib op_cost(0);        // Required cost attribute

//----------Instruction Attributes---------------------------------------------
ins_attrib ins_cost(100);       // Required cost attribute
ins_attrib ins_size(8);         // Required size attribute (in bits)
ins_attrib ins_short_branch(0); // Required flag: is this instruction
                                // a non-matching short branch variant
                                // of some long branch?
ins_attrib ins_alignment(1);    // Required alignment attribute (must
                                // be a power of 2) specifies the
                                // alignment that some part of the
                                // instruction (not necessarily the
                                // start) requires.  If > 1, a
                                // compute_padding() function must be
                                // provided for the instruction

//----------OPERANDS-----------------------------------------------------------
// Operand definitions must precede instruction definitions for correct parsing
// in the ADLC because operands constitute user defined types which are used in
// instruction definitions.

//----------Simple Operands----------------------------------------------------
// Immediate Operands
// Integer Immediate
operand immI()
%{
  match(ConI);

  op_cost(10);
  format %{ %}
  interface(CONST_INTER);
%}

// Constant for test vs zero
operand immI_0()
%{
  predicate(n->get_int() == 0);
  match(ConI);

  op_cost(0);
  format %{ %}
  interface(CONST_INTER);
%}

// Constant for increment
operand immI_1()
%{
  predicate(n->get_int() == 1);
  match(ConI);

  op_cost(0);
  format %{ %}
  interface(CONST_INTER);
%}

// Constant for decrement
operand immI_M1()
%{
  predicate(n->get_int() == -1);
  match(ConI);

  op_cost(0);
  format %{ %}
  interface(CONST_INTER);
%}

operand immI_2()
%{
  predicate(n->get_int() == 2);
  match(ConI);

  op_cost(0);
  format %{ %}
  interface(CONST_INTER);
%}

operand immI_4()
%{
  predicate(n->get_int() == 4);
  match(ConI);

  op_cost(0);
  format %{ %}
  interface(CONST_INTER);
%}

operand immI_8()
%{
  predicate(n->get_int() == 8);
  match(ConI);

  op_cost(0);
  format %{ %}
  interface(CONST_INTER);
%}

// Valid scale values for addressing modes
operand immI2()
%{
  predicate(0 <= n->get_int() && (n->get_int() <= 3));
  match(ConI);

  format %{ %}
  interface(CONST_INTER);
%}

operand immU7()
%{
  predicate((0 <= n->get_int()) && (n->get_int() <= 0x7F));
  match(ConI);

  op_cost(5);
  format %{ %}
  interface(CONST_INTER);
%}

operand immI8()
%{
  predicate((-0x80 <= n->get_int()) && (n->get_int() < 0x80));
  match(ConI);

  op_cost(5);
  format %{ %}
  interface(CONST_INTER);
%}

operand immU8()
%{
  predicate((0 <= n->get_int()) && (n->get_int() <= 255));
  match(ConI);

  op_cost(5);
  format %{ %}
  interface(CONST_INTER);
%}

operand immI16()
%{
  predicate((-32768 <= n->get_int()) && (n->get_int() <= 32767));
  match(ConI);

  op_cost(10);
  format %{ %}
  interface(CONST_INTER);
%}

// Int Immediate non-negative
operand immU31()
%{
  predicate(n->get_int() >= 0);
  match(ConI);

  op_cost(0);
  format %{ %}
  interface(CONST_INTER);
%}

// Constant for long shifts
operand immI_32()
%{
  predicate( n->get_int() == 32 );
  match(ConI);

  op_cost(0);
  format %{ %}
  interface(CONST_INTER);
%}

// Constant for long shifts
operand immI_64()
%{
  predicate( n->get_int() == 64 );
  match(ConI);

  op_cost(0);
  format %{ %}
  interface(CONST_INTER);
%}

// Pointer Immediate
operand immP()
%{
  match(ConP);

  op_cost(10);
  format %{ %}
  interface(CONST_INTER);
%}

// NULL Pointer Immediate
operand immP0()
%{
  predicate(n->get_ptr() == 0);
  match(ConP);

  op_cost(5);
  format %{ %}
  interface(CONST_INTER);
%}

// Pointer Immediate
operand immN() %{
  match(ConN);

  op_cost(10);
  format %{ %}
  interface(CONST_INTER);
%}

operand immNKlass() %{
  match(ConNKlass);

  op_cost(10);
  format %{ %}
  interface(CONST_INTER);
%}

// NULL Pointer Immediate
operand immN0() %{
  predicate(n->get_narrowcon() == 0);
  match(ConN);

  op_cost(5);
  format %{ %}
  interface(CONST_INTER);
%}

operand immP31()
%{
  predicate(n->as_Type()->type()->reloc() == relocInfo::none
            && (n->get_ptr() >> 31) == 0);
  match(ConP);

  op_cost(5);
  format %{ %}
  interface(CONST_INTER);
%}


// Long Immediate
operand immL()
%{
  match(ConL);

  op_cost(20);
  format %{ %}
  interface(CONST_INTER);
%}

// Long Immediate 8-bit
operand immL8()
%{
  predicate(-0x80L <= n->get_long() && n->get_long() < 0x80L);
  match(ConL);

  op_cost(5);
  format %{ %}
  interface(CONST_INTER);
%}

// Long Immediate 32-bit unsigned
operand immUL32()
%{
  predicate(n->get_long() == (unsigned int) (n->get_long()));
  match(ConL);

  op_cost(10);
  format %{ %}
  interface(CONST_INTER);
%}

// Long Immediate 32-bit signed
operand immL32()
%{
  predicate(n->get_long() == (int) (n->get_long()));
  match(ConL);

  op_cost(15);
  format %{ %}
  interface(CONST_INTER);
%}

operand immL_Pow2()
%{
  predicate(is_power_of_2((julong)n->get_long()));
  match(ConL);

  op_cost(15);
  format %{ %}
  interface(CONST_INTER);
%}

operand immL_NotPow2()
%{
  predicate(is_power_of_2((julong)~n->get_long()));
  match(ConL);

  op_cost(15);
  format %{ %}
  interface(CONST_INTER);
%}

// Long Immediate zero
operand immL0()
%{
  predicate(n->get_long() == 0L);
  match(ConL);

  op_cost(10);
  format %{ %}
  interface(CONST_INTER);
%}

// Constant for increment
operand immL1()
%{
  predicate(n->get_long() == 1);
  match(ConL);

  format %{ %}
  interface(CONST_INTER);
%}

// Constant for decrement
operand immL_M1()
%{
  predicate(n->get_long() == -1);
  match(ConL);

  format %{ %}
  interface(CONST_INTER);
%}

// Long Immediate: the value 10
operand immL10()
%{
  predicate(n->get_long() == 10);
  match(ConL);

  format %{ %}
  interface(CONST_INTER);
%}

// Long immediate from 0 to 127.
// Used for a shorter form of long mul by 10.
operand immL_127()
%{
  predicate(0 <= n->get_long() && n->get_long() < 0x80);
  match(ConL);

  op_cost(10);
  format %{ %}
  interface(CONST_INTER);
%}

// Long Immediate: low 32-bit mask
operand immL_32bits()
%{
  predicate(n->get_long() == 0xFFFFFFFFL);
  match(ConL);
  op_cost(20);

  format %{ %}
  interface(CONST_INTER);
%}

// Int Immediate: 2^n-1, positive
operand immI_Pow2M1()
%{
  predicate((n->get_int() > 0)
            && is_power_of_2(n->get_int() + 1));
  match(ConI);

  op_cost(20);
  format %{ %}
  interface(CONST_INTER);
%}

// Float Immediate zero
operand immF0()
%{
  predicate(jint_cast(n->getf()) == 0);
  match(ConF);

  op_cost(5);
  format %{ %}
  interface(CONST_INTER);
%}

// Float Immediate
operand immF()
%{
  match(ConF);

  op_cost(15);
  format %{ %}
  interface(CONST_INTER);
%}

// Double Immediate zero
operand immD0()
%{
  predicate(jlong_cast(n->getd()) == 0);
  match(ConD);

  op_cost(5);
  format %{ %}
  interface(CONST_INTER);
%}

// Double Immediate
operand immD()
%{
  match(ConD);

  op_cost(15);
  format %{ %}
  interface(CONST_INTER);
%}

// Immediates for special shifts (sign extend)

// Constants for increment
operand immI_16()
%{
  predicate(n->get_int() == 16);
  match(ConI);

  format %{ %}
  interface(CONST_INTER);
%}

operand immI_24()
%{
  predicate(n->get_int() == 24);
  match(ConI);

  format %{ %}
  interface(CONST_INTER);
%}

// Constant for byte-wide masking
operand immI_255()
%{
  predicate(n->get_int() == 255);
  match(ConI);

  format %{ %}
  interface(CONST_INTER);
%}

// Constant for short-wide masking
operand immI_65535()
%{
  predicate(n->get_int() == 65535);
  match(ConI);

  format %{ %}
  interface(CONST_INTER);
%}

// Constant for byte-wide masking
operand immL_255()
%{
  predicate(n->get_long() == 255);
  match(ConL);

  format %{ %}
  interface(CONST_INTER);
%}

// Constant for short-wide masking
operand immL_65535()
%{
  predicate(n->get_long() == 65535);
  match(ConL);

  format %{ %}
  interface(CONST_INTER);
%}

operand kReg()
%{
  constraint(ALLOC_IN_RC(vectmask_reg));
  match(RegVectMask);
  format %{%}
  interface(REG_INTER);
%}

operand kReg_K1()
%{
  constraint(ALLOC_IN_RC(vectmask_reg_K1));
  match(RegVectMask);
  format %{%}
  interface(REG_INTER);
%}

operand kReg_K2()
%{
  constraint(ALLOC_IN_RC(vectmask_reg_K2));
  match(RegVectMask);
  format %{%}
  interface(REG_INTER);
%}

// Special Registers
operand kReg_K3()
%{
  constraint(ALLOC_IN_RC(vectmask_reg_K3));
  match(RegVectMask);
  format %{%}
  interface(REG_INTER);
%}

operand kReg_K4()
%{
  constraint(ALLOC_IN_RC(vectmask_reg_K4));
  match(RegVectMask);
  format %{%}
  interface(REG_INTER);
%}

operand kReg_K5()
%{
  constraint(ALLOC_IN_RC(vectmask_reg_K5));
  match(RegVectMask);
  format %{%}
  interface(REG_INTER);
%}

operand kReg_K6()
%{
  constraint(ALLOC_IN_RC(vectmask_reg_K6));
  match(RegVectMask);
  format %{%}
  interface(REG_INTER);
%}

// Special Registers
operand kReg_K7()
%{
  constraint(ALLOC_IN_RC(vectmask_reg_K7));
  match(RegVectMask);
  format %{%}
  interface(REG_INTER);
%}

// Register Operands
// Integer Register
operand rRegI()
%{
  constraint(ALLOC_IN_RC(int_reg));
  match(RegI);

  match(rax_RegI);
  match(rbx_RegI);
  match(rcx_RegI);
  match(rdx_RegI);
  match(rdi_RegI);

  format %{ %}
  interface(REG_INTER);
%}

// Special Registers
operand rax_RegI()
%{
  constraint(ALLOC_IN_RC(int_rax_reg));
  match(RegI);
  match(rRegI);

  format %{ "RAX" %}
  interface(REG_INTER);
%}

// Special Registers
operand rbx_RegI()
%{
  constraint(ALLOC_IN_RC(int_rbx_reg));
  match(RegI);
  match(rRegI);

  format %{ "RBX" %}
  interface(REG_INTER);
%}

operand rcx_RegI()
%{
  constraint(ALLOC_IN_RC(int_rcx_reg));
  match(RegI);
  match(rRegI);

  format %{ "RCX" %}
  interface(REG_INTER);
%}

operand rdx_RegI()
%{
  constraint(ALLOC_IN_RC(int_rdx_reg));
  match(RegI);
  match(rRegI);

  format %{ "RDX" %}
  interface(REG_INTER);
%}

operand rdi_RegI()
%{
  constraint(ALLOC_IN_RC(int_rdi_reg));
  match(RegI);
  match(rRegI);

  format %{ "RDI" %}
  interface(REG_INTER);
%}

operand no_rax_rdx_RegI()
%{
  constraint(ALLOC_IN_RC(int_no_rax_rdx_reg));
  match(RegI);
  match(rbx_RegI);
  match(rcx_RegI);
  match(rdi_RegI);

  format %{ %}
  interface(REG_INTER);
%}

operand no_rbp_r13_RegI()
%{
  constraint(ALLOC_IN_RC(int_no_rbp_r13_reg));
  match(RegI);
  match(rRegI);
  match(rax_RegI);
  match(rbx_RegI);
  match(rcx_RegI);
  match(rdx_RegI);
  match(rdi_RegI);

  format %{ %}
  interface(REG_INTER);
%}

// Pointer Register
operand any_RegP()
%{
  constraint(ALLOC_IN_RC(any_reg));
  match(RegP);
  match(rax_RegP);
  match(rbx_RegP);
  match(rdi_RegP);
  match(rsi_RegP);
  match(rbp_RegP);
  match(r15_RegP);
  match(rRegP);

  format %{ %}
  interface(REG_INTER);
%}

operand rRegP()
%{
  constraint(ALLOC_IN_RC(ptr_reg));
  match(RegP);
  match(rax_RegP);
  match(rbx_RegP);
  match(rdi_RegP);
  match(rsi_RegP);
  match(rbp_RegP);  // See Q&A below about
  match(r15_RegP);  // r15_RegP and rbp_RegP.

  format %{ %}
  interface(REG_INTER);
%}

operand rRegN() %{
  constraint(ALLOC_IN_RC(int_reg));
  match(RegN);

  format %{ %}
  interface(REG_INTER);
%}

// Question: Why is r15_RegP (the read-only TLS register) a match for rRegP?
// Answer: Operand match rules govern the DFA as it processes instruction inputs.
// It's fine for an instruction input that expects rRegP to match a r15_RegP.
// The output of an instruction is controlled by the allocator, which respects
// register class masks, not match rules.  Unless an instruction mentions
// r15_RegP or any_RegP explicitly as its output, r15 will not be considered
// by the allocator as an input.
// The same logic applies to rbp_RegP being a match for rRegP: If PreserveFramePointer==true,
// the RBP is used as a proper frame pointer and is not included in ptr_reg. As a
// result, RBP is not included in the output of the instruction either.

operand no_rax_RegP()
%{
  constraint(ALLOC_IN_RC(ptr_no_rax_reg));
  match(RegP);
  match(rbx_RegP);
  match(rsi_RegP);
  match(rdi_RegP);

  format %{ %}
  interface(REG_INTER);
%}

// This operand is not allowed to use RBP even if
// RBP is not used to hold the frame pointer.
operand no_rbp_RegP()
%{
  constraint(ALLOC_IN_RC(ptr_reg_no_rbp));
  match(RegP);
  match(rbx_RegP);
  match(rsi_RegP);
  match(rdi_RegP);

  format %{ %}
  interface(REG_INTER);
%}

operand no_rax_rbx_RegP()
%{
  constraint(ALLOC_IN_RC(ptr_no_rax_rbx_reg));
  match(RegP);
  match(rsi_RegP);
  match(rdi_RegP);

  format %{ %}
  interface(REG_INTER);
%}

// Special Registers
// Return a pointer value
operand rax_RegP()
%{
  constraint(ALLOC_IN_RC(ptr_rax_reg));
  match(RegP);
  match(rRegP);

  format %{ %}
  interface(REG_INTER);
%}

// Special Registers
// Return a compressed pointer value
operand rax_RegN()
%{
  constraint(ALLOC_IN_RC(int_rax_reg));
  match(RegN);
  match(rRegN);

  format %{ %}
  interface(REG_INTER);
%}

// Used in AtomicAdd
operand rbx_RegP()
%{
  constraint(ALLOC_IN_RC(ptr_rbx_reg));
  match(RegP);
  match(rRegP);

  format %{ %}
  interface(REG_INTER);
%}

operand rsi_RegP()
%{
  constraint(ALLOC_IN_RC(ptr_rsi_reg));
  match(RegP);
  match(rRegP);

  format %{ %}
  interface(REG_INTER);
%}

operand rbp_RegP()
%{
  constraint(ALLOC_IN_RC(ptr_rbp_reg));
  match(RegP);
  match(rRegP);

  format %{ %}
  interface(REG_INTER);
%}

// Used in rep stosq
operand rdi_RegP()
%{
  constraint(ALLOC_IN_RC(ptr_rdi_reg));
  match(RegP);
  match(rRegP);

  format %{ %}
  interface(REG_INTER);
%}

operand r15_RegP()
%{
  constraint(ALLOC_IN_RC(ptr_r15_reg));
  match(RegP);
  match(rRegP);

  format %{ %}
  interface(REG_INTER);
%}

operand rRegL()
%{
  constraint(ALLOC_IN_RC(long_reg));
  match(RegL);
  match(rax_RegL);
  match(rdx_RegL);

  format %{ %}
  interface(REG_INTER);
%}

// Special Registers
operand no_rax_rdx_RegL()
%{
  constraint(ALLOC_IN_RC(long_no_rax_rdx_reg));
  match(RegL);
  match(rRegL);

  format %{ %}
  interface(REG_INTER);
%}

operand no_rax_RegL()
%{
  constraint(ALLOC_IN_RC(long_no_rax_rdx_reg));
  match(RegL);
  match(rRegL);
  match(rdx_RegL);

  format %{ %}
  interface(REG_INTER);
%}

operand rax_RegL()
%{
  constraint(ALLOC_IN_RC(long_rax_reg));
  match(RegL);
  match(rRegL);

  format %{ "RAX" %}
  interface(REG_INTER);
%}

operand rcx_RegL()
%{
  constraint(ALLOC_IN_RC(long_rcx_reg));
  match(RegL);
  match(rRegL);

  format %{ %}
  interface(REG_INTER);
%}

operand rdx_RegL()
%{
  constraint(ALLOC_IN_RC(long_rdx_reg));
  match(RegL);
  match(rRegL);

  format %{ %}
  interface(REG_INTER);
%}

operand no_rbp_r13_RegL()
%{
  constraint(ALLOC_IN_RC(long_no_rbp_r13_reg));
  match(RegL);
  match(rRegL);
  match(rax_RegL);
  match(rcx_RegL);
  match(rdx_RegL);

  format %{ %}
  interface(REG_INTER);
%}

// Flags register, used as output of compare instructions
operand rFlagsReg()
%{
  constraint(ALLOC_IN_RC(int_flags));
  match(RegFlags);

  format %{ "RFLAGS" %}
  interface(REG_INTER);
%}

// Flags register, used as output of FLOATING POINT compare instructions
operand rFlagsRegU()
%{
  constraint(ALLOC_IN_RC(int_flags));
  match(RegFlags);

  format %{ "RFLAGS_U" %}
  interface(REG_INTER);
%}

operand rFlagsRegUCF() %{
  constraint(ALLOC_IN_RC(int_flags));
  match(RegFlags);
  predicate(false);

  format %{ "RFLAGS_U_CF" %}
  interface(REG_INTER);
%}

// Float register operands
operand regF() %{
   constraint(ALLOC_IN_RC(float_reg));
   match(RegF);

   format %{ %}
   interface(REG_INTER);
%}

// Float register operands
operand legRegF() %{
   constraint(ALLOC_IN_RC(float_reg_legacy));
   match(RegF);

   format %{ %}
   interface(REG_INTER);
%}

// Float register operands
operand vlRegF() %{
   constraint(ALLOC_IN_RC(float_reg_vl));
   match(RegF);

   format %{ %}
   interface(REG_INTER);
%}

// Double register operands
operand regD() %{
   constraint(ALLOC_IN_RC(double_reg));
   match(RegD);

   format %{ %}
   interface(REG_INTER);
%}

// Double register operands
operand legRegD() %{
   constraint(ALLOC_IN_RC(double_reg_legacy));
   match(RegD);

   format %{ %}
   interface(REG_INTER);
%}

// Double register operands
operand vlRegD() %{
   constraint(ALLOC_IN_RC(double_reg_vl));
   match(RegD);

   format %{ %}
   interface(REG_INTER);
%}

//----------Memory Operands----------------------------------------------------
// Direct Memory Operand
// operand direct(immP addr)
// %{
//   match(addr);

//   format %{ "[$addr]" %}
//   interface(MEMORY_INTER) %{
//     base(0xFFFFFFFF);
//     index(0x4);
//     scale(0x0);
//     disp($addr);
//   %}
// %}

// Indirect Memory Operand
operand indirect(any_RegP reg)
%{
  constraint(ALLOC_IN_RC(ptr_reg));
  match(reg);

  format %{ "[$reg]" %}
  interface(MEMORY_INTER) %{
    base($reg);
    index(0x4);
    scale(0x0);
    disp(0x0);
  %}
%}

// Indirect Memory Plus Short Offset Operand
operand indOffset8(any_RegP reg, immL8 off)
%{
  constraint(ALLOC_IN_RC(ptr_reg));
  match(AddP reg off);

  format %{ "[$reg + $off (8-bit)]" %}
  interface(MEMORY_INTER) %{
    base($reg);
    index(0x4);
    scale(0x0);
    disp($off);
  %}
%}

// Indirect Memory Plus Long Offset Operand
operand indOffset32(any_RegP reg, immL32 off)
%{
  constraint(ALLOC_IN_RC(ptr_reg));
  match(AddP reg off);

  format %{ "[$reg + $off (32-bit)]" %}
  interface(MEMORY_INTER) %{
    base($reg);
    index(0x4);
    scale(0x0);
    disp($off);
  %}
%}

// Indirect Memory Plus Index Register Plus Offset Operand
operand indIndexOffset(any_RegP reg, rRegL lreg, immL32 off)
%{
  constraint(ALLOC_IN_RC(ptr_reg));
  match(AddP (AddP reg lreg) off);

  op_cost(10);
  format %{"[$reg + $off + $lreg]" %}
  interface(MEMORY_INTER) %{
    base($reg);
    index($lreg);
    scale(0x0);
    disp($off);
  %}
%}

// Indirect Memory Plus Index Register Plus Offset Operand
operand indIndex(any_RegP reg, rRegL lreg)
%{
  constraint(ALLOC_IN_RC(ptr_reg));
  match(AddP reg lreg);

  op_cost(10);
  format %{"[$reg + $lreg]" %}
  interface(MEMORY_INTER) %{
    base($reg);
    index($lreg);
    scale(0x0);
    disp(0x0);
  %}
%}

// Indirect Memory Times Scale Plus Index Register
operand indIndexScale(any_RegP reg, rRegL lreg, immI2 scale)
%{
  constraint(ALLOC_IN_RC(ptr_reg));
  match(AddP reg (LShiftL lreg scale));

  op_cost(10);
  format %{"[$reg + $lreg << $scale]" %}
  interface(MEMORY_INTER) %{
    base($reg);
    index($lreg);
    scale($scale);
    disp(0x0);
  %}
%}

operand indPosIndexScale(any_RegP reg, rRegI idx, immI2 scale)
%{
  constraint(ALLOC_IN_RC(ptr_reg));
  predicate(n->in(3)->in(1)->as_Type()->type()->is_long()->_lo >= 0);
  match(AddP reg (LShiftL (ConvI2L idx) scale));

  op_cost(10);
  format %{"[$reg + pos $idx << $scale]" %}
  interface(MEMORY_INTER) %{
    base($reg);
    index($idx);
    scale($scale);
    disp(0x0);
  %}
%}

// Indirect Memory Times Scale Plus Index Register Plus Offset Operand
operand indIndexScaleOffset(any_RegP reg, immL32 off, rRegL lreg, immI2 scale)
%{
  constraint(ALLOC_IN_RC(ptr_reg));
  match(AddP (AddP reg (LShiftL lreg scale)) off);

  op_cost(10);
  format %{"[$reg + $off + $lreg << $scale]" %}
  interface(MEMORY_INTER) %{
    base($reg);
    index($lreg);
    scale($scale);
    disp($off);
  %}
%}

// Indirect Memory Plus Positive Index Register Plus Offset Operand
operand indPosIndexOffset(any_RegP reg, immL32 off, rRegI idx)
%{
  constraint(ALLOC_IN_RC(ptr_reg));
  predicate(n->in(2)->in(3)->as_Type()->type()->is_long()->_lo >= 0);
  match(AddP (AddP reg (ConvI2L idx)) off);

  op_cost(10);
  format %{"[$reg + $off + $idx]" %}
  interface(MEMORY_INTER) %{
    base($reg);
    index($idx);
    scale(0x0);
    disp($off);
  %}
%}

// Indirect Memory Times Scale Plus Positive Index Register Plus Offset Operand
operand indPosIndexScaleOffset(any_RegP reg, immL32 off, rRegI idx, immI2 scale)
%{
  constraint(ALLOC_IN_RC(ptr_reg));
  predicate(n->in(2)->in(3)->in(1)->as_Type()->type()->is_long()->_lo >= 0);
  match(AddP (AddP reg (LShiftL (ConvI2L idx) scale)) off);

  op_cost(10);
  format %{"[$reg + $off + $idx << $scale]" %}
  interface(MEMORY_INTER) %{
    base($reg);
    index($idx);
    scale($scale);
    disp($off);
  %}
%}

// Indirect Narrow Oop Operand
operand indCompressedOop(rRegN reg) %{
  predicate(UseCompressedOops && (CompressedOops::shift() == Address::times_8));
  constraint(ALLOC_IN_RC(ptr_reg));
  match(DecodeN reg);

  op_cost(10);
  format %{"[R12 + $reg << 3] (compressed oop addressing)" %}
  interface(MEMORY_INTER) %{
    base(0xc); // R12
    index($reg);
    scale(0x3);
    disp(0x0);
  %}
%}

// Indirect Narrow Oop Plus Offset Operand
// Note: x86 architecture doesn't support "scale * index + offset" without a base
// we can't free r12 even with CompressedOops::base() == NULL.
operand indCompressedOopOffset(rRegN reg, immL32 off) %{
  predicate(UseCompressedOops && (CompressedOops::shift() == Address::times_8));
  constraint(ALLOC_IN_RC(ptr_reg));
  match(AddP (DecodeN reg) off);

  op_cost(10);
  format %{"[R12 + $reg << 3 + $off] (compressed oop addressing)" %}
  interface(MEMORY_INTER) %{
    base(0xc); // R12
    index($reg);
    scale(0x3);
    disp($off);
  %}
%}

// Indirect Memory Operand
operand indirectNarrow(rRegN reg)
%{
  predicate(CompressedOops::shift() == 0);
  constraint(ALLOC_IN_RC(ptr_reg));
  match(DecodeN reg);

  format %{ "[$reg]" %}
  interface(MEMORY_INTER) %{
    base($reg);
    index(0x4);
    scale(0x0);
    disp(0x0);
  %}
%}

// Indirect Memory Plus Short Offset Operand
operand indOffset8Narrow(rRegN reg, immL8 off)
%{
  predicate(CompressedOops::shift() == 0);
  constraint(ALLOC_IN_RC(ptr_reg));
  match(AddP (DecodeN reg) off);

  format %{ "[$reg + $off (8-bit)]" %}
  interface(MEMORY_INTER) %{
    base($reg);
    index(0x4);
    scale(0x0);
    disp($off);
  %}
%}

// Indirect Memory Plus Long Offset Operand
operand indOffset32Narrow(rRegN reg, immL32 off)
%{
  predicate(CompressedOops::shift() == 0);
  constraint(ALLOC_IN_RC(ptr_reg));
  match(AddP (DecodeN reg) off);

  format %{ "[$reg + $off (32-bit)]" %}
  interface(MEMORY_INTER) %{
    base($reg);
    index(0x4);
    scale(0x0);
    disp($off);
  %}
%}

// Indirect Memory Plus Index Register Plus Offset Operand
operand indIndexOffsetNarrow(rRegN reg, rRegL lreg, immL32 off)
%{
  predicate(CompressedOops::shift() == 0);
  constraint(ALLOC_IN_RC(ptr_reg));
  match(AddP (AddP (DecodeN reg) lreg) off);

  op_cost(10);
  format %{"[$reg + $off + $lreg]" %}
  interface(MEMORY_INTER) %{
    base($reg);
    index($lreg);
    scale(0x0);
    disp($off);
  %}
%}

// Indirect Memory Plus Index Register Plus Offset Operand
operand indIndexNarrow(rRegN reg, rRegL lreg)
%{
  predicate(CompressedOops::shift() == 0);
  constraint(ALLOC_IN_RC(ptr_reg));
  match(AddP (DecodeN reg) lreg);

  op_cost(10);
  format %{"[$reg + $lreg]" %}
  interface(MEMORY_INTER) %{
    base($reg);
    index($lreg);
    scale(0x0);
    disp(0x0);
  %}
%}

// Indirect Memory Times Scale Plus Index Register
operand indIndexScaleNarrow(rRegN reg, rRegL lreg, immI2 scale)
%{
  predicate(CompressedOops::shift() == 0);
  constraint(ALLOC_IN_RC(ptr_reg));
  match(AddP (DecodeN reg) (LShiftL lreg scale));

  op_cost(10);
  format %{"[$reg + $lreg << $scale]" %}
  interface(MEMORY_INTER) %{
    base($reg);
    index($lreg);
    scale($scale);
    disp(0x0);
  %}
%}

// Indirect Memory Times Scale Plus Index Register Plus Offset Operand
operand indIndexScaleOffsetNarrow(rRegN reg, immL32 off, rRegL lreg, immI2 scale)
%{
  predicate(CompressedOops::shift() == 0);
  constraint(ALLOC_IN_RC(ptr_reg));
  match(AddP (AddP (DecodeN reg) (LShiftL lreg scale)) off);

  op_cost(10);
  format %{"[$reg + $off + $lreg << $scale]" %}
  interface(MEMORY_INTER) %{
    base($reg);
    index($lreg);
    scale($scale);
    disp($off);
  %}
%}

// Indirect Memory Times Plus Positive Index Register Plus Offset Operand
operand indPosIndexOffsetNarrow(rRegN reg, immL32 off, rRegI idx)
%{
  constraint(ALLOC_IN_RC(ptr_reg));
  predicate(CompressedOops::shift() == 0 && n->in(2)->in(3)->as_Type()->type()->is_long()->_lo >= 0);
  match(AddP (AddP (DecodeN reg) (ConvI2L idx)) off);

  op_cost(10);
  format %{"[$reg + $off + $idx]" %}
  interface(MEMORY_INTER) %{
    base($reg);
    index($idx);
    scale(0x0);
    disp($off);
  %}
%}

// Indirect Memory Times Scale Plus Positive Index Register Plus Offset Operand
operand indPosIndexScaleOffsetNarrow(rRegN reg, immL32 off, rRegI idx, immI2 scale)
%{
  constraint(ALLOC_IN_RC(ptr_reg));
  predicate(CompressedOops::shift() == 0 && n->in(2)->in(3)->in(1)->as_Type()->type()->is_long()->_lo >= 0);
  match(AddP (AddP (DecodeN reg) (LShiftL (ConvI2L idx) scale)) off);

  op_cost(10);
  format %{"[$reg + $off + $idx << $scale]" %}
  interface(MEMORY_INTER) %{
    base($reg);
    index($idx);
    scale($scale);
    disp($off);
  %}
%}

//----------Special Memory Operands--------------------------------------------
// Stack Slot Operand - This operand is used for loading and storing temporary
//                      values on the stack where a match requires a value to
//                      flow through memory.
operand stackSlotP(sRegP reg)
%{
  constraint(ALLOC_IN_RC(stack_slots));
  // No match rule because this operand is only generated in matching

  format %{ "[$reg]" %}
  interface(MEMORY_INTER) %{
    base(0x4);   // RSP
    index(0x4);  // No Index
    scale(0x0);  // No Scale
    disp($reg);  // Stack Offset
  %}
%}

operand stackSlotI(sRegI reg)
%{
  constraint(ALLOC_IN_RC(stack_slots));
  // No match rule because this operand is only generated in matching

  format %{ "[$reg]" %}
  interface(MEMORY_INTER) %{
    base(0x4);   // RSP
    index(0x4);  // No Index
    scale(0x0);  // No Scale
    disp($reg);  // Stack Offset
  %}
%}

operand stackSlotF(sRegF reg)
%{
  constraint(ALLOC_IN_RC(stack_slots));
  // No match rule because this operand is only generated in matching

  format %{ "[$reg]" %}
  interface(MEMORY_INTER) %{
    base(0x4);   // RSP
    index(0x4);  // No Index
    scale(0x0);  // No Scale
    disp($reg);  // Stack Offset
  %}
%}

operand stackSlotD(sRegD reg)
%{
  constraint(ALLOC_IN_RC(stack_slots));
  // No match rule because this operand is only generated in matching

  format %{ "[$reg]" %}
  interface(MEMORY_INTER) %{
    base(0x4);   // RSP
    index(0x4);  // No Index
    scale(0x0);  // No Scale
    disp($reg);  // Stack Offset
  %}
%}
operand stackSlotL(sRegL reg)
%{
  constraint(ALLOC_IN_RC(stack_slots));
  // No match rule because this operand is only generated in matching

  format %{ "[$reg]" %}
  interface(MEMORY_INTER) %{
    base(0x4);   // RSP
    index(0x4);  // No Index
    scale(0x0);  // No Scale
    disp($reg);  // Stack Offset
  %}
%}

//----------Conditional Branch Operands----------------------------------------
// Comparison Op  - This is the operation of the comparison, and is limited to
//                  the following set of codes:
//                  L (<), LE (<=), G (>), GE (>=), E (==), NE (!=)
//
// Other attributes of the comparison, such as unsignedness, are specified
// by the comparison instruction that sets a condition code flags register.
// That result is represented by a flags operand whose subtype is appropriate
// to the unsignedness (etc.) of the comparison.
//
// Later, the instruction which matches both the Comparison Op (a Bool) and
// the flags (produced by the Cmp) specifies the coding of the comparison op
// by matching a specific subtype of Bool operand below, such as cmpOpU.

// Comparison Code
operand cmpOp()
%{
  match(Bool);

  format %{ "" %}
  interface(COND_INTER) %{
    equal(0x4, "e");
    not_equal(0x5, "ne");
    less(0xC, "l");
    greater_equal(0xD, "ge");
    less_equal(0xE, "le");
    greater(0xF, "g");
    overflow(0x0, "o");
    no_overflow(0x1, "no");
  %}
%}

// Comparison Code, unsigned compare.  Used by FP also, with
// C2 (unordered) turned into GT or LT already.  The other bits
// C0 and C3 are turned into Carry & Zero flags.
operand cmpOpU()
%{
  match(Bool);

  format %{ "" %}
  interface(COND_INTER) %{
    equal(0x4, "e");
    not_equal(0x5, "ne");
    less(0x2, "b");
    greater_equal(0x3, "ae");
    less_equal(0x6, "be");
    greater(0x7, "a");
    overflow(0x0, "o");
    no_overflow(0x1, "no");
  %}
%}


// Floating comparisons that don't require any fixup for the unordered case,
// If both inputs of the comparison are the same, ZF is always set so we
// don't need to use cmpOpUCF2 for eq/ne
operand cmpOpUCF() %{
  match(Bool);
  predicate(n->as_Bool()->_test._test == BoolTest::lt ||
            n->as_Bool()->_test._test == BoolTest::ge ||
            n->as_Bool()->_test._test == BoolTest::le ||
            n->as_Bool()->_test._test == BoolTest::gt ||
            n->in(1)->in(1) == n->in(1)->in(2));
  format %{ "" %}
  interface(COND_INTER) %{
    equal(0xb, "np");
    not_equal(0xa, "p");
    less(0x2, "b");
    greater_equal(0x3, "ae");
    less_equal(0x6, "be");
    greater(0x7, "a");
    overflow(0x0, "o");
    no_overflow(0x1, "no");
  %}
%}


// Floating comparisons that can be fixed up with extra conditional jumps
operand cmpOpUCF2() %{
  match(Bool);
  predicate((n->as_Bool()->_test._test == BoolTest::ne ||
             n->as_Bool()->_test._test == BoolTest::eq) &&
            n->in(1)->in(1) != n->in(1)->in(2));
  format %{ "" %}
  interface(COND_INTER) %{
    equal(0x4, "e");
    not_equal(0x5, "ne");
    less(0x2, "b");
    greater_equal(0x3, "ae");
    less_equal(0x6, "be");
    greater(0x7, "a");
    overflow(0x0, "o");
    no_overflow(0x1, "no");
  %}
%}

//----------OPERAND CLASSES----------------------------------------------------
// Operand Classes are groups of operands that are used as to simplify
// instruction definitions by not requiring the AD writer to specify separate
// instructions for every form of operand when the instruction accepts
// multiple operand types with the same basic encoding and format.  The classic
// case of this is memory operands.

opclass memory(indirect, indOffset8, indOffset32, indIndexOffset, indIndex,
               indIndexScale, indPosIndexScale, indIndexScaleOffset, indPosIndexOffset, indPosIndexScaleOffset,
               indCompressedOop, indCompressedOopOffset,
               indirectNarrow, indOffset8Narrow, indOffset32Narrow,
               indIndexOffsetNarrow, indIndexNarrow, indIndexScaleNarrow,
               indIndexScaleOffsetNarrow, indPosIndexOffsetNarrow, indPosIndexScaleOffsetNarrow);

//----------PIPELINE-----------------------------------------------------------
// Rules which define the behavior of the target architectures pipeline.
pipeline %{

//----------ATTRIBUTES---------------------------------------------------------
attributes %{
  variable_size_instructions;        // Fixed size instructions
  max_instructions_per_bundle = 3;   // Up to 3 instructions per bundle
  instruction_unit_size = 1;         // An instruction is 1 bytes long
  instruction_fetch_unit_size = 16;  // The processor fetches one line
  instruction_fetch_units = 1;       // of 16 bytes

  // List of nop instructions
  nops( MachNop );
%}

//----------RESOURCES----------------------------------------------------------
// Resources are the functional units available to the machine

// Generic P2/P3 pipeline
// 3 decoders, only D0 handles big operands; a "bundle" is the limit of
// 3 instructions decoded per cycle.
// 2 load/store ops per cycle, 1 branch, 1 FPU,
// 3 ALU op, only ALU0 handles mul instructions.
resources( D0, D1, D2, DECODE = D0 | D1 | D2,
           MS0, MS1, MS2, MEM = MS0 | MS1 | MS2,
           BR, FPU,
           ALU0, ALU1, ALU2, ALU = ALU0 | ALU1 | ALU2);

//----------PIPELINE DESCRIPTION-----------------------------------------------
// Pipeline Description specifies the stages in the machine's pipeline

// Generic P2/P3 pipeline
pipe_desc(S0, S1, S2, S3, S4, S5);

//----------PIPELINE CLASSES---------------------------------------------------
// Pipeline Classes describe the stages in which input and output are
// referenced by the hardware pipeline.

// Naming convention: ialu or fpu
// Then: _reg
// Then: _reg if there is a 2nd register
// Then: _long if it's a pair of instructions implementing a long
// Then: _fat if it requires the big decoder
//   Or: _mem if it requires the big decoder and a memory unit.

// Integer ALU reg operation
pipe_class ialu_reg(rRegI dst)
%{
    single_instruction;
    dst    : S4(write);
    dst    : S3(read);
    DECODE : S0;        // any decoder
    ALU    : S3;        // any alu
%}

// Long ALU reg operation
pipe_class ialu_reg_long(rRegL dst)
%{
    instruction_count(2);
    dst    : S4(write);
    dst    : S3(read);
    DECODE : S0(2);     // any 2 decoders
    ALU    : S3(2);     // both alus
%}

// Integer ALU reg operation using big decoder
pipe_class ialu_reg_fat(rRegI dst)
%{
    single_instruction;
    dst    : S4(write);
    dst    : S3(read);
    D0     : S0;        // big decoder only
    ALU    : S3;        // any alu
%}

// Integer ALU reg-reg operation
pipe_class ialu_reg_reg(rRegI dst, rRegI src)
%{
    single_instruction;
    dst    : S4(write);
    src    : S3(read);
    DECODE : S0;        // any decoder
    ALU    : S3;        // any alu
%}

// Integer ALU reg-reg operation
pipe_class ialu_reg_reg_fat(rRegI dst, memory src)
%{
    single_instruction;
    dst    : S4(write);
    src    : S3(read);
    D0     : S0;        // big decoder only
    ALU    : S3;        // any alu
%}

// Integer ALU reg-mem operation
pipe_class ialu_reg_mem(rRegI dst, memory mem)
%{
    single_instruction;
    dst    : S5(write);
    mem    : S3(read);
    D0     : S0;        // big decoder only
    ALU    : S4;        // any alu
    MEM    : S3;        // any mem
%}

// Integer mem operation (prefetch)
pipe_class ialu_mem(memory mem)
%{
    single_instruction;
    mem    : S3(read);
    D0     : S0;        // big decoder only
    MEM    : S3;        // any mem
%}

// Integer Store to Memory
pipe_class ialu_mem_reg(memory mem, rRegI src)
%{
    single_instruction;
    mem    : S3(read);
    src    : S5(read);
    D0     : S0;        // big decoder only
    ALU    : S4;        // any alu
    MEM    : S3;
%}

// // Long Store to Memory
// pipe_class ialu_mem_long_reg(memory mem, rRegL src)
// %{
//     instruction_count(2);
//     mem    : S3(read);
//     src    : S5(read);
//     D0     : S0(2);          // big decoder only; twice
//     ALU    : S4(2);     // any 2 alus
//     MEM    : S3(2);  // Both mems
// %}

// Integer Store to Memory
pipe_class ialu_mem_imm(memory mem)
%{
    single_instruction;
    mem    : S3(read);
    D0     : S0;        // big decoder only
    ALU    : S4;        // any alu
    MEM    : S3;
%}

// Integer ALU0 reg-reg operation
pipe_class ialu_reg_reg_alu0(rRegI dst, rRegI src)
%{
    single_instruction;
    dst    : S4(write);
    src    : S3(read);
    D0     : S0;        // Big decoder only
    ALU0   : S3;        // only alu0
%}

// Integer ALU0 reg-mem operation
pipe_class ialu_reg_mem_alu0(rRegI dst, memory mem)
%{
    single_instruction;
    dst    : S5(write);
    mem    : S3(read);
    D0     : S0;        // big decoder only
    ALU0   : S4;        // ALU0 only
    MEM    : S3;        // any mem
%}

// Integer ALU reg-reg operation
pipe_class ialu_cr_reg_reg(rFlagsReg cr, rRegI src1, rRegI src2)
%{
    single_instruction;
    cr     : S4(write);
    src1   : S3(read);
    src2   : S3(read);
    DECODE : S0;        // any decoder
    ALU    : S3;        // any alu
%}

// Integer ALU reg-imm operation
pipe_class ialu_cr_reg_imm(rFlagsReg cr, rRegI src1)
%{
    single_instruction;
    cr     : S4(write);
    src1   : S3(read);
    DECODE : S0;        // any decoder
    ALU    : S3;        // any alu
%}

// Integer ALU reg-mem operation
pipe_class ialu_cr_reg_mem(rFlagsReg cr, rRegI src1, memory src2)
%{
    single_instruction;
    cr     : S4(write);
    src1   : S3(read);
    src2   : S3(read);
    D0     : S0;        // big decoder only
    ALU    : S4;        // any alu
    MEM    : S3;
%}

// Conditional move reg-reg
pipe_class pipe_cmplt( rRegI p, rRegI q, rRegI y)
%{
    instruction_count(4);
    y      : S4(read);
    q      : S3(read);
    p      : S3(read);
    DECODE : S0(4);     // any decoder
%}

// Conditional move reg-reg
pipe_class pipe_cmov_reg( rRegI dst, rRegI src, rFlagsReg cr)
%{
    single_instruction;
    dst    : S4(write);
    src    : S3(read);
    cr     : S3(read);
    DECODE : S0;        // any decoder
%}

// Conditional move reg-mem
pipe_class pipe_cmov_mem( rFlagsReg cr, rRegI dst, memory src)
%{
    single_instruction;
    dst    : S4(write);
    src    : S3(read);
    cr     : S3(read);
    DECODE : S0;        // any decoder
    MEM    : S3;
%}

// Conditional move reg-reg long
pipe_class pipe_cmov_reg_long( rFlagsReg cr, rRegL dst, rRegL src)
%{
    single_instruction;
    dst    : S4(write);
    src    : S3(read);
    cr     : S3(read);
    DECODE : S0(2);     // any 2 decoders
%}

// XXX
// // Conditional move double reg-reg
// pipe_class pipe_cmovD_reg( rFlagsReg cr, regDPR1 dst, regD src)
// %{
//     single_instruction;
//     dst    : S4(write);
//     src    : S3(read);
//     cr     : S3(read);
//     DECODE : S0;     // any decoder
// %}

// Float reg-reg operation
pipe_class fpu_reg(regD dst)
%{
    instruction_count(2);
    dst    : S3(read);
    DECODE : S0(2);     // any 2 decoders
    FPU    : S3;
%}

// Float reg-reg operation
pipe_class fpu_reg_reg(regD dst, regD src)
%{
    instruction_count(2);
    dst    : S4(write);
    src    : S3(read);
    DECODE : S0(2);     // any 2 decoders
    FPU    : S3;
%}

// Float reg-reg operation
pipe_class fpu_reg_reg_reg(regD dst, regD src1, regD src2)
%{
    instruction_count(3);
    dst    : S4(write);
    src1   : S3(read);
    src2   : S3(read);
    DECODE : S0(3);     // any 3 decoders
    FPU    : S3(2);
%}

// Float reg-reg operation
pipe_class fpu_reg_reg_reg_reg(regD dst, regD src1, regD src2, regD src3)
%{
    instruction_count(4);
    dst    : S4(write);
    src1   : S3(read);
    src2   : S3(read);
    src3   : S3(read);
    DECODE : S0(4);     // any 3 decoders
    FPU    : S3(2);
%}

// Float reg-reg operation
pipe_class fpu_reg_mem_reg_reg(regD dst, memory src1, regD src2, regD src3)
%{
    instruction_count(4);
    dst    : S4(write);
    src1   : S3(read);
    src2   : S3(read);
    src3   : S3(read);
    DECODE : S1(3);     // any 3 decoders
    D0     : S0;        // Big decoder only
    FPU    : S3(2);
    MEM    : S3;
%}

// Float reg-mem operation
pipe_class fpu_reg_mem(regD dst, memory mem)
%{
    instruction_count(2);
    dst    : S5(write);
    mem    : S3(read);
    D0     : S0;        // big decoder only
    DECODE : S1;        // any decoder for FPU POP
    FPU    : S4;
    MEM    : S3;        // any mem
%}

// Float reg-mem operation
pipe_class fpu_reg_reg_mem(regD dst, regD src1, memory mem)
%{
    instruction_count(3);
    dst    : S5(write);
    src1   : S3(read);
    mem    : S3(read);
    D0     : S0;        // big decoder only
    DECODE : S1(2);     // any decoder for FPU POP
    FPU    : S4;
    MEM    : S3;        // any mem
%}

// Float mem-reg operation
pipe_class fpu_mem_reg(memory mem, regD src)
%{
    instruction_count(2);
    src    : S5(read);
    mem    : S3(read);
    DECODE : S0;        // any decoder for FPU PUSH
    D0     : S1;        // big decoder only
    FPU    : S4;
    MEM    : S3;        // any mem
%}

pipe_class fpu_mem_reg_reg(memory mem, regD src1, regD src2)
%{
    instruction_count(3);
    src1   : S3(read);
    src2   : S3(read);
    mem    : S3(read);
    DECODE : S0(2);     // any decoder for FPU PUSH
    D0     : S1;        // big decoder only
    FPU    : S4;
    MEM    : S3;        // any mem
%}

pipe_class fpu_mem_reg_mem(memory mem, regD src1, memory src2)
%{
    instruction_count(3);
    src1   : S3(read);
    src2   : S3(read);
    mem    : S4(read);
    DECODE : S0;        // any decoder for FPU PUSH
    D0     : S0(2);     // big decoder only
    FPU    : S4;
    MEM    : S3(2);     // any mem
%}

pipe_class fpu_mem_mem(memory dst, memory src1)
%{
    instruction_count(2);
    src1   : S3(read);
    dst    : S4(read);
    D0     : S0(2);     // big decoder only
    MEM    : S3(2);     // any mem
%}

pipe_class fpu_mem_mem_mem(memory dst, memory src1, memory src2)
%{
    instruction_count(3);
    src1   : S3(read);
    src2   : S3(read);
    dst    : S4(read);
    D0     : S0(3);     // big decoder only
    FPU    : S4;
    MEM    : S3(3);     // any mem
%}

pipe_class fpu_mem_reg_con(memory mem, regD src1)
%{
    instruction_count(3);
    src1   : S4(read);
    mem    : S4(read);
    DECODE : S0;        // any decoder for FPU PUSH
    D0     : S0(2);     // big decoder only
    FPU    : S4;
    MEM    : S3(2);     // any mem
%}

// Float load constant
pipe_class fpu_reg_con(regD dst)
%{
    instruction_count(2);
    dst    : S5(write);
    D0     : S0;        // big decoder only for the load
    DECODE : S1;        // any decoder for FPU POP
    FPU    : S4;
    MEM    : S3;        // any mem
%}

// Float load constant
pipe_class fpu_reg_reg_con(regD dst, regD src)
%{
    instruction_count(3);
    dst    : S5(write);
    src    : S3(read);
    D0     : S0;        // big decoder only for the load
    DECODE : S1(2);     // any decoder for FPU POP
    FPU    : S4;
    MEM    : S3;        // any mem
%}

// UnConditional branch
pipe_class pipe_jmp(label labl)
%{
    single_instruction;
    BR   : S3;
%}

// Conditional branch
pipe_class pipe_jcc(cmpOp cmp, rFlagsReg cr, label labl)
%{
    single_instruction;
    cr    : S1(read);
    BR    : S3;
%}

// Allocation idiom
pipe_class pipe_cmpxchg(rRegP dst, rRegP heap_ptr)
%{
    instruction_count(1); force_serialization;
    fixed_latency(6);
    heap_ptr : S3(read);
    DECODE   : S0(3);
    D0       : S2;
    MEM      : S3;
    ALU      : S3(2);
    dst      : S5(write);
    BR       : S5;
%}

// Generic big/slow expanded idiom
pipe_class pipe_slow()
%{
    instruction_count(10); multiple_bundles; force_serialization;
    fixed_latency(100);
    D0  : S0(2);
    MEM : S3(2);
%}

// The real do-nothing guy
pipe_class empty()
%{
    instruction_count(0);
%}

// Define the class for the Nop node
define
%{
   MachNop = empty;
%}

%}

//----------INSTRUCTIONS-------------------------------------------------------
//
// match      -- States which machine-independent subtree may be replaced
//               by this instruction.
// ins_cost   -- The estimated cost of this instruction is used by instruction
//               selection to identify a minimum cost tree of machine
//               instructions that matches a tree of machine-independent
//               instructions.
// format     -- A string providing the disassembly for this instruction.
//               The value of an instruction's operand may be inserted
//               by referring to it with a '$' prefix.
// opcode     -- Three instruction opcodes may be provided.  These are referred
//               to within an encode class as $primary, $secondary, and $tertiary
//               rrspectively.  The primary opcode is commonly used to
//               indicate the type of machine instruction, while secondary
//               and tertiary are often used for prefix options or addressing
//               modes.
// ins_encode -- A list of encode classes with parameters. The encode class
//               name must have been defined in an 'enc_class' specification
//               in the encode section of the architecture description.

// Dummy reg-to-reg vector moves. Removed during post-selection cleanup.
// Load Float
instruct MoveF2VL(vlRegF dst, regF src) %{
  match(Set dst src);
  format %{ "movss $dst,$src\t! load float (4 bytes)" %}
  ins_encode %{
    ShouldNotReachHere();
  %}
  ins_pipe( fpu_reg_reg );
%}

// Load Float
instruct MoveF2LEG(legRegF dst, regF src) %{
  match(Set dst src);
  format %{ "movss $dst,$src\t# if src != dst load float (4 bytes)" %}
  ins_encode %{
    ShouldNotReachHere();
  %}
  ins_pipe( fpu_reg_reg );
%}

// Load Float
instruct MoveVL2F(regF dst, vlRegF src) %{
  match(Set dst src);
  format %{ "movss $dst,$src\t! load float (4 bytes)" %}
  ins_encode %{
    ShouldNotReachHere();
  %}
  ins_pipe( fpu_reg_reg );
%}

// Load Float
instruct MoveLEG2F(regF dst, legRegF src) %{
  match(Set dst src);
  format %{ "movss $dst,$src\t# if src != dst load float (4 bytes)" %}
  ins_encode %{
    ShouldNotReachHere();
  %}
  ins_pipe( fpu_reg_reg );
%}

// Load Double
instruct MoveD2VL(vlRegD dst, regD src) %{
  match(Set dst src);
  format %{ "movsd $dst,$src\t! load double (8 bytes)" %}
  ins_encode %{
    ShouldNotReachHere();
  %}
  ins_pipe( fpu_reg_reg );
%}

// Load Double
instruct MoveD2LEG(legRegD dst, regD src) %{
  match(Set dst src);
  format %{ "movsd $dst,$src\t# if src != dst load double (8 bytes)" %}
  ins_encode %{
    ShouldNotReachHere();
  %}
  ins_pipe( fpu_reg_reg );
%}

// Load Double
instruct MoveVL2D(regD dst, vlRegD src) %{
  match(Set dst src);
  format %{ "movsd $dst,$src\t! load double (8 bytes)" %}
  ins_encode %{
    ShouldNotReachHere();
  %}
  ins_pipe( fpu_reg_reg );
%}

// Load Double
instruct MoveLEG2D(regD dst, legRegD src) %{
  match(Set dst src);
  format %{ "movsd $dst,$src\t# if src != dst load double (8 bytes)" %}
  ins_encode %{
    ShouldNotReachHere();
  %}
  ins_pipe( fpu_reg_reg );
%}

//----------Load/Store/Move Instructions---------------------------------------
//----------Load Instructions--------------------------------------------------

// Load Byte (8 bit signed)
instruct loadB(rRegI dst, memory mem)
%{
  match(Set dst (LoadB mem));

  ins_cost(125);
  format %{ "movsbl  $dst, $mem\t# byte" %}

  ins_encode %{
    __ movsbl($dst$$Register, $mem$$Address);
  %}

  ins_pipe(ialu_reg_mem);
%}

// Load Byte (8 bit signed) into Long Register
instruct loadB2L(rRegL dst, memory mem)
%{
  match(Set dst (ConvI2L (LoadB mem)));

  ins_cost(125);
  format %{ "movsbq  $dst, $mem\t# byte -> long" %}

  ins_encode %{
    __ movsbq($dst$$Register, $mem$$Address);
  %}

  ins_pipe(ialu_reg_mem);
%}

// Load Unsigned Byte (8 bit UNsigned)
instruct loadUB(rRegI dst, memory mem)
%{
  match(Set dst (LoadUB mem));

  ins_cost(125);
  format %{ "movzbl  $dst, $mem\t# ubyte" %}

  ins_encode %{
    __ movzbl($dst$$Register, $mem$$Address);
  %}

  ins_pipe(ialu_reg_mem);
%}

// Load Unsigned Byte (8 bit UNsigned) into Long Register
instruct loadUB2L(rRegL dst, memory mem)
%{
  match(Set dst (ConvI2L (LoadUB mem)));

  ins_cost(125);
  format %{ "movzbq  $dst, $mem\t# ubyte -> long" %}

  ins_encode %{
    __ movzbq($dst$$Register, $mem$$Address);
  %}

  ins_pipe(ialu_reg_mem);
%}

// Load Unsigned Byte (8 bit UNsigned) with 32-bit mask into Long Register
instruct loadUB2L_immI(rRegL dst, memory mem, immI mask, rFlagsReg cr) %{
  match(Set dst (ConvI2L (AndI (LoadUB mem) mask)));
  effect(KILL cr);

  format %{ "movzbq  $dst, $mem\t# ubyte & 32-bit mask -> long\n\t"
            "andl    $dst, right_n_bits($mask, 8)" %}
  ins_encode %{
    Register Rdst = $dst$$Register;
    __ movzbq(Rdst, $mem$$Address);
    __ andl(Rdst, $mask$$constant & right_n_bits(8));
  %}
  ins_pipe(ialu_reg_mem);
%}

// Load Short (16 bit signed)
instruct loadS(rRegI dst, memory mem)
%{
  match(Set dst (LoadS mem));

  ins_cost(125);
  format %{ "movswl $dst, $mem\t# short" %}

  ins_encode %{
    __ movswl($dst$$Register, $mem$$Address);
  %}

  ins_pipe(ialu_reg_mem);
%}

// Load Short (16 bit signed) to Byte (8 bit signed)
instruct loadS2B(rRegI dst, memory mem, immI_24 twentyfour) %{
  match(Set dst (RShiftI (LShiftI (LoadS mem) twentyfour) twentyfour));

  ins_cost(125);
  format %{ "movsbl $dst, $mem\t# short -> byte" %}
  ins_encode %{
    __ movsbl($dst$$Register, $mem$$Address);
  %}
  ins_pipe(ialu_reg_mem);
%}

// Load Short (16 bit signed) into Long Register
instruct loadS2L(rRegL dst, memory mem)
%{
  match(Set dst (ConvI2L (LoadS mem)));

  ins_cost(125);
  format %{ "movswq $dst, $mem\t# short -> long" %}

  ins_encode %{
    __ movswq($dst$$Register, $mem$$Address);
  %}

  ins_pipe(ialu_reg_mem);
%}

// Load Unsigned Short/Char (16 bit UNsigned)
instruct loadUS(rRegI dst, memory mem)
%{
  match(Set dst (LoadUS mem));

  ins_cost(125);
  format %{ "movzwl  $dst, $mem\t# ushort/char" %}

  ins_encode %{
    __ movzwl($dst$$Register, $mem$$Address);
  %}

  ins_pipe(ialu_reg_mem);
%}

// Load Unsigned Short/Char (16 bit UNsigned) to Byte (8 bit signed)
instruct loadUS2B(rRegI dst, memory mem, immI_24 twentyfour) %{
  match(Set dst (RShiftI (LShiftI (LoadUS mem) twentyfour) twentyfour));

  ins_cost(125);
  format %{ "movsbl $dst, $mem\t# ushort -> byte" %}
  ins_encode %{
    __ movsbl($dst$$Register, $mem$$Address);
  %}
  ins_pipe(ialu_reg_mem);
%}

// Load Unsigned Short/Char (16 bit UNsigned) into Long Register
instruct loadUS2L(rRegL dst, memory mem)
%{
  match(Set dst (ConvI2L (LoadUS mem)));

  ins_cost(125);
  format %{ "movzwq  $dst, $mem\t# ushort/char -> long" %}

  ins_encode %{
    __ movzwq($dst$$Register, $mem$$Address);
  %}

  ins_pipe(ialu_reg_mem);
%}

// Load Unsigned Short/Char (16 bit UNsigned) with mask 0xFF into Long Register
instruct loadUS2L_immI_255(rRegL dst, memory mem, immI_255 mask) %{
  match(Set dst (ConvI2L (AndI (LoadUS mem) mask)));

  format %{ "movzbq  $dst, $mem\t# ushort/char & 0xFF -> long" %}
  ins_encode %{
    __ movzbq($dst$$Register, $mem$$Address);
  %}
  ins_pipe(ialu_reg_mem);
%}

// Load Unsigned Short/Char (16 bit UNsigned) with 32-bit mask into Long Register
instruct loadUS2L_immI(rRegL dst, memory mem, immI mask, rFlagsReg cr) %{
  match(Set dst (ConvI2L (AndI (LoadUS mem) mask)));
  effect(KILL cr);

  format %{ "movzwq  $dst, $mem\t# ushort/char & 32-bit mask -> long\n\t"
            "andl    $dst, right_n_bits($mask, 16)" %}
  ins_encode %{
    Register Rdst = $dst$$Register;
    __ movzwq(Rdst, $mem$$Address);
    __ andl(Rdst, $mask$$constant & right_n_bits(16));
  %}
  ins_pipe(ialu_reg_mem);
%}

// Load Integer
instruct loadI(rRegI dst, memory mem)
%{
  match(Set dst (LoadI mem));

  ins_cost(125);
  format %{ "movl    $dst, $mem\t# int" %}

  ins_encode %{
    __ movl($dst$$Register, $mem$$Address);
  %}

  ins_pipe(ialu_reg_mem);
%}

// Load Integer (32 bit signed) to Byte (8 bit signed)
instruct loadI2B(rRegI dst, memory mem, immI_24 twentyfour) %{
  match(Set dst (RShiftI (LShiftI (LoadI mem) twentyfour) twentyfour));

  ins_cost(125);
  format %{ "movsbl  $dst, $mem\t# int -> byte" %}
  ins_encode %{
    __ movsbl($dst$$Register, $mem$$Address);
  %}
  ins_pipe(ialu_reg_mem);
%}

// Load Integer (32 bit signed) to Unsigned Byte (8 bit UNsigned)
instruct loadI2UB(rRegI dst, memory mem, immI_255 mask) %{
  match(Set dst (AndI (LoadI mem) mask));

  ins_cost(125);
  format %{ "movzbl  $dst, $mem\t# int -> ubyte" %}
  ins_encode %{
    __ movzbl($dst$$Register, $mem$$Address);
  %}
  ins_pipe(ialu_reg_mem);
%}

// Load Integer (32 bit signed) to Short (16 bit signed)
instruct loadI2S(rRegI dst, memory mem, immI_16 sixteen) %{
  match(Set dst (RShiftI (LShiftI (LoadI mem) sixteen) sixteen));

  ins_cost(125);
  format %{ "movswl  $dst, $mem\t# int -> short" %}
  ins_encode %{
    __ movswl($dst$$Register, $mem$$Address);
  %}
  ins_pipe(ialu_reg_mem);
%}

// Load Integer (32 bit signed) to Unsigned Short/Char (16 bit UNsigned)
instruct loadI2US(rRegI dst, memory mem, immI_65535 mask) %{
  match(Set dst (AndI (LoadI mem) mask));

  ins_cost(125);
  format %{ "movzwl  $dst, $mem\t# int -> ushort/char" %}
  ins_encode %{
    __ movzwl($dst$$Register, $mem$$Address);
  %}
  ins_pipe(ialu_reg_mem);
%}

// Load Integer into Long Register
instruct loadI2L(rRegL dst, memory mem)
%{
  match(Set dst (ConvI2L (LoadI mem)));

  ins_cost(125);
  format %{ "movslq  $dst, $mem\t# int -> long" %}

  ins_encode %{
    __ movslq($dst$$Register, $mem$$Address);
  %}

  ins_pipe(ialu_reg_mem);
%}

// Load Integer with mask 0xFF into Long Register
instruct loadI2L_immI_255(rRegL dst, memory mem, immI_255 mask) %{
  match(Set dst (ConvI2L (AndI (LoadI mem) mask)));

  format %{ "movzbq  $dst, $mem\t# int & 0xFF -> long" %}
  ins_encode %{
    __ movzbq($dst$$Register, $mem$$Address);
  %}
  ins_pipe(ialu_reg_mem);
%}

// Load Integer with mask 0xFFFF into Long Register
instruct loadI2L_immI_65535(rRegL dst, memory mem, immI_65535 mask) %{
  match(Set dst (ConvI2L (AndI (LoadI mem) mask)));

  format %{ "movzwq  $dst, $mem\t# int & 0xFFFF -> long" %}
  ins_encode %{
    __ movzwq($dst$$Register, $mem$$Address);
  %}
  ins_pipe(ialu_reg_mem);
%}

// Load Integer with a 31-bit mask into Long Register
instruct loadI2L_immU31(rRegL dst, memory mem, immU31 mask, rFlagsReg cr) %{
  match(Set dst (ConvI2L (AndI (LoadI mem) mask)));
  effect(KILL cr);

  format %{ "movl    $dst, $mem\t# int & 31-bit mask -> long\n\t"
            "andl    $dst, $mask" %}
  ins_encode %{
    Register Rdst = $dst$$Register;
    __ movl(Rdst, $mem$$Address);
    __ andl(Rdst, $mask$$constant);
  %}
  ins_pipe(ialu_reg_mem);
%}

// Load Unsigned Integer into Long Register
instruct loadUI2L(rRegL dst, memory mem, immL_32bits mask)
%{
  match(Set dst (AndL (ConvI2L (LoadI mem)) mask));

  ins_cost(125);
  format %{ "movl    $dst, $mem\t# uint -> long" %}

  ins_encode %{
    __ movl($dst$$Register, $mem$$Address);
  %}

  ins_pipe(ialu_reg_mem);
%}

// Load Long
instruct loadL(rRegL dst, memory mem)
%{
  match(Set dst (LoadL mem));

  ins_cost(125);
  format %{ "movq    $dst, $mem\t# long" %}

  ins_encode %{
    __ movq($dst$$Register, $mem$$Address);
  %}

  ins_pipe(ialu_reg_mem); // XXX
%}

// Load Range
instruct loadRange(rRegI dst, memory mem)
%{
  match(Set dst (LoadRange mem));

  ins_cost(125); // XXX
  format %{ "movl    $dst, $mem\t# range" %}
  ins_encode %{
    __ movl($dst$$Register, $mem$$Address);
  %}
  ins_pipe(ialu_reg_mem);
%}

// Load Pointer
instruct loadP(rRegP dst, memory mem)
%{
  match(Set dst (LoadP mem));
  predicate(n->as_Load()->barrier_data() == 0);

  ins_cost(125); // XXX
  format %{ "movq    $dst, $mem\t# ptr" %}
  ins_encode %{
    __ movq($dst$$Register, $mem$$Address);
  %}
  ins_pipe(ialu_reg_mem); // XXX
%}

// Load Compressed Pointer
instruct loadN(rRegN dst, memory mem)
%{
   match(Set dst (LoadN mem));

   ins_cost(125); // XXX
   format %{ "movl    $dst, $mem\t# compressed ptr" %}
   ins_encode %{
     __ movl($dst$$Register, $mem$$Address);
   %}
   ins_pipe(ialu_reg_mem); // XXX
%}


// Load Klass Pointer
instruct loadKlass(rRegP dst, memory mem)
%{
  match(Set dst (LoadKlass mem));

  ins_cost(125); // XXX
  format %{ "movq    $dst, $mem\t# class" %}
  ins_encode %{
    __ movq($dst$$Register, $mem$$Address);
  %}
  ins_pipe(ialu_reg_mem); // XXX
%}

// Load narrow Klass Pointer
instruct loadNKlass(rRegN dst, memory mem)
%{
  match(Set dst (LoadNKlass mem));

  ins_cost(125); // XXX
  format %{ "movl    $dst, $mem\t# compressed klass ptr" %}
  ins_encode %{
    __ movl($dst$$Register, $mem$$Address);
  %}
  ins_pipe(ialu_reg_mem); // XXX
%}

// Load Float
instruct loadF(regF dst, memory mem)
%{
  match(Set dst (LoadF mem));

  ins_cost(145); // XXX
  format %{ "movss   $dst, $mem\t# float" %}
  ins_encode %{
    __ movflt($dst$$XMMRegister, $mem$$Address);
  %}
  ins_pipe(pipe_slow); // XXX
%}

// Load Double
instruct loadD_partial(regD dst, memory mem)
%{
  predicate(!UseXmmLoadAndClearUpper);
  match(Set dst (LoadD mem));

  ins_cost(145); // XXX
  format %{ "movlpd  $dst, $mem\t# double" %}
  ins_encode %{
    __ movdbl($dst$$XMMRegister, $mem$$Address);
  %}
  ins_pipe(pipe_slow); // XXX
%}

instruct loadD(regD dst, memory mem)
%{
  predicate(UseXmmLoadAndClearUpper);
  match(Set dst (LoadD mem));

  ins_cost(145); // XXX
  format %{ "movsd   $dst, $mem\t# double" %}
  ins_encode %{
    __ movdbl($dst$$XMMRegister, $mem$$Address);
  %}
  ins_pipe(pipe_slow); // XXX
%}


// Following pseudo code describes the algorithm for max[FD]:
// Min algorithm is on similar lines
//  btmp = (b < +0.0) ? a : b
//  atmp = (b < +0.0) ? b : a
//  Tmp  = Max_Float(atmp , btmp)
//  Res  = (atmp == NaN) ? atmp : Tmp

// max = java.lang.Math.max(float a, float b)
instruct maxF_reg(legRegF dst, legRegF a, legRegF b, legRegF tmp, legRegF atmp, legRegF btmp) %{
  predicate(UseAVX > 0 && !n->is_reduction());
  match(Set dst (MaxF a b));
  effect(USE a, USE b, TEMP tmp, TEMP atmp, TEMP btmp);
  format %{
     "vblendvps        $btmp,$b,$a,$b           \n\t"
     "vblendvps        $atmp,$a,$b,$b           \n\t"
     "vmaxss           $tmp,$atmp,$btmp         \n\t"
     "vcmpps.unordered $btmp,$atmp,$atmp        \n\t"
     "vblendvps        $dst,$tmp,$atmp,$btmp    \n\t"
  %}
  ins_encode %{
    int vector_len = Assembler::AVX_128bit;
    __ vblendvps($btmp$$XMMRegister, $b$$XMMRegister, $a$$XMMRegister, $b$$XMMRegister, vector_len);
    __ vblendvps($atmp$$XMMRegister, $a$$XMMRegister, $b$$XMMRegister, $b$$XMMRegister, vector_len);
    __ vmaxss($tmp$$XMMRegister, $atmp$$XMMRegister, $btmp$$XMMRegister);
    __ vcmpps($btmp$$XMMRegister, $atmp$$XMMRegister, $atmp$$XMMRegister, Assembler::_false, vector_len);
    __ vblendvps($dst$$XMMRegister, $tmp$$XMMRegister, $atmp$$XMMRegister, $btmp$$XMMRegister, vector_len);
 %}
  ins_pipe( pipe_slow );
%}

instruct maxF_reduction_reg(legRegF dst, legRegF a, legRegF b, legRegF xmmt, rRegI tmp, rFlagsReg cr) %{
  predicate(UseAVX > 0 && n->is_reduction());
  match(Set dst (MaxF a b));
  effect(USE a, USE b, TEMP xmmt, TEMP tmp, KILL cr);

  format %{ "$dst = max($a, $b)\t# intrinsic (float)" %}
  ins_encode %{
    emit_fp_min_max(_masm, $dst$$XMMRegister, $a$$XMMRegister, $b$$XMMRegister, $xmmt$$XMMRegister, $tmp$$Register,
                    false /*min*/, true /*single*/);
  %}
  ins_pipe( pipe_slow );
%}

// max = java.lang.Math.max(double a, double b)
instruct maxD_reg(legRegD dst, legRegD a, legRegD b, legRegD tmp, legRegD atmp, legRegD btmp) %{
  predicate(UseAVX > 0 && !n->is_reduction());
  match(Set dst (MaxD a b));
  effect(USE a, USE b, TEMP atmp, TEMP btmp, TEMP tmp);
  format %{
     "vblendvpd        $btmp,$b,$a,$b            \n\t"
     "vblendvpd        $atmp,$a,$b,$b            \n\t"
     "vmaxsd           $tmp,$atmp,$btmp          \n\t"
     "vcmppd.unordered $btmp,$atmp,$atmp         \n\t"
     "vblendvpd        $dst,$tmp,$atmp,$btmp     \n\t"
  %}
  ins_encode %{
    int vector_len = Assembler::AVX_128bit;
    __ vblendvpd($btmp$$XMMRegister, $b$$XMMRegister, $a$$XMMRegister, $b$$XMMRegister, vector_len);
    __ vblendvpd($atmp$$XMMRegister, $a$$XMMRegister, $b$$XMMRegister, $b$$XMMRegister, vector_len);
    __ vmaxsd($tmp$$XMMRegister, $atmp$$XMMRegister, $btmp$$XMMRegister);
    __ vcmppd($btmp$$XMMRegister, $atmp$$XMMRegister, $atmp$$XMMRegister, Assembler::_false, vector_len);
    __ vblendvpd($dst$$XMMRegister, $tmp$$XMMRegister, $atmp$$XMMRegister, $btmp$$XMMRegister, vector_len);
  %}
  ins_pipe( pipe_slow );
%}

instruct maxD_reduction_reg(legRegD dst, legRegD a, legRegD b, legRegD xmmt, rRegL tmp, rFlagsReg cr) %{
  predicate(UseAVX > 0 && n->is_reduction());
  match(Set dst (MaxD a b));
  effect(USE a, USE b, TEMP xmmt, TEMP tmp, KILL cr);

  format %{ "$dst = max($a, $b)\t# intrinsic (double)" %}
  ins_encode %{
    emit_fp_min_max(_masm, $dst$$XMMRegister, $a$$XMMRegister, $b$$XMMRegister, $xmmt$$XMMRegister, $tmp$$Register,
                    false /*min*/, false /*single*/);
  %}
  ins_pipe( pipe_slow );
%}

// min = java.lang.Math.min(float a, float b)
instruct minF_reg(legRegF dst, legRegF a, legRegF b, legRegF tmp, legRegF atmp, legRegF btmp) %{
  predicate(UseAVX > 0 && !n->is_reduction());
  match(Set dst (MinF a b));
  effect(USE a, USE b, TEMP tmp, TEMP atmp, TEMP btmp);
  format %{
     "vblendvps        $atmp,$a,$b,$a             \n\t"
     "vblendvps        $btmp,$b,$a,$a             \n\t"
     "vminss           $tmp,$atmp,$btmp           \n\t"
     "vcmpps.unordered $btmp,$atmp,$atmp          \n\t"
     "vblendvps        $dst,$tmp,$atmp,$btmp      \n\t"
  %}
  ins_encode %{
    int vector_len = Assembler::AVX_128bit;
    __ vblendvps($atmp$$XMMRegister, $a$$XMMRegister, $b$$XMMRegister, $a$$XMMRegister, vector_len);
    __ vblendvps($btmp$$XMMRegister, $b$$XMMRegister, $a$$XMMRegister, $a$$XMMRegister, vector_len);
    __ vminss($tmp$$XMMRegister, $atmp$$XMMRegister, $btmp$$XMMRegister);
    __ vcmpps($btmp$$XMMRegister, $atmp$$XMMRegister, $atmp$$XMMRegister, Assembler::_false, vector_len);
    __ vblendvps($dst$$XMMRegister, $tmp$$XMMRegister, $atmp$$XMMRegister, $btmp$$XMMRegister, vector_len);
  %}
  ins_pipe( pipe_slow );
%}

instruct minF_reduction_reg(legRegF dst, legRegF a, legRegF b, legRegF xmmt, rRegI tmp, rFlagsReg cr) %{
  predicate(UseAVX > 0 && n->is_reduction());
  match(Set dst (MinF a b));
  effect(USE a, USE b, TEMP xmmt, TEMP tmp, KILL cr);

  format %{ "$dst = min($a, $b)\t# intrinsic (float)" %}
  ins_encode %{
    emit_fp_min_max(_masm, $dst$$XMMRegister, $a$$XMMRegister, $b$$XMMRegister, $xmmt$$XMMRegister, $tmp$$Register,
                    true /*min*/, true /*single*/);
  %}
  ins_pipe( pipe_slow );
%}

// min = java.lang.Math.min(double a, double b)
instruct minD_reg(legRegD dst, legRegD a, legRegD b, legRegD tmp, legRegD atmp, legRegD btmp) %{
  predicate(UseAVX > 0 && !n->is_reduction());
  match(Set dst (MinD a b));
  effect(USE a, USE b, TEMP tmp, TEMP atmp, TEMP btmp);
  format %{
     "vblendvpd        $atmp,$a,$b,$a           \n\t"
     "vblendvpd        $btmp,$b,$a,$a           \n\t"
     "vminsd           $tmp,$atmp,$btmp         \n\t"
     "vcmppd.unordered $btmp,$atmp,$atmp        \n\t"
     "vblendvpd        $dst,$tmp,$atmp,$btmp    \n\t"
  %}
  ins_encode %{
    int vector_len = Assembler::AVX_128bit;
    __ vblendvpd($atmp$$XMMRegister, $a$$XMMRegister, $b$$XMMRegister, $a$$XMMRegister, vector_len);
    __ vblendvpd($btmp$$XMMRegister, $b$$XMMRegister, $a$$XMMRegister, $a$$XMMRegister, vector_len);
    __ vminsd($tmp$$XMMRegister, $atmp$$XMMRegister, $btmp$$XMMRegister);
    __ vcmppd($btmp$$XMMRegister, $atmp$$XMMRegister, $atmp$$XMMRegister, Assembler::_false, vector_len);
    __ vblendvpd($dst$$XMMRegister, $tmp$$XMMRegister, $atmp$$XMMRegister, $btmp$$XMMRegister, vector_len);
  %}
  ins_pipe( pipe_slow );
%}

instruct minD_reduction_reg(legRegD dst, legRegD a, legRegD b, legRegD xmmt, rRegL tmp, rFlagsReg cr) %{
  predicate(UseAVX > 0 && n->is_reduction());
  match(Set dst (MinD a b));
  effect(USE a, USE b, TEMP xmmt, TEMP tmp, KILL cr);

  format %{ "$dst = min($a, $b)\t# intrinsic (double)" %}
  ins_encode %{
    emit_fp_min_max(_masm, $dst$$XMMRegister, $a$$XMMRegister, $b$$XMMRegister, $xmmt$$XMMRegister, $tmp$$Register,
                    true /*min*/, false /*single*/);
  %}
  ins_pipe( pipe_slow );
%}

// Load Effective Address
instruct leaP8(rRegP dst, indOffset8 mem)
%{
  match(Set dst mem);

  ins_cost(110); // XXX
  format %{ "leaq    $dst, $mem\t# ptr 8" %}
  ins_encode %{
    __ leaq($dst$$Register, $mem$$Address);
  %}
  ins_pipe(ialu_reg_reg_fat);
%}

instruct leaP32(rRegP dst, indOffset32 mem)
%{
  match(Set dst mem);

  ins_cost(110);
  format %{ "leaq    $dst, $mem\t# ptr 32" %}
  ins_encode %{
    __ leaq($dst$$Register, $mem$$Address);
  %}
  ins_pipe(ialu_reg_reg_fat);
%}

instruct leaPIdxOff(rRegP dst, indIndexOffset mem)
%{
  match(Set dst mem);

  ins_cost(110);
  format %{ "leaq    $dst, $mem\t# ptr idxoff" %}
  ins_encode %{
    __ leaq($dst$$Register, $mem$$Address);
  %}
  ins_pipe(ialu_reg_reg_fat);
%}

instruct leaPIdxScale(rRegP dst, indIndexScale mem)
%{
  match(Set dst mem);

  ins_cost(110);
  format %{ "leaq    $dst, $mem\t# ptr idxscale" %}
  ins_encode %{
    __ leaq($dst$$Register, $mem$$Address);
  %}
  ins_pipe(ialu_reg_reg_fat);
%}

instruct leaPPosIdxScale(rRegP dst, indPosIndexScale mem)
%{
  match(Set dst mem);

  ins_cost(110);
  format %{ "leaq    $dst, $mem\t# ptr idxscale" %}
  ins_encode %{
    __ leaq($dst$$Register, $mem$$Address);
  %}
  ins_pipe(ialu_reg_reg_fat);
%}

instruct leaPIdxScaleOff(rRegP dst, indIndexScaleOffset mem)
%{
  match(Set dst mem);

  ins_cost(110);
  format %{ "leaq    $dst, $mem\t# ptr idxscaleoff" %}
  ins_encode %{
    __ leaq($dst$$Register, $mem$$Address);
  %}
  ins_pipe(ialu_reg_reg_fat);
%}

instruct leaPPosIdxOff(rRegP dst, indPosIndexOffset mem)
%{
  match(Set dst mem);

  ins_cost(110);
  format %{ "leaq    $dst, $mem\t# ptr posidxoff" %}
  ins_encode %{
    __ leaq($dst$$Register, $mem$$Address);
  %}
  ins_pipe(ialu_reg_reg_fat);
%}

instruct leaPPosIdxScaleOff(rRegP dst, indPosIndexScaleOffset mem)
%{
  match(Set dst mem);

  ins_cost(110);
  format %{ "leaq    $dst, $mem\t# ptr posidxscaleoff" %}
  ins_encode %{
    __ leaq($dst$$Register, $mem$$Address);
  %}
  ins_pipe(ialu_reg_reg_fat);
%}

// Load Effective Address which uses Narrow (32-bits) oop
instruct leaPCompressedOopOffset(rRegP dst, indCompressedOopOffset mem)
%{
  predicate(UseCompressedOops && (CompressedOops::shift() != 0));
  match(Set dst mem);

  ins_cost(110);
  format %{ "leaq    $dst, $mem\t# ptr compressedoopoff32" %}
  ins_encode %{
    __ leaq($dst$$Register, $mem$$Address);
  %}
  ins_pipe(ialu_reg_reg_fat);
%}

instruct leaP8Narrow(rRegP dst, indOffset8Narrow mem)
%{
  predicate(CompressedOops::shift() == 0);
  match(Set dst mem);

  ins_cost(110); // XXX
  format %{ "leaq    $dst, $mem\t# ptr off8narrow" %}
  ins_encode %{
    __ leaq($dst$$Register, $mem$$Address);
  %}
  ins_pipe(ialu_reg_reg_fat);
%}

instruct leaP32Narrow(rRegP dst, indOffset32Narrow mem)
%{
  predicate(CompressedOops::shift() == 0);
  match(Set dst mem);

  ins_cost(110);
  format %{ "leaq    $dst, $mem\t# ptr off32narrow" %}
  ins_encode %{
    __ leaq($dst$$Register, $mem$$Address);
  %}
  ins_pipe(ialu_reg_reg_fat);
%}

instruct leaPIdxOffNarrow(rRegP dst, indIndexOffsetNarrow mem)
%{
  predicate(CompressedOops::shift() == 0);
  match(Set dst mem);

  ins_cost(110);
  format %{ "leaq    $dst, $mem\t# ptr idxoffnarrow" %}
  ins_encode %{
    __ leaq($dst$$Register, $mem$$Address);
  %}
  ins_pipe(ialu_reg_reg_fat);
%}

instruct leaPIdxScaleNarrow(rRegP dst, indIndexScaleNarrow mem)
%{
  predicate(CompressedOops::shift() == 0);
  match(Set dst mem);

  ins_cost(110);
  format %{ "leaq    $dst, $mem\t# ptr idxscalenarrow" %}
  ins_encode %{
    __ leaq($dst$$Register, $mem$$Address);
  %}
  ins_pipe(ialu_reg_reg_fat);
%}

instruct leaPIdxScaleOffNarrow(rRegP dst, indIndexScaleOffsetNarrow mem)
%{
  predicate(CompressedOops::shift() == 0);
  match(Set dst mem);

  ins_cost(110);
  format %{ "leaq    $dst, $mem\t# ptr idxscaleoffnarrow" %}
  ins_encode %{
    __ leaq($dst$$Register, $mem$$Address);
  %}
  ins_pipe(ialu_reg_reg_fat);
%}

instruct leaPPosIdxOffNarrow(rRegP dst, indPosIndexOffsetNarrow mem)
%{
  predicate(CompressedOops::shift() == 0);
  match(Set dst mem);

  ins_cost(110);
  format %{ "leaq    $dst, $mem\t# ptr posidxoffnarrow" %}
  ins_encode %{
    __ leaq($dst$$Register, $mem$$Address);
  %}
  ins_pipe(ialu_reg_reg_fat);
%}

instruct leaPPosIdxScaleOffNarrow(rRegP dst, indPosIndexScaleOffsetNarrow mem)
%{
  predicate(CompressedOops::shift() == 0);
  match(Set dst mem);

  ins_cost(110);
  format %{ "leaq    $dst, $mem\t# ptr posidxscaleoffnarrow" %}
  ins_encode %{
    __ leaq($dst$$Register, $mem$$Address);
  %}
  ins_pipe(ialu_reg_reg_fat);
%}

instruct loadConI(rRegI dst, immI src)
%{
  match(Set dst src);

  format %{ "movl    $dst, $src\t# int" %}
  ins_encode %{
    __ movl($dst$$Register, $src$$constant);
  %}
  ins_pipe(ialu_reg_fat); // XXX
%}

instruct loadConI0(rRegI dst, immI_0 src, rFlagsReg cr)
%{
  match(Set dst src);
  effect(KILL cr);

  ins_cost(50);
  format %{ "xorl    $dst, $dst\t# int" %}
  ins_encode %{
    __ xorl($dst$$Register, $dst$$Register);
  %}
  ins_pipe(ialu_reg);
%}

instruct loadConL(rRegL dst, immL src)
%{
  match(Set dst src);

  ins_cost(150);
  format %{ "movq    $dst, $src\t# long" %}
  ins_encode %{
    __ mov64($dst$$Register, $src$$constant);
  %}
  ins_pipe(ialu_reg);
%}

instruct loadConL0(rRegL dst, immL0 src, rFlagsReg cr)
%{
  match(Set dst src);
  effect(KILL cr);

  ins_cost(50);
  format %{ "xorl    $dst, $dst\t# long" %}
  ins_encode %{
    __ xorl($dst$$Register, $dst$$Register);
  %}
  ins_pipe(ialu_reg); // XXX
%}

instruct loadConUL32(rRegL dst, immUL32 src)
%{
  match(Set dst src);

  ins_cost(60);
  format %{ "movl    $dst, $src\t# long (unsigned 32-bit)" %}
  ins_encode %{
    __ movl($dst$$Register, $src$$constant);
  %}
  ins_pipe(ialu_reg);
%}

instruct loadConL32(rRegL dst, immL32 src)
%{
  match(Set dst src);

  ins_cost(70);
  format %{ "movq    $dst, $src\t# long (32-bit)" %}
  ins_encode %{
    __ movq($dst$$Register, $src$$constant);
  %}
  ins_pipe(ialu_reg);
%}

instruct loadConP(rRegP dst, immP con) %{
  match(Set dst con);

  format %{ "movq    $dst, $con\t# ptr" %}
  ins_encode %{
    __ mov64($dst$$Register, $con$$constant, $con->constant_reloc(), RELOC_IMM64);
  %}
  ins_pipe(ialu_reg_fat); // XXX
%}

instruct loadConP0(rRegP dst, immP0 src, rFlagsReg cr)
%{
  match(Set dst src);
  effect(KILL cr);

  ins_cost(50);
  format %{ "xorl    $dst, $dst\t# ptr" %}
  ins_encode %{
    __ xorl($dst$$Register, $dst$$Register);
  %}
  ins_pipe(ialu_reg);
%}

instruct loadConP31(rRegP dst, immP31 src, rFlagsReg cr)
%{
  match(Set dst src);
  effect(KILL cr);

  ins_cost(60);
  format %{ "movl    $dst, $src\t# ptr (positive 32-bit)" %}
  ins_encode %{
    __ movl($dst$$Register, $src$$constant);
  %}
  ins_pipe(ialu_reg);
%}

instruct loadConF(regF dst, immF con) %{
  match(Set dst con);
  ins_cost(125);
  format %{ "movss   $dst, [$constantaddress]\t# load from constant table: float=$con" %}
  ins_encode %{
    __ movflt($dst$$XMMRegister, $constantaddress($con));
  %}
  ins_pipe(pipe_slow);
%}

instruct loadConN0(rRegN dst, immN0 src, rFlagsReg cr) %{
  match(Set dst src);
  effect(KILL cr);
  format %{ "xorq    $dst, $src\t# compressed NULL ptr" %}
  ins_encode %{
    __ xorq($dst$$Register, $dst$$Register);
  %}
  ins_pipe(ialu_reg);
%}

instruct loadConN(rRegN dst, immN src) %{
  match(Set dst src);

  ins_cost(125);
  format %{ "movl    $dst, $src\t# compressed ptr" %}
  ins_encode %{
    address con = (address)$src$$constant;
    if (con == NULL) {
      ShouldNotReachHere();
    } else {
      __ set_narrow_oop($dst$$Register, (jobject)$src$$constant);
    }
  %}
  ins_pipe(ialu_reg_fat); // XXX
%}

instruct loadConNKlass(rRegN dst, immNKlass src) %{
  match(Set dst src);

  ins_cost(125);
  format %{ "movl    $dst, $src\t# compressed klass ptr" %}
  ins_encode %{
    address con = (address)$src$$constant;
    if (con == NULL) {
      ShouldNotReachHere();
    } else {
      __ set_narrow_klass($dst$$Register, (Klass*)$src$$constant);
    }
  %}
  ins_pipe(ialu_reg_fat); // XXX
%}

instruct loadConF0(regF dst, immF0 src)
%{
  match(Set dst src);
  ins_cost(100);

  format %{ "xorps   $dst, $dst\t# float 0.0" %}
  ins_encode %{
    __ xorps($dst$$XMMRegister, $dst$$XMMRegister);
  %}
  ins_pipe(pipe_slow);
%}

// Use the same format since predicate() can not be used here.
instruct loadConD(regD dst, immD con) %{
  match(Set dst con);
  ins_cost(125);
  format %{ "movsd   $dst, [$constantaddress]\t# load from constant table: double=$con" %}
  ins_encode %{
    __ movdbl($dst$$XMMRegister, $constantaddress($con));
  %}
  ins_pipe(pipe_slow);
%}

instruct loadConD0(regD dst, immD0 src)
%{
  match(Set dst src);
  ins_cost(100);

  format %{ "xorpd   $dst, $dst\t# double 0.0" %}
  ins_encode %{
    __ xorpd ($dst$$XMMRegister, $dst$$XMMRegister);
  %}
  ins_pipe(pipe_slow);
%}

instruct loadSSI(rRegI dst, stackSlotI src)
%{
  match(Set dst src);

  ins_cost(125);
  format %{ "movl    $dst, $src\t# int stk" %}
  opcode(0x8B);
  ins_encode(REX_reg_mem(dst, src), OpcP, reg_mem(dst, src));
  ins_pipe(ialu_reg_mem);
%}

instruct loadSSL(rRegL dst, stackSlotL src)
%{
  match(Set dst src);

  ins_cost(125);
  format %{ "movq    $dst, $src\t# long stk" %}
  opcode(0x8B);
  ins_encode(REX_reg_mem_wide(dst, src), OpcP, reg_mem(dst, src));
  ins_pipe(ialu_reg_mem);
%}

instruct loadSSP(rRegP dst, stackSlotP src)
%{
  match(Set dst src);

  ins_cost(125);
  format %{ "movq    $dst, $src\t# ptr stk" %}
  opcode(0x8B);
  ins_encode(REX_reg_mem_wide(dst, src), OpcP, reg_mem(dst, src));
  ins_pipe(ialu_reg_mem);
%}

instruct loadSSF(regF dst, stackSlotF src)
%{
  match(Set dst src);

  ins_cost(125);
  format %{ "movss   $dst, $src\t# float stk" %}
  ins_encode %{
    __ movflt($dst$$XMMRegister, Address(rsp, $src$$disp));
  %}
  ins_pipe(pipe_slow); // XXX
%}

// Use the same format since predicate() can not be used here.
instruct loadSSD(regD dst, stackSlotD src)
%{
  match(Set dst src);

  ins_cost(125);
  format %{ "movsd   $dst, $src\t# double stk" %}
  ins_encode  %{
    __ movdbl($dst$$XMMRegister, Address(rsp, $src$$disp));
  %}
  ins_pipe(pipe_slow); // XXX
%}

// Prefetch instructions for allocation.
// Must be safe to execute with invalid address (cannot fault).

instruct prefetchAlloc( memory mem ) %{
  predicate(AllocatePrefetchInstr==3);
  match(PrefetchAllocation mem);
  ins_cost(125);

  format %{ "PREFETCHW $mem\t# Prefetch allocation into level 1 cache and mark modified" %}
  ins_encode %{
    __ prefetchw($mem$$Address);
  %}
  ins_pipe(ialu_mem);
%}

instruct prefetchAllocNTA( memory mem ) %{
  predicate(AllocatePrefetchInstr==0);
  match(PrefetchAllocation mem);
  ins_cost(125);

  format %{ "PREFETCHNTA $mem\t# Prefetch allocation to non-temporal cache for write" %}
  ins_encode %{
    __ prefetchnta($mem$$Address);
  %}
  ins_pipe(ialu_mem);
%}

instruct prefetchAllocT0( memory mem ) %{
  predicate(AllocatePrefetchInstr==1);
  match(PrefetchAllocation mem);
  ins_cost(125);

  format %{ "PREFETCHT0 $mem\t# Prefetch allocation to level 1 and 2 caches for write" %}
  ins_encode %{
    __ prefetcht0($mem$$Address);
  %}
  ins_pipe(ialu_mem);
%}

instruct prefetchAllocT2( memory mem ) %{
  predicate(AllocatePrefetchInstr==2);
  match(PrefetchAllocation mem);
  ins_cost(125);

  format %{ "PREFETCHT2 $mem\t# Prefetch allocation to level 2 cache for write" %}
  ins_encode %{
    __ prefetcht2($mem$$Address);
  %}
  ins_pipe(ialu_mem);
%}

//----------Store Instructions-------------------------------------------------

// Store Byte
instruct storeB(memory mem, rRegI src)
%{
  match(Set mem (StoreB mem src));

  ins_cost(125); // XXX
  format %{ "movb    $mem, $src\t# byte" %}
  ins_encode %{
    __ movb($mem$$Address, $src$$Register);
  %}
  ins_pipe(ialu_mem_reg);
%}

// Store Char/Short
instruct storeC(memory mem, rRegI src)
%{
  match(Set mem (StoreC mem src));

  ins_cost(125); // XXX
  format %{ "movw    $mem, $src\t# char/short" %}
  ins_encode %{
    __ movw($mem$$Address, $src$$Register);
  %}
  ins_pipe(ialu_mem_reg);
%}

// Store Integer
instruct storeI(memory mem, rRegI src)
%{
  match(Set mem (StoreI mem src));

  ins_cost(125); // XXX
  format %{ "movl    $mem, $src\t# int" %}
  ins_encode %{
    __ movl($mem$$Address, $src$$Register);
  %}
  ins_pipe(ialu_mem_reg);
%}

// Store Long
instruct storeL(memory mem, rRegL src)
%{
  match(Set mem (StoreL mem src));

  ins_cost(125); // XXX
  format %{ "movq    $mem, $src\t# long" %}
  ins_encode %{
    __ movq($mem$$Address, $src$$Register);
  %}
  ins_pipe(ialu_mem_reg); // XXX
%}

// Store Pointer
instruct storeP(memory mem, any_RegP src)
%{
  match(Set mem (StoreP mem src));

  ins_cost(125); // XXX
  format %{ "movq    $mem, $src\t# ptr" %}
  ins_encode %{
    __ movq($mem$$Address, $src$$Register);
  %}
  ins_pipe(ialu_mem_reg);
%}

instruct storeImmP0(memory mem, immP0 zero)
%{
  predicate(UseCompressedOops && (CompressedOops::base() == NULL));
  match(Set mem (StoreP mem zero));

  ins_cost(125); // XXX
  format %{ "movq    $mem, R12\t# ptr (R12_heapbase==0)" %}
  ins_encode %{
    __ movq($mem$$Address, r12);
  %}
  ins_pipe(ialu_mem_reg);
%}

// Store NULL Pointer, mark word, or other simple pointer constant.
instruct storeImmP(memory mem, immP31 src)
%{
  match(Set mem (StoreP mem src));

  ins_cost(150); // XXX
  format %{ "movq    $mem, $src\t# ptr" %}
  ins_encode %{
    __ movq($mem$$Address, $src$$constant);
  %}
  ins_pipe(ialu_mem_imm);
%}

// Store Compressed Pointer
instruct storeN(memory mem, rRegN src)
%{
  match(Set mem (StoreN mem src));

  ins_cost(125); // XXX
  format %{ "movl    $mem, $src\t# compressed ptr" %}
  ins_encode %{
    __ movl($mem$$Address, $src$$Register);
  %}
  ins_pipe(ialu_mem_reg);
%}

instruct storeNKlass(memory mem, rRegN src)
%{
  match(Set mem (StoreNKlass mem src));

  ins_cost(125); // XXX
  format %{ "movl    $mem, $src\t# compressed klass ptr" %}
  ins_encode %{
    __ movl($mem$$Address, $src$$Register);
  %}
  ins_pipe(ialu_mem_reg);
%}

instruct storeImmN0(memory mem, immN0 zero)
%{
  predicate(CompressedOops::base() == NULL);
  match(Set mem (StoreN mem zero));

  ins_cost(125); // XXX
  format %{ "movl    $mem, R12\t# compressed ptr (R12_heapbase==0)" %}
  ins_encode %{
    __ movl($mem$$Address, r12);
  %}
  ins_pipe(ialu_mem_reg);
%}

instruct storeImmN(memory mem, immN src)
%{
  match(Set mem (StoreN mem src));

  ins_cost(150); // XXX
  format %{ "movl    $mem, $src\t# compressed ptr" %}
  ins_encode %{
    address con = (address)$src$$constant;
    if (con == NULL) {
      __ movl($mem$$Address, (int32_t)0);
    } else {
      __ set_narrow_oop($mem$$Address, (jobject)$src$$constant);
    }
  %}
  ins_pipe(ialu_mem_imm);
%}

instruct storeImmNKlass(memory mem, immNKlass src)
%{
  match(Set mem (StoreNKlass mem src));

  ins_cost(150); // XXX
  format %{ "movl    $mem, $src\t# compressed klass ptr" %}
  ins_encode %{
    __ set_narrow_klass($mem$$Address, (Klass*)$src$$constant);
  %}
  ins_pipe(ialu_mem_imm);
%}

// Store Integer Immediate
instruct storeImmI0(memory mem, immI_0 zero)
%{
  predicate(UseCompressedOops && (CompressedOops::base() == NULL));
  match(Set mem (StoreI mem zero));

  ins_cost(125); // XXX
  format %{ "movl    $mem, R12\t# int (R12_heapbase==0)" %}
  ins_encode %{
    __ movl($mem$$Address, r12);
  %}
  ins_pipe(ialu_mem_reg);
%}

instruct storeImmI(memory mem, immI src)
%{
  match(Set mem (StoreI mem src));

  ins_cost(150);
  format %{ "movl    $mem, $src\t# int" %}
  ins_encode %{
    __ movl($mem$$Address, $src$$constant);
  %}
  ins_pipe(ialu_mem_imm);
%}

// Store Long Immediate
instruct storeImmL0(memory mem, immL0 zero)
%{
  predicate(UseCompressedOops && (CompressedOops::base() == NULL));
  match(Set mem (StoreL mem zero));

  ins_cost(125); // XXX
  format %{ "movq    $mem, R12\t# long (R12_heapbase==0)" %}
  ins_encode %{
    __ movq($mem$$Address, r12);
  %}
  ins_pipe(ialu_mem_reg);
%}

instruct storeImmL(memory mem, immL32 src)
%{
  match(Set mem (StoreL mem src));

  ins_cost(150);
  format %{ "movq    $mem, $src\t# long" %}
  ins_encode %{
    __ movq($mem$$Address, $src$$constant);
  %}
  ins_pipe(ialu_mem_imm);
%}

// Store Short/Char Immediate
instruct storeImmC0(memory mem, immI_0 zero)
%{
  predicate(UseCompressedOops && (CompressedOops::base() == NULL));
  match(Set mem (StoreC mem zero));

  ins_cost(125); // XXX
  format %{ "movw    $mem, R12\t# short/char (R12_heapbase==0)" %}
  ins_encode %{
    __ movw($mem$$Address, r12);
  %}
  ins_pipe(ialu_mem_reg);
%}

instruct storeImmI16(memory mem, immI16 src)
%{
  predicate(UseStoreImmI16);
  match(Set mem (StoreC mem src));

  ins_cost(150);
  format %{ "movw    $mem, $src\t# short/char" %}
  ins_encode %{
    __ movw($mem$$Address, $src$$constant);
  %}
  ins_pipe(ialu_mem_imm);
%}

// Store Byte Immediate
instruct storeImmB0(memory mem, immI_0 zero)
%{
  predicate(UseCompressedOops && (CompressedOops::base() == NULL));
  match(Set mem (StoreB mem zero));

  ins_cost(125); // XXX
  format %{ "movb    $mem, R12\t# short/char (R12_heapbase==0)" %}
  ins_encode %{
    __ movb($mem$$Address, r12);
  %}
  ins_pipe(ialu_mem_reg);
%}

instruct storeImmB(memory mem, immI8 src)
%{
  match(Set mem (StoreB mem src));

  ins_cost(150); // XXX
  format %{ "movb    $mem, $src\t# byte" %}
  ins_encode %{
    __ movb($mem$$Address, $src$$constant);
  %}
  ins_pipe(ialu_mem_imm);
%}

// Store CMS card-mark Immediate
instruct storeImmCM0_reg(memory mem, immI_0 zero)
%{
  predicate(UseCompressedOops && (CompressedOops::base() == NULL));
  match(Set mem (StoreCM mem zero));

  ins_cost(125); // XXX
  format %{ "movb    $mem, R12\t# CMS card-mark byte 0 (R12_heapbase==0)" %}
  ins_encode %{
    __ movb($mem$$Address, r12);
  %}
  ins_pipe(ialu_mem_reg);
%}

instruct storeImmCM0(memory mem, immI_0 src)
%{
  match(Set mem (StoreCM mem src));

  ins_cost(150); // XXX
  format %{ "movb    $mem, $src\t# CMS card-mark byte 0" %}
  ins_encode %{
    __ movb($mem$$Address, $src$$constant);
  %}
  ins_pipe(ialu_mem_imm);
%}

// Store Float
instruct storeF(memory mem, regF src)
%{
  match(Set mem (StoreF mem src));

  ins_cost(95); // XXX
  format %{ "movss   $mem, $src\t# float" %}
  ins_encode %{
    __ movflt($mem$$Address, $src$$XMMRegister);
  %}
  ins_pipe(pipe_slow); // XXX
%}

// Store immediate Float value (it is faster than store from XMM register)
instruct storeF0(memory mem, immF0 zero)
%{
  predicate(UseCompressedOops && (CompressedOops::base() == NULL));
  match(Set mem (StoreF mem zero));

  ins_cost(25); // XXX
  format %{ "movl    $mem, R12\t# float 0. (R12_heapbase==0)" %}
  ins_encode %{
    __ movl($mem$$Address, r12);
  %}
  ins_pipe(ialu_mem_reg);
%}

instruct storeF_imm(memory mem, immF src)
%{
  match(Set mem (StoreF mem src));

  ins_cost(50);
  format %{ "movl    $mem, $src\t# float" %}
  ins_encode %{
    __ movl($mem$$Address, jint_cast($src$$constant));
  %}
  ins_pipe(ialu_mem_imm);
%}

// Store Double
instruct storeD(memory mem, regD src)
%{
  match(Set mem (StoreD mem src));

  ins_cost(95); // XXX
  format %{ "movsd   $mem, $src\t# double" %}
  ins_encode %{
    __ movdbl($mem$$Address, $src$$XMMRegister);
  %}
  ins_pipe(pipe_slow); // XXX
%}

// Store immediate double 0.0 (it is faster than store from XMM register)
instruct storeD0_imm(memory mem, immD0 src)
%{
  predicate(!UseCompressedOops || (CompressedOops::base() != NULL));
  match(Set mem (StoreD mem src));

  ins_cost(50);
  format %{ "movq    $mem, $src\t# double 0." %}
  ins_encode %{
    __ movq($mem$$Address, $src$$constant);
  %}
  ins_pipe(ialu_mem_imm);
%}

instruct storeD0(memory mem, immD0 zero)
%{
  predicate(UseCompressedOops && (CompressedOops::base() == NULL));
  match(Set mem (StoreD mem zero));

  ins_cost(25); // XXX
  format %{ "movq    $mem, R12\t# double 0. (R12_heapbase==0)" %}
  ins_encode %{
    __ movq($mem$$Address, r12);
  %}
  ins_pipe(ialu_mem_reg);
%}

instruct storeSSI(stackSlotI dst, rRegI src)
%{
  match(Set dst src);

  ins_cost(100);
  format %{ "movl    $dst, $src\t# int stk" %}
  opcode(0x89);
  ins_encode(REX_reg_mem(src, dst), OpcP, reg_mem(src, dst));
  ins_pipe( ialu_mem_reg );
%}

instruct storeSSL(stackSlotL dst, rRegL src)
%{
  match(Set dst src);

  ins_cost(100);
  format %{ "movq    $dst, $src\t# long stk" %}
  opcode(0x89);
  ins_encode(REX_reg_mem_wide(src, dst), OpcP, reg_mem(src, dst));
  ins_pipe(ialu_mem_reg);
%}

instruct storeSSP(stackSlotP dst, rRegP src)
%{
  match(Set dst src);

  ins_cost(100);
  format %{ "movq    $dst, $src\t# ptr stk" %}
  opcode(0x89);
  ins_encode(REX_reg_mem_wide(src, dst), OpcP, reg_mem(src, dst));
  ins_pipe(ialu_mem_reg);
%}

instruct storeSSF(stackSlotF dst, regF src)
%{
  match(Set dst src);

  ins_cost(95); // XXX
  format %{ "movss   $dst, $src\t# float stk" %}
  ins_encode %{
    __ movflt(Address(rsp, $dst$$disp), $src$$XMMRegister);
  %}
  ins_pipe(pipe_slow); // XXX
%}

instruct storeSSD(stackSlotD dst, regD src)
%{
  match(Set dst src);

  ins_cost(95); // XXX
  format %{ "movsd   $dst, $src\t# double stk" %}
  ins_encode %{
    __ movdbl(Address(rsp, $dst$$disp), $src$$XMMRegister);
  %}
  ins_pipe(pipe_slow); // XXX
%}

instruct cacheWB(indirect addr)
%{
  predicate(VM_Version::supports_data_cache_line_flush());
  match(CacheWB addr);

  ins_cost(100);
  format %{"cache wb $addr" %}
  ins_encode %{
    assert($addr->index_position() < 0, "should be");
    assert($addr$$disp == 0, "should be");
    __ cache_wb(Address($addr$$base$$Register, 0));
  %}
  ins_pipe(pipe_slow); // XXX
%}

instruct cacheWBPreSync()
%{
  predicate(VM_Version::supports_data_cache_line_flush());
  match(CacheWBPreSync);

  ins_cost(100);
  format %{"cache wb presync" %}
  ins_encode %{
    __ cache_wbsync(true);
  %}
  ins_pipe(pipe_slow); // XXX
%}

instruct cacheWBPostSync()
%{
  predicate(VM_Version::supports_data_cache_line_flush());
  match(CacheWBPostSync);

  ins_cost(100);
  format %{"cache wb postsync" %}
  ins_encode %{
    __ cache_wbsync(false);
  %}
  ins_pipe(pipe_slow); // XXX
%}

//----------BSWAP Instructions-------------------------------------------------
instruct bytes_reverse_int(rRegI dst) %{
  match(Set dst (ReverseBytesI dst));

  format %{ "bswapl  $dst" %}
  ins_encode %{
    __ bswapl($dst$$Register);
  %}
  ins_pipe( ialu_reg );
%}

instruct bytes_reverse_long(rRegL dst) %{
  match(Set dst (ReverseBytesL dst));

  format %{ "bswapq  $dst" %}
  ins_encode %{
    __ bswapq($dst$$Register);
  %}
  ins_pipe( ialu_reg);
%}

instruct bytes_reverse_unsigned_short(rRegI dst, rFlagsReg cr) %{
  match(Set dst (ReverseBytesUS dst));
  effect(KILL cr);

  format %{ "bswapl  $dst\n\t"
            "shrl    $dst,16\n\t" %}
  ins_encode %{
    __ bswapl($dst$$Register);
    __ shrl($dst$$Register, 16);
  %}
  ins_pipe( ialu_reg );
%}

instruct bytes_reverse_short(rRegI dst, rFlagsReg cr) %{
  match(Set dst (ReverseBytesS dst));
  effect(KILL cr);

  format %{ "bswapl  $dst\n\t"
            "sar     $dst,16\n\t" %}
  ins_encode %{
    __ bswapl($dst$$Register);
    __ sarl($dst$$Register, 16);
  %}
  ins_pipe( ialu_reg );
%}

//---------- Zeros Count Instructions ------------------------------------------

instruct countLeadingZerosI(rRegI dst, rRegI src, rFlagsReg cr) %{
  predicate(UseCountLeadingZerosInstruction);
  match(Set dst (CountLeadingZerosI src));
  effect(KILL cr);

  format %{ "lzcntl  $dst, $src\t# count leading zeros (int)" %}
  ins_encode %{
    __ lzcntl($dst$$Register, $src$$Register);
  %}
  ins_pipe(ialu_reg);
%}

instruct countLeadingZerosI_mem(rRegI dst, memory src, rFlagsReg cr) %{
  predicate(UseCountLeadingZerosInstruction);
  match(Set dst (CountLeadingZerosI (LoadI src)));
  effect(KILL cr);
  ins_cost(175);
  format %{ "lzcntl  $dst, $src\t# count leading zeros (int)" %}
  ins_encode %{
    __ lzcntl($dst$$Register, $src$$Address);
  %}
  ins_pipe(ialu_reg_mem);
%}

instruct countLeadingZerosI_bsr(rRegI dst, rRegI src, rFlagsReg cr) %{
  predicate(!UseCountLeadingZerosInstruction);
  match(Set dst (CountLeadingZerosI src));
  effect(KILL cr);

  format %{ "bsrl    $dst, $src\t# count leading zeros (int)\n\t"
            "jnz     skip\n\t"
            "movl    $dst, -1\n"
      "skip:\n\t"
            "negl    $dst\n\t"
            "addl    $dst, 31" %}
  ins_encode %{
    Register Rdst = $dst$$Register;
    Register Rsrc = $src$$Register;
    Label skip;
    __ bsrl(Rdst, Rsrc);
    __ jccb(Assembler::notZero, skip);
    __ movl(Rdst, -1);
    __ bind(skip);
    __ negl(Rdst);
    __ addl(Rdst, BitsPerInt - 1);
  %}
  ins_pipe(ialu_reg);
%}

instruct countLeadingZerosL(rRegI dst, rRegL src, rFlagsReg cr) %{
  predicate(UseCountLeadingZerosInstruction);
  match(Set dst (CountLeadingZerosL src));
  effect(KILL cr);

  format %{ "lzcntq  $dst, $src\t# count leading zeros (long)" %}
  ins_encode %{
    __ lzcntq($dst$$Register, $src$$Register);
  %}
  ins_pipe(ialu_reg);
%}

instruct countLeadingZerosL_mem(rRegI dst, memory src, rFlagsReg cr) %{
  predicate(UseCountLeadingZerosInstruction);
  match(Set dst (CountLeadingZerosL (LoadL src)));
  effect(KILL cr);
  ins_cost(175);
  format %{ "lzcntq  $dst, $src\t# count leading zeros (long)" %}
  ins_encode %{
    __ lzcntq($dst$$Register, $src$$Address);
  %}
  ins_pipe(ialu_reg_mem);
%}

instruct countLeadingZerosL_bsr(rRegI dst, rRegL src, rFlagsReg cr) %{
  predicate(!UseCountLeadingZerosInstruction);
  match(Set dst (CountLeadingZerosL src));
  effect(KILL cr);

  format %{ "bsrq    $dst, $src\t# count leading zeros (long)\n\t"
            "jnz     skip\n\t"
            "movl    $dst, -1\n"
      "skip:\n\t"
            "negl    $dst\n\t"
            "addl    $dst, 63" %}
  ins_encode %{
    Register Rdst = $dst$$Register;
    Register Rsrc = $src$$Register;
    Label skip;
    __ bsrq(Rdst, Rsrc);
    __ jccb(Assembler::notZero, skip);
    __ movl(Rdst, -1);
    __ bind(skip);
    __ negl(Rdst);
    __ addl(Rdst, BitsPerLong - 1);
  %}
  ins_pipe(ialu_reg);
%}

instruct countTrailingZerosI(rRegI dst, rRegI src, rFlagsReg cr) %{
  predicate(UseCountTrailingZerosInstruction);
  match(Set dst (CountTrailingZerosI src));
  effect(KILL cr);

  format %{ "tzcntl    $dst, $src\t# count trailing zeros (int)" %}
  ins_encode %{
    __ tzcntl($dst$$Register, $src$$Register);
  %}
  ins_pipe(ialu_reg);
%}

instruct countTrailingZerosI_mem(rRegI dst, memory src, rFlagsReg cr) %{
  predicate(UseCountTrailingZerosInstruction);
  match(Set dst (CountTrailingZerosI (LoadI src)));
  effect(KILL cr);
  ins_cost(175);
  format %{ "tzcntl    $dst, $src\t# count trailing zeros (int)" %}
  ins_encode %{
    __ tzcntl($dst$$Register, $src$$Address);
  %}
  ins_pipe(ialu_reg_mem);
%}

instruct countTrailingZerosI_bsf(rRegI dst, rRegI src, rFlagsReg cr) %{
  predicate(!UseCountTrailingZerosInstruction);
  match(Set dst (CountTrailingZerosI src));
  effect(KILL cr);

  format %{ "bsfl    $dst, $src\t# count trailing zeros (int)\n\t"
            "jnz     done\n\t"
            "movl    $dst, 32\n"
      "done:" %}
  ins_encode %{
    Register Rdst = $dst$$Register;
    Label done;
    __ bsfl(Rdst, $src$$Register);
    __ jccb(Assembler::notZero, done);
    __ movl(Rdst, BitsPerInt);
    __ bind(done);
  %}
  ins_pipe(ialu_reg);
%}

instruct countTrailingZerosL(rRegI dst, rRegL src, rFlagsReg cr) %{
  predicate(UseCountTrailingZerosInstruction);
  match(Set dst (CountTrailingZerosL src));
  effect(KILL cr);

  format %{ "tzcntq    $dst, $src\t# count trailing zeros (long)" %}
  ins_encode %{
    __ tzcntq($dst$$Register, $src$$Register);
  %}
  ins_pipe(ialu_reg);
%}

instruct countTrailingZerosL_mem(rRegI dst, memory src, rFlagsReg cr) %{
  predicate(UseCountTrailingZerosInstruction);
  match(Set dst (CountTrailingZerosL (LoadL src)));
  effect(KILL cr);
  ins_cost(175);
  format %{ "tzcntq    $dst, $src\t# count trailing zeros (long)" %}
  ins_encode %{
    __ tzcntq($dst$$Register, $src$$Address);
  %}
  ins_pipe(ialu_reg_mem);
%}

instruct countTrailingZerosL_bsf(rRegI dst, rRegL src, rFlagsReg cr) %{
  predicate(!UseCountTrailingZerosInstruction);
  match(Set dst (CountTrailingZerosL src));
  effect(KILL cr);

  format %{ "bsfq    $dst, $src\t# count trailing zeros (long)\n\t"
            "jnz     done\n\t"
            "movl    $dst, 64\n"
      "done:" %}
  ins_encode %{
    Register Rdst = $dst$$Register;
    Label done;
    __ bsfq(Rdst, $src$$Register);
    __ jccb(Assembler::notZero, done);
    __ movl(Rdst, BitsPerLong);
    __ bind(done);
  %}
  ins_pipe(ialu_reg);
%}


//---------- Population Count Instructions -------------------------------------

instruct popCountI(rRegI dst, rRegI src, rFlagsReg cr) %{
  predicate(UsePopCountInstruction);
  match(Set dst (PopCountI src));
  effect(KILL cr);

  format %{ "popcnt  $dst, $src" %}
  ins_encode %{
    __ popcntl($dst$$Register, $src$$Register);
  %}
  ins_pipe(ialu_reg);
%}

instruct popCountI_mem(rRegI dst, memory mem, rFlagsReg cr) %{
  predicate(UsePopCountInstruction);
  match(Set dst (PopCountI (LoadI mem)));
  effect(KILL cr);

  format %{ "popcnt  $dst, $mem" %}
  ins_encode %{
    __ popcntl($dst$$Register, $mem$$Address);
  %}
  ins_pipe(ialu_reg);
%}

// Note: Long.bitCount(long) returns an int.
instruct popCountL(rRegI dst, rRegL src, rFlagsReg cr) %{
  predicate(UsePopCountInstruction);
  match(Set dst (PopCountL src));
  effect(KILL cr);

  format %{ "popcnt  $dst, $src" %}
  ins_encode %{
    __ popcntq($dst$$Register, $src$$Register);
  %}
  ins_pipe(ialu_reg);
%}

// Note: Long.bitCount(long) returns an int.
instruct popCountL_mem(rRegI dst, memory mem, rFlagsReg cr) %{
  predicate(UsePopCountInstruction);
  match(Set dst (PopCountL (LoadL mem)));
  effect(KILL cr);

  format %{ "popcnt  $dst, $mem" %}
  ins_encode %{
    __ popcntq($dst$$Register, $mem$$Address);
  %}
  ins_pipe(ialu_reg);
%}


//----------MemBar Instructions-----------------------------------------------
// Memory barrier flavors

instruct membar_acquire()
%{
  match(MemBarAcquire);
  match(LoadFence);
  ins_cost(0);

  size(0);
  format %{ "MEMBAR-acquire ! (empty encoding)" %}
  ins_encode();
  ins_pipe(empty);
%}

instruct membar_acquire_lock()
%{
  match(MemBarAcquireLock);
  ins_cost(0);

  size(0);
  format %{ "MEMBAR-acquire (prior CMPXCHG in FastLock so empty encoding)" %}
  ins_encode();
  ins_pipe(empty);
%}

instruct membar_release()
%{
  match(MemBarRelease);
  match(StoreFence);
  ins_cost(0);

  size(0);
  format %{ "MEMBAR-release ! (empty encoding)" %}
  ins_encode();
  ins_pipe(empty);
%}

instruct membar_release_lock()
%{
  match(MemBarReleaseLock);
  ins_cost(0);

  size(0);
  format %{ "MEMBAR-release (a FastUnlock follows so empty encoding)" %}
  ins_encode();
  ins_pipe(empty);
%}

instruct membar_volatile(rFlagsReg cr) %{
  match(MemBarVolatile);
  effect(KILL cr);
  ins_cost(400);

  format %{
    $$template
    $$emit$$"lock addl [rsp + #0], 0\t! membar_volatile"
  %}
  ins_encode %{
    __ membar(Assembler::StoreLoad);
  %}
  ins_pipe(pipe_slow);
%}

instruct unnecessary_membar_volatile()
%{
  match(MemBarVolatile);
  predicate(Matcher::post_store_load_barrier(n));
  ins_cost(0);

  size(0);
  format %{ "MEMBAR-volatile (unnecessary so empty encoding)" %}
  ins_encode();
  ins_pipe(empty);
%}

instruct membar_storestore() %{
  match(MemBarStoreStore);
  match(StoreStoreFence);
  ins_cost(0);

  size(0);
  format %{ "MEMBAR-storestore (empty encoding)" %}
  ins_encode( );
  ins_pipe(empty);
%}

//----------Move Instructions--------------------------------------------------

instruct castX2P(rRegP dst, rRegL src)
%{
  match(Set dst (CastX2P src));

  format %{ "movq    $dst, $src\t# long->ptr" %}
  ins_encode %{
    if ($dst$$reg != $src$$reg) {
      __ movptr($dst$$Register, $src$$Register);
    }
  %}
  ins_pipe(ialu_reg_reg); // XXX
%}

instruct castN2X(rRegL dst, rRegN src)
%{
  match(Set dst (CastP2X src));

  format %{ "movq    $dst, $src\t# ptr -> long" %}
  ins_encode %{
    if ($dst$$reg != $src$$reg) {
      __ movptr($dst$$Register, $src$$Register);
    }
  %}
  ins_pipe(ialu_reg_reg); // XXX
%}

instruct castP2X(rRegL dst, rRegP src)
%{
  match(Set dst (CastP2X src));

  format %{ "movq    $dst, $src\t# ptr -> long" %}
  ins_encode %{
    if ($dst$$reg != $src$$reg) {
      __ movptr($dst$$Register, $src$$Register);
    }
  %}
  ins_pipe(ialu_reg_reg); // XXX
%}

// Convert oop into int for vectors alignment masking
instruct convP2I(rRegI dst, rRegP src)
%{
  match(Set dst (ConvL2I (CastP2X src)));

  format %{ "movl    $dst, $src\t# ptr -> int" %}
  ins_encode %{
    __ movl($dst$$Register, $src$$Register);
  %}
  ins_pipe(ialu_reg_reg); // XXX
%}

// Convert compressed oop into int for vectors alignment masking
// in case of 32bit oops (heap < 4Gb).
instruct convN2I(rRegI dst, rRegN src)
%{
  predicate(CompressedOops::shift() == 0);
  match(Set dst (ConvL2I (CastP2X (DecodeN src))));

  format %{ "movl    $dst, $src\t# compressed ptr -> int" %}
  ins_encode %{
    __ movl($dst$$Register, $src$$Register);
  %}
  ins_pipe(ialu_reg_reg); // XXX
%}

// Convert oop pointer into compressed form
instruct encodeHeapOop(rRegN dst, rRegP src, rFlagsReg cr) %{
  predicate(n->bottom_type()->make_ptr()->ptr() != TypePtr::NotNull);
  match(Set dst (EncodeP src));
  effect(KILL cr);
  format %{ "encode_heap_oop $dst,$src" %}
  ins_encode %{
    Register s = $src$$Register;
    Register d = $dst$$Register;
    if (s != d) {
      __ movq(d, s);
    }
    __ encode_heap_oop(d);
  %}
  ins_pipe(ialu_reg_long);
%}

instruct encodeHeapOop_not_null(rRegN dst, rRegP src, rFlagsReg cr) %{
  predicate(n->bottom_type()->make_ptr()->ptr() == TypePtr::NotNull);
  match(Set dst (EncodeP src));
  effect(KILL cr);
  format %{ "encode_heap_oop_not_null $dst,$src" %}
  ins_encode %{
    __ encode_heap_oop_not_null($dst$$Register, $src$$Register);
  %}
  ins_pipe(ialu_reg_long);
%}

instruct decodeHeapOop(rRegP dst, rRegN src, rFlagsReg cr) %{
  predicate(n->bottom_type()->is_ptr()->ptr() != TypePtr::NotNull &&
            n->bottom_type()->is_ptr()->ptr() != TypePtr::Constant);
  match(Set dst (DecodeN src));
  effect(KILL cr);
  format %{ "decode_heap_oop $dst,$src" %}
  ins_encode %{
    Register s = $src$$Register;
    Register d = $dst$$Register;
    if (s != d) {
      __ movq(d, s);
    }
    __ decode_heap_oop(d);
  %}
  ins_pipe(ialu_reg_long);
%}

instruct decodeHeapOop_not_null(rRegP dst, rRegN src, rFlagsReg cr) %{
  predicate(n->bottom_type()->is_ptr()->ptr() == TypePtr::NotNull ||
            n->bottom_type()->is_ptr()->ptr() == TypePtr::Constant);
  match(Set dst (DecodeN src));
  effect(KILL cr);
  format %{ "decode_heap_oop_not_null $dst,$src" %}
  ins_encode %{
    Register s = $src$$Register;
    Register d = $dst$$Register;
    if (s != d) {
      __ decode_heap_oop_not_null(d, s);
    } else {
      __ decode_heap_oop_not_null(d);
    }
  %}
  ins_pipe(ialu_reg_long);
%}

instruct encodeKlass_not_null(rRegN dst, rRegP src, rFlagsReg cr) %{
  match(Set dst (EncodePKlass src));
  effect(TEMP dst, KILL cr);
  format %{ "encode_and_move_klass_not_null $dst,$src" %}
  ins_encode %{
    __ encode_and_move_klass_not_null($dst$$Register, $src$$Register);
  %}
  ins_pipe(ialu_reg_long);
%}

instruct decodeKlass_not_null(rRegP dst, rRegN src, rFlagsReg cr) %{
  match(Set dst (DecodeNKlass src));
  effect(TEMP dst, KILL cr);
  format %{ "decode_and_move_klass_not_null $dst,$src" %}
  ins_encode %{
    __ decode_and_move_klass_not_null($dst$$Register, $src$$Register);
  %}
  ins_pipe(ialu_reg_long);
%}

//----------Conditional Move---------------------------------------------------
// Jump
// dummy instruction for generating temp registers
instruct jumpXtnd_offset(rRegL switch_val, immI2 shift, rRegI dest) %{
  match(Jump (LShiftL switch_val shift));
  ins_cost(350);
  predicate(false);
  effect(TEMP dest);

  format %{ "leaq    $dest, [$constantaddress]\n\t"
            "jmp     [$dest + $switch_val << $shift]\n\t" %}
  ins_encode %{
    // We could use jump(ArrayAddress) except that the macro assembler needs to use r10
    // to do that and the compiler is using that register as one it can allocate.
    // So we build it all by hand.
    // Address index(noreg, switch_reg, (Address::ScaleFactor)$shift$$constant);
    // ArrayAddress dispatch(table, index);
    Address dispatch($dest$$Register, $switch_val$$Register, (Address::ScaleFactor) $shift$$constant);
    __ lea($dest$$Register, $constantaddress);
    __ jmp(dispatch);
  %}
  ins_pipe(pipe_jmp);
%}

instruct jumpXtnd_addr(rRegL switch_val, immI2 shift, immL32 offset, rRegI dest) %{
  match(Jump (AddL (LShiftL switch_val shift) offset));
  ins_cost(350);
  effect(TEMP dest);

  format %{ "leaq    $dest, [$constantaddress]\n\t"
            "jmp     [$dest + $switch_val << $shift + $offset]\n\t" %}
  ins_encode %{
    // We could use jump(ArrayAddress) except that the macro assembler needs to use r10
    // to do that and the compiler is using that register as one it can allocate.
    // So we build it all by hand.
    // Address index(noreg, switch_reg, (Address::ScaleFactor) $shift$$constant, (int) $offset$$constant);
    // ArrayAddress dispatch(table, index);
    Address dispatch($dest$$Register, $switch_val$$Register, (Address::ScaleFactor) $shift$$constant, (int) $offset$$constant);
    __ lea($dest$$Register, $constantaddress);
    __ jmp(dispatch);
  %}
  ins_pipe(pipe_jmp);
%}

instruct jumpXtnd(rRegL switch_val, rRegI dest) %{
  match(Jump switch_val);
  ins_cost(350);
  effect(TEMP dest);

  format %{ "leaq    $dest, [$constantaddress]\n\t"
            "jmp     [$dest + $switch_val]\n\t" %}
  ins_encode %{
    // We could use jump(ArrayAddress) except that the macro assembler needs to use r10
    // to do that and the compiler is using that register as one it can allocate.
    // So we build it all by hand.
    // Address index(noreg, switch_reg, Address::times_1);
    // ArrayAddress dispatch(table, index);
    Address dispatch($dest$$Register, $switch_val$$Register, Address::times_1);
    __ lea($dest$$Register, $constantaddress);
    __ jmp(dispatch);
  %}
  ins_pipe(pipe_jmp);
%}

// Conditional move
instruct cmovI_imm_01(rRegI dst, immI_1 src, rFlagsReg cr, cmpOp cop)
%{
  predicate(n->in(2)->in(2)->is_Con() && n->in(2)->in(2)->get_int() == 0);
  match(Set dst (CMoveI (Binary cop cr) (Binary src dst)));

  ins_cost(100); // XXX
  format %{ "setbn$cop $dst\t# signed, int" %}
  ins_encode %{
    Assembler::Condition cond = (Assembler::Condition)($cop$$cmpcode);
    __ setb(MacroAssembler::negate_condition(cond), $dst$$Register);
  %}
  ins_pipe(ialu_reg);
%}

instruct cmovI_reg(rRegI dst, rRegI src, rFlagsReg cr, cmpOp cop)
%{
  match(Set dst (CMoveI (Binary cop cr) (Binary dst src)));

  ins_cost(200); // XXX
  format %{ "cmovl$cop $dst, $src\t# signed, int" %}
  ins_encode %{
    __ cmovl((Assembler::Condition)($cop$$cmpcode), $dst$$Register, $src$$Register);
  %}
  ins_pipe(pipe_cmov_reg);
%}

instruct cmovI_imm_01U(rRegI dst, immI_1 src, rFlagsRegU cr, cmpOpU cop)
%{
  predicate(n->in(2)->in(2)->is_Con() && n->in(2)->in(2)->get_int() == 0);
  match(Set dst (CMoveI (Binary cop cr) (Binary src dst)));

  ins_cost(100); // XXX
  format %{ "setbn$cop $dst\t# unsigned, int" %}
  ins_encode %{
    Assembler::Condition cond = (Assembler::Condition)($cop$$cmpcode);
    __ setb(MacroAssembler::negate_condition(cond), $dst$$Register);
  %}
  ins_pipe(ialu_reg);
%}

instruct cmovI_regU(cmpOpU cop, rFlagsRegU cr, rRegI dst, rRegI src) %{
  match(Set dst (CMoveI (Binary cop cr) (Binary dst src)));

  ins_cost(200); // XXX
  format %{ "cmovl$cop $dst, $src\t# unsigned, int" %}
  ins_encode %{
    __ cmovl((Assembler::Condition)($cop$$cmpcode), $dst$$Register, $src$$Register);
  %}
  ins_pipe(pipe_cmov_reg);
%}

instruct cmovI_imm_01UCF(rRegI dst, immI_1 src, rFlagsRegUCF cr, cmpOpUCF cop)
%{
  predicate(n->in(2)->in(2)->is_Con() && n->in(2)->in(2)->get_int() == 0);
  match(Set dst (CMoveI (Binary cop cr) (Binary src dst)));

  ins_cost(100); // XXX
  format %{ "setbn$cop $dst\t# unsigned, int" %}
  ins_encode %{
    Assembler::Condition cond = (Assembler::Condition)($cop$$cmpcode);
    __ setb(MacroAssembler::negate_condition(cond), $dst$$Register);
  %}
  ins_pipe(ialu_reg);
%}

instruct cmovI_regUCF(cmpOpUCF cop, rFlagsRegUCF cr, rRegI dst, rRegI src) %{
  match(Set dst (CMoveI (Binary cop cr) (Binary dst src)));
  ins_cost(200);
  expand %{
    cmovI_regU(cop, cr, dst, src);
  %}
%}

instruct cmovI_regUCF2_ne(cmpOpUCF2 cop, rFlagsRegUCF cr, rRegI dst, rRegI src) %{
  predicate(n->in(1)->in(1)->as_Bool()->_test._test == BoolTest::ne);
  match(Set dst (CMoveI (Binary cop cr) (Binary dst src)));

  ins_cost(200); // XXX
  format %{ "cmovpl  $dst, $src\n\t"
            "cmovnel $dst, $src" %}
  ins_encode %{
    __ cmovl(Assembler::parity, $dst$$Register, $src$$Register);
    __ cmovl(Assembler::notEqual, $dst$$Register, $src$$Register);
  %}
  ins_pipe(pipe_cmov_reg);
%}

// Since (x == y) == !(x != y), we can flip the sense of the test by flipping the
// inputs of the CMove
instruct cmovI_regUCF2_eq(cmpOpUCF2 cop, rFlagsRegUCF cr, rRegI dst, rRegI src) %{
  predicate(n->in(1)->in(1)->as_Bool()->_test._test == BoolTest::eq);
  match(Set dst (CMoveI (Binary cop cr) (Binary src dst)));

  ins_cost(200); // XXX
  format %{ "cmovpl  $dst, $src\n\t"
            "cmovnel $dst, $src" %}
  ins_encode %{
    __ cmovl(Assembler::parity, $dst$$Register, $src$$Register);
    __ cmovl(Assembler::notEqual, $dst$$Register, $src$$Register);
  %}
  ins_pipe(pipe_cmov_reg);
%}

// Conditional move
instruct cmovI_mem(cmpOp cop, rFlagsReg cr, rRegI dst, memory src) %{
  match(Set dst (CMoveI (Binary cop cr) (Binary dst (LoadI src))));

  ins_cost(250); // XXX
  format %{ "cmovl$cop $dst, $src\t# signed, int" %}
  ins_encode %{
    __ cmovl((Assembler::Condition)($cop$$cmpcode), $dst$$Register, $src$$Address);
  %}
  ins_pipe(pipe_cmov_mem);
%}

// Conditional move
instruct cmovI_memU(cmpOpU cop, rFlagsRegU cr, rRegI dst, memory src)
%{
  match(Set dst (CMoveI (Binary cop cr) (Binary dst (LoadI src))));

  ins_cost(250); // XXX
  format %{ "cmovl$cop $dst, $src\t# unsigned, int" %}
  ins_encode %{
    __ cmovl((Assembler::Condition)($cop$$cmpcode), $dst$$Register, $src$$Address);
  %}
  ins_pipe(pipe_cmov_mem);
%}

instruct cmovI_memUCF(cmpOpUCF cop, rFlagsRegUCF cr, rRegI dst, memory src) %{
  match(Set dst (CMoveI (Binary cop cr) (Binary dst (LoadI src))));
  ins_cost(250);
  expand %{
    cmovI_memU(cop, cr, dst, src);
  %}
%}

// Conditional move
instruct cmovN_reg(rRegN dst, rRegN src, rFlagsReg cr, cmpOp cop)
%{
  match(Set dst (CMoveN (Binary cop cr) (Binary dst src)));

  ins_cost(200); // XXX
  format %{ "cmovl$cop $dst, $src\t# signed, compressed ptr" %}
  ins_encode %{
    __ cmovl((Assembler::Condition)($cop$$cmpcode), $dst$$Register, $src$$Register);
  %}
  ins_pipe(pipe_cmov_reg);
%}

// Conditional move
instruct cmovN_regU(cmpOpU cop, rFlagsRegU cr, rRegN dst, rRegN src)
%{
  match(Set dst (CMoveN (Binary cop cr) (Binary dst src)));

  ins_cost(200); // XXX
  format %{ "cmovl$cop $dst, $src\t# unsigned, compressed ptr" %}
  ins_encode %{
    __ cmovl((Assembler::Condition)($cop$$cmpcode), $dst$$Register, $src$$Register);
  %}
  ins_pipe(pipe_cmov_reg);
%}

instruct cmovN_regUCF(cmpOpUCF cop, rFlagsRegUCF cr, rRegN dst, rRegN src) %{
  match(Set dst (CMoveN (Binary cop cr) (Binary dst src)));
  ins_cost(200);
  expand %{
    cmovN_regU(cop, cr, dst, src);
  %}
%}

instruct cmovN_regUCF2_ne(cmpOpUCF2 cop, rFlagsRegUCF cr, rRegN dst, rRegN src) %{
  predicate(n->in(1)->in(1)->as_Bool()->_test._test == BoolTest::ne);
  match(Set dst (CMoveN (Binary cop cr) (Binary dst src)));

  ins_cost(200); // XXX
  format %{ "cmovpl  $dst, $src\n\t"
            "cmovnel $dst, $src" %}
  ins_encode %{
    __ cmovl(Assembler::parity, $dst$$Register, $src$$Register);
    __ cmovl(Assembler::notEqual, $dst$$Register, $src$$Register);
  %}
  ins_pipe(pipe_cmov_reg);
%}

// Since (x == y) == !(x != y), we can flip the sense of the test by flipping the
// inputs of the CMove
instruct cmovN_regUCF2_eq(cmpOpUCF2 cop, rFlagsRegUCF cr, rRegN dst, rRegN src) %{
  predicate(n->in(1)->in(1)->as_Bool()->_test._test == BoolTest::eq);
  match(Set dst (CMoveN (Binary cop cr) (Binary src dst)));

  ins_cost(200); // XXX
  format %{ "cmovpl  $dst, $src\n\t"
            "cmovnel $dst, $src" %}
  ins_encode %{
    __ cmovl(Assembler::parity, $dst$$Register, $src$$Register);
    __ cmovl(Assembler::notEqual, $dst$$Register, $src$$Register);
  %}
  ins_pipe(pipe_cmov_reg);
%}

// Conditional move
instruct cmovP_reg(rRegP dst, rRegP src, rFlagsReg cr, cmpOp cop)
%{
  match(Set dst (CMoveP (Binary cop cr) (Binary dst src)));

  ins_cost(200); // XXX
  format %{ "cmovq$cop $dst, $src\t# signed, ptr" %}
  ins_encode %{
    __ cmovq((Assembler::Condition)($cop$$cmpcode), $dst$$Register, $src$$Register);
  %}
  ins_pipe(pipe_cmov_reg);  // XXX
%}

// Conditional move
instruct cmovP_regU(cmpOpU cop, rFlagsRegU cr, rRegP dst, rRegP src)
%{
  match(Set dst (CMoveP (Binary cop cr) (Binary dst src)));

  ins_cost(200); // XXX
  format %{ "cmovq$cop $dst, $src\t# unsigned, ptr" %}
  ins_encode %{
    __ cmovq((Assembler::Condition)($cop$$cmpcode), $dst$$Register, $src$$Register);
  %}
  ins_pipe(pipe_cmov_reg); // XXX
%}

instruct cmovP_regUCF(cmpOpUCF cop, rFlagsRegUCF cr, rRegP dst, rRegP src) %{
  match(Set dst (CMoveP (Binary cop cr) (Binary dst src)));
  ins_cost(200);
  expand %{
    cmovP_regU(cop, cr, dst, src);
  %}
%}

instruct cmovP_regUCF2_ne(cmpOpUCF2 cop, rFlagsRegUCF cr, rRegP dst, rRegP src) %{
  predicate(n->in(1)->in(1)->as_Bool()->_test._test == BoolTest::ne);
  match(Set dst (CMoveP (Binary cop cr) (Binary dst src)));

  ins_cost(200); // XXX
  format %{ "cmovpq  $dst, $src\n\t"
            "cmovneq $dst, $src" %}
  ins_encode %{
    __ cmovq(Assembler::parity, $dst$$Register, $src$$Register);
    __ cmovq(Assembler::notEqual, $dst$$Register, $src$$Register);
  %}
  ins_pipe(pipe_cmov_reg);
%}

// Since (x == y) == !(x != y), we can flip the sense of the test by flipping the
// inputs of the CMove
instruct cmovP_regUCF2_eq(cmpOpUCF2 cop, rFlagsRegUCF cr, rRegP dst, rRegP src) %{
  predicate(n->in(1)->in(1)->as_Bool()->_test._test == BoolTest::eq);
  match(Set dst (CMoveP (Binary cop cr) (Binary src dst)));

  ins_cost(200); // XXX
  format %{ "cmovpq  $dst, $src\n\t"
            "cmovneq $dst, $src" %}
  ins_encode %{
    __ cmovq(Assembler::parity, $dst$$Register, $src$$Register);
    __ cmovq(Assembler::notEqual, $dst$$Register, $src$$Register);
  %}
  ins_pipe(pipe_cmov_reg);
%}

// DISABLED: Requires the ADLC to emit a bottom_type call that
// correctly meets the two pointer arguments; one is an incoming
// register but the other is a memory operand.  ALSO appears to
// be buggy with implicit null checks.
//
//// Conditional move
//instruct cmovP_mem(cmpOp cop, rFlagsReg cr, rRegP dst, memory src)
//%{
//  match(Set dst (CMoveP (Binary cop cr) (Binary dst (LoadP src))));
//  ins_cost(250);
//  format %{ "CMOV$cop $dst,$src\t# ptr" %}
//  opcode(0x0F,0x40);
//  ins_encode( enc_cmov(cop), reg_mem( dst, src ) );
//  ins_pipe( pipe_cmov_mem );
//%}
//
//// Conditional move
//instruct cmovP_memU(cmpOpU cop, rFlagsRegU cr, rRegP dst, memory src)
//%{
//  match(Set dst (CMoveP (Binary cop cr) (Binary dst (LoadP src))));
//  ins_cost(250);
//  format %{ "CMOV$cop $dst,$src\t# ptr" %}
//  opcode(0x0F,0x40);
//  ins_encode( enc_cmov(cop), reg_mem( dst, src ) );
//  ins_pipe( pipe_cmov_mem );
//%}

instruct cmovL_imm_01(rRegL dst, immI_1 src, rFlagsReg cr, cmpOp cop)
%{
  predicate(n->in(2)->in(2)->is_Con() && n->in(2)->in(2)->get_long() == 0);
  match(Set dst (CMoveL (Binary cop cr) (Binary src dst)));

  ins_cost(100); // XXX
  format %{ "setbn$cop $dst\t# signed, long" %}
  ins_encode %{
    Assembler::Condition cond = (Assembler::Condition)($cop$$cmpcode);
    __ setb(MacroAssembler::negate_condition(cond), $dst$$Register);
  %}
  ins_pipe(ialu_reg);
%}

instruct cmovL_reg(cmpOp cop, rFlagsReg cr, rRegL dst, rRegL src)
%{
  match(Set dst (CMoveL (Binary cop cr) (Binary dst src)));

  ins_cost(200); // XXX
  format %{ "cmovq$cop $dst, $src\t# signed, long" %}
  ins_encode %{
    __ cmovq((Assembler::Condition)($cop$$cmpcode), $dst$$Register, $src$$Register);
  %}
  ins_pipe(pipe_cmov_reg);  // XXX
%}

instruct cmovL_mem(cmpOp cop, rFlagsReg cr, rRegL dst, memory src)
%{
  match(Set dst (CMoveL (Binary cop cr) (Binary dst (LoadL src))));

  ins_cost(200); // XXX
  format %{ "cmovq$cop $dst, $src\t# signed, long" %}
  ins_encode %{
    __ cmovq((Assembler::Condition)($cop$$cmpcode), $dst$$Register, $src$$Address);
  %}
  ins_pipe(pipe_cmov_mem);  // XXX
%}

instruct cmovL_imm_01U(rRegL dst, immI_1 src, rFlagsRegU cr, cmpOpU cop)
%{
  predicate(n->in(2)->in(2)->is_Con() && n->in(2)->in(2)->get_long() == 0);
  match(Set dst (CMoveL (Binary cop cr) (Binary src dst)));

  ins_cost(100); // XXX
  format %{ "setbn$cop $dst\t# unsigned, long" %}
  ins_encode %{
    Assembler::Condition cond = (Assembler::Condition)($cop$$cmpcode);
    __ setb(MacroAssembler::negate_condition(cond), $dst$$Register);
  %}
  ins_pipe(ialu_reg);
%}

instruct cmovL_regU(cmpOpU cop, rFlagsRegU cr, rRegL dst, rRegL src)
%{
  match(Set dst (CMoveL (Binary cop cr) (Binary dst src)));

  ins_cost(200); // XXX
  format %{ "cmovq$cop $dst, $src\t# unsigned, long" %}
  ins_encode %{
    __ cmovq((Assembler::Condition)($cop$$cmpcode), $dst$$Register, $src$$Register);
  %}
  ins_pipe(pipe_cmov_reg); // XXX
%}

instruct cmovL_imm_01UCF(rRegL dst, immI_1 src, rFlagsRegUCF cr, cmpOpUCF cop)
%{
  predicate(n->in(2)->in(2)->is_Con() && n->in(2)->in(2)->get_long() == 0);
  match(Set dst (CMoveL (Binary cop cr) (Binary src dst)));

  ins_cost(100); // XXX
  format %{ "setbn$cop $dst\t# unsigned, long" %}
  ins_encode %{
    Assembler::Condition cond = (Assembler::Condition)($cop$$cmpcode);
    __ setb(MacroAssembler::negate_condition(cond), $dst$$Register);
  %}
  ins_pipe(ialu_reg);
%}

instruct cmovL_regUCF(cmpOpUCF cop, rFlagsRegUCF cr, rRegL dst, rRegL src) %{
  match(Set dst (CMoveL (Binary cop cr) (Binary dst src)));
  ins_cost(200);
  expand %{
    cmovL_regU(cop, cr, dst, src);
  %}
%}

instruct cmovL_regUCF2_ne(cmpOpUCF2 cop, rFlagsRegUCF cr, rRegL dst, rRegL src) %{
  predicate(n->in(1)->in(1)->as_Bool()->_test._test == BoolTest::ne);
  match(Set dst (CMoveL (Binary cop cr) (Binary dst src)));

  ins_cost(200); // XXX
  format %{ "cmovpq  $dst, $src\n\t"
            "cmovneq $dst, $src" %}
  ins_encode %{
    __ cmovq(Assembler::parity, $dst$$Register, $src$$Register);
    __ cmovq(Assembler::notEqual, $dst$$Register, $src$$Register);
  %}
  ins_pipe(pipe_cmov_reg);
%}

// Since (x == y) == !(x != y), we can flip the sense of the test by flipping the
// inputs of the CMove
instruct cmovL_regUCF2_eq(cmpOpUCF2 cop, rFlagsRegUCF cr, rRegL dst, rRegL src) %{
  predicate(n->in(1)->in(1)->as_Bool()->_test._test == BoolTest::eq);
  match(Set dst (CMoveL (Binary cop cr) (Binary src dst)));

  ins_cost(200); // XXX
  format %{ "cmovpq  $dst, $src\n\t"
            "cmovneq $dst, $src" %}
  ins_encode %{
    __ cmovq(Assembler::parity, $dst$$Register, $src$$Register);
    __ cmovq(Assembler::notEqual, $dst$$Register, $src$$Register);
  %}
  ins_pipe(pipe_cmov_reg);
%}

instruct cmovL_memU(cmpOpU cop, rFlagsRegU cr, rRegL dst, memory src)
%{
  match(Set dst (CMoveL (Binary cop cr) (Binary dst (LoadL src))));

  ins_cost(200); // XXX
  format %{ "cmovq$cop $dst, $src\t# unsigned, long" %}
  ins_encode %{
    __ cmovq((Assembler::Condition)($cop$$cmpcode), $dst$$Register, $src$$Address);
  %}
  ins_pipe(pipe_cmov_mem); // XXX
%}

instruct cmovL_memUCF(cmpOpUCF cop, rFlagsRegUCF cr, rRegL dst, memory src) %{
  match(Set dst (CMoveL (Binary cop cr) (Binary dst (LoadL src))));
  ins_cost(200);
  expand %{
    cmovL_memU(cop, cr, dst, src);
  %}
%}

instruct cmovF_reg(cmpOp cop, rFlagsReg cr, regF dst, regF src)
%{
  match(Set dst (CMoveF (Binary cop cr) (Binary dst src)));

  ins_cost(200); // XXX
  format %{ "jn$cop    skip\t# signed cmove float\n\t"
            "movss     $dst, $src\n"
    "skip:" %}
  ins_encode %{
    Label Lskip;
    // Invert sense of branch from sense of CMOV
    __ jccb((Assembler::Condition)($cop$$cmpcode^1), Lskip);
    __ movflt($dst$$XMMRegister, $src$$XMMRegister);
    __ bind(Lskip);
  %}
  ins_pipe(pipe_slow);
%}

// instruct cmovF_mem(cmpOp cop, rFlagsReg cr, regF dst, memory src)
// %{
//   match(Set dst (CMoveF (Binary cop cr) (Binary dst (LoadL src))));

//   ins_cost(200); // XXX
//   format %{ "jn$cop    skip\t# signed cmove float\n\t"
//             "movss     $dst, $src\n"
//     "skip:" %}
//   ins_encode(enc_cmovf_mem_branch(cop, dst, src));
//   ins_pipe(pipe_slow);
// %}

instruct cmovF_regU(cmpOpU cop, rFlagsRegU cr, regF dst, regF src)
%{
  match(Set dst (CMoveF (Binary cop cr) (Binary dst src)));

  ins_cost(200); // XXX
  format %{ "jn$cop    skip\t# unsigned cmove float\n\t"
            "movss     $dst, $src\n"
    "skip:" %}
  ins_encode %{
    Label Lskip;
    // Invert sense of branch from sense of CMOV
    __ jccb((Assembler::Condition)($cop$$cmpcode^1), Lskip);
    __ movflt($dst$$XMMRegister, $src$$XMMRegister);
    __ bind(Lskip);
  %}
  ins_pipe(pipe_slow);
%}

instruct cmovF_regUCF(cmpOpUCF cop, rFlagsRegUCF cr, regF dst, regF src) %{
  match(Set dst (CMoveF (Binary cop cr) (Binary dst src)));
  ins_cost(200);
  expand %{
    cmovF_regU(cop, cr, dst, src);
  %}
%}

instruct cmovD_reg(cmpOp cop, rFlagsReg cr, regD dst, regD src)
%{
  match(Set dst (CMoveD (Binary cop cr) (Binary dst src)));

  ins_cost(200); // XXX
  format %{ "jn$cop    skip\t# signed cmove double\n\t"
            "movsd     $dst, $src\n"
    "skip:" %}
  ins_encode %{
    Label Lskip;
    // Invert sense of branch from sense of CMOV
    __ jccb((Assembler::Condition)($cop$$cmpcode^1), Lskip);
    __ movdbl($dst$$XMMRegister, $src$$XMMRegister);
    __ bind(Lskip);
  %}
  ins_pipe(pipe_slow);
%}

instruct cmovD_regU(cmpOpU cop, rFlagsRegU cr, regD dst, regD src)
%{
  match(Set dst (CMoveD (Binary cop cr) (Binary dst src)));

  ins_cost(200); // XXX
  format %{ "jn$cop    skip\t# unsigned cmove double\n\t"
            "movsd     $dst, $src\n"
    "skip:" %}
  ins_encode %{
    Label Lskip;
    // Invert sense of branch from sense of CMOV
    __ jccb((Assembler::Condition)($cop$$cmpcode^1), Lskip);
    __ movdbl($dst$$XMMRegister, $src$$XMMRegister);
    __ bind(Lskip);
  %}
  ins_pipe(pipe_slow);
%}

instruct cmovD_regUCF(cmpOpUCF cop, rFlagsRegUCF cr, regD dst, regD src) %{
  match(Set dst (CMoveD (Binary cop cr) (Binary dst src)));
  ins_cost(200);
  expand %{
    cmovD_regU(cop, cr, dst, src);
  %}
%}

//----------Arithmetic Instructions--------------------------------------------
//----------Addition Instructions----------------------------------------------

instruct addI_rReg(rRegI dst, rRegI src, rFlagsReg cr)
%{
  match(Set dst (AddI dst src));
  effect(KILL cr);

  format %{ "addl    $dst, $src\t# int" %}
  ins_encode %{
    __ addl($dst$$Register, $src$$Register);
  %}
  ins_pipe(ialu_reg_reg);
%}

instruct addI_rReg_imm(rRegI dst, immI src, rFlagsReg cr)
%{
  match(Set dst (AddI dst src));
  effect(KILL cr);

  format %{ "addl    $dst, $src\t# int" %}
  ins_encode %{
    __ addl($dst$$Register, $src$$constant);
  %}
  ins_pipe( ialu_reg );
%}

instruct addI_rReg_mem(rRegI dst, memory src, rFlagsReg cr)
%{
  match(Set dst (AddI dst (LoadI src)));
  effect(KILL cr);

  ins_cost(125); // XXX
  format %{ "addl    $dst, $src\t# int" %}
  ins_encode %{
    __ addl($dst$$Register, $src$$Address);
  %}
  ins_pipe(ialu_reg_mem);
%}

instruct addI_mem_rReg(memory dst, rRegI src, rFlagsReg cr)
%{
  match(Set dst (StoreI dst (AddI (LoadI dst) src)));
  effect(KILL cr);

  ins_cost(150); // XXX
  format %{ "addl    $dst, $src\t# int" %}
  ins_encode %{
    __ addl($dst$$Address, $src$$Register);
  %}
  ins_pipe(ialu_mem_reg);
%}

instruct addI_mem_imm(memory dst, immI src, rFlagsReg cr)
%{
  match(Set dst (StoreI dst (AddI (LoadI dst) src)));
  effect(KILL cr);

  ins_cost(125); // XXX
  format %{ "addl    $dst, $src\t# int" %}
  ins_encode %{
    __ addl($dst$$Address, $src$$constant);
  %}
  ins_pipe(ialu_mem_imm);
%}

instruct incI_rReg(rRegI dst, immI_1 src, rFlagsReg cr)
%{
  predicate(UseIncDec);
  match(Set dst (AddI dst src));
  effect(KILL cr);

  format %{ "incl    $dst\t# int" %}
  ins_encode %{
    __ incrementl($dst$$Register);
  %}
  ins_pipe(ialu_reg);
%}

instruct incI_mem(memory dst, immI_1 src, rFlagsReg cr)
%{
  predicate(UseIncDec);
  match(Set dst (StoreI dst (AddI (LoadI dst) src)));
  effect(KILL cr);

  ins_cost(125); // XXX
  format %{ "incl    $dst\t# int" %}
  ins_encode %{
    __ incrementl($dst$$Address);
  %}
  ins_pipe(ialu_mem_imm);
%}

// XXX why does that use AddI
instruct decI_rReg(rRegI dst, immI_M1 src, rFlagsReg cr)
%{
  predicate(UseIncDec);
  match(Set dst (AddI dst src));
  effect(KILL cr);

  format %{ "decl    $dst\t# int" %}
  ins_encode %{
    __ decrementl($dst$$Register);
  %}
  ins_pipe(ialu_reg);
%}

// XXX why does that use AddI
instruct decI_mem(memory dst, immI_M1 src, rFlagsReg cr)
%{
  predicate(UseIncDec);
  match(Set dst (StoreI dst (AddI (LoadI dst) src)));
  effect(KILL cr);

  ins_cost(125); // XXX
  format %{ "decl    $dst\t# int" %}
  ins_encode %{
    __ decrementl($dst$$Address);
  %}
  ins_pipe(ialu_mem_imm);
%}

instruct leaI_rReg_immI2_immI(rRegI dst, rRegI index, immI2 scale, immI disp)
%{
  predicate(VM_Version::supports_fast_2op_lea());
  match(Set dst (AddI (LShiftI index scale) disp));

  format %{ "leal $dst, [$index << $scale + $disp]\t# int" %}
  ins_encode %{
    Address::ScaleFactor scale = static_cast<Address::ScaleFactor>($scale$$constant);
    __ leal($dst$$Register, Address(noreg, $index$$Register, scale, $disp$$constant));
  %}
  ins_pipe(ialu_reg_reg);
%}

instruct leaI_rReg_rReg_immI(rRegI dst, rRegI base, rRegI index, immI disp)
%{
  predicate(VM_Version::supports_fast_3op_lea());
  match(Set dst (AddI (AddI base index) disp));

  format %{ "leal $dst, [$base + $index + $disp]\t# int" %}
  ins_encode %{
    __ leal($dst$$Register, Address($base$$Register, $index$$Register, Address::times_1, $disp$$constant));
  %}
  ins_pipe(ialu_reg_reg);
%}

instruct leaI_rReg_rReg_immI2(rRegI dst, no_rbp_r13_RegI base, rRegI index, immI2 scale)
%{
  predicate(VM_Version::supports_fast_2op_lea());
  match(Set dst (AddI base (LShiftI index scale)));

  format %{ "leal $dst, [$base + $index << $scale]\t# int" %}
  ins_encode %{
    Address::ScaleFactor scale = static_cast<Address::ScaleFactor>($scale$$constant);
    __ leal($dst$$Register, Address($base$$Register, $index$$Register, scale));
  %}
  ins_pipe(ialu_reg_reg);
%}

instruct leaI_rReg_rReg_immI2_immI(rRegI dst, rRegI base, rRegI index, immI2 scale, immI disp)
%{
  predicate(VM_Version::supports_fast_3op_lea());
  match(Set dst (AddI (AddI base (LShiftI index scale)) disp));

  format %{ "leal $dst, [$base + $index << $scale + $disp]\t# int" %}
  ins_encode %{
    Address::ScaleFactor scale = static_cast<Address::ScaleFactor>($scale$$constant);
    __ leal($dst$$Register, Address($base$$Register, $index$$Register, scale, $disp$$constant));
  %}
  ins_pipe(ialu_reg_reg);
%}

instruct addL_rReg(rRegL dst, rRegL src, rFlagsReg cr)
%{
  match(Set dst (AddL dst src));
  effect(KILL cr);

  format %{ "addq    $dst, $src\t# long" %}
  ins_encode %{
    __ addq($dst$$Register, $src$$Register);
  %}
  ins_pipe(ialu_reg_reg);
%}

instruct addL_rReg_imm(rRegL dst, immL32 src, rFlagsReg cr)
%{
  match(Set dst (AddL dst src));
  effect(KILL cr);

  format %{ "addq    $dst, $src\t# long" %}
  ins_encode %{
    __ addq($dst$$Register, $src$$constant);
  %}
  ins_pipe( ialu_reg );
%}

instruct addL_rReg_mem(rRegL dst, memory src, rFlagsReg cr)
%{
  match(Set dst (AddL dst (LoadL src)));
  effect(KILL cr);

  ins_cost(125); // XXX
  format %{ "addq    $dst, $src\t# long" %}
  ins_encode %{
    __ addq($dst$$Register, $src$$Address);
  %}
  ins_pipe(ialu_reg_mem);
%}

instruct addL_mem_rReg(memory dst, rRegL src, rFlagsReg cr)
%{
  match(Set dst (StoreL dst (AddL (LoadL dst) src)));
  effect(KILL cr);

  ins_cost(150); // XXX
  format %{ "addq    $dst, $src\t# long" %}
  ins_encode %{
    __ addq($dst$$Address, $src$$Register);
  %}
  ins_pipe(ialu_mem_reg);
%}

instruct addL_mem_imm(memory dst, immL32 src, rFlagsReg cr)
%{
  match(Set dst (StoreL dst (AddL (LoadL dst) src)));
  effect(KILL cr);

  ins_cost(125); // XXX
  format %{ "addq    $dst, $src\t# long" %}
  ins_encode %{
    __ addq($dst$$Address, $src$$constant);
  %}
  ins_pipe(ialu_mem_imm);
%}

instruct incL_rReg(rRegI dst, immL1 src, rFlagsReg cr)
%{
  predicate(UseIncDec);
  match(Set dst (AddL dst src));
  effect(KILL cr);

  format %{ "incq    $dst\t# long" %}
  ins_encode %{
    __ incrementq($dst$$Register);
  %}
  ins_pipe(ialu_reg);
%}

instruct incL_mem(memory dst, immL1 src, rFlagsReg cr)
%{
  predicate(UseIncDec);
  match(Set dst (StoreL dst (AddL (LoadL dst) src)));
  effect(KILL cr);

  ins_cost(125); // XXX
  format %{ "incq    $dst\t# long" %}
  ins_encode %{
    __ incrementq($dst$$Address);
  %}
  ins_pipe(ialu_mem_imm);
%}

// XXX why does that use AddL
instruct decL_rReg(rRegL dst, immL_M1 src, rFlagsReg cr)
%{
  predicate(UseIncDec);
  match(Set dst (AddL dst src));
  effect(KILL cr);

  format %{ "decq    $dst\t# long" %}
  ins_encode %{
    __ decrementq($dst$$Register);
  %}
  ins_pipe(ialu_reg);
%}

// XXX why does that use AddL
instruct decL_mem(memory dst, immL_M1 src, rFlagsReg cr)
%{
  predicate(UseIncDec);
  match(Set dst (StoreL dst (AddL (LoadL dst) src)));
  effect(KILL cr);

  ins_cost(125); // XXX
  format %{ "decq    $dst\t# long" %}
  ins_encode %{
    __ decrementq($dst$$Address);
  %}
  ins_pipe(ialu_mem_imm);
%}

instruct leaL_rReg_immI2_immL32(rRegL dst, rRegL index, immI2 scale, immL32 disp)
%{
  predicate(VM_Version::supports_fast_2op_lea());
  match(Set dst (AddL (LShiftL index scale) disp));

  format %{ "leaq $dst, [$index << $scale + $disp]\t# long" %}
  ins_encode %{
    Address::ScaleFactor scale = static_cast<Address::ScaleFactor>($scale$$constant);
    __ leaq($dst$$Register, Address(noreg, $index$$Register, scale, $disp$$constant));
  %}
  ins_pipe(ialu_reg_reg);
%}

instruct leaL_rReg_rReg_immL32(rRegL dst, rRegL base, rRegL index, immL32 disp)
%{
  predicate(VM_Version::supports_fast_3op_lea());
  match(Set dst (AddL (AddL base index) disp));

  format %{ "leaq $dst, [$base + $index + $disp]\t# long" %}
  ins_encode %{
    __ leaq($dst$$Register, Address($base$$Register, $index$$Register, Address::times_1, $disp$$constant));
  %}
  ins_pipe(ialu_reg_reg);
%}

instruct leaL_rReg_rReg_immI2(rRegL dst, no_rbp_r13_RegL base, rRegL index, immI2 scale)
%{
  predicate(VM_Version::supports_fast_2op_lea());
  match(Set dst (AddL base (LShiftL index scale)));

  format %{ "leaq $dst, [$base + $index << $scale]\t# long" %}
  ins_encode %{
    Address::ScaleFactor scale = static_cast<Address::ScaleFactor>($scale$$constant);
    __ leaq($dst$$Register, Address($base$$Register, $index$$Register, scale));
  %}
  ins_pipe(ialu_reg_reg);
%}

instruct leaL_rReg_rReg_immI2_immL32(rRegL dst, rRegL base, rRegL index, immI2 scale, immL32 disp)
%{
  predicate(VM_Version::supports_fast_3op_lea());
  match(Set dst (AddL (AddL base (LShiftL index scale)) disp));

  format %{ "leaq $dst, [$base + $index << $scale + $disp]\t# long" %}
  ins_encode %{
    Address::ScaleFactor scale = static_cast<Address::ScaleFactor>($scale$$constant);
    __ leaq($dst$$Register, Address($base$$Register, $index$$Register, scale, $disp$$constant));
  %}
  ins_pipe(ialu_reg_reg);
%}

instruct addP_rReg(rRegP dst, rRegL src, rFlagsReg cr)
%{
  match(Set dst (AddP dst src));
  effect(KILL cr);

  format %{ "addq    $dst, $src\t# ptr" %}
  ins_encode %{
    __ addq($dst$$Register, $src$$Register);
  %}
  ins_pipe(ialu_reg_reg);
%}

instruct addP_rReg_imm(rRegP dst, immL32 src, rFlagsReg cr)
%{
  match(Set dst (AddP dst src));
  effect(KILL cr);

  format %{ "addq    $dst, $src\t# ptr" %}
  ins_encode %{
    __ addq($dst$$Register, $src$$constant);
  %}
  ins_pipe( ialu_reg );
%}

// XXX addP mem ops ????

instruct checkCastPP(rRegP dst)
%{
  match(Set dst (CheckCastPP dst));

  size(0);
  format %{ "# checkcastPP of $dst" %}
  ins_encode(/* empty encoding */);
  ins_pipe(empty);
%}

instruct castPP(rRegP dst)
%{
  match(Set dst (CastPP dst));

  size(0);
  format %{ "# castPP of $dst" %}
  ins_encode(/* empty encoding */);
  ins_pipe(empty);
%}

instruct castII(rRegI dst)
%{
  match(Set dst (CastII dst));

  size(0);
  format %{ "# castII of $dst" %}
  ins_encode(/* empty encoding */);
  ins_cost(0);
  ins_pipe(empty);
%}

instruct castLL(rRegL dst)
%{
  match(Set dst (CastLL dst));

  size(0);
  format %{ "# castLL of $dst" %}
  ins_encode(/* empty encoding */);
  ins_cost(0);
  ins_pipe(empty);
%}

instruct castFF(regF dst)
%{
  match(Set dst (CastFF dst));

  size(0);
  format %{ "# castFF of $dst" %}
  ins_encode(/* empty encoding */);
  ins_cost(0);
  ins_pipe(empty);
%}

instruct castDD(regD dst)
%{
  match(Set dst (CastDD dst));

  size(0);
  format %{ "# castDD of $dst" %}
  ins_encode(/* empty encoding */);
  ins_cost(0);
  ins_pipe(empty);
%}

// LoadP-locked same as a regular LoadP when used with compare-swap
instruct loadPLocked(rRegP dst, memory mem)
%{
  match(Set dst (LoadPLocked mem));

  ins_cost(125); // XXX
  format %{ "movq    $dst, $mem\t# ptr locked" %}
  ins_encode %{
    __ movq($dst$$Register, $mem$$Address);
  %}
  ins_pipe(ialu_reg_mem); // XXX
%}

// Conditional-store of the updated heap-top.
// Used during allocation of the shared heap.
// Sets flags (EQ) on success.  Implemented with a CMPXCHG on Intel.

instruct storePConditional(memory heap_top_ptr,
                           rax_RegP oldval, rRegP newval,
                           rFlagsReg cr)
%{
  predicate(n->as_LoadStore()->barrier_data() == 0);
  match(Set cr (StorePConditional heap_top_ptr (Binary oldval newval)));

  format %{ "cmpxchgq $heap_top_ptr, $newval\t# (ptr) "
            "If rax == $heap_top_ptr then store $newval into $heap_top_ptr" %}
  ins_encode %{
    __ lock();
    __ cmpxchgq($newval$$Register, $heap_top_ptr$$Address);
  %}
  ins_pipe(pipe_cmpxchg);
%}

// Conditional-store of an int value.
// ZF flag is set on success, reset otherwise.  Implemented with a CMPXCHG.
instruct storeIConditional(memory mem, rax_RegI oldval, rRegI newval, rFlagsReg cr)
%{
  match(Set cr (StoreIConditional mem (Binary oldval newval)));
  effect(KILL oldval);

  format %{ "cmpxchgl $mem, $newval\t# If rax == $mem then store $newval into $mem" %}
  opcode(0x0F, 0xB1);
  ins_encode(lock_prefix,
             REX_reg_mem(newval, mem),
             OpcP, OpcS,
             reg_mem(newval, mem));
  ins_pipe(pipe_cmpxchg);
%}

// Conditional-store of a long value.
// ZF flag is set on success, reset otherwise.  Implemented with a CMPXCHG.
instruct storeLConditional(memory mem, rax_RegL oldval, rRegL newval, rFlagsReg cr)
%{
  match(Set cr (StoreLConditional mem (Binary oldval newval)));
  effect(KILL oldval);

  format %{ "cmpxchgq $mem, $newval\t# If rax == $mem then store $newval into $mem" %}
  ins_encode %{
    __ lock();
    __ cmpxchgq($newval$$Register, $mem$$Address);
  %}
  ins_pipe(pipe_cmpxchg);
%}


// XXX No flag versions for CompareAndSwap{P,I,L} because matcher can't match them
instruct compareAndSwapP(rRegI res,
                         memory mem_ptr,
                         rax_RegP oldval, rRegP newval,
                         rFlagsReg cr)
%{
  predicate(VM_Version::supports_cx8() && n->as_LoadStore()->barrier_data() == 0);
  match(Set res (CompareAndSwapP mem_ptr (Binary oldval newval)));
  match(Set res (WeakCompareAndSwapP mem_ptr (Binary oldval newval)));
  effect(KILL cr, KILL oldval);

  format %{ "cmpxchgq $mem_ptr,$newval\t# "
            "If rax == $mem_ptr then store $newval into $mem_ptr\n\t"
            "sete    $res\n\t"
            "movzbl  $res, $res" %}
  ins_encode %{
    __ lock();
    __ cmpxchgq($newval$$Register, $mem_ptr$$Address);
    __ sete($res$$Register);
    __ movzbl($res$$Register, $res$$Register);
  %}
  ins_pipe( pipe_cmpxchg );
%}

instruct compareAndSwapL(rRegI res,
                         memory mem_ptr,
                         rax_RegL oldval, rRegL newval,
                         rFlagsReg cr)
%{
  predicate(VM_Version::supports_cx8());
  match(Set res (CompareAndSwapL mem_ptr (Binary oldval newval)));
  match(Set res (WeakCompareAndSwapL mem_ptr (Binary oldval newval)));
  effect(KILL cr, KILL oldval);

  format %{ "cmpxchgq $mem_ptr,$newval\t# "
            "If rax == $mem_ptr then store $newval into $mem_ptr\n\t"
            "sete    $res\n\t"
            "movzbl  $res, $res" %}
  ins_encode %{
    __ lock();
    __ cmpxchgq($newval$$Register, $mem_ptr$$Address);
    __ sete($res$$Register);
    __ movzbl($res$$Register, $res$$Register);
  %}
  ins_pipe( pipe_cmpxchg );
%}

instruct compareAndSwapI(rRegI res,
                         memory mem_ptr,
                         rax_RegI oldval, rRegI newval,
                         rFlagsReg cr)
%{
  match(Set res (CompareAndSwapI mem_ptr (Binary oldval newval)));
  match(Set res (WeakCompareAndSwapI mem_ptr (Binary oldval newval)));
  effect(KILL cr, KILL oldval);

  format %{ "cmpxchgl $mem_ptr,$newval\t# "
            "If rax == $mem_ptr then store $newval into $mem_ptr\n\t"
            "sete    $res\n\t"
            "movzbl  $res, $res" %}
  ins_encode %{
    __ lock();
    __ cmpxchgl($newval$$Register, $mem_ptr$$Address);
    __ sete($res$$Register);
    __ movzbl($res$$Register, $res$$Register);
  %}
  ins_pipe( pipe_cmpxchg );
%}

instruct compareAndSwapB(rRegI res,
                         memory mem_ptr,
                         rax_RegI oldval, rRegI newval,
                         rFlagsReg cr)
%{
  match(Set res (CompareAndSwapB mem_ptr (Binary oldval newval)));
  match(Set res (WeakCompareAndSwapB mem_ptr (Binary oldval newval)));
  effect(KILL cr, KILL oldval);

  format %{ "cmpxchgb $mem_ptr,$newval\t# "
            "If rax == $mem_ptr then store $newval into $mem_ptr\n\t"
            "sete    $res\n\t"
            "movzbl  $res, $res" %}
  ins_encode %{
    __ lock();
    __ cmpxchgb($newval$$Register, $mem_ptr$$Address);
    __ sete($res$$Register);
    __ movzbl($res$$Register, $res$$Register);
  %}
  ins_pipe( pipe_cmpxchg );
%}

instruct compareAndSwapS(rRegI res,
                         memory mem_ptr,
                         rax_RegI oldval, rRegI newval,
                         rFlagsReg cr)
%{
  match(Set res (CompareAndSwapS mem_ptr (Binary oldval newval)));
  match(Set res (WeakCompareAndSwapS mem_ptr (Binary oldval newval)));
  effect(KILL cr, KILL oldval);

  format %{ "cmpxchgw $mem_ptr,$newval\t# "
            "If rax == $mem_ptr then store $newval into $mem_ptr\n\t"
            "sete    $res\n\t"
            "movzbl  $res, $res" %}
  ins_encode %{
    __ lock();
    __ cmpxchgw($newval$$Register, $mem_ptr$$Address);
    __ sete($res$$Register);
    __ movzbl($res$$Register, $res$$Register);
  %}
  ins_pipe( pipe_cmpxchg );
%}

instruct compareAndSwapN(rRegI res,
                          memory mem_ptr,
                          rax_RegN oldval, rRegN newval,
                          rFlagsReg cr) %{
  match(Set res (CompareAndSwapN mem_ptr (Binary oldval newval)));
  match(Set res (WeakCompareAndSwapN mem_ptr (Binary oldval newval)));
  effect(KILL cr, KILL oldval);

  format %{ "cmpxchgl $mem_ptr,$newval\t# "
            "If rax == $mem_ptr then store $newval into $mem_ptr\n\t"
            "sete    $res\n\t"
            "movzbl  $res, $res" %}
  ins_encode %{
    __ lock();
    __ cmpxchgl($newval$$Register, $mem_ptr$$Address);
    __ sete($res$$Register);
    __ movzbl($res$$Register, $res$$Register);
  %}
  ins_pipe( pipe_cmpxchg );
%}

instruct compareAndExchangeB(
                         memory mem_ptr,
                         rax_RegI oldval, rRegI newval,
                         rFlagsReg cr)
%{
  match(Set oldval (CompareAndExchangeB mem_ptr (Binary oldval newval)));
  effect(KILL cr);

  format %{ "cmpxchgb $mem_ptr,$newval\t# "
            "If rax == $mem_ptr then store $newval into $mem_ptr\n\t"  %}
  ins_encode %{
    __ lock();
    __ cmpxchgb($newval$$Register, $mem_ptr$$Address);
  %}
  ins_pipe( pipe_cmpxchg );
%}

instruct compareAndExchangeS(
                         memory mem_ptr,
                         rax_RegI oldval, rRegI newval,
                         rFlagsReg cr)
%{
  match(Set oldval (CompareAndExchangeS mem_ptr (Binary oldval newval)));
  effect(KILL cr);

  format %{ "cmpxchgw $mem_ptr,$newval\t# "
            "If rax == $mem_ptr then store $newval into $mem_ptr\n\t"  %}
  ins_encode %{
    __ lock();
    __ cmpxchgw($newval$$Register, $mem_ptr$$Address);
  %}
  ins_pipe( pipe_cmpxchg );
%}

instruct compareAndExchangeI(
                         memory mem_ptr,
                         rax_RegI oldval, rRegI newval,
                         rFlagsReg cr)
%{
  match(Set oldval (CompareAndExchangeI mem_ptr (Binary oldval newval)));
  effect(KILL cr);

  format %{ "cmpxchgl $mem_ptr,$newval\t# "
            "If rax == $mem_ptr then store $newval into $mem_ptr\n\t"  %}
  ins_encode %{
    __ lock();
    __ cmpxchgl($newval$$Register, $mem_ptr$$Address);
  %}
  ins_pipe( pipe_cmpxchg );
%}

instruct compareAndExchangeL(
                         memory mem_ptr,
                         rax_RegL oldval, rRegL newval,
                         rFlagsReg cr)
%{
  predicate(VM_Version::supports_cx8());
  match(Set oldval (CompareAndExchangeL mem_ptr (Binary oldval newval)));
  effect(KILL cr);

  format %{ "cmpxchgq $mem_ptr,$newval\t# "
            "If rax == $mem_ptr then store $newval into $mem_ptr\n\t"  %}
  ins_encode %{
    __ lock();
    __ cmpxchgq($newval$$Register, $mem_ptr$$Address);
  %}
  ins_pipe( pipe_cmpxchg );
%}

instruct compareAndExchangeN(
                          memory mem_ptr,
                          rax_RegN oldval, rRegN newval,
                          rFlagsReg cr) %{
  match(Set oldval (CompareAndExchangeN mem_ptr (Binary oldval newval)));
  effect(KILL cr);

  format %{ "cmpxchgl $mem_ptr,$newval\t# "
            "If rax == $mem_ptr then store $newval into $mem_ptr\n\t" %}
  ins_encode %{
    __ lock();
    __ cmpxchgl($newval$$Register, $mem_ptr$$Address);
  %}
  ins_pipe( pipe_cmpxchg );
%}

instruct compareAndExchangeP(
                         memory mem_ptr,
                         rax_RegP oldval, rRegP newval,
                         rFlagsReg cr)
%{
  predicate(VM_Version::supports_cx8() && n->as_LoadStore()->barrier_data() == 0);
  match(Set oldval (CompareAndExchangeP mem_ptr (Binary oldval newval)));
  effect(KILL cr);

  format %{ "cmpxchgq $mem_ptr,$newval\t# "
            "If rax == $mem_ptr then store $newval into $mem_ptr\n\t" %}
  ins_encode %{
    __ lock();
    __ cmpxchgq($newval$$Register, $mem_ptr$$Address);
  %}
  ins_pipe( pipe_cmpxchg );
%}

instruct xaddB_no_res( memory mem, Universe dummy, immI add, rFlagsReg cr) %{
  predicate(n->as_LoadStore()->result_not_used());
  match(Set dummy (GetAndAddB mem add));
  effect(KILL cr);
  format %{ "ADDB  [$mem],$add" %}
  ins_encode %{
    __ lock();
    __ addb($mem$$Address, $add$$constant);
  %}
  ins_pipe( pipe_cmpxchg );
%}

instruct xaddB( memory mem, rRegI newval, rFlagsReg cr) %{
  match(Set newval (GetAndAddB mem newval));
  effect(KILL cr);
  format %{ "XADDB  [$mem],$newval" %}
  ins_encode %{
    __ lock();
    __ xaddb($mem$$Address, $newval$$Register);
  %}
  ins_pipe( pipe_cmpxchg );
%}

instruct xaddS_no_res( memory mem, Universe dummy, immI add, rFlagsReg cr) %{
  predicate(n->as_LoadStore()->result_not_used());
  match(Set dummy (GetAndAddS mem add));
  effect(KILL cr);
  format %{ "ADDW  [$mem],$add" %}
  ins_encode %{
    __ lock();
    __ addw($mem$$Address, $add$$constant);
  %}
  ins_pipe( pipe_cmpxchg );
%}

instruct xaddS( memory mem, rRegI newval, rFlagsReg cr) %{
  match(Set newval (GetAndAddS mem newval));
  effect(KILL cr);
  format %{ "XADDW  [$mem],$newval" %}
  ins_encode %{
    __ lock();
    __ xaddw($mem$$Address, $newval$$Register);
  %}
  ins_pipe( pipe_cmpxchg );
%}

instruct xaddI_no_res( memory mem, Universe dummy, immI add, rFlagsReg cr) %{
  predicate(n->as_LoadStore()->result_not_used());
  match(Set dummy (GetAndAddI mem add));
  effect(KILL cr);
  format %{ "ADDL  [$mem],$add" %}
  ins_encode %{
    __ lock();
    __ addl($mem$$Address, $add$$constant);
  %}
  ins_pipe( pipe_cmpxchg );
%}

instruct xaddI( memory mem, rRegI newval, rFlagsReg cr) %{
  match(Set newval (GetAndAddI mem newval));
  effect(KILL cr);
  format %{ "XADDL  [$mem],$newval" %}
  ins_encode %{
    __ lock();
    __ xaddl($mem$$Address, $newval$$Register);
  %}
  ins_pipe( pipe_cmpxchg );
%}

instruct xaddL_no_res( memory mem, Universe dummy, immL32 add, rFlagsReg cr) %{
  predicate(n->as_LoadStore()->result_not_used());
  match(Set dummy (GetAndAddL mem add));
  effect(KILL cr);
  format %{ "ADDQ  [$mem],$add" %}
  ins_encode %{
    __ lock();
    __ addq($mem$$Address, $add$$constant);
  %}
  ins_pipe( pipe_cmpxchg );
%}

instruct xaddL( memory mem, rRegL newval, rFlagsReg cr) %{
  match(Set newval (GetAndAddL mem newval));
  effect(KILL cr);
  format %{ "XADDQ  [$mem],$newval" %}
  ins_encode %{
    __ lock();
    __ xaddq($mem$$Address, $newval$$Register);
  %}
  ins_pipe( pipe_cmpxchg );
%}

instruct xchgB( memory mem, rRegI newval) %{
  match(Set newval (GetAndSetB mem newval));
  format %{ "XCHGB  $newval,[$mem]" %}
  ins_encode %{
    __ xchgb($newval$$Register, $mem$$Address);
  %}
  ins_pipe( pipe_cmpxchg );
%}

instruct xchgS( memory mem, rRegI newval) %{
  match(Set newval (GetAndSetS mem newval));
  format %{ "XCHGW  $newval,[$mem]" %}
  ins_encode %{
    __ xchgw($newval$$Register, $mem$$Address);
  %}
  ins_pipe( pipe_cmpxchg );
%}

instruct xchgI( memory mem, rRegI newval) %{
  match(Set newval (GetAndSetI mem newval));
  format %{ "XCHGL  $newval,[$mem]" %}
  ins_encode %{
    __ xchgl($newval$$Register, $mem$$Address);
  %}
  ins_pipe( pipe_cmpxchg );
%}

instruct xchgL( memory mem, rRegL newval) %{
  match(Set newval (GetAndSetL mem newval));
  format %{ "XCHGL  $newval,[$mem]" %}
  ins_encode %{
    __ xchgq($newval$$Register, $mem$$Address);
  %}
  ins_pipe( pipe_cmpxchg );
%}

instruct xchgP( memory mem, rRegP newval) %{
  match(Set newval (GetAndSetP mem newval));
  predicate(n->as_LoadStore()->barrier_data() == 0);
  format %{ "XCHGQ  $newval,[$mem]" %}
  ins_encode %{
    __ xchgq($newval$$Register, $mem$$Address);
  %}
  ins_pipe( pipe_cmpxchg );
%}

instruct xchgN( memory mem, rRegN newval) %{
  match(Set newval (GetAndSetN mem newval));
  format %{ "XCHGL  $newval,$mem]" %}
  ins_encode %{
    __ xchgl($newval$$Register, $mem$$Address);
  %}
  ins_pipe( pipe_cmpxchg );
%}

//----------Abs Instructions-------------------------------------------

// Integer Absolute Instructions
instruct absI_rReg(rRegI dst, rRegI src, rRegI tmp, rFlagsReg cr)
%{
  match(Set dst (AbsI src));
  effect(TEMP dst, TEMP tmp, KILL cr);
  format %{ "movl $tmp, $src\n\t"
            "sarl $tmp, 31\n\t"
            "movl $dst, $src\n\t"
            "xorl $dst, $tmp\n\t"
            "subl $dst, $tmp\n"
          %}
  ins_encode %{
    __ movl($tmp$$Register, $src$$Register);
    __ sarl($tmp$$Register, 31);
    __ movl($dst$$Register, $src$$Register);
    __ xorl($dst$$Register, $tmp$$Register);
    __ subl($dst$$Register, $tmp$$Register);
  %}

  ins_pipe(ialu_reg_reg);
%}

// Long Absolute Instructions
instruct absL_rReg(rRegL dst, rRegL src, rRegL tmp, rFlagsReg cr)
%{
  match(Set dst (AbsL src));
  effect(TEMP dst, TEMP tmp, KILL cr);
  format %{ "movq $tmp, $src\n\t"
            "sarq $tmp, 63\n\t"
            "movq $dst, $src\n\t"
            "xorq $dst, $tmp\n\t"
            "subq $dst, $tmp\n"
          %}
  ins_encode %{
    __ movq($tmp$$Register, $src$$Register);
    __ sarq($tmp$$Register, 63);
    __ movq($dst$$Register, $src$$Register);
    __ xorq($dst$$Register, $tmp$$Register);
    __ subq($dst$$Register, $tmp$$Register);
  %}

  ins_pipe(ialu_reg_reg);
%}

//----------Subtraction Instructions-------------------------------------------

// Integer Subtraction Instructions
instruct subI_rReg(rRegI dst, rRegI src, rFlagsReg cr)
%{
  match(Set dst (SubI dst src));
  effect(KILL cr);

  format %{ "subl    $dst, $src\t# int" %}
  ins_encode %{
    __ subl($dst$$Register, $src$$Register);
  %}
  ins_pipe(ialu_reg_reg);
%}

instruct subI_rReg_imm(rRegI dst, immI src, rFlagsReg cr)
%{
  match(Set dst (SubI dst src));
  effect(KILL cr);

  format %{ "subl    $dst, $src\t# int" %}
  ins_encode %{
    __ subl($dst$$Register, $src$$constant);
  %}
  ins_pipe(ialu_reg);
%}

instruct subI_rReg_mem(rRegI dst, memory src, rFlagsReg cr)
%{
  match(Set dst (SubI dst (LoadI src)));
  effect(KILL cr);

  ins_cost(125);
  format %{ "subl    $dst, $src\t# int" %}
  ins_encode %{
    __ subl($dst$$Register, $src$$Address);
  %}
  ins_pipe(ialu_reg_mem);
%}

instruct subI_mem_rReg(memory dst, rRegI src, rFlagsReg cr)
%{
  match(Set dst (StoreI dst (SubI (LoadI dst) src)));
  effect(KILL cr);

  ins_cost(150);
  format %{ "subl    $dst, $src\t# int" %}
  ins_encode %{
    __ subl($dst$$Address, $src$$Register);
  %}
  ins_pipe(ialu_mem_reg);
%}

instruct subI_mem_imm(memory dst, immI src, rFlagsReg cr)
%{
  match(Set dst (StoreI dst (SubI (LoadI dst) src)));
  effect(KILL cr);

  ins_cost(125); // XXX
  format %{ "subl    $dst, $src\t# int" %}
  ins_encode %{
    __ subl($dst$$Address, $src$$constant);
  %}
  ins_pipe(ialu_mem_imm);
%}

instruct subL_rReg(rRegL dst, rRegL src, rFlagsReg cr)
%{
  match(Set dst (SubL dst src));
  effect(KILL cr);

  format %{ "subq    $dst, $src\t# long" %}
  ins_encode %{
    __ subq($dst$$Register, $src$$Register);
  %}
  ins_pipe(ialu_reg_reg);
%}

instruct subL_rReg_imm(rRegI dst, immL32 src, rFlagsReg cr)
%{
  match(Set dst (SubL dst src));
  effect(KILL cr);

  format %{ "subq    $dst, $src\t# long" %}
  ins_encode %{
    __ subq($dst$$Register, $src$$constant);
  %}
  ins_pipe(ialu_reg);
%}

instruct subL_rReg_mem(rRegL dst, memory src, rFlagsReg cr)
%{
  match(Set dst (SubL dst (LoadL src)));
  effect(KILL cr);

  ins_cost(125);
  format %{ "subq    $dst, $src\t# long" %}
  ins_encode %{
    __ subq($dst$$Register, $src$$Address);
  %}
  ins_pipe(ialu_reg_mem);
%}

instruct subL_mem_rReg(memory dst, rRegL src, rFlagsReg cr)
%{
  match(Set dst (StoreL dst (SubL (LoadL dst) src)));
  effect(KILL cr);

  ins_cost(150);
  format %{ "subq    $dst, $src\t# long" %}
  ins_encode %{
    __ subq($dst$$Address, $src$$Register);
  %}
  ins_pipe(ialu_mem_reg);
%}

instruct subL_mem_imm(memory dst, immL32 src, rFlagsReg cr)
%{
  match(Set dst (StoreL dst (SubL (LoadL dst) src)));
  effect(KILL cr);

  ins_cost(125); // XXX
  format %{ "subq    $dst, $src\t# long" %}
  ins_encode %{
    __ subq($dst$$Address, $src$$constant);
  %}
  ins_pipe(ialu_mem_imm);
%}

// Subtract from a pointer
// XXX hmpf???
instruct subP_rReg(rRegP dst, rRegI src, immI_0 zero, rFlagsReg cr)
%{
  match(Set dst (AddP dst (SubI zero src)));
  effect(KILL cr);

  format %{ "subq    $dst, $src\t# ptr - int" %}
  opcode(0x2B);
  ins_encode(REX_reg_reg_wide(dst, src), OpcP, reg_reg(dst, src));
  ins_pipe(ialu_reg_reg);
%}

instruct negI_rReg(rRegI dst, immI_0 zero, rFlagsReg cr)
%{
  match(Set dst (SubI zero dst));
  effect(KILL cr);

  format %{ "negl    $dst\t# int" %}
  ins_encode %{
    __ negl($dst$$Register);
  %}
  ins_pipe(ialu_reg);
%}

instruct negI_rReg_2(rRegI dst, rFlagsReg cr)
%{
  match(Set dst (NegI dst));
  effect(KILL cr);

  format %{ "negl    $dst\t# int" %}
  ins_encode %{
    __ negl($dst$$Register);
  %}
  ins_pipe(ialu_reg);
%}

instruct negI_mem(memory dst, immI_0 zero, rFlagsReg cr)
%{
  match(Set dst (StoreI dst (SubI zero (LoadI dst))));
  effect(KILL cr);

  format %{ "negl    $dst\t# int" %}
  ins_encode %{
    __ negl($dst$$Address);
  %}
  ins_pipe(ialu_reg);
%}

instruct negL_rReg(rRegL dst, immL0 zero, rFlagsReg cr)
%{
  match(Set dst (SubL zero dst));
  effect(KILL cr);

  format %{ "negq    $dst\t# long" %}
  ins_encode %{
    __ negq($dst$$Register);
  %}
  ins_pipe(ialu_reg);
%}

instruct negL_rReg_2(rRegL dst, rFlagsReg cr)
%{
  match(Set dst (NegL dst));
  effect(KILL cr);

  format %{ "negq    $dst\t# int" %}
  ins_encode %{
    __ negq($dst$$Register);
  %}
  ins_pipe(ialu_reg);
%}

instruct negL_mem(memory dst, immL0 zero, rFlagsReg cr)
%{
  match(Set dst (StoreL dst (SubL zero (LoadL dst))));
  effect(KILL cr);

  format %{ "negq    $dst\t# long" %}
  ins_encode %{
    __ negq($dst$$Address);
  %}
  ins_pipe(ialu_reg);
%}

//----------Multiplication/Division Instructions-------------------------------
// Integer Multiplication Instructions
// Multiply Register

instruct mulI_rReg(rRegI dst, rRegI src, rFlagsReg cr)
%{
  match(Set dst (MulI dst src));
  effect(KILL cr);

  ins_cost(300);
  format %{ "imull   $dst, $src\t# int" %}
  ins_encode %{
    __ imull($dst$$Register, $src$$Register);
  %}
  ins_pipe(ialu_reg_reg_alu0);
%}

instruct mulI_rReg_imm(rRegI dst, rRegI src, immI imm, rFlagsReg cr)
%{
  match(Set dst (MulI src imm));
  effect(KILL cr);

  ins_cost(300);
  format %{ "imull   $dst, $src, $imm\t# int" %}
  ins_encode %{
    __ imull($dst$$Register, $src$$Register, $imm$$constant);
  %}
  ins_pipe(ialu_reg_reg_alu0);
%}

instruct mulI_mem(rRegI dst, memory src, rFlagsReg cr)
%{
  match(Set dst (MulI dst (LoadI src)));
  effect(KILL cr);

  ins_cost(350);
  format %{ "imull   $dst, $src\t# int" %}
  ins_encode %{
    __ imull($dst$$Register, $src$$Address);
  %}
  ins_pipe(ialu_reg_mem_alu0);
%}

instruct mulI_mem_imm(rRegI dst, memory src, immI imm, rFlagsReg cr)
%{
  match(Set dst (MulI (LoadI src) imm));
  effect(KILL cr);

  ins_cost(300);
  format %{ "imull   $dst, $src, $imm\t# int" %}
  ins_encode %{
    __ imull($dst$$Register, $src$$Address, $imm$$constant);
  %}
  ins_pipe(ialu_reg_mem_alu0);
%}

instruct mulAddS2I_rReg(rRegI dst, rRegI src1, rRegI src2, rRegI src3, rFlagsReg cr)
%{
  match(Set dst (MulAddS2I (Binary dst src1) (Binary src2 src3)));
  effect(KILL cr, KILL src2);

  expand %{ mulI_rReg(dst, src1, cr);
           mulI_rReg(src2, src3, cr);
           addI_rReg(dst, src2, cr); %}
%}

instruct mulL_rReg(rRegL dst, rRegL src, rFlagsReg cr)
%{
  match(Set dst (MulL dst src));
  effect(KILL cr);

  ins_cost(300);
  format %{ "imulq   $dst, $src\t# long" %}
  ins_encode %{
    __ imulq($dst$$Register, $src$$Register);
  %}
  ins_pipe(ialu_reg_reg_alu0);
%}

instruct mulL_rReg_imm(rRegL dst, rRegL src, immL32 imm, rFlagsReg cr)
%{
  match(Set dst (MulL src imm));
  effect(KILL cr);

  ins_cost(300);
  format %{ "imulq   $dst, $src, $imm\t# long" %}
  ins_encode %{
    __ imulq($dst$$Register, $src$$Register, $imm$$constant);
  %}
  ins_pipe(ialu_reg_reg_alu0);
%}

instruct mulL_mem(rRegL dst, memory src, rFlagsReg cr)
%{
  match(Set dst (MulL dst (LoadL src)));
  effect(KILL cr);

  ins_cost(350);
  format %{ "imulq   $dst, $src\t# long" %}
  ins_encode %{
    __ imulq($dst$$Register, $src$$Address);
  %}
  ins_pipe(ialu_reg_mem_alu0);
%}

instruct mulL_mem_imm(rRegL dst, memory src, immL32 imm, rFlagsReg cr)
%{
  match(Set dst (MulL (LoadL src) imm));
  effect(KILL cr);

  ins_cost(300);
  format %{ "imulq   $dst, $src, $imm\t# long" %}
  ins_encode %{
    __ imulq($dst$$Register, $src$$Address, $imm$$constant);
  %}
  ins_pipe(ialu_reg_mem_alu0);
%}

instruct mulHiL_rReg(rdx_RegL dst, no_rax_RegL src, rax_RegL rax, rFlagsReg cr)
%{
  match(Set dst (MulHiL src rax));
  effect(USE_KILL rax, KILL cr);

  ins_cost(300);
  format %{ "imulq   RDX:RAX, RAX, $src\t# mulhi" %}
  ins_encode %{
    __ imulq($src$$Register);
  %}
  ins_pipe(ialu_reg_reg_alu0);
%}

instruct umulHiL_rReg(rdx_RegL dst, no_rax_RegL src, rax_RegL rax, rFlagsReg cr)
%{
  match(Set dst (UMulHiL src rax));
  effect(USE_KILL rax, KILL cr);

  ins_cost(300);
  format %{ "mulq   RDX:RAX, RAX, $src\t# umulhi" %}
  ins_encode %{
    __ mulq($src$$Register);
  %}
  ins_pipe(ialu_reg_reg_alu0);
%}

instruct divI_rReg(rax_RegI rax, rdx_RegI rdx, no_rax_rdx_RegI div,
                   rFlagsReg cr)
%{
  match(Set rax (DivI rax div));
  effect(KILL rdx, KILL cr);

  ins_cost(30*100+10*100); // XXX
  format %{ "cmpl    rax, 0x80000000\t# idiv\n\t"
            "jne,s   normal\n\t"
            "xorl    rdx, rdx\n\t"
            "cmpl    $div, -1\n\t"
            "je,s    done\n"
    "normal: cdql\n\t"
            "idivl   $div\n"
    "done:"        %}
  ins_encode(cdql_enc(div));
  ins_pipe(ialu_reg_reg_alu0);
%}

instruct divL_rReg(rax_RegL rax, rdx_RegL rdx, no_rax_rdx_RegL div,
                   rFlagsReg cr)
%{
  match(Set rax (DivL rax div));
  effect(KILL rdx, KILL cr);

  ins_cost(30*100+10*100); // XXX
  format %{ "movq    rdx, 0x8000000000000000\t# ldiv\n\t"
            "cmpq    rax, rdx\n\t"
            "jne,s   normal\n\t"
            "xorl    rdx, rdx\n\t"
            "cmpq    $div, -1\n\t"
            "je,s    done\n"
    "normal: cdqq\n\t"
            "idivq   $div\n"
    "done:"        %}
  ins_encode(cdqq_enc(div));
  ins_pipe(ialu_reg_reg_alu0);
%}

instruct udivI_rReg(rax_RegI rax, rdx_RegI rdx, no_rax_rdx_RegI div, rFlagsReg cr)
%{
  match(Set rax (UDivI rax div));
  effect(KILL rdx, KILL cr);

  ins_cost(300);
  format %{ "udivl $rax,$rax,$div\t# UDivI\n" %}
  ins_encode %{
    __ udivI($rax$$Register, $div$$Register, $rdx$$Register);
  %}
  ins_pipe(ialu_reg_reg_alu0);
%}

instruct udivL_rReg(rax_RegL rax, rdx_RegL rdx, no_rax_rdx_RegL div, rFlagsReg cr)
%{
  match(Set rax (UDivL rax div));
  effect(KILL rdx, KILL cr);

  ins_cost(300);
  format %{ "udivq $rax,$rax,$div\t# UDivL\n" %}
  ins_encode %{
     __ udivL($rax$$Register, $div$$Register, $rdx$$Register);
  %}
  ins_pipe(ialu_reg_reg_alu0);
%}

// Integer DIVMOD with Register, both quotient and mod results
instruct divModI_rReg_divmod(rax_RegI rax, rdx_RegI rdx, no_rax_rdx_RegI div,
                             rFlagsReg cr)
%{
  match(DivModI rax div);
  effect(KILL cr);

  ins_cost(30*100+10*100); // XXX
  format %{ "cmpl    rax, 0x80000000\t# idiv\n\t"
            "jne,s   normal\n\t"
            "xorl    rdx, rdx\n\t"
            "cmpl    $div, -1\n\t"
            "je,s    done\n"
    "normal: cdql\n\t"
            "idivl   $div\n"
    "done:"        %}
  ins_encode(cdql_enc(div));
  ins_pipe(pipe_slow);
%}

// Long DIVMOD with Register, both quotient and mod results
instruct divModL_rReg_divmod(rax_RegL rax, rdx_RegL rdx, no_rax_rdx_RegL div,
                             rFlagsReg cr)
%{
  match(DivModL rax div);
  effect(KILL cr);

  ins_cost(30*100+10*100); // XXX
  format %{ "movq    rdx, 0x8000000000000000\t# ldiv\n\t"
            "cmpq    rax, rdx\n\t"
            "jne,s   normal\n\t"
            "xorl    rdx, rdx\n\t"
            "cmpq    $div, -1\n\t"
            "je,s    done\n"
    "normal: cdqq\n\t"
            "idivq   $div\n"
    "done:"        %}
  ins_encode(cdqq_enc(div));
  ins_pipe(pipe_slow);
%}

// Unsigned integer DIVMOD with Register, both quotient and mod results
instruct udivModI_rReg_divmod(rax_RegI rax, no_rax_rdx_RegI tmp, rdx_RegI rdx,
                              no_rax_rdx_RegI div, rFlagsReg cr)
%{
  match(UDivModI rax div);
  effect(TEMP tmp, KILL cr);

  ins_cost(300);
  format %{ "udivl $rax,$rax,$div\t# begin UDivModI\n\t"
            "umodl $rdx,$rax,$div\t! using $tmp as TEMP # end UDivModI\n"
          %}
  ins_encode %{
    __ udivmodI($rax$$Register, $div$$Register, $rdx$$Register, $tmp$$Register);
  %}
  ins_pipe(pipe_slow);
%}

// Unsigned long DIVMOD with Register, both quotient and mod results
instruct udivModL_rReg_divmod(rax_RegL rax, no_rax_rdx_RegL tmp, rdx_RegL rdx,
                              no_rax_rdx_RegL div, rFlagsReg cr)
%{
  match(UDivModL rax div);
  effect(TEMP tmp, KILL cr);

  ins_cost(300);
  format %{ "udivq $rax,$rax,$div\t# begin UDivModL\n\t"
            "umodq $rdx,$rax,$div\t! using $tmp as TEMP # end UDivModL\n"
          %}
  ins_encode %{
    __ udivmodL($rax$$Register, $div$$Register, $rdx$$Register, $tmp$$Register);
  %}
  ins_pipe(pipe_slow);
%}


//----------- DivL-By-Constant-Expansions--------------------------------------
// DivI cases are handled by the compiler

// Magic constant, reciprocal of 10
instruct loadConL_0x6666666666666667(rRegL dst)
%{
  effect(DEF dst);

  format %{ "movq    $dst, #0x666666666666667\t# Used in div-by-10" %}
  ins_encode(load_immL(dst, 0x6666666666666667));
  ins_pipe(ialu_reg);
%}

instruct mul_hi(rdx_RegL dst, no_rax_RegL src, rax_RegL rax, rFlagsReg cr)
%{
  effect(DEF dst, USE src, USE_KILL rax, KILL cr);

  format %{ "imulq   rdx:rax, rax, $src\t# Used in div-by-10" %}
  ins_encode %{
    __ imulq($src$$Register);
  %}
  ins_pipe(ialu_reg_reg_alu0);
%}

instruct sarL_rReg_63(rRegL dst, rFlagsReg cr)
%{
  effect(USE_DEF dst, KILL cr);

  format %{ "sarq    $dst, #63\t# Used in div-by-10" %}
  ins_encode %{
    __ sarq($dst$$Register, 63);
  %}
  ins_pipe(ialu_reg);
%}

instruct sarL_rReg_2(rRegL dst, rFlagsReg cr)
%{
  effect(USE_DEF dst, KILL cr);

  format %{ "sarq    $dst, #2\t# Used in div-by-10" %}
  ins_encode %{
    __ sarq($dst$$Register, 2);
  %}
  ins_pipe(ialu_reg);
%}

instruct divL_10(rdx_RegL dst, no_rax_RegL src, immL10 div)
%{
  match(Set dst (DivL src div));

  ins_cost((5+8)*100);
  expand %{
    rax_RegL rax;                     // Killed temp
    rFlagsReg cr;                     // Killed
    loadConL_0x6666666666666667(rax); // movq  rax, 0x6666666666666667
    mul_hi(dst, src, rax, cr);        // mulq  rdx:rax <= rax * $src
    sarL_rReg_63(src, cr);            // sarq  src, 63
    sarL_rReg_2(dst, cr);             // sarq  rdx, 2
    subL_rReg(dst, src, cr);          // subl  rdx, src
  %}
%}

//-----------------------------------------------------------------------------

instruct modI_rReg(rdx_RegI rdx, rax_RegI rax, no_rax_rdx_RegI div,
                   rFlagsReg cr)
%{
  match(Set rdx (ModI rax div));
  effect(KILL rax, KILL cr);

  ins_cost(300); // XXX
  format %{ "cmpl    rax, 0x80000000\t# irem\n\t"
            "jne,s   normal\n\t"
            "xorl    rdx, rdx\n\t"
            "cmpl    $div, -1\n\t"
            "je,s    done\n"
    "normal: cdql\n\t"
            "idivl   $div\n"
    "done:"        %}
  ins_encode(cdql_enc(div));
  ins_pipe(ialu_reg_reg_alu0);
%}

instruct modL_rReg(rdx_RegL rdx, rax_RegL rax, no_rax_rdx_RegL div,
                   rFlagsReg cr)
%{
  match(Set rdx (ModL rax div));
  effect(KILL rax, KILL cr);

  ins_cost(300); // XXX
  format %{ "movq    rdx, 0x8000000000000000\t# lrem\n\t"
            "cmpq    rax, rdx\n\t"
            "jne,s   normal\n\t"
            "xorl    rdx, rdx\n\t"
            "cmpq    $div, -1\n\t"
            "je,s    done\n"
    "normal: cdqq\n\t"
            "idivq   $div\n"
    "done:"        %}
  ins_encode(cdqq_enc(div));
  ins_pipe(ialu_reg_reg_alu0);
%}

instruct umodI_rReg(rdx_RegI rdx, rax_RegI rax, no_rax_rdx_RegI div, rFlagsReg cr)
%{
  match(Set rdx (UModI rax div));
  effect(KILL rax, KILL cr);

  ins_cost(300);
  format %{ "umodl $rdx,$rax,$div\t# UModI\n" %}
  ins_encode %{
    __ umodI($rax$$Register, $div$$Register, $rdx$$Register);
  %}
  ins_pipe(ialu_reg_reg_alu0);
%}

instruct umodL_rReg(rdx_RegL rdx, rax_RegL rax, no_rax_rdx_RegL div, rFlagsReg cr)
%{
  match(Set rdx (UModL rax div));
  effect(KILL rax, KILL cr);

  ins_cost(300);
  format %{ "umodq $rdx,$rax,$div\t# UModL\n" %}
  ins_encode %{
    __ umodL($rax$$Register, $div$$Register, $rdx$$Register);
  %}
  ins_pipe(ialu_reg_reg_alu0);
%}

// Integer Shift Instructions
// Shift Left by one
instruct salI_rReg_1(rRegI dst, immI_1 shift, rFlagsReg cr)
%{
  match(Set dst (LShiftI dst shift));
  effect(KILL cr);

  format %{ "sall    $dst, $shift" %}
  ins_encode %{
    __ sall($dst$$Register, $shift$$constant);
  %}
  ins_pipe(ialu_reg);
%}

// Shift Left by one
instruct salI_mem_1(memory dst, immI_1 shift, rFlagsReg cr)
%{
  match(Set dst (StoreI dst (LShiftI (LoadI dst) shift)));
  effect(KILL cr);

  format %{ "sall    $dst, $shift\t" %}
  ins_encode %{
    __ sall($dst$$Address, $shift$$constant);
  %}
  ins_pipe(ialu_mem_imm);
%}

// Shift Left by 8-bit immediate
instruct salI_rReg_imm(rRegI dst, immI8 shift, rFlagsReg cr)
%{
  match(Set dst (LShiftI dst shift));
  effect(KILL cr);

  format %{ "sall    $dst, $shift" %}
  ins_encode %{
    __ sall($dst$$Register, $shift$$constant);
  %}
  ins_pipe(ialu_reg);
%}

// Shift Left by 8-bit immediate
instruct salI_mem_imm(memory dst, immI8 shift, rFlagsReg cr)
%{
  match(Set dst (StoreI dst (LShiftI (LoadI dst) shift)));
  effect(KILL cr);

  format %{ "sall    $dst, $shift" %}
  ins_encode %{
    __ sall($dst$$Address, $shift$$constant);
  %}
  ins_pipe(ialu_mem_imm);
%}

// Shift Left by variable
instruct salI_rReg_CL(rRegI dst, rcx_RegI shift, rFlagsReg cr)
%{
  predicate(!VM_Version::supports_bmi2());
  match(Set dst (LShiftI dst shift));
  effect(KILL cr);

  format %{ "sall    $dst, $shift" %}
  ins_encode %{
    __ sall($dst$$Register);
  %}
  ins_pipe(ialu_reg_reg);
%}

// Shift Left by variable
instruct salI_mem_CL(memory dst, rcx_RegI shift, rFlagsReg cr)
%{
  predicate(!VM_Version::supports_bmi2());
  match(Set dst (StoreI dst (LShiftI (LoadI dst) shift)));
  effect(KILL cr);

  format %{ "sall    $dst, $shift" %}
  ins_encode %{
    __ sall($dst$$Address);
  %}
  ins_pipe(ialu_mem_reg);
%}

instruct salI_rReg_rReg(rRegI dst, rRegI src, rRegI shift)
%{
  predicate(VM_Version::supports_bmi2());
  match(Set dst (LShiftI src shift));

  format %{ "shlxl   $dst, $src, $shift" %}
  ins_encode %{
    __ shlxl($dst$$Register, $src$$Register, $shift$$Register);
  %}
  ins_pipe(ialu_reg_reg);
%}

instruct salI_mem_rReg(rRegI dst, memory src, rRegI shift)
%{
  predicate(VM_Version::supports_bmi2());
  match(Set dst (LShiftI (LoadI src) shift));
  ins_cost(175);
  format %{ "shlxl   $dst, $src, $shift" %}
  ins_encode %{
    __ shlxl($dst$$Register, $src$$Address, $shift$$Register);
  %}
  ins_pipe(ialu_reg_mem);
%}

// Arithmetic shift right by one
instruct sarI_rReg_1(rRegI dst, immI_1 shift, rFlagsReg cr)
%{
  match(Set dst (RShiftI dst shift));
  effect(KILL cr);

  format %{ "sarl    $dst, $shift" %}
  ins_encode %{
    __ sarl($dst$$Register, $shift$$constant);
  %}
  ins_pipe(ialu_reg);
%}

// Arithmetic shift right by one
instruct sarI_mem_1(memory dst, immI_1 shift, rFlagsReg cr)
%{
  match(Set dst (StoreI dst (RShiftI (LoadI dst) shift)));
  effect(KILL cr);

  format %{ "sarl    $dst, $shift" %}
  ins_encode %{
    __ sarl($dst$$Address, $shift$$constant);
  %}
  ins_pipe(ialu_mem_imm);
%}

// Arithmetic Shift Right by 8-bit immediate
instruct sarI_rReg_imm(rRegI dst, immI8 shift, rFlagsReg cr)
%{
  match(Set dst (RShiftI dst shift));
  effect(KILL cr);

  format %{ "sarl    $dst, $shift" %}
  ins_encode %{
    __ sarl($dst$$Register, $shift$$constant);
  %}
  ins_pipe(ialu_mem_imm);
%}

// Arithmetic Shift Right by 8-bit immediate
instruct sarI_mem_imm(memory dst, immI8 shift, rFlagsReg cr)
%{
  match(Set dst (StoreI dst (RShiftI (LoadI dst) shift)));
  effect(KILL cr);

  format %{ "sarl    $dst, $shift" %}
  ins_encode %{
    __ sarl($dst$$Address, $shift$$constant);
  %}
  ins_pipe(ialu_mem_imm);
%}

// Arithmetic Shift Right by variable
instruct sarI_rReg_CL(rRegI dst, rcx_RegI shift, rFlagsReg cr)
%{
  predicate(!VM_Version::supports_bmi2());
  match(Set dst (RShiftI dst shift));
  effect(KILL cr);
  format %{ "sarl    $dst, $shift" %}
  ins_encode %{
    __ sarl($dst$$Register);
  %}
  ins_pipe(ialu_reg_reg);
%}

// Arithmetic Shift Right by variable
instruct sarI_mem_CL(memory dst, rcx_RegI shift, rFlagsReg cr)
%{
  predicate(!VM_Version::supports_bmi2());
  match(Set dst (StoreI dst (RShiftI (LoadI dst) shift)));
  effect(KILL cr);

  format %{ "sarl    $dst, $shift" %}
  ins_encode %{
    __ sarl($dst$$Address);
  %}
  ins_pipe(ialu_mem_reg);
%}

instruct sarI_rReg_rReg(rRegI dst, rRegI src, rRegI shift)
%{
  predicate(VM_Version::supports_bmi2());
  match(Set dst (RShiftI src shift));

  format %{ "sarxl   $dst, $src, $shift" %}
  ins_encode %{
    __ sarxl($dst$$Register, $src$$Register, $shift$$Register);
  %}
  ins_pipe(ialu_reg_reg);
%}

instruct sarI_mem_rReg(rRegI dst, memory src, rRegI shift)
%{
  predicate(VM_Version::supports_bmi2());
  match(Set dst (RShiftI (LoadI src) shift));
  ins_cost(175);
  format %{ "sarxl   $dst, $src, $shift" %}
  ins_encode %{
    __ sarxl($dst$$Register, $src$$Address, $shift$$Register);
  %}
  ins_pipe(ialu_reg_mem);
%}

// Logical shift right by one
instruct shrI_rReg_1(rRegI dst, immI_1 shift, rFlagsReg cr)
%{
  match(Set dst (URShiftI dst shift));
  effect(KILL cr);

  format %{ "shrl    $dst, $shift" %}
  ins_encode %{
    __ shrl($dst$$Register, $shift$$constant);
  %}
  ins_pipe(ialu_reg);
%}

// Logical shift right by one
instruct shrI_mem_1(memory dst, immI_1 shift, rFlagsReg cr)
%{
  match(Set dst (StoreI dst (URShiftI (LoadI dst) shift)));
  effect(KILL cr);

  format %{ "shrl    $dst, $shift" %}
  ins_encode %{
    __ shrl($dst$$Address, $shift$$constant);
  %}
  ins_pipe(ialu_mem_imm);
%}

// Logical Shift Right by 8-bit immediate
instruct shrI_rReg_imm(rRegI dst, immI8 shift, rFlagsReg cr)
%{
  match(Set dst (URShiftI dst shift));
  effect(KILL cr);

  format %{ "shrl    $dst, $shift" %}
  ins_encode %{
    __ shrl($dst$$Register, $shift$$constant);
  %}
  ins_pipe(ialu_reg);
%}

// Logical Shift Right by 8-bit immediate
instruct shrI_mem_imm(memory dst, immI8 shift, rFlagsReg cr)
%{
  match(Set dst (StoreI dst (URShiftI (LoadI dst) shift)));
  effect(KILL cr);

  format %{ "shrl    $dst, $shift" %}
  ins_encode %{
    __ shrl($dst$$Address, $shift$$constant);
  %}
  ins_pipe(ialu_mem_imm);
%}

// Logical Shift Right by variable
instruct shrI_rReg_CL(rRegI dst, rcx_RegI shift, rFlagsReg cr)
%{
  predicate(!VM_Version::supports_bmi2());
  match(Set dst (URShiftI dst shift));
  effect(KILL cr);

  format %{ "shrl    $dst, $shift" %}
  ins_encode %{
    __ shrl($dst$$Register);
  %}
  ins_pipe(ialu_reg_reg);
%}

// Logical Shift Right by variable
instruct shrI_mem_CL(memory dst, rcx_RegI shift, rFlagsReg cr)
%{
  predicate(!VM_Version::supports_bmi2());
  match(Set dst (StoreI dst (URShiftI (LoadI dst) shift)));
  effect(KILL cr);

  format %{ "shrl    $dst, $shift" %}
  ins_encode %{
    __ shrl($dst$$Address);
  %}
  ins_pipe(ialu_mem_reg);
%}

instruct shrI_rReg_rReg(rRegI dst, rRegI src, rRegI shift)
%{
  predicate(VM_Version::supports_bmi2());
  match(Set dst (URShiftI src shift));

  format %{ "shrxl   $dst, $src, $shift" %}
  ins_encode %{
    __ shrxl($dst$$Register, $src$$Register, $shift$$Register);
  %}
  ins_pipe(ialu_reg_reg);
%}

instruct shrI_mem_rReg(rRegI dst, memory src, rRegI shift)
%{
  predicate(VM_Version::supports_bmi2());
  match(Set dst (URShiftI (LoadI src) shift));
  ins_cost(175);
  format %{ "shrxl   $dst, $src, $shift" %}
  ins_encode %{
    __ shrxl($dst$$Register, $src$$Address, $shift$$Register);
  %}
  ins_pipe(ialu_reg_mem);
%}

// Long Shift Instructions
// Shift Left by one
instruct salL_rReg_1(rRegL dst, immI_1 shift, rFlagsReg cr)
%{
  match(Set dst (LShiftL dst shift));
  effect(KILL cr);

  format %{ "salq    $dst, $shift" %}
  ins_encode %{
    __ salq($dst$$Register, $shift$$constant);
  %}
  ins_pipe(ialu_reg);
%}

// Shift Left by one
instruct salL_mem_1(memory dst, immI_1 shift, rFlagsReg cr)
%{
  match(Set dst (StoreL dst (LShiftL (LoadL dst) shift)));
  effect(KILL cr);

  format %{ "salq    $dst, $shift" %}
  ins_encode %{
    __ salq($dst$$Address, $shift$$constant);
  %}
  ins_pipe(ialu_mem_imm);
%}

// Shift Left by 8-bit immediate
instruct salL_rReg_imm(rRegL dst, immI8 shift, rFlagsReg cr)
%{
  match(Set dst (LShiftL dst shift));
  effect(KILL cr);

  format %{ "salq    $dst, $shift" %}
  ins_encode %{
    __ salq($dst$$Register, $shift$$constant);
  %}
  ins_pipe(ialu_reg);
%}

// Shift Left by 8-bit immediate
instruct salL_mem_imm(memory dst, immI8 shift, rFlagsReg cr)
%{
  match(Set dst (StoreL dst (LShiftL (LoadL dst) shift)));
  effect(KILL cr);

  format %{ "salq    $dst, $shift" %}
  ins_encode %{
    __ salq($dst$$Address, $shift$$constant);
  %}
  ins_pipe(ialu_mem_imm);
%}

// Shift Left by variable
instruct salL_rReg_CL(rRegL dst, rcx_RegI shift, rFlagsReg cr)
%{
  predicate(!VM_Version::supports_bmi2());
  match(Set dst (LShiftL dst shift));
  effect(KILL cr);

  format %{ "salq    $dst, $shift" %}
  ins_encode %{
    __ salq($dst$$Register);
  %}
  ins_pipe(ialu_reg_reg);
%}

// Shift Left by variable
instruct salL_mem_CL(memory dst, rcx_RegI shift, rFlagsReg cr)
%{
  predicate(!VM_Version::supports_bmi2());
  match(Set dst (StoreL dst (LShiftL (LoadL dst) shift)));
  effect(KILL cr);

  format %{ "salq    $dst, $shift" %}
  ins_encode %{
    __ salq($dst$$Address);
  %}
  ins_pipe(ialu_mem_reg);
%}

instruct salL_rReg_rReg(rRegL dst, rRegL src, rRegI shift)
%{
  predicate(VM_Version::supports_bmi2());
  match(Set dst (LShiftL src shift));

  format %{ "shlxq   $dst, $src, $shift" %}
  ins_encode %{
    __ shlxq($dst$$Register, $src$$Register, $shift$$Register);
  %}
  ins_pipe(ialu_reg_reg);
%}

instruct salL_mem_rReg(rRegL dst, memory src, rRegI shift)
%{
  predicate(VM_Version::supports_bmi2());
  match(Set dst (LShiftL (LoadL src) shift));
  ins_cost(175);
  format %{ "shlxq   $dst, $src, $shift" %}
  ins_encode %{
    __ shlxq($dst$$Register, $src$$Address, $shift$$Register);
  %}
  ins_pipe(ialu_reg_mem);
%}

// Arithmetic shift right by one
instruct sarL_rReg_1(rRegL dst, immI_1 shift, rFlagsReg cr)
%{
  match(Set dst (RShiftL dst shift));
  effect(KILL cr);

  format %{ "sarq    $dst, $shift" %}
  ins_encode %{
    __ sarq($dst$$Register, $shift$$constant);
  %}
  ins_pipe(ialu_reg);
%}

// Arithmetic shift right by one
instruct sarL_mem_1(memory dst, immI_1 shift, rFlagsReg cr)
%{
  match(Set dst (StoreL dst (RShiftL (LoadL dst) shift)));
  effect(KILL cr);

  format %{ "sarq    $dst, $shift" %}
  ins_encode %{
    __ sarq($dst$$Address, $shift$$constant);
  %}
  ins_pipe(ialu_mem_imm);
%}

// Arithmetic Shift Right by 8-bit immediate
instruct sarL_rReg_imm(rRegL dst, immI shift, rFlagsReg cr)
%{
  match(Set dst (RShiftL dst shift));
  effect(KILL cr);

  format %{ "sarq    $dst, $shift" %}
  ins_encode %{
    __ sarq($dst$$Register, (unsigned char)($shift$$constant & 0x3F));
  %}
  ins_pipe(ialu_mem_imm);
%}

// Arithmetic Shift Right by 8-bit immediate
instruct sarL_mem_imm(memory dst, immI shift, rFlagsReg cr)
%{
  match(Set dst (StoreL dst (RShiftL (LoadL dst) shift)));
  effect(KILL cr);

  format %{ "sarq    $dst, $shift" %}
  ins_encode %{
    __ sarq($dst$$Address, (unsigned char)($shift$$constant & 0x3F));
  %}
  ins_pipe(ialu_mem_imm);
%}

// Arithmetic Shift Right by variable
instruct sarL_rReg_CL(rRegL dst, rcx_RegI shift, rFlagsReg cr)
%{
  predicate(!VM_Version::supports_bmi2());
  match(Set dst (RShiftL dst shift));
  effect(KILL cr);

  format %{ "sarq    $dst, $shift" %}
  ins_encode %{
    __ sarq($dst$$Register);
  %}
  ins_pipe(ialu_reg_reg);
%}

// Arithmetic Shift Right by variable
instruct sarL_mem_CL(memory dst, rcx_RegI shift, rFlagsReg cr)
%{
  predicate(!VM_Version::supports_bmi2());
  match(Set dst (StoreL dst (RShiftL (LoadL dst) shift)));
  effect(KILL cr);

  format %{ "sarq    $dst, $shift" %}
  ins_encode %{
    __ sarq($dst$$Address);
  %}
  ins_pipe(ialu_mem_reg);
%}

instruct sarL_rReg_rReg(rRegL dst, rRegL src, rRegI shift)
%{
  predicate(VM_Version::supports_bmi2());
  match(Set dst (RShiftL src shift));

  format %{ "sarxq   $dst, $src, $shift" %}
  ins_encode %{
    __ sarxq($dst$$Register, $src$$Register, $shift$$Register);
  %}
  ins_pipe(ialu_reg_reg);
%}

instruct sarL_mem_rReg(rRegL dst, memory src, rRegI shift)
%{
  predicate(VM_Version::supports_bmi2());
  match(Set dst (RShiftL (LoadL src) shift));
  ins_cost(175);
  format %{ "sarxq   $dst, $src, $shift" %}
  ins_encode %{
    __ sarxq($dst$$Register, $src$$Address, $shift$$Register);
  %}
  ins_pipe(ialu_reg_mem);
%}

// Logical shift right by one
instruct shrL_rReg_1(rRegL dst, immI_1 shift, rFlagsReg cr)
%{
  match(Set dst (URShiftL dst shift));
  effect(KILL cr);

  format %{ "shrq    $dst, $shift" %}
  ins_encode %{
    __ shrq($dst$$Register, $shift$$constant);
  %}
  ins_pipe(ialu_reg);
%}

// Logical shift right by one
instruct shrL_mem_1(memory dst, immI_1 shift, rFlagsReg cr)
%{
  match(Set dst (StoreL dst (URShiftL (LoadL dst) shift)));
  effect(KILL cr);

  format %{ "shrq    $dst, $shift" %}
  ins_encode %{
    __ shrq($dst$$Address, $shift$$constant);
  %}
  ins_pipe(ialu_mem_imm);
%}

// Logical Shift Right by 8-bit immediate
instruct shrL_rReg_imm(rRegL dst, immI8 shift, rFlagsReg cr)
%{
  match(Set dst (URShiftL dst shift));
  effect(KILL cr);

  format %{ "shrq    $dst, $shift" %}
  ins_encode %{
    __ shrq($dst$$Register, $shift$$constant);
  %}
  ins_pipe(ialu_reg);
%}

// Logical Shift Right by 8-bit immediate
instruct shrL_mem_imm(memory dst, immI8 shift, rFlagsReg cr)
%{
  match(Set dst (StoreL dst (URShiftL (LoadL dst) shift)));
  effect(KILL cr);

  format %{ "shrq    $dst, $shift" %}
  ins_encode %{
    __ shrq($dst$$Address, $shift$$constant);
  %}
  ins_pipe(ialu_mem_imm);
%}

// Logical Shift Right by variable
instruct shrL_rReg_CL(rRegL dst, rcx_RegI shift, rFlagsReg cr)
%{
  predicate(!VM_Version::supports_bmi2());
  match(Set dst (URShiftL dst shift));
  effect(KILL cr);

  format %{ "shrq    $dst, $shift" %}
  ins_encode %{
    __ shrq($dst$$Register);
  %}
  ins_pipe(ialu_reg_reg);
%}

// Logical Shift Right by variable
instruct shrL_mem_CL(memory dst, rcx_RegI shift, rFlagsReg cr)
%{
  predicate(!VM_Version::supports_bmi2());
  match(Set dst (StoreL dst (URShiftL (LoadL dst) shift)));
  effect(KILL cr);

  format %{ "shrq    $dst, $shift" %}
  ins_encode %{
    __ shrq($dst$$Address);
  %}
  ins_pipe(ialu_mem_reg);
%}

instruct shrL_rReg_rReg(rRegL dst, rRegL src, rRegI shift)
%{
  predicate(VM_Version::supports_bmi2());
  match(Set dst (URShiftL src shift));

  format %{ "shrxq   $dst, $src, $shift" %}
  ins_encode %{
    __ shrxq($dst$$Register, $src$$Register, $shift$$Register);
  %}
  ins_pipe(ialu_reg_reg);
%}

instruct shrL_mem_rReg(rRegL dst, memory src, rRegI shift)
%{
  predicate(VM_Version::supports_bmi2());
  match(Set dst (URShiftL (LoadL src) shift));
  ins_cost(175);
  format %{ "shrxq   $dst, $src, $shift" %}
  ins_encode %{
    __ shrxq($dst$$Register, $src$$Address, $shift$$Register);
  %}
  ins_pipe(ialu_reg_mem);
%}

// Logical Shift Right by 24, followed by Arithmetic Shift Left by 24.
// This idiom is used by the compiler for the i2b bytecode.
instruct i2b(rRegI dst, rRegI src, immI_24 twentyfour)
%{
  match(Set dst (RShiftI (LShiftI src twentyfour) twentyfour));

  format %{ "movsbl  $dst, $src\t# i2b" %}
  ins_encode %{
    __ movsbl($dst$$Register, $src$$Register);
  %}
  ins_pipe(ialu_reg_reg);
%}

// Logical Shift Right by 16, followed by Arithmetic Shift Left by 16.
// This idiom is used by the compiler the i2s bytecode.
instruct i2s(rRegI dst, rRegI src, immI_16 sixteen)
%{
  match(Set dst (RShiftI (LShiftI src sixteen) sixteen));

  format %{ "movswl  $dst, $src\t# i2s" %}
  ins_encode %{
    __ movswl($dst$$Register, $src$$Register);
  %}
  ins_pipe(ialu_reg_reg);
%}

// ROL/ROR instructions

// Rotate left by constant.
instruct rolI_immI8_legacy(rRegI dst, immI8 shift, rFlagsReg cr)
%{
  predicate(!VM_Version::supports_bmi2() && n->bottom_type()->basic_type() == T_INT);
  match(Set dst (RotateLeft dst shift));
  effect(KILL cr);
  format %{ "roll    $dst, $shift" %}
  ins_encode %{
    __ roll($dst$$Register, $shift$$constant);
  %}
  ins_pipe(ialu_reg);
%}

instruct rolI_immI8(rRegI dst, rRegI src, immI8 shift)
%{
  predicate(VM_Version::supports_bmi2() && n->bottom_type()->basic_type() == T_INT);
  match(Set dst (RotateLeft src shift));
  format %{ "rolxl   $dst, $src, $shift" %}
  ins_encode %{
    int shift = 32 - ($shift$$constant & 31);
    __ rorxl($dst$$Register, $src$$Register, shift);
  %}
  ins_pipe(ialu_reg_reg);
%}

instruct rolI_mem_immI8(rRegI dst, memory src, immI8 shift)
%{
  predicate(VM_Version::supports_bmi2() && n->bottom_type()->basic_type() == T_INT);
  match(Set dst (RotateLeft (LoadI src) shift));
  ins_cost(175);
  format %{ "rolxl   $dst, $src, $shift" %}
  ins_encode %{
    int shift = 32 - ($shift$$constant & 31);
    __ rorxl($dst$$Register, $src$$Address, shift);
  %}
  ins_pipe(ialu_reg_mem);
%}

// Rotate Left by variable
instruct rolI_rReg_Var(rRegI dst, rcx_RegI shift, rFlagsReg cr)
%{
  predicate(n->bottom_type()->basic_type() == T_INT);
  match(Set dst (RotateLeft dst shift));
  effect(KILL cr);
  format %{ "roll    $dst, $shift" %}
  ins_encode %{
    __ roll($dst$$Register);
  %}
  ins_pipe(ialu_reg_reg);
%}

// Rotate Right by constant.
instruct rorI_immI8_legacy(rRegI dst, immI8 shift, rFlagsReg cr)
%{
  predicate(!VM_Version::supports_bmi2() && n->bottom_type()->basic_type() == T_INT);
  match(Set dst (RotateRight dst shift));
  effect(KILL cr);
  format %{ "rorl    $dst, $shift" %}
  ins_encode %{
    __ rorl($dst$$Register, $shift$$constant);
  %}
  ins_pipe(ialu_reg);
%}

// Rotate Right by constant.
instruct rorI_immI8(rRegI dst, rRegI src, immI8 shift)
%{
  predicate(VM_Version::supports_bmi2() && n->bottom_type()->basic_type() == T_INT);
  match(Set dst (RotateRight src shift));
  format %{ "rorxl   $dst, $src, $shift" %}
  ins_encode %{
    __ rorxl($dst$$Register, $src$$Register, $shift$$constant);
  %}
  ins_pipe(ialu_reg_reg);
%}

instruct rorI_mem_immI8(rRegI dst, memory src, immI8 shift)
%{
  predicate(VM_Version::supports_bmi2() && n->bottom_type()->basic_type() == T_INT);
  match(Set dst (RotateRight (LoadI src) shift));
  ins_cost(175);
  format %{ "rorxl   $dst, $src, $shift" %}
  ins_encode %{
    __ rorxl($dst$$Register, $src$$Address, $shift$$constant);
  %}
  ins_pipe(ialu_reg_mem);
%}

// Rotate Right by variable
instruct rorI_rReg_Var(rRegI dst, rcx_RegI shift, rFlagsReg cr)
%{
  predicate(n->bottom_type()->basic_type() == T_INT);
  match(Set dst (RotateRight dst shift));
  effect(KILL cr);
  format %{ "rorl    $dst, $shift" %}
  ins_encode %{
    __ rorl($dst$$Register);
  %}
  ins_pipe(ialu_reg_reg);
%}

// Rotate Left by constant.
instruct rolL_immI8_legacy(rRegL dst, immI8 shift, rFlagsReg cr)
%{
  predicate(!VM_Version::supports_bmi2() && n->bottom_type()->basic_type() == T_LONG);
  match(Set dst (RotateLeft dst shift));
  effect(KILL cr);
  format %{ "rolq    $dst, $shift" %}
  ins_encode %{
    __ rolq($dst$$Register, $shift$$constant);
  %}
  ins_pipe(ialu_reg);
%}

instruct rolL_immI8(rRegL dst, rRegL src, immI8 shift)
%{
  predicate(VM_Version::supports_bmi2() && n->bottom_type()->basic_type() == T_LONG);
  match(Set dst (RotateLeft src shift));
  format %{ "rolxq   $dst, $src, $shift" %}
  ins_encode %{
    int shift = 64 - ($shift$$constant & 63);
    __ rorxq($dst$$Register, $src$$Register, shift);
  %}
  ins_pipe(ialu_reg_reg);
%}

instruct rolL_mem_immI8(rRegL dst, memory src, immI8 shift)
%{
  predicate(VM_Version::supports_bmi2() && n->bottom_type()->basic_type() == T_LONG);
  match(Set dst (RotateLeft (LoadL src) shift));
  ins_cost(175);
  format %{ "rolxq   $dst, $src, $shift" %}
  ins_encode %{
    int shift = 64 - ($shift$$constant & 63);
    __ rorxq($dst$$Register, $src$$Address, shift);
  %}
  ins_pipe(ialu_reg_mem);
%}

// Rotate Left by variable
instruct rolL_rReg_Var(rRegL dst, rcx_RegI shift, rFlagsReg cr)
%{
  predicate(n->bottom_type()->basic_type() == T_LONG);
  match(Set dst (RotateLeft dst shift));
  effect(KILL cr);
  format %{ "rolq    $dst, $shift" %}
  ins_encode %{
    __ rolq($dst$$Register);
  %}
  ins_pipe(ialu_reg_reg);
%}

// Rotate Right by constant.
instruct rorL_immI8_legacy(rRegL dst, immI8 shift, rFlagsReg cr)
%{
  predicate(!VM_Version::supports_bmi2() && n->bottom_type()->basic_type() == T_LONG);
  match(Set dst (RotateRight dst shift));
  effect(KILL cr);
  format %{ "rorq    $dst, $shift" %}
  ins_encode %{
    __ rorq($dst$$Register, $shift$$constant);
  %}
  ins_pipe(ialu_reg);
%}

// Rotate Right by constant
instruct rorL_immI8(rRegL dst, rRegL src, immI8 shift)
%{
  predicate(VM_Version::supports_bmi2() && n->bottom_type()->basic_type() == T_LONG);
  match(Set dst (RotateRight src shift));
  format %{ "rorxq   $dst, $src, $shift" %}
  ins_encode %{
    __ rorxq($dst$$Register, $src$$Register, $shift$$constant);
  %}
  ins_pipe(ialu_reg_reg);
%}

instruct rorL_mem_immI8(rRegL dst, memory src, immI8 shift)
%{
  predicate(VM_Version::supports_bmi2() && n->bottom_type()->basic_type() == T_LONG);
  match(Set dst (RotateRight (LoadL src) shift));
  ins_cost(175);
  format %{ "rorxq   $dst, $src, $shift" %}
  ins_encode %{
    __ rorxq($dst$$Register, $src$$Address, $shift$$constant);
  %}
  ins_pipe(ialu_reg_mem);
%}

// Rotate Right by variable
instruct rorL_rReg_Var(rRegL dst, rcx_RegI shift, rFlagsReg cr)
%{
  predicate(n->bottom_type()->basic_type() == T_LONG);
  match(Set dst (RotateRight dst shift));
  effect(KILL cr);
  format %{ "rorq    $dst, $shift" %}
  ins_encode %{
    __ rorq($dst$$Register);
  %}
  ins_pipe(ialu_reg_reg);
%}

//----------------------------- CompressBits/ExpandBits ------------------------

instruct compressBitsL_reg(rRegL dst, rRegL src, rRegL mask) %{
  predicate(n->bottom_type()->isa_long());
  match(Set dst (CompressBits src mask));
  format %{ "pextq  $dst, $src, $mask\t! parallel bit extract" %}
  ins_encode %{
    __ pextq($dst$$Register, $src$$Register, $mask$$Register);
  %}
  ins_pipe( pipe_slow );
%}

instruct expandBitsL_reg(rRegL dst, rRegL src, rRegL mask) %{
  predicate(n->bottom_type()->isa_long());
  match(Set dst (ExpandBits src mask));
  format %{ "pdepq  $dst, $src, $mask\t! parallel bit deposit" %}
  ins_encode %{
    __ pdepq($dst$$Register, $src$$Register, $mask$$Register);
  %}
  ins_pipe( pipe_slow );
%}

instruct compressBitsL_mem(rRegL dst, rRegL src, memory mask) %{
  predicate(n->bottom_type()->isa_long());
  match(Set dst (CompressBits src (LoadL mask)));
  format %{ "pextq  $dst, $src, $mask\t! parallel bit extract" %}
  ins_encode %{
    __ pextq($dst$$Register, $src$$Register, $mask$$Address);
  %}
  ins_pipe( pipe_slow );
%}

instruct expandBitsL_mem(rRegL dst, rRegL src, memory mask) %{
  predicate(n->bottom_type()->isa_long());
  match(Set dst (ExpandBits src (LoadL mask)));
  format %{ "pdepq  $dst, $src, $mask\t! parallel bit deposit" %}
  ins_encode %{
    __ pdepq($dst$$Register, $src$$Register, $mask$$Address);
  %}
  ins_pipe( pipe_slow );
%}


// Logical Instructions

// Integer Logical Instructions

// And Instructions
// And Register with Register
instruct andI_rReg(rRegI dst, rRegI src, rFlagsReg cr)
%{
  match(Set dst (AndI dst src));
  effect(KILL cr);

  format %{ "andl    $dst, $src\t# int" %}
  ins_encode %{
    __ andl($dst$$Register, $src$$Register);
  %}
  ins_pipe(ialu_reg_reg);
%}

// And Register with Immediate 255
instruct andI_rReg_imm255(rRegI dst, immI_255 src)
%{
  match(Set dst (AndI dst src));

  format %{ "movzbl  $dst, $dst\t# int & 0xFF" %}
  ins_encode %{
    __ movzbl($dst$$Register, $dst$$Register);
  %}
  ins_pipe(ialu_reg);
%}

// And Register with Immediate 255 and promote to long
instruct andI2L_rReg_imm255(rRegL dst, rRegI src, immI_255 mask)
%{
  match(Set dst (ConvI2L (AndI src mask)));

  format %{ "movzbl  $dst, $src\t# int & 0xFF -> long" %}
  ins_encode %{
    __ movzbl($dst$$Register, $src$$Register);
  %}
  ins_pipe(ialu_reg);
%}

// And Register with Immediate 65535
instruct andI_rReg_imm65535(rRegI dst, immI_65535 src)
%{
  match(Set dst (AndI dst src));

  format %{ "movzwl  $dst, $dst\t# int & 0xFFFF" %}
  ins_encode %{
    __ movzwl($dst$$Register, $dst$$Register);
  %}
  ins_pipe(ialu_reg);
%}

// And Register with Immediate 65535 and promote to long
instruct andI2L_rReg_imm65535(rRegL dst, rRegI src, immI_65535 mask)
%{
  match(Set dst (ConvI2L (AndI src mask)));

  format %{ "movzwl  $dst, $src\t# int & 0xFFFF -> long" %}
  ins_encode %{
    __ movzwl($dst$$Register, $src$$Register);
  %}
  ins_pipe(ialu_reg);
%}

// Can skip int2long conversions after AND with small bitmask
instruct convI2LAndI_reg_immIbitmask(rRegL dst, rRegI src,  immI_Pow2M1 mask, rRegI tmp, rFlagsReg cr)
%{
  predicate(VM_Version::supports_bmi2());
  ins_cost(125);
  effect(TEMP tmp, KILL cr);
  match(Set dst (ConvI2L (AndI src mask)));
  format %{ "bzhiq $dst, $src, $mask \t# using $tmp as TEMP, int &  immI_Pow2M1 -> long" %}
  ins_encode %{
    __ movl($tmp$$Register, exact_log2($mask$$constant + 1));
    __ bzhiq($dst$$Register, $src$$Register, $tmp$$Register);
  %}
  ins_pipe(ialu_reg_reg);
%}

// And Register with Immediate
instruct andI_rReg_imm(rRegI dst, immI src, rFlagsReg cr)
%{
  match(Set dst (AndI dst src));
  effect(KILL cr);

  format %{ "andl    $dst, $src\t# int" %}
  ins_encode %{
    __ andl($dst$$Register, $src$$constant);
  %}
  ins_pipe(ialu_reg);
%}

// And Register with Memory
instruct andI_rReg_mem(rRegI dst, memory src, rFlagsReg cr)
%{
  match(Set dst (AndI dst (LoadI src)));
  effect(KILL cr);

  ins_cost(125);
  format %{ "andl    $dst, $src\t# int" %}
  ins_encode %{
    __ andl($dst$$Register, $src$$Address);
  %}
  ins_pipe(ialu_reg_mem);
%}

// And Memory with Register
instruct andB_mem_rReg(memory dst, rRegI src, rFlagsReg cr)
%{
  match(Set dst (StoreB dst (AndI (LoadB dst) src)));
  effect(KILL cr);

  ins_cost(150);
  format %{ "andb    $dst, $src\t# byte" %}
  ins_encode %{
    __ andb($dst$$Address, $src$$Register);
  %}
  ins_pipe(ialu_mem_reg);
%}

instruct andI_mem_rReg(memory dst, rRegI src, rFlagsReg cr)
%{
  match(Set dst (StoreI dst (AndI (LoadI dst) src)));
  effect(KILL cr);

  ins_cost(150);
  format %{ "andl    $dst, $src\t# int" %}
  ins_encode %{
    __ andl($dst$$Address, $src$$Register);
  %}
  ins_pipe(ialu_mem_reg);
%}

// And Memory with Immediate
instruct andI_mem_imm(memory dst, immI src, rFlagsReg cr)
%{
  match(Set dst (StoreI dst (AndI (LoadI dst) src)));
  effect(KILL cr);

  ins_cost(125);
  format %{ "andl    $dst, $src\t# int" %}
  ins_encode %{
    __ andl($dst$$Address, $src$$constant);
  %}
  ins_pipe(ialu_mem_imm);
%}

// BMI1 instructions
instruct andnI_rReg_rReg_mem(rRegI dst, rRegI src1, memory src2, immI_M1 minus_1, rFlagsReg cr) %{
  match(Set dst (AndI (XorI src1 minus_1) (LoadI src2)));
  predicate(UseBMI1Instructions);
  effect(KILL cr);

  ins_cost(125);
  format %{ "andnl  $dst, $src1, $src2" %}

  ins_encode %{
    __ andnl($dst$$Register, $src1$$Register, $src2$$Address);
  %}
  ins_pipe(ialu_reg_mem);
%}

instruct andnI_rReg_rReg_rReg(rRegI dst, rRegI src1, rRegI src2, immI_M1 minus_1, rFlagsReg cr) %{
  match(Set dst (AndI (XorI src1 minus_1) src2));
  predicate(UseBMI1Instructions);
  effect(KILL cr);

  format %{ "andnl  $dst, $src1, $src2" %}

  ins_encode %{
    __ andnl($dst$$Register, $src1$$Register, $src2$$Register);
  %}
  ins_pipe(ialu_reg);
%}

instruct blsiI_rReg_rReg(rRegI dst, rRegI src, immI_0 imm_zero, rFlagsReg cr) %{
  match(Set dst (AndI (SubI imm_zero src) src));
  predicate(UseBMI1Instructions);
  effect(KILL cr);

  format %{ "blsil  $dst, $src" %}

  ins_encode %{
    __ blsil($dst$$Register, $src$$Register);
  %}
  ins_pipe(ialu_reg);
%}

instruct blsiI_rReg_mem(rRegI dst, memory src, immI_0 imm_zero, rFlagsReg cr) %{
  match(Set dst (AndI (SubI imm_zero (LoadI src) ) (LoadI src) ));
  predicate(UseBMI1Instructions);
  effect(KILL cr);

  ins_cost(125);
  format %{ "blsil  $dst, $src" %}

  ins_encode %{
    __ blsil($dst$$Register, $src$$Address);
  %}
  ins_pipe(ialu_reg_mem);
%}

instruct blsmskI_rReg_mem(rRegI dst, memory src, immI_M1 minus_1, rFlagsReg cr)
%{
  match(Set dst (XorI (AddI (LoadI src) minus_1) (LoadI src) ) );
  predicate(UseBMI1Instructions);
  effect(KILL cr);

  ins_cost(125);
  format %{ "blsmskl $dst, $src" %}

  ins_encode %{
    __ blsmskl($dst$$Register, $src$$Address);
  %}
  ins_pipe(ialu_reg_mem);
%}

instruct blsmskI_rReg_rReg(rRegI dst, rRegI src, immI_M1 minus_1, rFlagsReg cr)
%{
  match(Set dst (XorI (AddI src minus_1) src));
  predicate(UseBMI1Instructions);
  effect(KILL cr);

  format %{ "blsmskl $dst, $src" %}

  ins_encode %{
    __ blsmskl($dst$$Register, $src$$Register);
  %}

  ins_pipe(ialu_reg);
%}

instruct blsrI_rReg_rReg(rRegI dst, rRegI src, immI_M1 minus_1, rFlagsReg cr)
%{
  match(Set dst (AndI (AddI src minus_1) src) );
  predicate(UseBMI1Instructions);
  effect(KILL cr);

  format %{ "blsrl  $dst, $src" %}

  ins_encode %{
    __ blsrl($dst$$Register, $src$$Register);
  %}

  ins_pipe(ialu_reg_mem);
%}

instruct blsrI_rReg_mem(rRegI dst, memory src, immI_M1 minus_1, rFlagsReg cr)
%{
  match(Set dst (AndI (AddI (LoadI src) minus_1) (LoadI src) ) );
  predicate(UseBMI1Instructions);
  effect(KILL cr);

  ins_cost(125);
  format %{ "blsrl  $dst, $src" %}

  ins_encode %{
    __ blsrl($dst$$Register, $src$$Address);
  %}

  ins_pipe(ialu_reg);
%}

// Or Instructions
// Or Register with Register
instruct orI_rReg(rRegI dst, rRegI src, rFlagsReg cr)
%{
  match(Set dst (OrI dst src));
  effect(KILL cr);

  format %{ "orl     $dst, $src\t# int" %}
  ins_encode %{
    __ orl($dst$$Register, $src$$Register);
  %}
  ins_pipe(ialu_reg_reg);
%}

// Or Register with Immediate
instruct orI_rReg_imm(rRegI dst, immI src, rFlagsReg cr)
%{
  match(Set dst (OrI dst src));
  effect(KILL cr);

  format %{ "orl     $dst, $src\t# int" %}
  ins_encode %{
    __ orl($dst$$Register, $src$$constant);
  %}
  ins_pipe(ialu_reg);
%}

// Or Register with Memory
instruct orI_rReg_mem(rRegI dst, memory src, rFlagsReg cr)
%{
  match(Set dst (OrI dst (LoadI src)));
  effect(KILL cr);

  ins_cost(125);
  format %{ "orl     $dst, $src\t# int" %}
  ins_encode %{
    __ orl($dst$$Register, $src$$Address);
  %}
  ins_pipe(ialu_reg_mem);
%}

// Or Memory with Register
instruct orB_mem_rReg(memory dst, rRegI src, rFlagsReg cr)
%{
  match(Set dst (StoreB dst (OrI (LoadB dst) src)));
  effect(KILL cr);

  ins_cost(150);
  format %{ "orb    $dst, $src\t# byte" %}
  ins_encode %{
    __ orb($dst$$Address, $src$$Register);
  %}
  ins_pipe(ialu_mem_reg);
%}

instruct orI_mem_rReg(memory dst, rRegI src, rFlagsReg cr)
%{
  match(Set dst (StoreI dst (OrI (LoadI dst) src)));
  effect(KILL cr);

  ins_cost(150);
  format %{ "orl     $dst, $src\t# int" %}
  ins_encode %{
    __ orl($dst$$Address, $src$$Register);
  %}
  ins_pipe(ialu_mem_reg);
%}

// Or Memory with Immediate
instruct orI_mem_imm(memory dst, immI src, rFlagsReg cr)
%{
  match(Set dst (StoreI dst (OrI (LoadI dst) src)));
  effect(KILL cr);

  ins_cost(125);
  format %{ "orl     $dst, $src\t# int" %}
  ins_encode %{
    __ orl($dst$$Address, $src$$constant);
  %}
  ins_pipe(ialu_mem_imm);
%}

// Xor Instructions
// Xor Register with Register
instruct xorI_rReg(rRegI dst, rRegI src, rFlagsReg cr)
%{
  match(Set dst (XorI dst src));
  effect(KILL cr);

  format %{ "xorl    $dst, $src\t# int" %}
  ins_encode %{
    __ xorl($dst$$Register, $src$$Register);
  %}
  ins_pipe(ialu_reg_reg);
%}

// Xor Register with Immediate -1
instruct xorI_rReg_im1(rRegI dst, immI_M1 imm) %{
  match(Set dst (XorI dst imm));

  format %{ "not    $dst" %}
  ins_encode %{
     __ notl($dst$$Register);
  %}
  ins_pipe(ialu_reg);
%}

// Xor Register with Immediate
instruct xorI_rReg_imm(rRegI dst, immI src, rFlagsReg cr)
%{
  match(Set dst (XorI dst src));
  effect(KILL cr);

  format %{ "xorl    $dst, $src\t# int" %}
  ins_encode %{
    __ xorl($dst$$Register, $src$$constant);
  %}
  ins_pipe(ialu_reg);
%}

// Xor Register with Memory
instruct xorI_rReg_mem(rRegI dst, memory src, rFlagsReg cr)
%{
  match(Set dst (XorI dst (LoadI src)));
  effect(KILL cr);

  ins_cost(125);
  format %{ "xorl    $dst, $src\t# int" %}
  ins_encode %{
    __ xorl($dst$$Register, $src$$Address);
  %}
  ins_pipe(ialu_reg_mem);
%}

// Xor Memory with Register
instruct xorB_mem_rReg(memory dst, rRegI src, rFlagsReg cr)
%{
  match(Set dst (StoreB dst (XorI (LoadB dst) src)));
  effect(KILL cr);

  ins_cost(150);
  format %{ "xorb    $dst, $src\t# byte" %}
  ins_encode %{
    __ xorb($dst$$Address, $src$$Register);
  %}
  ins_pipe(ialu_mem_reg);
%}

instruct xorI_mem_rReg(memory dst, rRegI src, rFlagsReg cr)
%{
  match(Set dst (StoreI dst (XorI (LoadI dst) src)));
  effect(KILL cr);

  ins_cost(150);
  format %{ "xorl    $dst, $src\t# int" %}
  ins_encode %{
    __ xorl($dst$$Address, $src$$Register);
  %}
  ins_pipe(ialu_mem_reg);
%}

// Xor Memory with Immediate
instruct xorI_mem_imm(memory dst, immI src, rFlagsReg cr)
%{
  match(Set dst (StoreI dst (XorI (LoadI dst) src)));
  effect(KILL cr);

  ins_cost(125);
  format %{ "xorl    $dst, $src\t# int" %}
  ins_encode %{
    __ xorl($dst$$Address, $src$$constant);
  %}
  ins_pipe(ialu_mem_imm);
%}


// Long Logical Instructions

// And Instructions
// And Register with Register
instruct andL_rReg(rRegL dst, rRegL src, rFlagsReg cr)
%{
  match(Set dst (AndL dst src));
  effect(KILL cr);

  format %{ "andq    $dst, $src\t# long" %}
  ins_encode %{
    __ andq($dst$$Register, $src$$Register);
  %}
  ins_pipe(ialu_reg_reg);
%}

// And Register with Immediate 255
instruct andL_rReg_imm255(rRegL dst, immL_255 src)
%{
  match(Set dst (AndL dst src));

  format %{ "movzbq  $dst, $dst\t# long & 0xFF" %}
  ins_encode %{
    __ movzbq($dst$$Register, $dst$$Register);
  %}
  ins_pipe(ialu_reg);
%}

// And Register with Immediate 65535
instruct andL_rReg_imm65535(rRegL dst, immL_65535 src)
%{
  match(Set dst (AndL dst src));

  format %{ "movzwq  $dst, $dst\t# long & 0xFFFF" %}
  ins_encode %{
    __ movzwq($dst$$Register, $dst$$Register);
  %}
  ins_pipe(ialu_reg);
%}

// And Register with Immediate
instruct andL_rReg_imm(rRegL dst, immL32 src, rFlagsReg cr)
%{
  match(Set dst (AndL dst src));
  effect(KILL cr);

  format %{ "andq    $dst, $src\t# long" %}
  ins_encode %{
    __ andq($dst$$Register, $src$$constant);
  %}
  ins_pipe(ialu_reg);
%}

// And Register with Memory
instruct andL_rReg_mem(rRegL dst, memory src, rFlagsReg cr)
%{
  match(Set dst (AndL dst (LoadL src)));
  effect(KILL cr);

  ins_cost(125);
  format %{ "andq    $dst, $src\t# long" %}
  ins_encode %{
    __ andq($dst$$Register, $src$$Address);
  %}
  ins_pipe(ialu_reg_mem);
%}

// And Memory with Register
instruct andL_mem_rReg(memory dst, rRegL src, rFlagsReg cr)
%{
  match(Set dst (StoreL dst (AndL (LoadL dst) src)));
  effect(KILL cr);

  ins_cost(150);
  format %{ "andq    $dst, $src\t# long" %}
  ins_encode %{
    __ andq($dst$$Address, $src$$Register);
  %}
  ins_pipe(ialu_mem_reg);
%}

// And Memory with Immediate
instruct andL_mem_imm(memory dst, immL32 src, rFlagsReg cr)
%{
  match(Set dst (StoreL dst (AndL (LoadL dst) src)));
  effect(KILL cr);

  ins_cost(125);
  format %{ "andq    $dst, $src\t# long" %}
  ins_encode %{
    __ andq($dst$$Address, $src$$constant);
  %}
  ins_pipe(ialu_mem_imm);
%}

instruct btrL_mem_imm(memory dst, immL_NotPow2 con, rFlagsReg cr)
%{
  // con should be a pure 64-bit immediate given that not(con) is a power of 2
  // because AND/OR works well enough for 8/32-bit values.
  predicate(log2i_graceful(~n->in(3)->in(2)->get_long()) > 30);

  match(Set dst (StoreL dst (AndL (LoadL dst) con)));
  effect(KILL cr);

  ins_cost(125);
  format %{ "btrq    $dst, log2(not($con))\t# long" %}
  ins_encode %{
    __ btrq($dst$$Address, log2i_exact((julong)~$con$$constant));
  %}
  ins_pipe(ialu_mem_imm);
%}

// BMI1 instructions
instruct andnL_rReg_rReg_mem(rRegL dst, rRegL src1, memory src2, immL_M1 minus_1, rFlagsReg cr) %{
  match(Set dst (AndL (XorL src1 minus_1) (LoadL src2)));
  predicate(UseBMI1Instructions);
  effect(KILL cr);

  ins_cost(125);
  format %{ "andnq  $dst, $src1, $src2" %}

  ins_encode %{
    __ andnq($dst$$Register, $src1$$Register, $src2$$Address);
  %}
  ins_pipe(ialu_reg_mem);
%}

instruct andnL_rReg_rReg_rReg(rRegL dst, rRegL src1, rRegL src2, immL_M1 minus_1, rFlagsReg cr) %{
  match(Set dst (AndL (XorL src1 minus_1) src2));
  predicate(UseBMI1Instructions);
  effect(KILL cr);

  format %{ "andnq  $dst, $src1, $src2" %}

  ins_encode %{
  __ andnq($dst$$Register, $src1$$Register, $src2$$Register);
  %}
  ins_pipe(ialu_reg_mem);
%}

instruct blsiL_rReg_rReg(rRegL dst, rRegL src, immL0 imm_zero, rFlagsReg cr) %{
  match(Set dst (AndL (SubL imm_zero src) src));
  predicate(UseBMI1Instructions);
  effect(KILL cr);

  format %{ "blsiq  $dst, $src" %}

  ins_encode %{
    __ blsiq($dst$$Register, $src$$Register);
  %}
  ins_pipe(ialu_reg);
%}

instruct blsiL_rReg_mem(rRegL dst, memory src, immL0 imm_zero, rFlagsReg cr) %{
  match(Set dst (AndL (SubL imm_zero (LoadL src) ) (LoadL src) ));
  predicate(UseBMI1Instructions);
  effect(KILL cr);

  ins_cost(125);
  format %{ "blsiq  $dst, $src" %}

  ins_encode %{
    __ blsiq($dst$$Register, $src$$Address);
  %}
  ins_pipe(ialu_reg_mem);
%}

instruct blsmskL_rReg_mem(rRegL dst, memory src, immL_M1 minus_1, rFlagsReg cr)
%{
  match(Set dst (XorL (AddL (LoadL src) minus_1) (LoadL src) ) );
  predicate(UseBMI1Instructions);
  effect(KILL cr);

  ins_cost(125);
  format %{ "blsmskq $dst, $src" %}

  ins_encode %{
    __ blsmskq($dst$$Register, $src$$Address);
  %}
  ins_pipe(ialu_reg_mem);
%}

instruct blsmskL_rReg_rReg(rRegL dst, rRegL src, immL_M1 minus_1, rFlagsReg cr)
%{
  match(Set dst (XorL (AddL src minus_1) src));
  predicate(UseBMI1Instructions);
  effect(KILL cr);

  format %{ "blsmskq $dst, $src" %}

  ins_encode %{
    __ blsmskq($dst$$Register, $src$$Register);
  %}

  ins_pipe(ialu_reg);
%}

instruct blsrL_rReg_rReg(rRegL dst, rRegL src, immL_M1 minus_1, rFlagsReg cr)
%{
  match(Set dst (AndL (AddL src minus_1) src) );
  predicate(UseBMI1Instructions);
  effect(KILL cr);

  format %{ "blsrq  $dst, $src" %}

  ins_encode %{
    __ blsrq($dst$$Register, $src$$Register);
  %}

  ins_pipe(ialu_reg);
%}

instruct blsrL_rReg_mem(rRegL dst, memory src, immL_M1 minus_1, rFlagsReg cr)
%{
  match(Set dst (AndL (AddL (LoadL src) minus_1) (LoadL src)) );
  predicate(UseBMI1Instructions);
  effect(KILL cr);

  ins_cost(125);
  format %{ "blsrq  $dst, $src" %}

  ins_encode %{
    __ blsrq($dst$$Register, $src$$Address);
  %}

  ins_pipe(ialu_reg);
%}

// Or Instructions
// Or Register with Register
instruct orL_rReg(rRegL dst, rRegL src, rFlagsReg cr)
%{
  match(Set dst (OrL dst src));
  effect(KILL cr);

  format %{ "orq     $dst, $src\t# long" %}
  ins_encode %{
    __ orq($dst$$Register, $src$$Register);
  %}
  ins_pipe(ialu_reg_reg);
%}

// Use any_RegP to match R15 (TLS register) without spilling.
instruct orL_rReg_castP2X(rRegL dst, any_RegP src, rFlagsReg cr) %{
  match(Set dst (OrL dst (CastP2X src)));
  effect(KILL cr);

  format %{ "orq     $dst, $src\t# long" %}
  ins_encode %{
    __ orq($dst$$Register, $src$$Register);
  %}
  ins_pipe(ialu_reg_reg);
%}


// Or Register with Immediate
instruct orL_rReg_imm(rRegL dst, immL32 src, rFlagsReg cr)
%{
  match(Set dst (OrL dst src));
  effect(KILL cr);

  format %{ "orq     $dst, $src\t# long" %}
  ins_encode %{
    __ orq($dst$$Register, $src$$constant);
  %}
  ins_pipe(ialu_reg);
%}

// Or Register with Memory
instruct orL_rReg_mem(rRegL dst, memory src, rFlagsReg cr)
%{
  match(Set dst (OrL dst (LoadL src)));
  effect(KILL cr);

  ins_cost(125);
  format %{ "orq     $dst, $src\t# long" %}
  ins_encode %{
    __ orq($dst$$Register, $src$$Address);
  %}
  ins_pipe(ialu_reg_mem);
%}

// Or Memory with Register
instruct orL_mem_rReg(memory dst, rRegL src, rFlagsReg cr)
%{
  match(Set dst (StoreL dst (OrL (LoadL dst) src)));
  effect(KILL cr);

  ins_cost(150);
  format %{ "orq     $dst, $src\t# long" %}
  ins_encode %{
    __ orq($dst$$Address, $src$$Register);
  %}
  ins_pipe(ialu_mem_reg);
%}

// Or Memory with Immediate
instruct orL_mem_imm(memory dst, immL32 src, rFlagsReg cr)
%{
  match(Set dst (StoreL dst (OrL (LoadL dst) src)));
  effect(KILL cr);

  ins_cost(125);
  format %{ "orq     $dst, $src\t# long" %}
  ins_encode %{
    __ orq($dst$$Address, $src$$constant);
  %}
  ins_pipe(ialu_mem_imm);
%}

instruct btsL_mem_imm(memory dst, immL_Pow2 con, rFlagsReg cr)
%{
  // con should be a pure 64-bit power of 2 immediate
  // because AND/OR works well enough for 8/32-bit values.
  predicate(log2i_graceful(n->in(3)->in(2)->get_long()) > 31);

  match(Set dst (StoreL dst (OrL (LoadL dst) con)));
  effect(KILL cr);

  ins_cost(125);
  format %{ "btsq    $dst, log2($con)\t# long" %}
  ins_encode %{
    __ btsq($dst$$Address, log2i_exact((julong)$con$$constant));
  %}
  ins_pipe(ialu_mem_imm);
%}

// Xor Instructions
// Xor Register with Register
instruct xorL_rReg(rRegL dst, rRegL src, rFlagsReg cr)
%{
  match(Set dst (XorL dst src));
  effect(KILL cr);

  format %{ "xorq    $dst, $src\t# long" %}
  ins_encode %{
    __ xorq($dst$$Register, $src$$Register);
  %}
  ins_pipe(ialu_reg_reg);
%}

// Xor Register with Immediate -1
instruct xorL_rReg_im1(rRegL dst, immL_M1 imm) %{
  match(Set dst (XorL dst imm));

  format %{ "notq   $dst" %}
  ins_encode %{
     __ notq($dst$$Register);
  %}
  ins_pipe(ialu_reg);
%}

// Xor Register with Immediate
instruct xorL_rReg_imm(rRegL dst, immL32 src, rFlagsReg cr)
%{
  match(Set dst (XorL dst src));
  effect(KILL cr);

  format %{ "xorq    $dst, $src\t# long" %}
  ins_encode %{
    __ xorq($dst$$Register, $src$$constant);
  %}
  ins_pipe(ialu_reg);
%}

// Xor Register with Memory
instruct xorL_rReg_mem(rRegL dst, memory src, rFlagsReg cr)
%{
  match(Set dst (XorL dst (LoadL src)));
  effect(KILL cr);

  ins_cost(125);
  format %{ "xorq    $dst, $src\t# long" %}
  ins_encode %{
    __ xorq($dst$$Register, $src$$Address);
  %}
  ins_pipe(ialu_reg_mem);
%}

// Xor Memory with Register
instruct xorL_mem_rReg(memory dst, rRegL src, rFlagsReg cr)
%{
  match(Set dst (StoreL dst (XorL (LoadL dst) src)));
  effect(KILL cr);

  ins_cost(150);
  format %{ "xorq    $dst, $src\t# long" %}
  ins_encode %{
    __ xorq($dst$$Address, $src$$Register);
  %}
  ins_pipe(ialu_mem_reg);
%}

// Xor Memory with Immediate
instruct xorL_mem_imm(memory dst, immL32 src, rFlagsReg cr)
%{
  match(Set dst (StoreL dst (XorL (LoadL dst) src)));
  effect(KILL cr);

  ins_cost(125);
  format %{ "xorq    $dst, $src\t# long" %}
  ins_encode %{
    __ xorq($dst$$Address, $src$$constant);
  %}
  ins_pipe(ialu_mem_imm);
%}

// Convert Int to Boolean
instruct convI2B(rRegI dst, rRegI src, rFlagsReg cr)
%{
  match(Set dst (Conv2B src));
  effect(KILL cr);

  format %{ "testl   $src, $src\t# ci2b\n\t"
            "setnz   $dst\n\t"
            "movzbl  $dst, $dst" %}
  ins_encode %{
    __ testl($src$$Register, $src$$Register);
    __ set_byte_if_not_zero($dst$$Register);
    __ movzbl($dst$$Register, $dst$$Register);
  %}
  ins_pipe(pipe_slow); // XXX
%}

// Convert Pointer to Boolean
instruct convP2B(rRegI dst, rRegP src, rFlagsReg cr)
%{
  match(Set dst (Conv2B src));
  effect(KILL cr);

  format %{ "testq   $src, $src\t# cp2b\n\t"
            "setnz   $dst\n\t"
            "movzbl  $dst, $dst" %}
  ins_encode %{
    __ testq($src$$Register, $src$$Register);
    __ set_byte_if_not_zero($dst$$Register);
    __ movzbl($dst$$Register, $dst$$Register);
  %}
  ins_pipe(pipe_slow); // XXX
%}

instruct cmpLTMask(rRegI dst, rRegI p, rRegI q, rFlagsReg cr)
%{
  match(Set dst (CmpLTMask p q));
  effect(KILL cr);

  ins_cost(400);
  format %{ "cmpl    $p, $q\t# cmpLTMask\n\t"
            "setlt   $dst\n\t"
            "movzbl  $dst, $dst\n\t"
            "negl    $dst" %}
  ins_encode %{
    __ cmpl($p$$Register, $q$$Register);
    __ setl($dst$$Register);
    __ movzbl($dst$$Register, $dst$$Register);
    __ negl($dst$$Register);
  %}
  ins_pipe(pipe_slow);
%}

instruct cmpLTMask0(rRegI dst, immI_0 zero, rFlagsReg cr)
%{
  match(Set dst (CmpLTMask dst zero));
  effect(KILL cr);

  ins_cost(100);
  format %{ "sarl    $dst, #31\t# cmpLTMask0" %}
  ins_encode %{
    __ sarl($dst$$Register, 31);
  %}
  ins_pipe(ialu_reg);
%}

/* Better to save a register than avoid a branch */
instruct cadd_cmpLTMask(rRegI p, rRegI q, rRegI y, rFlagsReg cr)
%{
  match(Set p (AddI (AndI (CmpLTMask p q) y) (SubI p q)));
  effect(KILL cr);
  ins_cost(300);
  format %{ "subl    $p,$q\t# cadd_cmpLTMask\n\t"
            "jge     done\n\t"
            "addl    $p,$y\n"
            "done:   " %}
  ins_encode %{
    Register Rp = $p$$Register;
    Register Rq = $q$$Register;
    Register Ry = $y$$Register;
    Label done;
    __ subl(Rp, Rq);
    __ jccb(Assembler::greaterEqual, done);
    __ addl(Rp, Ry);
    __ bind(done);
  %}
  ins_pipe(pipe_cmplt);
%}

/* Better to save a register than avoid a branch */
instruct and_cmpLTMask(rRegI p, rRegI q, rRegI y, rFlagsReg cr)
%{
  match(Set y (AndI (CmpLTMask p q) y));
  effect(KILL cr);

  ins_cost(300);

  format %{ "cmpl    $p, $q\t# and_cmpLTMask\n\t"
            "jlt     done\n\t"
            "xorl    $y, $y\n"
            "done:   " %}
  ins_encode %{
    Register Rp = $p$$Register;
    Register Rq = $q$$Register;
    Register Ry = $y$$Register;
    Label done;
    __ cmpl(Rp, Rq);
    __ jccb(Assembler::less, done);
    __ xorl(Ry, Ry);
    __ bind(done);
  %}
  ins_pipe(pipe_cmplt);
%}


//---------- FP Instructions------------------------------------------------

// Really expensive, avoid
instruct cmpF_cc_reg(rFlagsRegU cr, regF src1, regF src2)
%{
  match(Set cr (CmpF src1 src2));

  ins_cost(500);
  format %{ "ucomiss $src1, $src2\n\t"
            "jnp,s   exit\n\t"
            "pushfq\t# saw NaN, set CF\n\t"
            "andq    [rsp], #0xffffff2b\n\t"
            "popfq\n"
    "exit:" %}
  ins_encode %{
    __ ucomiss($src1$$XMMRegister, $src2$$XMMRegister);
    emit_cmpfp_fixup(_masm);
  %}
  ins_pipe(pipe_slow);
%}

instruct cmpF_cc_reg_CF(rFlagsRegUCF cr, regF src1, regF src2) %{
  match(Set cr (CmpF src1 src2));

  ins_cost(100);
  format %{ "ucomiss $src1, $src2" %}
  ins_encode %{
    __ ucomiss($src1$$XMMRegister, $src2$$XMMRegister);
  %}
  ins_pipe(pipe_slow);
%}

instruct cmpF_cc_memCF(rFlagsRegUCF cr, regF src1, memory src2) %{
  match(Set cr (CmpF src1 (LoadF src2)));

  ins_cost(100);
  format %{ "ucomiss $src1, $src2" %}
  ins_encode %{
    __ ucomiss($src1$$XMMRegister, $src2$$Address);
  %}
  ins_pipe(pipe_slow);
%}

instruct cmpF_cc_immCF(rFlagsRegUCF cr, regF src, immF con) %{
  match(Set cr (CmpF src con));
  ins_cost(100);
  format %{ "ucomiss $src, [$constantaddress]\t# load from constant table: float=$con" %}
  ins_encode %{
    __ ucomiss($src$$XMMRegister, $constantaddress($con));
  %}
  ins_pipe(pipe_slow);
%}

// Really expensive, avoid
instruct cmpD_cc_reg(rFlagsRegU cr, regD src1, regD src2)
%{
  match(Set cr (CmpD src1 src2));

  ins_cost(500);
  format %{ "ucomisd $src1, $src2\n\t"
            "jnp,s   exit\n\t"
            "pushfq\t# saw NaN, set CF\n\t"
            "andq    [rsp], #0xffffff2b\n\t"
            "popfq\n"
    "exit:" %}
  ins_encode %{
    __ ucomisd($src1$$XMMRegister, $src2$$XMMRegister);
    emit_cmpfp_fixup(_masm);
  %}
  ins_pipe(pipe_slow);
%}

instruct cmpD_cc_reg_CF(rFlagsRegUCF cr, regD src1, regD src2) %{
  match(Set cr (CmpD src1 src2));

  ins_cost(100);
  format %{ "ucomisd $src1, $src2 test" %}
  ins_encode %{
    __ ucomisd($src1$$XMMRegister, $src2$$XMMRegister);
  %}
  ins_pipe(pipe_slow);
%}

instruct cmpD_cc_memCF(rFlagsRegUCF cr, regD src1, memory src2) %{
  match(Set cr (CmpD src1 (LoadD src2)));

  ins_cost(100);
  format %{ "ucomisd $src1, $src2" %}
  ins_encode %{
    __ ucomisd($src1$$XMMRegister, $src2$$Address);
  %}
  ins_pipe(pipe_slow);
%}

instruct cmpD_cc_immCF(rFlagsRegUCF cr, regD src, immD con) %{
  match(Set cr (CmpD src con));
  ins_cost(100);
  format %{ "ucomisd $src, [$constantaddress]\t# load from constant table: double=$con" %}
  ins_encode %{
    __ ucomisd($src$$XMMRegister, $constantaddress($con));
  %}
  ins_pipe(pipe_slow);
%}

// Compare into -1,0,1
instruct cmpF_reg(rRegI dst, regF src1, regF src2, rFlagsReg cr)
%{
  match(Set dst (CmpF3 src1 src2));
  effect(KILL cr);

  ins_cost(275);
  format %{ "ucomiss $src1, $src2\n\t"
            "movl    $dst, #-1\n\t"
            "jp,s    done\n\t"
            "jb,s    done\n\t"
            "setne   $dst\n\t"
            "movzbl  $dst, $dst\n"
    "done:" %}
  ins_encode %{
    __ ucomiss($src1$$XMMRegister, $src2$$XMMRegister);
    emit_cmpfp3(_masm, $dst$$Register);
  %}
  ins_pipe(pipe_slow);
%}

// Compare into -1,0,1
instruct cmpF_mem(rRegI dst, regF src1, memory src2, rFlagsReg cr)
%{
  match(Set dst (CmpF3 src1 (LoadF src2)));
  effect(KILL cr);

  ins_cost(275);
  format %{ "ucomiss $src1, $src2\n\t"
            "movl    $dst, #-1\n\t"
            "jp,s    done\n\t"
            "jb,s    done\n\t"
            "setne   $dst\n\t"
            "movzbl  $dst, $dst\n"
    "done:" %}
  ins_encode %{
    __ ucomiss($src1$$XMMRegister, $src2$$Address);
    emit_cmpfp3(_masm, $dst$$Register);
  %}
  ins_pipe(pipe_slow);
%}

// Compare into -1,0,1
instruct cmpF_imm(rRegI dst, regF src, immF con, rFlagsReg cr) %{
  match(Set dst (CmpF3 src con));
  effect(KILL cr);

  ins_cost(275);
  format %{ "ucomiss $src, [$constantaddress]\t# load from constant table: float=$con\n\t"
            "movl    $dst, #-1\n\t"
            "jp,s    done\n\t"
            "jb,s    done\n\t"
            "setne   $dst\n\t"
            "movzbl  $dst, $dst\n"
    "done:" %}
  ins_encode %{
    __ ucomiss($src$$XMMRegister, $constantaddress($con));
    emit_cmpfp3(_masm, $dst$$Register);
  %}
  ins_pipe(pipe_slow);
%}

// Compare into -1,0,1
instruct cmpD_reg(rRegI dst, regD src1, regD src2, rFlagsReg cr)
%{
  match(Set dst (CmpD3 src1 src2));
  effect(KILL cr);

  ins_cost(275);
  format %{ "ucomisd $src1, $src2\n\t"
            "movl    $dst, #-1\n\t"
            "jp,s    done\n\t"
            "jb,s    done\n\t"
            "setne   $dst\n\t"
            "movzbl  $dst, $dst\n"
    "done:" %}
  ins_encode %{
    __ ucomisd($src1$$XMMRegister, $src2$$XMMRegister);
    emit_cmpfp3(_masm, $dst$$Register);
  %}
  ins_pipe(pipe_slow);
%}

// Compare into -1,0,1
instruct cmpD_mem(rRegI dst, regD src1, memory src2, rFlagsReg cr)
%{
  match(Set dst (CmpD3 src1 (LoadD src2)));
  effect(KILL cr);

  ins_cost(275);
  format %{ "ucomisd $src1, $src2\n\t"
            "movl    $dst, #-1\n\t"
            "jp,s    done\n\t"
            "jb,s    done\n\t"
            "setne   $dst\n\t"
            "movzbl  $dst, $dst\n"
    "done:" %}
  ins_encode %{
    __ ucomisd($src1$$XMMRegister, $src2$$Address);
    emit_cmpfp3(_masm, $dst$$Register);
  %}
  ins_pipe(pipe_slow);
%}

// Compare into -1,0,1
instruct cmpD_imm(rRegI dst, regD src, immD con, rFlagsReg cr) %{
  match(Set dst (CmpD3 src con));
  effect(KILL cr);

  ins_cost(275);
  format %{ "ucomisd $src, [$constantaddress]\t# load from constant table: double=$con\n\t"
            "movl    $dst, #-1\n\t"
            "jp,s    done\n\t"
            "jb,s    done\n\t"
            "setne   $dst\n\t"
            "movzbl  $dst, $dst\n"
    "done:" %}
  ins_encode %{
    __ ucomisd($src$$XMMRegister, $constantaddress($con));
    emit_cmpfp3(_masm, $dst$$Register);
  %}
  ins_pipe(pipe_slow);
%}

//----------Arithmetic Conversion Instructions---------------------------------

instruct convF2D_reg_reg(regD dst, regF src)
%{
  match(Set dst (ConvF2D src));

  format %{ "cvtss2sd $dst, $src" %}
  ins_encode %{
    __ cvtss2sd ($dst$$XMMRegister, $src$$XMMRegister);
  %}
  ins_pipe(pipe_slow); // XXX
%}

instruct convF2D_reg_mem(regD dst, memory src)
%{
  match(Set dst (ConvF2D (LoadF src)));

  format %{ "cvtss2sd $dst, $src" %}
  ins_encode %{
    __ cvtss2sd ($dst$$XMMRegister, $src$$Address);
  %}
  ins_pipe(pipe_slow); // XXX
%}

instruct convD2F_reg_reg(regF dst, regD src)
%{
  match(Set dst (ConvD2F src));

  format %{ "cvtsd2ss $dst, $src" %}
  ins_encode %{
    __ cvtsd2ss ($dst$$XMMRegister, $src$$XMMRegister);
  %}
  ins_pipe(pipe_slow); // XXX
%}

instruct convD2F_reg_mem(regF dst, memory src)
%{
  match(Set dst (ConvD2F (LoadD src)));

  format %{ "cvtsd2ss $dst, $src" %}
  ins_encode %{
    __ cvtsd2ss ($dst$$XMMRegister, $src$$Address);
  %}
  ins_pipe(pipe_slow); // XXX
%}

// XXX do mem variants
instruct convF2I_reg_reg(rRegI dst, regF src, rFlagsReg cr)
%{
  match(Set dst (ConvF2I src));
  effect(KILL cr);
  format %{ "convert_f2i $dst,$src" %}
  ins_encode %{
    __ convert_f2i($dst$$Register, $src$$XMMRegister);
  %}
  ins_pipe(pipe_slow);
%}

instruct convF2L_reg_reg(rRegL dst, regF src, rFlagsReg cr)
%{
  match(Set dst (ConvF2L src));
  effect(KILL cr);
  format %{ "convert_f2l $dst,$src"%}
  ins_encode %{
    __ convert_f2l($dst$$Register, $src$$XMMRegister);
  %}
  ins_pipe(pipe_slow);
%}

instruct convD2I_reg_reg(rRegI dst, regD src, rFlagsReg cr)
%{
  match(Set dst (ConvD2I src));
  effect(KILL cr);
  format %{ "convert_d2i $dst,$src"%}
  ins_encode %{
    __ convert_d2i($dst$$Register, $src$$XMMRegister);
  %}
  ins_pipe(pipe_slow);
%}

instruct convD2L_reg_reg(rRegL dst, regD src, rFlagsReg cr)
%{
  match(Set dst (ConvD2L src));
  effect(KILL cr);
  format %{ "convert_d2l $dst,$src"%}
  ins_encode %{
    __ convert_d2l($dst$$Register, $src$$XMMRegister);
  %}
  ins_pipe(pipe_slow);
%}

instruct round_double_reg(rRegL dst, regD src, rRegL rtmp, rcx_RegL rcx, rFlagsReg cr)
%{
  match(Set dst (RoundD src));
  effect(TEMP dst, TEMP rtmp, TEMP rcx, KILL cr);
  format %{ "round_double $dst,$src \t! using $rtmp and $rcx as TEMP"%}
  ins_encode %{
    __ round_double($dst$$Register, $src$$XMMRegister, $rtmp$$Register, $rcx$$Register);
  %}
  ins_pipe(pipe_slow);
%}

instruct round_float_reg(rRegI dst, regF src, rRegL rtmp, rcx_RegL rcx, rFlagsReg cr)
%{
  match(Set dst (RoundF src));
  effect(TEMP dst, TEMP rtmp, TEMP rcx, KILL cr);
  format %{ "round_float $dst,$src" %}
  ins_encode %{
    __ round_float($dst$$Register, $src$$XMMRegister, $rtmp$$Register, $rcx$$Register);
  %}
  ins_pipe(pipe_slow);
%}

instruct convI2F_reg_reg(regF dst, rRegI src)
%{
  predicate(!UseXmmI2F);
  match(Set dst (ConvI2F src));

  format %{ "cvtsi2ssl $dst, $src\t# i2f" %}
  ins_encode %{
    __ cvtsi2ssl ($dst$$XMMRegister, $src$$Register);
  %}
  ins_pipe(pipe_slow); // XXX
%}

instruct convI2F_reg_mem(regF dst, memory src)
%{
  match(Set dst (ConvI2F (LoadI src)));

  format %{ "cvtsi2ssl $dst, $src\t# i2f" %}
  ins_encode %{
    __ cvtsi2ssl ($dst$$XMMRegister, $src$$Address);
  %}
  ins_pipe(pipe_slow); // XXX
%}

instruct convI2D_reg_reg(regD dst, rRegI src)
%{
  predicate(!UseXmmI2D);
  match(Set dst (ConvI2D src));

  format %{ "cvtsi2sdl $dst, $src\t# i2d" %}
  ins_encode %{
    __ cvtsi2sdl ($dst$$XMMRegister, $src$$Register);
  %}
  ins_pipe(pipe_slow); // XXX
%}

instruct convI2D_reg_mem(regD dst, memory src)
%{
  match(Set dst (ConvI2D (LoadI src)));

  format %{ "cvtsi2sdl $dst, $src\t# i2d" %}
  ins_encode %{
    __ cvtsi2sdl ($dst$$XMMRegister, $src$$Address);
  %}
  ins_pipe(pipe_slow); // XXX
%}

instruct convXI2F_reg(regF dst, rRegI src)
%{
  predicate(UseXmmI2F);
  match(Set dst (ConvI2F src));

  format %{ "movdl $dst, $src\n\t"
            "cvtdq2psl $dst, $dst\t# i2f" %}
  ins_encode %{
    __ movdl($dst$$XMMRegister, $src$$Register);
    __ cvtdq2ps($dst$$XMMRegister, $dst$$XMMRegister);
  %}
  ins_pipe(pipe_slow); // XXX
%}

instruct convXI2D_reg(regD dst, rRegI src)
%{
  predicate(UseXmmI2D);
  match(Set dst (ConvI2D src));

  format %{ "movdl $dst, $src\n\t"
            "cvtdq2pdl $dst, $dst\t# i2d" %}
  ins_encode %{
    __ movdl($dst$$XMMRegister, $src$$Register);
    __ cvtdq2pd($dst$$XMMRegister, $dst$$XMMRegister);
  %}
  ins_pipe(pipe_slow); // XXX
%}

instruct convL2F_reg_reg(regF dst, rRegL src)
%{
  match(Set dst (ConvL2F src));

  format %{ "cvtsi2ssq $dst, $src\t# l2f" %}
  ins_encode %{
    __ cvtsi2ssq ($dst$$XMMRegister, $src$$Register);
  %}
  ins_pipe(pipe_slow); // XXX
%}

instruct convL2F_reg_mem(regF dst, memory src)
%{
  match(Set dst (ConvL2F (LoadL src)));

  format %{ "cvtsi2ssq $dst, $src\t# l2f" %}
  ins_encode %{
    __ cvtsi2ssq ($dst$$XMMRegister, $src$$Address);
  %}
  ins_pipe(pipe_slow); // XXX
%}

instruct convL2D_reg_reg(regD dst, rRegL src)
%{
  match(Set dst (ConvL2D src));

  format %{ "cvtsi2sdq $dst, $src\t# l2d" %}
  ins_encode %{
    __ cvtsi2sdq ($dst$$XMMRegister, $src$$Register);
  %}
  ins_pipe(pipe_slow); // XXX
%}

instruct convL2D_reg_mem(regD dst, memory src)
%{
  match(Set dst (ConvL2D (LoadL src)));

  format %{ "cvtsi2sdq $dst, $src\t# l2d" %}
  ins_encode %{
    __ cvtsi2sdq ($dst$$XMMRegister, $src$$Address);
  %}
  ins_pipe(pipe_slow); // XXX
%}

instruct convI2L_reg_reg(rRegL dst, rRegI src)
%{
  match(Set dst (ConvI2L src));

  ins_cost(125);
  format %{ "movslq  $dst, $src\t# i2l" %}
  ins_encode %{
    __ movslq($dst$$Register, $src$$Register);
  %}
  ins_pipe(ialu_reg_reg);
%}

// instruct convI2L_reg_reg_foo(rRegL dst, rRegI src)
// %{
//   match(Set dst (ConvI2L src));
// //   predicate(_kids[0]->_leaf->as_Type()->type()->is_int()->_lo >= 0 &&
// //             _kids[0]->_leaf->as_Type()->type()->is_int()->_hi >= 0);
//   predicate(((const TypeNode*) n)->type()->is_long()->_hi ==
//             (unsigned int) ((const TypeNode*) n)->type()->is_long()->_hi &&
//             ((const TypeNode*) n)->type()->is_long()->_lo ==
//             (unsigned int) ((const TypeNode*) n)->type()->is_long()->_lo);

//   format %{ "movl    $dst, $src\t# unsigned i2l" %}
//   ins_encode(enc_copy(dst, src));
// //   opcode(0x63); // needs REX.W
// //   ins_encode(REX_reg_reg_wide(dst, src), OpcP, reg_reg(dst,src));
//   ins_pipe(ialu_reg_reg);
// %}

// Zero-extend convert int to long
instruct convI2L_reg_reg_zex(rRegL dst, rRegI src, immL_32bits mask)
%{
  match(Set dst (AndL (ConvI2L src) mask));

  format %{ "movl    $dst, $src\t# i2l zero-extend\n\t" %}
  ins_encode %{
    if ($dst$$reg != $src$$reg) {
      __ movl($dst$$Register, $src$$Register);
    }
  %}
  ins_pipe(ialu_reg_reg);
%}

// Zero-extend convert int to long
instruct convI2L_reg_mem_zex(rRegL dst, memory src, immL_32bits mask)
%{
  match(Set dst (AndL (ConvI2L (LoadI src)) mask));

  format %{ "movl    $dst, $src\t# i2l zero-extend\n\t" %}
  ins_encode %{
    __ movl($dst$$Register, $src$$Address);
  %}
  ins_pipe(ialu_reg_mem);
%}

instruct zerox_long_reg_reg(rRegL dst, rRegL src, immL_32bits mask)
%{
  match(Set dst (AndL src mask));

  format %{ "movl    $dst, $src\t# zero-extend long" %}
  ins_encode %{
    __ movl($dst$$Register, $src$$Register);
  %}
  ins_pipe(ialu_reg_reg);
%}

instruct convL2I_reg_reg(rRegI dst, rRegL src)
%{
  match(Set dst (ConvL2I src));

  format %{ "movl    $dst, $src\t# l2i" %}
  ins_encode %{
    __ movl($dst$$Register, $src$$Register);
  %}
  ins_pipe(ialu_reg_reg);
%}


instruct MoveF2I_stack_reg(rRegI dst, stackSlotF src) %{
  match(Set dst (MoveF2I src));
  effect(DEF dst, USE src);

  ins_cost(125);
  format %{ "movl    $dst, $src\t# MoveF2I_stack_reg" %}
  ins_encode %{
    __ movl($dst$$Register, Address(rsp, $src$$disp));
  %}
  ins_pipe(ialu_reg_mem);
%}

instruct MoveI2F_stack_reg(regF dst, stackSlotI src) %{
  match(Set dst (MoveI2F src));
  effect(DEF dst, USE src);

  ins_cost(125);
  format %{ "movss   $dst, $src\t# MoveI2F_stack_reg" %}
  ins_encode %{
    __ movflt($dst$$XMMRegister, Address(rsp, $src$$disp));
  %}
  ins_pipe(pipe_slow);
%}

instruct MoveD2L_stack_reg(rRegL dst, stackSlotD src) %{
  match(Set dst (MoveD2L src));
  effect(DEF dst, USE src);

  ins_cost(125);
  format %{ "movq    $dst, $src\t# MoveD2L_stack_reg" %}
  ins_encode %{
    __ movq($dst$$Register, Address(rsp, $src$$disp));
  %}
  ins_pipe(ialu_reg_mem);
%}

instruct MoveL2D_stack_reg_partial(regD dst, stackSlotL src) %{
  predicate(!UseXmmLoadAndClearUpper);
  match(Set dst (MoveL2D src));
  effect(DEF dst, USE src);

  ins_cost(125);
  format %{ "movlpd  $dst, $src\t# MoveL2D_stack_reg" %}
  ins_encode %{
    __ movdbl($dst$$XMMRegister, Address(rsp, $src$$disp));
  %}
  ins_pipe(pipe_slow);
%}

instruct MoveL2D_stack_reg(regD dst, stackSlotL src) %{
  predicate(UseXmmLoadAndClearUpper);
  match(Set dst (MoveL2D src));
  effect(DEF dst, USE src);

  ins_cost(125);
  format %{ "movsd   $dst, $src\t# MoveL2D_stack_reg" %}
  ins_encode %{
    __ movdbl($dst$$XMMRegister, Address(rsp, $src$$disp));
  %}
  ins_pipe(pipe_slow);
%}


instruct MoveF2I_reg_stack(stackSlotI dst, regF src) %{
  match(Set dst (MoveF2I src));
  effect(DEF dst, USE src);

  ins_cost(95); // XXX
  format %{ "movss   $dst, $src\t# MoveF2I_reg_stack" %}
  ins_encode %{
    __ movflt(Address(rsp, $dst$$disp), $src$$XMMRegister);
  %}
  ins_pipe(pipe_slow);
%}

instruct MoveI2F_reg_stack(stackSlotF dst, rRegI src) %{
  match(Set dst (MoveI2F src));
  effect(DEF dst, USE src);

  ins_cost(100);
  format %{ "movl    $dst, $src\t# MoveI2F_reg_stack" %}
  ins_encode %{
    __ movl(Address(rsp, $dst$$disp), $src$$Register);
  %}
  ins_pipe( ialu_mem_reg );
%}

instruct MoveD2L_reg_stack(stackSlotL dst, regD src) %{
  match(Set dst (MoveD2L src));
  effect(DEF dst, USE src);

  ins_cost(95); // XXX
  format %{ "movsd   $dst, $src\t# MoveL2D_reg_stack" %}
  ins_encode %{
    __ movdbl(Address(rsp, $dst$$disp), $src$$XMMRegister);
  %}
  ins_pipe(pipe_slow);
%}

instruct MoveL2D_reg_stack(stackSlotD dst, rRegL src) %{
  match(Set dst (MoveL2D src));
  effect(DEF dst, USE src);

  ins_cost(100);
  format %{ "movq    $dst, $src\t# MoveL2D_reg_stack" %}
  ins_encode %{
    __ movq(Address(rsp, $dst$$disp), $src$$Register);
  %}
  ins_pipe(ialu_mem_reg);
%}

instruct MoveF2I_reg_reg(rRegI dst, regF src) %{
  match(Set dst (MoveF2I src));
  effect(DEF dst, USE src);
  ins_cost(85);
  format %{ "movd    $dst,$src\t# MoveF2I" %}
  ins_encode %{
    __ movdl($dst$$Register, $src$$XMMRegister);
  %}
  ins_pipe( pipe_slow );
%}

instruct MoveD2L_reg_reg(rRegL dst, regD src) %{
  match(Set dst (MoveD2L src));
  effect(DEF dst, USE src);
  ins_cost(85);
  format %{ "movd    $dst,$src\t# MoveD2L" %}
  ins_encode %{
    __ movdq($dst$$Register, $src$$XMMRegister);
  %}
  ins_pipe( pipe_slow );
%}

instruct MoveI2F_reg_reg(regF dst, rRegI src) %{
  match(Set dst (MoveI2F src));
  effect(DEF dst, USE src);
  ins_cost(100);
  format %{ "movd    $dst,$src\t# MoveI2F" %}
  ins_encode %{
    __ movdl($dst$$XMMRegister, $src$$Register);
  %}
  ins_pipe( pipe_slow );
%}

instruct MoveL2D_reg_reg(regD dst, rRegL src) %{
  match(Set dst (MoveL2D src));
  effect(DEF dst, USE src);
  ins_cost(100);
  format %{ "movd    $dst,$src\t# MoveL2D" %}
  ins_encode %{
     __ movdq($dst$$XMMRegister, $src$$Register);
  %}
  ins_pipe( pipe_slow );
%}


// Fast clearing of an array
// Small ClearArray non-AVX512.
instruct rep_stos(rcx_RegL cnt, rdi_RegP base, regD tmp, rax_RegL val,
                  Universe dummy, rFlagsReg cr)
%{
  predicate(!((ClearArrayNode*)n)->is_large() && !((ClearArrayNode*)n)->word_copy_only() && (UseAVX <= 2));
  match(Set dummy (ClearArray (Binary cnt base) val));
  effect(USE_KILL cnt, USE_KILL base, TEMP tmp, USE_KILL val, KILL cr);

  format %{ $$template
    $$emit$$"cmp     InitArrayShortSize,rcx\n\t"
    $$emit$$"jg      LARGE\n\t"
    $$emit$$"dec     rcx\n\t"
    $$emit$$"js      DONE\t# Zero length\n\t"
    $$emit$$"mov     rax,(rdi,rcx,8)\t# LOOP\n\t"
    $$emit$$"dec     rcx\n\t"
    $$emit$$"jge     LOOP\n\t"
    $$emit$$"jmp     DONE\n\t"
    $$emit$$"# LARGE:\n\t"
    if (UseFastStosb) {
       $$emit$$"shlq    rcx,3\t# Convert doublewords to bytes\n\t"
       $$emit$$"rep     stosb\t# Store rax to *rdi++ while rcx--\n\t"
    } else if (UseXMMForObjInit) {
       $$emit$$"movdq   $tmp, $val\n\t"
       $$emit$$"punpcklqdq $tmp, $tmp\n\t"
       $$emit$$"vinserti128_high $tmp, $tmp\n\t"
       $$emit$$"jmpq    L_zero_64_bytes\n\t"
       $$emit$$"# L_loop:\t# 64-byte LOOP\n\t"
       $$emit$$"vmovdqu $tmp,(rax)\n\t"
       $$emit$$"vmovdqu $tmp,0x20(rax)\n\t"
       $$emit$$"add     0x40,rax\n\t"
       $$emit$$"# L_zero_64_bytes:\n\t"
       $$emit$$"sub     0x8,rcx\n\t"
       $$emit$$"jge     L_loop\n\t"
       $$emit$$"add     0x4,rcx\n\t"
       $$emit$$"jl      L_tail\n\t"
       $$emit$$"vmovdqu $tmp,(rax)\n\t"
       $$emit$$"add     0x20,rax\n\t"
       $$emit$$"sub     0x4,rcx\n\t"
       $$emit$$"# L_tail:\t# Clearing tail bytes\n\t"
       $$emit$$"add     0x4,rcx\n\t"
       $$emit$$"jle     L_end\n\t"
       $$emit$$"dec     rcx\n\t"
       $$emit$$"# L_sloop:\t# 8-byte short loop\n\t"
       $$emit$$"vmovq   xmm0,(rax)\n\t"
       $$emit$$"add     0x8,rax\n\t"
       $$emit$$"dec     rcx\n\t"
       $$emit$$"jge     L_sloop\n\t"
       $$emit$$"# L_end:\n\t"
    } else {
       $$emit$$"rep     stosq\t# Store rax to *rdi++ while rcx--\n\t"
    }
    $$emit$$"# DONE"
  %}
  ins_encode %{
    __ clear_mem($base$$Register, $cnt$$Register, $val$$Register,
                 $tmp$$XMMRegister, false, false);
  %}
  ins_pipe(pipe_slow);
%}

instruct rep_stos_word_copy(rcx_RegL cnt, rdi_RegP base, regD tmp, rax_RegL val,
                            Universe dummy, rFlagsReg cr)
%{
  predicate(!((ClearArrayNode*)n)->is_large() && ((ClearArrayNode*)n)->word_copy_only() && (UseAVX <= 2));
  match(Set dummy (ClearArray (Binary cnt base) val));
  effect(USE_KILL cnt, USE_KILL base, TEMP tmp, USE_KILL val, KILL cr);

  format %{ $$template
    $$emit$$"cmp     InitArrayShortSize,rcx\n\t"
    $$emit$$"jg      LARGE\n\t"
    $$emit$$"dec     rcx\n\t"
    $$emit$$"js      DONE\t# Zero length\n\t"
    $$emit$$"mov     rax,(rdi,rcx,8)\t# LOOP\n\t"
    $$emit$$"dec     rcx\n\t"
    $$emit$$"jge     LOOP\n\t"
    $$emit$$"jmp     DONE\n\t"
    $$emit$$"# LARGE:\n\t"
    if (UseXMMForObjInit) {
       $$emit$$"movdq   $tmp, $val\n\t"
       $$emit$$"punpcklqdq $tmp, $tmp\n\t"
       $$emit$$"vinserti128_high $tmp, $tmp\n\t"
       $$emit$$"jmpq    L_zero_64_bytes\n\t"
       $$emit$$"# L_loop:\t# 64-byte LOOP\n\t"
       $$emit$$"vmovdqu $tmp,(rax)\n\t"
       $$emit$$"vmovdqu $tmp,0x20(rax)\n\t"
       $$emit$$"add     0x40,rax\n\t"
       $$emit$$"# L_zero_64_bytes:\n\t"
       $$emit$$"sub     0x8,rcx\n\t"
       $$emit$$"jge     L_loop\n\t"
       $$emit$$"add     0x4,rcx\n\t"
       $$emit$$"jl      L_tail\n\t"
       $$emit$$"vmovdqu $tmp,(rax)\n\t"
       $$emit$$"add     0x20,rax\n\t"
       $$emit$$"sub     0x4,rcx\n\t"
       $$emit$$"# L_tail:\t# Clearing tail bytes\n\t"
       $$emit$$"add     0x4,rcx\n\t"
       $$emit$$"jle     L_end\n\t"
       $$emit$$"dec     rcx\n\t"
       $$emit$$"# L_sloop:\t# 8-byte short loop\n\t"
       $$emit$$"vmovq   xmm0,(rax)\n\t"
       $$emit$$"add     0x8,rax\n\t"
       $$emit$$"dec     rcx\n\t"
       $$emit$$"jge     L_sloop\n\t"
       $$emit$$"# L_end:\n\t"
    } else {
       $$emit$$"rep     stosq\t# Store rax to *rdi++ while rcx--\n\t"
    }
    $$emit$$"# DONE"
  %}
  ins_encode %{
    __ clear_mem($base$$Register, $cnt$$Register, $val$$Register,
                 $tmp$$XMMRegister, false, true);
  %}
  ins_pipe(pipe_slow);
%}

// Small ClearArray AVX512 non-constant length.
instruct rep_stos_evex(rcx_RegL cnt, rdi_RegP base, legRegD tmp, kReg ktmp, rax_RegL val,
                       Universe dummy, rFlagsReg cr)
%{
  predicate(!((ClearArrayNode*)n)->is_large() && !((ClearArrayNode*)n)->word_copy_only() && (UseAVX > 2));
  match(Set dummy (ClearArray (Binary cnt base) val));
  ins_cost(125);
  effect(USE_KILL cnt, USE_KILL base, TEMP tmp, TEMP ktmp, USE_KILL val, KILL cr);

  format %{ $$template
    $$emit$$"xorq    rax, rax\t# ClearArray:\n\t"
    $$emit$$"cmp     InitArrayShortSize,rcx\n\t"
    $$emit$$"jg      LARGE\n\t"
    $$emit$$"dec     rcx\n\t"
    $$emit$$"js      DONE\t# Zero length\n\t"
    $$emit$$"mov     rax,(rdi,rcx,8)\t# LOOP\n\t"
    $$emit$$"dec     rcx\n\t"
    $$emit$$"jge     LOOP\n\t"
    $$emit$$"jmp     DONE\n\t"
    $$emit$$"# LARGE:\n\t"
    if (UseFastStosb) {
       $$emit$$"shlq    rcx,3\t# Convert doublewords to bytes\n\t"
       $$emit$$"rep     stosb\t# Store rax to *rdi++ while rcx--\n\t"
    } else if (UseXMMForObjInit) {
       $$emit$$"mov     rdi,rax\n\t"
       $$emit$$"vpxor   ymm0,ymm0,ymm0\n\t"
       $$emit$$"jmpq    L_zero_64_bytes\n\t"
       $$emit$$"# L_loop:\t# 64-byte LOOP\n\t"
       $$emit$$"vmovdqu ymm0,(rax)\n\t"
       $$emit$$"vmovdqu ymm0,0x20(rax)\n\t"
       $$emit$$"add     0x40,rax\n\t"
       $$emit$$"# L_zero_64_bytes:\n\t"
       $$emit$$"sub     0x8,rcx\n\t"
       $$emit$$"jge     L_loop\n\t"
       $$emit$$"add     0x4,rcx\n\t"
       $$emit$$"jl      L_tail\n\t"
       $$emit$$"vmovdqu ymm0,(rax)\n\t"
       $$emit$$"add     0x20,rax\n\t"
       $$emit$$"sub     0x4,rcx\n\t"
       $$emit$$"# L_tail:\t# Clearing tail bytes\n\t"
       $$emit$$"add     0x4,rcx\n\t"
       $$emit$$"jle     L_end\n\t"
       $$emit$$"dec     rcx\n\t"
       $$emit$$"# L_sloop:\t# 8-byte short loop\n\t"
       $$emit$$"vmovq   xmm0,(rax)\n\t"
       $$emit$$"add     0x8,rax\n\t"
       $$emit$$"dec     rcx\n\t"
       $$emit$$"jge     L_sloop\n\t"
       $$emit$$"# L_end:\n\t"
    } else {
       $$emit$$"rep     stosq\t# Store rax to *rdi++ while rcx--\n\t"
    }
    $$emit$$"# DONE"
  %}
  ins_encode %{
    __ clear_mem($base$$Register, $cnt$$Register, $val$$Register,
                 $tmp$$XMMRegister, false, false, $ktmp$$KRegister);
  %}
  ins_pipe(pipe_slow);
%}

instruct rep_stos_evex_word_copy(rcx_RegL cnt, rdi_RegP base, legRegD tmp, kReg ktmp, rax_RegL val,
                                 Universe dummy, rFlagsReg cr)
%{
  predicate(!((ClearArrayNode*)n)->is_large() && ((ClearArrayNode*)n)->word_copy_only() && (UseAVX > 2));
  match(Set dummy (ClearArray (Binary cnt base) val));
  ins_cost(125);
  effect(USE_KILL cnt, USE_KILL base, TEMP tmp, TEMP ktmp, USE_KILL val, KILL cr);

  format %{ $$template
    $$emit$$"xorq    rax, rax\t# ClearArray:\n\t"
    $$emit$$"cmp     InitArrayShortSize,rcx\n\t"
    $$emit$$"jg      LARGE\n\t"
    $$emit$$"dec     rcx\n\t"
    $$emit$$"js      DONE\t# Zero length\n\t"
    $$emit$$"mov     rax,(rdi,rcx,8)\t# LOOP\n\t"
    $$emit$$"dec     rcx\n\t"
    $$emit$$"jge     LOOP\n\t"
    $$emit$$"jmp     DONE\n\t"
    $$emit$$"# LARGE:\n\t"
    if (UseFastStosb) {
       $$emit$$"shlq    rcx,3\t# Convert doublewords to bytes\n\t"
       $$emit$$"rep     stosb\t# Store rax to *rdi++ while rcx--\n\t"
    } else if (UseXMMForObjInit) {
       $$emit$$"mov     rdi,rax\n\t"
       $$emit$$"vpxor   ymm0,ymm0,ymm0\n\t"
       $$emit$$"jmpq    L_zero_64_bytes\n\t"
       $$emit$$"# L_loop:\t# 64-byte LOOP\n\t"
       $$emit$$"vmovdqu ymm0,(rax)\n\t"
       $$emit$$"vmovdqu ymm0,0x20(rax)\n\t"
       $$emit$$"add     0x40,rax\n\t"
       $$emit$$"# L_zero_64_bytes:\n\t"
       $$emit$$"sub     0x8,rcx\n\t"
       $$emit$$"jge     L_loop\n\t"
       $$emit$$"add     0x4,rcx\n\t"
       $$emit$$"jl      L_tail\n\t"
       $$emit$$"vmovdqu ymm0,(rax)\n\t"
       $$emit$$"add     0x20,rax\n\t"
       $$emit$$"sub     0x4,rcx\n\t"
       $$emit$$"# L_tail:\t# Clearing tail bytes\n\t"
       $$emit$$"add     0x4,rcx\n\t"
       $$emit$$"jle     L_end\n\t"
       $$emit$$"dec     rcx\n\t"
       $$emit$$"# L_sloop:\t# 8-byte short loop\n\t"
       $$emit$$"vmovq   xmm0,(rax)\n\t"
       $$emit$$"add     0x8,rax\n\t"
       $$emit$$"dec     rcx\n\t"
       $$emit$$"jge     L_sloop\n\t"
       $$emit$$"# L_end:\n\t"
    } else {
       $$emit$$"rep     stosq\t# Store rax to *rdi++ while rcx--\n\t"
    }
    $$emit$$"# DONE"
  %}
  ins_encode %{
    __ clear_mem($base$$Register, $cnt$$Register, $val$$Register,
                 $tmp$$XMMRegister, false, true, $ktmp$$KRegister);
  %}
  ins_pipe(pipe_slow);
%}

// Large ClearArray non-AVX512.
instruct rep_stos_large(rcx_RegL cnt, rdi_RegP base, regD tmp, rax_RegL val,
                        Universe dummy, rFlagsReg cr)
%{
  predicate(((ClearArrayNode*)n)->is_large() && !((ClearArrayNode*)n)->word_copy_only() && (UseAVX <= 2));
  match(Set dummy (ClearArray (Binary cnt base) val));
  effect(USE_KILL cnt, USE_KILL base, TEMP tmp, USE_KILL val, KILL cr);

  format %{ $$template
    if (UseFastStosb) {
       $$emit$$"shlq    rcx,3\t# Convert doublewords to bytes\n\t"
       $$emit$$"rep     stosb\t# Store rax to *rdi++ while rcx--"
    } else if (UseXMMForObjInit) {
       $$emit$$"movdq   $tmp, $val\n\t"
       $$emit$$"punpcklqdq $tmp, $tmp\n\t"
       $$emit$$"vinserti128_high $tmp, $tmp\n\t"
       $$emit$$"jmpq    L_zero_64_bytes\n\t"
       $$emit$$"# L_loop:\t# 64-byte LOOP\n\t"
       $$emit$$"vmovdqu $tmp,(rax)\n\t"
       $$emit$$"vmovdqu $tmp,0x20(rax)\n\t"
       $$emit$$"add     0x40,rax\n\t"
       $$emit$$"# L_zero_64_bytes:\n\t"
       $$emit$$"sub     0x8,rcx\n\t"
       $$emit$$"jge     L_loop\n\t"
       $$emit$$"add     0x4,rcx\n\t"
       $$emit$$"jl      L_tail\n\t"
       $$emit$$"vmovdqu $tmp,(rax)\n\t"
       $$emit$$"add     0x20,rax\n\t"
       $$emit$$"sub     0x4,rcx\n\t"
       $$emit$$"# L_tail:\t# Clearing tail bytes\n\t"
       $$emit$$"add     0x4,rcx\n\t"
       $$emit$$"jle     L_end\n\t"
       $$emit$$"dec     rcx\n\t"
       $$emit$$"# L_sloop:\t# 8-byte short loop\n\t"
       $$emit$$"vmovq   xmm0,(rax)\n\t"
       $$emit$$"add     0x8,rax\n\t"
       $$emit$$"dec     rcx\n\t"
       $$emit$$"jge     L_sloop\n\t"
       $$emit$$"# L_end:\n\t"
    } else {
       $$emit$$"rep     stosq\t# Store rax to *rdi++ while rcx--"
    }
  %}
  ins_encode %{
    __ clear_mem($base$$Register, $cnt$$Register, $val$$Register,
                 $tmp$$XMMRegister, true, false);
  %}
  ins_pipe(pipe_slow);
%}

instruct rep_stos_large_word_copy(rcx_RegL cnt, rdi_RegP base, regD tmp, rax_RegL val,
                                  Universe dummy, rFlagsReg cr)
%{
  predicate(((ClearArrayNode*)n)->is_large() && ((ClearArrayNode*)n)->word_copy_only() && (UseAVX <= 2));
  match(Set dummy (ClearArray (Binary cnt base) val));
  effect(USE_KILL cnt, USE_KILL base, TEMP tmp, USE_KILL val, KILL cr);

  format %{ $$template
    if (UseXMMForObjInit) {
       $$emit$$"movdq   $tmp, $val\n\t"
       $$emit$$"punpcklqdq $tmp, $tmp\n\t"
       $$emit$$"vinserti128_high $tmp, $tmp\n\t"
       $$emit$$"jmpq    L_zero_64_bytes\n\t"
       $$emit$$"# L_loop:\t# 64-byte LOOP\n\t"
       $$emit$$"vmovdqu $tmp,(rax)\n\t"
       $$emit$$"vmovdqu $tmp,0x20(rax)\n\t"
       $$emit$$"add     0x40,rax\n\t"
       $$emit$$"# L_zero_64_bytes:\n\t"
       $$emit$$"sub     0x8,rcx\n\t"
       $$emit$$"jge     L_loop\n\t"
       $$emit$$"add     0x4,rcx\n\t"
       $$emit$$"jl      L_tail\n\t"
       $$emit$$"vmovdqu $tmp,(rax)\n\t"
       $$emit$$"add     0x20,rax\n\t"
       $$emit$$"sub     0x4,rcx\n\t"
       $$emit$$"# L_tail:\t# Clearing tail bytes\n\t"
       $$emit$$"add     0x4,rcx\n\t"
       $$emit$$"jle     L_end\n\t"
       $$emit$$"dec     rcx\n\t"
       $$emit$$"# L_sloop:\t# 8-byte short loop\n\t"
       $$emit$$"vmovq   xmm0,(rax)\n\t"
       $$emit$$"add     0x8,rax\n\t"
       $$emit$$"dec     rcx\n\t"
       $$emit$$"jge     L_sloop\n\t"
       $$emit$$"# L_end:\n\t"
    } else {
       $$emit$$"rep     stosq\t# Store rax to *rdi++ while rcx--"
    }
  %}
  ins_encode %{
    __ clear_mem($base$$Register, $cnt$$Register, $val$$Register,
                 $tmp$$XMMRegister, true, true);
  %}
  ins_pipe(pipe_slow);
%}

// Large ClearArray AVX512.
instruct rep_stos_large_evex(rcx_RegL cnt, rdi_RegP base, legRegD tmp, kReg ktmp, rax_RegL val,
                             Universe dummy, rFlagsReg cr)
%{
  predicate(((ClearArrayNode*)n)->is_large() && !((ClearArrayNode*)n)->word_copy_only() && (UseAVX > 2));
  match(Set dummy (ClearArray (Binary cnt base) val));
  effect(USE_KILL cnt, USE_KILL base, TEMP tmp, TEMP ktmp, USE_KILL val, KILL cr);

  format %{ $$template
    if (UseFastStosb) {
       $$emit$$"xorq    rax, rax\t# ClearArray:\n\t"
       $$emit$$"shlq    rcx,3\t# Convert doublewords to bytes\n\t"
       $$emit$$"rep     stosb\t# Store rax to *rdi++ while rcx--"
    } else if (UseXMMForObjInit) {
       $$emit$$"mov     rdi,rax\t# ClearArray:\n\t"
       $$emit$$"vpxor   ymm0,ymm0,ymm0\n\t"
       $$emit$$"jmpq    L_zero_64_bytes\n\t"
       $$emit$$"# L_loop:\t# 64-byte LOOP\n\t"
       $$emit$$"vmovdqu ymm0,(rax)\n\t"
       $$emit$$"vmovdqu ymm0,0x20(rax)\n\t"
       $$emit$$"add     0x40,rax\n\t"
       $$emit$$"# L_zero_64_bytes:\n\t"
       $$emit$$"sub     0x8,rcx\n\t"
       $$emit$$"jge     L_loop\n\t"
       $$emit$$"add     0x4,rcx\n\t"
       $$emit$$"jl      L_tail\n\t"
       $$emit$$"vmovdqu ymm0,(rax)\n\t"
       $$emit$$"add     0x20,rax\n\t"
       $$emit$$"sub     0x4,rcx\n\t"
       $$emit$$"# L_tail:\t# Clearing tail bytes\n\t"
       $$emit$$"add     0x4,rcx\n\t"
       $$emit$$"jle     L_end\n\t"
       $$emit$$"dec     rcx\n\t"
       $$emit$$"# L_sloop:\t# 8-byte short loop\n\t"
       $$emit$$"vmovq   xmm0,(rax)\n\t"
       $$emit$$"add     0x8,rax\n\t"
       $$emit$$"dec     rcx\n\t"
       $$emit$$"jge     L_sloop\n\t"
       $$emit$$"# L_end:\n\t"
    } else {
       $$emit$$"xorq    rax, rax\t# ClearArray:\n\t"
       $$emit$$"rep     stosq\t# Store rax to *rdi++ while rcx--"
    }
  %}
  ins_encode %{
    __ clear_mem($base$$Register, $cnt$$Register, $val$$Register,
                 $tmp$$XMMRegister, true, false, $ktmp$$KRegister);
  %}
  ins_pipe(pipe_slow);
%}

instruct rep_stos_large_evex_word_copy(rcx_RegL cnt, rdi_RegP base, legRegD tmp, kReg ktmp, rax_RegL val,
                                       Universe dummy, rFlagsReg cr)
%{
  predicate(((ClearArrayNode*)n)->is_large() && ((ClearArrayNode*)n)->word_copy_only() && (UseAVX > 2));
  match(Set dummy (ClearArray (Binary cnt base) val));
  effect(USE_KILL cnt, USE_KILL base, TEMP tmp, TEMP ktmp, USE_KILL val, KILL cr);

  format %{ $$template
    if (UseFastStosb) {
       $$emit$$"xorq    rax, rax\t# ClearArray:\n\t"
       $$emit$$"shlq    rcx,3\t# Convert doublewords to bytes\n\t"
       $$emit$$"rep     stosb\t# Store rax to *rdi++ while rcx--"
    } else if (UseXMMForObjInit) {
       $$emit$$"mov     rdi,rax\t# ClearArray:\n\t"
       $$emit$$"vpxor   ymm0,ymm0,ymm0\n\t"
       $$emit$$"jmpq    L_zero_64_bytes\n\t"
       $$emit$$"# L_loop:\t# 64-byte LOOP\n\t"
       $$emit$$"vmovdqu ymm0,(rax)\n\t"
       $$emit$$"vmovdqu ymm0,0x20(rax)\n\t"
       $$emit$$"add     0x40,rax\n\t"
       $$emit$$"# L_zero_64_bytes:\n\t"
       $$emit$$"sub     0x8,rcx\n\t"
       $$emit$$"jge     L_loop\n\t"
       $$emit$$"add     0x4,rcx\n\t"
       $$emit$$"jl      L_tail\n\t"
       $$emit$$"vmovdqu ymm0,(rax)\n\t"
       $$emit$$"add     0x20,rax\n\t"
       $$emit$$"sub     0x4,rcx\n\t"
       $$emit$$"# L_tail:\t# Clearing tail bytes\n\t"
       $$emit$$"add     0x4,rcx\n\t"
       $$emit$$"jle     L_end\n\t"
       $$emit$$"dec     rcx\n\t"
       $$emit$$"# L_sloop:\t# 8-byte short loop\n\t"
       $$emit$$"vmovq   xmm0,(rax)\n\t"
       $$emit$$"add     0x8,rax\n\t"
       $$emit$$"dec     rcx\n\t"
       $$emit$$"jge     L_sloop\n\t"
       $$emit$$"# L_end:\n\t"
    } else {
       $$emit$$"xorq    rax, rax\t# ClearArray:\n\t"
       $$emit$$"rep     stosq\t# Store rax to *rdi++ while rcx--"
    }
  %}
  ins_encode %{
    __ clear_mem($base$$Register, $cnt$$Register, $val$$Register,
                 $tmp$$XMMRegister, true, true, $ktmp$$KRegister);
  %}
  ins_pipe(pipe_slow);
%}

// Small ClearArray AVX512 constant length.
instruct rep_stos_im(immL cnt, rRegP base, regD tmp, rax_RegL val, kReg ktmp, Universe dummy, rFlagsReg cr)
%{
  predicate(!((ClearArrayNode*)n)->is_large() && !((ClearArrayNode*)n)->word_copy_only() &&
            ((UseAVX > 2) && VM_Version::supports_avx512vlbw()));
  match(Set dummy (ClearArray (Binary cnt base) val));
  ins_cost(100);
  effect(TEMP tmp, USE_KILL val, TEMP ktmp, KILL cr);
  format %{ "clear_mem_imm $base , $cnt  \n\t" %}
  ins_encode %{
    __ clear_mem($base$$Register, $cnt$$constant, $val$$Register, $tmp$$XMMRegister, $ktmp$$KRegister);
  %}
  ins_pipe(pipe_slow);
%}

instruct string_compareL(rdi_RegP str1, rcx_RegI cnt1, rsi_RegP str2, rdx_RegI cnt2,
                         rax_RegI result, legRegD tmp1, rFlagsReg cr)
%{
  predicate(!VM_Version::supports_avx512vlbw() && ((StrCompNode*)n)->encoding() == StrIntrinsicNode::LL);
  match(Set result (StrComp (Binary str1 cnt1) (Binary str2 cnt2)));
  effect(TEMP tmp1, USE_KILL str1, USE_KILL str2, USE_KILL cnt1, USE_KILL cnt2, KILL cr);

  format %{ "String Compare byte[] $str1,$cnt1,$str2,$cnt2 -> $result   // KILL $tmp1" %}
  ins_encode %{
    __ string_compare($str1$$Register, $str2$$Register,
                      $cnt1$$Register, $cnt2$$Register, $result$$Register,
                      $tmp1$$XMMRegister, StrIntrinsicNode::LL, knoreg);
  %}
  ins_pipe( pipe_slow );
%}

instruct string_compareL_evex(rdi_RegP str1, rcx_RegI cnt1, rsi_RegP str2, rdx_RegI cnt2,
                              rax_RegI result, legRegD tmp1, kReg ktmp, rFlagsReg cr)
%{
  predicate(VM_Version::supports_avx512vlbw() && ((StrCompNode*)n)->encoding() == StrIntrinsicNode::LL);
  match(Set result (StrComp (Binary str1 cnt1) (Binary str2 cnt2)));
  effect(TEMP tmp1, TEMP ktmp, USE_KILL str1, USE_KILL str2, USE_KILL cnt1, USE_KILL cnt2, KILL cr);

  format %{ "String Compare byte[] $str1,$cnt1,$str2,$cnt2 -> $result   // KILL $tmp1" %}
  ins_encode %{
    __ string_compare($str1$$Register, $str2$$Register,
                      $cnt1$$Register, $cnt2$$Register, $result$$Register,
                      $tmp1$$XMMRegister, StrIntrinsicNode::LL, $ktmp$$KRegister);
  %}
  ins_pipe( pipe_slow );
%}

instruct string_compareU(rdi_RegP str1, rcx_RegI cnt1, rsi_RegP str2, rdx_RegI cnt2,
                         rax_RegI result, legRegD tmp1, rFlagsReg cr)
%{
  predicate(!VM_Version::supports_avx512vlbw() && ((StrCompNode*)n)->encoding() == StrIntrinsicNode::UU);
  match(Set result (StrComp (Binary str1 cnt1) (Binary str2 cnt2)));
  effect(TEMP tmp1, USE_KILL str1, USE_KILL str2, USE_KILL cnt1, USE_KILL cnt2, KILL cr);

  format %{ "String Compare char[] $str1,$cnt1,$str2,$cnt2 -> $result   // KILL $tmp1" %}
  ins_encode %{
    __ string_compare($str1$$Register, $str2$$Register,
                      $cnt1$$Register, $cnt2$$Register, $result$$Register,
                      $tmp1$$XMMRegister, StrIntrinsicNode::UU, knoreg);
  %}
  ins_pipe( pipe_slow );
%}

instruct string_compareU_evex(rdi_RegP str1, rcx_RegI cnt1, rsi_RegP str2, rdx_RegI cnt2,
                              rax_RegI result, legRegD tmp1, kReg ktmp, rFlagsReg cr)
%{
  predicate(VM_Version::supports_avx512vlbw() && ((StrCompNode*)n)->encoding() == StrIntrinsicNode::UU);
  match(Set result (StrComp (Binary str1 cnt1) (Binary str2 cnt2)));
  effect(TEMP tmp1, TEMP ktmp, USE_KILL str1, USE_KILL str2, USE_KILL cnt1, USE_KILL cnt2, KILL cr);

  format %{ "String Compare char[] $str1,$cnt1,$str2,$cnt2 -> $result   // KILL $tmp1" %}
  ins_encode %{
    __ string_compare($str1$$Register, $str2$$Register,
                      $cnt1$$Register, $cnt2$$Register, $result$$Register,
                      $tmp1$$XMMRegister, StrIntrinsicNode::UU, $ktmp$$KRegister);
  %}
  ins_pipe( pipe_slow );
%}

instruct string_compareLU(rdi_RegP str1, rcx_RegI cnt1, rsi_RegP str2, rdx_RegI cnt2,
                          rax_RegI result, legRegD tmp1, rFlagsReg cr)
%{
  predicate(!VM_Version::supports_avx512vlbw() && ((StrCompNode*)n)->encoding() == StrIntrinsicNode::LU);
  match(Set result (StrComp (Binary str1 cnt1) (Binary str2 cnt2)));
  effect(TEMP tmp1, USE_KILL str1, USE_KILL str2, USE_KILL cnt1, USE_KILL cnt2, KILL cr);

  format %{ "String Compare byte[] $str1,$cnt1,$str2,$cnt2 -> $result   // KILL $tmp1" %}
  ins_encode %{
    __ string_compare($str1$$Register, $str2$$Register,
                      $cnt1$$Register, $cnt2$$Register, $result$$Register,
                      $tmp1$$XMMRegister, StrIntrinsicNode::LU, knoreg);
  %}
  ins_pipe( pipe_slow );
%}

instruct string_compareLU_evex(rdi_RegP str1, rcx_RegI cnt1, rsi_RegP str2, rdx_RegI cnt2,
                               rax_RegI result, legRegD tmp1, kReg ktmp, rFlagsReg cr)
%{
  predicate(VM_Version::supports_avx512vlbw() && ((StrCompNode*)n)->encoding() == StrIntrinsicNode::LU);
  match(Set result (StrComp (Binary str1 cnt1) (Binary str2 cnt2)));
  effect(TEMP tmp1, TEMP ktmp, USE_KILL str1, USE_KILL str2, USE_KILL cnt1, USE_KILL cnt2, KILL cr);

  format %{ "String Compare byte[] $str1,$cnt1,$str2,$cnt2 -> $result   // KILL $tmp1" %}
  ins_encode %{
    __ string_compare($str1$$Register, $str2$$Register,
                      $cnt1$$Register, $cnt2$$Register, $result$$Register,
                      $tmp1$$XMMRegister, StrIntrinsicNode::LU, $ktmp$$KRegister);
  %}
  ins_pipe( pipe_slow );
%}

instruct string_compareUL(rsi_RegP str1, rdx_RegI cnt1, rdi_RegP str2, rcx_RegI cnt2,
                          rax_RegI result, legRegD tmp1, rFlagsReg cr)
%{
  predicate(!VM_Version::supports_avx512vlbw() && ((StrCompNode*)n)->encoding() == StrIntrinsicNode::UL);
  match(Set result (StrComp (Binary str1 cnt1) (Binary str2 cnt2)));
  effect(TEMP tmp1, USE_KILL str1, USE_KILL str2, USE_KILL cnt1, USE_KILL cnt2, KILL cr);

  format %{ "String Compare byte[] $str1,$cnt1,$str2,$cnt2 -> $result   // KILL $tmp1" %}
  ins_encode %{
    __ string_compare($str2$$Register, $str1$$Register,
                      $cnt2$$Register, $cnt1$$Register, $result$$Register,
                      $tmp1$$XMMRegister, StrIntrinsicNode::UL, knoreg);
  %}
  ins_pipe( pipe_slow );
%}

instruct string_compareUL_evex(rsi_RegP str1, rdx_RegI cnt1, rdi_RegP str2, rcx_RegI cnt2,
                               rax_RegI result, legRegD tmp1, kReg ktmp, rFlagsReg cr)
%{
  predicate(VM_Version::supports_avx512vlbw() && ((StrCompNode*)n)->encoding() == StrIntrinsicNode::UL);
  match(Set result (StrComp (Binary str1 cnt1) (Binary str2 cnt2)));
  effect(TEMP tmp1, TEMP ktmp, USE_KILL str1, USE_KILL str2, USE_KILL cnt1, USE_KILL cnt2, KILL cr);

  format %{ "String Compare byte[] $str1,$cnt1,$str2,$cnt2 -> $result   // KILL $tmp1" %}
  ins_encode %{
    __ string_compare($str2$$Register, $str1$$Register,
                      $cnt2$$Register, $cnt1$$Register, $result$$Register,
                      $tmp1$$XMMRegister, StrIntrinsicNode::UL, $ktmp$$KRegister);
  %}
  ins_pipe( pipe_slow );
%}

// fast search of substring with known size.
instruct string_indexof_conL(rdi_RegP str1, rdx_RegI cnt1, rsi_RegP str2, immI int_cnt2,
                             rbx_RegI result, legRegD tmp_vec, rax_RegI cnt2, rcx_RegI tmp, rFlagsReg cr)
%{
  predicate(UseSSE42Intrinsics && (((StrIndexOfNode*)n)->encoding() == StrIntrinsicNode::LL));
  match(Set result (StrIndexOf (Binary str1 cnt1) (Binary str2 int_cnt2)));
  effect(TEMP tmp_vec, USE_KILL str1, USE_KILL str2, USE_KILL cnt1, KILL cnt2, KILL tmp, KILL cr);

  format %{ "String IndexOf byte[] $str1,$cnt1,$str2,$int_cnt2 -> $result   // KILL $tmp_vec, $cnt1, $cnt2, $tmp" %}
  ins_encode %{
    int icnt2 = (int)$int_cnt2$$constant;
    if (icnt2 >= 16) {
      // IndexOf for constant substrings with size >= 16 elements
      // which don't need to be loaded through stack.
      __ string_indexofC8($str1$$Register, $str2$$Register,
                          $cnt1$$Register, $cnt2$$Register,
                          icnt2, $result$$Register,
                          $tmp_vec$$XMMRegister, $tmp$$Register, StrIntrinsicNode::LL);
    } else {
      // Small strings are loaded through stack if they cross page boundary.
      __ string_indexof($str1$$Register, $str2$$Register,
                        $cnt1$$Register, $cnt2$$Register,
                        icnt2, $result$$Register,
                        $tmp_vec$$XMMRegister, $tmp$$Register, StrIntrinsicNode::LL);
    }
  %}
  ins_pipe( pipe_slow );
%}

// fast search of substring with known size.
instruct string_indexof_conU(rdi_RegP str1, rdx_RegI cnt1, rsi_RegP str2, immI int_cnt2,
                             rbx_RegI result, legRegD tmp_vec, rax_RegI cnt2, rcx_RegI tmp, rFlagsReg cr)
%{
  predicate(UseSSE42Intrinsics && (((StrIndexOfNode*)n)->encoding() == StrIntrinsicNode::UU));
  match(Set result (StrIndexOf (Binary str1 cnt1) (Binary str2 int_cnt2)));
  effect(TEMP tmp_vec, USE_KILL str1, USE_KILL str2, USE_KILL cnt1, KILL cnt2, KILL tmp, KILL cr);

  format %{ "String IndexOf char[] $str1,$cnt1,$str2,$int_cnt2 -> $result   // KILL $tmp_vec, $cnt1, $cnt2, $tmp" %}
  ins_encode %{
    int icnt2 = (int)$int_cnt2$$constant;
    if (icnt2 >= 8) {
      // IndexOf for constant substrings with size >= 8 elements
      // which don't need to be loaded through stack.
      __ string_indexofC8($str1$$Register, $str2$$Register,
                          $cnt1$$Register, $cnt2$$Register,
                          icnt2, $result$$Register,
                          $tmp_vec$$XMMRegister, $tmp$$Register, StrIntrinsicNode::UU);
    } else {
      // Small strings are loaded through stack if they cross page boundary.
      __ string_indexof($str1$$Register, $str2$$Register,
                        $cnt1$$Register, $cnt2$$Register,
                        icnt2, $result$$Register,
                        $tmp_vec$$XMMRegister, $tmp$$Register, StrIntrinsicNode::UU);
    }
  %}
  ins_pipe( pipe_slow );
%}

// fast search of substring with known size.
instruct string_indexof_conUL(rdi_RegP str1, rdx_RegI cnt1, rsi_RegP str2, immI int_cnt2,
                              rbx_RegI result, legRegD tmp_vec, rax_RegI cnt2, rcx_RegI tmp, rFlagsReg cr)
%{
  predicate(UseSSE42Intrinsics && (((StrIndexOfNode*)n)->encoding() == StrIntrinsicNode::UL));
  match(Set result (StrIndexOf (Binary str1 cnt1) (Binary str2 int_cnt2)));
  effect(TEMP tmp_vec, USE_KILL str1, USE_KILL str2, USE_KILL cnt1, KILL cnt2, KILL tmp, KILL cr);

  format %{ "String IndexOf char[] $str1,$cnt1,$str2,$int_cnt2 -> $result   // KILL $tmp_vec, $cnt1, $cnt2, $tmp" %}
  ins_encode %{
    int icnt2 = (int)$int_cnt2$$constant;
    if (icnt2 >= 8) {
      // IndexOf for constant substrings with size >= 8 elements
      // which don't need to be loaded through stack.
      __ string_indexofC8($str1$$Register, $str2$$Register,
                          $cnt1$$Register, $cnt2$$Register,
                          icnt2, $result$$Register,
                          $tmp_vec$$XMMRegister, $tmp$$Register, StrIntrinsicNode::UL);
    } else {
      // Small strings are loaded through stack if they cross page boundary.
      __ string_indexof($str1$$Register, $str2$$Register,
                        $cnt1$$Register, $cnt2$$Register,
                        icnt2, $result$$Register,
                        $tmp_vec$$XMMRegister, $tmp$$Register, StrIntrinsicNode::UL);
    }
  %}
  ins_pipe( pipe_slow );
%}

instruct string_indexofL(rdi_RegP str1, rdx_RegI cnt1, rsi_RegP str2, rax_RegI cnt2,
                         rbx_RegI result, legRegD tmp_vec, rcx_RegI tmp, rFlagsReg cr)
%{
  predicate(UseSSE42Intrinsics && (((StrIndexOfNode*)n)->encoding() == StrIntrinsicNode::LL));
  match(Set result (StrIndexOf (Binary str1 cnt1) (Binary str2 cnt2)));
  effect(TEMP tmp_vec, USE_KILL str1, USE_KILL str2, USE_KILL cnt1, USE_KILL cnt2, KILL tmp, KILL cr);

  format %{ "String IndexOf byte[] $str1,$cnt1,$str2,$cnt2 -> $result   // KILL all" %}
  ins_encode %{
    __ string_indexof($str1$$Register, $str2$$Register,
                      $cnt1$$Register, $cnt2$$Register,
                      (-1), $result$$Register,
                      $tmp_vec$$XMMRegister, $tmp$$Register, StrIntrinsicNode::LL);
  %}
  ins_pipe( pipe_slow );
%}

instruct string_indexofU(rdi_RegP str1, rdx_RegI cnt1, rsi_RegP str2, rax_RegI cnt2,
                         rbx_RegI result, legRegD tmp_vec, rcx_RegI tmp, rFlagsReg cr)
%{
  predicate(UseSSE42Intrinsics && (((StrIndexOfNode*)n)->encoding() == StrIntrinsicNode::UU));
  match(Set result (StrIndexOf (Binary str1 cnt1) (Binary str2 cnt2)));
  effect(TEMP tmp_vec, USE_KILL str1, USE_KILL str2, USE_KILL cnt1, USE_KILL cnt2, KILL tmp, KILL cr);

  format %{ "String IndexOf char[] $str1,$cnt1,$str2,$cnt2 -> $result   // KILL all" %}
  ins_encode %{
    __ string_indexof($str1$$Register, $str2$$Register,
                      $cnt1$$Register, $cnt2$$Register,
                      (-1), $result$$Register,
                      $tmp_vec$$XMMRegister, $tmp$$Register, StrIntrinsicNode::UU);
  %}
  ins_pipe( pipe_slow );
%}

instruct string_indexofUL(rdi_RegP str1, rdx_RegI cnt1, rsi_RegP str2, rax_RegI cnt2,
                          rbx_RegI result, legRegD tmp_vec, rcx_RegI tmp, rFlagsReg cr)
%{
  predicate(UseSSE42Intrinsics && (((StrIndexOfNode*)n)->encoding() == StrIntrinsicNode::UL));
  match(Set result (StrIndexOf (Binary str1 cnt1) (Binary str2 cnt2)));
  effect(TEMP tmp_vec, USE_KILL str1, USE_KILL str2, USE_KILL cnt1, USE_KILL cnt2, KILL tmp, KILL cr);

  format %{ "String IndexOf char[] $str1,$cnt1,$str2,$cnt2 -> $result   // KILL all" %}
  ins_encode %{
    __ string_indexof($str1$$Register, $str2$$Register,
                      $cnt1$$Register, $cnt2$$Register,
                      (-1), $result$$Register,
                      $tmp_vec$$XMMRegister, $tmp$$Register, StrIntrinsicNode::UL);
  %}
  ins_pipe( pipe_slow );
%}

instruct string_indexof_char(rdi_RegP str1, rdx_RegI cnt1, rax_RegI ch,
                              rbx_RegI result, legRegD tmp_vec1, legRegD tmp_vec2, legRegD tmp_vec3, rcx_RegI tmp, rFlagsReg cr)
%{
  predicate(UseSSE42Intrinsics && (((StrIndexOfCharNode*)n)->encoding() == StrIntrinsicNode::U));
  match(Set result (StrIndexOfChar (Binary str1 cnt1) ch));
  effect(TEMP tmp_vec1, TEMP tmp_vec2, TEMP tmp_vec3, USE_KILL str1, USE_KILL cnt1, USE_KILL ch, TEMP tmp, KILL cr);
  format %{ "StringUTF16 IndexOf char[] $str1,$cnt1,$ch -> $result   // KILL all" %}
  ins_encode %{
    __ string_indexof_char($str1$$Register, $cnt1$$Register, $ch$$Register, $result$$Register,
                           $tmp_vec1$$XMMRegister, $tmp_vec2$$XMMRegister, $tmp_vec3$$XMMRegister, $tmp$$Register);
  %}
  ins_pipe( pipe_slow );
%}

instruct stringL_indexof_char(rdi_RegP str1, rdx_RegI cnt1, rax_RegI ch,
                              rbx_RegI result, legRegD tmp_vec1, legRegD tmp_vec2, legRegD tmp_vec3, rcx_RegI tmp, rFlagsReg cr)
%{
  predicate(UseSSE42Intrinsics && (((StrIndexOfCharNode*)n)->encoding() == StrIntrinsicNode::L));
  match(Set result (StrIndexOfChar (Binary str1 cnt1) ch));
  effect(TEMP tmp_vec1, TEMP tmp_vec2, TEMP tmp_vec3, USE_KILL str1, USE_KILL cnt1, USE_KILL ch, TEMP tmp, KILL cr);
  format %{ "StringLatin1 IndexOf char[] $str1,$cnt1,$ch -> $result   // KILL all" %}
  ins_encode %{
    __ stringL_indexof_char($str1$$Register, $cnt1$$Register, $ch$$Register, $result$$Register,
                           $tmp_vec1$$XMMRegister, $tmp_vec2$$XMMRegister, $tmp_vec3$$XMMRegister, $tmp$$Register);
  %}
  ins_pipe( pipe_slow );
%}

// fast string equals
instruct string_equals(rdi_RegP str1, rsi_RegP str2, rcx_RegI cnt, rax_RegI result,
                       legRegD tmp1, legRegD tmp2, rbx_RegI tmp3, rFlagsReg cr)
%{
  predicate(!VM_Version::supports_avx512vlbw());
  match(Set result (StrEquals (Binary str1 str2) cnt));
  effect(TEMP tmp1, TEMP tmp2, USE_KILL str1, USE_KILL str2, USE_KILL cnt, KILL tmp3, KILL cr);

  format %{ "String Equals $str1,$str2,$cnt -> $result    // KILL $tmp1, $tmp2, $tmp3" %}
  ins_encode %{
    __ arrays_equals(false, $str1$$Register, $str2$$Register,
                     $cnt$$Register, $result$$Register, $tmp3$$Register,
                     $tmp1$$XMMRegister, $tmp2$$XMMRegister, false /* char */, knoreg);
  %}
  ins_pipe( pipe_slow );
%}

instruct string_equals_evex(rdi_RegP str1, rsi_RegP str2, rcx_RegI cnt, rax_RegI result,
                           legRegD tmp1, legRegD tmp2, kReg ktmp, rbx_RegI tmp3, rFlagsReg cr)
%{
  predicate(VM_Version::supports_avx512vlbw());
  match(Set result (StrEquals (Binary str1 str2) cnt));
  effect(TEMP tmp1, TEMP tmp2, TEMP ktmp, USE_KILL str1, USE_KILL str2, USE_KILL cnt, KILL tmp3, KILL cr);

  format %{ "String Equals $str1,$str2,$cnt -> $result    // KILL $tmp1, $tmp2, $tmp3" %}
  ins_encode %{
    __ arrays_equals(false, $str1$$Register, $str2$$Register,
                     $cnt$$Register, $result$$Register, $tmp3$$Register,
                     $tmp1$$XMMRegister, $tmp2$$XMMRegister, false /* char */, $ktmp$$KRegister);
  %}
  ins_pipe( pipe_slow );
%}

// fast array equals
instruct array_equalsB(rdi_RegP ary1, rsi_RegP ary2, rax_RegI result,
                       legRegD tmp1, legRegD tmp2, rcx_RegI tmp3, rbx_RegI tmp4, rFlagsReg cr)
%{
  predicate(!VM_Version::supports_avx512vlbw() && ((AryEqNode*)n)->encoding() == StrIntrinsicNode::LL);
  match(Set result (AryEq ary1 ary2));
  effect(TEMP tmp1, TEMP tmp2, USE_KILL ary1, USE_KILL ary2, KILL tmp3, KILL tmp4, KILL cr);

  format %{ "Array Equals byte[] $ary1,$ary2 -> $result   // KILL $tmp1, $tmp2, $tmp3, $tmp4" %}
  ins_encode %{
    __ arrays_equals(true, $ary1$$Register, $ary2$$Register,
                     $tmp3$$Register, $result$$Register, $tmp4$$Register,
                     $tmp1$$XMMRegister, $tmp2$$XMMRegister, false /* char */, knoreg);
  %}
  ins_pipe( pipe_slow );
%}

instruct array_equalsB_evex(rdi_RegP ary1, rsi_RegP ary2, rax_RegI result,
                            legRegD tmp1, legRegD tmp2, kReg ktmp, rcx_RegI tmp3, rbx_RegI tmp4, rFlagsReg cr)
%{
  predicate(VM_Version::supports_avx512vlbw() && ((AryEqNode*)n)->encoding() == StrIntrinsicNode::LL);
  match(Set result (AryEq ary1 ary2));
  effect(TEMP tmp1, TEMP tmp2, TEMP ktmp, USE_KILL ary1, USE_KILL ary2, KILL tmp3, KILL tmp4, KILL cr);

  format %{ "Array Equals byte[] $ary1,$ary2 -> $result   // KILL $tmp1, $tmp2, $tmp3, $tmp4" %}
  ins_encode %{
    __ arrays_equals(true, $ary1$$Register, $ary2$$Register,
                     $tmp3$$Register, $result$$Register, $tmp4$$Register,
                     $tmp1$$XMMRegister, $tmp2$$XMMRegister, false /* char */, $ktmp$$KRegister);
  %}
  ins_pipe( pipe_slow );
%}

instruct array_equalsC(rdi_RegP ary1, rsi_RegP ary2, rax_RegI result,
                       legRegD tmp1, legRegD tmp2, rcx_RegI tmp3, rbx_RegI tmp4, rFlagsReg cr)
%{
  predicate(!VM_Version::supports_avx512vlbw() && ((AryEqNode*)n)->encoding() == StrIntrinsicNode::UU);
  match(Set result (AryEq ary1 ary2));
  effect(TEMP tmp1, TEMP tmp2, USE_KILL ary1, USE_KILL ary2, KILL tmp3, KILL tmp4, KILL cr);

  format %{ "Array Equals char[] $ary1,$ary2 -> $result   // KILL $tmp1, $tmp2, $tmp3, $tmp4" %}
  ins_encode %{
    __ arrays_equals(true, $ary1$$Register, $ary2$$Register,
                     $tmp3$$Register, $result$$Register, $tmp4$$Register,
                     $tmp1$$XMMRegister, $tmp2$$XMMRegister, true /* char */, knoreg);
  %}
  ins_pipe( pipe_slow );
%}

instruct array_equalsC_evex(rdi_RegP ary1, rsi_RegP ary2, rax_RegI result,
                            legRegD tmp1, legRegD tmp2, kReg ktmp, rcx_RegI tmp3, rbx_RegI tmp4, rFlagsReg cr)
%{
  predicate(VM_Version::supports_avx512vlbw() && ((AryEqNode*)n)->encoding() == StrIntrinsicNode::UU);
  match(Set result (AryEq ary1 ary2));
  effect(TEMP tmp1, TEMP tmp2, TEMP ktmp, USE_KILL ary1, USE_KILL ary2, KILL tmp3, KILL tmp4, KILL cr);

  format %{ "Array Equals char[] $ary1,$ary2 -> $result   // KILL $tmp1, $tmp2, $tmp3, $tmp4" %}
  ins_encode %{
    __ arrays_equals(true, $ary1$$Register, $ary2$$Register,
                     $tmp3$$Register, $result$$Register, $tmp4$$Register,
                     $tmp1$$XMMRegister, $tmp2$$XMMRegister, true /* char */, $ktmp$$KRegister);
  %}
  ins_pipe( pipe_slow );
%}

instruct count_positives(rsi_RegP ary1, rcx_RegI len, rax_RegI result,
                         legRegD tmp1, legRegD tmp2, rbx_RegI tmp3, rFlagsReg cr,)
%{
  predicate(!VM_Version::supports_avx512vlbw() || !VM_Version::supports_bmi2());
  match(Set result (CountPositives ary1 len));
  effect(TEMP tmp1, TEMP tmp2, USE_KILL ary1, USE_KILL len, KILL tmp3, KILL cr);

  format %{ "countPositives byte[] $ary1,$len -> $result   // KILL $tmp1, $tmp2, $tmp3" %}
  ins_encode %{
    __ count_positives($ary1$$Register, $len$$Register,
                       $result$$Register, $tmp3$$Register,
                       $tmp1$$XMMRegister, $tmp2$$XMMRegister, knoreg, knoreg);
  %}
  ins_pipe( pipe_slow );
%}

instruct count_positives_evex(rsi_RegP ary1, rcx_RegI len, rax_RegI result,
                              legRegD tmp1, legRegD tmp2, kReg ktmp1, kReg ktmp2, rbx_RegI tmp3, rFlagsReg cr,)
%{
  predicate(VM_Version::supports_avx512vlbw() && VM_Version::supports_bmi2());
  match(Set result (CountPositives ary1 len));
  effect(TEMP tmp1, TEMP tmp2, TEMP ktmp1, TEMP ktmp2, USE_KILL ary1, USE_KILL len, KILL tmp3, KILL cr);

  format %{ "countPositives byte[] $ary1,$len -> $result   // KILL $tmp1, $tmp2, $tmp3" %}
  ins_encode %{
    __ count_positives($ary1$$Register, $len$$Register,
                       $result$$Register, $tmp3$$Register,
                       $tmp1$$XMMRegister, $tmp2$$XMMRegister, $ktmp1$$KRegister, $ktmp2$$KRegister);
  %}
  ins_pipe( pipe_slow );
%}

// fast char[] to byte[] compression
instruct string_compress(rsi_RegP src, rdi_RegP dst, rdx_RegI len, legRegD tmp1, legRegD tmp2, legRegD tmp3,
                         legRegD tmp4, rcx_RegI tmp5, rax_RegI result, rFlagsReg cr) %{
  predicate(!VM_Version::supports_avx512vlbw() || !VM_Version::supports_bmi2());
  match(Set result (StrCompressedCopy src (Binary dst len)));
  effect(TEMP tmp1, TEMP tmp2, TEMP tmp3, TEMP tmp4, USE_KILL src, USE_KILL dst,
         USE_KILL len, KILL tmp5, KILL cr);

  format %{ "String Compress $src,$dst -> $result    // KILL RAX, RCX, RDX" %}
  ins_encode %{
    __ char_array_compress($src$$Register, $dst$$Register, $len$$Register,
                           $tmp1$$XMMRegister, $tmp2$$XMMRegister, $tmp3$$XMMRegister,
                           $tmp4$$XMMRegister, $tmp5$$Register, $result$$Register,
                           knoreg, knoreg);
  %}
  ins_pipe( pipe_slow );
%}

instruct string_compress_evex(rsi_RegP src, rdi_RegP dst, rdx_RegI len, legRegD tmp1, legRegD tmp2, legRegD tmp3,
                              legRegD tmp4, kReg ktmp1, kReg ktmp2, rcx_RegI tmp5, rax_RegI result, rFlagsReg cr) %{
  predicate(VM_Version::supports_avx512vlbw() && VM_Version::supports_bmi2());
  match(Set result (StrCompressedCopy src (Binary dst len)));
  effect(TEMP tmp1, TEMP tmp2, TEMP tmp3, TEMP tmp4, TEMP ktmp1, TEMP ktmp2, USE_KILL src, USE_KILL dst,
         USE_KILL len, KILL tmp5, KILL cr);

  format %{ "String Compress $src,$dst -> $result    // KILL RAX, RCX, RDX" %}
  ins_encode %{
    __ char_array_compress($src$$Register, $dst$$Register, $len$$Register,
                           $tmp1$$XMMRegister, $tmp2$$XMMRegister, $tmp3$$XMMRegister,
                           $tmp4$$XMMRegister, $tmp5$$Register, $result$$Register,
                           $ktmp1$$KRegister, $ktmp2$$KRegister);
  %}
  ins_pipe( pipe_slow );
%}
// fast byte[] to char[] inflation
instruct string_inflate(Universe dummy, rsi_RegP src, rdi_RegP dst, rdx_RegI len,
                        legRegD tmp1, rcx_RegI tmp2, rFlagsReg cr) %{
  predicate(!VM_Version::supports_avx512vlbw() || !VM_Version::supports_bmi2());
  match(Set dummy (StrInflatedCopy src (Binary dst len)));
  effect(TEMP tmp1, TEMP tmp2, USE_KILL src, USE_KILL dst, USE_KILL len, KILL cr);

  format %{ "String Inflate $src,$dst    // KILL $tmp1, $tmp2" %}
  ins_encode %{
    __ byte_array_inflate($src$$Register, $dst$$Register, $len$$Register,
                          $tmp1$$XMMRegister, $tmp2$$Register, knoreg);
  %}
  ins_pipe( pipe_slow );
%}

instruct string_inflate_evex(Universe dummy, rsi_RegP src, rdi_RegP dst, rdx_RegI len,
                             legRegD tmp1, kReg ktmp, rcx_RegI tmp2, rFlagsReg cr) %{
  predicate(VM_Version::supports_avx512vlbw() && VM_Version::supports_bmi2());
  match(Set dummy (StrInflatedCopy src (Binary dst len)));
  effect(TEMP tmp1, TEMP tmp2, TEMP ktmp, USE_KILL src, USE_KILL dst, USE_KILL len, KILL cr);

  format %{ "String Inflate $src,$dst    // KILL $tmp1, $tmp2" %}
  ins_encode %{
    __ byte_array_inflate($src$$Register, $dst$$Register, $len$$Register,
                          $tmp1$$XMMRegister, $tmp2$$Register, $ktmp$$KRegister);
  %}
  ins_pipe( pipe_slow );
%}

// encode char[] to byte[] in ISO_8859_1
instruct encode_iso_array(rsi_RegP src, rdi_RegP dst, rdx_RegI len,
                          legRegD tmp1, legRegD tmp2, legRegD tmp3, legRegD tmp4,
                          rcx_RegI tmp5, rax_RegI result, rFlagsReg cr) %{
  predicate(!((EncodeISOArrayNode*)n)->is_ascii());
  match(Set result (EncodeISOArray src (Binary dst len)));
  effect(TEMP tmp1, TEMP tmp2, TEMP tmp3, TEMP tmp4, USE_KILL src, USE_KILL dst, USE_KILL len, KILL tmp5, KILL cr);

  format %{ "Encode iso array $src,$dst,$len -> $result    // KILL RCX, RDX, $tmp1, $tmp2, $tmp3, $tmp4, RSI, RDI " %}
  ins_encode %{
    __ encode_iso_array($src$$Register, $dst$$Register, $len$$Register,
                        $tmp1$$XMMRegister, $tmp2$$XMMRegister, $tmp3$$XMMRegister,
                        $tmp4$$XMMRegister, $tmp5$$Register, $result$$Register, false);
  %}
  ins_pipe( pipe_slow );
%}

// encode char[] to byte[] in ASCII
instruct encode_ascii_array(rsi_RegP src, rdi_RegP dst, rdx_RegI len,
                            legRegD tmp1, legRegD tmp2, legRegD tmp3, legRegD tmp4,
                            rcx_RegI tmp5, rax_RegI result, rFlagsReg cr) %{
  predicate(((EncodeISOArrayNode*)n)->is_ascii());
  match(Set result (EncodeISOArray src (Binary dst len)));
  effect(TEMP tmp1, TEMP tmp2, TEMP tmp3, TEMP tmp4, USE_KILL src, USE_KILL dst, USE_KILL len, KILL tmp5, KILL cr);

  format %{ "Encode ascii array $src,$dst,$len -> $result    // KILL RCX, RDX, $tmp1, $tmp2, $tmp3, $tmp4, RSI, RDI " %}
  ins_encode %{
    __ encode_iso_array($src$$Register, $dst$$Register, $len$$Register,
                        $tmp1$$XMMRegister, $tmp2$$XMMRegister, $tmp3$$XMMRegister,
                        $tmp4$$XMMRegister, $tmp5$$Register, $result$$Register, true);
  %}
  ins_pipe( pipe_slow );
%}

//----------Overflow Math Instructions-----------------------------------------

instruct overflowAddI_rReg(rFlagsReg cr, rax_RegI op1, rRegI op2)
%{
  match(Set cr (OverflowAddI op1 op2));
  effect(DEF cr, USE_KILL op1, USE op2);

  format %{ "addl    $op1, $op2\t# overflow check int" %}

  ins_encode %{
    __ addl($op1$$Register, $op2$$Register);
  %}
  ins_pipe(ialu_reg_reg);
%}

instruct overflowAddI_rReg_imm(rFlagsReg cr, rax_RegI op1, immI op2)
%{
  match(Set cr (OverflowAddI op1 op2));
  effect(DEF cr, USE_KILL op1, USE op2);

  format %{ "addl    $op1, $op2\t# overflow check int" %}

  ins_encode %{
    __ addl($op1$$Register, $op2$$constant);
  %}
  ins_pipe(ialu_reg_reg);
%}

instruct overflowAddL_rReg(rFlagsReg cr, rax_RegL op1, rRegL op2)
%{
  match(Set cr (OverflowAddL op1 op2));
  effect(DEF cr, USE_KILL op1, USE op2);

  format %{ "addq    $op1, $op2\t# overflow check long" %}
  ins_encode %{
    __ addq($op1$$Register, $op2$$Register);
  %}
  ins_pipe(ialu_reg_reg);
%}

instruct overflowAddL_rReg_imm(rFlagsReg cr, rax_RegL op1, immL32 op2)
%{
  match(Set cr (OverflowAddL op1 op2));
  effect(DEF cr, USE_KILL op1, USE op2);

  format %{ "addq    $op1, $op2\t# overflow check long" %}
  ins_encode %{
    __ addq($op1$$Register, $op2$$constant);
  %}
  ins_pipe(ialu_reg_reg);
%}

instruct overflowSubI_rReg(rFlagsReg cr, rRegI op1, rRegI op2)
%{
  match(Set cr (OverflowSubI op1 op2));

  format %{ "cmpl    $op1, $op2\t# overflow check int" %}
  ins_encode %{
    __ cmpl($op1$$Register, $op2$$Register);
  %}
  ins_pipe(ialu_reg_reg);
%}

instruct overflowSubI_rReg_imm(rFlagsReg cr, rRegI op1, immI op2)
%{
  match(Set cr (OverflowSubI op1 op2));

  format %{ "cmpl    $op1, $op2\t# overflow check int" %}
  ins_encode %{
    __ cmpl($op1$$Register, $op2$$constant);
  %}
  ins_pipe(ialu_reg_reg);
%}

instruct overflowSubL_rReg(rFlagsReg cr, rRegL op1, rRegL op2)
%{
  match(Set cr (OverflowSubL op1 op2));

  format %{ "cmpq    $op1, $op2\t# overflow check long" %}
  ins_encode %{
    __ cmpq($op1$$Register, $op2$$Register);
  %}
  ins_pipe(ialu_reg_reg);
%}

instruct overflowSubL_rReg_imm(rFlagsReg cr, rRegL op1, immL32 op2)
%{
  match(Set cr (OverflowSubL op1 op2));

  format %{ "cmpq    $op1, $op2\t# overflow check long" %}
  ins_encode %{
    __ cmpq($op1$$Register, $op2$$constant);
  %}
  ins_pipe(ialu_reg_reg);
%}

instruct overflowNegI_rReg(rFlagsReg cr, immI_0 zero, rax_RegI op2)
%{
  match(Set cr (OverflowSubI zero op2));
  effect(DEF cr, USE_KILL op2);

  format %{ "negl    $op2\t# overflow check int" %}
  ins_encode %{
    __ negl($op2$$Register);
  %}
  ins_pipe(ialu_reg_reg);
%}

instruct overflowNegL_rReg(rFlagsReg cr, immL0 zero, rax_RegL op2)
%{
  match(Set cr (OverflowSubL zero op2));
  effect(DEF cr, USE_KILL op2);

  format %{ "negq    $op2\t# overflow check long" %}
  ins_encode %{
    __ negq($op2$$Register);
  %}
  ins_pipe(ialu_reg_reg);
%}

instruct overflowMulI_rReg(rFlagsReg cr, rax_RegI op1, rRegI op2)
%{
  match(Set cr (OverflowMulI op1 op2));
  effect(DEF cr, USE_KILL op1, USE op2);

  format %{ "imull    $op1, $op2\t# overflow check int" %}
  ins_encode %{
    __ imull($op1$$Register, $op2$$Register);
  %}
  ins_pipe(ialu_reg_reg_alu0);
%}

instruct overflowMulI_rReg_imm(rFlagsReg cr, rRegI op1, immI op2, rRegI tmp)
%{
  match(Set cr (OverflowMulI op1 op2));
  effect(DEF cr, TEMP tmp, USE op1, USE op2);

  format %{ "imull    $tmp, $op1, $op2\t# overflow check int" %}
  ins_encode %{
    __ imull($tmp$$Register, $op1$$Register, $op2$$constant);
  %}
  ins_pipe(ialu_reg_reg_alu0);
%}

instruct overflowMulL_rReg(rFlagsReg cr, rax_RegL op1, rRegL op2)
%{
  match(Set cr (OverflowMulL op1 op2));
  effect(DEF cr, USE_KILL op1, USE op2);

  format %{ "imulq    $op1, $op2\t# overflow check long" %}
  ins_encode %{
    __ imulq($op1$$Register, $op2$$Register);
  %}
  ins_pipe(ialu_reg_reg_alu0);
%}

instruct overflowMulL_rReg_imm(rFlagsReg cr, rRegL op1, immL32 op2, rRegL tmp)
%{
  match(Set cr (OverflowMulL op1 op2));
  effect(DEF cr, TEMP tmp, USE op1, USE op2);

  format %{ "imulq    $tmp, $op1, $op2\t# overflow check long" %}
  ins_encode %{
    __ imulq($tmp$$Register, $op1$$Register, $op2$$constant);
  %}
  ins_pipe(ialu_reg_reg_alu0);
%}


//----------Control Flow Instructions------------------------------------------
// Signed compare Instructions

// XXX more variants!!
instruct compI_rReg(rFlagsReg cr, rRegI op1, rRegI op2)
%{
  match(Set cr (CmpI op1 op2));
  effect(DEF cr, USE op1, USE op2);

  format %{ "cmpl    $op1, $op2" %}
  ins_encode %{
    __ cmpl($op1$$Register, $op2$$Register);
  %}
  ins_pipe(ialu_cr_reg_reg);
%}

instruct compI_rReg_imm(rFlagsReg cr, rRegI op1, immI op2)
%{
  match(Set cr (CmpI op1 op2));

  format %{ "cmpl    $op1, $op2" %}
  ins_encode %{
    __ cmpl($op1$$Register, $op2$$constant);
  %}
  ins_pipe(ialu_cr_reg_imm);
%}

instruct compI_rReg_mem(rFlagsReg cr, rRegI op1, memory op2)
%{
  match(Set cr (CmpI op1 (LoadI op2)));

  ins_cost(500); // XXX
  format %{ "cmpl    $op1, $op2" %}
  ins_encode %{
    __ cmpl($op1$$Register, $op2$$Address);
  %}
  ins_pipe(ialu_cr_reg_mem);
%}

instruct testI_reg(rFlagsReg cr, rRegI src, immI_0 zero)
%{
  match(Set cr (CmpI src zero));

  format %{ "testl   $src, $src" %}
  ins_encode %{
    __ testl($src$$Register, $src$$Register);
  %}
  ins_pipe(ialu_cr_reg_imm);
%}

instruct testI_reg_imm(rFlagsReg cr, rRegI src, immI con, immI_0 zero)
%{
  match(Set cr (CmpI (AndI src con) zero));

  format %{ "testl   $src, $con" %}
  ins_encode %{
    __ testl($src$$Register, $con$$constant);
  %}
  ins_pipe(ialu_cr_reg_imm);
%}

instruct testI_reg_mem(rFlagsReg cr, rRegI src, memory mem, immI_0 zero)
%{
  match(Set cr (CmpI (AndI src (LoadI mem)) zero));

  format %{ "testl   $src, $mem" %}
  ins_encode %{
    __ testl($src$$Register, $mem$$Address);
  %}
  ins_pipe(ialu_cr_reg_mem);
%}

// Unsigned compare Instructions; really, same as signed except they
// produce an rFlagsRegU instead of rFlagsReg.
instruct compU_rReg(rFlagsRegU cr, rRegI op1, rRegI op2)
%{
  match(Set cr (CmpU op1 op2));

  format %{ "cmpl    $op1, $op2\t# unsigned" %}
  ins_encode %{
    __ cmpl($op1$$Register, $op2$$Register);
  %}
  ins_pipe(ialu_cr_reg_reg);
%}

instruct compU_rReg_imm(rFlagsRegU cr, rRegI op1, immI op2)
%{
  match(Set cr (CmpU op1 op2));

  format %{ "cmpl    $op1, $op2\t# unsigned" %}
  ins_encode %{
    __ cmpl($op1$$Register, $op2$$constant);
  %}
  ins_pipe(ialu_cr_reg_imm);
%}

instruct compU_rReg_mem(rFlagsRegU cr, rRegI op1, memory op2)
%{
  match(Set cr (CmpU op1 (LoadI op2)));

  ins_cost(500); // XXX
  format %{ "cmpl    $op1, $op2\t# unsigned" %}
  ins_encode %{
    __ cmpl($op1$$Register, $op2$$Address);
  %}
  ins_pipe(ialu_cr_reg_mem);
%}

// // // Cisc-spilled version of cmpU_rReg
// //instruct compU_mem_rReg(rFlagsRegU cr, memory op1, rRegI op2)
// //%{
// //  match(Set cr (CmpU (LoadI op1) op2));
// //
// //  format %{ "CMPu   $op1,$op2" %}
// //  ins_cost(500);
// //  opcode(0x39);  /* Opcode 39 /r */
// //  ins_encode( OpcP, reg_mem( op1, op2) );
// //%}

instruct testU_reg(rFlagsRegU cr, rRegI src, immI_0 zero)
%{
  match(Set cr (CmpU src zero));

  format %{ "testl   $src, $src\t# unsigned" %}
  ins_encode %{
    __ testl($src$$Register, $src$$Register);
  %}
  ins_pipe(ialu_cr_reg_imm);
%}

instruct compP_rReg(rFlagsRegU cr, rRegP op1, rRegP op2)
%{
  match(Set cr (CmpP op1 op2));

  format %{ "cmpq    $op1, $op2\t# ptr" %}
  ins_encode %{
    __ cmpq($op1$$Register, $op2$$Register);
  %}
  ins_pipe(ialu_cr_reg_reg);
%}

instruct compP_rReg_mem(rFlagsRegU cr, rRegP op1, memory op2)
%{
  match(Set cr (CmpP op1 (LoadP op2)));
  predicate(n->in(2)->as_Load()->barrier_data() == 0);

  ins_cost(500); // XXX
  format %{ "cmpq    $op1, $op2\t# ptr" %}
  ins_encode %{
    __ cmpq($op1$$Register, $op2$$Address);
  %}
  ins_pipe(ialu_cr_reg_mem);
%}

// // // Cisc-spilled version of cmpP_rReg
// //instruct compP_mem_rReg(rFlagsRegU cr, memory op1, rRegP op2)
// //%{
// //  match(Set cr (CmpP (LoadP op1) op2));
// //
// //  format %{ "CMPu   $op1,$op2" %}
// //  ins_cost(500);
// //  opcode(0x39);  /* Opcode 39 /r */
// //  ins_encode( OpcP, reg_mem( op1, op2) );
// //%}

// XXX this is generalized by compP_rReg_mem???
// Compare raw pointer (used in out-of-heap check).
// Only works because non-oop pointers must be raw pointers
// and raw pointers have no anti-dependencies.
instruct compP_mem_rReg(rFlagsRegU cr, rRegP op1, memory op2)
%{
  predicate(n->in(2)->in(2)->bottom_type()->reloc() == relocInfo::none &&
            n->in(2)->as_Load()->barrier_data() == 0);
  match(Set cr (CmpP op1 (LoadP op2)));

  format %{ "cmpq    $op1, $op2\t# raw ptr" %}
  ins_encode %{
    __ cmpq($op1$$Register, $op2$$Address);
  %}
  ins_pipe(ialu_cr_reg_mem);
%}

// This will generate a signed flags result. This should be OK since
// any compare to a zero should be eq/neq.
instruct testP_reg(rFlagsReg cr, rRegP src, immP0 zero)
%{
  match(Set cr (CmpP src zero));

  format %{ "testq   $src, $src\t# ptr" %}
  ins_encode %{
    __ testq($src$$Register, $src$$Register);
  %}
  ins_pipe(ialu_cr_reg_imm);
%}

// This will generate a signed flags result. This should be OK since
// any compare to a zero should be eq/neq.
instruct testP_mem(rFlagsReg cr, memory op, immP0 zero)
%{
  predicate((!UseCompressedOops || (CompressedOops::base() != NULL)) &&
            n->in(1)->as_Load()->barrier_data() == 0);
  match(Set cr (CmpP (LoadP op) zero));

  ins_cost(500); // XXX
  format %{ "testq   $op, 0xffffffffffffffff\t# ptr" %}
  ins_encode %{
    __ testq($op$$Address, 0xFFFFFFFF);
  %}
  ins_pipe(ialu_cr_reg_imm);
%}

instruct testP_mem_reg0(rFlagsReg cr, memory mem, immP0 zero)
%{
  predicate(UseCompressedOops && (CompressedOops::base() == NULL) &&
            n->in(1)->as_Load()->barrier_data() == 0);
  match(Set cr (CmpP (LoadP mem) zero));

  format %{ "cmpq    R12, $mem\t# ptr (R12_heapbase==0)" %}
  ins_encode %{
    __ cmpq(r12, $mem$$Address);
  %}
  ins_pipe(ialu_cr_reg_mem);
%}

instruct compN_rReg(rFlagsRegU cr, rRegN op1, rRegN op2)
%{
  match(Set cr (CmpN op1 op2));

  format %{ "cmpl    $op1, $op2\t# compressed ptr" %}
  ins_encode %{ __ cmpl($op1$$Register, $op2$$Register); %}
  ins_pipe(ialu_cr_reg_reg);
%}

instruct compN_rReg_mem(rFlagsRegU cr, rRegN src, memory mem)
%{
  match(Set cr (CmpN src (LoadN mem)));

  format %{ "cmpl    $src, $mem\t# compressed ptr" %}
  ins_encode %{
    __ cmpl($src$$Register, $mem$$Address);
  %}
  ins_pipe(ialu_cr_reg_mem);
%}

instruct compN_rReg_imm(rFlagsRegU cr, rRegN op1, immN op2) %{
  match(Set cr (CmpN op1 op2));

  format %{ "cmpl    $op1, $op2\t# compressed ptr" %}
  ins_encode %{
    __ cmp_narrow_oop($op1$$Register, (jobject)$op2$$constant);
  %}
  ins_pipe(ialu_cr_reg_imm);
%}

instruct compN_mem_imm(rFlagsRegU cr, memory mem, immN src)
%{
  match(Set cr (CmpN src (LoadN mem)));

  format %{ "cmpl    $mem, $src\t# compressed ptr" %}
  ins_encode %{
    __ cmp_narrow_oop($mem$$Address, (jobject)$src$$constant);
  %}
  ins_pipe(ialu_cr_reg_mem);
%}

instruct compN_rReg_imm_klass(rFlagsRegU cr, rRegN op1, immNKlass op2) %{
  match(Set cr (CmpN op1 op2));

  format %{ "cmpl    $op1, $op2\t# compressed klass ptr" %}
  ins_encode %{
    __ cmp_narrow_klass($op1$$Register, (Klass*)$op2$$constant);
  %}
  ins_pipe(ialu_cr_reg_imm);
%}

instruct compN_mem_imm_klass(rFlagsRegU cr, memory mem, immNKlass src)
%{
  match(Set cr (CmpN src (LoadNKlass mem)));

  format %{ "cmpl    $mem, $src\t# compressed klass ptr" %}
  ins_encode %{
    __ cmp_narrow_klass($mem$$Address, (Klass*)$src$$constant);
  %}
  ins_pipe(ialu_cr_reg_mem);
%}

instruct testN_reg(rFlagsReg cr, rRegN src, immN0 zero) %{
  match(Set cr (CmpN src zero));

  format %{ "testl   $src, $src\t# compressed ptr" %}
  ins_encode %{ __ testl($src$$Register, $src$$Register); %}
  ins_pipe(ialu_cr_reg_imm);
%}

instruct testN_mem(rFlagsReg cr, memory mem, immN0 zero)
%{
  predicate(CompressedOops::base() != NULL);
  match(Set cr (CmpN (LoadN mem) zero));

  ins_cost(500); // XXX
  format %{ "testl   $mem, 0xffffffff\t# compressed ptr" %}
  ins_encode %{
    __ cmpl($mem$$Address, (int)0xFFFFFFFF);
  %}
  ins_pipe(ialu_cr_reg_mem);
%}

instruct testN_mem_reg0(rFlagsReg cr, memory mem, immN0 zero)
%{
  predicate(CompressedOops::base() == NULL);
  match(Set cr (CmpN (LoadN mem) zero));

  format %{ "cmpl    R12, $mem\t# compressed ptr (R12_heapbase==0)" %}
  ins_encode %{
    __ cmpl(r12, $mem$$Address);
  %}
  ins_pipe(ialu_cr_reg_mem);
%}

// Yanked all unsigned pointer compare operations.
// Pointer compares are done with CmpP which is already unsigned.

instruct compL_rReg(rFlagsReg cr, rRegL op1, rRegL op2)
%{
  match(Set cr (CmpL op1 op2));

  format %{ "cmpq    $op1, $op2" %}
  ins_encode %{
    __ cmpq($op1$$Register, $op2$$Register);
  %}
  ins_pipe(ialu_cr_reg_reg);
%}

instruct compL_rReg_imm(rFlagsReg cr, rRegL op1, immL32 op2)
%{
  match(Set cr (CmpL op1 op2));

  format %{ "cmpq    $op1, $op2" %}
  ins_encode %{
    __ cmpq($op1$$Register, $op2$$constant);
  %}
  ins_pipe(ialu_cr_reg_imm);
%}

instruct compL_rReg_mem(rFlagsReg cr, rRegL op1, memory op2)
%{
  match(Set cr (CmpL op1 (LoadL op2)));

  format %{ "cmpq    $op1, $op2" %}
  ins_encode %{
    __ cmpq($op1$$Register, $op2$$Address);
  %}
  ins_pipe(ialu_cr_reg_mem);
%}

instruct testL_reg(rFlagsReg cr, rRegL src, immL0 zero)
%{
  match(Set cr (CmpL src zero));

  format %{ "testq   $src, $src" %}
  ins_encode %{
    __ testq($src$$Register, $src$$Register);
  %}
  ins_pipe(ialu_cr_reg_imm);
%}

instruct testL_reg_imm(rFlagsReg cr, rRegL src, immL32 con, immL0 zero)
%{
  match(Set cr (CmpL (AndL src con) zero));

  format %{ "testq   $src, $con\t# long" %}
  ins_encode %{
    __ testq($src$$Register, $con$$constant);
  %}
  ins_pipe(ialu_cr_reg_imm);
%}

instruct testL_reg_mem(rFlagsReg cr, rRegL src, memory mem, immL0 zero)
%{
  match(Set cr (CmpL (AndL src (LoadL mem)) zero));

  format %{ "testq   $src, $mem" %}
  ins_encode %{
    __ testq($src$$Register, $mem$$Address);
  %}
  ins_pipe(ialu_cr_reg_mem);
%}

instruct testL_reg_mem2(rFlagsReg cr, rRegP src, memory mem, immL0 zero)
%{
  match(Set cr (CmpL (AndL (CastP2X src) (LoadL mem)) zero));

  format %{ "testq   $src, $mem" %}
  ins_encode %{
    __ testq($src$$Register, $mem$$Address);
  %}
  ins_pipe(ialu_cr_reg_mem);
%}

// Manifest a CmpU result in an integer register.  Very painful.
// This is the test to avoid.
instruct cmpU3_reg_reg(rRegI dst, rRegI src1, rRegI src2, rFlagsReg flags)
%{
  match(Set dst (CmpU3 src1 src2));
  effect(KILL flags);

  ins_cost(275); // XXX
  format %{ "cmpl    $src1, $src2\t# CmpL3\n\t"
            "movl    $dst, -1\n\t"
            "jb,u    done\n\t"
            "setne   $dst\n\t"
            "movzbl  $dst, $dst\n\t"
    "done:" %}
  ins_encode %{
    Label done;
    __ cmpl($src1$$Register, $src2$$Register);
    __ movl($dst$$Register, -1);
    __ jccb(Assembler::below, done);
    __ setne($dst$$Register);
    __ movzbl($dst$$Register, $dst$$Register);
    __ bind(done);
  %}
  ins_pipe(pipe_slow);
%}

// Manifest a CmpL result in an integer register.  Very painful.
// This is the test to avoid.
instruct cmpL3_reg_reg(rRegI dst, rRegL src1, rRegL src2, rFlagsReg flags)
%{
  match(Set dst (CmpL3 src1 src2));
  effect(KILL flags);

  ins_cost(275); // XXX
  format %{ "cmpq    $src1, $src2\t# CmpL3\n\t"
            "movl    $dst, -1\n\t"
            "jl,s    done\n\t"
            "setne   $dst\n\t"
            "movzbl  $dst, $dst\n\t"
    "done:" %}
  ins_encode %{
    Label done;
    __ cmpq($src1$$Register, $src2$$Register);
    __ movl($dst$$Register, -1);
    __ jccb(Assembler::less, done);
    __ setne($dst$$Register);
    __ movzbl($dst$$Register, $dst$$Register);
    __ bind(done);
  %}
  ins_pipe(pipe_slow);
%}

// Manifest a CmpUL result in an integer register.  Very painful.
// This is the test to avoid.
instruct cmpUL3_reg_reg(rRegI dst, rRegL src1, rRegL src2, rFlagsReg flags)
%{
  match(Set dst (CmpUL3 src1 src2));
  effect(KILL flags);

  ins_cost(275); // XXX
  format %{ "cmpq    $src1, $src2\t# CmpL3\n\t"
            "movl    $dst, -1\n\t"
            "jb,u    done\n\t"
            "setne   $dst\n\t"
            "movzbl  $dst, $dst\n\t"
    "done:" %}
  ins_encode %{
    Label done;
    __ cmpq($src1$$Register, $src2$$Register);
    __ movl($dst$$Register, -1);
    __ jccb(Assembler::below, done);
    __ setne($dst$$Register);
    __ movzbl($dst$$Register, $dst$$Register);
    __ bind(done);
  %}
  ins_pipe(pipe_slow);
%}

// Unsigned long compare Instructions; really, same as signed long except they
// produce an rFlagsRegU instead of rFlagsReg.
instruct compUL_rReg(rFlagsRegU cr, rRegL op1, rRegL op2)
%{
  match(Set cr (CmpUL op1 op2));

  format %{ "cmpq    $op1, $op2\t# unsigned" %}
  ins_encode %{
    __ cmpq($op1$$Register, $op2$$Register);
  %}
  ins_pipe(ialu_cr_reg_reg);
%}

instruct compUL_rReg_imm(rFlagsRegU cr, rRegL op1, immL32 op2)
%{
  match(Set cr (CmpUL op1 op2));

  format %{ "cmpq    $op1, $op2\t# unsigned" %}
  ins_encode %{
    __ cmpq($op1$$Register, $op2$$constant);
  %}
  ins_pipe(ialu_cr_reg_imm);
%}

instruct compUL_rReg_mem(rFlagsRegU cr, rRegL op1, memory op2)
%{
  match(Set cr (CmpUL op1 (LoadL op2)));

  format %{ "cmpq    $op1, $op2\t# unsigned" %}
  ins_encode %{
    __ cmpq($op1$$Register, $op2$$Address);
  %}
  ins_pipe(ialu_cr_reg_mem);
%}

instruct testUL_reg(rFlagsRegU cr, rRegL src, immL0 zero)
%{
  match(Set cr (CmpUL src zero));

  format %{ "testq   $src, $src\t# unsigned" %}
  ins_encode %{
    __ testq($src$$Register, $src$$Register);
  %}
  ins_pipe(ialu_cr_reg_imm);
%}

instruct compB_mem_imm(rFlagsReg cr, memory mem, immI8 imm)
%{
  match(Set cr (CmpI (LoadB mem) imm));

  ins_cost(125);
  format %{ "cmpb    $mem, $imm" %}
  ins_encode %{ __ cmpb($mem$$Address, $imm$$constant); %}
  ins_pipe(ialu_cr_reg_mem);
%}

instruct testUB_mem_imm(rFlagsReg cr, memory mem, immU7 imm, immI_0 zero)
%{
  match(Set cr (CmpI (AndI (LoadUB mem) imm) zero));

  ins_cost(125);
  format %{ "testb   $mem, $imm\t# ubyte" %}
  ins_encode %{ __ testb($mem$$Address, $imm$$constant); %}
  ins_pipe(ialu_cr_reg_mem);
%}

instruct testB_mem_imm(rFlagsReg cr, memory mem, immI8 imm, immI_0 zero)
%{
  match(Set cr (CmpI (AndI (LoadB mem) imm) zero));

  ins_cost(125);
  format %{ "testb   $mem, $imm\t# byte" %}
  ins_encode %{ __ testb($mem$$Address, $imm$$constant); %}
  ins_pipe(ialu_cr_reg_mem);
%}

//----------Max and Min--------------------------------------------------------
// Min Instructions

instruct cmovI_reg_g(rRegI dst, rRegI src, rFlagsReg cr)
%{
  effect(USE_DEF dst, USE src, USE cr);

  format %{ "cmovlgt $dst, $src\t# min" %}
  ins_encode %{
    __ cmovl(Assembler::greater, $dst$$Register, $src$$Register);
  %}
  ins_pipe(pipe_cmov_reg);
%}


instruct minI_rReg(rRegI dst, rRegI src)
%{
  match(Set dst (MinI dst src));

  ins_cost(200);
  expand %{
    rFlagsReg cr;
    compI_rReg(cr, dst, src);
    cmovI_reg_g(dst, src, cr);
  %}
%}

instruct cmovI_reg_l(rRegI dst, rRegI src, rFlagsReg cr)
%{
  effect(USE_DEF dst, USE src, USE cr);

  format %{ "cmovllt $dst, $src\t# max" %}
  ins_encode %{
    __ cmovl(Assembler::less, $dst$$Register, $src$$Register);
  %}
  ins_pipe(pipe_cmov_reg);
%}


instruct maxI_rReg(rRegI dst, rRegI src)
%{
  match(Set dst (MaxI dst src));

  ins_cost(200);
  expand %{
    rFlagsReg cr;
    compI_rReg(cr, dst, src);
    cmovI_reg_l(dst, src, cr);
  %}
%}

// ============================================================================
// Branch Instructions

// Jump Direct - Label defines a relative address from JMP+1
instruct jmpDir(label labl)
%{
  match(Goto);
  effect(USE labl);

  ins_cost(300);
  format %{ "jmp     $labl" %}
  size(5);
  ins_encode %{
    Label* L = $labl$$label;
    __ jmp(*L, false); // Always long jump
  %}
  ins_pipe(pipe_jmp);
%}

// Jump Direct Conditional - Label defines a relative address from Jcc+1
instruct jmpCon(cmpOp cop, rFlagsReg cr, label labl)
%{
  match(If cop cr);
  effect(USE labl);

  ins_cost(300);
  format %{ "j$cop     $labl" %}
  size(6);
  ins_encode %{
    Label* L = $labl$$label;
    __ jcc((Assembler::Condition)($cop$$cmpcode), *L, false); // Always long jump
  %}
  ins_pipe(pipe_jcc);
%}

// Jump Direct Conditional - Label defines a relative address from Jcc+1
instruct jmpLoopEnd(cmpOp cop, rFlagsReg cr, label labl)
%{
  match(CountedLoopEnd cop cr);
  effect(USE labl);

  ins_cost(300);
  format %{ "j$cop     $labl\t# loop end" %}
  size(6);
  ins_encode %{
    Label* L = $labl$$label;
    __ jcc((Assembler::Condition)($cop$$cmpcode), *L, false); // Always long jump
  %}
  ins_pipe(pipe_jcc);
%}

// Jump Direct Conditional - Label defines a relative address from Jcc+1
instruct jmpLoopEndU(cmpOpU cop, rFlagsRegU cmp, label labl) %{
  match(CountedLoopEnd cop cmp);
  effect(USE labl);

  ins_cost(300);
  format %{ "j$cop,u   $labl\t# loop end" %}
  size(6);
  ins_encode %{
    Label* L = $labl$$label;
    __ jcc((Assembler::Condition)($cop$$cmpcode), *L, false); // Always long jump
  %}
  ins_pipe(pipe_jcc);
%}

instruct jmpLoopEndUCF(cmpOpUCF cop, rFlagsRegUCF cmp, label labl) %{
  match(CountedLoopEnd cop cmp);
  effect(USE labl);

  ins_cost(200);
  format %{ "j$cop,u   $labl\t# loop end" %}
  size(6);
  ins_encode %{
    Label* L = $labl$$label;
    __ jcc((Assembler::Condition)($cop$$cmpcode), *L, false); // Always long jump
  %}
  ins_pipe(pipe_jcc);
%}

// Jump Direct Conditional - using unsigned comparison
instruct jmpConU(cmpOpU cop, rFlagsRegU cmp, label labl) %{
  match(If cop cmp);
  effect(USE labl);

  ins_cost(300);
  format %{ "j$cop,u   $labl" %}
  size(6);
  ins_encode %{
    Label* L = $labl$$label;
    __ jcc((Assembler::Condition)($cop$$cmpcode), *L, false); // Always long jump
  %}
  ins_pipe(pipe_jcc);
%}

instruct jmpConUCF(cmpOpUCF cop, rFlagsRegUCF cmp, label labl) %{
  match(If cop cmp);
  effect(USE labl);

  ins_cost(200);
  format %{ "j$cop,u   $labl" %}
  size(6);
  ins_encode %{
    Label* L = $labl$$label;
    __ jcc((Assembler::Condition)($cop$$cmpcode), *L, false); // Always long jump
  %}
  ins_pipe(pipe_jcc);
%}

instruct jmpConUCF2(cmpOpUCF2 cop, rFlagsRegUCF cmp, label labl) %{
  match(If cop cmp);
  effect(USE labl);

  ins_cost(200);
  format %{ $$template
    if ($cop$$cmpcode == Assembler::notEqual) {
      $$emit$$"jp,u    $labl\n\t"
      $$emit$$"j$cop,u   $labl"
    } else {
      $$emit$$"jp,u    done\n\t"
      $$emit$$"j$cop,u   $labl\n\t"
      $$emit$$"done:"
    }
  %}
  ins_encode %{
    Label* l = $labl$$label;
    if ($cop$$cmpcode == Assembler::notEqual) {
      __ jcc(Assembler::parity, *l, false);
      __ jcc(Assembler::notEqual, *l, false);
    } else if ($cop$$cmpcode == Assembler::equal) {
      Label done;
      __ jccb(Assembler::parity, done);
      __ jcc(Assembler::equal, *l, false);
      __ bind(done);
    } else {
       ShouldNotReachHere();
    }
  %}
  ins_pipe(pipe_jcc);
%}

// ============================================================================
// The 2nd slow-half of a subtype check.  Scan the subklass's 2ndary
// superklass array for an instance of the superklass.  Set a hidden
// internal cache on a hit (cache is checked with exposed code in
// gen_subtype_check()).  Return NZ for a miss or zero for a hit.  The
// encoding ALSO sets flags.

instruct partialSubtypeCheck(rdi_RegP result,
                             rsi_RegP sub, rax_RegP super, rcx_RegI rcx,
                             rFlagsReg cr)
%{
  match(Set result (PartialSubtypeCheck sub super));
  effect(KILL rcx, KILL cr);

  ins_cost(1100);  // slightly larger than the next version
  format %{ "movq    rdi, [$sub + in_bytes(Klass::secondary_supers_offset())]\n\t"
            "movl    rcx, [rdi + Array<Klass*>::length_offset_in_bytes()]\t# length to scan\n\t"
            "addq    rdi, Array<Klass*>::base_offset_in_bytes()\t# Skip to start of data; set NZ in case count is zero\n\t"
            "repne   scasq\t# Scan *rdi++ for a match with rax while rcx--\n\t"
            "jne,s   miss\t\t# Missed: rdi not-zero\n\t"
            "movq    [$sub + in_bytes(Klass::secondary_super_cache_offset())], $super\t# Hit: update cache\n\t"
            "xorq    $result, $result\t\t Hit: rdi zero\n\t"
    "miss:\t" %}

  opcode(0x1); // Force a XOR of RDI
  ins_encode(enc_PartialSubtypeCheck());
  ins_pipe(pipe_slow);
%}

instruct partialSubtypeCheck_vs_Zero(rFlagsReg cr,
                                     rsi_RegP sub, rax_RegP super, rcx_RegI rcx,
                                     immP0 zero,
                                     rdi_RegP result)
%{
  match(Set cr (CmpP (PartialSubtypeCheck sub super) zero));
  effect(KILL rcx, KILL result);

  ins_cost(1000);
  format %{ "movq    rdi, [$sub + in_bytes(Klass::secondary_supers_offset())]\n\t"
            "movl    rcx, [rdi + Array<Klass*>::length_offset_in_bytes()]\t# length to scan\n\t"
            "addq    rdi, Array<Klass*>::base_offset_in_bytes()\t# Skip to start of data; set NZ in case count is zero\n\t"
            "repne   scasq\t# Scan *rdi++ for a match with rax while cx-- != 0\n\t"
            "jne,s   miss\t\t# Missed: flags nz\n\t"
            "movq    [$sub + in_bytes(Klass::secondary_super_cache_offset())], $super\t# Hit: update cache\n\t"
    "miss:\t" %}

  opcode(0x0); // No need to XOR RDI
  ins_encode(enc_PartialSubtypeCheck());
  ins_pipe(pipe_slow);
%}

// ============================================================================
// Branch Instructions -- short offset versions
//
// These instructions are used to replace jumps of a long offset (the default
// match) with jumps of a shorter offset.  These instructions are all tagged
// with the ins_short_branch attribute, which causes the ADLC to suppress the
// match rules in general matching.  Instead, the ADLC generates a conversion
// method in the MachNode which can be used to do in-place replacement of the
// long variant with the shorter variant.  The compiler will determine if a
// branch can be taken by the is_short_branch_offset() predicate in the machine
// specific code section of the file.

// Jump Direct - Label defines a relative address from JMP+1
instruct jmpDir_short(label labl) %{
  match(Goto);
  effect(USE labl);

  ins_cost(300);
  format %{ "jmp,s   $labl" %}
  size(2);
  ins_encode %{
    Label* L = $labl$$label;
    __ jmpb(*L);
  %}
  ins_pipe(pipe_jmp);
  ins_short_branch(1);
%}

// Jump Direct Conditional - Label defines a relative address from Jcc+1
instruct jmpCon_short(cmpOp cop, rFlagsReg cr, label labl) %{
  match(If cop cr);
  effect(USE labl);

  ins_cost(300);
  format %{ "j$cop,s   $labl" %}
  size(2);
  ins_encode %{
    Label* L = $labl$$label;
    __ jccb((Assembler::Condition)($cop$$cmpcode), *L);
  %}
  ins_pipe(pipe_jcc);
  ins_short_branch(1);
%}

// Jump Direct Conditional - Label defines a relative address from Jcc+1
instruct jmpLoopEnd_short(cmpOp cop, rFlagsReg cr, label labl) %{
  match(CountedLoopEnd cop cr);
  effect(USE labl);

  ins_cost(300);
  format %{ "j$cop,s   $labl\t# loop end" %}
  size(2);
  ins_encode %{
    Label* L = $labl$$label;
    __ jccb((Assembler::Condition)($cop$$cmpcode), *L);
  %}
  ins_pipe(pipe_jcc);
  ins_short_branch(1);
%}

// Jump Direct Conditional - Label defines a relative address from Jcc+1
instruct jmpLoopEndU_short(cmpOpU cop, rFlagsRegU cmp, label labl) %{
  match(CountedLoopEnd cop cmp);
  effect(USE labl);

  ins_cost(300);
  format %{ "j$cop,us  $labl\t# loop end" %}
  size(2);
  ins_encode %{
    Label* L = $labl$$label;
    __ jccb((Assembler::Condition)($cop$$cmpcode), *L);
  %}
  ins_pipe(pipe_jcc);
  ins_short_branch(1);
%}

instruct jmpLoopEndUCF_short(cmpOpUCF cop, rFlagsRegUCF cmp, label labl) %{
  match(CountedLoopEnd cop cmp);
  effect(USE labl);

  ins_cost(300);
  format %{ "j$cop,us  $labl\t# loop end" %}
  size(2);
  ins_encode %{
    Label* L = $labl$$label;
    __ jccb((Assembler::Condition)($cop$$cmpcode), *L);
  %}
  ins_pipe(pipe_jcc);
  ins_short_branch(1);
%}

// Jump Direct Conditional - using unsigned comparison
instruct jmpConU_short(cmpOpU cop, rFlagsRegU cmp, label labl) %{
  match(If cop cmp);
  effect(USE labl);

  ins_cost(300);
  format %{ "j$cop,us  $labl" %}
  size(2);
  ins_encode %{
    Label* L = $labl$$label;
    __ jccb((Assembler::Condition)($cop$$cmpcode), *L);
  %}
  ins_pipe(pipe_jcc);
  ins_short_branch(1);
%}

instruct jmpConUCF_short(cmpOpUCF cop, rFlagsRegUCF cmp, label labl) %{
  match(If cop cmp);
  effect(USE labl);

  ins_cost(300);
  format %{ "j$cop,us  $labl" %}
  size(2);
  ins_encode %{
    Label* L = $labl$$label;
    __ jccb((Assembler::Condition)($cop$$cmpcode), *L);
  %}
  ins_pipe(pipe_jcc);
  ins_short_branch(1);
%}

instruct jmpConUCF2_short(cmpOpUCF2 cop, rFlagsRegUCF cmp, label labl) %{
  match(If cop cmp);
  effect(USE labl);

  ins_cost(300);
  format %{ $$template
    if ($cop$$cmpcode == Assembler::notEqual) {
      $$emit$$"jp,u,s  $labl\n\t"
      $$emit$$"j$cop,u,s  $labl"
    } else {
      $$emit$$"jp,u,s  done\n\t"
      $$emit$$"j$cop,u,s  $labl\n\t"
      $$emit$$"done:"
    }
  %}
  size(4);
  ins_encode %{
    Label* l = $labl$$label;
    if ($cop$$cmpcode == Assembler::notEqual) {
      __ jccb(Assembler::parity, *l);
      __ jccb(Assembler::notEqual, *l);
    } else if ($cop$$cmpcode == Assembler::equal) {
      Label done;
      __ jccb(Assembler::parity, done);
      __ jccb(Assembler::equal, *l);
      __ bind(done);
    } else {
       ShouldNotReachHere();
    }
  %}
  ins_pipe(pipe_jcc);
  ins_short_branch(1);
%}

// ============================================================================
// inlined locking and unlocking

instruct cmpFastLockRTM(rFlagsReg cr, rRegP object, rbx_RegP box, rax_RegI tmp, rdx_RegI scr, rRegI cx1, rRegI cx2) %{
  predicate(Compile::current()->use_rtm());
  match(Set cr (FastLock object box));
  effect(TEMP tmp, TEMP scr, TEMP cx1, TEMP cx2, USE_KILL box);
  ins_cost(300);
  format %{ "fastlock $object,$box\t! kills $box,$tmp,$scr,$cx1,$cx2" %}
  ins_encode %{
    __ fast_lock($object$$Register, $box$$Register, $tmp$$Register,
                 $scr$$Register, $cx1$$Register, $cx2$$Register,
                 _rtm_counters, _stack_rtm_counters,
                 ((Method*)(ra_->C->method()->constant_encoding()))->method_data(),
                 true, ra_->C->profile_rtm());
  %}
  ins_pipe(pipe_slow);
%}

instruct cmpFastLock(rFlagsReg cr, rRegP object, rbx_RegP box, rax_RegI tmp, rRegP scr, rRegP cx1) %{
  predicate(!Compile::current()->use_rtm());
  match(Set cr (FastLock object box));
  effect(TEMP tmp, TEMP scr, TEMP cx1, USE_KILL box);
  ins_cost(300);
  format %{ "fastlock $object,$box\t! kills $box,$tmp,$scr" %}
  ins_encode %{
    __ fast_lock($object$$Register, $box$$Register, $tmp$$Register,
                 $scr$$Register, $cx1$$Register, noreg, NULL, NULL, NULL, false, false);
  %}
  ins_pipe(pipe_slow);
%}

instruct cmpFastUnlock(rFlagsReg cr, rRegP object, rax_RegP box, rRegP tmp) %{
  match(Set cr (FastUnlock object box));
  effect(TEMP tmp, USE_KILL box);
  ins_cost(300);
  format %{ "fastunlock $object,$box\t! kills $box,$tmp" %}
  ins_encode %{
    __ fast_unlock($object$$Register, $box$$Register, $tmp$$Register, ra_->C->use_rtm());
  %}
  ins_pipe(pipe_slow);
%}


// ============================================================================
// Safepoint Instructions
instruct safePoint_poll_tls(rFlagsReg cr, rRegP poll)
%{
  match(SafePoint poll);
  effect(KILL cr, USE poll);

  format %{ "testl   rax, [$poll]\t"
            "# Safepoint: poll for GC" %}
  ins_cost(125);
  size(4); /* setting an explicit size will cause debug builds to assert if size is incorrect */
  ins_encode %{
    __ relocate(relocInfo::poll_type);
    address pre_pc = __ pc();
    __ testl(rax, Address($poll$$Register, 0));
    assert(nativeInstruction_at(pre_pc)->is_safepoint_poll(), "must emit test %%eax [reg]");
  %}
  ins_pipe(ialu_reg_mem);
%}

instruct mask_all_evexL(kReg dst, rRegL src) %{
  match(Set dst (MaskAll src));
  format %{ "mask_all_evexL $dst, $src \t! mask all operation" %}
  ins_encode %{
    int mask_len = Matcher::vector_length(this);
    __ vector_maskall_operation($dst$$KRegister, $src$$Register, mask_len);
  %}
  ins_pipe( pipe_slow );
%}

instruct mask_all_evexI_GT32(kReg dst, rRegI src, rRegL tmp) %{
  predicate(Matcher::vector_length(n) > 32);
  match(Set dst (MaskAll src));
  effect(TEMP tmp);
  format %{ "mask_all_evexI_GT32 $dst, $src \t! using $tmp as TEMP" %}
  ins_encode %{
    int mask_len = Matcher::vector_length(this);
    __ movslq($tmp$$Register, $src$$Register);
    __ vector_maskall_operation($dst$$KRegister, $tmp$$Register, mask_len);
  %}
  ins_pipe( pipe_slow );
%}

// ============================================================================
// Procedure Call/Return Instructions
// Call Java Static Instruction
// Note: If this code changes, the corresponding ret_addr_offset() and
//       compute_padding() functions will have to be adjusted.
instruct CallStaticJavaDirect(method meth) %{
  match(CallStaticJava);
  effect(USE meth);

  ins_cost(300);
  format %{ "call,static " %}
  opcode(0xE8); /* E8 cd */
  ins_encode(clear_avx, Java_Static_Call(meth), call_epilog);
  ins_pipe(pipe_slow);
  ins_alignment(4);
%}

// Call Java Dynamic Instruction
// Note: If this code changes, the corresponding ret_addr_offset() and
//       compute_padding() functions will have to be adjusted.
instruct CallDynamicJavaDirect(method meth)
%{
  match(CallDynamicJava);
  effect(USE meth);

  ins_cost(300);
  format %{ "movq    rax, #Universe::non_oop_word()\n\t"
            "call,dynamic " %}
  ins_encode(clear_avx, Java_Dynamic_Call(meth), call_epilog);
  ins_pipe(pipe_slow);
  ins_alignment(4);
%}

// Call Runtime Instruction
instruct CallRuntimeDirect(method meth)
%{
  match(CallRuntime);
  effect(USE meth);

  ins_cost(300);
  format %{ "call,runtime " %}
  ins_encode(clear_avx, Java_To_Runtime(meth));
  ins_pipe(pipe_slow);
%}

// Call runtime without safepoint
instruct CallLeafDirect(method meth)
%{
  match(CallLeaf);
  effect(USE meth);

  ins_cost(300);
  format %{ "call_leaf,runtime " %}
  ins_encode(clear_avx, Java_To_Runtime(meth));
  ins_pipe(pipe_slow);
%}

// Call runtime without safepoint and with vector arguments
instruct CallLeafDirectVector(method meth)
%{
  match(CallLeafVector);
  effect(USE meth);

  ins_cost(300);
  format %{ "call_leaf,vector " %}
  ins_encode(Java_To_Runtime(meth));
  ins_pipe(pipe_slow);
%}

// Call runtime without safepoint
// entry point is null, target holds the address to call
instruct CallLeafNoFPInDirect(rRegP target)
%{
  predicate(n->as_Call()->entry_point() == NULL);
  match(CallLeafNoFP target);

  ins_cost(300);
  format %{ "call_leaf_nofp,runtime indirect " %}
  ins_encode %{
     __ call($target$$Register);
  %}

  ins_pipe(pipe_slow);
%}

instruct CallLeafNoFPDirect(method meth)
%{
  predicate(n->as_Call()->entry_point() != NULL);
  match(CallLeafNoFP);
  effect(USE meth);

  ins_cost(300);
  format %{ "call_leaf_nofp,runtime " %}
  ins_encode(clear_avx, Java_To_Runtime(meth));
  ins_pipe(pipe_slow);
%}

// Return Instruction
// Remove the return address & jump to it.
// Notice: We always emit a nop after a ret to make sure there is room
// for safepoint patching
instruct Ret()
%{
  match(Return);

  format %{ "ret" %}
  ins_encode %{
    __ ret(0);
  %}
  ins_pipe(pipe_jmp);
%}

// Tail Call; Jump from runtime stub to Java code.
// Also known as an 'interprocedural jump'.
// Target of jump will eventually return to caller.
// TailJump below removes the return address.
instruct TailCalljmpInd(no_rbp_RegP jump_target, rbx_RegP method_ptr)
%{
  match(TailCall jump_target method_ptr);

  ins_cost(300);
  format %{ "jmp     $jump_target\t# rbx holds method" %}
  ins_encode %{
    __ jmp($jump_target$$Register);
  %}
  ins_pipe(pipe_jmp);
%}

// Tail Jump; remove the return address; jump to target.
// TailCall above leaves the return address around.
instruct tailjmpInd(no_rbp_RegP jump_target, rax_RegP ex_oop)
%{
  match(TailJump jump_target ex_oop);

  ins_cost(300);
  format %{ "popq    rdx\t# pop return address\n\t"
            "jmp     $jump_target" %}
  ins_encode %{
    __ popq(as_Register(RDX_enc));
    __ jmp($jump_target$$Register);
  %}
  ins_pipe(pipe_jmp);
%}

// Create exception oop: created by stack-crawling runtime code.
// Created exception is now available to this handler, and is setup
// just prior to jumping to this handler.  No code emitted.
instruct CreateException(rax_RegP ex_oop)
%{
  match(Set ex_oop (CreateEx));

  size(0);
  // use the following format syntax
  format %{ "# exception oop is in rax; no code emitted" %}
  ins_encode();
  ins_pipe(empty);
%}

// Rethrow exception:
// The exception oop will come in the first argument position.
// Then JUMP (not call) to the rethrow stub code.
instruct RethrowException()
%{
  match(Rethrow);

  // use the following format syntax
  format %{ "jmp     rethrow_stub" %}
  ins_encode(enc_rethrow);
  ins_pipe(pipe_jmp);
%}

// ============================================================================
// This name is KNOWN by the ADLC and cannot be changed.
// The ADLC forces a 'TypeRawPtr::BOTTOM' output type
// for this guy.
instruct tlsLoadP(r15_RegP dst) %{
  match(Set dst (ThreadLocal));
  effect(DEF dst);

  size(0);
  format %{ "# TLS is in R15" %}
  ins_encode( /*empty encoding*/ );
  ins_pipe(ialu_reg_reg);
%}


//----------PEEPHOLE RULES-----------------------------------------------------
// These must follow all instruction definitions as they use the names
// defined in the instructions definitions.
//
// peepmatch ( root_instr_name [preceding_instruction]* );
//
// peepconstraint %{
// (instruction_number.operand_name relational_op instruction_number.operand_name
//  [, ...] );
// // instruction numbers are zero-based using left to right order in peepmatch
//
// peepreplace ( instr_name  ( [instruction_number.operand_name]* ) );
// // provide an instruction_number.operand_name for each operand that appears
// // in the replacement instruction's match rule
//
// ---------VM FLAGS---------------------------------------------------------
//
// All peephole optimizations can be turned off using -XX:-OptoPeephole
//
// Each peephole rule is given an identifying number starting with zero and
// increasing by one in the order seen by the parser.  An individual peephole
// can be enabled, and all others disabled, by using -XX:OptoPeepholeAt=#
// on the command-line.
//
// ---------CURRENT LIMITATIONS----------------------------------------------
//
// Only match adjacent instructions in same basic block
// Only equality constraints
// Only constraints between operands, not (0.dest_reg == RAX_enc)
// Only one replacement instruction
//
// ---------EXAMPLE----------------------------------------------------------
//
// // pertinent parts of existing instructions in architecture description
// instruct movI(rRegI dst, rRegI src)
// %{
//   match(Set dst (CopyI src));
// %}
//
// instruct incI_rReg(rRegI dst, immI_1 src, rFlagsReg cr)
// %{
//   match(Set dst (AddI dst src));
//   effect(KILL cr);
// %}
//
// // Change (inc mov) to lea
// peephole %{
//   // increment preceded by register-register move
//   peepmatch ( incI_rReg movI );
//   // require that the destination register of the increment
//   // match the destination register of the move
//   peepconstraint ( 0.dst == 1.dst );
//   // construct a replacement instruction that sets
//   // the destination to ( move's source register + one )
//   peepreplace ( leaI_rReg_immI( 0.dst 1.src 0.src ) );
// %}
//

// Implementation no longer uses movX instructions since
// machine-independent system no longer uses CopyX nodes.
//
// peephole
// %{
//   peepmatch (incI_rReg movI);
//   peepconstraint (0.dst == 1.dst);
//   peepreplace (leaI_rReg_immI(0.dst 1.src 0.src));
// %}

// peephole
// %{
//   peepmatch (decI_rReg movI);
//   peepconstraint (0.dst == 1.dst);
//   peepreplace (leaI_rReg_immI(0.dst 1.src 0.src));
// %}

// peephole
// %{
//   peepmatch (addI_rReg_imm movI);
//   peepconstraint (0.dst == 1.dst);
//   peepreplace (leaI_rReg_immI(0.dst 1.src 0.src));
// %}

// peephole
// %{
//   peepmatch (incL_rReg movL);
//   peepconstraint (0.dst == 1.dst);
//   peepreplace (leaL_rReg_immL(0.dst 1.src 0.src));
// %}

// peephole
// %{
//   peepmatch (decL_rReg movL);
//   peepconstraint (0.dst == 1.dst);
//   peepreplace (leaL_rReg_immL(0.dst 1.src 0.src));
// %}

// peephole
// %{
//   peepmatch (addL_rReg_imm movL);
//   peepconstraint (0.dst == 1.dst);
//   peepreplace (leaL_rReg_immL(0.dst 1.src 0.src));
// %}

// peephole
// %{
//   peepmatch (addP_rReg_imm movP);
//   peepconstraint (0.dst == 1.dst);
//   peepreplace (leaP_rReg_imm(0.dst 1.src 0.src));
// %}

// // Change load of spilled value to only a spill
// instruct storeI(memory mem, rRegI src)
// %{
//   match(Set mem (StoreI mem src));
// %}
//
// instruct loadI(rRegI dst, memory mem)
// %{
//   match(Set dst (LoadI mem));
// %}
//

peephole
%{
  peepmatch (loadI storeI);
  peepconstraint (1.src == 0.dst, 1.mem == 0.mem);
  peepreplace (storeI(1.mem 1.mem 1.src));
%}

peephole
%{
  peepmatch (loadL storeL);
  peepconstraint (1.src == 0.dst, 1.mem == 0.mem);
  peepreplace (storeL(1.mem 1.mem 1.src));
%}

//----------SMARTSPILL RULES---------------------------------------------------
// These must follow all instruction definitions as they use the names
// defined in the instructions definitions.<|MERGE_RESOLUTION|>--- conflicted
+++ resolved
@@ -492,16 +492,7 @@
   }
   return offset;
 }
-<<<<<<< HEAD
-
-int MachCallNativeNode::ret_addr_offset() {
-  int offset = 13; // movq r10,#addr; callq (r10)
-  offset += clear_avx_size();
-  return offset;
-}
-
-=======
->>>>>>> c1040897
+
 //
 // Compute padding required for nodes which need alignment
 //
@@ -930,7 +921,25 @@
 
   if (C->stub_function() == NULL) {
     BarrierSetAssembler* bs = BarrierSet::barrier_set()->barrier_set_assembler();
-    bs->nmethod_entry_barrier(&_masm);
+ #ifdef _LP64
+    if (BarrierSet::barrier_set()->barrier_set_nmethod() != NULL) {
+      // We put the non-hot code of the nmethod entry barrier out-of-line in a stub.
+      Label dummy_slow_path;
+      Label dummy_continuation;
+      Label* slow_path = &dummy_slow_path;
+      Label* continuation = &dummy_continuation;
+      if (!Compile::current()->output()->in_scratch_emit_size()) {
+        // Use real labels from actual stub when not emitting code for the purpose of measuring its size
+        C2EntryBarrierStub* stub = Compile::current()->output()->entry_barrier_table()->add_entry_barrier();
+        slow_path = &stub->slow_path();
+        continuation = &stub->continuation();
+      }
+      bs->nmethod_entry_barrier(&_masm, slow_path, continuation);
+    }
+#else
+    // Don't bother with out-of-line nmethod entry barrier stub for x86_32.
+    bs->nmethod_entry_barrier(&_masm, NULL /* slow_path */, NULL /* continuation */);
+#endif
   }
 
   C->output()->set_frame_complete(cbuf.insts_size());
@@ -1652,7 +1661,7 @@
 
 void MachVEPNode::emit(CodeBuffer& cbuf, PhaseRegAlloc* ra_) const
 {
-  MacroAssembler _masm(&cbuf);
+  C2_MacroAssembler _masm(&cbuf);
   if (!_verified) {
     uint insts_size = cbuf.insts_size();
     if (UseCompressedClassPointers) {
