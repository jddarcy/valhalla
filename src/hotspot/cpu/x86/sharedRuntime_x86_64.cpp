/*
 * Copyright (c) 2003, 2024, Oracle and/or its affiliates. All rights reserved.
 * DO NOT ALTER OR REMOVE COPYRIGHT NOTICES OR THIS FILE HEADER.
 *
 * This code is free software; you can redistribute it and/or modify it
 * under the terms of the GNU General Public License version 2 only, as
 * published by the Free Software Foundation.
 *
 * This code is distributed in the hope that it will be useful, but WITHOUT
 * ANY WARRANTY; without even the implied warranty of MERCHANTABILITY or
 * FITNESS FOR A PARTICULAR PURPOSE.  See the GNU General Public License
 * version 2 for more details (a copy is included in the LICENSE file that
 * accompanied this code).
 *
 * You should have received a copy of the GNU General Public License version
 * 2 along with this work; if not, write to the Free Software Foundation,
 * Inc., 51 Franklin St, Fifth Floor, Boston, MA 02110-1301 USA.
 *
 * Please contact Oracle, 500 Oracle Parkway, Redwood Shores, CA 94065 USA
 * or visit www.oracle.com if you need additional information or have any
 * questions.
 *
 */

#include "precompiled.hpp"
#ifndef _WINDOWS
#include "alloca.h"
#endif
#include "asm/macroAssembler.hpp"
#include "asm/macroAssembler.inline.hpp"
#include "classfile/symbolTable.hpp"
#include "code/compiledIC.hpp"
#include "code/debugInfoRec.hpp"
#include "code/nativeInst.hpp"
#include "code/vtableStubs.hpp"
#include "compiler/oopMap.hpp"
#include "gc/shared/collectedHeap.hpp"
#include "gc/shared/gcLocker.hpp"
#include "gc/shared/barrierSet.hpp"
#include "gc/shared/barrierSetAssembler.hpp"
#include "interpreter/interpreter.hpp"
#include "logging/log.hpp"
#include "memory/resourceArea.hpp"
#include "memory/universe.hpp"
#include "oops/klass.inline.hpp"
#include "oops/method.inline.hpp"
#include "prims/methodHandles.hpp"
#include "runtime/continuation.hpp"
#include "runtime/continuationEntry.inline.hpp"
#include "runtime/globals.hpp"
#include "runtime/jniHandles.hpp"
#include "runtime/safepointMechanism.hpp"
#include "runtime/sharedRuntime.hpp"
#include "runtime/signature.hpp"
#include "runtime/stubRoutines.hpp"
#include "runtime/vframeArray.hpp"
#include "runtime/vm_version.hpp"
#include "utilities/align.hpp"
#include "utilities/checkedCast.hpp"
#include "utilities/formatBuffer.hpp"
#include "vmreg_x86.inline.hpp"
#ifdef COMPILER1
#include "c1/c1_Runtime1.hpp"
#endif
#ifdef COMPILER2
#include "opto/runtime.hpp"
#endif
#if INCLUDE_JVMCI
#include "jvmci/jvmciJavaClasses.hpp"
#endif

#define __ masm->

const int StackAlignmentInSlots = StackAlignmentInBytes / VMRegImpl::stack_slot_size;

class SimpleRuntimeFrame {

  public:

  // Most of the runtime stubs have this simple frame layout.
  // This class exists to make the layout shared in one place.
  // Offsets are for compiler stack slots, which are jints.
  enum layout {
    // The frame sender code expects that rbp will be in the "natural" place and
    // will override any oopMap setting for it. We must therefore force the layout
    // so that it agrees with the frame sender code.
    rbp_off = frame::arg_reg_save_area_bytes/BytesPerInt,
    rbp_off2,
    return_off, return_off2,
    framesize
  };
};

class RegisterSaver {
  // Capture info about frame layout.  Layout offsets are in jint
  // units because compiler frame slots are jints.
#define XSAVE_AREA_BEGIN 160
#define XSAVE_AREA_YMM_BEGIN 576
#define XSAVE_AREA_OPMASK_BEGIN 1088
#define XSAVE_AREA_ZMM_BEGIN 1152
#define XSAVE_AREA_UPPERBANK 1664
#define DEF_XMM_OFFS(regnum)       xmm ## regnum ## _off = xmm_off + (regnum)*16/BytesPerInt, xmm ## regnum ## H_off
#define DEF_YMM_OFFS(regnum)       ymm ## regnum ## _off = ymm_off + (regnum)*16/BytesPerInt, ymm ## regnum ## H_off
#define DEF_ZMM_OFFS(regnum)       zmm ## regnum ## _off = zmm_off + (regnum)*32/BytesPerInt, zmm ## regnum ## H_off
#define DEF_OPMASK_OFFS(regnum)    opmask ## regnum ## _off = opmask_off + (regnum)*8/BytesPerInt,     opmask ## regnum ## H_off
#define DEF_ZMM_UPPER_OFFS(regnum) zmm ## regnum ## _off = zmm_upper_off + (regnum-16)*64/BytesPerInt, zmm ## regnum ## H_off
  enum layout {
    fpu_state_off = frame::arg_reg_save_area_bytes/BytesPerInt, // fxsave save area
    xmm_off       = fpu_state_off + XSAVE_AREA_BEGIN/BytesPerInt,            // offset in fxsave save area
    DEF_XMM_OFFS(0),
    DEF_XMM_OFFS(1),
    // 2..15 are implied in range usage
    ymm_off = xmm_off + (XSAVE_AREA_YMM_BEGIN - XSAVE_AREA_BEGIN)/BytesPerInt,
    DEF_YMM_OFFS(0),
    DEF_YMM_OFFS(1),
    // 2..15 are implied in range usage
    opmask_off         = xmm_off + (XSAVE_AREA_OPMASK_BEGIN - XSAVE_AREA_BEGIN)/BytesPerInt,
    DEF_OPMASK_OFFS(0),
    DEF_OPMASK_OFFS(1),
    // 2..7 are implied in range usage
    zmm_off = xmm_off + (XSAVE_AREA_ZMM_BEGIN - XSAVE_AREA_BEGIN)/BytesPerInt,
    DEF_ZMM_OFFS(0),
    DEF_ZMM_OFFS(1),
    zmm_upper_off = xmm_off + (XSAVE_AREA_UPPERBANK - XSAVE_AREA_BEGIN)/BytesPerInt,
    DEF_ZMM_UPPER_OFFS(16),
    DEF_ZMM_UPPER_OFFS(17),
    // 18..31 are implied in range usage
    fpu_state_end = fpu_state_off + ((FPUStateSizeInWords-1)*wordSize / BytesPerInt),
    fpu_stateH_end,
    r15_off, r15H_off,
    r14_off, r14H_off,
    r13_off, r13H_off,
    r12_off, r12H_off,
    r11_off, r11H_off,
    r10_off, r10H_off,
    r9_off,  r9H_off,
    r8_off,  r8H_off,
    rdi_off, rdiH_off,
    rsi_off, rsiH_off,
    ignore_off, ignoreH_off,  // extra copy of rbp
    rsp_off, rspH_off,
    rbx_off, rbxH_off,
    rdx_off, rdxH_off,
    rcx_off, rcxH_off,
    rax_off, raxH_off,
    // 16-byte stack alignment fill word: see MacroAssembler::push/pop_IU_state
    align_off, alignH_off,
    flags_off, flagsH_off,
    // The frame sender code expects that rbp will be in the "natural" place and
    // will override any oopMap setting for it. We must therefore force the layout
    // so that it agrees with the frame sender code.
    rbp_off, rbpH_off,        // copy of rbp we will restore
    return_off, returnH_off,  // slot for return address
    reg_save_size             // size in compiler stack slots
  };

 public:
  static OopMap* save_live_registers(MacroAssembler* masm, int additional_frame_words, int* total_frame_words, bool save_wide_vectors);
  static void restore_live_registers(MacroAssembler* masm, bool restore_wide_vectors = false);

  // Offsets into the register save area
  // Used by deoptimization when it is managing result register
  // values on its own

  static int rax_offset_in_bytes(void)    { return BytesPerInt * rax_off; }
  static int rdx_offset_in_bytes(void)    { return BytesPerInt * rdx_off; }
  static int rbx_offset_in_bytes(void)    { return BytesPerInt * rbx_off; }
  static int xmm0_offset_in_bytes(void)   { return BytesPerInt * xmm0_off; }
  static int return_offset_in_bytes(void) { return BytesPerInt * return_off; }

  // During deoptimization only the result registers need to be restored,
  // all the other values have already been extracted.
  static void restore_result_registers(MacroAssembler* masm);
};

OopMap* RegisterSaver::save_live_registers(MacroAssembler* masm, int additional_frame_words, int* total_frame_words, bool save_wide_vectors) {
  int off = 0;
  int num_xmm_regs = XMMRegister::available_xmm_registers();
#if COMPILER2_OR_JVMCI
  if (save_wide_vectors && UseAVX == 0) {
    save_wide_vectors = false; // vectors larger than 16 byte long are supported only with AVX
  }
  assert(!save_wide_vectors || MaxVectorSize <= 64, "Only up to 64 byte long vectors are supported");
#else
  save_wide_vectors = false; // vectors are generated only by C2 and JVMCI
#endif

  // Always make the frame size 16-byte aligned, both vector and non vector stacks are always allocated
  int frame_size_in_bytes = align_up(reg_save_size*BytesPerInt, num_xmm_regs);
  // OopMap frame size is in compiler stack slots (jint's) not bytes or words
  int frame_size_in_slots = frame_size_in_bytes / BytesPerInt;
  // CodeBlob frame size is in words.
  int frame_size_in_words = frame_size_in_bytes / wordSize;
  *total_frame_words = frame_size_in_words;

  // Save registers, fpu state, and flags.
  // We assume caller has already pushed the return address onto the
  // stack, so rsp is 8-byte aligned here.
  // We push rpb twice in this sequence because we want the real rbp
  // to be under the return like a normal enter.

  __ enter();          // rsp becomes 16-byte aligned here
  __ push_CPU_state(); // Push a multiple of 16 bytes

  // push cpu state handles this on EVEX enabled targets
  if (save_wide_vectors) {
    // Save upper half of YMM registers(0..15)
    int base_addr = XSAVE_AREA_YMM_BEGIN;
    for (int n = 0; n < 16; n++) {
      __ vextractf128_high(Address(rsp, base_addr+n*16), as_XMMRegister(n));
    }
    if (VM_Version::supports_evex()) {
      // Save upper half of ZMM registers(0..15)
      base_addr = XSAVE_AREA_ZMM_BEGIN;
      for (int n = 0; n < 16; n++) {
        __ vextractf64x4_high(Address(rsp, base_addr+n*32), as_XMMRegister(n));
      }
      // Save full ZMM registers(16..num_xmm_regs)
      base_addr = XSAVE_AREA_UPPERBANK;
      off = 0;
      int vector_len = Assembler::AVX_512bit;
      for (int n = 16; n < num_xmm_regs; n++) {
        __ evmovdqul(Address(rsp, base_addr+(off++*64)), as_XMMRegister(n), vector_len);
      }
#if COMPILER2_OR_JVMCI
      base_addr = XSAVE_AREA_OPMASK_BEGIN;
      off = 0;
      for(int n = 0; n < KRegister::number_of_registers; n++) {
        __ kmov(Address(rsp, base_addr+(off++*8)), as_KRegister(n));
      }
#endif
    }
  } else {
    if (VM_Version::supports_evex()) {
      // Save upper bank of XMM registers(16..31) for scalar or 16-byte vector usage
      int base_addr = XSAVE_AREA_UPPERBANK;
      off = 0;
      int vector_len = VM_Version::supports_avx512vl() ?  Assembler::AVX_128bit : Assembler::AVX_512bit;
      for (int n = 16; n < num_xmm_regs; n++) {
        __ evmovdqul(Address(rsp, base_addr+(off++*64)), as_XMMRegister(n), vector_len);
      }
#if COMPILER2_OR_JVMCI
      base_addr = XSAVE_AREA_OPMASK_BEGIN;
      off = 0;
      for(int n = 0; n < KRegister::number_of_registers; n++) {
        __ kmov(Address(rsp, base_addr+(off++*8)), as_KRegister(n));
      }
#endif
    }
  }
  __ vzeroupper();
  if (frame::arg_reg_save_area_bytes != 0) {
    // Allocate argument register save area
    __ subptr(rsp, frame::arg_reg_save_area_bytes);
  }

  // Set an oopmap for the call site.  This oopmap will map all
  // oop-registers and debug-info registers as callee-saved.  This
  // will allow deoptimization at this safepoint to find all possible
  // debug-info recordings, as well as let GC find all oops.

  OopMapSet *oop_maps = new OopMapSet();
  OopMap* map = new OopMap(frame_size_in_slots, 0);

#define STACK_OFFSET(x) VMRegImpl::stack2reg((x))

  map->set_callee_saved(STACK_OFFSET( rax_off ), rax->as_VMReg());
  map->set_callee_saved(STACK_OFFSET( rcx_off ), rcx->as_VMReg());
  map->set_callee_saved(STACK_OFFSET( rdx_off ), rdx->as_VMReg());
  map->set_callee_saved(STACK_OFFSET( rbx_off ), rbx->as_VMReg());
  // rbp location is known implicitly by the frame sender code, needs no oopmap
  // and the location where rbp was saved by is ignored
  map->set_callee_saved(STACK_OFFSET( rsi_off ), rsi->as_VMReg());
  map->set_callee_saved(STACK_OFFSET( rdi_off ), rdi->as_VMReg());
  map->set_callee_saved(STACK_OFFSET( r8_off  ), r8->as_VMReg());
  map->set_callee_saved(STACK_OFFSET( r9_off  ), r9->as_VMReg());
  map->set_callee_saved(STACK_OFFSET( r10_off ), r10->as_VMReg());
  map->set_callee_saved(STACK_OFFSET( r11_off ), r11->as_VMReg());
  map->set_callee_saved(STACK_OFFSET( r12_off ), r12->as_VMReg());
  map->set_callee_saved(STACK_OFFSET( r13_off ), r13->as_VMReg());
  map->set_callee_saved(STACK_OFFSET( r14_off ), r14->as_VMReg());
  map->set_callee_saved(STACK_OFFSET( r15_off ), r15->as_VMReg());
  // For both AVX and EVEX we will use the legacy FXSAVE area for xmm0..xmm15,
  // on EVEX enabled targets, we get it included in the xsave area
  off = xmm0_off;
  int delta = xmm1_off - off;
  for (int n = 0; n < 16; n++) {
    XMMRegister xmm_name = as_XMMRegister(n);
    map->set_callee_saved(STACK_OFFSET(off), xmm_name->as_VMReg());
    off += delta;
  }
  if (UseAVX > 2) {
    // Obtain xmm16..xmm31 from the XSAVE area on EVEX enabled targets
    off = zmm16_off;
    delta = zmm17_off - off;
    for (int n = 16; n < num_xmm_regs; n++) {
      XMMRegister zmm_name = as_XMMRegister(n);
      map->set_callee_saved(STACK_OFFSET(off), zmm_name->as_VMReg());
      off += delta;
    }
  }

#if COMPILER2_OR_JVMCI
  if (save_wide_vectors) {
    // Save upper half of YMM registers(0..15)
    off = ymm0_off;
    delta = ymm1_off - ymm0_off;
    for (int n = 0; n < 16; n++) {
      XMMRegister ymm_name = as_XMMRegister(n);
      map->set_callee_saved(STACK_OFFSET(off), ymm_name->as_VMReg()->next(4));
      off += delta;
    }
    if (VM_Version::supports_evex()) {
      // Save upper half of ZMM registers(0..15)
      off = zmm0_off;
      delta = zmm1_off - zmm0_off;
      for (int n = 0; n < 16; n++) {
        XMMRegister zmm_name = as_XMMRegister(n);
        map->set_callee_saved(STACK_OFFSET(off), zmm_name->as_VMReg()->next(8));
        off += delta;
      }
    }
  }
#endif // COMPILER2_OR_JVMCI

  // %%% These should all be a waste but we'll keep things as they were for now
  if (true) {
    map->set_callee_saved(STACK_OFFSET( raxH_off ), rax->as_VMReg()->next());
    map->set_callee_saved(STACK_OFFSET( rcxH_off ), rcx->as_VMReg()->next());
    map->set_callee_saved(STACK_OFFSET( rdxH_off ), rdx->as_VMReg()->next());
    map->set_callee_saved(STACK_OFFSET( rbxH_off ), rbx->as_VMReg()->next());
    // rbp location is known implicitly by the frame sender code, needs no oopmap
    map->set_callee_saved(STACK_OFFSET( rsiH_off ), rsi->as_VMReg()->next());
    map->set_callee_saved(STACK_OFFSET( rdiH_off ), rdi->as_VMReg()->next());
    map->set_callee_saved(STACK_OFFSET( r8H_off  ), r8->as_VMReg()->next());
    map->set_callee_saved(STACK_OFFSET( r9H_off  ), r9->as_VMReg()->next());
    map->set_callee_saved(STACK_OFFSET( r10H_off ), r10->as_VMReg()->next());
    map->set_callee_saved(STACK_OFFSET( r11H_off ), r11->as_VMReg()->next());
    map->set_callee_saved(STACK_OFFSET( r12H_off ), r12->as_VMReg()->next());
    map->set_callee_saved(STACK_OFFSET( r13H_off ), r13->as_VMReg()->next());
    map->set_callee_saved(STACK_OFFSET( r14H_off ), r14->as_VMReg()->next());
    map->set_callee_saved(STACK_OFFSET( r15H_off ), r15->as_VMReg()->next());
    // For both AVX and EVEX we will use the legacy FXSAVE area for xmm0..xmm15,
    // on EVEX enabled targets, we get it included in the xsave area
    off = xmm0H_off;
    delta = xmm1H_off - off;
    for (int n = 0; n < 16; n++) {
      XMMRegister xmm_name = as_XMMRegister(n);
      map->set_callee_saved(STACK_OFFSET(off), xmm_name->as_VMReg()->next());
      off += delta;
    }
    if (UseAVX > 2) {
      // Obtain xmm16..xmm31 from the XSAVE area on EVEX enabled targets
      off = zmm16H_off;
      delta = zmm17H_off - off;
      for (int n = 16; n < num_xmm_regs; n++) {
        XMMRegister zmm_name = as_XMMRegister(n);
        map->set_callee_saved(STACK_OFFSET(off), zmm_name->as_VMReg()->next());
        off += delta;
      }
    }
  }

  return map;
}

void RegisterSaver::restore_live_registers(MacroAssembler* masm, bool restore_wide_vectors) {
  int num_xmm_regs = XMMRegister::available_xmm_registers();
  if (frame::arg_reg_save_area_bytes != 0) {
    // Pop arg register save area
    __ addptr(rsp, frame::arg_reg_save_area_bytes);
  }

#if COMPILER2_OR_JVMCI
  if (restore_wide_vectors) {
    assert(UseAVX > 0, "Vectors larger than 16 byte long are supported only with AVX");
    assert(MaxVectorSize <= 64, "Only up to 64 byte long vectors are supported");
  }
#else
  assert(!restore_wide_vectors, "vectors are generated only by C2");
#endif

  __ vzeroupper();

  // On EVEX enabled targets everything is handled in pop fpu state
  if (restore_wide_vectors) {
    // Restore upper half of YMM registers (0..15)
    int base_addr = XSAVE_AREA_YMM_BEGIN;
    for (int n = 0; n < 16; n++) {
      __ vinsertf128_high(as_XMMRegister(n), Address(rsp, base_addr+n*16));
    }
    if (VM_Version::supports_evex()) {
      // Restore upper half of ZMM registers (0..15)
      base_addr = XSAVE_AREA_ZMM_BEGIN;
      for (int n = 0; n < 16; n++) {
        __ vinsertf64x4_high(as_XMMRegister(n), Address(rsp, base_addr+n*32));
      }
      // Restore full ZMM registers(16..num_xmm_regs)
      base_addr = XSAVE_AREA_UPPERBANK;
      int vector_len = Assembler::AVX_512bit;
      int off = 0;
      for (int n = 16; n < num_xmm_regs; n++) {
        __ evmovdqul(as_XMMRegister(n), Address(rsp, base_addr+(off++*64)), vector_len);
      }
#if COMPILER2_OR_JVMCI
      base_addr = XSAVE_AREA_OPMASK_BEGIN;
      off = 0;
      for (int n = 0; n < KRegister::number_of_registers; n++) {
        __ kmov(as_KRegister(n), Address(rsp, base_addr+(off++*8)));
      }
#endif
    }
  } else {
    if (VM_Version::supports_evex()) {
      // Restore upper bank of XMM registers(16..31) for scalar or 16-byte vector usage
      int base_addr = XSAVE_AREA_UPPERBANK;
      int off = 0;
      int vector_len = VM_Version::supports_avx512vl() ?  Assembler::AVX_128bit : Assembler::AVX_512bit;
      for (int n = 16; n < num_xmm_regs; n++) {
        __ evmovdqul(as_XMMRegister(n), Address(rsp, base_addr+(off++*64)), vector_len);
      }
#if COMPILER2_OR_JVMCI
      base_addr = XSAVE_AREA_OPMASK_BEGIN;
      off = 0;
      for (int n = 0; n < KRegister::number_of_registers; n++) {
        __ kmov(as_KRegister(n), Address(rsp, base_addr+(off++*8)));
      }
#endif
    }
  }

  // Recover CPU state
  __ pop_CPU_state();
  // Get the rbp described implicitly by the calling convention (no oopMap)
  __ pop(rbp);
}

void RegisterSaver::restore_result_registers(MacroAssembler* masm) {

  // Just restore result register. Only used by deoptimization. By
  // now any callee save register that needs to be restored to a c2
  // caller of the deoptee has been extracted into the vframeArray
  // and will be stuffed into the c2i adapter we create for later
  // restoration so only result registers need to be restored here.

  // Restore fp result register
  __ movdbl(xmm0, Address(rsp, xmm0_offset_in_bytes()));
  // Restore integer result register
  __ movptr(rax, Address(rsp, rax_offset_in_bytes()));
  __ movptr(rdx, Address(rsp, rdx_offset_in_bytes()));

  // Pop all of the register save are off the stack except the return address
  __ addptr(rsp, return_offset_in_bytes());
}

// Is vector's size (in bytes) bigger than a size saved by default?
// 16 bytes XMM registers are saved by default using fxsave/fxrstor instructions.
bool SharedRuntime::is_wide_vector(int size) {
  return size > 16;
}

// ---------------------------------------------------------------------------
// Read the array of BasicTypes from a signature, and compute where the
// arguments should go.  Values in the VMRegPair regs array refer to 4-byte
// quantities.  Values less than VMRegImpl::stack0 are registers, those above
// refer to 4-byte stack slots.  All stack slots are based off of the stack pointer
// as framesizes are fixed.
// VMRegImpl::stack0 refers to the first slot 0(sp).
// and VMRegImpl::stack0+1 refers to the memory word 4-byes higher.
// Register up to Register::number_of_registers are the 64-bit
// integer registers.

// Note: the INPUTS in sig_bt are in units of Java argument words, which are
// either 32-bit or 64-bit depending on the build.  The OUTPUTS are in 32-bit
// units regardless of build. Of course for i486 there is no 64 bit build

// The Java calling convention is a "shifted" version of the C ABI.
// By skipping the first C ABI register we can call non-static jni methods
// with small numbers of arguments without having to shuffle the arguments
// at all. Since we control the java ABI we ought to at least get some
// advantage out of it.

int SharedRuntime::java_calling_convention(const BasicType *sig_bt,
                                           VMRegPair *regs,
                                           int total_args_passed) {

  // Create the mapping between argument positions and
  // registers.
  static const Register INT_ArgReg[Argument::n_int_register_parameters_j] = {
    j_rarg0, j_rarg1, j_rarg2, j_rarg3, j_rarg4, j_rarg5
  };
  static const XMMRegister FP_ArgReg[Argument::n_float_register_parameters_j] = {
    j_farg0, j_farg1, j_farg2, j_farg3,
    j_farg4, j_farg5, j_farg6, j_farg7
  };


  uint int_args = 0;
  uint fp_args = 0;
  uint stk_args = 0;

  for (int i = 0; i < total_args_passed; i++) {
    switch (sig_bt[i]) {
    case T_BOOLEAN:
    case T_CHAR:
    case T_BYTE:
    case T_SHORT:
    case T_INT:
      if (int_args < Argument::n_int_register_parameters_j) {
        regs[i].set1(INT_ArgReg[int_args++]->as_VMReg());
      } else {
        stk_args = align_up(stk_args, 2);
        regs[i].set1(VMRegImpl::stack2reg(stk_args));
        stk_args += 1;
      }
      break;
    case T_VOID:
      // halves of T_LONG or T_DOUBLE
      assert(i != 0 && (sig_bt[i - 1] == T_LONG || sig_bt[i - 1] == T_DOUBLE), "expecting half");
      regs[i].set_bad();
      break;
    case T_LONG:
      assert((i + 1) < total_args_passed && sig_bt[i + 1] == T_VOID, "expecting half");
      // fall through
    case T_OBJECT:
    case T_ARRAY:
    case T_ADDRESS:
      if (int_args < Argument::n_int_register_parameters_j) {
        regs[i].set2(INT_ArgReg[int_args++]->as_VMReg());
      } else {
        stk_args = align_up(stk_args, 2);
        regs[i].set2(VMRegImpl::stack2reg(stk_args));
        stk_args += 2;
      }
      break;
    case T_FLOAT:
      if (fp_args < Argument::n_float_register_parameters_j) {
        regs[i].set1(FP_ArgReg[fp_args++]->as_VMReg());
      } else {
        stk_args = align_up(stk_args, 2);
        regs[i].set1(VMRegImpl::stack2reg(stk_args));
        stk_args += 1;
      }
      break;
    case T_DOUBLE:
      assert((i + 1) < total_args_passed && sig_bt[i + 1] == T_VOID, "expecting half");
      if (fp_args < Argument::n_float_register_parameters_j) {
        regs[i].set2(FP_ArgReg[fp_args++]->as_VMReg());
      } else {
        stk_args = align_up(stk_args, 2);
        regs[i].set2(VMRegImpl::stack2reg(stk_args));
        stk_args += 2;
      }
      break;
    default:
      ShouldNotReachHere();
      break;
    }
  }

  return stk_args;
}

// Same as java_calling_convention() but for multiple return
// values. There's no way to store them on the stack so if we don't
// have enough registers, multiple values can't be returned.
const uint SharedRuntime::java_return_convention_max_int = Argument::n_int_register_parameters_j+1;
const uint SharedRuntime::java_return_convention_max_float = Argument::n_float_register_parameters_j;
int SharedRuntime::java_return_convention(const BasicType *sig_bt,
                                          VMRegPair *regs,
                                          int total_args_passed) {
  // Create the mapping between argument positions and
  // registers.
  static const Register INT_ArgReg[java_return_convention_max_int] = {
    rax, j_rarg5, j_rarg4, j_rarg3, j_rarg2, j_rarg1, j_rarg0
  };
  static const XMMRegister FP_ArgReg[java_return_convention_max_float] = {
    j_farg0, j_farg1, j_farg2, j_farg3,
    j_farg4, j_farg5, j_farg6, j_farg7
  };


  uint int_args = 0;
  uint fp_args = 0;

  for (int i = 0; i < total_args_passed; i++) {
    switch (sig_bt[i]) {
    case T_BOOLEAN:
    case T_CHAR:
    case T_BYTE:
    case T_SHORT:
    case T_INT:
      if (int_args < Argument::n_int_register_parameters_j+1) {
        regs[i].set1(INT_ArgReg[int_args]->as_VMReg());
        int_args++;
      } else {
        return -1;
      }
      break;
    case T_VOID:
      // halves of T_LONG or T_DOUBLE
      assert(i != 0 && (sig_bt[i - 1] == T_LONG || sig_bt[i - 1] == T_DOUBLE), "expecting half");
      regs[i].set_bad();
      break;
    case T_LONG:
      assert(sig_bt[i + 1] == T_VOID, "expecting half");
      // fall through
    case T_OBJECT:
    case T_ARRAY:
    case T_ADDRESS:
    case T_METADATA:
      if (int_args < Argument::n_int_register_parameters_j+1) {
        regs[i].set2(INT_ArgReg[int_args]->as_VMReg());
        int_args++;
      } else {
        return -1;
      }
      break;
    case T_FLOAT:
      if (fp_args < Argument::n_float_register_parameters_j) {
        regs[i].set1(FP_ArgReg[fp_args]->as_VMReg());
        fp_args++;
      } else {
        return -1;
      }
      break;
    case T_DOUBLE:
      assert(sig_bt[i + 1] == T_VOID, "expecting half");
      if (fp_args < Argument::n_float_register_parameters_j) {
        regs[i].set2(FP_ArgReg[fp_args]->as_VMReg());
        fp_args++;
      } else {
        return -1;
      }
      break;
    default:
      ShouldNotReachHere();
      break;
    }
  }

  return int_args + fp_args;
}

// Patch the callers callsite with entry to compiled code if it exists.
static void patch_callers_callsite(MacroAssembler *masm) {
  Label L;
  __ cmpptr(Address(rbx, in_bytes(Method::code_offset())), NULL_WORD);
  __ jcc(Assembler::equal, L);

  // Save the current stack pointer
  __ mov(r13, rsp);
  // Schedule the branch target address early.
  // Call into the VM to patch the caller, then jump to compiled callee
  // rax isn't live so capture return address while we easily can
  __ movptr(rax, Address(rsp, 0));

  // align stack so push_CPU_state doesn't fault
  __ andptr(rsp, -(StackAlignmentInBytes));
  __ push_CPU_state();
  __ vzeroupper();
  // VM needs caller's callsite
  // VM needs target method
  // This needs to be a long call since we will relocate this adapter to
  // the codeBuffer and it may not reach

  // Allocate argument register save area
  if (frame::arg_reg_save_area_bytes != 0) {
    __ subptr(rsp, frame::arg_reg_save_area_bytes);
  }
  __ mov(c_rarg0, rbx);
  __ mov(c_rarg1, rax);
  __ call(RuntimeAddress(CAST_FROM_FN_PTR(address, SharedRuntime::fixup_callers_callsite)));

  // De-allocate argument register save area
  if (frame::arg_reg_save_area_bytes != 0) {
    __ addptr(rsp, frame::arg_reg_save_area_bytes);
  }

  __ vzeroupper();
  __ pop_CPU_state();
  // restore sp
  __ mov(rsp, r13);
  __ bind(L);
}

// For each inline type argument, sig includes the list of fields of
// the inline type. This utility function computes the number of
// arguments for the call if inline types are passed by reference (the
// calling convention the interpreter expects).
static int compute_total_args_passed_int(const GrowableArray<SigEntry>* sig_extended) {
  int total_args_passed = 0;
  if (InlineTypePassFieldsAsArgs) {
    for (int i = 0; i < sig_extended->length(); i++) {
      BasicType bt = sig_extended->at(i)._bt;
      if (bt == T_METADATA) {
        // In sig_extended, an inline type argument starts with:
        // T_METADATA, followed by the types of the fields of the
        // inline type and T_VOID to mark the end of the value
        // type. Inline types are flattened so, for instance, in the
        // case of an inline type with an int field and an inline type
        // field that itself has 2 fields, an int and a long:
        // T_METADATA T_INT T_METADATA T_INT T_LONG T_VOID (second
        // slot for the T_LONG) T_VOID (inner inline type) T_VOID
        // (outer inline type)
        total_args_passed++;
        int vt = 1;
        do {
          i++;
          BasicType bt = sig_extended->at(i)._bt;
          BasicType prev_bt = sig_extended->at(i-1)._bt;
          if (bt == T_METADATA) {
            vt++;
          } else if (bt == T_VOID &&
                     prev_bt != T_LONG &&
                     prev_bt != T_DOUBLE) {
            vt--;
          }
        } while (vt != 0);
      } else {
        total_args_passed++;
      }
    }
  } else {
    total_args_passed = sig_extended->length();
  }
  return total_args_passed;
}


static void gen_c2i_adapter_helper(MacroAssembler* masm,
                                   BasicType bt,
                                   BasicType prev_bt,
                                   size_t size_in_bytes,
                                   const VMRegPair& reg_pair,
                                   const Address& to,
                                   int extraspace,
                                   bool is_oop) {
  if (bt == T_VOID) {
    assert(prev_bt == T_LONG || prev_bt == T_DOUBLE, "missing half");
    return;
  }

  // Say 4 args:
  // i   st_off
  // 0   32 T_LONG
  // 1   24 T_VOID
  // 2   16 T_OBJECT
  // 3    8 T_BOOL
  // -    0 return address
  //
  // However to make thing extra confusing. Because we can fit a long/double in
  // a single slot on a 64 bt vm and it would be silly to break them up, the interpreter
  // leaves one slot empty and only stores to a single slot. In this case the
  // slot that is occupied is the T_VOID slot. See I said it was confusing.

  bool wide = (size_in_bytes == wordSize);
  VMReg r_1 = reg_pair.first();
  VMReg r_2 = reg_pair.second();
  assert(r_2->is_valid() == wide, "invalid size");
  if (!r_1->is_valid()) {
    assert(!r_2->is_valid(), "must be invalid");
    return;
  }

  if (!r_1->is_XMMRegister()) {
    Register val = rax;
    if (r_1->is_stack()) {
      int ld_off = r_1->reg2stack() * VMRegImpl::stack_slot_size + extraspace;
      __ load_sized_value(val, Address(rsp, ld_off), size_in_bytes, /* is_signed */ false);
    } else {
      val = r_1->as_Register();
    }
    assert_different_registers(to.base(), val, rscratch1);
    if (is_oop) {
      __ push(r13);
      __ push(rbx);
      __ store_heap_oop(to, val, rscratch1, r13, rbx, IN_HEAP | ACCESS_WRITE | IS_DEST_UNINITIALIZED);
      __ pop(rbx);
      __ pop(r13);
    } else {
      __ store_sized_value(to, val, size_in_bytes);
    }
  } else {
    if (wide) {
      __ movdbl(to, r_1->as_XMMRegister());
    } else {
      __ movflt(to, r_1->as_XMMRegister());
    }
  }
}

static void gen_c2i_adapter(MacroAssembler *masm,
                            const GrowableArray<SigEntry>* sig_extended,
                            const VMRegPair *regs,
                            bool requires_clinit_barrier,
                            address& c2i_no_clinit_check_entry,
                            Label& skip_fixup,
                            address start,
                            OopMapSet* oop_maps,
                            int& frame_complete,
                            int& frame_size_in_words,
                            bool alloc_inline_receiver) {
  if (requires_clinit_barrier && VM_Version::supports_fast_class_init_checks()) {
    Label L_skip_barrier;
    Register method = rbx;

    { // Bypass the barrier for non-static methods
      Register flags = rscratch1;
      __ movl(flags, Address(method, Method::access_flags_offset()));
      __ testl(flags, JVM_ACC_STATIC);
      __ jcc(Assembler::zero, L_skip_barrier); // non-static
    }

    Register klass = rscratch1;
    __ load_method_holder(klass, method);
    __ clinit_barrier(klass, r15_thread, &L_skip_barrier /*L_fast_path*/);

    __ jump(RuntimeAddress(SharedRuntime::get_handle_wrong_method_stub())); // slow path

    __ bind(L_skip_barrier);
    c2i_no_clinit_check_entry = __ pc();
  }

  BarrierSetAssembler* bs = BarrierSet::barrier_set()->barrier_set_assembler();
  bs->c2i_entry_barrier(masm);

  // Before we get into the guts of the C2I adapter, see if we should be here
  // at all.  We've come from compiled code and are attempting to jump to the
  // interpreter, which means the caller made a static call to get here
  // (vcalls always get a compiled target if there is one).  Check for a
  // compiled target.  If there is one, we need to patch the caller's call.
  patch_callers_callsite(masm);

  __ bind(skip_fixup);

  if (InlineTypePassFieldsAsArgs) {
    // Is there an inline type argument?
    bool has_inline_argument = false;
    for (int i = 0; i < sig_extended->length() && !has_inline_argument; i++) {
      has_inline_argument = (sig_extended->at(i)._bt == T_METADATA);
    }
    if (has_inline_argument) {
      // There is at least an inline type argument: we're coming from
      // compiled code so we have no buffers to back the inline types.
      // Allocate the buffers here with a runtime call.
      OopMap* map = RegisterSaver::save_live_registers(masm, 0, &frame_size_in_words, /*save_vectors*/ false);

      frame_complete = __ offset();

      __ set_last_Java_frame(noreg, noreg, nullptr, rscratch1);

      __ mov(c_rarg0, r15_thread);
      __ mov(c_rarg1, rbx);
      __ mov64(c_rarg2, (int64_t)alloc_inline_receiver);
      __ call(RuntimeAddress(CAST_FROM_FN_PTR(address, SharedRuntime::allocate_inline_types)));

      oop_maps->add_gc_map((int)(__ pc() - start), map);
      __ reset_last_Java_frame(false);

      RegisterSaver::restore_live_registers(masm);

      Label no_exception;
      __ cmpptr(Address(r15_thread, Thread::pending_exception_offset()), NULL_WORD);
      __ jcc(Assembler::equal, no_exception);

      __ movptr(Address(r15_thread, JavaThread::vm_result_offset()), NULL_WORD);
      __ movptr(rax, Address(r15_thread, Thread::pending_exception_offset()));
      __ jump(RuntimeAddress(StubRoutines::forward_exception_entry()));

      __ bind(no_exception);

      // We get an array of objects from the runtime call
      __ get_vm_result(rscratch2, r15_thread); // Use rscratch2 (r11) as temporary because rscratch1 (r10) is trashed by movptr()
      __ get_vm_result_2(rbx, r15_thread); // TODO: required to keep the callee Method live?
    }
  }

  // Since all args are passed on the stack, total_args_passed *
  // Interpreter::stackElementSize is the space we need.
  int total_args_passed = compute_total_args_passed_int(sig_extended);
  assert(total_args_passed >= 0, "total_args_passed is %d", total_args_passed);

  int extraspace = (total_args_passed * Interpreter::stackElementSize);

  // stack is aligned, keep it that way
  // This is not currently needed or enforced by the interpreter, but
  // we might as well conform to the ABI.
  extraspace = align_up(extraspace, 2*wordSize);

  // set senderSP value
  __ lea(r13, Address(rsp, wordSize));

#ifdef ASSERT
  __ check_stack_alignment(r13, "sender stack not aligned");
#endif
  if (extraspace > 0) {
    // Pop the return address
    __ pop(rax);

    __ subptr(rsp, extraspace);

    // Push the return address
    __ push(rax);

    // Account for the return address location since we store it first rather
    // than hold it in a register across all the shuffling
    extraspace += wordSize;
  }

#ifdef ASSERT
  __ check_stack_alignment(rsp, "callee stack not aligned", wordSize, rax);
#endif

  // Now write the args into the outgoing interpreter space

  // next_arg_comp is the next argument from the compiler point of
  // view (inline type fields are passed in registers/on the stack). In
  // sig_extended, an inline type argument starts with: T_METADATA,
  // followed by the types of the fields of the inline type and T_VOID
  // to mark the end of the inline type. ignored counts the number of
  // T_METADATA/T_VOID. next_vt_arg is the next inline type argument:
  // used to get the buffer for that argument from the pool of buffers
  // we allocated above and want to pass to the
  // interpreter. next_arg_int is the next argument from the
  // interpreter point of view (inline types are passed by reference).
  for (int next_arg_comp = 0, ignored = 0, next_vt_arg = 0, next_arg_int = 0;
       next_arg_comp < sig_extended->length(); next_arg_comp++) {
    assert(ignored <= next_arg_comp, "shouldn't skip over more slots than there are arguments");
    assert(next_arg_int <= total_args_passed, "more arguments for the interpreter than expected?");
    BasicType bt = sig_extended->at(next_arg_comp)._bt;
    int st_off = (total_args_passed - next_arg_int) * Interpreter::stackElementSize;
    if (!InlineTypePassFieldsAsArgs || bt != T_METADATA) {
      int next_off = st_off - Interpreter::stackElementSize;
      const int offset = (bt == T_LONG || bt == T_DOUBLE) ? next_off : st_off;
      const VMRegPair reg_pair = regs[next_arg_comp-ignored];
      size_t size_in_bytes = reg_pair.second()->is_valid() ? 8 : 4;
      gen_c2i_adapter_helper(masm, bt, next_arg_comp > 0 ? sig_extended->at(next_arg_comp-1)._bt : T_ILLEGAL,
                             size_in_bytes, reg_pair, Address(rsp, offset), extraspace, false);
      next_arg_int++;
#ifdef ASSERT
      if (bt == T_LONG || bt == T_DOUBLE) {
        // Overwrite the unused slot with known junk
        __ mov64(rax, CONST64(0xdeadffffdeadaaaa));
        __ movptr(Address(rsp, st_off), rax);
      }
#endif /* ASSERT */
    } else {
      ignored++;
      // get the buffer from the just allocated pool of buffers
      int index = arrayOopDesc::base_offset_in_bytes(T_OBJECT) + next_vt_arg * type2aelembytes(T_OBJECT);
      __ load_heap_oop(r14, Address(rscratch2, index));
      next_vt_arg++; next_arg_int++;
      int vt = 1;
      // write fields we get from compiled code in registers/stack
      // slots to the buffer: we know we are done with that inline type
      // argument when we hit the T_VOID that acts as an end of inline
      // type delimiter for this inline type. Inline types are flattened
      // so we might encounter embedded inline types. Each entry in
      // sig_extended contains a field offset in the buffer.
      Label L_null;
      do {
        next_arg_comp++;
        BasicType bt = sig_extended->at(next_arg_comp)._bt;
        BasicType prev_bt = sig_extended->at(next_arg_comp-1)._bt;
        if (bt == T_METADATA) {
          vt++;
          ignored++;
        } else if (bt == T_VOID &&
                   prev_bt != T_LONG &&
                   prev_bt != T_DOUBLE) {
          vt--;
          ignored++;
        } else {
          int off = sig_extended->at(next_arg_comp)._offset;
          if (off == -1) {
            // Nullable inline type argument, emit null check
            VMReg reg = regs[next_arg_comp-ignored].first();
            Label L_notNull;
            if (reg->is_stack()) {
              int ld_off = reg->reg2stack() * VMRegImpl::stack_slot_size + extraspace;
              __ testb(Address(rsp, ld_off), 1);
            } else {
              __ testb(reg->as_Register(), 1);
            }
            __ jcc(Assembler::notZero, L_notNull);
            __ movptr(Address(rsp, st_off), 0);
            __ jmp(L_null);
            __ bind(L_notNull);
            continue;
          }
          assert(off > 0, "offset in object should be positive");
          size_t size_in_bytes = is_java_primitive(bt) ? type2aelembytes(bt) : wordSize;
          bool is_oop = is_reference_type(bt);
          gen_c2i_adapter_helper(masm, bt, next_arg_comp > 0 ? sig_extended->at(next_arg_comp-1)._bt : T_ILLEGAL,
                                 size_in_bytes, regs[next_arg_comp-ignored], Address(r14, off), extraspace, is_oop);
        }
      } while (vt != 0);
      // pass the buffer to the interpreter
      __ movptr(Address(rsp, st_off), r14);
      __ bind(L_null);
    }
  }

  // Schedule the branch target address early.
  __ movptr(rcx, Address(rbx, in_bytes(Method::interpreter_entry_offset())));
  __ jmp(rcx);
}

static void range_check(MacroAssembler* masm, Register pc_reg, Register temp_reg,
                        address code_start, address code_end,
                        Label& L_ok) {
  Label L_fail;
  __ lea(temp_reg, ExternalAddress(code_start));
  __ cmpptr(pc_reg, temp_reg);
  __ jcc(Assembler::belowEqual, L_fail);
  __ lea(temp_reg, ExternalAddress(code_end));
  __ cmpptr(pc_reg, temp_reg);
  __ jcc(Assembler::below, L_ok);
  __ bind(L_fail);
}

void SharedRuntime::gen_i2c_adapter(MacroAssembler *masm,
                                    int comp_args_on_stack,
                                    const GrowableArray<SigEntry>* sig,
                                    const VMRegPair *regs) {

  // Note: r13 contains the senderSP on entry. We must preserve it since
  // we may do a i2c -> c2i transition if we lose a race where compiled
  // code goes non-entrant while we get args ready.
  // In addition we use r13 to locate all the interpreter args as
  // we must align the stack to 16 bytes on an i2c entry else we
  // lose alignment we expect in all compiled code and register
  // save code can segv when fxsave instructions find improperly
  // aligned stack pointer.

  // Adapters can be frameless because they do not require the caller
  // to perform additional cleanup work, such as correcting the stack pointer.
  // An i2c adapter is frameless because the *caller* frame, which is interpreted,
  // routinely repairs its own stack pointer (from interpreter_frame_last_sp),
  // even if a callee has modified the stack pointer.
  // A c2i adapter is frameless because the *callee* frame, which is interpreted,
  // routinely repairs its caller's stack pointer (from sender_sp, which is set
  // up via the senderSP register).
  // In other words, if *either* the caller or callee is interpreted, we can
  // get the stack pointer repaired after a call.
  // This is why c2i and i2c adapters cannot be indefinitely composed.
  // In particular, if a c2i adapter were to somehow call an i2c adapter,
  // both caller and callee would be compiled methods, and neither would
  // clean up the stack pointer changes performed by the two adapters.
  // If this happens, control eventually transfers back to the compiled
  // caller, but with an uncorrected stack, causing delayed havoc.

  if (VerifyAdapterCalls &&
      (Interpreter::code() != nullptr || StubRoutines::final_stubs_code() != nullptr)) {
    // So, let's test for cascading c2i/i2c adapters right now.
    //  assert(Interpreter::contains($return_addr) ||
    //         StubRoutines::contains($return_addr),
    //         "i2c adapter must return to an interpreter frame");
    __ block_comment("verify_i2c { ");
    // Pick up the return address
    __ movptr(rax, Address(rsp, 0));
    Label L_ok;
    if (Interpreter::code() != nullptr) {
      range_check(masm, rax, r11,
                  Interpreter::code()->code_start(),
                  Interpreter::code()->code_end(),
                  L_ok);
    }
    if (StubRoutines::initial_stubs_code() != nullptr) {
      range_check(masm, rax, r11,
                  StubRoutines::initial_stubs_code()->code_begin(),
                  StubRoutines::initial_stubs_code()->code_end(),
                  L_ok);
    }
    if (StubRoutines::final_stubs_code() != nullptr) {
      range_check(masm, rax, r11,
                  StubRoutines::final_stubs_code()->code_begin(),
                  StubRoutines::final_stubs_code()->code_end(),
                  L_ok);
    }
    const char* msg = "i2c adapter must return to an interpreter frame";
    __ block_comment(msg);
    __ stop(msg);
    __ bind(L_ok);
    __ block_comment("} verify_i2ce ");
  }

  // Must preserve original SP for loading incoming arguments because
  // we need to align the outgoing SP for compiled code.
  __ movptr(r11, rsp);

  // Pick up the return address
  __ pop(rax);

  // Convert 4-byte c2 stack slots to words.
  int comp_words_on_stack = align_up(comp_args_on_stack*VMRegImpl::stack_slot_size, wordSize)>>LogBytesPerWord;

  if (comp_args_on_stack) {
    __ subptr(rsp, comp_words_on_stack * wordSize);
  }

  // Ensure compiled code always sees stack at proper alignment
  __ andptr(rsp, -16);

  // push the return address and misalign the stack that youngest frame always sees
  // as far as the placement of the call instruction
  __ push(rax);

  // Put saved SP in another register
  const Register saved_sp = rax;
  __ movptr(saved_sp, r11);

  // Will jump to the compiled code just as if compiled code was doing it.
  // Pre-load the register-jump target early, to schedule it better.
  __ movptr(r11, Address(rbx, in_bytes(Method::from_compiled_inline_offset())));

#if INCLUDE_JVMCI
  if (EnableJVMCI) {
    // check if this call should be routed towards a specific entry point
    __ cmpptr(Address(r15_thread, in_bytes(JavaThread::jvmci_alternate_call_target_offset())), 0);
    Label no_alternative_target;
    __ jcc(Assembler::equal, no_alternative_target);
    __ movptr(r11, Address(r15_thread, in_bytes(JavaThread::jvmci_alternate_call_target_offset())));
    __ movptr(Address(r15_thread, in_bytes(JavaThread::jvmci_alternate_call_target_offset())), 0);
    __ bind(no_alternative_target);
  }
#endif // INCLUDE_JVMCI

  int total_args_passed = sig->length();

  // Now generate the shuffle code.  Pick up all register args and move the
  // rest through the floating point stack top.
  for (int i = 0; i < total_args_passed; i++) {
    BasicType bt = sig->at(i)._bt;
    if (bt == T_VOID) {
      // Longs and doubles are passed in native word order, but misaligned
      // in the 32-bit build.
      BasicType prev_bt = (i > 0) ? sig->at(i-1)._bt : T_ILLEGAL;
      assert(i > 0 && (prev_bt == T_LONG || prev_bt == T_DOUBLE), "missing half");
      continue;
    }

    // Pick up 0, 1 or 2 words from SP+offset.

    assert(!regs[i].second()->is_valid() || regs[i].first()->next() == regs[i].second(),
            "scrambled load targets?");
    // Load in argument order going down.
    int ld_off = (total_args_passed - i)*Interpreter::stackElementSize;
    // Point to interpreter value (vs. tag)
    int next_off = ld_off - Interpreter::stackElementSize;
    //
    //
    //
    VMReg r_1 = regs[i].first();
    VMReg r_2 = regs[i].second();
    if (!r_1->is_valid()) {
      assert(!r_2->is_valid(), "");
      continue;
    }
    if (r_1->is_stack()) {
      // Convert stack slot to an SP offset (+ wordSize to account for return address )
      int st_off = regs[i].first()->reg2stack()*VMRegImpl::stack_slot_size + wordSize;

      // We can use r13 as a temp here because compiled code doesn't need r13 as an input
      // and if we end up going thru a c2i because of a miss a reasonable value of r13
      // will be generated.
      if (!r_2->is_valid()) {
        // sign extend???
        __ movl(r13, Address(saved_sp, ld_off));
        __ movptr(Address(rsp, st_off), r13);
      } else {
        //
        // We are using two optoregs. This can be either T_OBJECT, T_ADDRESS, T_LONG, or T_DOUBLE
        // the interpreter allocates two slots but only uses one for thr T_LONG or T_DOUBLE case
        // So we must adjust where to pick up the data to match the interpreter.
        //
        // Interpreter local[n] == MSW, local[n+1] == LSW however locals
        // are accessed as negative so LSW is at LOW address

        // ld_off is MSW so get LSW
        const int offset = (bt==T_LONG||bt==T_DOUBLE)?
                           next_off : ld_off;
        __ movq(r13, Address(saved_sp, offset));
        // st_off is LSW (i.e. reg.first())
        __ movq(Address(rsp, st_off), r13);
      }
    } else if (r_1->is_Register()) {  // Register argument
      Register r = r_1->as_Register();
      assert(r != rax, "must be different");
      if (r_2->is_valid()) {
        //
        // We are using two VMRegs. This can be either T_OBJECT, T_ADDRESS, T_LONG, or T_DOUBLE
        // the interpreter allocates two slots but only uses one for thr T_LONG or T_DOUBLE case
        // So we must adjust where to pick up the data to match the interpreter.

        const int offset = (bt==T_LONG||bt==T_DOUBLE)?
                           next_off : ld_off;

        // this can be a misaligned move
        __ movq(r, Address(saved_sp, offset));
      } else {
        // sign extend and use a full word?
        __ movl(r, Address(saved_sp, ld_off));
      }
    } else {
      if (!r_2->is_valid()) {
        __ movflt(r_1->as_XMMRegister(), Address(saved_sp, ld_off));
      } else {
        __ movdbl(r_1->as_XMMRegister(), Address(saved_sp, next_off));
      }
    }
  }

  __ push_cont_fastpath(); // Set JavaThread::_cont_fastpath to the sp of the oldest interpreted frame we know about

  // 6243940 We might end up in handle_wrong_method if
  // the callee is deoptimized as we race thru here. If that
  // happens we don't want to take a safepoint because the
  // caller frame will look interpreted and arguments are now
  // "compiled" so it is much better to make this transition
  // invisible to the stack walking code. Unfortunately if
  // we try and find the callee by normal means a safepoint
  // is possible. So we stash the desired callee in the thread
  // and the vm will find there should this case occur.

  __ movptr(Address(r15_thread, JavaThread::callee_target_offset()), rbx);

  // put Method* where a c2i would expect should we end up there
  // only needed because of c2 resolve stubs return Method* as a result in
  // rax
  __ mov(rax, rbx);
  __ jmp(r11);
}

static void gen_inline_cache_check(MacroAssembler *masm, Label& skip_fixup) {
  Register data = rax;
  __ ic_check(1 /* end_alignment */);
  __ movptr(rbx, Address(data, CompiledICData::speculated_method_offset()));

  // Method might have been compiled since the call site was patched to
  // interpreted if that is the case treat it as a miss so we can get
  // the call site corrected.
  __ cmpptr(Address(rbx, in_bytes(Method::code_offset())), NULL_WORD);
  __ jcc(Assembler::equal, skip_fixup);
  __ jump(RuntimeAddress(SharedRuntime::get_ic_miss_stub()));
}

// ---------------------------------------------------------------
AdapterHandlerEntry* SharedRuntime::generate_i2c2i_adapters(MacroAssembler* masm,
                                                            int comp_args_on_stack,
                                                            const GrowableArray<SigEntry>* sig,
                                                            const VMRegPair* regs,
                                                            const GrowableArray<SigEntry>* sig_cc,
                                                            const VMRegPair* regs_cc,
                                                            const GrowableArray<SigEntry>* sig_cc_ro,
                                                            const VMRegPair* regs_cc_ro,
                                                            AdapterFingerPrint* fingerprint,
                                                            AdapterBlob*& new_adapter,
                                                            bool allocate_code_blob) {
  address i2c_entry = __ pc();
  gen_i2c_adapter(masm, comp_args_on_stack, sig, regs);

  // -------------------------------------------------------------------------
  // Generate a C2I adapter.  On entry we know rbx holds the Method* during calls
  // to the interpreter.  The args start out packed in the compiled layout.  They
  // need to be unpacked into the interpreter layout.  This will almost always
  // require some stack space.  We grow the current (compiled) stack, then repack
  // the args.  We  finally end in a jump to the generic interpreter entry point.
  // On exit from the interpreter, the interpreter will restore our SP (lest the
  // compiled code, which relies solely on SP and not RBP, get sick).

  address c2i_unverified_entry        = __ pc();
  address c2i_unverified_inline_entry = __ pc();
  Label skip_fixup;

  gen_inline_cache_check(masm, skip_fixup);

  OopMapSet* oop_maps = new OopMapSet();
  int frame_complete = CodeOffsets::frame_never_safe;
  int frame_size_in_words = 0;

  // Scalarized c2i adapter with non-scalarized receiver (i.e., don't pack receiver)
  address c2i_no_clinit_check_entry = nullptr;
  address c2i_inline_ro_entry = __ pc();
  if (regs_cc != regs_cc_ro) {
    // No class init barrier needed because method is guaranteed to be non-static
    gen_c2i_adapter(masm, sig_cc_ro, regs_cc_ro, /* requires_clinit_barrier = */ false, c2i_no_clinit_check_entry,
                    skip_fixup, i2c_entry, oop_maps, frame_complete, frame_size_in_words, /* alloc_inline_receiver = */ false);
    skip_fixup.reset();
  }

  // Scalarized c2i adapter
  address c2i_entry        = __ pc();
  address c2i_inline_entry = __ pc();
  gen_c2i_adapter(masm, sig_cc, regs_cc, /* requires_clinit_barrier = */ true, c2i_no_clinit_check_entry,
                  skip_fixup, i2c_entry, oop_maps, frame_complete, frame_size_in_words, /* alloc_inline_receiver = */ true);

  // Non-scalarized c2i adapter
  if (regs != regs_cc) {
    c2i_unverified_inline_entry = __ pc();
    Label inline_entry_skip_fixup;
    gen_inline_cache_check(masm, inline_entry_skip_fixup);

    c2i_inline_entry = __ pc();
    gen_c2i_adapter(masm, sig, regs, /* requires_clinit_barrier = */ true, c2i_no_clinit_check_entry,
                    inline_entry_skip_fixup, i2c_entry, oop_maps, frame_complete, frame_size_in_words, /* alloc_inline_receiver = */ false);
  }

  // The c2i adapters might safepoint and trigger a GC. The caller must make sure that
  // the GC knows about the location of oop argument locations passed to the c2i adapter.
  if (allocate_code_blob) {
    bool caller_must_gc_arguments = (regs != regs_cc);
    new_adapter = AdapterBlob::create(masm->code(), frame_complete, frame_size_in_words, oop_maps, caller_must_gc_arguments);
  }

  return AdapterHandlerLibrary::new_entry(fingerprint, i2c_entry, c2i_entry, c2i_inline_entry, c2i_inline_ro_entry, c2i_unverified_entry, c2i_unverified_inline_entry, c2i_no_clinit_check_entry);
}

int SharedRuntime::c_calling_convention(const BasicType *sig_bt,
                                         VMRegPair *regs,
                                         int total_args_passed) {

// We return the amount of VMRegImpl stack slots we need to reserve for all
// the arguments NOT counting out_preserve_stack_slots.

// NOTE: These arrays will have to change when c1 is ported
#ifdef _WIN64
    static const Register INT_ArgReg[Argument::n_int_register_parameters_c] = {
      c_rarg0, c_rarg1, c_rarg2, c_rarg3
    };
    static const XMMRegister FP_ArgReg[Argument::n_float_register_parameters_c] = {
      c_farg0, c_farg1, c_farg2, c_farg3
    };
#else
    static const Register INT_ArgReg[Argument::n_int_register_parameters_c] = {
      c_rarg0, c_rarg1, c_rarg2, c_rarg3, c_rarg4, c_rarg5
    };
    static const XMMRegister FP_ArgReg[Argument::n_float_register_parameters_c] = {
      c_farg0, c_farg1, c_farg2, c_farg3,
      c_farg4, c_farg5, c_farg6, c_farg7
    };
#endif // _WIN64


    uint int_args = 0;
    uint fp_args = 0;
    uint stk_args = 0; // inc by 2 each time

    for (int i = 0; i < total_args_passed; i++) {
      switch (sig_bt[i]) {
      case T_BOOLEAN:
      case T_CHAR:
      case T_BYTE:
      case T_SHORT:
      case T_INT:
        if (int_args < Argument::n_int_register_parameters_c) {
          regs[i].set1(INT_ArgReg[int_args++]->as_VMReg());
#ifdef _WIN64
          fp_args++;
          // Allocate slots for callee to stuff register args the stack.
          stk_args += 2;
#endif
        } else {
          regs[i].set1(VMRegImpl::stack2reg(stk_args));
          stk_args += 2;
        }
        break;
      case T_LONG:
        assert((i + 1) < total_args_passed && sig_bt[i + 1] == T_VOID, "expecting half");
        // fall through
      case T_OBJECT:
      case T_ARRAY:
      case T_ADDRESS:
      case T_METADATA:
        if (int_args < Argument::n_int_register_parameters_c) {
          regs[i].set2(INT_ArgReg[int_args++]->as_VMReg());
#ifdef _WIN64
          fp_args++;
          stk_args += 2;
#endif
        } else {
          regs[i].set2(VMRegImpl::stack2reg(stk_args));
          stk_args += 2;
        }
        break;
      case T_FLOAT:
        if (fp_args < Argument::n_float_register_parameters_c) {
          regs[i].set1(FP_ArgReg[fp_args++]->as_VMReg());
#ifdef _WIN64
          int_args++;
          // Allocate slots for callee to stuff register args the stack.
          stk_args += 2;
#endif
        } else {
          regs[i].set1(VMRegImpl::stack2reg(stk_args));
          stk_args += 2;
        }
        break;
      case T_DOUBLE:
        assert((i + 1) < total_args_passed && sig_bt[i + 1] == T_VOID, "expecting half");
        if (fp_args < Argument::n_float_register_parameters_c) {
          regs[i].set2(FP_ArgReg[fp_args++]->as_VMReg());
#ifdef _WIN64
          int_args++;
          // Allocate slots for callee to stuff register args the stack.
          stk_args += 2;
#endif
        } else {
          regs[i].set2(VMRegImpl::stack2reg(stk_args));
          stk_args += 2;
        }
        break;
      case T_VOID: // Halves of longs and doubles
        assert(i != 0 && (sig_bt[i - 1] == T_LONG || sig_bt[i - 1] == T_DOUBLE), "expecting half");
        regs[i].set_bad();
        break;
      default:
        ShouldNotReachHere();
        break;
      }
    }
#ifdef _WIN64
  // windows abi requires that we always allocate enough stack space
  // for 4 64bit registers to be stored down.
  if (stk_args < 8) {
    stk_args = 8;
  }
#endif // _WIN64

  return stk_args;
}

int SharedRuntime::vector_calling_convention(VMRegPair *regs,
                                             uint num_bits,
                                             uint total_args_passed) {
  assert(num_bits == 64 || num_bits == 128 || num_bits == 256 || num_bits == 512,
         "only certain vector sizes are supported for now");

  static const XMMRegister VEC_ArgReg[32] = {
     xmm0,  xmm1,  xmm2,  xmm3,  xmm4,  xmm5,  xmm6,  xmm7,
     xmm8,  xmm9, xmm10, xmm11, xmm12, xmm13, xmm14, xmm15,
    xmm16, xmm17, xmm18, xmm19, xmm20, xmm21, xmm22, xmm23,
    xmm24, xmm25, xmm26, xmm27, xmm28, xmm29, xmm30, xmm31
  };

  uint stk_args = 0;
  uint fp_args = 0;

  for (uint i = 0; i < total_args_passed; i++) {
    VMReg vmreg = VEC_ArgReg[fp_args++]->as_VMReg();
    int next_val = num_bits == 64 ? 1 : (num_bits == 128 ? 3 : (num_bits  == 256 ? 7 : 15));
    regs[i].set_pair(vmreg->next(next_val), vmreg);
  }

  return stk_args;
}

void SharedRuntime::save_native_result(MacroAssembler *masm, BasicType ret_type, int frame_slots) {
  // We always ignore the frame_slots arg and just use the space just below frame pointer
  // which by this time is free to use
  switch (ret_type) {
  case T_FLOAT:
    __ movflt(Address(rbp, -wordSize), xmm0);
    break;
  case T_DOUBLE:
    __ movdbl(Address(rbp, -wordSize), xmm0);
    break;
  case T_VOID:  break;
  default: {
    __ movptr(Address(rbp, -wordSize), rax);
    }
  }
}

void SharedRuntime::restore_native_result(MacroAssembler *masm, BasicType ret_type, int frame_slots) {
  // We always ignore the frame_slots arg and just use the space just below frame pointer
  // which by this time is free to use
  switch (ret_type) {
  case T_FLOAT:
    __ movflt(xmm0, Address(rbp, -wordSize));
    break;
  case T_DOUBLE:
    __ movdbl(xmm0, Address(rbp, -wordSize));
    break;
  case T_VOID:  break;
  default: {
    __ movptr(rax, Address(rbp, -wordSize));
    }
  }
}

static void save_args(MacroAssembler *masm, int arg_count, int first_arg, VMRegPair *args) {
    for ( int i = first_arg ; i < arg_count ; i++ ) {
      if (args[i].first()->is_Register()) {
        __ push(args[i].first()->as_Register());
      } else if (args[i].first()->is_XMMRegister()) {
        __ subptr(rsp, 2*wordSize);
        __ movdbl(Address(rsp, 0), args[i].first()->as_XMMRegister());
      }
    }
}

static void restore_args(MacroAssembler *masm, int arg_count, int first_arg, VMRegPair *args) {
    for ( int i = arg_count - 1 ; i >= first_arg ; i-- ) {
      if (args[i].first()->is_Register()) {
        __ pop(args[i].first()->as_Register());
      } else if (args[i].first()->is_XMMRegister()) {
        __ movdbl(args[i].first()->as_XMMRegister(), Address(rsp, 0));
        __ addptr(rsp, 2*wordSize);
      }
    }
}

static void verify_oop_args(MacroAssembler* masm,
                            const methodHandle& method,
                            const BasicType* sig_bt,
                            const VMRegPair* regs) {
  Register temp_reg = rbx;  // not part of any compiled calling seq
  if (VerifyOops) {
    for (int i = 0; i < method->size_of_parameters(); i++) {
      if (is_reference_type(sig_bt[i])) {
        VMReg r = regs[i].first();
        assert(r->is_valid(), "bad oop arg");
        if (r->is_stack()) {
          __ movptr(temp_reg, Address(rsp, r->reg2stack() * VMRegImpl::stack_slot_size + wordSize));
          __ verify_oop(temp_reg);
        } else {
          __ verify_oop(r->as_Register());
        }
      }
    }
  }
}

static void check_continuation_enter_argument(VMReg actual_vmreg,
                                              Register expected_reg,
                                              const char* name) {
  assert(!actual_vmreg->is_stack(), "%s cannot be on stack", name);
  assert(actual_vmreg->as_Register() == expected_reg,
         "%s is in unexpected register: %s instead of %s",
         name, actual_vmreg->as_Register()->name(), expected_reg->name());
}


//---------------------------- continuation_enter_setup ---------------------------
//
// Arguments:
//   None.
//
// Results:
//   rsp: pointer to blank ContinuationEntry
//
// Kills:
//   rax
//
static OopMap* continuation_enter_setup(MacroAssembler* masm, int& stack_slots) {
  assert(ContinuationEntry::size() % VMRegImpl::stack_slot_size == 0, "");
  assert(in_bytes(ContinuationEntry::cont_offset())  % VMRegImpl::stack_slot_size == 0, "");
  assert(in_bytes(ContinuationEntry::chunk_offset()) % VMRegImpl::stack_slot_size == 0, "");

  stack_slots += checked_cast<int>(ContinuationEntry::size()) / wordSize;
  __ subptr(rsp, checked_cast<int32_t>(ContinuationEntry::size()));

  int frame_size = (checked_cast<int>(ContinuationEntry::size()) + wordSize) / VMRegImpl::stack_slot_size;
  OopMap* map = new OopMap(frame_size, 0);

  __ movptr(rax, Address(r15_thread, JavaThread::cont_entry_offset()));
  __ movptr(Address(rsp, ContinuationEntry::parent_offset()), rax);
  __ movptr(Address(r15_thread, JavaThread::cont_entry_offset()), rsp);

  return map;
}

//---------------------------- fill_continuation_entry ---------------------------
//
// Arguments:
//   rsp: pointer to blank Continuation entry
//   reg_cont_obj: pointer to the continuation
//   reg_flags: flags
//
// Results:
//   rsp: pointer to filled out ContinuationEntry
//
// Kills:
//   rax
//
static void fill_continuation_entry(MacroAssembler* masm, Register reg_cont_obj, Register reg_flags) {
  assert_different_registers(rax, reg_cont_obj, reg_flags);
#ifdef ASSERT
  __ movl(Address(rsp, ContinuationEntry::cookie_offset()), ContinuationEntry::cookie_value());
#endif
  __ movptr(Address(rsp, ContinuationEntry::cont_offset()), reg_cont_obj);
  __ movl  (Address(rsp, ContinuationEntry::flags_offset()), reg_flags);
  __ movptr(Address(rsp, ContinuationEntry::chunk_offset()), 0);
  __ movl(Address(rsp, ContinuationEntry::argsize_offset()), 0);
  __ movl(Address(rsp, ContinuationEntry::pin_count_offset()), 0);

  __ movptr(rax, Address(r15_thread, JavaThread::cont_fastpath_offset()));
  __ movptr(Address(rsp, ContinuationEntry::parent_cont_fastpath_offset()), rax);
  __ movq(rax, Address(r15_thread, JavaThread::held_monitor_count_offset()));
  __ movq(Address(rsp, ContinuationEntry::parent_held_monitor_count_offset()), rax);

  __ movptr(Address(r15_thread, JavaThread::cont_fastpath_offset()), 0);
  __ movq(Address(r15_thread, JavaThread::held_monitor_count_offset()), 0);
}

//---------------------------- continuation_enter_cleanup ---------------------------
//
// Arguments:
//   rsp: pointer to the ContinuationEntry
//
// Results:
//   rsp: pointer to the spilled rbp in the entry frame
//
// Kills:
//   rbx
//
void static continuation_enter_cleanup(MacroAssembler* masm) {
#ifdef ASSERT
  Label L_good_sp;
  __ cmpptr(rsp, Address(r15_thread, JavaThread::cont_entry_offset()));
  __ jcc(Assembler::equal, L_good_sp);
  __ stop("Incorrect rsp at continuation_enter_cleanup");
  __ bind(L_good_sp);
#endif
  __ movptr(rbx, Address(rsp, ContinuationEntry::parent_cont_fastpath_offset()));
  __ movptr(Address(r15_thread, JavaThread::cont_fastpath_offset()), rbx);

  if (CheckJNICalls) {
    // Check if this is a virtual thread continuation
    Label L_skip_vthread_code;
    __ cmpl(Address(rsp, ContinuationEntry::flags_offset()), 0);
    __ jcc(Assembler::equal, L_skip_vthread_code);

    // If the held monitor count is > 0 and this vthread is terminating then
    // it failed to release a JNI monitor. So we issue the same log message
    // that JavaThread::exit does.
    __ cmpptr(Address(r15_thread, JavaThread::jni_monitor_count_offset()), 0);
    __ jcc(Assembler::equal, L_skip_vthread_code);

    // rax may hold an exception oop, save it before the call
    __ push(rax);
    __ call_VM_leaf(CAST_FROM_FN_PTR(address, SharedRuntime::log_jni_monitor_still_held));
    __ pop(rax);

    // For vthreads we have to explicitly zero the JNI monitor count of the carrier
    // on termination. The held count is implicitly zeroed below when we restore from
    // the parent held count (which has to be zero).
    __ movq(Address(r15_thread, JavaThread::jni_monitor_count_offset()), 0);

    __ bind(L_skip_vthread_code);
  }
#ifdef ASSERT
  else {
    // Check if this is a virtual thread continuation
    Label L_skip_vthread_code;
    __ cmpl(Address(rsp, ContinuationEntry::flags_offset()), 0);
    __ jcc(Assembler::equal, L_skip_vthread_code);

    // See comment just above. If not checking JNI calls the JNI count is only
    // needed for assertion checking.
    __ movq(Address(r15_thread, JavaThread::jni_monitor_count_offset()), 0);

    __ bind(L_skip_vthread_code);
  }
#endif

  __ movq(rbx, Address(rsp, ContinuationEntry::parent_held_monitor_count_offset()));
  __ movq(Address(r15_thread, JavaThread::held_monitor_count_offset()), rbx);

  __ movptr(rbx, Address(rsp, ContinuationEntry::parent_offset()));
  __ movptr(Address(r15_thread, JavaThread::cont_entry_offset()), rbx);
  __ addptr(rsp, checked_cast<int32_t>(ContinuationEntry::size()));
}

static void gen_continuation_enter(MacroAssembler* masm,
                                   const VMRegPair* regs,
                                   int& exception_offset,
                                   OopMapSet* oop_maps,
                                   int& frame_complete,
                                   int& stack_slots,
                                   int& interpreted_entry_offset,
                                   int& compiled_entry_offset) {

  // enterSpecial(Continuation c, boolean isContinue, boolean isVirtualThread)
  int pos_cont_obj   = 0;
  int pos_is_cont    = 1;
  int pos_is_virtual = 2;

  // The platform-specific calling convention may present the arguments in various registers.
  // To simplify the rest of the code, we expect the arguments to reside at these known
  // registers, and we additionally check the placement here in case calling convention ever
  // changes.
  Register reg_cont_obj   = c_rarg1;
  Register reg_is_cont    = c_rarg2;
  Register reg_is_virtual = c_rarg3;

  check_continuation_enter_argument(regs[pos_cont_obj].first(),   reg_cont_obj,   "Continuation object");
  check_continuation_enter_argument(regs[pos_is_cont].first(),    reg_is_cont,    "isContinue");
  check_continuation_enter_argument(regs[pos_is_virtual].first(), reg_is_virtual, "isVirtualThread");

  // Utility methods kill rax, make sure there are no collisions
  assert_different_registers(rax, reg_cont_obj, reg_is_cont, reg_is_virtual);

  AddressLiteral resolve(SharedRuntime::get_resolve_static_call_stub(),
                         relocInfo::static_call_type);

  address start = __ pc();

  Label L_thaw, L_exit;

  // i2i entry used at interp_only_mode only
  interpreted_entry_offset = __ pc() - start;
  {
#ifdef ASSERT
    Label is_interp_only;
    __ cmpb(Address(r15_thread, JavaThread::interp_only_mode_offset()), 0);
    __ jcc(Assembler::notEqual, is_interp_only);
    __ stop("enterSpecial interpreter entry called when not in interp_only_mode");
    __ bind(is_interp_only);
#endif

    __ pop(rax); // return address
    // Read interpreter arguments into registers (this is an ad-hoc i2c adapter)
    __ movptr(c_rarg1, Address(rsp, Interpreter::stackElementSize*2));
    __ movl(c_rarg2,   Address(rsp, Interpreter::stackElementSize*1));
    __ movl(c_rarg3,   Address(rsp, Interpreter::stackElementSize*0));
    __ andptr(rsp, -16); // Ensure compiled code always sees stack at proper alignment
    __ push(rax); // return address
    __ push_cont_fastpath();

    __ enter();

    stack_slots = 2; // will be adjusted in setup
    OopMap* map = continuation_enter_setup(masm, stack_slots);
    // The frame is complete here, but we only record it for the compiled entry, so the frame would appear unsafe,
    // but that's okay because at the very worst we'll miss an async sample, but we're in interp_only_mode anyway.

    __ verify_oop(reg_cont_obj);

    fill_continuation_entry(masm, reg_cont_obj, reg_is_virtual);

    // If continuation, call to thaw. Otherwise, resolve the call and exit.
    __ testptr(reg_is_cont, reg_is_cont);
    __ jcc(Assembler::notZero, L_thaw);

    // --- Resolve path

    // Make sure the call is patchable
    __ align(BytesPerWord, __ offset() + NativeCall::displacement_offset);
    // Emit stub for static call
    address stub = CompiledDirectCall::emit_to_interp_stub(masm, __ pc());
    if (stub == nullptr) {
      fatal("CodeCache is full at gen_continuation_enter");
    }
    __ call(resolve);
    oop_maps->add_gc_map(__ pc() - start, map);
    __ post_call_nop();

    __ jmp(L_exit);
  }

  // compiled entry
  __ align(CodeEntryAlignment);
  compiled_entry_offset = __ pc() - start;
  __ enter();

  stack_slots = 2; // will be adjusted in setup
  OopMap* map = continuation_enter_setup(masm, stack_slots);

  // Frame is now completed as far as size and linkage.
  frame_complete = __ pc() - start;

  __ verify_oop(reg_cont_obj);

  fill_continuation_entry(masm, reg_cont_obj, reg_is_virtual);

  // If isContinue, call to thaw. Otherwise, call Continuation.enter(Continuation c, boolean isContinue)
  __ testptr(reg_is_cont, reg_is_cont);
  __ jccb(Assembler::notZero, L_thaw);

  // --- call Continuation.enter(Continuation c, boolean isContinue)

  // Make sure the call is patchable
  __ align(BytesPerWord, __ offset() + NativeCall::displacement_offset);

  // Emit stub for static call
  address stub = CompiledDirectCall::emit_to_interp_stub(masm, __ pc());
  if (stub == nullptr) {
    fatal("CodeCache is full at gen_continuation_enter");
  }

  // The call needs to be resolved. There's a special case for this in
  // SharedRuntime::find_callee_info_helper() which calls
  // LinkResolver::resolve_continuation_enter() which resolves the call to
  // Continuation.enter(Continuation c, boolean isContinue).
  __ call(resolve);

  oop_maps->add_gc_map(__ pc() - start, map);
  __ post_call_nop();

  __ jmpb(L_exit);

  // --- Thawing path

  __ bind(L_thaw);

  __ call(RuntimeAddress(StubRoutines::cont_thaw()));

  ContinuationEntry::_return_pc_offset = __ pc() - start;
  oop_maps->add_gc_map(__ pc() - start, map->deep_copy());
  __ post_call_nop();

  // --- Normal exit (resolve/thawing)

  __ bind(L_exit);

  continuation_enter_cleanup(masm);
  __ pop(rbp);
  __ ret(0);

  // --- Exception handling path

  exception_offset = __ pc() - start;

  continuation_enter_cleanup(masm);
  __ pop(rbp);

  __ movptr(c_rarg0, r15_thread);
  __ movptr(c_rarg1, Address(rsp, 0)); // return address

  // rax still holds the original exception oop, save it before the call
  __ push(rax);

  __ call_VM_leaf(CAST_FROM_FN_PTR(address, SharedRuntime::exception_handler_for_return_address), 2);
  __ movptr(rbx, rax);

  // Continue at exception handler:
  //   rax: exception oop
  //   rbx: exception handler
  //   rdx: exception pc
  __ pop(rax);
  __ verify_oop(rax);
  __ pop(rdx);
  __ jmp(rbx);
}

static void gen_continuation_yield(MacroAssembler* masm,
                                   const VMRegPair* regs,
                                   OopMapSet* oop_maps,
                                   int& frame_complete,
                                   int& stack_slots,
                                   int& compiled_entry_offset) {
  enum layout {
    rbp_off,
    rbpH_off,
    return_off,
    return_off2,
    framesize // inclusive of return address
  };
  stack_slots = framesize /  VMRegImpl::slots_per_word;
  assert(stack_slots == 2, "recheck layout");

  address start = __ pc();
  compiled_entry_offset = __ pc() - start;
  __ enter();
  address the_pc = __ pc();

  frame_complete = the_pc - start;

  // This nop must be exactly at the PC we push into the frame info.
  // We use this nop for fast CodeBlob lookup, associate the OopMap
  // with it right away.
  __ post_call_nop();
  OopMap* map = new OopMap(framesize, 1);
  oop_maps->add_gc_map(frame_complete, map);

  __ set_last_Java_frame(rsp, rbp, the_pc, rscratch1);
  __ movptr(c_rarg0, r15_thread);
  __ movptr(c_rarg1, rsp);
  __ call_VM_leaf(Continuation::freeze_entry(), 2);
  __ reset_last_Java_frame(true);

  Label L_pinned;

  __ testptr(rax, rax);
  __ jcc(Assembler::notZero, L_pinned);

  __ movptr(rsp, Address(r15_thread, JavaThread::cont_entry_offset()));
  continuation_enter_cleanup(masm);
  __ pop(rbp);
  __ ret(0);

  __ bind(L_pinned);

  // Pinned, return to caller

  // handle pending exception thrown by freeze
  __ cmpptr(Address(r15_thread, Thread::pending_exception_offset()), NULL_WORD);
  Label ok;
  __ jcc(Assembler::equal, ok);
  __ leave();
  __ jump(RuntimeAddress(StubRoutines::forward_exception_entry()));
  __ bind(ok);

  __ leave();
  __ ret(0);
}

static void gen_special_dispatch(MacroAssembler* masm,
                                 const methodHandle& method,
                                 const BasicType* sig_bt,
                                 const VMRegPair* regs) {
  verify_oop_args(masm, method, sig_bt, regs);
  vmIntrinsics::ID iid = method->intrinsic_id();

  // Now write the args into the outgoing interpreter space
  bool     has_receiver   = false;
  Register receiver_reg   = noreg;
  int      member_arg_pos = -1;
  Register member_reg     = noreg;
  int      ref_kind       = MethodHandles::signature_polymorphic_intrinsic_ref_kind(iid);
  if (ref_kind != 0) {
    member_arg_pos = method->size_of_parameters() - 1;  // trailing MemberName argument
    member_reg = rbx;  // known to be free at this point
    has_receiver = MethodHandles::ref_kind_has_receiver(ref_kind);
  } else if (iid == vmIntrinsics::_invokeBasic) {
    has_receiver = true;
  } else if (iid == vmIntrinsics::_linkToNative) {
    member_arg_pos = method->size_of_parameters() - 1;  // trailing NativeEntryPoint argument
    member_reg = rbx;  // known to be free at this point
  } else {
    fatal("unexpected intrinsic id %d", vmIntrinsics::as_int(iid));
  }

  if (member_reg != noreg) {
    // Load the member_arg into register, if necessary.
    SharedRuntime::check_member_name_argument_is_last_argument(method, sig_bt, regs);
    VMReg r = regs[member_arg_pos].first();
    if (r->is_stack()) {
      __ movptr(member_reg, Address(rsp, r->reg2stack() * VMRegImpl::stack_slot_size + wordSize));
    } else {
      // no data motion is needed
      member_reg = r->as_Register();
    }
  }

  if (has_receiver) {
    // Make sure the receiver is loaded into a register.
    assert(method->size_of_parameters() > 0, "oob");
    assert(sig_bt[0] == T_OBJECT, "receiver argument must be an object");
    VMReg r = regs[0].first();
    assert(r->is_valid(), "bad receiver arg");
    if (r->is_stack()) {
      // Porting note:  This assumes that compiled calling conventions always
      // pass the receiver oop in a register.  If this is not true on some
      // platform, pick a temp and load the receiver from stack.
      fatal("receiver always in a register");
      receiver_reg = j_rarg0;  // known to be free at this point
      __ movptr(receiver_reg, Address(rsp, r->reg2stack() * VMRegImpl::stack_slot_size + wordSize));
    } else {
      // no data motion is needed
      receiver_reg = r->as_Register();
    }
  }

  // Figure out which address we are really jumping to:
  MethodHandles::generate_method_handle_dispatch(masm, iid,
                                                 receiver_reg, member_reg, /*for_compiler_entry:*/ true);
}

// ---------------------------------------------------------------------------
// Generate a native wrapper for a given method.  The method takes arguments
// in the Java compiled code convention, marshals them to the native
// convention (handlizes oops, etc), transitions to native, makes the call,
// returns to java state (possibly blocking), unhandlizes any result and
// returns.
//
// Critical native functions are a shorthand for the use of
// GetPrimtiveArrayCritical and disallow the use of any other JNI
// functions.  The wrapper is expected to unpack the arguments before
// passing them to the callee. Critical native functions leave the state _in_Java,
// since they cannot stop for GC.
// Some other parts of JNI setup are skipped like the tear down of the JNI handle
// block and the check for pending exceptions it's impossible for them
// to be thrown.
//
nmethod* SharedRuntime::generate_native_wrapper(MacroAssembler* masm,
                                                const methodHandle& method,
                                                int compile_id,
                                                BasicType* in_sig_bt,
                                                VMRegPair* in_regs,
                                                BasicType ret_type) {
  if (method->is_continuation_native_intrinsic()) {
    int exception_offset = -1;
    OopMapSet* oop_maps = new OopMapSet();
    int frame_complete = -1;
    int stack_slots = -1;
    int interpreted_entry_offset = -1;
    int vep_offset = -1;
    if (method->is_continuation_enter_intrinsic()) {
      gen_continuation_enter(masm,
                             in_regs,
                             exception_offset,
                             oop_maps,
                             frame_complete,
                             stack_slots,
                             interpreted_entry_offset,
                             vep_offset);
    } else if (method->is_continuation_yield_intrinsic()) {
      gen_continuation_yield(masm,
                             in_regs,
                             oop_maps,
                             frame_complete,
                             stack_slots,
                             vep_offset);
    } else {
      guarantee(false, "Unknown Continuation native intrinsic");
    }

#ifdef ASSERT
    if (method->is_continuation_enter_intrinsic()) {
      assert(interpreted_entry_offset != -1, "Must be set");
      assert(exception_offset != -1,         "Must be set");
    } else {
      assert(interpreted_entry_offset == -1, "Must be unset");
      assert(exception_offset == -1,         "Must be unset");
    }
    assert(frame_complete != -1,    "Must be set");
    assert(stack_slots != -1,       "Must be set");
    assert(vep_offset != -1,        "Must be set");
#endif

    __ flush();
    nmethod* nm = nmethod::new_native_nmethod(method,
                                              compile_id,
                                              masm->code(),
                                              vep_offset,
                                              frame_complete,
                                              stack_slots,
                                              in_ByteSize(-1),
                                              in_ByteSize(-1),
                                              oop_maps,
                                              exception_offset);
    if (nm == nullptr) return nm;
    if (method->is_continuation_enter_intrinsic()) {
      ContinuationEntry::set_enter_code(nm, interpreted_entry_offset);
    } else if (method->is_continuation_yield_intrinsic()) {
      _cont_doYield_stub = nm;
    }
    return nm;
  }

  if (method->is_method_handle_intrinsic()) {
    vmIntrinsics::ID iid = method->intrinsic_id();
    intptr_t start = (intptr_t)__ pc();
    int vep_offset = ((intptr_t)__ pc()) - start;
    gen_special_dispatch(masm,
                         method,
                         in_sig_bt,
                         in_regs);
    int frame_complete = ((intptr_t)__ pc()) - start;  // not complete, period
    __ flush();
    int stack_slots = SharedRuntime::out_preserve_stack_slots();  // no out slots at all, actually
    return nmethod::new_native_nmethod(method,
                                       compile_id,
                                       masm->code(),
                                       vep_offset,
                                       frame_complete,
                                       stack_slots / VMRegImpl::slots_per_word,
                                       in_ByteSize(-1),
                                       in_ByteSize(-1),
                                       nullptr);
  }
  address native_func = method->native_function();
  assert(native_func != nullptr, "must have function");

  // An OopMap for lock (and class if static)
  OopMapSet *oop_maps = new OopMapSet();
  intptr_t start = (intptr_t)__ pc();

  // We have received a description of where all the java arg are located
  // on entry to the wrapper. We need to convert these args to where
  // the jni function will expect them. To figure out where they go
  // we convert the java signature to a C signature by inserting
  // the hidden arguments as arg[0] and possibly arg[1] (static method)

  const int total_in_args = method->size_of_parameters();
  int total_c_args = total_in_args + (method->is_static() ? 2 : 1);

  BasicType* out_sig_bt = NEW_RESOURCE_ARRAY(BasicType, total_c_args);
  VMRegPair* out_regs   = NEW_RESOURCE_ARRAY(VMRegPair, total_c_args);
  BasicType* in_elem_bt = nullptr;

  int argc = 0;
  out_sig_bt[argc++] = T_ADDRESS;
  if (method->is_static()) {
    out_sig_bt[argc++] = T_OBJECT;
  }

  for (int i = 0; i < total_in_args ; i++ ) {
    out_sig_bt[argc++] = in_sig_bt[i];
  }

  // Now figure out where the args must be stored and how much stack space
  // they require.
  int out_arg_slots;
  out_arg_slots = c_calling_convention(out_sig_bt, out_regs, total_c_args);

  // Compute framesize for the wrapper.  We need to handlize all oops in
  // incoming registers

  // Calculate the total number of stack slots we will need.

  // First count the abi requirement plus all of the outgoing args
  int stack_slots = SharedRuntime::out_preserve_stack_slots() + out_arg_slots;

  // Now the space for the inbound oop handle area
  int total_save_slots = 6 * VMRegImpl::slots_per_word;  // 6 arguments passed in registers

  int oop_handle_offset = stack_slots;
  stack_slots += total_save_slots;

  // Now any space we need for handlizing a klass if static method

  int klass_slot_offset = 0;
  int klass_offset = -1;
  int lock_slot_offset = 0;
  bool is_static = false;

  if (method->is_static()) {
    klass_slot_offset = stack_slots;
    stack_slots += VMRegImpl::slots_per_word;
    klass_offset = klass_slot_offset * VMRegImpl::stack_slot_size;
    is_static = true;
  }

  // Plus a lock if needed

  if (method->is_synchronized()) {
    lock_slot_offset = stack_slots;
    stack_slots += VMRegImpl::slots_per_word;
  }

  // Now a place (+2) to save return values or temp during shuffling
  // + 4 for return address (which we own) and saved rbp
  stack_slots += 6;

  // Ok The space we have allocated will look like:
  //
  //
  // FP-> |                     |
  //      |---------------------|
  //      | 2 slots for moves   |
  //      |---------------------|
  //      | lock box (if sync)  |
  //      |---------------------| <- lock_slot_offset
  //      | klass (if static)   |
  //      |---------------------| <- klass_slot_offset
  //      | oopHandle area      |
  //      |---------------------| <- oop_handle_offset (6 java arg registers)
  //      | outbound memory     |
  //      | based arguments     |
  //      |                     |
  //      |---------------------|
  //      |                     |
  // SP-> | out_preserved_slots |
  //
  //


  // Now compute actual number of stack words we need rounding to make
  // stack properly aligned.
  stack_slots = align_up(stack_slots, StackAlignmentInSlots);

  int stack_size = stack_slots * VMRegImpl::stack_slot_size;

  // First thing make an ic check to see if we should even be here

  // We are free to use all registers as temps without saving them and
  // restoring them except rbp. rbp is the only callee save register
  // as far as the interpreter and the compiler(s) are concerned.

  const Register receiver = j_rarg0;

  Label exception_pending;

  assert_different_registers(receiver, rscratch1, rscratch2);
  __ verify_oop(receiver);
  __ ic_check(8 /* end_alignment */);

  int vep_offset = ((intptr_t)__ pc()) - start;

  if (VM_Version::supports_fast_class_init_checks() && method->needs_clinit_barrier()) {
    Label L_skip_barrier;
    Register klass = r10;
    __ mov_metadata(klass, method->method_holder()); // InstanceKlass*
    __ clinit_barrier(klass, r15_thread, &L_skip_barrier /*L_fast_path*/);

    __ jump(RuntimeAddress(SharedRuntime::get_handle_wrong_method_stub())); // slow path

    __ bind(L_skip_barrier);
  }

#ifdef COMPILER1
  // For Object.hashCode, System.identityHashCode try to pull hashCode from object header if available.
  if ((InlineObjectHash && method->intrinsic_id() == vmIntrinsics::_hashCode) || (method->intrinsic_id() == vmIntrinsics::_identityHashCode)) {
    inline_check_hashcode_from_object_header(masm, method, j_rarg0 /*obj_reg*/, rax /*result*/);
  }
#endif // COMPILER1

  // The instruction at the verified entry point must be 5 bytes or longer
  // because it can be patched on the fly by make_non_entrant. The stack bang
  // instruction fits that requirement.

  // Generate stack overflow check
  __ bang_stack_with_offset((int)StackOverflow::stack_shadow_zone_size());

  // Generate a new frame for the wrapper.
  __ enter();
  // -2 because return address is already present and so is saved rbp
  __ subptr(rsp, stack_size - 2*wordSize);

  BarrierSetAssembler* bs = BarrierSet::barrier_set()->barrier_set_assembler();
  // native wrapper is not hot enough to micro optimize the nmethod entry barrier with an out-of-line stub
  bs->nmethod_entry_barrier(masm, nullptr /* slow_path */, nullptr /* continuation */);

  // Frame is now completed as far as size and linkage.
  int frame_complete = ((intptr_t)__ pc()) - start;

    if (UseRTMLocking) {
      // Abort RTM transaction before calling JNI
      // because critical section will be large and will be
      // aborted anyway. Also nmethod could be deoptimized.
      __ xabort(0);
    }

#ifdef ASSERT
  __ check_stack_alignment(rsp, "improperly aligned stack");
#endif /* ASSERT */


  // We use r14 as the oop handle for the receiver/klass
  // It is callee save so it survives the call to native

  const Register oop_handle_reg = r14;

  //
  // We immediately shuffle the arguments so that any vm call we have to
  // make from here on out (sync slow path, jvmti, etc.) we will have
  // captured the oops from our caller and have a valid oopMap for
  // them.

  // -----------------
  // The Grand Shuffle

  // The Java calling convention is either equal (linux) or denser (win64) than the
  // c calling convention. However the because of the jni_env argument the c calling
  // convention always has at least one more (and two for static) arguments than Java.
  // Therefore if we move the args from java -> c backwards then we will never have
  // a register->register conflict and we don't have to build a dependency graph
  // and figure out how to break any cycles.
  //

  // Record esp-based slot for receiver on stack for non-static methods
  int receiver_offset = -1;

  // This is a trick. We double the stack slots so we can claim
  // the oops in the caller's frame. Since we are sure to have
  // more args than the caller doubling is enough to make
  // sure we can capture all the incoming oop args from the
  // caller.
  //
  OopMap* map = new OopMap(stack_slots * 2, 0 /* arg_slots*/);

  // Mark location of rbp (someday)
  // map->set_callee_saved(VMRegImpl::stack2reg( stack_slots - 2), stack_slots * 2, 0, vmreg(rbp));

  // Use eax, ebx as temporaries during any memory-memory moves we have to do
  // All inbound args are referenced based on rbp and all outbound args via rsp.


#ifdef ASSERT
  bool reg_destroyed[Register::number_of_registers];
  bool freg_destroyed[XMMRegister::number_of_registers];
  for ( int r = 0 ; r < Register::number_of_registers ; r++ ) {
    reg_destroyed[r] = false;
  }
  for ( int f = 0 ; f < XMMRegister::number_of_registers ; f++ ) {
    freg_destroyed[f] = false;
  }

#endif /* ASSERT */

  // For JNI natives the incoming and outgoing registers are offset upwards.
  GrowableArray<int> arg_order(2 * total_in_args);

  VMRegPair tmp_vmreg;
  tmp_vmreg.set2(rbx->as_VMReg());

  for (int i = total_in_args - 1, c_arg = total_c_args - 1; i >= 0; i--, c_arg--) {
    arg_order.push(i);
    arg_order.push(c_arg);
  }

  int temploc = -1;
  for (int ai = 0; ai < arg_order.length(); ai += 2) {
    int i = arg_order.at(ai);
    int c_arg = arg_order.at(ai + 1);
    __ block_comment(err_msg("move %d -> %d", i, c_arg));
#ifdef ASSERT
    if (in_regs[i].first()->is_Register()) {
      assert(!reg_destroyed[in_regs[i].first()->as_Register()->encoding()], "destroyed reg!");
    } else if (in_regs[i].first()->is_XMMRegister()) {
      assert(!freg_destroyed[in_regs[i].first()->as_XMMRegister()->encoding()], "destroyed reg!");
    }
    if (out_regs[c_arg].first()->is_Register()) {
      reg_destroyed[out_regs[c_arg].first()->as_Register()->encoding()] = true;
    } else if (out_regs[c_arg].first()->is_XMMRegister()) {
      freg_destroyed[out_regs[c_arg].first()->as_XMMRegister()->encoding()] = true;
    }
#endif /* ASSERT */
    switch (in_sig_bt[i]) {
      case T_ARRAY:
      case T_OBJECT:
        __ object_move(map, oop_handle_offset, stack_slots, in_regs[i], out_regs[c_arg],
                    ((i == 0) && (!is_static)),
                    &receiver_offset);
        break;
      case T_VOID:
        break;

      case T_FLOAT:
        __ float_move(in_regs[i], out_regs[c_arg]);
          break;

      case T_DOUBLE:
        assert( i + 1 < total_in_args &&
                in_sig_bt[i + 1] == T_VOID &&
                out_sig_bt[c_arg+1] == T_VOID, "bad arg list");
        __ double_move(in_regs[i], out_regs[c_arg]);
        break;

      case T_LONG :
        __ long_move(in_regs[i], out_regs[c_arg]);
        break;

      case T_ADDRESS: assert(false, "found T_ADDRESS in java args");

      default:
        __ move32_64(in_regs[i], out_regs[c_arg]);
    }
  }

  int c_arg;

  // Pre-load a static method's oop into r14.  Used both by locking code and
  // the normal JNI call code.
  // point c_arg at the first arg that is already loaded in case we
  // need to spill before we call out
  c_arg = total_c_args - total_in_args;

  if (method->is_static()) {

    //  load oop into a register
    __ movoop(oop_handle_reg, JNIHandles::make_local(method->method_holder()->java_mirror()));

    // Now handlize the static class mirror it's known not-null.
    __ movptr(Address(rsp, klass_offset), oop_handle_reg);
    map->set_oop(VMRegImpl::stack2reg(klass_slot_offset));

    // Now get the handle
    __ lea(oop_handle_reg, Address(rsp, klass_offset));
    // store the klass handle as second argument
    __ movptr(c_rarg1, oop_handle_reg);
    // and protect the arg if we must spill
    c_arg--;
  }

  // Change state to native (we save the return address in the thread, since it might not
  // be pushed on the stack when we do a stack traversal). It is enough that the pc()
  // points into the right code segment. It does not have to be the correct return pc.
  // We use the same pc/oopMap repeatedly when we call out

  intptr_t the_pc = (intptr_t) __ pc();
  oop_maps->add_gc_map(the_pc - start, map);

  __ set_last_Java_frame(rsp, noreg, (address)the_pc, rscratch1);


  // We have all of the arguments setup at this point. We must not touch any register
  // argument registers at this point (what if we save/restore them there are no oop?

  {
    SkipIfEqual skip(masm, &DTraceMethodProbes, false, rscratch1);
    // protect the args we've loaded
    save_args(masm, total_c_args, c_arg, out_regs);
    __ mov_metadata(c_rarg1, method());
    __ call_VM_leaf(
      CAST_FROM_FN_PTR(address, SharedRuntime::dtrace_method_entry),
      r15_thread, c_rarg1);
    restore_args(masm, total_c_args, c_arg, out_regs);
  }

  // RedefineClasses() tracing support for obsolete method entry
  if (log_is_enabled(Trace, redefine, class, obsolete)) {
    // protect the args we've loaded
    save_args(masm, total_c_args, c_arg, out_regs);
    __ mov_metadata(c_rarg1, method());
    __ call_VM_leaf(
      CAST_FROM_FN_PTR(address, SharedRuntime::rc_trace_method_entry),
      r15_thread, c_rarg1);
    restore_args(masm, total_c_args, c_arg, out_regs);
  }

  // Lock a synchronized method

  // Register definitions used by locking and unlocking

  const Register swap_reg = rax;  // Must use rax for cmpxchg instruction
  const Register obj_reg  = rbx;  // Will contain the oop
  const Register lock_reg = r13;  // Address of compiler lock object (BasicLock)
  const Register old_hdr  = r13;  // value of old header at unlock time

  Label slow_path_lock;
  Label lock_done;

  if (method->is_synchronized()) {
    Label count_mon;

    const int mark_word_offset = BasicLock::displaced_header_offset_in_bytes();

    // Get the handle (the 2nd argument)
    __ mov(oop_handle_reg, c_rarg1);

    // Get address of the box

    __ lea(lock_reg, Address(rsp, lock_slot_offset * VMRegImpl::stack_slot_size));

    // Load the oop from the handle
    __ movptr(obj_reg, Address(oop_handle_reg, 0));

    if (LockingMode == LM_MONITOR) {
      __ jmp(slow_path_lock);
    } else if (LockingMode == LM_LEGACY) {
      // Load immediate 1 into swap_reg %rax
      __ movl(swap_reg, 1);

      // Load (object->mark() | 1) into swap_reg %rax
      __ orptr(swap_reg, Address(obj_reg, oopDesc::mark_offset_in_bytes()));
      if (EnableValhalla) {
        // Mask inline_type bit such that we go to the slow path if object is an inline type
        __ andptr(swap_reg, ~((int) markWord::inline_type_bit_in_place));
      }

      // Save (object->mark() | 1) into BasicLock's displaced header
      __ movptr(Address(lock_reg, mark_word_offset), swap_reg);

      // src -> dest iff dest == rax else rax <- dest
      __ lock();
      __ cmpxchgptr(lock_reg, Address(obj_reg, oopDesc::mark_offset_in_bytes()));
      __ jcc(Assembler::equal, count_mon);

      // Hmm should this move to the slow path code area???

      // Test if the oopMark is an obvious stack pointer, i.e.,
      //  1) (mark & 3) == 0, and
      //  2) rsp <= mark < mark + os::pagesize()
      // These 3 tests can be done by evaluating the following
      // expression: ((mark - rsp) & (3 - os::vm_page_size())),
      // assuming both stack pointer and pagesize have their
      // least significant 2 bits clear.
      // NOTE: the oopMark is in swap_reg %rax as the result of cmpxchg

      __ subptr(swap_reg, rsp);
      __ andptr(swap_reg, 3 - (int)os::vm_page_size());

      // Save the test result, for recursive case, the result is zero
      __ movptr(Address(lock_reg, mark_word_offset), swap_reg);
      __ jcc(Assembler::notEqual, slow_path_lock);
    } else {
      assert(LockingMode == LM_LIGHTWEIGHT, "must be");
      __ lightweight_lock(obj_reg, swap_reg, r15_thread, rscratch1, slow_path_lock);
    }
    __ bind(count_mon);
    __ inc_held_monitor_count();

    // Slow path will re-enter here
    __ bind(lock_done);
  }

  // Finally just about ready to make the JNI call

  // get JNIEnv* which is first argument to native
  __ lea(c_rarg0, Address(r15_thread, in_bytes(JavaThread::jni_environment_offset())));

  // Now set thread in native
  __ movl(Address(r15_thread, JavaThread::thread_state_offset()), _thread_in_native);

  __ call(RuntimeAddress(native_func));

  // Verify or restore cpu control state after JNI call
  __ restore_cpu_control_state_after_jni(rscratch1);

  // Unpack native results.
  switch (ret_type) {
  case T_BOOLEAN: __ c2bool(rax);            break;
  case T_CHAR   : __ movzwl(rax, rax);      break;
  case T_BYTE   : __ sign_extend_byte (rax); break;
  case T_SHORT  : __ sign_extend_short(rax); break;
  case T_INT    : /* nothing to do */        break;
  case T_DOUBLE :
  case T_FLOAT  :
    // Result is in xmm0 we'll save as needed
    break;
  case T_ARRAY:                 // Really a handle
  case T_OBJECT:                // Really a handle
      break; // can't de-handlize until after safepoint check
  case T_VOID: break;
  case T_LONG: break;
  default       : ShouldNotReachHere();
  }

  Label after_transition;

  // Switch thread to "native transition" state before reading the synchronization state.
  // This additional state is necessary because reading and testing the synchronization
  // state is not atomic w.r.t. GC, as this scenario demonstrates:
  //     Java thread A, in _thread_in_native state, loads _not_synchronized and is preempted.
  //     VM thread changes sync state to synchronizing and suspends threads for GC.
  //     Thread A is resumed to finish this native method, but doesn't block here since it
  //     didn't see any synchronization is progress, and escapes.
  __ movl(Address(r15_thread, JavaThread::thread_state_offset()), _thread_in_native_trans);

  // Force this write out before the read below
  if (!UseSystemMemoryBarrier) {
    __ membar(Assembler::Membar_mask_bits(
              Assembler::LoadLoad | Assembler::LoadStore |
              Assembler::StoreLoad | Assembler::StoreStore));
  }

  // check for safepoint operation in progress and/or pending suspend requests
  {
    Label Continue;
    Label slow_path;

    __ safepoint_poll(slow_path, r15_thread, true /* at_return */, false /* in_nmethod */);

    __ cmpl(Address(r15_thread, JavaThread::suspend_flags_offset()), 0);
    __ jcc(Assembler::equal, Continue);
    __ bind(slow_path);

    // Don't use call_VM as it will see a possible pending exception and forward it
    // and never return here preventing us from clearing _last_native_pc down below.
    // Also can't use call_VM_leaf either as it will check to see if rsi & rdi are
    // preserved and correspond to the bcp/locals pointers. So we do a runtime call
    // by hand.
    //
    __ vzeroupper();
    save_native_result(masm, ret_type, stack_slots);
    __ mov(c_rarg0, r15_thread);
    __ mov(r12, rsp); // remember sp
    __ subptr(rsp, frame::arg_reg_save_area_bytes); // windows
    __ andptr(rsp, -16); // align stack as required by ABI
    __ call(RuntimeAddress(CAST_FROM_FN_PTR(address, JavaThread::check_special_condition_for_native_trans)));
    __ mov(rsp, r12); // restore sp
    __ reinit_heapbase();
    // Restore any method result value
    restore_native_result(masm, ret_type, stack_slots);
    __ bind(Continue);
  }

  // change thread state
  __ movl(Address(r15_thread, JavaThread::thread_state_offset()), _thread_in_Java);
  __ bind(after_transition);

  Label reguard;
  Label reguard_done;
  __ cmpl(Address(r15_thread, JavaThread::stack_guard_state_offset()), StackOverflow::stack_guard_yellow_reserved_disabled);
  __ jcc(Assembler::equal, reguard);
  __ bind(reguard_done);

  // native result if any is live

  // Unlock
  Label slow_path_unlock;
  Label unlock_done;
  if (method->is_synchronized()) {

    Label fast_done;

    // Get locked oop from the handle we passed to jni
    __ movptr(obj_reg, Address(oop_handle_reg, 0));

    if (LockingMode == LM_LEGACY) {
      Label not_recur;
      // Simple recursive lock?
      __ cmpptr(Address(rsp, lock_slot_offset * VMRegImpl::stack_slot_size), NULL_WORD);
      __ jcc(Assembler::notEqual, not_recur);
      __ dec_held_monitor_count();
      __ jmpb(fast_done);
      __ bind(not_recur);
    }

    // Must save rax if it is live now because cmpxchg must use it
    if (ret_type != T_FLOAT && ret_type != T_DOUBLE && ret_type != T_VOID) {
      save_native_result(masm, ret_type, stack_slots);
    }

    if (LockingMode == LM_MONITOR) {
      __ jmp(slow_path_unlock);
    } else if (LockingMode == LM_LEGACY) {
      // get address of the stack lock
      __ lea(rax, Address(rsp, lock_slot_offset * VMRegImpl::stack_slot_size));
      //  get old displaced header
      __ movptr(old_hdr, Address(rax, 0));

      // Atomic swap old header if oop still contains the stack lock
      __ lock();
      __ cmpxchgptr(old_hdr, Address(obj_reg, oopDesc::mark_offset_in_bytes()));
      __ jcc(Assembler::notEqual, slow_path_unlock);
      __ dec_held_monitor_count();
    } else {
      assert(LockingMode == LM_LIGHTWEIGHT, "must be");
      __ lightweight_unlock(obj_reg, swap_reg, r15_thread, lock_reg, slow_path_unlock);
      __ dec_held_monitor_count();
    }

    // slow path re-enters here
    __ bind(unlock_done);
    if (ret_type != T_FLOAT && ret_type != T_DOUBLE && ret_type != T_VOID) {
      restore_native_result(masm, ret_type, stack_slots);
    }

    __ bind(fast_done);
  }
  {
    SkipIfEqual skip(masm, &DTraceMethodProbes, false, rscratch1);
    save_native_result(masm, ret_type, stack_slots);
    __ mov_metadata(c_rarg1, method());
    __ call_VM_leaf(
         CAST_FROM_FN_PTR(address, SharedRuntime::dtrace_method_exit),
         r15_thread, c_rarg1);
    restore_native_result(masm, ret_type, stack_slots);
  }

  __ reset_last_Java_frame(false);

  // Unbox oop result, e.g. JNIHandles::resolve value.
  if (is_reference_type(ret_type)) {
    __ resolve_jobject(rax /* value */,
                       r15_thread /* thread */,
                       rcx /* tmp */);
  }

  if (CheckJNICalls) {
    // clear_pending_jni_exception_check
    __ movptr(Address(r15_thread, JavaThread::pending_jni_exception_check_fn_offset()), NULL_WORD);
  }

  // reset handle block
  __ movptr(rcx, Address(r15_thread, JavaThread::active_handles_offset()));
  __ movl(Address(rcx, JNIHandleBlock::top_offset()), NULL_WORD);

  // pop our frame

  __ leave();

  // Any exception pending?
  __ cmpptr(Address(r15_thread, in_bytes(Thread::pending_exception_offset())), NULL_WORD);
  __ jcc(Assembler::notEqual, exception_pending);

  // Return

  __ ret(0);

  // Unexpected paths are out of line and go here

  // forward the exception
  __ bind(exception_pending);

  // and forward the exception
  __ jump(RuntimeAddress(StubRoutines::forward_exception_entry()));

  // Slow path locking & unlocking
  if (method->is_synchronized()) {

    // BEGIN Slow path lock
    __ bind(slow_path_lock);

    // has last_Java_frame setup. No exceptions so do vanilla call not call_VM
    // args are (oop obj, BasicLock* lock, JavaThread* thread)

    // protect the args we've loaded
    save_args(masm, total_c_args, c_arg, out_regs);

    __ mov(c_rarg0, obj_reg);
    __ mov(c_rarg1, lock_reg);
    __ mov(c_rarg2, r15_thread);

    // Not a leaf but we have last_Java_frame setup as we want
    __ call_VM_leaf(CAST_FROM_FN_PTR(address, SharedRuntime::complete_monitor_locking_C), 3);
    restore_args(masm, total_c_args, c_arg, out_regs);

#ifdef ASSERT
    { Label L;
    __ cmpptr(Address(r15_thread, in_bytes(Thread::pending_exception_offset())), NULL_WORD);
    __ jcc(Assembler::equal, L);
    __ stop("no pending exception allowed on exit from monitorenter");
    __ bind(L);
    }
#endif
    __ jmp(lock_done);

    // END Slow path lock

    // BEGIN Slow path unlock
    __ bind(slow_path_unlock);

    // If we haven't already saved the native result we must save it now as xmm registers
    // are still exposed.
    __ vzeroupper();
    if (ret_type == T_FLOAT || ret_type == T_DOUBLE ) {
      save_native_result(masm, ret_type, stack_slots);
    }

    __ lea(c_rarg1, Address(rsp, lock_slot_offset * VMRegImpl::stack_slot_size));

    __ mov(c_rarg0, obj_reg);
    __ mov(c_rarg2, r15_thread);
    __ mov(r12, rsp); // remember sp
    __ subptr(rsp, frame::arg_reg_save_area_bytes); // windows
    __ andptr(rsp, -16); // align stack as required by ABI

    // Save pending exception around call to VM (which contains an EXCEPTION_MARK)
    // NOTE that obj_reg == rbx currently
    __ movptr(rbx, Address(r15_thread, in_bytes(Thread::pending_exception_offset())));
    __ movptr(Address(r15_thread, in_bytes(Thread::pending_exception_offset())), NULL_WORD);

    // args are (oop obj, BasicLock* lock, JavaThread* thread)
    __ call(RuntimeAddress(CAST_FROM_FN_PTR(address, SharedRuntime::complete_monitor_unlocking_C)));
    __ mov(rsp, r12); // restore sp
    __ reinit_heapbase();
#ifdef ASSERT
    {
      Label L;
      __ cmpptr(Address(r15_thread, in_bytes(Thread::pending_exception_offset())), NULL_WORD);
      __ jcc(Assembler::equal, L);
      __ stop("no pending exception allowed on exit complete_monitor_unlocking_C");
      __ bind(L);
    }
#endif /* ASSERT */

    __ movptr(Address(r15_thread, in_bytes(Thread::pending_exception_offset())), rbx);

    if (ret_type == T_FLOAT || ret_type == T_DOUBLE ) {
      restore_native_result(masm, ret_type, stack_slots);
    }
    __ jmp(unlock_done);

    // END Slow path unlock

  } // synchronized

  // SLOW PATH Reguard the stack if needed

  __ bind(reguard);
  __ vzeroupper();
  save_native_result(masm, ret_type, stack_slots);
  __ mov(r12, rsp); // remember sp
  __ subptr(rsp, frame::arg_reg_save_area_bytes); // windows
  __ andptr(rsp, -16); // align stack as required by ABI
  __ call(RuntimeAddress(CAST_FROM_FN_PTR(address, SharedRuntime::reguard_yellow_pages)));
  __ mov(rsp, r12); // restore sp
  __ reinit_heapbase();
  restore_native_result(masm, ret_type, stack_slots);
  // and continue
  __ jmp(reguard_done);



  __ flush();

  nmethod *nm = nmethod::new_native_nmethod(method,
                                            compile_id,
                                            masm->code(),
                                            vep_offset,
                                            frame_complete,
                                            stack_slots / VMRegImpl::slots_per_word,
                                            (is_static ? in_ByteSize(klass_offset) : in_ByteSize(receiver_offset)),
                                            in_ByteSize(lock_slot_offset*VMRegImpl::stack_slot_size),
                                            oop_maps);

  return nm;
}

// this function returns the adjust size (in number of words) to a c2i adapter
// activation for use during deoptimization
int Deoptimization::last_frame_adjust(int callee_parameters, int callee_locals ) {
  return (callee_locals - callee_parameters) * Interpreter::stackElementWords;
}


uint SharedRuntime::out_preserve_stack_slots() {
  return 0;
}


// Number of stack slots between incoming argument block and the start of
// a new frame.  The PROLOG must add this many slots to the stack.  The
// EPILOG must remove this many slots.  amd64 needs two slots for
// return address.
uint SharedRuntime::in_preserve_stack_slots() {
  return 4 + 2 * VerifyStackAtCalls;
}

//------------------------------generate_deopt_blob----------------------------
void SharedRuntime::generate_deopt_blob() {
  // Allocate space for the code
  ResourceMark rm;
  // Setup code generation tools
  int pad = 0;
  if (UseAVX > 2) {
    pad += 1024;
  }
#if INCLUDE_JVMCI
  if (EnableJVMCI) {
    pad += 512; // Increase the buffer size when compiling for JVMCI
  }
#endif
  CodeBuffer buffer("deopt_blob", 2560+pad, 1024);
  MacroAssembler* masm = new MacroAssembler(&buffer);
  int frame_size_in_words;
  OopMap* map = nullptr;
  OopMapSet *oop_maps = new OopMapSet();

  // -------------
  // This code enters when returning to a de-optimized nmethod.  A return
  // address has been pushed on the stack, and return values are in
  // registers.
  // If we are doing a normal deopt then we were called from the patched
  // nmethod from the point we returned to the nmethod. So the return
  // address on the stack is wrong by NativeCall::instruction_size
  // We will adjust the value so it looks like we have the original return
  // address on the stack (like when we eagerly deoptimized).
  // In the case of an exception pending when deoptimizing, we enter
  // with a return address on the stack that points after the call we patched
  // into the exception handler. We have the following register state from,
  // e.g., the forward exception stub (see stubGenerator_x86_64.cpp).
  //    rax: exception oop
  //    rbx: exception handler
  //    rdx: throwing pc
  // So in this case we simply jam rdx into the useless return address and
  // the stack looks just like we want.
  //
  // At this point we need to de-opt.  We save the argument return
  // registers.  We call the first C routine, fetch_unroll_info().  This
  // routine captures the return values and returns a structure which
  // describes the current frame size and the sizes of all replacement frames.
  // The current frame is compiled code and may contain many inlined
  // functions, each with their own JVM state.  We pop the current frame, then
  // push all the new frames.  Then we call the C routine unpack_frames() to
  // populate these frames.  Finally unpack_frames() returns us the new target
  // address.  Notice that callee-save registers are BLOWN here; they have
  // already been captured in the vframeArray at the time the return PC was
  // patched.
  address start = __ pc();
  Label cont;

  // Prolog for non exception case!

  // Save everything in sight.
  map = RegisterSaver::save_live_registers(masm, 0, &frame_size_in_words, /*save_wide_vectors*/ true);

  // Normal deoptimization.  Save exec mode for unpack_frames.
  __ movl(r14, Deoptimization::Unpack_deopt); // callee-saved
  __ jmp(cont);

  int reexecute_offset = __ pc() - start;
#if INCLUDE_JVMCI && !defined(COMPILER1)
  if (EnableJVMCI && UseJVMCICompiler) {
    // JVMCI does not use this kind of deoptimization
    __ should_not_reach_here();
  }
#endif

  // Reexecute case
  // return address is the pc describes what bci to do re-execute at

  // No need to update map as each call to save_live_registers will produce identical oopmap
  (void) RegisterSaver::save_live_registers(masm, 0, &frame_size_in_words, /*save_wide_vectors*/ true);

  __ movl(r14, Deoptimization::Unpack_reexecute); // callee-saved
  __ jmp(cont);

#if INCLUDE_JVMCI
  Label after_fetch_unroll_info_call;
  int implicit_exception_uncommon_trap_offset = 0;
  int uncommon_trap_offset = 0;

  if (EnableJVMCI) {
    implicit_exception_uncommon_trap_offset = __ pc() - start;

    __ pushptr(Address(r15_thread, in_bytes(JavaThread::jvmci_implicit_exception_pc_offset())));
    __ movptr(Address(r15_thread, in_bytes(JavaThread::jvmci_implicit_exception_pc_offset())), NULL_WORD);

    uncommon_trap_offset = __ pc() - start;

    // Save everything in sight.
    RegisterSaver::save_live_registers(masm, 0, &frame_size_in_words, /*save_wide_vectors*/ true);
    // fetch_unroll_info needs to call last_java_frame()
    __ set_last_Java_frame(noreg, noreg, nullptr, rscratch1);

    __ movl(c_rarg1, Address(r15_thread, in_bytes(JavaThread::pending_deoptimization_offset())));
    __ movl(Address(r15_thread, in_bytes(JavaThread::pending_deoptimization_offset())), -1);

    __ movl(r14, Deoptimization::Unpack_reexecute);
    __ mov(c_rarg0, r15_thread);
    __ movl(c_rarg2, r14); // exec mode
    __ call(RuntimeAddress(CAST_FROM_FN_PTR(address, Deoptimization::uncommon_trap)));
    oop_maps->add_gc_map( __ pc()-start, map->deep_copy());

    __ reset_last_Java_frame(false);

    __ jmp(after_fetch_unroll_info_call);
  } // EnableJVMCI
#endif // INCLUDE_JVMCI

  int exception_offset = __ pc() - start;

  // Prolog for exception case

  // all registers are dead at this entry point, except for rax, and
  // rdx which contain the exception oop and exception pc
  // respectively.  Set them in TLS and fall thru to the
  // unpack_with_exception_in_tls entry point.

  __ movptr(Address(r15_thread, JavaThread::exception_pc_offset()), rdx);
  __ movptr(Address(r15_thread, JavaThread::exception_oop_offset()), rax);

  int exception_in_tls_offset = __ pc() - start;

  // new implementation because exception oop is now passed in JavaThread

  // Prolog for exception case
  // All registers must be preserved because they might be used by LinearScan
  // Exceptiop oop and throwing PC are passed in JavaThread
  // tos: stack at point of call to method that threw the exception (i.e. only
  // args are on the stack, no return address)

  // make room on stack for the return address
  // It will be patched later with the throwing pc. The correct value is not
  // available now because loading it from memory would destroy registers.
  __ push(0);

  // Save everything in sight.
  map = RegisterSaver::save_live_registers(masm, 0, &frame_size_in_words, /*save_wide_vectors*/ true);

  // Now it is safe to overwrite any register

  // Deopt during an exception.  Save exec mode for unpack_frames.
  __ movl(r14, Deoptimization::Unpack_exception); // callee-saved

  // load throwing pc from JavaThread and patch it as the return address
  // of the current frame. Then clear the field in JavaThread

  __ movptr(rdx, Address(r15_thread, JavaThread::exception_pc_offset()));
  __ movptr(Address(rbp, wordSize), rdx);
  __ movptr(Address(r15_thread, JavaThread::exception_pc_offset()), NULL_WORD);

#ifdef ASSERT
  // verify that there is really an exception oop in JavaThread
  __ movptr(rax, Address(r15_thread, JavaThread::exception_oop_offset()));
  __ verify_oop(rax);

  // verify that there is no pending exception
  Label no_pending_exception;
  __ movptr(rax, Address(r15_thread, Thread::pending_exception_offset()));
  __ testptr(rax, rax);
  __ jcc(Assembler::zero, no_pending_exception);
  __ stop("must not have pending exception here");
  __ bind(no_pending_exception);
#endif

  __ bind(cont);

  // Call C code.  Need thread and this frame, but NOT official VM entry
  // crud.  We cannot block on this call, no GC can happen.
  //
  // UnrollBlock* fetch_unroll_info(JavaThread* thread)

  // fetch_unroll_info needs to call last_java_frame().

  __ set_last_Java_frame(noreg, noreg, nullptr, rscratch1);
#ifdef ASSERT
  { Label L;
    __ cmpptr(Address(r15_thread, JavaThread::last_Java_fp_offset()), NULL_WORD);
    __ jcc(Assembler::equal, L);
    __ stop("SharedRuntime::generate_deopt_blob: last_Java_fp not cleared");
    __ bind(L);
  }
#endif // ASSERT
  __ mov(c_rarg0, r15_thread);
  __ movl(c_rarg1, r14); // exec_mode
  __ call(RuntimeAddress(CAST_FROM_FN_PTR(address, Deoptimization::fetch_unroll_info)));

  // Need to have an oopmap that tells fetch_unroll_info where to
  // find any register it might need.
  oop_maps->add_gc_map(__ pc() - start, map);

  __ reset_last_Java_frame(false);

#if INCLUDE_JVMCI
  if (EnableJVMCI) {
    __ bind(after_fetch_unroll_info_call);
  }
#endif

  // Load UnrollBlock* into rdi
  __ mov(rdi, rax);

  __ movl(r14, Address(rdi, Deoptimization::UnrollBlock::unpack_kind_offset()));
   Label noException;
  __ cmpl(r14, Deoptimization::Unpack_exception);   // Was exception pending?
  __ jcc(Assembler::notEqual, noException);
  __ movptr(rax, Address(r15_thread, JavaThread::exception_oop_offset()));
  // QQQ this is useless it was null above
  __ movptr(rdx, Address(r15_thread, JavaThread::exception_pc_offset()));
  __ movptr(Address(r15_thread, JavaThread::exception_oop_offset()), NULL_WORD);
  __ movptr(Address(r15_thread, JavaThread::exception_pc_offset()), NULL_WORD);

  __ verify_oop(rax);

  // Overwrite the result registers with the exception results.
  __ movptr(Address(rsp, RegisterSaver::rax_offset_in_bytes()), rax);
  // I think this is useless
  __ movptr(Address(rsp, RegisterSaver::rdx_offset_in_bytes()), rdx);

  __ bind(noException);

  // Only register save data is on the stack.
  // Now restore the result registers.  Everything else is either dead
  // or captured in the vframeArray.
  RegisterSaver::restore_result_registers(masm);

  // All of the register save area has been popped of the stack. Only the
  // return address remains.

  // Pop all the frames we must move/replace.
  //
  // Frame picture (youngest to oldest)
  // 1: self-frame (no frame link)
  // 2: deopting frame  (no frame link)
  // 3: caller of deopting frame (could be compiled/interpreted).
  //
  // Note: by leaving the return address of self-frame on the stack
  // and using the size of frame 2 to adjust the stack
  // when we are done the return to frame 3 will still be on the stack.

  // Pop deoptimized frame
  __ movl(rcx, Address(rdi, Deoptimization::UnrollBlock::size_of_deoptimized_frame_offset()));
  __ addptr(rsp, rcx);

  // rsp should be pointing at the return address to the caller (3)

  // Pick up the initial fp we should save
  // restore rbp before stack bang because if stack overflow is thrown it needs to be pushed (and preserved)
  __ movptr(rbp, Address(rdi, Deoptimization::UnrollBlock::initial_info_offset()));

#ifdef ASSERT
  // Compilers generate code that bang the stack by as much as the
  // interpreter would need. So this stack banging should never
  // trigger a fault. Verify that it does not on non product builds.
  __ movl(rbx, Address(rdi, Deoptimization::UnrollBlock::total_frame_sizes_offset()));
  __ bang_stack_size(rbx, rcx);
#endif

  // Load address of array of frame pcs into rcx
  __ movptr(rcx, Address(rdi, Deoptimization::UnrollBlock::frame_pcs_offset()));

  // Trash the old pc
  __ addptr(rsp, wordSize);

  // Load address of array of frame sizes into rsi
  __ movptr(rsi, Address(rdi, Deoptimization::UnrollBlock::frame_sizes_offset()));

  // Load counter into rdx
  __ movl(rdx, Address(rdi, Deoptimization::UnrollBlock::number_of_frames_offset()));

  // Now adjust the caller's stack to make up for the extra locals
  // but record the original sp so that we can save it in the skeletal interpreter
  // frame and the stack walking of interpreter_sender will get the unextended sp
  // value and not the "real" sp value.

  const Register sender_sp = r8;

  __ mov(sender_sp, rsp);
  __ movl(rbx, Address(rdi,
                       Deoptimization::UnrollBlock::
                       caller_adjustment_offset()));
  __ subptr(rsp, rbx);

  // Push interpreter frames in a loop
  Label loop;
  __ bind(loop);
  __ movptr(rbx, Address(rsi, 0));      // Load frame size
  __ subptr(rbx, 2*wordSize);           // We'll push pc and ebp by hand
  __ pushptr(Address(rcx, 0));          // Save return address
  __ enter();                           // Save old & set new ebp
  __ subptr(rsp, rbx);                  // Prolog
  // This value is corrected by layout_activation_impl
  __ movptr(Address(rbp, frame::interpreter_frame_last_sp_offset * wordSize), NULL_WORD);
  __ movptr(Address(rbp, frame::interpreter_frame_sender_sp_offset * wordSize), sender_sp); // Make it walkable
  __ mov(sender_sp, rsp);               // Pass sender_sp to next frame
  __ addptr(rsi, wordSize);             // Bump array pointer (sizes)
  __ addptr(rcx, wordSize);             // Bump array pointer (pcs)
  __ decrementl(rdx);                   // Decrement counter
  __ jcc(Assembler::notZero, loop);
  __ pushptr(Address(rcx, 0));          // Save final return address

  // Re-push self-frame
  __ enter();                           // Save old & set new ebp

  // Allocate a full sized register save area.
  // Return address and rbp are in place, so we allocate two less words.
  __ subptr(rsp, (frame_size_in_words - 2) * wordSize);

  // Restore frame locals after moving the frame
  __ movdbl(Address(rsp, RegisterSaver::xmm0_offset_in_bytes()), xmm0);
  __ movptr(Address(rsp, RegisterSaver::rax_offset_in_bytes()), rax);

  // Call C code.  Need thread but NOT official VM entry
  // crud.  We cannot block on this call, no GC can happen.  Call should
  // restore return values to their stack-slots with the new SP.
  //
  // void Deoptimization::unpack_frames(JavaThread* thread, int exec_mode)

  // Use rbp because the frames look interpreted now
  // Save "the_pc" since it cannot easily be retrieved using the last_java_SP after we aligned SP.
  // Don't need the precise return PC here, just precise enough to point into this code blob.
  address the_pc = __ pc();
  __ set_last_Java_frame(noreg, rbp, the_pc, rscratch1);

  __ andptr(rsp, -(StackAlignmentInBytes));  // Fix stack alignment as required by ABI
  __ mov(c_rarg0, r15_thread);
  __ movl(c_rarg1, r14); // second arg: exec_mode
  __ call(RuntimeAddress(CAST_FROM_FN_PTR(address, Deoptimization::unpack_frames)));
  // Revert SP alignment after call since we're going to do some SP relative addressing below
  __ movptr(rsp, Address(r15_thread, JavaThread::last_Java_sp_offset()));

  // Set an oopmap for the call site
  // Use the same PC we used for the last java frame
  oop_maps->add_gc_map(the_pc - start,
                       new OopMap( frame_size_in_words, 0 ));

  // Clear fp AND pc
  __ reset_last_Java_frame(true);

  // Collect return values
  __ movdbl(xmm0, Address(rsp, RegisterSaver::xmm0_offset_in_bytes()));
  __ movptr(rax, Address(rsp, RegisterSaver::rax_offset_in_bytes()));
  // I think this is useless (throwing pc?)
  __ movptr(rdx, Address(rsp, RegisterSaver::rdx_offset_in_bytes()));

  // Pop self-frame.
  __ leave();                           // Epilog

  // Jump to interpreter
  __ ret(0);

  // Make sure all code is generated
  masm->flush();

  _deopt_blob = DeoptimizationBlob::create(&buffer, oop_maps, 0, exception_offset, reexecute_offset, frame_size_in_words);
  _deopt_blob->set_unpack_with_exception_in_tls_offset(exception_in_tls_offset);
#if INCLUDE_JVMCI
  if (EnableJVMCI) {
    _deopt_blob->set_uncommon_trap_offset(uncommon_trap_offset);
    _deopt_blob->set_implicit_exception_uncommon_trap_offset(implicit_exception_uncommon_trap_offset);
  }
#endif
}

#ifdef COMPILER2
//------------------------------generate_uncommon_trap_blob--------------------
void SharedRuntime::generate_uncommon_trap_blob() {
  // Allocate space for the code
  ResourceMark rm;
  // Setup code generation tools
  CodeBuffer buffer("uncommon_trap_blob", 2048, 1024);
  MacroAssembler* masm = new MacroAssembler(&buffer);

  assert(SimpleRuntimeFrame::framesize % 4 == 0, "sp not 16-byte aligned");

  address start = __ pc();

  if (UseRTMLocking) {
    // Abort RTM transaction before possible nmethod deoptimization.
    __ xabort(0);
  }

  // Push self-frame.  We get here with a return address on the
  // stack, so rsp is 8-byte aligned until we allocate our frame.
  __ subptr(rsp, SimpleRuntimeFrame::return_off << LogBytesPerInt); // Epilog!

  // No callee saved registers. rbp is assumed implicitly saved
  __ movptr(Address(rsp, SimpleRuntimeFrame::rbp_off << LogBytesPerInt), rbp);

  // compiler left unloaded_class_index in j_rarg0 move to where the
  // runtime expects it.
  __ movl(c_rarg1, j_rarg0);

  __ set_last_Java_frame(noreg, noreg, nullptr, rscratch1);

  // Call C code.  Need thread but NOT official VM entry
  // crud.  We cannot block on this call, no GC can happen.  Call should
  // capture callee-saved registers as well as return values.
  // Thread is in rdi already.
  //
  // UnrollBlock* uncommon_trap(JavaThread* thread, jint unloaded_class_index);

  __ mov(c_rarg0, r15_thread);
  __ movl(c_rarg2, Deoptimization::Unpack_uncommon_trap);
  __ call(RuntimeAddress(CAST_FROM_FN_PTR(address, Deoptimization::uncommon_trap)));

  // Set an oopmap for the call site
  OopMapSet* oop_maps = new OopMapSet();
  OopMap* map = new OopMap(SimpleRuntimeFrame::framesize, 0);

  // location of rbp is known implicitly by the frame sender code

  oop_maps->add_gc_map(__ pc() - start, map);

  __ reset_last_Java_frame(false);

  // Load UnrollBlock* into rdi
  __ mov(rdi, rax);

#ifdef ASSERT
  { Label L;
    __ cmpptr(Address(rdi, Deoptimization::UnrollBlock::unpack_kind_offset()),
              Deoptimization::Unpack_uncommon_trap);
    __ jcc(Assembler::equal, L);
    __ stop("SharedRuntime::generate_uncommon_trap_blob: expected Unpack_uncommon_trap");
    __ bind(L);
  }
#endif

  // Pop all the frames we must move/replace.
  //
  // Frame picture (youngest to oldest)
  // 1: self-frame (no frame link)
  // 2: deopting frame  (no frame link)
  // 3: caller of deopting frame (could be compiled/interpreted).

  // Pop self-frame.  We have no frame, and must rely only on rax and rsp.
  __ addptr(rsp, (SimpleRuntimeFrame::framesize - 2) << LogBytesPerInt); // Epilog!

  // Pop deoptimized frame (int)
  __ movl(rcx, Address(rdi,
                       Deoptimization::UnrollBlock::
                       size_of_deoptimized_frame_offset()));
  __ addptr(rsp, rcx);

  // rsp should be pointing at the return address to the caller (3)

  // Pick up the initial fp we should save
  // restore rbp before stack bang because if stack overflow is thrown it needs to be pushed (and preserved)
  __ movptr(rbp, Address(rdi, Deoptimization::UnrollBlock::initial_info_offset()));

#ifdef ASSERT
  // Compilers generate code that bang the stack by as much as the
  // interpreter would need. So this stack banging should never
  // trigger a fault. Verify that it does not on non product builds.
  __ movl(rbx, Address(rdi ,Deoptimization::UnrollBlock::total_frame_sizes_offset()));
  __ bang_stack_size(rbx, rcx);
#endif

  // Load address of array of frame pcs into rcx (address*)
  __ movptr(rcx, Address(rdi, Deoptimization::UnrollBlock::frame_pcs_offset()));

  // Trash the return pc
  __ addptr(rsp, wordSize);

  // Load address of array of frame sizes into rsi (intptr_t*)
  __ movptr(rsi, Address(rdi, Deoptimization::UnrollBlock:: frame_sizes_offset()));

  // Counter
  __ movl(rdx, Address(rdi, Deoptimization::UnrollBlock:: number_of_frames_offset())); // (int)

  // Now adjust the caller's stack to make up for the extra locals but
  // record the original sp so that we can save it in the skeletal
  // interpreter frame and the stack walking of interpreter_sender
  // will get the unextended sp value and not the "real" sp value.

  const Register sender_sp = r8;

  __ mov(sender_sp, rsp);
  __ movl(rbx, Address(rdi, Deoptimization::UnrollBlock:: caller_adjustment_offset())); // (int)
  __ subptr(rsp, rbx);

  // Push interpreter frames in a loop
  Label loop;
  __ bind(loop);
  __ movptr(rbx, Address(rsi, 0)); // Load frame size
  __ subptr(rbx, 2 * wordSize);    // We'll push pc and rbp by hand
  __ pushptr(Address(rcx, 0));     // Save return address
  __ enter();                      // Save old & set new rbp
  __ subptr(rsp, rbx);             // Prolog
  __ movptr(Address(rbp, frame::interpreter_frame_sender_sp_offset * wordSize),
            sender_sp);            // Make it walkable
  // This value is corrected by layout_activation_impl
  __ movptr(Address(rbp, frame::interpreter_frame_last_sp_offset * wordSize), NULL_WORD);
  __ mov(sender_sp, rsp);          // Pass sender_sp to next frame
  __ addptr(rsi, wordSize);        // Bump array pointer (sizes)
  __ addptr(rcx, wordSize);        // Bump array pointer (pcs)
  __ decrementl(rdx);              // Decrement counter
  __ jcc(Assembler::notZero, loop);
  __ pushptr(Address(rcx, 0));     // Save final return address

  // Re-push self-frame
  __ enter();                 // Save old & set new rbp
  __ subptr(rsp, (SimpleRuntimeFrame::framesize - 4) << LogBytesPerInt);
                              // Prolog

  // Use rbp because the frames look interpreted now
  // Save "the_pc" since it cannot easily be retrieved using the last_java_SP after we aligned SP.
  // Don't need the precise return PC here, just precise enough to point into this code blob.
  address the_pc = __ pc();
  __ set_last_Java_frame(noreg, rbp, the_pc, rscratch1);

  // Call C code.  Need thread but NOT official VM entry
  // crud.  We cannot block on this call, no GC can happen.  Call should
  // restore return values to their stack-slots with the new SP.
  // Thread is in rdi already.
  //
  // BasicType unpack_frames(JavaThread* thread, int exec_mode);

  __ andptr(rsp, -(StackAlignmentInBytes)); // Align SP as required by ABI
  __ mov(c_rarg0, r15_thread);
  __ movl(c_rarg1, Deoptimization::Unpack_uncommon_trap);
  __ call(RuntimeAddress(CAST_FROM_FN_PTR(address, Deoptimization::unpack_frames)));

  // Set an oopmap for the call site
  // Use the same PC we used for the last java frame
  oop_maps->add_gc_map(the_pc - start, new OopMap(SimpleRuntimeFrame::framesize, 0));

  // Clear fp AND pc
  __ reset_last_Java_frame(true);

  // Pop self-frame.
  __ leave();                 // Epilog

  // Jump to interpreter
  __ ret(0);

  // Make sure all code is generated
  masm->flush();

  _uncommon_trap_blob =  UncommonTrapBlob::create(&buffer, oop_maps,
                                                 SimpleRuntimeFrame::framesize >> 1);
}
#endif // COMPILER2

//------------------------------generate_handler_blob------
//
// Generate a special Compile2Runtime blob that saves all registers,
// and setup oopmap.
//
SafepointBlob* SharedRuntime::generate_handler_blob(address call_ptr, int poll_type) {
  assert(StubRoutines::forward_exception_entry() != nullptr,
         "must be generated before");

  ResourceMark rm;
  OopMapSet *oop_maps = new OopMapSet();
  OopMap* map;

  // Allocate space for the code.  Setup code generation tools.
  CodeBuffer buffer("handler_blob", 2048, 1024);
  MacroAssembler* masm = new MacroAssembler(&buffer);

  address start   = __ pc();
  address call_pc = nullptr;
  int frame_size_in_words;
  bool cause_return = (poll_type == POLL_AT_RETURN);
  bool save_wide_vectors = (poll_type == POLL_AT_VECTOR_LOOP);

  if (UseRTMLocking) {
    // Abort RTM transaction before calling runtime
    // because critical section will be large and will be
    // aborted anyway. Also nmethod could be deoptimized.
    __ xabort(0);
  }

  // Make room for return address (or push it again)
  if (!cause_return) {
    __ push(rbx);
  }

  // Save registers, fpu state, and flags
  map = RegisterSaver::save_live_registers(masm, 0, &frame_size_in_words, save_wide_vectors);

  // The following is basically a call_VM.  However, we need the precise
  // address of the call in order to generate an oopmap. Hence, we do all the
  // work ourselves.

  __ set_last_Java_frame(noreg, noreg, nullptr, rscratch1);  // JavaFrameAnchor::capture_last_Java_pc() will get the pc from the return address, which we store next:

  // The return address must always be correct so that frame constructor never
  // sees an invalid pc.

  if (!cause_return) {
    // Get the return pc saved by the signal handler and stash it in its appropriate place on the stack.
    // Additionally, rbx is a callee saved register and we can look at it later to determine
    // if someone changed the return address for us!
    __ movptr(rbx, Address(r15_thread, JavaThread::saved_exception_pc_offset()));
    __ movptr(Address(rbp, wordSize), rbx);
  }

  // Do the call
  __ mov(c_rarg0, r15_thread);
  __ call(RuntimeAddress(call_ptr));

  // Set an oopmap for the call site.  This oopmap will map all
  // oop-registers and debug-info registers as callee-saved.  This
  // will allow deoptimization at this safepoint to find all possible
  // debug-info recordings, as well as let GC find all oops.

  oop_maps->add_gc_map( __ pc() - start, map);

  Label noException;

  __ reset_last_Java_frame(false);

  __ cmpptr(Address(r15_thread, Thread::pending_exception_offset()), NULL_WORD);
  __ jcc(Assembler::equal, noException);

  // Exception pending

  RegisterSaver::restore_live_registers(masm, save_wide_vectors);

  __ jump(RuntimeAddress(StubRoutines::forward_exception_entry()));

  // No exception case
  __ bind(noException);

  Label no_adjust;
#ifdef ASSERT
  Label bail;
#endif
  if (!cause_return) {
    Label no_prefix, not_special;

    // If our stashed return pc was modified by the runtime we avoid touching it
    __ cmpptr(rbx, Address(rbp, wordSize));
    __ jccb(Assembler::notEqual, no_adjust);

    // Skip over the poll instruction.
    // See NativeInstruction::is_safepoint_poll()
    // Possible encodings:
    //      85 00       test   %eax,(%rax)
    //      85 01       test   %eax,(%rcx)
    //      85 02       test   %eax,(%rdx)
    //      85 03       test   %eax,(%rbx)
    //      85 06       test   %eax,(%rsi)
    //      85 07       test   %eax,(%rdi)
    //
    //   41 85 00       test   %eax,(%r8)
    //   41 85 01       test   %eax,(%r9)
    //   41 85 02       test   %eax,(%r10)
    //   41 85 03       test   %eax,(%r11)
    //   41 85 06       test   %eax,(%r14)
    //   41 85 07       test   %eax,(%r15)
    //
    //      85 04 24    test   %eax,(%rsp)
    //   41 85 04 24    test   %eax,(%r12)
    //      85 45 00    test   %eax,0x0(%rbp)
    //   41 85 45 00    test   %eax,0x0(%r13)

    __ cmpb(Address(rbx, 0), NativeTstRegMem::instruction_rex_b_prefix);
    __ jcc(Assembler::notEqual, no_prefix);
    __ addptr(rbx, 1);
    __ bind(no_prefix);
#ifdef ASSERT
    __ movptr(rax, rbx); // remember where 0x85 should be, for verification below
#endif
    // r12/r13/rsp/rbp base encoding takes 3 bytes with the following register values:
    // r12/rsp 0x04
    // r13/rbp 0x05
    __ movzbq(rcx, Address(rbx, 1));
    __ andptr(rcx, 0x07); // looking for 0x04 .. 0x05
    __ subptr(rcx, 4);    // looking for 0x00 .. 0x01
    __ cmpptr(rcx, 1);
    __ jcc(Assembler::above, not_special);
    __ addptr(rbx, 1);
    __ bind(not_special);
#ifdef ASSERT
    // Verify the correct encoding of the poll we're about to skip.
    __ cmpb(Address(rax, 0), NativeTstRegMem::instruction_code_memXregl);
    __ jcc(Assembler::notEqual, bail);
    // Mask out the modrm bits
    __ testb(Address(rax, 1), NativeTstRegMem::modrm_mask);
    // rax encodes to 0, so if the bits are nonzero it's incorrect
    __ jcc(Assembler::notZero, bail);
#endif
    // Adjust return pc forward to step over the safepoint poll instruction
    __ addptr(rbx, 2);
    __ movptr(Address(rbp, wordSize), rbx);
  }

  __ bind(no_adjust);
  // Normal exit, restore registers and exit.
  RegisterSaver::restore_live_registers(masm, save_wide_vectors);
  __ ret(0);

#ifdef ASSERT
  __ bind(bail);
  __ stop("Attempting to adjust pc to skip safepoint poll but the return point is not what we expected");
#endif

  // Make sure all code is generated
  masm->flush();

  // Fill-out other meta info
  return SafepointBlob::create(&buffer, oop_maps, frame_size_in_words);
}

//
// generate_resolve_blob - call resolution (static/virtual/opt-virtual/ic-miss
//
// Generate a stub that calls into vm to find out the proper destination
// of a java call. All the argument registers are live at this point
// but since this is generic code we don't know what they are and the caller
// must do any gc of the args.
//
RuntimeStub* SharedRuntime::generate_resolve_blob(address destination, const char* name) {
  assert (StubRoutines::forward_exception_entry() != nullptr, "must be generated before");

  // allocate space for the code
  ResourceMark rm;

  CodeBuffer buffer(name, 1200, 512);
  MacroAssembler* masm = new MacroAssembler(&buffer);

  int frame_size_in_words;

  OopMapSet *oop_maps = new OopMapSet();
  OopMap* map = nullptr;

  int start = __ offset();

  // No need to save vector registers since they are caller-saved anyway.
  map = RegisterSaver::save_live_registers(masm, 0, &frame_size_in_words, /*save_wide_vectors*/ false);

  int frame_complete = __ offset();

  __ set_last_Java_frame(noreg, noreg, nullptr, rscratch1);

  __ mov(c_rarg0, r15_thread);

  __ call(RuntimeAddress(destination));


  // Set an oopmap for the call site.
  // We need this not only for callee-saved registers, but also for volatile
  // registers that the compiler might be keeping live across a safepoint.

  oop_maps->add_gc_map( __ offset() - start, map);

  // rax contains the address we are going to jump to assuming no exception got installed

  // clear last_Java_sp
  __ reset_last_Java_frame(false);
  // check for pending exceptions
  Label pending;
  __ cmpptr(Address(r15_thread, Thread::pending_exception_offset()), NULL_WORD);
  __ jcc(Assembler::notEqual, pending);

  // get the returned Method*
  __ get_vm_result_2(rbx, r15_thread);
  __ movptr(Address(rsp, RegisterSaver::rbx_offset_in_bytes()), rbx);

  __ movptr(Address(rsp, RegisterSaver::rax_offset_in_bytes()), rax);

  RegisterSaver::restore_live_registers(masm);

  // We are back to the original state on entry and ready to go.

  __ jmp(rax);

  // Pending exception after the safepoint

  __ bind(pending);

  RegisterSaver::restore_live_registers(masm);

  // exception pending => remove activation and forward to exception handler

  __ movptr(Address(r15_thread, JavaThread::vm_result_offset()), NULL_WORD);

  __ movptr(rax, Address(r15_thread, Thread::pending_exception_offset()));
  __ jump(RuntimeAddress(StubRoutines::forward_exception_entry()));

  // -------------
  // make sure all code is generated
  masm->flush();

  // return the  blob
  // frame_size_words or bytes??
  return RuntimeStub::new_runtime_stub(name, &buffer, frame_complete, frame_size_in_words, oop_maps, true);
}

//------------------------------Montgomery multiplication------------------------
//

#ifndef _WINDOWS

// Subtract 0:b from carry:a.  Return carry.
static julong
sub(julong a[], julong b[], julong carry, long len) {
  long long i = 0, cnt = len;
  julong tmp;
  asm volatile("clc; "
               "0: ; "
               "mov (%[b], %[i], 8), %[tmp]; "
               "sbb %[tmp], (%[a], %[i], 8); "
               "inc %[i]; dec %[cnt]; "
               "jne 0b; "
               "mov %[carry], %[tmp]; sbb $0, %[tmp]; "
               : [i]"+r"(i), [cnt]"+r"(cnt), [tmp]"=&r"(tmp)
               : [a]"r"(a), [b]"r"(b), [carry]"r"(carry)
               : "memory");
  return tmp;
}

// Multiply (unsigned) Long A by Long B, accumulating the double-
// length result into the accumulator formed of T0, T1, and T2.
#define MACC(A, B, T0, T1, T2)                                  \
do {                                                            \
  unsigned long hi, lo;                                         \
  __asm__ ("mul %5; add %%rax, %2; adc %%rdx, %3; adc $0, %4"   \
           : "=&d"(hi), "=a"(lo), "+r"(T0), "+r"(T1), "+g"(T2)  \
           : "r"(A), "a"(B) : "cc");                            \
 } while(0)

// As above, but add twice the double-length result into the
// accumulator.
#define MACC2(A, B, T0, T1, T2)                                 \
do {                                                            \
  unsigned long hi, lo;                                         \
  __asm__ ("mul %5; add %%rax, %2; adc %%rdx, %3; adc $0, %4; " \
           "add %%rax, %2; adc %%rdx, %3; adc $0, %4"           \
           : "=&d"(hi), "=a"(lo), "+r"(T0), "+r"(T1), "+g"(T2)  \
           : "r"(A), "a"(B) : "cc");                            \
 } while(0)

#else //_WINDOWS

static julong
sub(julong a[], julong b[], julong carry, long len) {
  long i;
  julong tmp;
  unsigned char c = 1;
  for (i = 0; i < len; i++) {
    c = _addcarry_u64(c, a[i], ~b[i], &tmp);
    a[i] = tmp;
  }
  c = _addcarry_u64(c, carry, ~0, &tmp);
  return tmp;
}

// Multiply (unsigned) Long A by Long B, accumulating the double-
// length result into the accumulator formed of T0, T1, and T2.
#define MACC(A, B, T0, T1, T2)                          \
do {                                                    \
  julong hi, lo;                            \
  lo = _umul128(A, B, &hi);                             \
  unsigned char c = _addcarry_u64(0, lo, T0, &T0);      \
  c = _addcarry_u64(c, hi, T1, &T1);                    \
  _addcarry_u64(c, T2, 0, &T2);                         \
 } while(0)

// As above, but add twice the double-length result into the
// accumulator.
#define MACC2(A, B, T0, T1, T2)                         \
do {                                                    \
  julong hi, lo;                            \
  lo = _umul128(A, B, &hi);                             \
  unsigned char c = _addcarry_u64(0, lo, T0, &T0);      \
  c = _addcarry_u64(c, hi, T1, &T1);                    \
  _addcarry_u64(c, T2, 0, &T2);                         \
  c = _addcarry_u64(0, lo, T0, &T0);                    \
  c = _addcarry_u64(c, hi, T1, &T1);                    \
  _addcarry_u64(c, T2, 0, &T2);                         \
 } while(0)

#endif //_WINDOWS

// Fast Montgomery multiplication.  The derivation of the algorithm is
// in  A Cryptographic Library for the Motorola DSP56000,
// Dusse and Kaliski, Proc. EUROCRYPT 90, pp. 230-237.

static void NOINLINE
montgomery_multiply(julong a[], julong b[], julong n[],
                    julong m[], julong inv, int len) {
  julong t0 = 0, t1 = 0, t2 = 0; // Triple-precision accumulator
  int i;

  assert(inv * n[0] == ULLONG_MAX, "broken inverse in Montgomery multiply");

  for (i = 0; i < len; i++) {
    int j;
    for (j = 0; j < i; j++) {
      MACC(a[j], b[i-j], t0, t1, t2);
      MACC(m[j], n[i-j], t0, t1, t2);
    }
    MACC(a[i], b[0], t0, t1, t2);
    m[i] = t0 * inv;
    MACC(m[i], n[0], t0, t1, t2);

    assert(t0 == 0, "broken Montgomery multiply");

    t0 = t1; t1 = t2; t2 = 0;
  }

  for (i = len; i < 2*len; i++) {
    int j;
    for (j = i-len+1; j < len; j++) {
      MACC(a[j], b[i-j], t0, t1, t2);
      MACC(m[j], n[i-j], t0, t1, t2);
    }
    m[i-len] = t0;
    t0 = t1; t1 = t2; t2 = 0;
  }

  while (t0)
    t0 = sub(m, n, t0, len);
}

// Fast Montgomery squaring.  This uses asymptotically 25% fewer
// multiplies so it should be up to 25% faster than Montgomery
// multiplication.  However, its loop control is more complex and it
// may actually run slower on some machines.

static void NOINLINE
montgomery_square(julong a[], julong n[],
                  julong m[], julong inv, int len) {
  julong t0 = 0, t1 = 0, t2 = 0; // Triple-precision accumulator
  int i;

  assert(inv * n[0] == ULLONG_MAX, "broken inverse in Montgomery square");

  for (i = 0; i < len; i++) {
    int j;
    int end = (i+1)/2;
    for (j = 0; j < end; j++) {
      MACC2(a[j], a[i-j], t0, t1, t2);
      MACC(m[j], n[i-j], t0, t1, t2);
    }
    if ((i & 1) == 0) {
      MACC(a[j], a[j], t0, t1, t2);
    }
    for (; j < i; j++) {
      MACC(m[j], n[i-j], t0, t1, t2);
    }
    m[i] = t0 * inv;
    MACC(m[i], n[0], t0, t1, t2);

    assert(t0 == 0, "broken Montgomery square");

    t0 = t1; t1 = t2; t2 = 0;
  }

  for (i = len; i < 2*len; i++) {
    int start = i-len+1;
    int end = start + (len - start)/2;
    int j;
    for (j = start; j < end; j++) {
      MACC2(a[j], a[i-j], t0, t1, t2);
      MACC(m[j], n[i-j], t0, t1, t2);
    }
    if ((i & 1) == 0) {
      MACC(a[j], a[j], t0, t1, t2);
    }
    for (; j < len; j++) {
      MACC(m[j], n[i-j], t0, t1, t2);
    }
    m[i-len] = t0;
    t0 = t1; t1 = t2; t2 = 0;
  }

  while (t0)
    t0 = sub(m, n, t0, len);
}

// Swap words in a longword.
static julong swap(julong x) {
  return (x << 32) | (x >> 32);
}

// Copy len longwords from s to d, word-swapping as we go.  The
// destination array is reversed.
static void reverse_words(julong *s, julong *d, int len) {
  d += len;
  while(len-- > 0) {
    d--;
    *d = swap(*s);
    s++;
  }
}

// The threshold at which squaring is advantageous was determined
// experimentally on an i7-3930K (Ivy Bridge) CPU @ 3.5GHz.
#define MONTGOMERY_SQUARING_THRESHOLD 64

void SharedRuntime::montgomery_multiply(jint *a_ints, jint *b_ints, jint *n_ints,
                                        jint len, jlong inv,
                                        jint *m_ints) {
  assert(len % 2 == 0, "array length in montgomery_multiply must be even");
  int longwords = len/2;

  // Make very sure we don't use so much space that the stack might
  // overflow.  512 jints corresponds to an 16384-bit integer and
  // will use here a total of 8k bytes of stack space.
  int divisor = sizeof(julong) * 4;
  guarantee(longwords <= 8192 / divisor, "must be");
  int total_allocation = longwords * sizeof (julong) * 4;
  julong *scratch = (julong *)alloca(total_allocation);

  // Local scratch arrays
  julong
    *a = scratch + 0 * longwords,
    *b = scratch + 1 * longwords,
    *n = scratch + 2 * longwords,
    *m = scratch + 3 * longwords;

  reverse_words((julong *)a_ints, a, longwords);
  reverse_words((julong *)b_ints, b, longwords);
  reverse_words((julong *)n_ints, n, longwords);

  ::montgomery_multiply(a, b, n, m, (julong)inv, longwords);

  reverse_words(m, (julong *)m_ints, longwords);
}

void SharedRuntime::montgomery_square(jint *a_ints, jint *n_ints,
                                      jint len, jlong inv,
                                      jint *m_ints) {
  assert(len % 2 == 0, "array length in montgomery_square must be even");
  int longwords = len/2;

  // Make very sure we don't use so much space that the stack might
  // overflow.  512 jints corresponds to an 16384-bit integer and
  // will use here a total of 6k bytes of stack space.
  int divisor = sizeof(julong) * 3;
  guarantee(longwords <= (8192 / divisor), "must be");
  int total_allocation = longwords * sizeof (julong) * 3;
  julong *scratch = (julong *)alloca(total_allocation);

  // Local scratch arrays
  julong
    *a = scratch + 0 * longwords,
    *n = scratch + 1 * longwords,
    *m = scratch + 2 * longwords;

  reverse_words((julong *)a_ints, a, longwords);
  reverse_words((julong *)n_ints, n, longwords);

  if (len >= MONTGOMERY_SQUARING_THRESHOLD) {
    ::montgomery_square(a, n, m, (julong)inv, longwords);
  } else {
    ::montgomery_multiply(a, a, n, m, (julong)inv, longwords);
  }

  reverse_words(m, (julong *)m_ints, longwords);
}

#ifdef COMPILER2
// This is here instead of runtime_x86_64.cpp because it uses SimpleRuntimeFrame
//
//------------------------------generate_exception_blob---------------------------
// creates exception blob at the end
// Using exception blob, this code is jumped from a compiled method.
// (see emit_exception_handler in x86_64.ad file)
//
// Given an exception pc at a call we call into the runtime for the
// handler in this method. This handler might merely restore state
// (i.e. callee save registers) unwind the frame and jump to the
// exception handler for the nmethod if there is no Java level handler
// for the nmethod.
//
// This code is entered with a jmp.
//
// Arguments:
//   rax: exception oop
//   rdx: exception pc
//
// Results:
//   rax: exception oop
//   rdx: exception pc in caller or ???
//   destination: exception handler of caller
//
// Note: the exception pc MUST be at a call (precise debug information)
//       Registers rax, rdx, rcx, rsi, rdi, r8-r11 are not callee saved.
//

void OptoRuntime::generate_exception_blob() {
  assert(!OptoRuntime::is_callee_saved_register(RDX_num), "");
  assert(!OptoRuntime::is_callee_saved_register(RAX_num), "");
  assert(!OptoRuntime::is_callee_saved_register(RCX_num), "");

  assert(SimpleRuntimeFrame::framesize % 4 == 0, "sp not 16-byte aligned");

  // Allocate space for the code
  ResourceMark rm;
  // Setup code generation tools
  CodeBuffer buffer("exception_blob", 2048, 1024);
  MacroAssembler* masm = new MacroAssembler(&buffer);


  address start = __ pc();

  // Exception pc is 'return address' for stack walker
  __ push(rdx);
  __ subptr(rsp, SimpleRuntimeFrame::return_off << LogBytesPerInt); // Prolog

  // Save callee-saved registers.  See x86_64.ad.

  // rbp is an implicitly saved callee saved register (i.e., the calling
  // convention will save/restore it in the prolog/epilog). Other than that
  // there are no callee save registers now that adapter frames are gone.

  __ movptr(Address(rsp, SimpleRuntimeFrame::rbp_off << LogBytesPerInt), rbp);

  // Store exception in Thread object. We cannot pass any arguments to the
  // handle_exception call, since we do not want to make any assumption
  // about the size of the frame where the exception happened in.
  // c_rarg0 is either rdi (Linux) or rcx (Windows).
  __ movptr(Address(r15_thread, JavaThread::exception_oop_offset()),rax);
  __ movptr(Address(r15_thread, JavaThread::exception_pc_offset()), rdx);

  // This call does all the hard work.  It checks if an exception handler
  // exists in the method.
  // If so, it returns the handler address.
  // If not, it prepares for stack-unwinding, restoring the callee-save
  // registers of the frame being removed.
  //
  // address OptoRuntime::handle_exception_C(JavaThread* thread)

  // At a method handle call, the stack may not be properly aligned
  // when returning with an exception.
  address the_pc = __ pc();
  __ set_last_Java_frame(noreg, noreg, the_pc, rscratch1);
  __ mov(c_rarg0, r15_thread);
  __ andptr(rsp, -(StackAlignmentInBytes));    // Align stack
  __ call(RuntimeAddress(CAST_FROM_FN_PTR(address, OptoRuntime::handle_exception_C)));

  // Set an oopmap for the call site.  This oopmap will only be used if we
  // are unwinding the stack.  Hence, all locations will be dead.
  // Callee-saved registers will be the same as the frame above (i.e.,
  // handle_exception_stub), since they were restored when we got the
  // exception.

  OopMapSet* oop_maps = new OopMapSet();

  oop_maps->add_gc_map(the_pc - start, new OopMap(SimpleRuntimeFrame::framesize, 0));

  __ reset_last_Java_frame(false);

  // Restore callee-saved registers

  // rbp is an implicitly saved callee-saved register (i.e., the calling
  // convention will save restore it in prolog/epilog) Other than that
  // there are no callee save registers now that adapter frames are gone.

  __ movptr(rbp, Address(rsp, SimpleRuntimeFrame::rbp_off << LogBytesPerInt));

  __ addptr(rsp, SimpleRuntimeFrame::return_off << LogBytesPerInt); // Epilog
  __ pop(rdx);                  // No need for exception pc anymore

  // rax: exception handler

  // We have a handler in rax (could be deopt blob).
  __ mov(r8, rax);

  // Get the exception oop
  __ movptr(rax, Address(r15_thread, JavaThread::exception_oop_offset()));
  // Get the exception pc in case we are deoptimized
  __ movptr(rdx, Address(r15_thread, JavaThread::exception_pc_offset()));
#ifdef ASSERT
  __ movptr(Address(r15_thread, JavaThread::exception_handler_pc_offset()), NULL_WORD);
  __ movptr(Address(r15_thread, JavaThread::exception_pc_offset()), NULL_WORD);
#endif
  // Clear the exception oop so GC no longer processes it as a root.
  __ movptr(Address(r15_thread, JavaThread::exception_oop_offset()), NULL_WORD);

  // rax: exception oop
  // r8:  exception handler
  // rdx: exception pc
  // Jump to handler

  __ jmp(r8);

  // Make sure all code is generated
  masm->flush();

  // Set exception blob
  _exception_blob =  ExceptionBlob::create(&buffer, oop_maps, SimpleRuntimeFrame::framesize >> 1);
}
<<<<<<< HEAD
#endif // COMPILER2

BufferedInlineTypeBlob* SharedRuntime::generate_buffered_inline_type_adapter(const InlineKlass* vk) {
  BufferBlob* buf = BufferBlob::create("inline types pack/unpack", 16 * K);
  CodeBuffer buffer(buf);
  short buffer_locs[20];
  buffer.insts()->initialize_shared_locs((relocInfo*)buffer_locs,
                                         sizeof(buffer_locs)/sizeof(relocInfo));

  MacroAssembler* masm = new MacroAssembler(&buffer);

  const Array<SigEntry>* sig_vk = vk->extended_sig();
  const Array<VMRegPair>* regs = vk->return_regs();

  int pack_fields_jobject_off = __ offset();
  // Resolve pre-allocated buffer from JNI handle.
  // We cannot do this in generate_call_stub() because it requires GC code to be initialized.
  __ movptr(rax, Address(r13, 0));
  __ resolve_jobject(rax /* value */,
                     r15_thread /* thread */,
                     r12 /* tmp */);
  __ movptr(Address(r13, 0), rax);

  int pack_fields_off = __ offset();

  int j = 1;
  for (int i = 0; i < sig_vk->length(); i++) {
    BasicType bt = sig_vk->at(i)._bt;
    if (bt == T_METADATA) {
      continue;
    }
    if (bt == T_VOID) {
      if (sig_vk->at(i-1)._bt == T_LONG ||
          sig_vk->at(i-1)._bt == T_DOUBLE) {
        j++;
      }
      continue;
    }
    int off = sig_vk->at(i)._offset;
    assert(off > 0, "offset in object should be positive");
    VMRegPair pair = regs->at(j);
    VMReg r_1 = pair.first();
    VMReg r_2 = pair.second();
    Address to(rax, off);
    if (bt == T_FLOAT) {
      __ movflt(to, r_1->as_XMMRegister());
    } else if (bt == T_DOUBLE) {
      __ movdbl(to, r_1->as_XMMRegister());
    } else {
      Register val = r_1->as_Register();
      assert_different_registers(to.base(), val, r14, r13, rbx, rscratch1);
      if (is_reference_type(bt)) {
        __ store_heap_oop(to, val, r14, r13, rbx, IN_HEAP | ACCESS_WRITE | IS_DEST_UNINITIALIZED);
      } else {
        __ store_sized_value(to, r_1->as_Register(), type2aelembytes(bt));
      }
    }
    j++;
  }
  assert(j == regs->length(), "missed a field?");

  __ ret(0);

  int unpack_fields_off = __ offset();

  Label skip;
  __ testptr(rax, rax);
  __ jcc(Assembler::zero, skip);

  j = 1;
  for (int i = 0; i < sig_vk->length(); i++) {
    BasicType bt = sig_vk->at(i)._bt;
    if (bt == T_METADATA) {
      continue;
    }
    if (bt == T_VOID) {
      if (sig_vk->at(i-1)._bt == T_LONG ||
          sig_vk->at(i-1)._bt == T_DOUBLE) {
        j++;
      }
      continue;
    }
    int off = sig_vk->at(i)._offset;
    assert(off > 0, "offset in object should be positive");
    VMRegPair pair = regs->at(j);
    VMReg r_1 = pair.first();
    VMReg r_2 = pair.second();
    Address from(rax, off);
    if (bt == T_FLOAT) {
      __ movflt(r_1->as_XMMRegister(), from);
    } else if (bt == T_DOUBLE) {
      __ movdbl(r_1->as_XMMRegister(), from);
    } else if (bt == T_OBJECT || bt == T_ARRAY) {
      assert_different_registers(rax, r_1->as_Register());
      __ load_heap_oop(r_1->as_Register(), from);
    } else {
      assert(is_java_primitive(bt), "unexpected basic type");
      assert_different_registers(rax, r_1->as_Register());
      size_t size_in_bytes = type2aelembytes(bt);
      __ load_sized_value(r_1->as_Register(), from, size_in_bytes, bt != T_CHAR && bt != T_BOOLEAN);
    }
    j++;
  }
  assert(j == regs->length(), "missed a field?");

  __ bind(skip);
  __ ret(0);

  __ flush();

  return BufferedInlineTypeBlob::create(&buffer, pack_fields_off, pack_fields_jobject_off, unpack_fields_off);
}
=======
#endif // COMPILER2
>>>>>>> 706b421c
<|MERGE_RESOLUTION|>--- conflicted
+++ resolved
@@ -4008,7 +4008,6 @@
   // Set exception blob
   _exception_blob =  ExceptionBlob::create(&buffer, oop_maps, SimpleRuntimeFrame::framesize >> 1);
 }
-<<<<<<< HEAD
 #endif // COMPILER2
 
 BufferedInlineTypeBlob* SharedRuntime::generate_buffered_inline_type_adapter(const InlineKlass* vk) {
@@ -4120,7 +4119,4 @@
   __ flush();
 
   return BufferedInlineTypeBlob::create(&buffer, pack_fields_off, pack_fields_jobject_off, unpack_fields_off);
-}
-=======
-#endif // COMPILER2
->>>>>>> 706b421c
+}