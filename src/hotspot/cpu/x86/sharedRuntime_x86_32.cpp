--- conflicted
+++ resolved
@@ -3005,16 +3005,15 @@
   return RuntimeStub::new_runtime_stub(name, &buffer, frame_complete, frame_size_words, oop_maps, true);
 }
 
-<<<<<<< HEAD
 BufferedInlineTypeBlob* SharedRuntime::generate_buffered_inline_type_adapter(const InlineKlass* vk) {
   Unimplemented();
   return NULL;
-=======
+}
+
 BufferBlob* SharedRuntime::make_native_invoker(address call_target,
                                                 int shadow_space_bytes,
                                                 const GrowableArray<VMReg>& input_registers,
                                                 const GrowableArray<VMReg>& output_registers) {
   ShouldNotCallThis();
   return nullptr;
->>>>>>> 93b6ab56
 }