/*
 * Copyright (c) 1997, 2024, Oracle and/or its affiliates. All rights reserved.
 * DO NOT ALTER OR REMOVE COPYRIGHT NOTICES OR THIS FILE HEADER.
 *
 * This code is free software; you can redistribute it and/or modify it
 * under the terms of the GNU General Public License version 2 only, as
 * published by the Free Software Foundation.
 *
 * This code is distributed in the hope that it will be useful, but WITHOUT
 * ANY WARRANTY; without even the implied warranty of MERCHANTABILITY or
 * FITNESS FOR A PARTICULAR PURPOSE.  See the GNU General Public License
 * version 2 for more details (a copy is included in the LICENSE file that
 * accompanied this code).
 *
 * You should have received a copy of the GNU General Public License version
 * 2 along with this work; if not, write to the Free Software Foundation,
 * Inc., 51 Franklin St, Fifth Floor, Boston, MA 02110-1301 USA.
 *
 * Please contact Oracle, 500 Oracle Parkway, Redwood Shores, CA 94065 USA
 * or visit www.oracle.com if you need additional information or have any
 * questions.
 *
 */

#include "precompiled.hpp"
#include "asm/macroAssembler.hpp"
#include "asm/macroAssembler.inline.hpp"
#include "classfile/vmIntrinsics.hpp"
#include "code/codeBlob.hpp"
#include "compiler/compilerDefinitions.inline.hpp"
#include "jvm.h"
#include "logging/log.hpp"
#include "logging/logStream.hpp"
#include "memory/resourceArea.hpp"
#include "memory/universe.hpp"
#include "runtime/globals_extension.hpp"
#include "runtime/java.hpp"
#include "runtime/os.inline.hpp"
#include "runtime/stubCodeGenerator.hpp"
#include "runtime/vm_version.hpp"
#include "utilities/checkedCast.hpp"
#include "utilities/powerOfTwo.hpp"
#include "utilities/virtualizationSupport.hpp"

int VM_Version::_cpu;
int VM_Version::_model;
int VM_Version::_stepping;
bool VM_Version::_has_intel_jcc_erratum;
VM_Version::CpuidInfo VM_Version::_cpuid_info = { 0, };

#define DECLARE_CPU_FEATURE_NAME(id, name, bit) name,
const char* VM_Version::_features_names[] = { CPU_FEATURE_FLAGS(DECLARE_CPU_FEATURE_NAME)};
#undef DECLARE_CPU_FEATURE_FLAG

// Address of instruction which causes SEGV
address VM_Version::_cpuinfo_segv_addr = 0;
// Address of instruction after the one which causes SEGV
address VM_Version::_cpuinfo_cont_addr = 0;

static BufferBlob* stub_blob;
static const int stub_size = 2000;

extern "C" {
  typedef void (*get_cpu_info_stub_t)(void*);
  typedef void (*detect_virt_stub_t)(uint32_t, uint32_t*);
}
static get_cpu_info_stub_t get_cpu_info_stub = nullptr;
static detect_virt_stub_t detect_virt_stub = nullptr;

#ifdef _LP64

bool VM_Version::supports_clflush() {
  // clflush should always be available on x86_64
  // if not we are in real trouble because we rely on it
  // to flush the code cache.
  // Unfortunately, Assembler::clflush is currently called as part
  // of generation of the code cache flush routine. This happens
  // under Universe::init before the processor features are set
  // up. Assembler::flush calls this routine to check that clflush
  // is allowed. So, we give the caller a free pass if Universe init
  // is still in progress.
  assert ((!Universe::is_fully_initialized() || (_features & CPU_FLUSH) != 0), "clflush should be available");
  return true;
}
#endif

#define CPUID_STANDARD_FN   0x0
#define CPUID_STANDARD_FN_1 0x1
#define CPUID_STANDARD_FN_4 0x4
#define CPUID_STANDARD_FN_B 0xb

#define CPUID_EXTENDED_FN   0x80000000
#define CPUID_EXTENDED_FN_1 0x80000001
#define CPUID_EXTENDED_FN_2 0x80000002
#define CPUID_EXTENDED_FN_3 0x80000003
#define CPUID_EXTENDED_FN_4 0x80000004
#define CPUID_EXTENDED_FN_7 0x80000007
#define CPUID_EXTENDED_FN_8 0x80000008

class VM_Version_StubGenerator: public StubCodeGenerator {
 public:

  VM_Version_StubGenerator(CodeBuffer *c) : StubCodeGenerator(c) {}

  address generate_get_cpu_info() {
    // Flags to test CPU type.
    const uint32_t HS_EFL_AC = 0x40000;
    const uint32_t HS_EFL_ID = 0x200000;
    // Values for when we don't have a CPUID instruction.
    const int      CPU_FAMILY_SHIFT = 8;
    const uint32_t CPU_FAMILY_386 = (3 << CPU_FAMILY_SHIFT);
    const uint32_t CPU_FAMILY_486 = (4 << CPU_FAMILY_SHIFT);
    bool use_evex = FLAG_IS_DEFAULT(UseAVX) || (UseAVX > 2);

    Label detect_486, cpu486, detect_586, std_cpuid1, std_cpuid4;
    Label sef_cpuid, ext_cpuid, ext_cpuid1, ext_cpuid5, ext_cpuid7, ext_cpuid8, done, wrapup;
    Label legacy_setup, save_restore_except, legacy_save_restore, start_simd_check;

    StubCodeMark mark(this, "VM_Version", "get_cpu_info_stub");
#   define __ _masm->

    address start = __ pc();

    //
    // void get_cpu_info(VM_Version::CpuidInfo* cpuid_info);
    //
    // LP64: rcx and rdx are first and second argument registers on windows

    __ push(rbp);
#ifdef _LP64
    __ mov(rbp, c_rarg0); // cpuid_info address
#else
    __ movptr(rbp, Address(rsp, 8)); // cpuid_info address
#endif
    __ push(rbx);
    __ push(rsi);
    __ pushf();          // preserve rbx, and flags
    __ pop(rax);
    __ push(rax);
    __ mov(rcx, rax);
    //
    // if we are unable to change the AC flag, we have a 386
    //
    __ xorl(rax, HS_EFL_AC);
    __ push(rax);
    __ popf();
    __ pushf();
    __ pop(rax);
    __ cmpptr(rax, rcx);
    __ jccb(Assembler::notEqual, detect_486);

    __ movl(rax, CPU_FAMILY_386);
    __ movl(Address(rbp, in_bytes(VM_Version::std_cpuid1_offset())), rax);
    __ jmp(done);

    //
    // If we are unable to change the ID flag, we have a 486 which does
    // not support the "cpuid" instruction.
    //
    __ bind(detect_486);
    __ mov(rax, rcx);
    __ xorl(rax, HS_EFL_ID);
    __ push(rax);
    __ popf();
    __ pushf();
    __ pop(rax);
    __ cmpptr(rcx, rax);
    __ jccb(Assembler::notEqual, detect_586);

    __ bind(cpu486);
    __ movl(rax, CPU_FAMILY_486);
    __ movl(Address(rbp, in_bytes(VM_Version::std_cpuid1_offset())), rax);
    __ jmp(done);

    //
    // At this point, we have a chip which supports the "cpuid" instruction
    //
    __ bind(detect_586);
    __ xorl(rax, rax);
    __ cpuid();
    __ orl(rax, rax);
    __ jcc(Assembler::equal, cpu486);   // if cpuid doesn't support an input
                                        // value of at least 1, we give up and
                                        // assume a 486
    __ lea(rsi, Address(rbp, in_bytes(VM_Version::std_cpuid0_offset())));
    __ movl(Address(rsi, 0), rax);
    __ movl(Address(rsi, 4), rbx);
    __ movl(Address(rsi, 8), rcx);
    __ movl(Address(rsi,12), rdx);

    __ cmpl(rax, 0xa);                  // Is cpuid(0xB) supported?
    __ jccb(Assembler::belowEqual, std_cpuid4);

    //
    // cpuid(0xB) Processor Topology
    //
    __ movl(rax, 0xb);
    __ xorl(rcx, rcx);   // Threads level
    __ cpuid();

    __ lea(rsi, Address(rbp, in_bytes(VM_Version::tpl_cpuidB0_offset())));
    __ movl(Address(rsi, 0), rax);
    __ movl(Address(rsi, 4), rbx);
    __ movl(Address(rsi, 8), rcx);
    __ movl(Address(rsi,12), rdx);

    __ movl(rax, 0xb);
    __ movl(rcx, 1);     // Cores level
    __ cpuid();
    __ push(rax);
    __ andl(rax, 0x1f);  // Determine if valid topology level
    __ orl(rax, rbx);    // eax[4:0] | ebx[0:15] == 0 indicates invalid level
    __ andl(rax, 0xffff);
    __ pop(rax);
    __ jccb(Assembler::equal, std_cpuid4);

    __ lea(rsi, Address(rbp, in_bytes(VM_Version::tpl_cpuidB1_offset())));
    __ movl(Address(rsi, 0), rax);
    __ movl(Address(rsi, 4), rbx);
    __ movl(Address(rsi, 8), rcx);
    __ movl(Address(rsi,12), rdx);

    __ movl(rax, 0xb);
    __ movl(rcx, 2);     // Packages level
    __ cpuid();
    __ push(rax);
    __ andl(rax, 0x1f);  // Determine if valid topology level
    __ orl(rax, rbx);    // eax[4:0] | ebx[0:15] == 0 indicates invalid level
    __ andl(rax, 0xffff);
    __ pop(rax);
    __ jccb(Assembler::equal, std_cpuid4);

    __ lea(rsi, Address(rbp, in_bytes(VM_Version::tpl_cpuidB2_offset())));
    __ movl(Address(rsi, 0), rax);
    __ movl(Address(rsi, 4), rbx);
    __ movl(Address(rsi, 8), rcx);
    __ movl(Address(rsi,12), rdx);

    //
    // cpuid(0x4) Deterministic cache params
    //
    __ bind(std_cpuid4);
    __ movl(rax, 4);
    __ cmpl(rax, Address(rbp, in_bytes(VM_Version::std_cpuid0_offset()))); // Is cpuid(0x4) supported?
    __ jccb(Assembler::greater, std_cpuid1);

    __ xorl(rcx, rcx);   // L1 cache
    __ cpuid();
    __ push(rax);
    __ andl(rax, 0x1f);  // Determine if valid cache parameters used
    __ orl(rax, rax);    // eax[4:0] == 0 indicates invalid cache
    __ pop(rax);
    __ jccb(Assembler::equal, std_cpuid1);

    __ lea(rsi, Address(rbp, in_bytes(VM_Version::dcp_cpuid4_offset())));
    __ movl(Address(rsi, 0), rax);
    __ movl(Address(rsi, 4), rbx);
    __ movl(Address(rsi, 8), rcx);
    __ movl(Address(rsi,12), rdx);

    //
    // Standard cpuid(0x1)
    //
    __ bind(std_cpuid1);
    __ movl(rax, 1);
    __ cpuid();
    __ lea(rsi, Address(rbp, in_bytes(VM_Version::std_cpuid1_offset())));
    __ movl(Address(rsi, 0), rax);
    __ movl(Address(rsi, 4), rbx);
    __ movl(Address(rsi, 8), rcx);
    __ movl(Address(rsi,12), rdx);

    //
    // Check if OS has enabled XGETBV instruction to access XCR0
    // (OSXSAVE feature flag) and CPU supports AVX
    //
    __ andl(rcx, 0x18000000); // cpuid1 bits osxsave | avx
    __ cmpl(rcx, 0x18000000);
    __ jccb(Assembler::notEqual, sef_cpuid); // jump if AVX is not supported

    //
    // XCR0, XFEATURE_ENABLED_MASK register
    //
    __ xorl(rcx, rcx);   // zero for XCR0 register
    __ xgetbv();
    __ lea(rsi, Address(rbp, in_bytes(VM_Version::xem_xcr0_offset())));
    __ movl(Address(rsi, 0), rax);
    __ movl(Address(rsi, 4), rdx);

    //
    // cpuid(0x7) Structured Extended Features
    //
    __ bind(sef_cpuid);
    __ movl(rax, 7);
    __ cmpl(rax, Address(rbp, in_bytes(VM_Version::std_cpuid0_offset()))); // Is cpuid(0x7) supported?
    __ jccb(Assembler::greater, ext_cpuid);
    // ECX = 0
    __ xorl(rcx, rcx);
    __ cpuid();
    __ lea(rsi, Address(rbp, in_bytes(VM_Version::sef_cpuid7_offset())));
    __ movl(Address(rsi, 0), rax);
    __ movl(Address(rsi, 4), rbx);
    __ movl(Address(rsi, 8), rcx);
    __ movl(Address(rsi, 12), rdx);

    // ECX = 1
    __ movl(rax, 7);
    __ movl(rcx, 1);
    __ cpuid();
    __ lea(rsi, Address(rbp, in_bytes(VM_Version::sef_cpuid7_ecx1_offset())));
    __ movl(Address(rsi, 0), rax);

    //
    // Extended cpuid(0x80000000)
    //
    __ bind(ext_cpuid);
    __ movl(rax, 0x80000000);
    __ cpuid();
    __ cmpl(rax, 0x80000000);     // Is cpuid(0x80000001) supported?
    __ jcc(Assembler::belowEqual, done);
    __ cmpl(rax, 0x80000004);     // Is cpuid(0x80000005) supported?
    __ jcc(Assembler::belowEqual, ext_cpuid1);
    __ cmpl(rax, 0x80000006);     // Is cpuid(0x80000007) supported?
    __ jccb(Assembler::belowEqual, ext_cpuid5);
    __ cmpl(rax, 0x80000007);     // Is cpuid(0x80000008) supported?
    __ jccb(Assembler::belowEqual, ext_cpuid7);
    __ cmpl(rax, 0x80000008);     // Is cpuid(0x80000009 and above) supported?
    __ jccb(Assembler::belowEqual, ext_cpuid8);
    __ cmpl(rax, 0x8000001E);     // Is cpuid(0x8000001E) supported?
    __ jccb(Assembler::below, ext_cpuid8);
    //
    // Extended cpuid(0x8000001E)
    //
    __ movl(rax, 0x8000001E);
    __ cpuid();
    __ lea(rsi, Address(rbp, in_bytes(VM_Version::ext_cpuid1E_offset())));
    __ movl(Address(rsi, 0), rax);
    __ movl(Address(rsi, 4), rbx);
    __ movl(Address(rsi, 8), rcx);
    __ movl(Address(rsi,12), rdx);

    //
    // Extended cpuid(0x80000008)
    //
    __ bind(ext_cpuid8);
    __ movl(rax, 0x80000008);
    __ cpuid();
    __ lea(rsi, Address(rbp, in_bytes(VM_Version::ext_cpuid8_offset())));
    __ movl(Address(rsi, 0), rax);
    __ movl(Address(rsi, 4), rbx);
    __ movl(Address(rsi, 8), rcx);
    __ movl(Address(rsi,12), rdx);

    //
    // Extended cpuid(0x80000007)
    //
    __ bind(ext_cpuid7);
    __ movl(rax, 0x80000007);
    __ cpuid();
    __ lea(rsi, Address(rbp, in_bytes(VM_Version::ext_cpuid7_offset())));
    __ movl(Address(rsi, 0), rax);
    __ movl(Address(rsi, 4), rbx);
    __ movl(Address(rsi, 8), rcx);
    __ movl(Address(rsi,12), rdx);

    //
    // Extended cpuid(0x80000005)
    //
    __ bind(ext_cpuid5);
    __ movl(rax, 0x80000005);
    __ cpuid();
    __ lea(rsi, Address(rbp, in_bytes(VM_Version::ext_cpuid5_offset())));
    __ movl(Address(rsi, 0), rax);
    __ movl(Address(rsi, 4), rbx);
    __ movl(Address(rsi, 8), rcx);
    __ movl(Address(rsi,12), rdx);

    //
    // Extended cpuid(0x80000001)
    //
    __ bind(ext_cpuid1);
    __ movl(rax, 0x80000001);
    __ cpuid();
    __ lea(rsi, Address(rbp, in_bytes(VM_Version::ext_cpuid1_offset())));
    __ movl(Address(rsi, 0), rax);
    __ movl(Address(rsi, 4), rbx);
    __ movl(Address(rsi, 8), rcx);
    __ movl(Address(rsi,12), rdx);

    //
    // Check if OS has enabled XGETBV instruction to access XCR0
    // (OSXSAVE feature flag) and CPU supports AVX
    //
    __ lea(rsi, Address(rbp, in_bytes(VM_Version::std_cpuid1_offset())));
    __ movl(rcx, 0x18000000); // cpuid1 bits osxsave | avx
    __ andl(rcx, Address(rsi, 8)); // cpuid1 bits osxsave | avx
    __ cmpl(rcx, 0x18000000);
    __ jccb(Assembler::notEqual, done); // jump if AVX is not supported

    __ movl(rax, 0x6);
    __ andl(rax, Address(rbp, in_bytes(VM_Version::xem_xcr0_offset()))); // xcr0 bits sse | ymm
    __ cmpl(rax, 0x6);
    __ jccb(Assembler::equal, start_simd_check); // return if AVX is not supported

    // we need to bridge farther than imm8, so we use this island as a thunk
    __ bind(done);
    __ jmp(wrapup);

    __ bind(start_simd_check);
    //
    // Some OSs have a bug when upper 128/256bits of YMM/ZMM
    // registers are not restored after a signal processing.
    // Generate SEGV here (reference through null)
    // and check upper YMM/ZMM bits after it.
    //
    int saved_useavx = UseAVX;
    int saved_usesse = UseSSE;

    // If UseAVX is uninitialized or is set by the user to include EVEX
    if (use_evex) {
      // check _cpuid_info.sef_cpuid7_ebx.bits.avx512f
      __ lea(rsi, Address(rbp, in_bytes(VM_Version::sef_cpuid7_offset())));
      __ movl(rax, 0x10000);
      __ andl(rax, Address(rsi, 4)); // xcr0 bits sse | ymm
      __ cmpl(rax, 0x10000);
      __ jccb(Assembler::notEqual, legacy_setup); // jump if EVEX is not supported
      // check _cpuid_info.xem_xcr0_eax.bits.opmask
      // check _cpuid_info.xem_xcr0_eax.bits.zmm512
      // check _cpuid_info.xem_xcr0_eax.bits.zmm32
      __ movl(rax, 0xE0);
      __ andl(rax, Address(rbp, in_bytes(VM_Version::xem_xcr0_offset()))); // xcr0 bits sse | ymm
      __ cmpl(rax, 0xE0);
      __ jccb(Assembler::notEqual, legacy_setup); // jump if EVEX is not supported

      if (FLAG_IS_DEFAULT(UseAVX)) {
        __ lea(rsi, Address(rbp, in_bytes(VM_Version::std_cpuid1_offset())));
        __ movl(rax, Address(rsi, 0));
        __ cmpl(rax, 0x50654);              // If it is Skylake
        __ jcc(Assembler::equal, legacy_setup);
      }
      // EVEX setup: run in lowest evex mode
      VM_Version::set_evex_cpuFeatures(); // Enable temporary to pass asserts
      UseAVX = 3;
      UseSSE = 2;
#ifdef _WINDOWS
      // xmm5-xmm15 are not preserved by caller on windows
      // https://msdn.microsoft.com/en-us/library/9z1stfyw.aspx
      __ subptr(rsp, 64);
      __ evmovdqul(Address(rsp, 0), xmm7, Assembler::AVX_512bit);
#ifdef _LP64
      __ subptr(rsp, 64);
      __ evmovdqul(Address(rsp, 0), xmm8, Assembler::AVX_512bit);
      __ subptr(rsp, 64);
      __ evmovdqul(Address(rsp, 0), xmm31, Assembler::AVX_512bit);
#endif // _LP64
#endif // _WINDOWS

      // load value into all 64 bytes of zmm7 register
      __ movl(rcx, VM_Version::ymm_test_value());
      __ movdl(xmm0, rcx);
      __ vpbroadcastd(xmm0, xmm0, Assembler::AVX_512bit);
      __ evmovdqul(xmm7, xmm0, Assembler::AVX_512bit);
#ifdef _LP64
      __ evmovdqul(xmm8, xmm0, Assembler::AVX_512bit);
      __ evmovdqul(xmm31, xmm0, Assembler::AVX_512bit);
#endif
      VM_Version::clean_cpuFeatures();
      __ jmp(save_restore_except);
    }

    __ bind(legacy_setup);
    // AVX setup
    VM_Version::set_avx_cpuFeatures(); // Enable temporary to pass asserts
    UseAVX = 1;
    UseSSE = 2;
#ifdef _WINDOWS
    __ subptr(rsp, 32);
    __ vmovdqu(Address(rsp, 0), xmm7);
#ifdef _LP64
    __ subptr(rsp, 32);
    __ vmovdqu(Address(rsp, 0), xmm8);
    __ subptr(rsp, 32);
    __ vmovdqu(Address(rsp, 0), xmm15);
#endif // _LP64
#endif // _WINDOWS

    // load value into all 32 bytes of ymm7 register
    __ movl(rcx, VM_Version::ymm_test_value());

    __ movdl(xmm0, rcx);
    __ pshufd(xmm0, xmm0, 0x00);
    __ vinsertf128_high(xmm0, xmm0);
    __ vmovdqu(xmm7, xmm0);
#ifdef _LP64
    __ vmovdqu(xmm8, xmm0);
    __ vmovdqu(xmm15, xmm0);
#endif
    VM_Version::clean_cpuFeatures();

    __ bind(save_restore_except);
    __ xorl(rsi, rsi);
    VM_Version::set_cpuinfo_segv_addr(__ pc());
    // Generate SEGV
    __ movl(rax, Address(rsi, 0));

    VM_Version::set_cpuinfo_cont_addr(__ pc());
    // Returns here after signal. Save xmm0 to check it later.

    // If UseAVX is uninitialized or is set by the user to include EVEX
    if (use_evex) {
      // check _cpuid_info.sef_cpuid7_ebx.bits.avx512f
      __ lea(rsi, Address(rbp, in_bytes(VM_Version::sef_cpuid7_offset())));
      __ movl(rax, 0x10000);
      __ andl(rax, Address(rsi, 4));
      __ cmpl(rax, 0x10000);
      __ jcc(Assembler::notEqual, legacy_save_restore);
      // check _cpuid_info.xem_xcr0_eax.bits.opmask
      // check _cpuid_info.xem_xcr0_eax.bits.zmm512
      // check _cpuid_info.xem_xcr0_eax.bits.zmm32
      __ movl(rax, 0xE0);
      __ andl(rax, Address(rbp, in_bytes(VM_Version::xem_xcr0_offset()))); // xcr0 bits sse | ymm
      __ cmpl(rax, 0xE0);
      __ jcc(Assembler::notEqual, legacy_save_restore);

      if (FLAG_IS_DEFAULT(UseAVX)) {
        __ lea(rsi, Address(rbp, in_bytes(VM_Version::std_cpuid1_offset())));
        __ movl(rax, Address(rsi, 0));
        __ cmpl(rax, 0x50654);              // If it is Skylake
        __ jcc(Assembler::equal, legacy_save_restore);
      }
      // EVEX check: run in lowest evex mode
      VM_Version::set_evex_cpuFeatures(); // Enable temporary to pass asserts
      UseAVX = 3;
      UseSSE = 2;
      __ lea(rsi, Address(rbp, in_bytes(VM_Version::zmm_save_offset())));
      __ evmovdqul(Address(rsi, 0), xmm0, Assembler::AVX_512bit);
      __ evmovdqul(Address(rsi, 64), xmm7, Assembler::AVX_512bit);
#ifdef _LP64
      __ evmovdqul(Address(rsi, 128), xmm8, Assembler::AVX_512bit);
      __ evmovdqul(Address(rsi, 192), xmm31, Assembler::AVX_512bit);
#endif

#ifdef _WINDOWS
#ifdef _LP64
      __ evmovdqul(xmm31, Address(rsp, 0), Assembler::AVX_512bit);
      __ addptr(rsp, 64);
      __ evmovdqul(xmm8, Address(rsp, 0), Assembler::AVX_512bit);
      __ addptr(rsp, 64);
#endif // _LP64
      __ evmovdqul(xmm7, Address(rsp, 0), Assembler::AVX_512bit);
      __ addptr(rsp, 64);
#endif // _WINDOWS
      generate_vzeroupper(wrapup);
      VM_Version::clean_cpuFeatures();
      UseAVX = saved_useavx;
      UseSSE = saved_usesse;
      __ jmp(wrapup);
   }

    __ bind(legacy_save_restore);
    // AVX check
    VM_Version::set_avx_cpuFeatures(); // Enable temporary to pass asserts
    UseAVX = 1;
    UseSSE = 2;
    __ lea(rsi, Address(rbp, in_bytes(VM_Version::ymm_save_offset())));
    __ vmovdqu(Address(rsi, 0), xmm0);
    __ vmovdqu(Address(rsi, 32), xmm7);
#ifdef _LP64
    __ vmovdqu(Address(rsi, 64), xmm8);
    __ vmovdqu(Address(rsi, 96), xmm15);
#endif

#ifdef _WINDOWS
#ifdef _LP64
    __ vmovdqu(xmm15, Address(rsp, 0));
    __ addptr(rsp, 32);
    __ vmovdqu(xmm8, Address(rsp, 0));
    __ addptr(rsp, 32);
#endif // _LP64
    __ vmovdqu(xmm7, Address(rsp, 0));
    __ addptr(rsp, 32);
#endif // _WINDOWS
    generate_vzeroupper(wrapup);
    VM_Version::clean_cpuFeatures();
    UseAVX = saved_useavx;
    UseSSE = saved_usesse;

    __ bind(wrapup);
    __ popf();
    __ pop(rsi);
    __ pop(rbx);
    __ pop(rbp);
    __ ret(0);

#   undef __

    return start;
  };
  void generate_vzeroupper(Label& L_wrapup) {
#   define __ _masm->
    __ lea(rsi, Address(rbp, in_bytes(VM_Version::std_cpuid0_offset())));
    __ cmpl(Address(rsi, 4), 0x756e6547);  // 'uneG'
    __ jcc(Assembler::notEqual, L_wrapup);
    __ movl(rcx, 0x0FFF0FF0);
    __ lea(rsi, Address(rbp, in_bytes(VM_Version::std_cpuid1_offset())));
    __ andl(rcx, Address(rsi, 0));
    __ cmpl(rcx, 0x00050670);              // If it is Xeon Phi 3200/5200/7200
    __ jcc(Assembler::equal, L_wrapup);
    __ cmpl(rcx, 0x00080650);              // If it is Future Xeon Phi
    __ jcc(Assembler::equal, L_wrapup);
    // vzeroupper() will use a pre-computed instruction sequence that we
    // can't compute until after we've determined CPU capabilities. Use
    // uncached variant here directly to be able to bootstrap correctly
    __ vzeroupper_uncached();
#   undef __
  }
  address generate_detect_virt() {
    StubCodeMark mark(this, "VM_Version", "detect_virt_stub");
#   define __ _masm->

    address start = __ pc();

    // Evacuate callee-saved registers
    __ push(rbp);
    __ push(rbx);
    __ push(rsi); // for Windows

#ifdef _LP64
    __ mov(rax, c_rarg0); // CPUID leaf
    __ mov(rsi, c_rarg1); // register array address (eax, ebx, ecx, edx)
#else
    __ movptr(rax, Address(rsp, 16)); // CPUID leaf
    __ movptr(rsi, Address(rsp, 20)); // register array address
#endif

    __ cpuid();

    // Store result to register array
    __ movl(Address(rsi,  0), rax);
    __ movl(Address(rsi,  4), rbx);
    __ movl(Address(rsi,  8), rcx);
    __ movl(Address(rsi, 12), rdx);

    // Epilogue
    __ pop(rsi);
    __ pop(rbx);
    __ pop(rbp);
    __ ret(0);

#   undef __

    return start;
  };


  address generate_getCPUIDBrandString(void) {
    // Flags to test CPU type.
    const uint32_t HS_EFL_AC           = 0x40000;
    const uint32_t HS_EFL_ID           = 0x200000;
    // Values for when we don't have a CPUID instruction.
    const int      CPU_FAMILY_SHIFT = 8;
    const uint32_t CPU_FAMILY_386   = (3 << CPU_FAMILY_SHIFT);
    const uint32_t CPU_FAMILY_486   = (4 << CPU_FAMILY_SHIFT);

    Label detect_486, cpu486, detect_586, done, ext_cpuid;

    StubCodeMark mark(this, "VM_Version", "getCPUIDNameInfo_stub");
#   define __ _masm->

    address start = __ pc();

    //
    // void getCPUIDBrandString(VM_Version::CpuidInfo* cpuid_info);
    //
    // LP64: rcx and rdx are first and second argument registers on windows

    __ push(rbp);
#ifdef _LP64
    __ mov(rbp, c_rarg0); // cpuid_info address
#else
    __ movptr(rbp, Address(rsp, 8)); // cpuid_info address
#endif
    __ push(rbx);
    __ push(rsi);
    __ pushf();          // preserve rbx, and flags
    __ pop(rax);
    __ push(rax);
    __ mov(rcx, rax);
    //
    // if we are unable to change the AC flag, we have a 386
    //
    __ xorl(rax, HS_EFL_AC);
    __ push(rax);
    __ popf();
    __ pushf();
    __ pop(rax);
    __ cmpptr(rax, rcx);
    __ jccb(Assembler::notEqual, detect_486);

    __ movl(rax, CPU_FAMILY_386);
    __ jmp(done);

    //
    // If we are unable to change the ID flag, we have a 486 which does
    // not support the "cpuid" instruction.
    //
    __ bind(detect_486);
    __ mov(rax, rcx);
    __ xorl(rax, HS_EFL_ID);
    __ push(rax);
    __ popf();
    __ pushf();
    __ pop(rax);
    __ cmpptr(rcx, rax);
    __ jccb(Assembler::notEqual, detect_586);

    __ bind(cpu486);
    __ movl(rax, CPU_FAMILY_486);
    __ jmp(done);

    //
    // At this point, we have a chip which supports the "cpuid" instruction
    //
    __ bind(detect_586);
    __ xorl(rax, rax);
    __ cpuid();
    __ orl(rax, rax);
    __ jcc(Assembler::equal, cpu486);   // if cpuid doesn't support an input
                                        // value of at least 1, we give up and
                                        // assume a 486

    //
    // Extended cpuid(0x80000000) for processor brand string detection
    //
    __ bind(ext_cpuid);
    __ movl(rax, CPUID_EXTENDED_FN);
    __ cpuid();
    __ cmpl(rax, CPUID_EXTENDED_FN_4);
    __ jcc(Assembler::below, done);

    //
    // Extended cpuid(0x80000002)  // first 16 bytes in brand string
    //
    __ movl(rax, CPUID_EXTENDED_FN_2);
    __ cpuid();
    __ lea(rsi, Address(rbp, in_bytes(VM_Version::proc_name_0_offset())));
    __ movl(Address(rsi, 0), rax);
    __ lea(rsi, Address(rbp, in_bytes(VM_Version::proc_name_1_offset())));
    __ movl(Address(rsi, 0), rbx);
    __ lea(rsi, Address(rbp, in_bytes(VM_Version::proc_name_2_offset())));
    __ movl(Address(rsi, 0), rcx);
    __ lea(rsi, Address(rbp, in_bytes(VM_Version::proc_name_3_offset())));
    __ movl(Address(rsi,0), rdx);

    //
    // Extended cpuid(0x80000003) // next 16 bytes in brand string
    //
    __ movl(rax, CPUID_EXTENDED_FN_3);
    __ cpuid();
    __ lea(rsi, Address(rbp, in_bytes(VM_Version::proc_name_4_offset())));
    __ movl(Address(rsi, 0), rax);
    __ lea(rsi, Address(rbp, in_bytes(VM_Version::proc_name_5_offset())));
    __ movl(Address(rsi, 0), rbx);
    __ lea(rsi, Address(rbp, in_bytes(VM_Version::proc_name_6_offset())));
    __ movl(Address(rsi, 0), rcx);
    __ lea(rsi, Address(rbp, in_bytes(VM_Version::proc_name_7_offset())));
    __ movl(Address(rsi,0), rdx);

    //
    // Extended cpuid(0x80000004) // last 16 bytes in brand string
    //
    __ movl(rax, CPUID_EXTENDED_FN_4);
    __ cpuid();
    __ lea(rsi, Address(rbp, in_bytes(VM_Version::proc_name_8_offset())));
    __ movl(Address(rsi, 0), rax);
    __ lea(rsi, Address(rbp, in_bytes(VM_Version::proc_name_9_offset())));
    __ movl(Address(rsi, 0), rbx);
    __ lea(rsi, Address(rbp, in_bytes(VM_Version::proc_name_10_offset())));
    __ movl(Address(rsi, 0), rcx);
    __ lea(rsi, Address(rbp, in_bytes(VM_Version::proc_name_11_offset())));
    __ movl(Address(rsi,0), rdx);

    //
    // return
    //
    __ bind(done);
    __ popf();
    __ pop(rsi);
    __ pop(rbx);
    __ pop(rbp);
    __ ret(0);

#   undef __

    return start;
  };
};

void VM_Version::get_processor_features() {

  _cpu = 4; // 486 by default
  _model = 0;
  _stepping = 0;
  _features = 0;
  _logical_processors_per_package = 1;
  // i486 internal cache is both I&D and has a 16-byte line size
  _L1_data_cache_line_size = 16;

  // Get raw processor info

  get_cpu_info_stub(&_cpuid_info);

  assert_is_initialized();
  _cpu = extended_cpu_family();
  _model = extended_cpu_model();
  _stepping = cpu_stepping();

  if (cpu_family() > 4) { // it supports CPUID
    _features = _cpuid_info.feature_flags(); // These can be changed by VM settings
    _cpu_features = _features;   // Preserve features
    // Logical processors are only available on P4s and above,
    // and only if hyperthreading is available.
    _logical_processors_per_package = logical_processor_count();
    _L1_data_cache_line_size = L1_line_size();
  }

  // xchg and xadd instructions
  _supports_atomic_getset4 = true;
  _supports_atomic_getadd4 = true;
  LP64_ONLY(_supports_atomic_getset8 = true);
  LP64_ONLY(_supports_atomic_getadd8 = true);

#ifdef _LP64
  // OS should support SSE for x64 and hardware should support at least SSE2.
  if (!VM_Version::supports_sse2()) {
    vm_exit_during_initialization("Unknown x64 processor: SSE2 not supported");
  }
  // in 64 bit the use of SSE2 is the minimum
  if (UseSSE < 2) UseSSE = 2;
#endif

#ifdef AMD64
  // flush_icache_stub have to be generated first.
  // That is why Icache line size is hard coded in ICache class,
  // see icache_x86.hpp. It is also the reason why we can't use
  // clflush instruction in 32-bit VM since it could be running
  // on CPU which does not support it.
  //
  // The only thing we can do is to verify that flushed
  // ICache::line_size has correct value.
  guarantee(_cpuid_info.std_cpuid1_edx.bits.clflush != 0, "clflush is not supported");
  // clflush_size is size in quadwords (8 bytes).
  guarantee(_cpuid_info.std_cpuid1_ebx.bits.clflush_size == 8, "such clflush size is not supported");
#endif

#ifdef _LP64
  // assigning this field effectively enables Unsafe.writebackMemory()
  // by initing UnsafeConstant.DATA_CACHE_LINE_FLUSH_SIZE to non-zero
  // that is only implemented on x86_64 and only if the OS plays ball
  if (os::supports_map_sync()) {
    // publish data cache line flush size to generic field, otherwise
    // let if default to zero thereby disabling writeback
    _data_cache_line_flush_size = _cpuid_info.std_cpuid1_ebx.bits.clflush_size * 8;
  }
#endif

  // Check if processor has Intel Ecore
  if (FLAG_IS_DEFAULT(EnableX86ECoreOpts) && is_intel() && cpu_family() == 6 &&
    (_model == 0x97 || _model == 0xAA || _model == 0xAC || _model == 0xAF)) {
    FLAG_SET_DEFAULT(EnableX86ECoreOpts, true);
  }

  if (UseSSE < 4) {
    _features &= ~CPU_SSE4_1;
    _features &= ~CPU_SSE4_2;
  }

  if (UseSSE < 3) {
    _features &= ~CPU_SSE3;
    _features &= ~CPU_SSSE3;
    _features &= ~CPU_SSE4A;
  }

  if (UseSSE < 2)
    _features &= ~CPU_SSE2;

  if (UseSSE < 1)
    _features &= ~CPU_SSE;

  //since AVX instructions is slower than SSE in some ZX cpus, force USEAVX=0.
  if (is_zx() && ((cpu_family() == 6) || (cpu_family() == 7))) {
    UseAVX = 0;
  }

  // UseSSE is set to the smaller of what hardware supports and what
  // the command line requires.  I.e., you cannot set UseSSE to 2 on
  // older Pentiums which do not support it.
  int use_sse_limit = 0;
  if (UseSSE > 0) {
    if (UseSSE > 3 && supports_sse4_1()) {
      use_sse_limit = 4;
    } else if (UseSSE > 2 && supports_sse3()) {
      use_sse_limit = 3;
    } else if (UseSSE > 1 && supports_sse2()) {
      use_sse_limit = 2;
    } else if (UseSSE > 0 && supports_sse()) {
      use_sse_limit = 1;
    } else {
      use_sse_limit = 0;
    }
  }
  if (FLAG_IS_DEFAULT(UseSSE)) {
    FLAG_SET_DEFAULT(UseSSE, use_sse_limit);
  } else if (UseSSE > use_sse_limit) {
    warning("UseSSE=%d is not supported on this CPU, setting it to UseSSE=%d", UseSSE, use_sse_limit);
    FLAG_SET_DEFAULT(UseSSE, use_sse_limit);
  }

  // first try initial setting and detect what we can support
  int use_avx_limit = 0;
  if (UseAVX > 0) {
    if (UseSSE < 4) {
      // Don't use AVX if SSE is unavailable or has been disabled.
      use_avx_limit = 0;
    } else if (UseAVX > 2 && supports_evex()) {
      use_avx_limit = 3;
    } else if (UseAVX > 1 && supports_avx2()) {
      use_avx_limit = 2;
    } else if (UseAVX > 0 && supports_avx()) {
      use_avx_limit = 1;
    } else {
      use_avx_limit = 0;
    }
  }
  if (FLAG_IS_DEFAULT(UseAVX)) {
    // Don't use AVX-512 on older Skylakes unless explicitly requested.
    if (use_avx_limit > 2 && is_intel_skylake() && _stepping < 5) {
      FLAG_SET_DEFAULT(UseAVX, 2);
    } else {
      FLAG_SET_DEFAULT(UseAVX, use_avx_limit);
    }
  }
  if (UseAVX > use_avx_limit) {
    if (UseSSE < 4) {
      warning("UseAVX=%d requires UseSSE=4, setting it to UseAVX=0", UseAVX);
    } else {
      warning("UseAVX=%d is not supported on this CPU, setting it to UseAVX=%d", UseAVX, use_avx_limit);
    }
    FLAG_SET_DEFAULT(UseAVX, use_avx_limit);
  }

  if (UseAVX < 3) {
    _features &= ~CPU_AVX512F;
    _features &= ~CPU_AVX512DQ;
    _features &= ~CPU_AVX512CD;
    _features &= ~CPU_AVX512BW;
    _features &= ~CPU_AVX512VL;
    _features &= ~CPU_AVX512_VPOPCNTDQ;
    _features &= ~CPU_AVX512_VPCLMULQDQ;
    _features &= ~CPU_AVX512_VAES;
    _features &= ~CPU_AVX512_VNNI;
    _features &= ~CPU_AVX512_VBMI;
    _features &= ~CPU_AVX512_VBMI2;
    _features &= ~CPU_AVX512_BITALG;
    _features &= ~CPU_AVX512_IFMA;
    _features &= ~CPU_AVX512_FP16;
  }

  if (UseAVX < 2) {
    _features &= ~CPU_AVX2;
    _features &= ~CPU_AVX_IFMA;
  }

  if (UseAVX < 1) {
    _features &= ~CPU_AVX;
    _features &= ~CPU_VZEROUPPER;
    _features &= ~CPU_F16C;
  }

  if (logical_processors_per_package() == 1) {
    // HT processor could be installed on a system which doesn't support HT.
    _features &= ~CPU_HT;
  }

  if (is_intel()) { // Intel cpus specific settings
    if (is_knights_family()) {
      _features &= ~CPU_VZEROUPPER;
      _features &= ~CPU_AVX512BW;
      _features &= ~CPU_AVX512VL;
      _features &= ~CPU_AVX512DQ;
      _features &= ~CPU_AVX512_VNNI;
      _features &= ~CPU_AVX512_VAES;
      _features &= ~CPU_AVX512_VPOPCNTDQ;
      _features &= ~CPU_AVX512_VPCLMULQDQ;
      _features &= ~CPU_AVX512_VBMI;
      _features &= ~CPU_AVX512_VBMI2;
      _features &= ~CPU_CLWB;
      _features &= ~CPU_FLUSHOPT;
      _features &= ~CPU_GFNI;
      _features &= ~CPU_AVX512_BITALG;
      _features &= ~CPU_AVX512_IFMA;
<<<<<<< HEAD
      _features &= ~CPU_AVX512_FP16;
=======
      _features &= ~CPU_AVX_IFMA;
>>>>>>> e19d6796
    }
  }

  if (FLAG_IS_DEFAULT(IntelJccErratumMitigation)) {
    _has_intel_jcc_erratum = compute_has_intel_jcc_erratum();
  } else {
    _has_intel_jcc_erratum = IntelJccErratumMitigation;
  }

  char buf[1024];
  int res = jio_snprintf(
              buf, sizeof(buf),
              "(%u cores per cpu, %u threads per core) family %d model %d stepping %d microcode 0x%x",
              cores_per_cpu(), threads_per_core(),
              cpu_family(), _model, _stepping, os::cpu_microcode_revision());
  assert(res > 0, "not enough temporary space allocated");
  insert_features_names(buf + res, sizeof(buf) - res, _features_names);

  _features_string = os::strdup(buf);

  // Use AES instructions if available.
  if (supports_aes()) {
    if (FLAG_IS_DEFAULT(UseAES)) {
      FLAG_SET_DEFAULT(UseAES, true);
    }
    if (!UseAES) {
      if (UseAESIntrinsics && !FLAG_IS_DEFAULT(UseAESIntrinsics)) {
        warning("AES intrinsics require UseAES flag to be enabled. Intrinsics will be disabled.");
      }
      FLAG_SET_DEFAULT(UseAESIntrinsics, false);
    } else {
      if (UseSSE > 2) {
        if (FLAG_IS_DEFAULT(UseAESIntrinsics)) {
          FLAG_SET_DEFAULT(UseAESIntrinsics, true);
        }
      } else {
        // The AES intrinsic stubs require AES instruction support (of course)
        // but also require sse3 mode or higher for instructions it use.
        if (UseAESIntrinsics && !FLAG_IS_DEFAULT(UseAESIntrinsics)) {
          warning("X86 AES intrinsics require SSE3 instructions or higher. Intrinsics will be disabled.");
        }
        FLAG_SET_DEFAULT(UseAESIntrinsics, false);
      }

      // --AES-CTR begins--
      if (!UseAESIntrinsics) {
        if (UseAESCTRIntrinsics && !FLAG_IS_DEFAULT(UseAESCTRIntrinsics)) {
          warning("AES-CTR intrinsics require UseAESIntrinsics flag to be enabled. Intrinsics will be disabled.");
          FLAG_SET_DEFAULT(UseAESCTRIntrinsics, false);
        }
      } else {
        if (supports_sse4_1()) {
          if (FLAG_IS_DEFAULT(UseAESCTRIntrinsics)) {
            FLAG_SET_DEFAULT(UseAESCTRIntrinsics, true);
          }
        } else {
           // The AES-CTR intrinsic stubs require AES instruction support (of course)
           // but also require sse4.1 mode or higher for instructions it use.
          if (UseAESCTRIntrinsics && !FLAG_IS_DEFAULT(UseAESCTRIntrinsics)) {
             warning("X86 AES-CTR intrinsics require SSE4.1 instructions or higher. Intrinsics will be disabled.");
           }
           FLAG_SET_DEFAULT(UseAESCTRIntrinsics, false);
        }
      }
      // --AES-CTR ends--
    }
  } else if (UseAES || UseAESIntrinsics || UseAESCTRIntrinsics) {
    if (UseAES && !FLAG_IS_DEFAULT(UseAES)) {
      warning("AES instructions are not available on this CPU");
      FLAG_SET_DEFAULT(UseAES, false);
    }
    if (UseAESIntrinsics && !FLAG_IS_DEFAULT(UseAESIntrinsics)) {
      warning("AES intrinsics are not available on this CPU");
      FLAG_SET_DEFAULT(UseAESIntrinsics, false);
    }
    if (UseAESCTRIntrinsics && !FLAG_IS_DEFAULT(UseAESCTRIntrinsics)) {
      warning("AES-CTR intrinsics are not available on this CPU");
      FLAG_SET_DEFAULT(UseAESCTRIntrinsics, false);
    }
  }

  // Use CLMUL instructions if available.
  if (supports_clmul()) {
    if (FLAG_IS_DEFAULT(UseCLMUL)) {
      UseCLMUL = true;
    }
  } else if (UseCLMUL) {
    if (!FLAG_IS_DEFAULT(UseCLMUL))
      warning("CLMUL instructions not available on this CPU (AVX may also be required)");
    FLAG_SET_DEFAULT(UseCLMUL, false);
  }

  if (UseCLMUL && (UseSSE > 2)) {
    if (FLAG_IS_DEFAULT(UseCRC32Intrinsics)) {
      UseCRC32Intrinsics = true;
    }
  } else if (UseCRC32Intrinsics) {
    if (!FLAG_IS_DEFAULT(UseCRC32Intrinsics))
      warning("CRC32 Intrinsics requires CLMUL instructions (not available on this CPU)");
    FLAG_SET_DEFAULT(UseCRC32Intrinsics, false);
  }

#ifdef _LP64
  if (supports_avx2()) {
    if (FLAG_IS_DEFAULT(UseAdler32Intrinsics)) {
      UseAdler32Intrinsics = true;
    }
  } else if (UseAdler32Intrinsics) {
    if (!FLAG_IS_DEFAULT(UseAdler32Intrinsics)) {
      warning("Adler32 Intrinsics requires avx2 instructions (not available on this CPU)");
    }
    FLAG_SET_DEFAULT(UseAdler32Intrinsics, false);
  }
#else
  if (UseAdler32Intrinsics) {
    warning("Adler32Intrinsics not available on this CPU.");
    FLAG_SET_DEFAULT(UseAdler32Intrinsics, false);
  }
#endif

  if (supports_sse4_2() && supports_clmul()) {
    if (FLAG_IS_DEFAULT(UseCRC32CIntrinsics)) {
      UseCRC32CIntrinsics = true;
    }
  } else if (UseCRC32CIntrinsics) {
    if (!FLAG_IS_DEFAULT(UseCRC32CIntrinsics)) {
      warning("CRC32C intrinsics are not available on this CPU");
    }
    FLAG_SET_DEFAULT(UseCRC32CIntrinsics, false);
  }

  // GHASH/GCM intrinsics
  if (UseCLMUL && (UseSSE > 2)) {
    if (FLAG_IS_DEFAULT(UseGHASHIntrinsics)) {
      UseGHASHIntrinsics = true;
    }
  } else if (UseGHASHIntrinsics) {
    if (!FLAG_IS_DEFAULT(UseGHASHIntrinsics))
      warning("GHASH intrinsic requires CLMUL and SSE2 instructions on this CPU");
    FLAG_SET_DEFAULT(UseGHASHIntrinsics, false);
  }

#ifdef _LP64
  // ChaCha20 Intrinsics
  // As long as the system supports AVX as a baseline we can do a
  // SIMD-enabled block function.  StubGenerator makes the determination
  // based on the VM capabilities whether to use an AVX2 or AVX512-enabled
  // version.
  if (UseAVX >= 1) {
      if (FLAG_IS_DEFAULT(UseChaCha20Intrinsics)) {
          UseChaCha20Intrinsics = true;
      }
  } else if (UseChaCha20Intrinsics) {
      if (!FLAG_IS_DEFAULT(UseChaCha20Intrinsics)) {
          warning("ChaCha20 intrinsic requires AVX instructions");
      }
      FLAG_SET_DEFAULT(UseChaCha20Intrinsics, false);
  }
#else
  // No support currently for ChaCha20 intrinsics on 32-bit platforms
  if (UseChaCha20Intrinsics) {
      warning("ChaCha20 intrinsics are not available on this CPU.");
      FLAG_SET_DEFAULT(UseChaCha20Intrinsics, false);
  }
#endif // _LP64

  // Base64 Intrinsics (Check the condition for which the intrinsic will be active)
  if (UseAVX >= 2) {
    if (FLAG_IS_DEFAULT(UseBASE64Intrinsics)) {
      UseBASE64Intrinsics = true;
    }
  } else if (UseBASE64Intrinsics) {
     if (!FLAG_IS_DEFAULT(UseBASE64Intrinsics))
      warning("Base64 intrinsic requires EVEX instructions on this CPU");
    FLAG_SET_DEFAULT(UseBASE64Intrinsics, false);
  }

  if (supports_fma() && UseSSE >= 2) { // Check UseSSE since FMA code uses SSE instructions
    if (FLAG_IS_DEFAULT(UseFMA)) {
      UseFMA = true;
    }
  } else if (UseFMA) {
    warning("FMA instructions are not available on this CPU");
    FLAG_SET_DEFAULT(UseFMA, false);
  }

  if (FLAG_IS_DEFAULT(UseMD5Intrinsics)) {
    UseMD5Intrinsics = true;
  }

  if (supports_sha() LP64_ONLY(|| (supports_avx2() && supports_bmi2()))) {
    if (FLAG_IS_DEFAULT(UseSHA)) {
      UseSHA = true;
    }
  } else if (UseSHA) {
    warning("SHA instructions are not available on this CPU");
    FLAG_SET_DEFAULT(UseSHA, false);
  }

  if (supports_sha() && supports_sse4_1() && UseSHA) {
    if (FLAG_IS_DEFAULT(UseSHA1Intrinsics)) {
      FLAG_SET_DEFAULT(UseSHA1Intrinsics, true);
    }
  } else if (UseSHA1Intrinsics) {
    warning("Intrinsics for SHA-1 crypto hash functions not available on this CPU.");
    FLAG_SET_DEFAULT(UseSHA1Intrinsics, false);
  }

  if (supports_sse4_1() && UseSHA) {
    if (FLAG_IS_DEFAULT(UseSHA256Intrinsics)) {
      FLAG_SET_DEFAULT(UseSHA256Intrinsics, true);
    }
  } else if (UseSHA256Intrinsics) {
    warning("Intrinsics for SHA-224 and SHA-256 crypto hash functions not available on this CPU.");
    FLAG_SET_DEFAULT(UseSHA256Intrinsics, false);
  }

#ifdef _LP64
  // These are only supported on 64-bit
  if (UseSHA && supports_avx2() && supports_bmi2()) {
    if (FLAG_IS_DEFAULT(UseSHA512Intrinsics)) {
      FLAG_SET_DEFAULT(UseSHA512Intrinsics, true);
    }
  } else
#endif
  if (UseSHA512Intrinsics) {
    warning("Intrinsics for SHA-384 and SHA-512 crypto hash functions not available on this CPU.");
    FLAG_SET_DEFAULT(UseSHA512Intrinsics, false);
  }

  if (UseSHA3Intrinsics) {
    warning("Intrinsics for SHA3-224, SHA3-256, SHA3-384 and SHA3-512 crypto hash functions not available on this CPU.");
    FLAG_SET_DEFAULT(UseSHA3Intrinsics, false);
  }

  if (!(UseSHA1Intrinsics || UseSHA256Intrinsics || UseSHA512Intrinsics)) {
    FLAG_SET_DEFAULT(UseSHA, false);
  }

  if (!supports_rtm() && UseRTMLocking) {
    vm_exit_during_initialization("RTM instructions are not available on this CPU");
  }

#if INCLUDE_RTM_OPT
  if (UseRTMLocking) {
    if (!CompilerConfig::is_c2_enabled()) {
      // Only C2 does RTM locking optimization.
      vm_exit_during_initialization("RTM locking optimization is not supported in this VM");
    }
    if (is_intel_family_core()) {
      if ((_model == CPU_MODEL_HASWELL_E3) ||
          (_model == CPU_MODEL_HASWELL_E7 && _stepping < 3) ||
          (_model == CPU_MODEL_BROADWELL  && _stepping < 4)) {
        // currently a collision between SKL and HSW_E3
        if (!UnlockExperimentalVMOptions && UseAVX < 3) {
          vm_exit_during_initialization("UseRTMLocking is only available as experimental option on this "
                                        "platform. It must be enabled via -XX:+UnlockExperimentalVMOptions flag.");
        } else {
          warning("UseRTMLocking is only available as experimental option on this platform.");
        }
      }
    }
    if (!FLAG_IS_CMDLINE(UseRTMLocking)) {
      // RTM locking should be used only for applications with
      // high lock contention. For now we do not use it by default.
      vm_exit_during_initialization("UseRTMLocking flag should be only set on command line");
    }
  } else { // !UseRTMLocking
    if (UseRTMForStackLocks) {
      if (!FLAG_IS_DEFAULT(UseRTMForStackLocks)) {
        warning("UseRTMForStackLocks flag should be off when UseRTMLocking flag is off");
      }
      FLAG_SET_DEFAULT(UseRTMForStackLocks, false);
    }
    if (UseRTMDeopt) {
      FLAG_SET_DEFAULT(UseRTMDeopt, false);
    }
    if (PrintPreciseRTMLockingStatistics) {
      FLAG_SET_DEFAULT(PrintPreciseRTMLockingStatistics, false);
    }
  }
#else
  if (UseRTMLocking) {
    // Only C2 does RTM locking optimization.
    vm_exit_during_initialization("RTM locking optimization is not supported in this VM");
  }
#endif

#ifdef COMPILER2
  if (UseFPUForSpilling) {
    if (UseSSE < 2) {
      // Only supported with SSE2+
      FLAG_SET_DEFAULT(UseFPUForSpilling, false);
    }
  }
#endif

#if COMPILER2_OR_JVMCI
  int max_vector_size = 0;
  if (UseSSE < 2) {
    // Vectors (in XMM) are only supported with SSE2+
    // SSE is always 2 on x64.
    max_vector_size = 0;
  } else if (UseAVX == 0 || !os_supports_avx_vectors()) {
    // 16 byte vectors (in XMM) are supported with SSE2+
    max_vector_size = 16;
  } else if (UseAVX == 1 || UseAVX == 2) {
    // 32 bytes vectors (in YMM) are only supported with AVX+
    max_vector_size = 32;
  } else if (UseAVX > 2) {
    // 64 bytes vectors (in ZMM) are only supported with AVX 3
    max_vector_size = 64;
  }

#ifdef _LP64
  int min_vector_size = 4; // We require MaxVectorSize to be at least 4 on 64bit
#else
  int min_vector_size = 0;
#endif

  if (!FLAG_IS_DEFAULT(MaxVectorSize)) {
    if (MaxVectorSize < min_vector_size) {
      warning("MaxVectorSize must be at least %i on this platform", min_vector_size);
      FLAG_SET_DEFAULT(MaxVectorSize, min_vector_size);
    }
    if (MaxVectorSize > max_vector_size) {
      warning("MaxVectorSize must be at most %i on this platform", max_vector_size);
      FLAG_SET_DEFAULT(MaxVectorSize, max_vector_size);
    }
    if (!is_power_of_2(MaxVectorSize)) {
      warning("MaxVectorSize must be a power of 2, setting to default: %i", max_vector_size);
      FLAG_SET_DEFAULT(MaxVectorSize, max_vector_size);
    }
  } else {
    // If default, use highest supported configuration
    FLAG_SET_DEFAULT(MaxVectorSize, max_vector_size);
  }

#if defined(COMPILER2) && defined(ASSERT)
  if (MaxVectorSize > 0) {
    if (supports_avx() && PrintMiscellaneous && Verbose && TraceNewVectors) {
      tty->print_cr("State of YMM registers after signal handle:");
      int nreg = 2 LP64_ONLY(+2);
      const char* ymm_name[4] = {"0", "7", "8", "15"};
      for (int i = 0; i < nreg; i++) {
        tty->print("YMM%s:", ymm_name[i]);
        for (int j = 7; j >=0; j--) {
          tty->print(" %x", _cpuid_info.ymm_save[i*8 + j]);
        }
        tty->cr();
      }
    }
  }
#endif // COMPILER2 && ASSERT

#ifdef _LP64
  if ((supports_avx512ifma() && supports_avx512vlbw()) || supports_avxifma())  {
    if (FLAG_IS_DEFAULT(UsePoly1305Intrinsics)) {
      FLAG_SET_DEFAULT(UsePoly1305Intrinsics, true);
    }
  } else
#endif
  if (UsePoly1305Intrinsics) {
    warning("Intrinsics for Poly1305 crypto hash functions not available on this CPU.");
    FLAG_SET_DEFAULT(UsePoly1305Intrinsics, false);
  }

#ifdef _LP64
  if (FLAG_IS_DEFAULT(UseMultiplyToLenIntrinsic)) {
    UseMultiplyToLenIntrinsic = true;
  }
  if (FLAG_IS_DEFAULT(UseSquareToLenIntrinsic)) {
    UseSquareToLenIntrinsic = true;
  }
  if (FLAG_IS_DEFAULT(UseMulAddIntrinsic)) {
    UseMulAddIntrinsic = true;
  }
  if (FLAG_IS_DEFAULT(UseMontgomeryMultiplyIntrinsic)) {
    UseMontgomeryMultiplyIntrinsic = true;
  }
  if (FLAG_IS_DEFAULT(UseMontgomerySquareIntrinsic)) {
    UseMontgomerySquareIntrinsic = true;
  }
#else
  if (UseMultiplyToLenIntrinsic) {
    if (!FLAG_IS_DEFAULT(UseMultiplyToLenIntrinsic)) {
      warning("multiplyToLen intrinsic is not available in 32-bit VM");
    }
    FLAG_SET_DEFAULT(UseMultiplyToLenIntrinsic, false);
  }
  if (UseMontgomeryMultiplyIntrinsic) {
    if (!FLAG_IS_DEFAULT(UseMontgomeryMultiplyIntrinsic)) {
      warning("montgomeryMultiply intrinsic is not available in 32-bit VM");
    }
    FLAG_SET_DEFAULT(UseMontgomeryMultiplyIntrinsic, false);
  }
  if (UseMontgomerySquareIntrinsic) {
    if (!FLAG_IS_DEFAULT(UseMontgomerySquareIntrinsic)) {
      warning("montgomerySquare intrinsic is not available in 32-bit VM");
    }
    FLAG_SET_DEFAULT(UseMontgomerySquareIntrinsic, false);
  }
  if (UseSquareToLenIntrinsic) {
    if (!FLAG_IS_DEFAULT(UseSquareToLenIntrinsic)) {
      warning("squareToLen intrinsic is not available in 32-bit VM");
    }
    FLAG_SET_DEFAULT(UseSquareToLenIntrinsic, false);
  }
  if (UseMulAddIntrinsic) {
    if (!FLAG_IS_DEFAULT(UseMulAddIntrinsic)) {
      warning("mulAdd intrinsic is not available in 32-bit VM");
    }
    FLAG_SET_DEFAULT(UseMulAddIntrinsic, false);
  }
#endif // _LP64
#endif // COMPILER2_OR_JVMCI

  // On new cpus instructions which update whole XMM register should be used
  // to prevent partial register stall due to dependencies on high half.
  //
  // UseXmmLoadAndClearUpper == true  --> movsd(xmm, mem)
  // UseXmmLoadAndClearUpper == false --> movlpd(xmm, mem)
  // UseXmmRegToRegMoveAll == true  --> movaps(xmm, xmm), movapd(xmm, xmm).
  // UseXmmRegToRegMoveAll == false --> movss(xmm, xmm),  movsd(xmm, xmm).


  if (is_zx()) { // ZX cpus specific settings
    if (FLAG_IS_DEFAULT(UseStoreImmI16)) {
      UseStoreImmI16 = false; // don't use it on ZX cpus
    }
    if ((cpu_family() == 6) || (cpu_family() == 7)) {
      if (FLAG_IS_DEFAULT(UseAddressNop)) {
        // Use it on all ZX cpus
        UseAddressNop = true;
      }
    }
    if (FLAG_IS_DEFAULT(UseXmmLoadAndClearUpper)) {
      UseXmmLoadAndClearUpper = true; // use movsd on all ZX cpus
    }
    if (FLAG_IS_DEFAULT(UseXmmRegToRegMoveAll)) {
      if (supports_sse3()) {
        UseXmmRegToRegMoveAll = true; // use movaps, movapd on new ZX cpus
      } else {
        UseXmmRegToRegMoveAll = false;
      }
    }
    if (((cpu_family() == 6) || (cpu_family() == 7)) && supports_sse3()) { // new ZX cpus
#ifdef COMPILER2
      if (FLAG_IS_DEFAULT(MaxLoopPad)) {
        // For new ZX cpus do the next optimization:
        // don't align the beginning of a loop if there are enough instructions
        // left (NumberOfLoopInstrToAlign defined in c2_globals.hpp)
        // in current fetch line (OptoLoopAlignment) or the padding
        // is big (> MaxLoopPad).
        // Set MaxLoopPad to 11 for new ZX cpus to reduce number of
        // generated NOP instructions. 11 is the largest size of one
        // address NOP instruction '0F 1F' (see Assembler::nop(i)).
        MaxLoopPad = 11;
      }
#endif // COMPILER2
      if (FLAG_IS_DEFAULT(UseXMMForArrayCopy)) {
        UseXMMForArrayCopy = true; // use SSE2 movq on new ZX cpus
      }
      if (supports_sse4_2()) { // new ZX cpus
        if (FLAG_IS_DEFAULT(UseUnalignedLoadStores)) {
          UseUnalignedLoadStores = true; // use movdqu on newest ZX cpus
        }
      }
      if (supports_sse4_2()) {
        if (FLAG_IS_DEFAULT(UseSSE42Intrinsics)) {
          FLAG_SET_DEFAULT(UseSSE42Intrinsics, true);
        }
      } else {
        if (UseSSE42Intrinsics && !FLAG_IS_DEFAULT(UseAESIntrinsics)) {
          warning("SSE4.2 intrinsics require SSE4.2 instructions or higher. Intrinsics will be disabled.");
        }
        FLAG_SET_DEFAULT(UseSSE42Intrinsics, false);
      }
    }

    if (FLAG_IS_DEFAULT(AllocatePrefetchInstr) && supports_3dnow_prefetch()) {
      FLAG_SET_DEFAULT(AllocatePrefetchInstr, 3);
    }
  }

  if (is_amd_family()) { // AMD cpus specific settings
    if (supports_sse2() && FLAG_IS_DEFAULT(UseAddressNop)) {
      // Use it on new AMD cpus starting from Opteron.
      UseAddressNop = true;
    }
    if (supports_sse2() && FLAG_IS_DEFAULT(UseNewLongLShift)) {
      // Use it on new AMD cpus starting from Opteron.
      UseNewLongLShift = true;
    }
    if (FLAG_IS_DEFAULT(UseXmmLoadAndClearUpper)) {
      if (supports_sse4a()) {
        UseXmmLoadAndClearUpper = true; // use movsd only on '10h' Opteron
      } else {
        UseXmmLoadAndClearUpper = false;
      }
    }
    if (FLAG_IS_DEFAULT(UseXmmRegToRegMoveAll)) {
      if (supports_sse4a()) {
        UseXmmRegToRegMoveAll = true; // use movaps, movapd only on '10h'
      } else {
        UseXmmRegToRegMoveAll = false;
      }
    }
    if (FLAG_IS_DEFAULT(UseXmmI2F)) {
      if (supports_sse4a()) {
        UseXmmI2F = true;
      } else {
        UseXmmI2F = false;
      }
    }
    if (FLAG_IS_DEFAULT(UseXmmI2D)) {
      if (supports_sse4a()) {
        UseXmmI2D = true;
      } else {
        UseXmmI2D = false;
      }
    }
    if (supports_sse4_2()) {
      if (FLAG_IS_DEFAULT(UseSSE42Intrinsics)) {
        FLAG_SET_DEFAULT(UseSSE42Intrinsics, true);
      }
    } else {
      if (UseSSE42Intrinsics && !FLAG_IS_DEFAULT(UseAESIntrinsics)) {
        warning("SSE4.2 intrinsics require SSE4.2 instructions or higher. Intrinsics will be disabled.");
      }
      FLAG_SET_DEFAULT(UseSSE42Intrinsics, false);
    }

    // some defaults for AMD family 15h
    if (cpu_family() == 0x15) {
      // On family 15h processors default is no sw prefetch
      if (FLAG_IS_DEFAULT(AllocatePrefetchStyle)) {
        FLAG_SET_DEFAULT(AllocatePrefetchStyle, 0);
      }
      // Also, if some other prefetch style is specified, default instruction type is PREFETCHW
      if (FLAG_IS_DEFAULT(AllocatePrefetchInstr)) {
        FLAG_SET_DEFAULT(AllocatePrefetchInstr, 3);
      }
      // On family 15h processors use XMM and UnalignedLoadStores for Array Copy
      if (supports_sse2() && FLAG_IS_DEFAULT(UseXMMForArrayCopy)) {
        FLAG_SET_DEFAULT(UseXMMForArrayCopy, true);
      }
      if (supports_sse2() && FLAG_IS_DEFAULT(UseUnalignedLoadStores)) {
        FLAG_SET_DEFAULT(UseUnalignedLoadStores, true);
      }
    }

#ifdef COMPILER2
    if (cpu_family() < 0x17 && MaxVectorSize > 16) {
      // Limit vectors size to 16 bytes on AMD cpus < 17h.
      FLAG_SET_DEFAULT(MaxVectorSize, 16);
    }
#endif // COMPILER2

    // Some defaults for AMD family >= 17h && Hygon family 18h
    if (cpu_family() >= 0x17) {
      // On family >=17h processors use XMM and UnalignedLoadStores
      // for Array Copy
      if (supports_sse2() && FLAG_IS_DEFAULT(UseXMMForArrayCopy)) {
        FLAG_SET_DEFAULT(UseXMMForArrayCopy, true);
      }
      if (supports_sse2() && FLAG_IS_DEFAULT(UseUnalignedLoadStores)) {
        FLAG_SET_DEFAULT(UseUnalignedLoadStores, true);
      }
#ifdef COMPILER2
      if (supports_sse4_2() && FLAG_IS_DEFAULT(UseFPUForSpilling)) {
        FLAG_SET_DEFAULT(UseFPUForSpilling, true);
      }
#endif
    }
  }

  if (is_intel()) { // Intel cpus specific settings
    if (FLAG_IS_DEFAULT(UseStoreImmI16)) {
      UseStoreImmI16 = false; // don't use it on Intel cpus
    }
    if (cpu_family() == 6 || cpu_family() == 15) {
      if (FLAG_IS_DEFAULT(UseAddressNop)) {
        // Use it on all Intel cpus starting from PentiumPro
        UseAddressNop = true;
      }
    }
    if (FLAG_IS_DEFAULT(UseXmmLoadAndClearUpper)) {
      UseXmmLoadAndClearUpper = true; // use movsd on all Intel cpus
    }
    if (FLAG_IS_DEFAULT(UseXmmRegToRegMoveAll)) {
      if (supports_sse3()) {
        UseXmmRegToRegMoveAll = true; // use movaps, movapd on new Intel cpus
      } else {
        UseXmmRegToRegMoveAll = false;
      }
    }
    if (cpu_family() == 6 && supports_sse3()) { // New Intel cpus
#ifdef COMPILER2
      if (FLAG_IS_DEFAULT(MaxLoopPad)) {
        // For new Intel cpus do the next optimization:
        // don't align the beginning of a loop if there are enough instructions
        // left (NumberOfLoopInstrToAlign defined in c2_globals.hpp)
        // in current fetch line (OptoLoopAlignment) or the padding
        // is big (> MaxLoopPad).
        // Set MaxLoopPad to 11 for new Intel cpus to reduce number of
        // generated NOP instructions. 11 is the largest size of one
        // address NOP instruction '0F 1F' (see Assembler::nop(i)).
        MaxLoopPad = 11;
      }
#endif // COMPILER2

      if (FLAG_IS_DEFAULT(UseXMMForArrayCopy)) {
        UseXMMForArrayCopy = true; // use SSE2 movq on new Intel cpus
      }
      if ((supports_sse4_2() && supports_ht()) || supports_avx()) { // Newest Intel cpus
        if (FLAG_IS_DEFAULT(UseUnalignedLoadStores)) {
          UseUnalignedLoadStores = true; // use movdqu on newest Intel cpus
        }
      }
      if (supports_sse4_2()) {
        if (FLAG_IS_DEFAULT(UseSSE42Intrinsics)) {
          FLAG_SET_DEFAULT(UseSSE42Intrinsics, true);
        }
      } else {
        if (UseSSE42Intrinsics && !FLAG_IS_DEFAULT(UseAESIntrinsics)) {
          warning("SSE4.2 intrinsics require SSE4.2 instructions or higher. Intrinsics will be disabled.");
        }
        FLAG_SET_DEFAULT(UseSSE42Intrinsics, false);
      }
    }
    if (is_atom_family() || is_knights_family()) {
#ifdef COMPILER2
      if (FLAG_IS_DEFAULT(OptoScheduling)) {
        OptoScheduling = true;
      }
#endif
      if (supports_sse4_2()) { // Silvermont
        if (FLAG_IS_DEFAULT(UseUnalignedLoadStores)) {
          UseUnalignedLoadStores = true; // use movdqu on newest Intel cpus
        }
      }
      if (FLAG_IS_DEFAULT(UseIncDec)) {
        FLAG_SET_DEFAULT(UseIncDec, false);
      }
    }
    if (FLAG_IS_DEFAULT(AllocatePrefetchInstr) && supports_3dnow_prefetch()) {
      FLAG_SET_DEFAULT(AllocatePrefetchInstr, 3);
    }
#ifdef COMPILER2
    if (UseAVX > 2) {
      if (FLAG_IS_DEFAULT(ArrayOperationPartialInlineSize) ||
          (!FLAG_IS_DEFAULT(ArrayOperationPartialInlineSize) &&
           ArrayOperationPartialInlineSize != 0 &&
           ArrayOperationPartialInlineSize != 16 &&
           ArrayOperationPartialInlineSize != 32 &&
           ArrayOperationPartialInlineSize != 64)) {
        int inline_size = 0;
        if (MaxVectorSize >= 64 && AVX3Threshold == 0) {
          inline_size = 64;
        } else if (MaxVectorSize >= 32) {
          inline_size = 32;
        } else if (MaxVectorSize >= 16) {
          inline_size = 16;
        }
        if(!FLAG_IS_DEFAULT(ArrayOperationPartialInlineSize)) {
          warning("Setting ArrayOperationPartialInlineSize as %d", inline_size);
        }
        ArrayOperationPartialInlineSize = inline_size;
      }

      if (ArrayOperationPartialInlineSize > MaxVectorSize) {
        ArrayOperationPartialInlineSize = MaxVectorSize >= 16 ? MaxVectorSize : 0;
        if (ArrayOperationPartialInlineSize) {
          warning("Setting ArrayOperationPartialInlineSize as MaxVectorSize" INTX_FORMAT ")", MaxVectorSize);
        } else {
          warning("Setting ArrayOperationPartialInlineSize as " INTX_FORMAT, ArrayOperationPartialInlineSize);
        }
      }
    }
#endif
  }

#ifdef COMPILER2
  if (FLAG_IS_DEFAULT(OptimizeFill)) {
    if (MaxVectorSize < 32 || !VM_Version::supports_avx512vlbw()) {
      OptimizeFill = false;
    }
  }
#endif

#ifdef _LP64
  if (UseSSE42Intrinsics) {
    if (FLAG_IS_DEFAULT(UseVectorizedMismatchIntrinsic)) {
      UseVectorizedMismatchIntrinsic = true;
    }
  } else if (UseVectorizedMismatchIntrinsic) {
    if (!FLAG_IS_DEFAULT(UseVectorizedMismatchIntrinsic))
      warning("vectorizedMismatch intrinsics are not available on this CPU");
    FLAG_SET_DEFAULT(UseVectorizedMismatchIntrinsic, false);
  }
  if (UseAVX >= 2) {
    FLAG_SET_DEFAULT(UseVectorizedHashCodeIntrinsic, true);
  } else if (UseVectorizedHashCodeIntrinsic) {
    if (!FLAG_IS_DEFAULT(UseVectorizedHashCodeIntrinsic))
      warning("vectorizedHashCode intrinsics are not available on this CPU");
    FLAG_SET_DEFAULT(UseVectorizedHashCodeIntrinsic, false);
  }
#else
  if (UseVectorizedMismatchIntrinsic) {
    if (!FLAG_IS_DEFAULT(UseVectorizedMismatchIntrinsic)) {
      warning("vectorizedMismatch intrinsic is not available in 32-bit VM");
    }
    FLAG_SET_DEFAULT(UseVectorizedMismatchIntrinsic, false);
  }
  if (UseVectorizedHashCodeIntrinsic) {
    if (!FLAG_IS_DEFAULT(UseVectorizedHashCodeIntrinsic)) {
      warning("vectorizedHashCode intrinsic is not available in 32-bit VM");
    }
    FLAG_SET_DEFAULT(UseVectorizedHashCodeIntrinsic, false);
  }
#endif // _LP64

  // Use count leading zeros count instruction if available.
  if (supports_lzcnt()) {
    if (FLAG_IS_DEFAULT(UseCountLeadingZerosInstruction)) {
      UseCountLeadingZerosInstruction = true;
    }
   } else if (UseCountLeadingZerosInstruction) {
    warning("lzcnt instruction is not available on this CPU");
    FLAG_SET_DEFAULT(UseCountLeadingZerosInstruction, false);
  }

  // Use count trailing zeros instruction if available
  if (supports_bmi1()) {
    // tzcnt does not require VEX prefix
    if (FLAG_IS_DEFAULT(UseCountTrailingZerosInstruction)) {
      if (!UseBMI1Instructions && !FLAG_IS_DEFAULT(UseBMI1Instructions)) {
        // Don't use tzcnt if BMI1 is switched off on command line.
        UseCountTrailingZerosInstruction = false;
      } else {
        UseCountTrailingZerosInstruction = true;
      }
    }
  } else if (UseCountTrailingZerosInstruction) {
    warning("tzcnt instruction is not available on this CPU");
    FLAG_SET_DEFAULT(UseCountTrailingZerosInstruction, false);
  }

  // BMI instructions (except tzcnt) use an encoding with VEX prefix.
  // VEX prefix is generated only when AVX > 0.
  if (supports_bmi1() && supports_avx()) {
    if (FLAG_IS_DEFAULT(UseBMI1Instructions)) {
      UseBMI1Instructions = true;
    }
  } else if (UseBMI1Instructions) {
    warning("BMI1 instructions are not available on this CPU (AVX is also required)");
    FLAG_SET_DEFAULT(UseBMI1Instructions, false);
  }

  if (supports_bmi2() && supports_avx()) {
    if (FLAG_IS_DEFAULT(UseBMI2Instructions)) {
      UseBMI2Instructions = true;
    }
  } else if (UseBMI2Instructions) {
    warning("BMI2 instructions are not available on this CPU (AVX is also required)");
    FLAG_SET_DEFAULT(UseBMI2Instructions, false);
  }

  // Use population count instruction if available.
  if (supports_popcnt()) {
    if (FLAG_IS_DEFAULT(UsePopCountInstruction)) {
      UsePopCountInstruction = true;
    }
  } else if (UsePopCountInstruction) {
    warning("POPCNT instruction is not available on this CPU");
    FLAG_SET_DEFAULT(UsePopCountInstruction, false);
  }

  // Use fast-string operations if available.
  if (supports_erms()) {
    if (FLAG_IS_DEFAULT(UseFastStosb)) {
      UseFastStosb = true;
    }
  } else if (UseFastStosb) {
    warning("fast-string operations are not available on this CPU");
    FLAG_SET_DEFAULT(UseFastStosb, false);
  }

  // For AMD Processors use XMM/YMM MOVDQU instructions
  // for Object Initialization as default
  if (is_amd() && cpu_family() >= 0x19) {
    if (FLAG_IS_DEFAULT(UseFastStosb)) {
      UseFastStosb = false;
    }
  }

#ifdef COMPILER2
  if (is_intel() && MaxVectorSize > 16) {
    if (FLAG_IS_DEFAULT(UseFastStosb)) {
      UseFastStosb = false;
    }
  }
#endif

  // Use XMM/YMM MOVDQU instruction for Object Initialization
  if (UseSSE >= 2 && UseUnalignedLoadStores) {
    if (FLAG_IS_DEFAULT(UseXMMForObjInit)) {
      UseXMMForObjInit = true;
    }
  } else if (UseXMMForObjInit) {
    warning("UseXMMForObjInit requires SSE2 and unaligned load/stores. Feature is switched off.");
    FLAG_SET_DEFAULT(UseXMMForObjInit, false);
  }

#ifdef COMPILER2
  if (FLAG_IS_DEFAULT(AlignVector)) {
    // Modern processors allow misaligned memory operations for vectors.
    AlignVector = !UseUnalignedLoadStores;
  }
#endif // COMPILER2

  if (FLAG_IS_DEFAULT(AllocatePrefetchInstr)) {
    if (AllocatePrefetchInstr == 3 && !supports_3dnow_prefetch()) {
      FLAG_SET_DEFAULT(AllocatePrefetchInstr, 0);
    } else if (!supports_sse() && supports_3dnow_prefetch()) {
      FLAG_SET_DEFAULT(AllocatePrefetchInstr, 3);
    }
  }

  // Allocation prefetch settings
  int cache_line_size = checked_cast<int>(prefetch_data_size());
  if (FLAG_IS_DEFAULT(AllocatePrefetchStepSize) &&
      (cache_line_size > AllocatePrefetchStepSize)) {
    FLAG_SET_DEFAULT(AllocatePrefetchStepSize, cache_line_size);
  }

  if ((AllocatePrefetchDistance == 0) && (AllocatePrefetchStyle != 0)) {
    assert(!FLAG_IS_DEFAULT(AllocatePrefetchDistance), "default value should not be 0");
    if (!FLAG_IS_DEFAULT(AllocatePrefetchStyle)) {
      warning("AllocatePrefetchDistance is set to 0 which disable prefetching. Ignoring AllocatePrefetchStyle flag.");
    }
    FLAG_SET_DEFAULT(AllocatePrefetchStyle, 0);
  }

  if (FLAG_IS_DEFAULT(AllocatePrefetchDistance)) {
    bool use_watermark_prefetch = (AllocatePrefetchStyle == 2);
    FLAG_SET_DEFAULT(AllocatePrefetchDistance, allocate_prefetch_distance(use_watermark_prefetch));
  }

  if (is_intel() && cpu_family() == 6 && supports_sse3()) {
    if (FLAG_IS_DEFAULT(AllocatePrefetchLines) &&
        supports_sse4_2() && supports_ht()) { // Nehalem based cpus
      FLAG_SET_DEFAULT(AllocatePrefetchLines, 4);
    }
#ifdef COMPILER2
    if (FLAG_IS_DEFAULT(UseFPUForSpilling) && supports_sse4_2()) {
      FLAG_SET_DEFAULT(UseFPUForSpilling, true);
    }
#endif
  }

  if (is_zx() && ((cpu_family() == 6) || (cpu_family() == 7)) && supports_sse4_2()) {
#ifdef COMPILER2
    if (FLAG_IS_DEFAULT(UseFPUForSpilling)) {
      FLAG_SET_DEFAULT(UseFPUForSpilling, true);
    }
#endif
  }

#ifdef _LP64
  // Prefetch settings

  // Prefetch interval for gc copy/scan == 9 dcache lines.  Derived from
  // 50-warehouse specjbb runs on a 2-way 1.8ghz opteron using a 4gb heap.
  // Tested intervals from 128 to 2048 in increments of 64 == one cache line.
  // 256 bytes (4 dcache lines) was the nearest runner-up to 576.

  // gc copy/scan is disabled if prefetchw isn't supported, because
  // Prefetch::write emits an inlined prefetchw on Linux.
  // Do not use the 3dnow prefetchw instruction.  It isn't supported on em64t.
  // The used prefetcht0 instruction works for both amd64 and em64t.

  if (FLAG_IS_DEFAULT(PrefetchCopyIntervalInBytes)) {
    FLAG_SET_DEFAULT(PrefetchCopyIntervalInBytes, 576);
  }
  if (FLAG_IS_DEFAULT(PrefetchScanIntervalInBytes)) {
    FLAG_SET_DEFAULT(PrefetchScanIntervalInBytes, 576);
  }
#endif

  if (FLAG_IS_DEFAULT(ContendedPaddingWidth) &&
     (cache_line_size > ContendedPaddingWidth))
     ContendedPaddingWidth = cache_line_size;

  // This machine allows unaligned memory accesses
  if (FLAG_IS_DEFAULT(UseUnalignedAccesses)) {
    FLAG_SET_DEFAULT(UseUnalignedAccesses, true);
  }

#ifndef PRODUCT
  if (log_is_enabled(Info, os, cpu)) {
    LogStream ls(Log(os, cpu)::info());
    outputStream* log = &ls;
    log->print_cr("Logical CPUs per core: %u",
                  logical_processors_per_package());
    log->print_cr("L1 data cache line size: %u", L1_data_cache_line_size());
    log->print("UseSSE=%d", UseSSE);
    if (UseAVX > 0) {
      log->print("  UseAVX=%d", UseAVX);
    }
    if (UseAES) {
      log->print("  UseAES=1");
    }
#ifdef COMPILER2
    if (MaxVectorSize > 0) {
      log->print("  MaxVectorSize=%d", (int) MaxVectorSize);
    }
#endif
    log->cr();
    log->print("Allocation");
    if (AllocatePrefetchStyle <= 0 || (UseSSE == 0 && !supports_3dnow_prefetch())) {
      log->print_cr(": no prefetching");
    } else {
      log->print(" prefetching: ");
      if (UseSSE == 0 && supports_3dnow_prefetch()) {
        log->print("PREFETCHW");
      } else if (UseSSE >= 1) {
        if (AllocatePrefetchInstr == 0) {
          log->print("PREFETCHNTA");
        } else if (AllocatePrefetchInstr == 1) {
          log->print("PREFETCHT0");
        } else if (AllocatePrefetchInstr == 2) {
          log->print("PREFETCHT2");
        } else if (AllocatePrefetchInstr == 3) {
          log->print("PREFETCHW");
        }
      }
      if (AllocatePrefetchLines > 1) {
        log->print_cr(" at distance %d, %d lines of %d bytes", AllocatePrefetchDistance, AllocatePrefetchLines, AllocatePrefetchStepSize);
      } else {
        log->print_cr(" at distance %d, one line of %d bytes", AllocatePrefetchDistance, AllocatePrefetchStepSize);
      }
    }

    if (PrefetchCopyIntervalInBytes > 0) {
      log->print_cr("PrefetchCopyIntervalInBytes %d", (int) PrefetchCopyIntervalInBytes);
    }
    if (PrefetchScanIntervalInBytes > 0) {
      log->print_cr("PrefetchScanIntervalInBytes %d", (int) PrefetchScanIntervalInBytes);
    }
    if (ContendedPaddingWidth > 0) {
      log->print_cr("ContendedPaddingWidth %d", (int) ContendedPaddingWidth);
    }
  }
#endif // !PRODUCT
  if (FLAG_IS_DEFAULT(UseSignumIntrinsic)) {
      FLAG_SET_DEFAULT(UseSignumIntrinsic, true);
  }
  if (FLAG_IS_DEFAULT(UseCopySignIntrinsic)) {
      FLAG_SET_DEFAULT(UseCopySignIntrinsic, true);
  }
}

void VM_Version::print_platform_virtualization_info(outputStream* st) {
  VirtualizationType vrt = VM_Version::get_detected_virtualization();
  if (vrt == XenHVM) {
    st->print_cr("Xen hardware-assisted virtualization detected");
  } else if (vrt == KVM) {
    st->print_cr("KVM virtualization detected");
  } else if (vrt == VMWare) {
    st->print_cr("VMWare virtualization detected");
    VirtualizationSupport::print_virtualization_info(st);
  } else if (vrt == HyperV) {
    st->print_cr("Hyper-V virtualization detected");
  } else if (vrt == HyperVRole) {
    st->print_cr("Hyper-V role detected");
  }
}

bool VM_Version::compute_has_intel_jcc_erratum() {
  if (!is_intel_family_core()) {
    // Only Intel CPUs are affected.
    return false;
  }
  // The following table of affected CPUs is based on the following document released by Intel:
  // https://www.intel.com/content/dam/support/us/en/documents/processors/mitigations-jump-conditional-code-erratum.pdf
  switch (_model) {
  case 0x8E:
    // 06_8EH | 9 | 8th Generation Intel(R) Core(TM) Processor Family based on microarchitecture code name Amber Lake Y
    // 06_8EH | 9 | 7th Generation Intel(R) Core(TM) Processor Family based on microarchitecture code name Kaby Lake U
    // 06_8EH | 9 | 7th Generation Intel(R) Core(TM) Processor Family based on microarchitecture code name Kaby Lake U 23e
    // 06_8EH | 9 | 7th Generation Intel(R) Core(TM) Processor Family based on microarchitecture code name Kaby Lake Y
    // 06_8EH | A | 8th Generation Intel(R) Core(TM) Processor Family based on microarchitecture code name Coffee Lake U43e
    // 06_8EH | B | 8th Generation Intel(R) Core(TM) Processors based on microarchitecture code name Whiskey Lake U
    // 06_8EH | C | 8th Generation Intel(R) Core(TM) Processor Family based on microarchitecture code name Amber Lake Y
    // 06_8EH | C | 10th Generation Intel(R) Core(TM) Processor Family based on microarchitecture code name Comet Lake U42
    // 06_8EH | C | 8th Generation Intel(R) Core(TM) Processors based on microarchitecture code name Whiskey Lake U
    return _stepping == 0x9 || _stepping == 0xA || _stepping == 0xB || _stepping == 0xC;
  case 0x4E:
    // 06_4E  | 3 | 6th Generation Intel(R) Core(TM) Processors based on microarchitecture code name Skylake U
    // 06_4E  | 3 | 6th Generation Intel(R) Core(TM) Processor Family based on microarchitecture code name Skylake U23e
    // 06_4E  | 3 | 6th Generation Intel(R) Core(TM) Processors based on microarchitecture code name Skylake Y
    return _stepping == 0x3;
  case 0x55:
    // 06_55H | 4 | Intel(R) Xeon(R) Processor D Family based on microarchitecture code name Skylake D, Bakerville
    // 06_55H | 4 | Intel(R) Xeon(R) Scalable Processors based on microarchitecture code name Skylake Server
    // 06_55H | 4 | Intel(R) Xeon(R) Processor W Family based on microarchitecture code name Skylake W
    // 06_55H | 4 | Intel(R) Core(TM) X-series Processors based on microarchitecture code name Skylake X
    // 06_55H | 4 | Intel(R) Xeon(R) Processor E3 v5 Family based on microarchitecture code name Skylake Xeon E3
    // 06_55  | 7 | 2nd Generation Intel(R) Xeon(R) Scalable Processors based on microarchitecture code name Cascade Lake (server)
    return _stepping == 0x4 || _stepping == 0x7;
  case 0x5E:
    // 06_5E  | 3 | 6th Generation Intel(R) Core(TM) Processor Family based on microarchitecture code name Skylake H
    // 06_5E  | 3 | 6th Generation Intel(R) Core(TM) Processor Family based on microarchitecture code name Skylake S
    return _stepping == 0x3;
  case 0x9E:
    // 06_9EH | 9 | 8th Generation Intel(R) Core(TM) Processor Family based on microarchitecture code name Kaby Lake G
    // 06_9EH | 9 | 7th Generation Intel(R) Core(TM) Processor Family based on microarchitecture code name Kaby Lake H
    // 06_9EH | 9 | 7th Generation Intel(R) Core(TM) Processor Family based on microarchitecture code name Kaby Lake S
    // 06_9EH | 9 | Intel(R) Core(TM) X-series Processors based on microarchitecture code name Kaby Lake X
    // 06_9EH | 9 | Intel(R) Xeon(R) Processor E3 v6 Family Kaby Lake Xeon E3
    // 06_9EH | A | 8th Generation Intel(R) Core(TM) Processor Family based on microarchitecture code name Coffee Lake H
    // 06_9EH | A | 8th Generation Intel(R) Core(TM) Processor Family based on microarchitecture code name Coffee Lake S
    // 06_9EH | A | 8th Generation Intel(R) Core(TM) Processor Family based on microarchitecture code name Coffee Lake S (6+2) x/KBP
    // 06_9EH | A | Intel(R) Xeon(R) Processor E Family based on microarchitecture code name Coffee Lake S (6+2)
    // 06_9EH | A | Intel(R) Xeon(R) Processor E Family based on microarchitecture code name Coffee Lake S (4+2)
    // 06_9EH | B | 8th Generation Intel(R) Core(TM) Processor Family based on microarchitecture code name Coffee Lake S (4+2)
    // 06_9EH | B | Intel(R) Celeron(R) Processor G Series based on microarchitecture code name Coffee Lake S (4+2)
    // 06_9EH | D | 9th Generation Intel(R) Core(TM) Processor Family based on microarchitecturecode name Coffee Lake H (8+2)
    // 06_9EH | D | 9th Generation Intel(R) Core(TM) Processor Family based on microarchitecture code name Coffee Lake S (8+2)
    return _stepping == 0x9 || _stepping == 0xA || _stepping == 0xB || _stepping == 0xD;
  case 0xA5:
    // Not in Intel documentation.
    // 06_A5H |    | 10th Generation Intel(R) Core(TM) Processor Family based on microarchitecture code name Comet Lake S/H
    return true;
  case 0xA6:
    // 06_A6H | 0  | 10th Generation Intel(R) Core(TM) Processor Family based on microarchitecture code name Comet Lake U62
    return _stepping == 0x0;
  case 0xAE:
    // 06_AEH | A | 8th Generation Intel(R) Core(TM) Processor Family based on microarchitecture code name Kaby Lake Refresh U (4+2)
    return _stepping == 0xA;
  default:
    // If we are running on another intel machine not recognized in the table, we are okay.
    return false;
  }
}

// On Xen, the cpuid instruction returns
//  eax / registers[0]: Version of Xen
//  ebx / registers[1]: chars 'XenV'
//  ecx / registers[2]: chars 'MMXe'
//  edx / registers[3]: chars 'nVMM'
//
// On KVM / VMWare / MS Hyper-V, the cpuid instruction returns
//  ebx / registers[1]: chars 'KVMK' / 'VMwa' / 'Micr'
//  ecx / registers[2]: chars 'VMKV' / 'reVM' / 'osof'
//  edx / registers[3]: chars 'M'    / 'ware' / 't Hv'
//
// more information :
// https://kb.vmware.com/s/article/1009458
//
void VM_Version::check_virtualizations() {
  uint32_t registers[4] = {0};
  char signature[13] = {0};

  // Xen cpuid leaves can be found 0x100 aligned boundary starting
  // from 0x40000000 until 0x40010000.
  //   https://lists.linuxfoundation.org/pipermail/virtualization/2012-May/019974.html
  for (int leaf = 0x40000000; leaf < 0x40010000; leaf += 0x100) {
    detect_virt_stub(leaf, registers);
    memcpy(signature, &registers[1], 12);

    if (strncmp("VMwareVMware", signature, 12) == 0) {
      Abstract_VM_Version::_detected_virtualization = VMWare;
      // check for extended metrics from guestlib
      VirtualizationSupport::initialize();
    } else if (strncmp("Microsoft Hv", signature, 12) == 0) {
      Abstract_VM_Version::_detected_virtualization = HyperV;
#ifdef _WINDOWS
      // CPUID leaf 0x40000007 is available to the root partition only.
      // See Hypervisor Top Level Functional Specification section 2.4.8 for more details.
      //   https://github.com/MicrosoftDocs/Virtualization-Documentation/raw/master/tlfs/Hypervisor%20Top%20Level%20Functional%20Specification%20v6.0b.pdf
      detect_virt_stub(0x40000007, registers);
      if ((registers[0] != 0x0) ||
          (registers[1] != 0x0) ||
          (registers[2] != 0x0) ||
          (registers[3] != 0x0)) {
        Abstract_VM_Version::_detected_virtualization = HyperVRole;
      }
#endif
    } else if (strncmp("KVMKVMKVM", signature, 9) == 0) {
      Abstract_VM_Version::_detected_virtualization = KVM;
    } else if (strncmp("XenVMMXenVMM", signature, 12) == 0) {
      Abstract_VM_Version::_detected_virtualization = XenHVM;
    }
  }
}

#ifdef COMPILER2
// Determine if it's running on Cascade Lake using default options.
bool VM_Version::is_default_intel_cascade_lake() {
  return FLAG_IS_DEFAULT(UseAVX) &&
         FLAG_IS_DEFAULT(MaxVectorSize) &&
         UseAVX > 2 &&
         is_intel_cascade_lake();
}
#endif

bool VM_Version::is_intel_cascade_lake() {
  return is_intel_skylake() && _stepping >= 5;
}

// avx3_threshold() sets the threshold at which 64-byte instructions are used
// for implementing the array copy and clear operations.
// The Intel platforms that supports the serialize instruction
// has improved implementation of 64-byte load/stores and so the default
// threshold is set to 0 for these platforms.
int VM_Version::avx3_threshold() {
  return (is_intel_family_core() &&
          supports_serialize() &&
          FLAG_IS_DEFAULT(AVX3Threshold)) ? 0 : AVX3Threshold;
}

static bool _vm_version_initialized = false;

void VM_Version::initialize() {
  ResourceMark rm;
  // Making this stub must be FIRST use of assembler
  stub_blob = BufferBlob::create("VM_Version stub", stub_size);
  if (stub_blob == nullptr) {
    vm_exit_during_initialization("Unable to allocate stub for VM_Version");
  }
  CodeBuffer c(stub_blob);
  VM_Version_StubGenerator g(&c);

  get_cpu_info_stub = CAST_TO_FN_PTR(get_cpu_info_stub_t,
                                     g.generate_get_cpu_info());
  detect_virt_stub = CAST_TO_FN_PTR(detect_virt_stub_t,
                                     g.generate_detect_virt());

  get_processor_features();

  LP64_ONLY(Assembler::precompute_instructions();)

  if (VM_Version::supports_hv()) { // Supports hypervisor
    check_virtualizations();
  }
  _vm_version_initialized = true;
}

typedef enum {
   CPU_FAMILY_8086_8088  = 0,
   CPU_FAMILY_INTEL_286  = 2,
   CPU_FAMILY_INTEL_386  = 3,
   CPU_FAMILY_INTEL_486  = 4,
   CPU_FAMILY_PENTIUM    = 5,
   CPU_FAMILY_PENTIUMPRO = 6,    // Same family several models
   CPU_FAMILY_PENTIUM_4  = 0xF
} FamilyFlag;

typedef enum {
  RDTSCP_FLAG  = 0x08000000, // bit 27
  INTEL64_FLAG = 0x20000000  // bit 29
} _featureExtendedEdxFlag;

typedef enum {
   FPU_FLAG     = 0x00000001,
   VME_FLAG     = 0x00000002,
   DE_FLAG      = 0x00000004,
   PSE_FLAG     = 0x00000008,
   TSC_FLAG     = 0x00000010,
   MSR_FLAG     = 0x00000020,
   PAE_FLAG     = 0x00000040,
   MCE_FLAG     = 0x00000080,
   CX8_FLAG     = 0x00000100,
   APIC_FLAG    = 0x00000200,
   SEP_FLAG     = 0x00000800,
   MTRR_FLAG    = 0x00001000,
   PGE_FLAG     = 0x00002000,
   MCA_FLAG     = 0x00004000,
   CMOV_FLAG    = 0x00008000,
   PAT_FLAG     = 0x00010000,
   PSE36_FLAG   = 0x00020000,
   PSNUM_FLAG   = 0x00040000,
   CLFLUSH_FLAG = 0x00080000,
   DTS_FLAG     = 0x00200000,
   ACPI_FLAG    = 0x00400000,
   MMX_FLAG     = 0x00800000,
   FXSR_FLAG    = 0x01000000,
   SSE_FLAG     = 0x02000000,
   SSE2_FLAG    = 0x04000000,
   SS_FLAG      = 0x08000000,
   HTT_FLAG     = 0x10000000,
   TM_FLAG      = 0x20000000
} FeatureEdxFlag;

static BufferBlob* cpuid_brand_string_stub_blob;
static const int   cpuid_brand_string_stub_size = 550;

extern "C" {
  typedef void (*getCPUIDBrandString_stub_t)(void*);
}

static getCPUIDBrandString_stub_t getCPUIDBrandString_stub = nullptr;

// VM_Version statics
enum {
  ExtendedFamilyIdLength_INTEL = 16,
  ExtendedFamilyIdLength_AMD   = 24
};

const size_t VENDOR_LENGTH = 13;
const size_t CPU_EBS_MAX_LENGTH = (3 * 4 * 4 + 1);
static char* _cpu_brand_string = nullptr;
static int64_t _max_qualified_cpu_frequency = 0;

static int _no_of_threads = 0;
static int _no_of_cores = 0;

const char* const _family_id_intel[ExtendedFamilyIdLength_INTEL] = {
  "8086/8088",
  "",
  "286",
  "386",
  "486",
  "Pentium",
  "Pentium Pro",   //or Pentium-M/Woodcrest depending on model
  "",
  "",
  "",
  "",
  "",
  "",
  "",
  "",
  "Pentium 4"
};

const char* const _family_id_amd[ExtendedFamilyIdLength_AMD] = {
  "",
  "",
  "",
  "",
  "5x86",
  "K5/K6",
  "Athlon/AthlonXP",
  "",
  "",
  "",
  "",
  "",
  "",
  "",
  "",
  "Opteron/Athlon64",
  "Opteron QC/Phenom",  // Barcelona et.al.
  "",
  "",
  "",
  "",
  "",
  "",
  "Zen"
};
// Partially from Intel 64 and IA-32 Architecture Software Developer's Manual,
// September 2013, Vol 3C Table 35-1
const char* const _model_id_pentium_pro[] = {
  "",
  "Pentium Pro",
  "",
  "Pentium II model 3",
  "",
  "Pentium II model 5/Xeon/Celeron",
  "Celeron",
  "Pentium III/Pentium III Xeon",
  "Pentium III/Pentium III Xeon",
  "Pentium M model 9",    // Yonah
  "Pentium III, model A",
  "Pentium III, model B",
  "",
  "Pentium M model D",    // Dothan
  "",
  "Core 2",               // 0xf Woodcrest/Conroe/Merom/Kentsfield/Clovertown
  "",
  "",
  "",
  "",
  "",
  "",
  "Celeron",              // 0x16 Celeron 65nm
  "Core 2",               // 0x17 Penryn / Harpertown
  "",
  "",
  "Core i7",              // 0x1A CPU_MODEL_NEHALEM_EP
  "Atom",                 // 0x1B Z5xx series Silverthorn
  "",
  "Core 2",               // 0x1D Dunnington (6-core)
  "Nehalem",              // 0x1E CPU_MODEL_NEHALEM
  "",
  "",
  "",
  "",
  "",
  "",
  "Westmere",             // 0x25 CPU_MODEL_WESTMERE
  "",
  "",
  "",                     // 0x28
  "",
  "Sandy Bridge",         // 0x2a "2nd Generation Intel Core i7, i5, i3"
  "",
  "Westmere-EP",          // 0x2c CPU_MODEL_WESTMERE_EP
  "Sandy Bridge-EP",      // 0x2d CPU_MODEL_SANDYBRIDGE_EP
  "Nehalem-EX",           // 0x2e CPU_MODEL_NEHALEM_EX
  "Westmere-EX",          // 0x2f CPU_MODEL_WESTMERE_EX
  "",
  "",
  "",
  "",
  "",
  "",
  "",
  "",
  "",
  "",
  "Ivy Bridge",           // 0x3a
  "",
  "Haswell",              // 0x3c "4th Generation Intel Core Processor"
  "",                     // 0x3d "Next Generation Intel Core Processor"
  "Ivy Bridge-EP",        // 0x3e "Next Generation Intel Xeon Processor E7 Family"
  "",                     // 0x3f "Future Generation Intel Xeon Processor"
  "",
  "",
  "",
  "",
  "",
  "Haswell",              // 0x45 "4th Generation Intel Core Processor"
  "Haswell",              // 0x46 "4th Generation Intel Core Processor"
  nullptr
};

/* Brand ID is for back compatibility
 * Newer CPUs uses the extended brand string */
const char* const _brand_id[] = {
  "",
  "Celeron processor",
  "Pentium III processor",
  "Intel Pentium III Xeon processor",
  "",
  "",
  "",
  "",
  "Intel Pentium 4 processor",
  nullptr
};


const char* const _feature_edx_id[] = {
  "On-Chip FPU",
  "Virtual Mode Extensions",
  "Debugging Extensions",
  "Page Size Extensions",
  "Time Stamp Counter",
  "Model Specific Registers",
  "Physical Address Extension",
  "Machine Check Exceptions",
  "CMPXCHG8B Instruction",
  "On-Chip APIC",
  "",
  "Fast System Call",
  "Memory Type Range Registers",
  "Page Global Enable",
  "Machine Check Architecture",
  "Conditional Mov Instruction",
  "Page Attribute Table",
  "36-bit Page Size Extension",
  "Processor Serial Number",
  "CLFLUSH Instruction",
  "",
  "Debug Trace Store feature",
  "ACPI registers in MSR space",
  "Intel Architecture MMX Technology",
  "Fast Float Point Save and Restore",
  "Streaming SIMD extensions",
  "Streaming SIMD extensions 2",
  "Self-Snoop",
  "Hyper Threading",
  "Thermal Monitor",
  "",
  "Pending Break Enable"
};

const char* const _feature_extended_edx_id[] = {
  "",
  "",
  "",
  "",
  "",
  "",
  "",
  "",
  "",
  "",
  "",
  "SYSCALL/SYSRET",
  "",
  "",
  "",
  "",
  "",
  "",
  "",
  "",
  "Execute Disable Bit",
  "",
  "",
  "",
  "",
  "",
  "",
  "RDTSCP",
  "",
  "Intel 64 Architecture",
  "",
  ""
};

const char* const _feature_ecx_id[] = {
  "Streaming SIMD Extensions 3",
  "PCLMULQDQ",
  "64-bit DS Area",
  "MONITOR/MWAIT instructions",
  "CPL Qualified Debug Store",
  "Virtual Machine Extensions",
  "Safer Mode Extensions",
  "Enhanced Intel SpeedStep technology",
  "Thermal Monitor 2",
  "Supplemental Streaming SIMD Extensions 3",
  "L1 Context ID",
  "",
  "Fused Multiply-Add",
  "CMPXCHG16B",
  "xTPR Update Control",
  "Perfmon and Debug Capability",
  "",
  "Process-context identifiers",
  "Direct Cache Access",
  "Streaming SIMD extensions 4.1",
  "Streaming SIMD extensions 4.2",
  "x2APIC",
  "MOVBE",
  "Popcount instruction",
  "TSC-Deadline",
  "AESNI",
  "XSAVE",
  "OSXSAVE",
  "AVX",
  "F16C",
  "RDRAND",
  ""
};

const char* const _feature_extended_ecx_id[] = {
  "LAHF/SAHF instruction support",
  "Core multi-processor legacy mode",
  "",
  "",
  "",
  "Advanced Bit Manipulations: LZCNT",
  "SSE4A: MOVNTSS, MOVNTSD, EXTRQ, INSERTQ",
  "Misaligned SSE mode",
  "",
  "",
  "",
  "",
  "",
  "",
  "",
  "",
  "",
  "",
  "",
  "",
  "",
  "",
  "",
  "",
  "",
  "",
  "",
  "",
  "",
  "",
  "",
  ""
};

void VM_Version::initialize_tsc(void) {
  ResourceMark rm;

  cpuid_brand_string_stub_blob = BufferBlob::create("getCPUIDBrandString_stub", cpuid_brand_string_stub_size);
  if (cpuid_brand_string_stub_blob == nullptr) {
    vm_exit_during_initialization("Unable to allocate getCPUIDBrandString_stub");
  }
  CodeBuffer c(cpuid_brand_string_stub_blob);
  VM_Version_StubGenerator g(&c);
  getCPUIDBrandString_stub = CAST_TO_FN_PTR(getCPUIDBrandString_stub_t,
                                   g.generate_getCPUIDBrandString());
}

const char* VM_Version::cpu_model_description(void) {
  uint32_t cpu_family = extended_cpu_family();
  uint32_t cpu_model = extended_cpu_model();
  const char* model = nullptr;

  if (cpu_family == CPU_FAMILY_PENTIUMPRO) {
    for (uint32_t i = 0; i <= cpu_model; i++) {
      model = _model_id_pentium_pro[i];
      if (model == nullptr) {
        break;
      }
    }
  }
  return model;
}

const char* VM_Version::cpu_brand_string(void) {
  if (_cpu_brand_string == nullptr) {
    _cpu_brand_string = NEW_C_HEAP_ARRAY_RETURN_NULL(char, CPU_EBS_MAX_LENGTH, mtInternal);
    if (nullptr == _cpu_brand_string) {
      return nullptr;
    }
    int ret_val = cpu_extended_brand_string(_cpu_brand_string, CPU_EBS_MAX_LENGTH);
    if (ret_val != OS_OK) {
      FREE_C_HEAP_ARRAY(char, _cpu_brand_string);
      _cpu_brand_string = nullptr;
    }
  }
  return _cpu_brand_string;
}

const char* VM_Version::cpu_brand(void) {
  const char*  brand  = nullptr;

  if ((_cpuid_info.std_cpuid1_ebx.value & 0xFF) > 0) {
    int brand_num = _cpuid_info.std_cpuid1_ebx.value & 0xFF;
    brand = _brand_id[0];
    for (int i = 0; brand != nullptr && i <= brand_num; i += 1) {
      brand = _brand_id[i];
    }
  }
  return brand;
}

bool VM_Version::cpu_is_em64t(void) {
  return ((_cpuid_info.ext_cpuid1_edx.value & INTEL64_FLAG) == INTEL64_FLAG);
}

bool VM_Version::is_netburst(void) {
  return (is_intel() && (extended_cpu_family() == CPU_FAMILY_PENTIUM_4));
}

bool VM_Version::supports_tscinv_ext(void) {
  if (!supports_tscinv_bit()) {
    return false;
  }

  if (is_intel()) {
    return true;
  }

  if (is_amd()) {
    return !is_amd_Barcelona();
  }

  if (is_hygon()) {
    return true;
  }

  return false;
}

void VM_Version::resolve_cpu_information_details(void) {

  // in future we want to base this information on proper cpu
  // and cache topology enumeration such as:
  // Intel 64 Architecture Processor Topology Enumeration
  // which supports system cpu and cache topology enumeration
  // either using 2xAPICIDs or initial APICIDs

  // currently only rough cpu information estimates
  // which will not necessarily reflect the exact configuration of the system

  // this is the number of logical hardware threads
  // visible to the operating system
  _no_of_threads = os::processor_count();

  // find out number of threads per cpu package
  int threads_per_package = threads_per_core() * cores_per_cpu();

  // use amount of threads visible to the process in order to guess number of sockets
  _no_of_sockets = _no_of_threads / threads_per_package;

  // process might only see a subset of the total number of threads
  // from a single processor package. Virtualization/resource management for example.
  // If so then just write a hard 1 as num of pkgs.
  if (0 == _no_of_sockets) {
    _no_of_sockets = 1;
  }

  // estimate the number of cores
  _no_of_cores = cores_per_cpu() * _no_of_sockets;
}


const char* VM_Version::cpu_family_description(void) {
  int cpu_family_id = extended_cpu_family();
  if (is_amd()) {
    if (cpu_family_id < ExtendedFamilyIdLength_AMD) {
      return _family_id_amd[cpu_family_id];
    }
  }
  if (is_intel()) {
    if (cpu_family_id == CPU_FAMILY_PENTIUMPRO) {
      return cpu_model_description();
    }
    if (cpu_family_id < ExtendedFamilyIdLength_INTEL) {
      return _family_id_intel[cpu_family_id];
    }
  }
  if (is_hygon()) {
    return "Dhyana";
  }
  return "Unknown x86";
}

int VM_Version::cpu_type_description(char* const buf, size_t buf_len) {
  assert(buf != nullptr, "buffer is null!");
  assert(buf_len >= CPU_TYPE_DESC_BUF_SIZE, "buffer len should at least be == CPU_TYPE_DESC_BUF_SIZE!");

  const char* cpu_type = nullptr;
  const char* x64 = nullptr;

  if (is_intel()) {
    cpu_type = "Intel";
    x64 = cpu_is_em64t() ? " Intel64" : "";
  } else if (is_amd()) {
    cpu_type = "AMD";
    x64 = cpu_is_em64t() ? " AMD64" : "";
  } else if (is_hygon()) {
    cpu_type = "Hygon";
    x64 = cpu_is_em64t() ? " AMD64" : "";
  } else {
    cpu_type = "Unknown x86";
    x64 = cpu_is_em64t() ? " x86_64" : "";
  }

  jio_snprintf(buf, buf_len, "%s %s%s SSE SSE2%s%s%s%s%s%s%s%s",
    cpu_type,
    cpu_family_description(),
    supports_ht() ? " (HT)" : "",
    supports_sse3() ? " SSE3" : "",
    supports_ssse3() ? " SSSE3" : "",
    supports_sse4_1() ? " SSE4.1" : "",
    supports_sse4_2() ? " SSE4.2" : "",
    supports_sse4a() ? " SSE4A" : "",
    is_netburst() ? " Netburst" : "",
    is_intel_family_core() ? " Core" : "",
    x64);

  return OS_OK;
}

int VM_Version::cpu_extended_brand_string(char* const buf, size_t buf_len) {
  assert(buf != nullptr, "buffer is null!");
  assert(buf_len >= CPU_EBS_MAX_LENGTH, "buffer len should at least be == CPU_EBS_MAX_LENGTH!");
  assert(getCPUIDBrandString_stub != nullptr, "not initialized");

  // invoke newly generated asm code to fetch CPU Brand String
  getCPUIDBrandString_stub(&_cpuid_info);

  // fetch results into buffer
  *((uint32_t*) &buf[0])  = _cpuid_info.proc_name_0;
  *((uint32_t*) &buf[4])  = _cpuid_info.proc_name_1;
  *((uint32_t*) &buf[8])  = _cpuid_info.proc_name_2;
  *((uint32_t*) &buf[12]) = _cpuid_info.proc_name_3;
  *((uint32_t*) &buf[16]) = _cpuid_info.proc_name_4;
  *((uint32_t*) &buf[20]) = _cpuid_info.proc_name_5;
  *((uint32_t*) &buf[24]) = _cpuid_info.proc_name_6;
  *((uint32_t*) &buf[28]) = _cpuid_info.proc_name_7;
  *((uint32_t*) &buf[32]) = _cpuid_info.proc_name_8;
  *((uint32_t*) &buf[36]) = _cpuid_info.proc_name_9;
  *((uint32_t*) &buf[40]) = _cpuid_info.proc_name_10;
  *((uint32_t*) &buf[44]) = _cpuid_info.proc_name_11;

  return OS_OK;
}

size_t VM_Version::cpu_write_support_string(char* const buf, size_t buf_len) {
  guarantee(buf != nullptr, "buffer is null!");
  guarantee(buf_len > 0, "buffer len not enough!");

  unsigned int flag = 0;
  unsigned int fi = 0;
  size_t       written = 0;
  const char*  prefix = "";

#define WRITE_TO_BUF(string)                                                          \
  {                                                                                   \
    int res = jio_snprintf(&buf[written], buf_len - written, "%s%s", prefix, string); \
    if (res < 0) {                                                                    \
      return buf_len - 1;                                                             \
    }                                                                                 \
    written += res;                                                                   \
    if (prefix[0] == '\0') {                                                          \
      prefix = ", ";                                                                  \
    }                                                                                 \
  }

  for (flag = 1, fi = 0; flag <= 0x20000000 ; flag <<= 1, fi++) {
    if (flag == HTT_FLAG && (((_cpuid_info.std_cpuid1_ebx.value >> 16) & 0xff) <= 1)) {
      continue; /* no hyperthreading */
    } else if (flag == SEP_FLAG && (cpu_family() == CPU_FAMILY_PENTIUMPRO && ((_cpuid_info.std_cpuid1_eax.value & 0xff) < 0x33))) {
      continue; /* no fast system call */
    }
    if ((_cpuid_info.std_cpuid1_edx.value & flag) && strlen(_feature_edx_id[fi]) > 0) {
      WRITE_TO_BUF(_feature_edx_id[fi]);
    }
  }

  for (flag = 1, fi = 0; flag <= 0x20000000; flag <<= 1, fi++) {
    if ((_cpuid_info.std_cpuid1_ecx.value & flag) && strlen(_feature_ecx_id[fi]) > 0) {
      WRITE_TO_BUF(_feature_ecx_id[fi]);
    }
  }

  for (flag = 1, fi = 0; flag <= 0x20000000 ; flag <<= 1, fi++) {
    if ((_cpuid_info.ext_cpuid1_ecx.value & flag) && strlen(_feature_extended_ecx_id[fi]) > 0) {
      WRITE_TO_BUF(_feature_extended_ecx_id[fi]);
    }
  }

  for (flag = 1, fi = 0; flag <= 0x20000000; flag <<= 1, fi++) {
    if ((_cpuid_info.ext_cpuid1_edx.value & flag) && strlen(_feature_extended_edx_id[fi]) > 0) {
      WRITE_TO_BUF(_feature_extended_edx_id[fi]);
    }
  }

  if (supports_tscinv_bit()) {
      WRITE_TO_BUF("Invariant TSC");
  }

  return written;
}

/**
 * Write a detailed description of the cpu to a given buffer, including
 * feature set.
 */
int VM_Version::cpu_detailed_description(char* const buf, size_t buf_len) {
  assert(buf != nullptr, "buffer is null!");
  assert(buf_len >= CPU_DETAILED_DESC_BUF_SIZE, "buffer len should at least be == CPU_DETAILED_DESC_BUF_SIZE!");

  static const char* unknown = "<unknown>";
  char               vendor_id[VENDOR_LENGTH];
  const char*        family = nullptr;
  const char*        model = nullptr;
  const char*        brand = nullptr;
  int                outputLen = 0;

  family = cpu_family_description();
  if (family == nullptr) {
    family = unknown;
  }

  model = cpu_model_description();
  if (model == nullptr) {
    model = unknown;
  }

  brand = cpu_brand_string();

  if (brand == nullptr) {
    brand = cpu_brand();
    if (brand == nullptr) {
      brand = unknown;
    }
  }

  *((uint32_t*) &vendor_id[0]) = _cpuid_info.std_vendor_name_0;
  *((uint32_t*) &vendor_id[4]) = _cpuid_info.std_vendor_name_2;
  *((uint32_t*) &vendor_id[8]) = _cpuid_info.std_vendor_name_1;
  vendor_id[VENDOR_LENGTH-1] = '\0';

  outputLen = jio_snprintf(buf, buf_len, "Brand: %s, Vendor: %s\n"
    "Family: %s (0x%x), Model: %s (0x%x), Stepping: 0x%x\n"
    "Ext. family: 0x%x, Ext. model: 0x%x, Type: 0x%x, Signature: 0x%8.8x\n"
    "Features: ebx: 0x%8.8x, ecx: 0x%8.8x, edx: 0x%8.8x\n"
    "Ext. features: eax: 0x%8.8x, ebx: 0x%8.8x, ecx: 0x%8.8x, edx: 0x%8.8x\n"
    "Supports: ",
    brand,
    vendor_id,
    family,
    extended_cpu_family(),
    model,
    extended_cpu_model(),
    cpu_stepping(),
    _cpuid_info.std_cpuid1_eax.bits.ext_family,
    _cpuid_info.std_cpuid1_eax.bits.ext_model,
    _cpuid_info.std_cpuid1_eax.bits.proc_type,
    _cpuid_info.std_cpuid1_eax.value,
    _cpuid_info.std_cpuid1_ebx.value,
    _cpuid_info.std_cpuid1_ecx.value,
    _cpuid_info.std_cpuid1_edx.value,
    _cpuid_info.ext_cpuid1_eax,
    _cpuid_info.ext_cpuid1_ebx,
    _cpuid_info.ext_cpuid1_ecx,
    _cpuid_info.ext_cpuid1_edx);

  if (outputLen < 0 || (size_t) outputLen >= buf_len - 1) {
    if (buf_len > 0) { buf[buf_len-1] = '\0'; }
    return OS_ERR;
  }

  cpu_write_support_string(&buf[outputLen], buf_len - outputLen);

  return OS_OK;
}


// Fill in Abstract_VM_Version statics
void VM_Version::initialize_cpu_information() {
  assert(_vm_version_initialized, "should have initialized VM_Version long ago");
  assert(!_initialized, "shouldn't be initialized yet");
  resolve_cpu_information_details();

  // initialize cpu_name and cpu_desc
  cpu_type_description(_cpu_name, CPU_TYPE_DESC_BUF_SIZE);
  cpu_detailed_description(_cpu_desc, CPU_DETAILED_DESC_BUF_SIZE);
  _initialized = true;
}

/**
 *  For information about extracting the frequency from the cpu brand string, please see:
 *
 *    Intel Processor Identification and the CPUID Instruction
 *    Application Note 485
 *    May 2012
 *
 * The return value is the frequency in Hz.
 */
int64_t VM_Version::max_qualified_cpu_freq_from_brand_string(void) {
  const char* const brand_string = cpu_brand_string();
  if (brand_string == nullptr) {
    return 0;
  }
  const int64_t MEGA = 1000000;
  int64_t multiplier = 0;
  int64_t frequency = 0;
  uint8_t idx = 0;
  // The brand string buffer is at most 48 bytes.
  // -2 is to prevent buffer overrun when looking for y in yHz, as z is +2 from y.
  for (; idx < 48-2; ++idx) {
    // Format is either "x.xxyHz" or "xxxxyHz", where y=M, G, T and x are digits.
    // Search brand string for "yHz" where y is M, G, or T.
    if (brand_string[idx+1] == 'H' && brand_string[idx+2] == 'z') {
      if (brand_string[idx] == 'M') {
        multiplier = MEGA;
      } else if (brand_string[idx] == 'G') {
        multiplier = MEGA * 1000;
      } else if (brand_string[idx] == 'T') {
        multiplier = MEGA * MEGA;
      }
      break;
    }
  }
  if (multiplier > 0) {
    // Compute frequency (in Hz) from brand string.
    if (brand_string[idx-3] == '.') { // if format is "x.xx"
      frequency =  (brand_string[idx-4] - '0') * multiplier;
      frequency += (brand_string[idx-2] - '0') * multiplier / 10;
      frequency += (brand_string[idx-1] - '0') * multiplier / 100;
    } else { // format is "xxxx"
      frequency =  (brand_string[idx-4] - '0') * 1000;
      frequency += (brand_string[idx-3] - '0') * 100;
      frequency += (brand_string[idx-2] - '0') * 10;
      frequency += (brand_string[idx-1] - '0');
      frequency *= multiplier;
    }
  }
  return frequency;
}


int64_t VM_Version::maximum_qualified_cpu_frequency(void) {
  if (_max_qualified_cpu_frequency == 0) {
    _max_qualified_cpu_frequency = max_qualified_cpu_freq_from_brand_string();
  }
  return _max_qualified_cpu_frequency;
}

uint64_t VM_Version::CpuidInfo::feature_flags() const {
  uint64_t result = 0;
  if (std_cpuid1_edx.bits.cmpxchg8 != 0)
    result |= CPU_CX8;
  if (std_cpuid1_edx.bits.cmov != 0)
    result |= CPU_CMOV;
  if (std_cpuid1_edx.bits.clflush != 0)
    result |= CPU_FLUSH;
#ifdef _LP64
  // clflush should always be available on x86_64
  // if not we are in real trouble because we rely on it
  // to flush the code cache.
  assert ((result & CPU_FLUSH) != 0, "clflush should be available");
#endif
  if (std_cpuid1_edx.bits.fxsr != 0 || (is_amd_family() &&
      ext_cpuid1_edx.bits.fxsr != 0))
    result |= CPU_FXSR;
  // HT flag is set for multi-core processors also.
  if (threads_per_core() > 1)
    result |= CPU_HT;
  if (std_cpuid1_edx.bits.mmx != 0 || (is_amd_family() &&
      ext_cpuid1_edx.bits.mmx != 0))
    result |= CPU_MMX;
  if (std_cpuid1_edx.bits.sse != 0)
    result |= CPU_SSE;
  if (std_cpuid1_edx.bits.sse2 != 0)
    result |= CPU_SSE2;
  if (std_cpuid1_ecx.bits.sse3 != 0)
    result |= CPU_SSE3;
  if (std_cpuid1_ecx.bits.ssse3 != 0)
    result |= CPU_SSSE3;
  if (std_cpuid1_ecx.bits.sse4_1 != 0)
    result |= CPU_SSE4_1;
  if (std_cpuid1_ecx.bits.sse4_2 != 0)
    result |= CPU_SSE4_2;
  if (std_cpuid1_ecx.bits.popcnt != 0)
    result |= CPU_POPCNT;
  if (std_cpuid1_ecx.bits.avx != 0 &&
      std_cpuid1_ecx.bits.osxsave != 0 &&
      xem_xcr0_eax.bits.sse != 0 &&
      xem_xcr0_eax.bits.ymm != 0) {
    result |= CPU_AVX;
    result |= CPU_VZEROUPPER;
    if (std_cpuid1_ecx.bits.f16c != 0)
      result |= CPU_F16C;
    if (sef_cpuid7_ebx.bits.avx2 != 0) {
      result |= CPU_AVX2;
      if (sef_cpuid7_ecx1_eax.bits.avx_ifma != 0)
        result |= CPU_AVX_IFMA;
    }
    if (sef_cpuid7_ebx.bits.avx512f != 0 &&
        xem_xcr0_eax.bits.opmask != 0 &&
        xem_xcr0_eax.bits.zmm512 != 0 &&
        xem_xcr0_eax.bits.zmm32 != 0) {
      result |= CPU_AVX512F;
      if (sef_cpuid7_ebx.bits.avx512cd != 0)
        result |= CPU_AVX512CD;
      if (sef_cpuid7_ebx.bits.avx512dq != 0)
        result |= CPU_AVX512DQ;
      if (sef_cpuid7_ebx.bits.avx512ifma != 0)
        result |= CPU_AVX512_IFMA;
      if (sef_cpuid7_ebx.bits.avx512pf != 0)
        result |= CPU_AVX512PF;
      if (sef_cpuid7_ebx.bits.avx512er != 0)
        result |= CPU_AVX512ER;
      if (sef_cpuid7_ebx.bits.avx512bw != 0)
        result |= CPU_AVX512BW;
      if (sef_cpuid7_ebx.bits.avx512vl != 0)
        result |= CPU_AVX512VL;
      if (sef_cpuid7_ecx.bits.avx512_vpopcntdq != 0)
        result |= CPU_AVX512_VPOPCNTDQ;
      if (sef_cpuid7_ecx.bits.avx512_vpclmulqdq != 0)
        result |= CPU_AVX512_VPCLMULQDQ;
      if (sef_cpuid7_ecx.bits.vaes != 0)
        result |= CPU_AVX512_VAES;
      if (sef_cpuid7_ecx.bits.gfni != 0)
        result |= CPU_GFNI;
      if (sef_cpuid7_ecx.bits.avx512_vnni != 0)
        result |= CPU_AVX512_VNNI;
      if (sef_cpuid7_ecx.bits.avx512_bitalg != 0)
        result |= CPU_AVX512_BITALG;
      if (sef_cpuid7_ecx.bits.avx512_vbmi != 0)
        result |= CPU_AVX512_VBMI;
      if (sef_cpuid7_ecx.bits.avx512_vbmi2 != 0)
        result |= CPU_AVX512_VBMI2;
    }
  }
  if (std_cpuid1_ecx.bits.hv != 0)
    result |= CPU_HV;
  if (sef_cpuid7_ebx.bits.bmi1 != 0)
    result |= CPU_BMI1;
  if (std_cpuid1_edx.bits.tsc != 0)
    result |= CPU_TSC;
  if (ext_cpuid7_edx.bits.tsc_invariance != 0)
    result |= CPU_TSCINV_BIT;
  if (std_cpuid1_ecx.bits.aes != 0)
    result |= CPU_AES;
  if (sef_cpuid7_ebx.bits.erms != 0)
    result |= CPU_ERMS;
  if (sef_cpuid7_edx.bits.fast_short_rep_mov != 0)
    result |= CPU_FSRM;
  if (std_cpuid1_ecx.bits.clmul != 0)
    result |= CPU_CLMUL;
  if (sef_cpuid7_ebx.bits.rtm != 0)
    result |= CPU_RTM;
  if (sef_cpuid7_ebx.bits.adx != 0)
     result |= CPU_ADX;
  if (sef_cpuid7_ebx.bits.bmi2 != 0)
    result |= CPU_BMI2;
  if (sef_cpuid7_ebx.bits.sha != 0)
    result |= CPU_SHA;
  if (std_cpuid1_ecx.bits.fma != 0)
    result |= CPU_FMA;
  if (sef_cpuid7_ebx.bits.clflushopt != 0)
    result |= CPU_FLUSHOPT;
  if (ext_cpuid1_edx.bits.rdtscp != 0)
    result |= CPU_RDTSCP;
  if (sef_cpuid7_ecx.bits.rdpid != 0)
    result |= CPU_RDPID;

  // AMD|Hygon features.
  if (is_amd_family()) {
    if ((ext_cpuid1_edx.bits.tdnow != 0) ||
        (ext_cpuid1_ecx.bits.prefetchw != 0))
      result |= CPU_3DNOW_PREFETCH;
    if (ext_cpuid1_ecx.bits.lzcnt != 0)
      result |= CPU_LZCNT;
    if (ext_cpuid1_ecx.bits.sse4a != 0)
      result |= CPU_SSE4A;
  }

  // Intel features.
  if (is_intel()) {
    if (ext_cpuid1_ecx.bits.lzcnt != 0) {
      result |= CPU_LZCNT;
    }
    if (ext_cpuid1_ecx.bits.prefetchw != 0) {
      result |= CPU_3DNOW_PREFETCH;
    }
    if (sef_cpuid7_ebx.bits.clwb != 0) {
      result |= CPU_CLWB;
    }
    if (sef_cpuid7_edx.bits.serialize != 0)
      result |= CPU_SERIALIZE;

    if (_cpuid_info.sef_cpuid7_edx.bits.avx512_fp16 != 0)
      result |= CPU_AVX512_FP16;
  }

  // ZX features.
  if (is_zx()) {
    if (ext_cpuid1_ecx.bits.lzcnt != 0) {
      result |= CPU_LZCNT;
    }
    if (ext_cpuid1_ecx.bits.prefetchw != 0) {
      result |= CPU_3DNOW_PREFETCH;
    }
  }

  // Protection key features.
  if (sef_cpuid7_ecx.bits.pku != 0) {
    result |= CPU_PKU;
  }
  if (sef_cpuid7_ecx.bits.ospke != 0) {
    result |= CPU_OSPKE;
  }

  // Control flow enforcement (CET) features.
  if (sef_cpuid7_ecx.bits.cet_ss != 0) {
    result |= CPU_CET_SS;
  }
  if (sef_cpuid7_edx.bits.cet_ibt != 0) {
    result |= CPU_CET_IBT;
  }

  // Composite features.
  if (supports_tscinv_bit() &&
      ((is_amd_family() && !is_amd_Barcelona()) ||
       is_intel_tsc_synched_at_init())) {
    result |= CPU_TSCINV;
  }

  return result;
}

bool VM_Version::os_supports_avx_vectors() {
  bool retVal = false;
  int nreg = 2 LP64_ONLY(+2);
  if (supports_evex()) {
    // Verify that OS save/restore all bits of EVEX registers
    // during signal processing.
    retVal = true;
    for (int i = 0; i < 16 * nreg; i++) { // 64 bytes per zmm register
      if (_cpuid_info.zmm_save[i] != ymm_test_value()) {
        retVal = false;
        break;
      }
    }
  } else if (supports_avx()) {
    // Verify that OS save/restore all bits of AVX registers
    // during signal processing.
    retVal = true;
    for (int i = 0; i < 8 * nreg; i++) { // 32 bytes per ymm register
      if (_cpuid_info.ymm_save[i] != ymm_test_value()) {
        retVal = false;
        break;
      }
    }
    // zmm_save will be set on a EVEX enabled machine even if we choose AVX code gen
    if (retVal == false) {
      // Verify that OS save/restore all bits of EVEX registers
      // during signal processing.
      retVal = true;
      for (int i = 0; i < 16 * nreg; i++) { // 64 bytes per zmm register
        if (_cpuid_info.zmm_save[i] != ymm_test_value()) {
          retVal = false;
          break;
        }
      }
    }
  }
  return retVal;
}

uint VM_Version::cores_per_cpu() {
  uint result = 1;
  if (is_intel()) {
    bool supports_topology = supports_processor_topology();
    if (supports_topology) {
      result = _cpuid_info.tpl_cpuidB1_ebx.bits.logical_cpus /
               _cpuid_info.tpl_cpuidB0_ebx.bits.logical_cpus;
    }
    if (!supports_topology || result == 0) {
      result = (_cpuid_info.dcp_cpuid4_eax.bits.cores_per_cpu + 1);
    }
  } else if (is_amd_family()) {
    result = (_cpuid_info.ext_cpuid8_ecx.bits.cores_per_cpu + 1);
  } else if (is_zx()) {
    bool supports_topology = supports_processor_topology();
    if (supports_topology) {
      result = _cpuid_info.tpl_cpuidB1_ebx.bits.logical_cpus /
               _cpuid_info.tpl_cpuidB0_ebx.bits.logical_cpus;
    }
    if (!supports_topology || result == 0) {
      result = (_cpuid_info.dcp_cpuid4_eax.bits.cores_per_cpu + 1);
    }
  }
  return result;
}

uint VM_Version::threads_per_core() {
  uint result = 1;
  if (is_intel() && supports_processor_topology()) {
    result = _cpuid_info.tpl_cpuidB0_ebx.bits.logical_cpus;
  } else if (is_zx() && supports_processor_topology()) {
    result = _cpuid_info.tpl_cpuidB0_ebx.bits.logical_cpus;
  } else if (_cpuid_info.std_cpuid1_edx.bits.ht != 0) {
    if (cpu_family() >= 0x17) {
      result = _cpuid_info.ext_cpuid1E_ebx.bits.threads_per_core + 1;
    } else {
      result = _cpuid_info.std_cpuid1_ebx.bits.threads_per_cpu /
                 cores_per_cpu();
    }
  }
  return (result == 0 ? 1 : result);
}

uint VM_Version::L1_line_size() {
  uint result = 0;
  if (is_intel()) {
    result = (_cpuid_info.dcp_cpuid4_ebx.bits.L1_line_size + 1);
  } else if (is_amd_family()) {
    result = _cpuid_info.ext_cpuid5_ecx.bits.L1_line_size;
  } else if (is_zx()) {
    result = (_cpuid_info.dcp_cpuid4_ebx.bits.L1_line_size + 1);
  }
  if (result < 32) // not defined ?
    result = 32;   // 32 bytes by default on x86 and other x64
  return result;
}

bool VM_Version::is_intel_tsc_synched_at_init() {
  if (is_intel_family_core()) {
    uint32_t ext_model = extended_cpu_model();
    if (ext_model == CPU_MODEL_NEHALEM_EP     ||
        ext_model == CPU_MODEL_WESTMERE_EP    ||
        ext_model == CPU_MODEL_SANDYBRIDGE_EP ||
        ext_model == CPU_MODEL_IVYBRIDGE_EP) {
      // <= 2-socket invariant tsc support. EX versions are usually used
      // in > 2-socket systems and likely don't synchronize tscs at
      // initialization.
      // Code that uses tsc values must be prepared for them to arbitrarily
      // jump forward or backward.
      return true;
    }
  }
  return false;
}

int VM_Version::allocate_prefetch_distance(bool use_watermark_prefetch) {
  // Hardware prefetching (distance/size in bytes):
  // Pentium 3 -  64 /  32
  // Pentium 4 - 256 / 128
  // Athlon    -  64 /  32 ????
  // Opteron   - 128 /  64 only when 2 sequential cache lines accessed
  // Core      - 128 /  64
  //
  // Software prefetching (distance in bytes / instruction with best score):
  // Pentium 3 - 128 / prefetchnta
  // Pentium 4 - 512 / prefetchnta
  // Athlon    - 128 / prefetchnta
  // Opteron   - 256 / prefetchnta
  // Core      - 256 / prefetchnta
  // It will be used only when AllocatePrefetchStyle > 0

  if (is_amd_family()) { // AMD | Hygon
    if (supports_sse2()) {
      return 256; // Opteron
    } else {
      return 128; // Athlon
    }
  } else { // Intel
    if (supports_sse3() && cpu_family() == 6) {
      if (supports_sse4_2() && supports_ht()) { // Nehalem based cpus
        return 192;
      } else if (use_watermark_prefetch) { // watermark prefetching on Core
#ifdef _LP64
        return 384;
#else
        return 320;
#endif
      }
    }
    if (supports_sse2()) {
      if (cpu_family() == 6) {
        return 256; // Pentium M, Core, Core2
      } else {
        return 512; // Pentium 4
      }
    } else {
      return 128; // Pentium 3 (and all other old CPUs)
    }
  }
}

bool VM_Version::is_intrinsic_supported(vmIntrinsicID id) {
  assert(id != vmIntrinsics::_none, "must be a VM intrinsic");
  switch (id) {
  case vmIntrinsics::_floatToFloat16:
  case vmIntrinsics::_float16ToFloat:
    if (!supports_float16()) {
      return false;
    }
    break;
  default:
    break;
  }
  return true;
}<|MERGE_RESOLUTION|>--- conflicted
+++ resolved
@@ -999,11 +999,8 @@
       _features &= ~CPU_GFNI;
       _features &= ~CPU_AVX512_BITALG;
       _features &= ~CPU_AVX512_IFMA;
-<<<<<<< HEAD
+      _features &= ~CPU_AVX_IFMA;
       _features &= ~CPU_AVX512_FP16;
-=======
-      _features &= ~CPU_AVX_IFMA;
->>>>>>> e19d6796
     }
   }
 
