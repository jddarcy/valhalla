--- conflicted
+++ resolved
@@ -7835,13 +7835,8 @@
 %}
 
 instruct vblendvpI(legVec dst, legVec src1, legVec src2, legVec mask) %{
-<<<<<<< HEAD
-  predicate(UseAVX > 0 &&
+  predicate(UseAVX > 0 && !EnableX86ECoreOpts &&
             n->in(2)->bottom_type()->isa_vectmask() == nullptr &&
-=======
-  predicate(UseAVX > 0 && !EnableX86ECoreOpts &&
-            n->in(2)->bottom_type()->isa_vectmask() == NULL &&
->>>>>>> 86f9b3f5
             Matcher::vector_length_in_bytes(n) <= 32 &&
             is_integral_type(Matcher::vector_element_basic_type(n)));
   match(Set dst (VectorBlend (Binary src1 src2) mask));
@@ -7854,13 +7849,8 @@
 %}
 
 instruct vblendvpFD(legVec dst, legVec src1, legVec src2, legVec mask) %{
-<<<<<<< HEAD
-  predicate(UseAVX > 0 &&
+  predicate(UseAVX > 0 && !EnableX86ECoreOpts &&
             n->in(2)->bottom_type()->isa_vectmask() == nullptr &&
-=======
-  predicate(UseAVX > 0 && !EnableX86ECoreOpts &&
-            n->in(2)->bottom_type()->isa_vectmask() == NULL &&
->>>>>>> 86f9b3f5
             Matcher::vector_length_in_bytes(n) <= 32 &&
             !is_integral_type(Matcher::vector_element_basic_type(n)));
   match(Set dst (VectorBlend (Binary src1 src2) mask));
