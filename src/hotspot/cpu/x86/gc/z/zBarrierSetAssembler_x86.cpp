/*
 * Copyright (c) 2018, 2023, Oracle and/or its affiliates. All rights reserved.
 * DO NOT ALTER OR REMOVE COPYRIGHT NOTICES OR THIS FILE HEADER.
 *
 * This code is free software; you can redistribute it and/or modify it
 * under the terms of the GNU General Public License version 2 only, as
 * published by the Free Software Foundation.
 *
 * This code is distributed in the hope that it will be useful, but WITHOUT
 * ANY WARRANTY; without even the implied warranty of MERCHANTABILITY or
 * FITNESS FOR A PARTICULAR PURPOSE.  See the GNU General Public License
 * version 2 for more details (a copy is included in the LICENSE file that
 * accompanied this code).
 *
 * You should have received a copy of the GNU General Public License version
 * 2 along with this work; if not, write to the Free Software Foundation,
 * Inc., 51 Franklin St, Fifth Floor, Boston, MA 02110-1301 USA.
 *
 * Please contact Oracle, 500 Oracle Parkway, Redwood Shores, CA 94065 USA
 * or visit www.oracle.com if you need additional information or have any
 * questions.
 */

#include "precompiled.hpp"
#include "asm/macroAssembler.inline.hpp"
#include "code/codeBlob.hpp"
#include "code/vmreg.inline.hpp"
#include "compiler/compileTask.hpp"
#include "gc/z/zAddress.hpp"
#include "gc/z/zBarrier.inline.hpp"
#include "gc/z/zBarrierSet.hpp"
#include "gc/z/zBarrierSetAssembler.hpp"
#include "gc/z/zBarrierSetRuntime.hpp"
#include "gc/z/zThreadLocalData.hpp"
#include "memory/resourceArea.hpp"
#include "runtime/jniHandles.hpp"
#include "runtime/sharedRuntime.hpp"
#include "utilities/macros.hpp"
#ifdef COMPILER1
#include "c1/c1_LIRAssembler.hpp"
#include "c1/c1_MacroAssembler.hpp"
#include "gc/z/c1/zBarrierSetC1.hpp"
#endif // COMPILER1
#ifdef COMPILER2
#include "c2_intelJccErratum_x86.hpp"
#include "gc/z/c2/zBarrierSetC2.hpp"
#include "opto/output.hpp"
#endif // COMPILER2

#ifdef PRODUCT
#define BLOCK_COMMENT(str) /* nothing */
#else
#define BLOCK_COMMENT(str) __ block_comment(str)
#endif

#undef __
#define __ masm->

ZBarrierSetAssembler::ZBarrierSetAssembler()
  : _load_bad_relocations(),
    _store_bad_relocations(),
    _store_good_relocations() {}

enum class ZXMMSpillMode {
  none,
  avx128,
  avx256
};

// Helper for saving and restoring registers across a runtime call that does
// not have any live vector registers.
class ZRuntimeCallSpill {
private:
  const ZXMMSpillMode _xmm_spill_mode;
  const int _xmm_size;
  const int _xmm_spill_size;
  MacroAssembler* _masm;
  Register _result;

  void save() {
    MacroAssembler* masm = _masm;
    __ push(rax);
    __ push(rcx);
    __ push(rdx);
    __ push(rdi);
    __ push(rsi);
    __ push(r8);
    __ push(r9);
    __ push(r10);
    __ push(r11);

    if (_xmm_spill_size != 0) {
      __ subptr(rsp, _xmm_spill_size);
      if (_xmm_spill_mode == ZXMMSpillMode::avx128) {
        __ movdqu(Address(rsp, _xmm_size * 7), xmm7);
        __ movdqu(Address(rsp, _xmm_size * 6), xmm6);
        __ movdqu(Address(rsp, _xmm_size * 5), xmm5);
        __ movdqu(Address(rsp, _xmm_size * 4), xmm4);
        __ movdqu(Address(rsp, _xmm_size * 3), xmm3);
        __ movdqu(Address(rsp, _xmm_size * 2), xmm2);
        __ movdqu(Address(rsp, _xmm_size * 1), xmm1);
        __ movdqu(Address(rsp, _xmm_size * 0), xmm0);
      } else {
        assert(_xmm_spill_mode == ZXMMSpillMode::avx256, "AVX support ends at avx256");
        __ vmovdqu(Address(rsp, _xmm_size * 7), xmm7);
        __ vmovdqu(Address(rsp, _xmm_size * 6), xmm6);
        __ vmovdqu(Address(rsp, _xmm_size * 5), xmm5);
        __ vmovdqu(Address(rsp, _xmm_size * 4), xmm4);
        __ vmovdqu(Address(rsp, _xmm_size * 3), xmm3);
        __ vmovdqu(Address(rsp, _xmm_size * 2), xmm2);
        __ vmovdqu(Address(rsp, _xmm_size * 1), xmm1);
        __ vmovdqu(Address(rsp, _xmm_size * 0), xmm0);
      }
    }
  }

  void restore() {
    MacroAssembler* masm = _masm;
    if (_xmm_spill_size != 0) {
      if (_xmm_spill_mode == ZXMMSpillMode::avx128) {
        __ movdqu(xmm0, Address(rsp, _xmm_size * 0));
        __ movdqu(xmm1, Address(rsp, _xmm_size * 1));
        __ movdqu(xmm2, Address(rsp, _xmm_size * 2));
        __ movdqu(xmm3, Address(rsp, _xmm_size * 3));
        __ movdqu(xmm4, Address(rsp, _xmm_size * 4));
        __ movdqu(xmm5, Address(rsp, _xmm_size * 5));
        __ movdqu(xmm6, Address(rsp, _xmm_size * 6));
        __ movdqu(xmm7, Address(rsp, _xmm_size * 7));
      } else {
        assert(_xmm_spill_mode == ZXMMSpillMode::avx256, "AVX support ends at avx256");
        __ vmovdqu(xmm0, Address(rsp, _xmm_size * 0));
        __ vmovdqu(xmm1, Address(rsp, _xmm_size * 1));
        __ vmovdqu(xmm2, Address(rsp, _xmm_size * 2));
        __ vmovdqu(xmm3, Address(rsp, _xmm_size * 3));
        __ vmovdqu(xmm4, Address(rsp, _xmm_size * 4));
        __ vmovdqu(xmm5, Address(rsp, _xmm_size * 5));
        __ vmovdqu(xmm6, Address(rsp, _xmm_size * 6));
        __ vmovdqu(xmm7, Address(rsp, _xmm_size * 7));
      }
      __ addptr(rsp, _xmm_spill_size);
    }

    __ pop(r11);
    __ pop(r10);
    __ pop(r9);
    __ pop(r8);
    __ pop(rsi);
    __ pop(rdi);
    __ pop(rdx);
    __ pop(rcx);
    if (_result == noreg) {
      __ pop(rax);
    } else if (_result == rax) {
      __ addptr(rsp, wordSize);
    } else {
      __ movptr(_result, rax);
      __ pop(rax);
    }
  }

  static int compute_xmm_size(ZXMMSpillMode spill_mode) {
    switch (spill_mode) {
      case ZXMMSpillMode::none:
        return 0;
      case ZXMMSpillMode::avx128:
        return wordSize * 2;
      case ZXMMSpillMode::avx256:
        return wordSize * 4;
      default:
        ShouldNotReachHere();
        return 0;
    }
  }

public:
  ZRuntimeCallSpill(MacroAssembler* masm, Register result, ZXMMSpillMode spill_mode)
    : _xmm_spill_mode(spill_mode),
      _xmm_size(compute_xmm_size(spill_mode)),
      _xmm_spill_size(_xmm_size * Argument::n_float_register_parameters_j),
      _masm(masm),
      _result(result) {
    // We may end up here from generate_native_wrapper, then the method may have
    // floats as arguments, and we must spill them before calling the VM runtime
    // leaf. From the interpreter all floats are passed on the stack.
    assert(Argument::n_float_register_parameters_j == 8, "Assumption");
    save();
  }

  ~ZRuntimeCallSpill() {
    restore();
  }
};

static void call_vm(MacroAssembler* masm,
                    address entry_point,
                    Register arg0,
                    Register arg1) {
  // Setup arguments
  if (arg1 == c_rarg0) {
    if (arg0 == c_rarg1) {
      __ xchgptr(c_rarg1, c_rarg0);
    } else {
      __ movptr(c_rarg1, arg1);
      __ movptr(c_rarg0, arg0);
    }
  } else {
    if (arg0 != c_rarg0) {
      __ movptr(c_rarg0, arg0);
    }
    if (arg1 != c_rarg1) {
      __ movptr(c_rarg1, arg1);
    }
  }

  // Call VM
  __ MacroAssembler::call_VM_leaf_base(entry_point, 2);
}

void ZBarrierSetAssembler::load_at(MacroAssembler* masm,
                                   DecoratorSet decorators,
                                   BasicType type,
                                   Register dst,
                                   Address src,
                                   Register tmp1,
                                   Register tmp_thread) {
  if (!ZBarrierSet::barrier_needed(decorators, type)) {
    // Barrier not needed
    BarrierSetAssembler::load_at(masm, decorators, type, dst, src, tmp1, tmp_thread);
    return;
  }

  BLOCK_COMMENT("ZBarrierSetAssembler::load_at {");

  // Allocate scratch register
  Register scratch = tmp1;
  if (tmp1 == noreg) {
    scratch = r12;
    __ push(scratch);
  }

  assert_different_registers(dst, scratch);

  Label done;
  Label uncolor;

  //
  // Fast Path
  //

  // Load address
  __ lea(scratch, src);

  // Load oop at address
  __ movptr(dst, Address(scratch, 0));

  const bool on_non_strong =
      (decorators & ON_WEAK_OOP_REF) != 0 ||
      (decorators & ON_PHANTOM_OOP_REF) != 0;

  // Test address bad mask
  if (on_non_strong) {
    __ testptr(dst, mark_bad_mask_from_thread(r15_thread));
  } else {
    __ testptr(dst, load_bad_mask_from_thread(r15_thread));
  }

  __ jcc(Assembler::zero, uncolor);

  //
  // Slow path
  //

  {
    // Call VM
    ZRuntimeCallSpill rcs(masm, dst, ZXMMSpillMode::avx128);
    call_vm(masm, ZBarrierSetRuntime::load_barrier_on_oop_field_preloaded_addr(decorators), dst, scratch);
  }

  // Slow-path has already uncolored
  __ jmp(done);

  __ bind(uncolor);

  __ movptr(scratch, rcx); // Save rcx because shrq needs shift in rcx
  __ movptr(rcx, ExternalAddress((address)&ZPointerLoadShift));
  if (dst == rcx) {
    // Dst was rcx which is saved in scratch because shrq needs rcx for shift
    __ shrq(scratch);
  } else {
    __ shrq(dst);
  }
  __ movptr(rcx, scratch); // restore rcx

  __ bind(done);

  // Restore scratch register
  if (tmp1 == noreg) {
    __ pop(scratch);
  }

  BLOCK_COMMENT("} ZBarrierSetAssembler::load_at");
}

static void emit_store_fast_path_check(MacroAssembler* masm, Address ref_addr, bool is_atomic, Label& medium_path) {
  if (is_atomic) {
    // Atomic operations must ensure that the contents of memory are store-good before
    // an atomic operation can execute.
    // A not relocatable object could have spurious raw null pointers in its fields after
    // getting promoted to the old generation.
    __ cmpw(ref_addr, barrier_Relocation::unpatched);
    __ relocate(barrier_Relocation::spec(), ZBarrierRelocationFormatStoreGoodAfterCmp);
  } else {
    // Stores on relocatable objects never need to deal with raw null pointers in fields.
    // Raw null pointers may only exist in the young generation, as they get pruned when
    // the object is relocated to old. And no pre-write barrier needs to perform any action
    // in the young generation.
    __ Assembler::testl(ref_addr, barrier_Relocation::unpatched);
    __ relocate(barrier_Relocation::spec(), ZBarrierRelocationFormatStoreBadAfterTest);
  }
  __ jcc(Assembler::notEqual, medium_path);
}

#ifdef COMPILER2
static int store_fast_path_check_size(MacroAssembler* masm, Address ref_addr, bool is_atomic, Label& medium_path) {
  if (!VM_Version::has_intel_jcc_erratum()) {
    return 0;
  }
  int size = 0;
  bool in_scratch_emit_size = masm->code_section()->scratch_emit();
  if (!in_scratch_emit_size) {
    // Temporarily register as scratch buffer so that relocations don't register
    masm->code_section()->set_scratch_emit();
  }
  // First emit the code, to measure its size
  address insts_end = masm->code_section()->end();
  // The dummy medium path label is bound after the code emission. This ensures
  // full size of the generated jcc, which is what the real barrier will have
  // as well, as it also binds after the emission of the barrier.
  Label dummy_medium_path;
  emit_store_fast_path_check(masm, ref_addr, is_atomic, dummy_medium_path);
  address emitted_end = masm->code_section()->end();
  size = (int)(intptr_t)(emitted_end - insts_end);
  __ bind(dummy_medium_path);
  if (!in_scratch_emit_size) {
    // Potentially restore scratchyness
    masm->code_section()->clear_scratch_emit();
  }
  // Roll back code, now that we know the size
  masm->code_section()->set_end(insts_end);
  return size;
}
#endif

static void emit_store_fast_path_check_c2(MacroAssembler* masm, Address ref_addr, bool is_atomic, Label& medium_path) {
#ifdef COMPILER2
  // This is a JCC erratum mitigation wrapper for calling the inner check
  int size = store_fast_path_check_size(masm, ref_addr, is_atomic, medium_path);
  // Emit JCC erratum mitigation nops with the right size
  IntelJccErratumAlignment(*masm, size);
  // Emit the JCC erratum mitigation guarded code
  emit_store_fast_path_check(masm, ref_addr, is_atomic, medium_path);
#endif
}

static bool is_c2_compilation() {
  CompileTask* task = ciEnv::current()->task();
  return task != nullptr && is_c2_compile(task->comp_level());
}

void ZBarrierSetAssembler::store_barrier_fast(MacroAssembler* masm,
                                              Address ref_addr,
                                              Register rnew_zaddress,
                                              Register rnew_zpointer,
                                              bool in_nmethod,
                                              bool is_atomic,
                                              Label& medium_path,
                                              Label& medium_path_continuation) const {
  assert_different_registers(ref_addr.base(), rnew_zpointer);
  assert_different_registers(ref_addr.index(), rnew_zpointer);
  assert_different_registers(rnew_zaddress, rnew_zpointer);

  if (in_nmethod) {
    if (is_c2_compilation()) {
      emit_store_fast_path_check_c2(masm, ref_addr, is_atomic, medium_path);
    } else {
      emit_store_fast_path_check(masm, ref_addr, is_atomic, medium_path);
    }
    __ bind(medium_path_continuation);
    if (rnew_zaddress != noreg) {
      // noreg means null; no need to color
      __ movptr(rnew_zpointer, rnew_zaddress);
      __ relocate(barrier_Relocation::spec(), ZBarrierRelocationFormatLoadGoodBeforeShl);
      __ shlq(rnew_zpointer, barrier_Relocation::unpatched);
      __ orq_imm32(rnew_zpointer, barrier_Relocation::unpatched);
      __ relocate(barrier_Relocation::spec(), ZBarrierRelocationFormatStoreGoodAfterOr);
    }
  } else {
    __ movzwq(rnew_zpointer, ref_addr);
    __ testq(rnew_zpointer, Address(r15_thread, ZThreadLocalData::store_bad_mask_offset()));
    __ jcc(Assembler::notEqual, medium_path);
    __ bind(medium_path_continuation);
    if (rnew_zaddress == noreg) {
      __ xorptr(rnew_zpointer, rnew_zpointer);
    } else {
      __ movptr(rnew_zpointer, rnew_zaddress);
    }
    assert_different_registers(rcx, rnew_zpointer);
    __ push(rcx);
    __ movptr(rcx, ExternalAddress((address)&ZPointerLoadShift));
    __ shlq(rnew_zpointer);
    __ pop(rcx);
    __ orq(rnew_zpointer, Address(r15_thread, ZThreadLocalData::store_good_mask_offset()));
  }
}

static void store_barrier_buffer_add(MacroAssembler* masm,
                                     Address ref_addr,
                                     Register tmp1,
                                     Label& slow_path) {
  Address buffer(r15_thread, ZThreadLocalData::store_barrier_buffer_offset());

  __ movptr(tmp1, buffer);

  // Combined pointer bump and check if the buffer is disabled or full
  __ cmpptr(Address(tmp1, ZStoreBarrierBuffer::current_offset()), 0);
  __ jcc(Assembler::equal, slow_path);

  Register tmp2 = r15_thread;
  __ push(tmp2);

  // Bump the pointer
  __ movq(tmp2, Address(tmp1, ZStoreBarrierBuffer::current_offset()));
  __ subq(tmp2, sizeof(ZStoreBarrierEntry));
  __ movq(Address(tmp1, ZStoreBarrierBuffer::current_offset()), tmp2);

  // Compute the buffer entry address
  __ lea(tmp2, Address(tmp1, tmp2, Address::times_1, ZStoreBarrierBuffer::buffer_offset()));

  // Compute and log the store address
  __ lea(tmp1, ref_addr);
  __ movptr(Address(tmp2, in_bytes(ZStoreBarrierEntry::p_offset())), tmp1);

  // Load and log the prev value
  __ movptr(tmp1, Address(tmp1, 0));
  __ movptr(Address(tmp2, in_bytes(ZStoreBarrierEntry::prev_offset())), tmp1);

  __ pop(tmp2);
}

void ZBarrierSetAssembler::store_barrier_medium(MacroAssembler* masm,
                                                Address ref_addr,
                                                Register tmp,
                                                bool is_native,
                                                bool is_atomic,
                                                Label& medium_path_continuation,
                                                Label& slow_path,
                                                Label& slow_path_continuation) const {
  assert_different_registers(ref_addr.base(), tmp);

  // The reason to end up in the medium path is that the pre-value was not 'good'.

  if (is_native) {
    __ jmp(slow_path);
    __ bind(slow_path_continuation);
    __ jmp(medium_path_continuation);
  } else if (is_atomic) {
    // Atomic accesses can get to the medium fast path because the value was a
    // raw null value. If it was not null, then there is no doubt we need to take a slow path.
    __ cmpptr(ref_addr, 0);
    __ jcc(Assembler::notEqual, slow_path);

    // If we get this far, we know there is a young raw null value in the field.
    // Try to self-heal null values for atomic accesses
    __ push(rax);
    __ push(rbx);
    __ push(rcx);

    __ lea(rcx, ref_addr);
    __ xorq(rax, rax);
    __ movptr(rbx, Address(r15, ZThreadLocalData::store_good_mask_offset()));

    __ lock();
    __ cmpxchgq(rbx, Address(rcx, 0));

    __ pop(rcx);
    __ pop(rbx);
    __ pop(rax);

    __ jcc(Assembler::notEqual, slow_path);

    __ bind(slow_path_continuation);
    __ jmp(medium_path_continuation);
  } else {
    // A non-atomic relocatable object won't get to the medium fast path due to a
    // raw null in the young generation. We only get here because the field is bad.
    // In this path we don't need any self healing, so we can avoid a runtime call
    // most of the time by buffering the store barrier to be applied lazily.
    store_barrier_buffer_add(masm,
                             ref_addr,
                             tmp,
                             slow_path);
    __ bind(slow_path_continuation);
    __ jmp(medium_path_continuation);
  }
}

void ZBarrierSetAssembler::store_at(MacroAssembler* masm,
                                    DecoratorSet decorators,
                                    BasicType type,
                                    Address dst,
                                    Register src,
                                    Register tmp1,
                                    Register tmp2,
                                    Register tmp3) {
  BLOCK_COMMENT("ZBarrierSetAssembler::store_at {");

<<<<<<< HEAD
  assert(type != T_PRIMITIVE_OBJECT, "Not supported yet");
  // Verify oop store
=======
  bool dest_uninitialized = (decorators & IS_DEST_UNINITIALIZED) != 0;

>>>>>>> 2836c34b
  if (is_reference_type(type)) {
    assert_different_registers(src, tmp1, dst.base(), dst.index());

    if (dest_uninitialized) {
      assert_different_registers(rcx, tmp1);
      if (src == noreg) {
        __ xorq(tmp1, tmp1);
      } else {
        __ movptr(tmp1, src);
      }
      __ push(rcx);
      __ movptr(rcx, ExternalAddress((address)&ZPointerLoadShift));
      __ shlq(tmp1);
      __ pop(rcx);
      __ orq(tmp1, Address(r15_thread, ZThreadLocalData::store_good_mask_offset()));
    } else {
      Label done;
      Label medium;
      Label medium_continuation;
      Label slow;
      Label slow_continuation;
      store_barrier_fast(masm, dst, src, tmp1, false, false, medium, medium_continuation);
      __ jmp(done);
      __ bind(medium);
      store_barrier_medium(masm,
                           dst,
                           tmp1,
                           false /* is_native */,
                           false /* is_atomic */,
                           medium_continuation,
                           slow,
                           slow_continuation);

      __ bind(slow);
      {
        // Call VM
        ZRuntimeCallSpill rcs(masm, noreg, ZXMMSpillMode::avx128);
        __ leaq(c_rarg0, dst);
        __ MacroAssembler::call_VM_leaf(ZBarrierSetRuntime::store_barrier_on_oop_field_without_healing_addr(), c_rarg0);
      }

      __ jmp(slow_continuation);
      __ bind(done);
    }

    // Store value
    BarrierSetAssembler::store_at(masm, decorators, type, dst, tmp1, noreg, noreg, noreg);
  } else {
    BarrierSetAssembler::store_at(masm, decorators, type, dst, src, noreg, noreg, noreg);
  }

  BLOCK_COMMENT("} ZBarrierSetAssembler::store_at");
}

bool ZBarrierSetAssembler::supports_avx3_masked_arraycopy() {
  return false;
}

static void load_arraycopy_masks(MacroAssembler* masm) {
  // xmm2: load_bad_mask
  // xmm3: store_bad_mask
  // xmm4: store_good_mask
  if (UseAVX >= 2) {
    __ lea(r10, ExternalAddress((address)&ZPointerVectorLoadBadMask));
    __ vmovdqu(xmm2, Address(r10, 0));
    __ lea(r10, ExternalAddress((address)&ZPointerVectorStoreBadMask));
    __ vmovdqu(xmm3, Address(r10, 0));
    __ lea(r10, ExternalAddress((address)&ZPointerVectorStoreGoodMask));
    __ vmovdqu(xmm4, Address(r10, 0));
  } else {
    __ lea(r10, ExternalAddress((address)&ZPointerVectorLoadBadMask));
    __ movdqu(xmm2, Address(r10, 0));
    __ lea(r10, ExternalAddress((address)&ZPointerVectorStoreBadMask));
    __ movdqu(xmm3, Address(r10, 0));
    __ lea(r10, ExternalAddress((address)&ZPointerVectorStoreGoodMask));
    __ movdqu(xmm4, Address(r10, 0));
  }
}

static ZXMMSpillMode compute_arraycopy_spill_mode() {
  if (UseAVX >= 2) {
    return ZXMMSpillMode::avx256;
  } else {
    return ZXMMSpillMode::avx128;
  }
}

void ZBarrierSetAssembler::copy_load_at(MacroAssembler* masm,
                                        DecoratorSet decorators,
                                        BasicType type,
                                        size_t bytes,
                                        Register dst,
                                        Address src,
                                        Register tmp) {
  if (!is_reference_type(type)) {
    BarrierSetAssembler::copy_load_at(masm, decorators, type, bytes, dst, src, tmp);
    return;
  }

  Label load_done;

  // Load oop at address
  __ movptr(dst, src);

  // Test address bad mask
  __ Assembler::testl(dst, (int32_t)(uint32_t)ZPointerLoadBadMask);
  _load_bad_relocations.append(__ code_section()->end());
  __ jcc(Assembler::zero, load_done);

  {
    // Call VM
    ZRuntimeCallSpill rcs(masm, dst, compute_arraycopy_spill_mode());
    __ leaq(c_rarg1, src);
    call_vm(masm, ZBarrierSetRuntime::load_barrier_on_oop_field_preloaded_store_good_addr(), dst, c_rarg1);
  }

  __ bind(load_done);

  // Remove metadata bits so that the store side (vectorized or non-vectorized) can
  // inject the store-good color with an or instruction.
  __ andq(dst, _zpointer_address_mask);

  if ((decorators & ARRAYCOPY_CHECKCAST) != 0) {
    // The checkcast arraycopy needs to be able to dereference the oops in order to perform a typechecks.
    assert(tmp != rcx, "Surprising choice of temp register");
    __ movptr(tmp, rcx);
    __ movptr(rcx, ExternalAddress((address)&ZPointerLoadShift));
    __ shrq(dst);
    __ movptr(rcx, tmp);
  }
}

void ZBarrierSetAssembler::copy_store_at(MacroAssembler* masm,
                                         DecoratorSet decorators,
                                         BasicType type,
                                         size_t bytes,
                                         Address dst,
                                         Register src,
                                         Register tmp) {
  if (!is_reference_type(type)) {
    BarrierSetAssembler::copy_store_at(masm, decorators, type, bytes, dst, src, tmp);
    return;
  }

  bool dest_uninitialized = (decorators & IS_DEST_UNINITIALIZED) != 0;

  if (!dest_uninitialized) {
    Label store;
    Label store_bad;
    __ Assembler::testl(dst, (int32_t)(uint32_t)ZPointerStoreBadMask);
    _store_bad_relocations.append(__ code_section()->end());
    __ jcc(Assembler::zero, store);

    store_barrier_buffer_add(masm, dst, tmp, store_bad);
    __ jmp(store);

    __ bind(store_bad);
    {
      // Call VM
      ZRuntimeCallSpill rcs(masm, noreg, compute_arraycopy_spill_mode());
      __ leaq(c_rarg0, dst);
      __ MacroAssembler::call_VM_leaf(ZBarrierSetRuntime::store_barrier_on_oop_field_without_healing_addr(), c_rarg0);
    }

    __ bind(store);
  }

  if ((decorators & ARRAYCOPY_CHECKCAST) != 0) {
    assert(tmp != rcx, "Surprising choice of temp register");
    __ movptr(tmp, rcx);
    __ movptr(rcx, ExternalAddress((address)&ZPointerLoadShift));
    __ shlq(src);
    __ movptr(rcx, tmp);
  }

  // Color
  __ orq_imm32(src, (int32_t)(uint32_t)ZPointerStoreGoodMask);
  _store_good_relocations.append(__ code_section()->end());

  // Store value
  __ movptr(dst, src);
}

void ZBarrierSetAssembler::copy_load_at(MacroAssembler* masm,
                                        DecoratorSet decorators,
                                        BasicType type,
                                        size_t bytes,
                                        XMMRegister dst,
                                        Address src,
                                        Register tmp,
                                        XMMRegister xmm_tmp) {
  if (!is_reference_type(type)) {
    BarrierSetAssembler::copy_load_at(masm, decorators, type, bytes, dst, src, tmp, xmm_tmp);
    return;
  }
  Address src0(src.base(), src.index(), src.scale(), src.disp() + 0);
  Address src1(src.base(), src.index(), src.scale(), src.disp() + 8);
  Address src2(src.base(), src.index(), src.scale(), src.disp() + 16);
  Address src3(src.base(), src.index(), src.scale(), src.disp() + 24);

  // Registers set up in the prologue:
  // xmm2: load_bad_mask
  // xmm3: store_bad_mask
  // xmm4: store_good_mask

  if (bytes == 16) {
    Label done;
    Label fallback;

    if (UseAVX >= 1) {
      // Load source vector
      __ movdqu(dst, src);
      // Check source load-good
      __ movdqu(xmm_tmp, dst);
      __ ptest(xmm_tmp, xmm2);
      __ jcc(Assembler::notZero, fallback);

      // Remove bad metadata bits
      __ vpandn(dst, xmm3, dst, Assembler::AVX_128bit);
      __ jmp(done);
    }

    __ bind(fallback);

    __ subptr(rsp, wordSize * 2);

    ZBarrierSetAssembler::copy_load_at(masm, decorators, type, 8, tmp, src0, noreg);
    __ movq(Address(rsp, 0), tmp);
    ZBarrierSetAssembler::copy_load_at(masm, decorators, type, 8, tmp, src1, noreg);
    __ movq(Address(rsp, 8), tmp);

    __ movdqu(dst, Address(rsp, 0));
    __ addptr(rsp, wordSize * 2);

    __ bind(done);
  } else if (bytes == 32) {
    Label done;
    Label fallback;
    assert(UseAVX >= 2, "Assume that UseAVX >= 2");

    // Load source vector
    __ vmovdqu(dst, src);
    // Check source load-good
    __ vmovdqu(xmm_tmp, dst);
    __ vptest(xmm_tmp, xmm2, Assembler::AVX_256bit);
    __ jcc(Assembler::notZero, fallback);

    // Remove bad metadata bits so that the store can colour the pointers with an or instruction.
    // This makes the fast path and slow path formats look the same, in the sense that they don't
    // have any of the store bad bits.
    __ vpandn(dst, xmm3, dst, Assembler::AVX_256bit);
    __ jmp(done);

    __ bind(fallback);

    __ subptr(rsp, wordSize * 4);

    ZBarrierSetAssembler::copy_load_at(masm, decorators, type, 8, tmp, src0, noreg);
    __ movq(Address(rsp, 0), tmp);
    ZBarrierSetAssembler::copy_load_at(masm, decorators, type, 8, tmp, src1, noreg);
    __ movq(Address(rsp, 8), tmp);
    ZBarrierSetAssembler::copy_load_at(masm, decorators, type, 8, tmp, src2, noreg);
    __ movq(Address(rsp, 16), tmp);
    ZBarrierSetAssembler::copy_load_at(masm, decorators, type, 8, tmp, src3, noreg);
    __ movq(Address(rsp, 24), tmp);

    __ vmovdqu(dst, Address(rsp, 0));
    __ addptr(rsp, wordSize * 4);

    __ bind(done);
  }
}

void ZBarrierSetAssembler::copy_store_at(MacroAssembler* masm,
                                         DecoratorSet decorators,
                                         BasicType type,
                                         size_t bytes,
                                         Address dst,
                                         XMMRegister src,
                                         Register tmp1,
                                         Register tmp2,
                                         XMMRegister xmm_tmp) {
  if (!is_reference_type(type)) {
    BarrierSetAssembler::copy_store_at(masm, decorators, type, bytes, dst, src, tmp1, tmp2, xmm_tmp);
    return;
  }
  Address dst0(dst.base(), dst.index(), dst.scale(), dst.disp() + 0);
  Address dst1(dst.base(), dst.index(), dst.scale(), dst.disp() + 8);
  Address dst2(dst.base(), dst.index(), dst.scale(), dst.disp() + 16);
  Address dst3(dst.base(), dst.index(), dst.scale(), dst.disp() + 24);

  bool dest_uninitialized = (decorators & IS_DEST_UNINITIALIZED) != 0;

  // Registers set up in the prologue:
  // xmm2: load_bad_mask
  // xmm3: store_bad_mask
  // xmm4: store_good_mask

  if (bytes == 16) {
    Label done;
    Label fallback;

    if (UseAVX >= 1) {
      if (!dest_uninitialized) {
        // Load destination vector
        __ movdqu(xmm_tmp, dst);
        // Check destination store-good
        __ ptest(xmm_tmp, xmm3);
        __ jcc(Assembler::notZero, fallback);
      }

      // Color source
      __ por(src, xmm4);
      // Store source in destination
      __ movdqu(dst, src);
      __ jmp(done);
    }

    __ bind(fallback);

    __ subptr(rsp, wordSize * 2);
    __ movdqu(Address(rsp, 0), src);

    __ movq(tmp1, Address(rsp, 0));
    ZBarrierSetAssembler::copy_store_at(masm, decorators, type, 8, dst0, tmp1, tmp2);
    __ movq(tmp1, Address(rsp, 8));
    ZBarrierSetAssembler::copy_store_at(masm, decorators, type, 8, dst1, tmp1, tmp2);

    __ addptr(rsp, wordSize * 2);

    __ bind(done);
  } else if (bytes == 32) {
    Label done;
    Label fallback;
    assert(UseAVX >= 2, "Assume UseAVX >= 2");

    if (!dest_uninitialized) {
      // Load destination vector
      __ vmovdqu(xmm_tmp, dst);
      // Check destination store-good
      __ vptest(xmm_tmp, xmm3, Assembler::AVX_256bit);
      __ jcc(Assembler::notZero, fallback);
    }

    // Color source
    __ vpor(src, src, xmm4, Assembler::AVX_256bit);

    // Store colored source in destination
    __ vmovdqu(dst, src);
    __ jmp(done);

    __ bind(fallback);

    __ subptr(rsp, wordSize * 4);
    __ vmovdqu(Address(rsp, 0), src);

    __ movq(tmp1, Address(rsp, 0));
    ZBarrierSetAssembler::copy_store_at(masm, decorators, type, 8, dst0, tmp1, tmp2);
    __ movq(tmp1, Address(rsp, 8));
    ZBarrierSetAssembler::copy_store_at(masm, decorators, type, 8, dst1, tmp1, tmp2);
    __ movq(tmp1, Address(rsp, 16));
    ZBarrierSetAssembler::copy_store_at(masm, decorators, type, 8, dst2, tmp1, tmp2);
    __ movq(tmp1, Address(rsp, 24));
    ZBarrierSetAssembler::copy_store_at(masm, decorators, type, 8, dst3, tmp1, tmp2);

    __ addptr(rsp, wordSize * 4);

    __ bind(done);
  }
}

void ZBarrierSetAssembler::arraycopy_prologue(MacroAssembler* masm,
                                              DecoratorSet decorators,
                                              BasicType type,
                                              Register src,
                                              Register dst,
                                              Register count) {
  if (!ZBarrierSet::barrier_needed(decorators, type)) {
    // Barrier not needed
    return;
  }

  BLOCK_COMMENT("ZBarrierSetAssembler::arraycopy_prologue {");

  load_arraycopy_masks(masm);

  BLOCK_COMMENT("} ZBarrierSetAssembler::arraycopy_prologue");
}

void ZBarrierSetAssembler::try_resolve_jobject_in_native(MacroAssembler* masm,
                                                         Register jni_env,
                                                         Register obj,
                                                         Register tmp,
                                                         Label& slowpath) {
  BLOCK_COMMENT("ZBarrierSetAssembler::try_resolve_jobject_in_native {");

  Label done, tagged, weak_tagged, uncolor;

  // Test for tag
  __ testptr(obj, JNIHandles::tag_mask);
  __ jcc(Assembler::notZero, tagged);

  // Resolve local handle
  __ movptr(obj, Address(obj, 0));
  __ jmp(done);

  __ bind(tagged);

  // Test for weak tag
  __ testptr(obj, JNIHandles::TypeTag::weak_global);
  __ jcc(Assembler::notZero, weak_tagged);

  // Resolve global handle
  __ movptr(obj, Address(obj, -JNIHandles::TypeTag::global));
  __ testptr(obj, load_bad_mask_from_jni_env(jni_env));
  __ jcc(Assembler::notZero, slowpath);
  __ jmp(uncolor);

  __ bind(weak_tagged);

  // Resolve weak handle
  __ movptr(obj, Address(obj, -JNIHandles::TypeTag::weak_global));
  __ testptr(obj, mark_bad_mask_from_jni_env(jni_env));
  __ jcc(Assembler::notZero, slowpath);

  __ bind(uncolor);

  // Uncolor
  if (obj == rcx) {
    __ movptr(tmp, obj);
    __ movptr(rcx, ExternalAddress((address)&ZPointerLoadShift));
    __ shrq(tmp);
    __ movptr(obj, tmp);
  } else {
    __ push(rcx);
    __ movptr(rcx, ExternalAddress((address)&ZPointerLoadShift));
    __ shrq(obj);
    __ pop(rcx);
  }

  __ bind(done);

  BLOCK_COMMENT("} ZBarrierSetAssembler::try_resolve_jobject_in_native");
}

#ifdef COMPILER1

#undef __
#define __ ce->masm()->

static void z_uncolor(LIR_Assembler* ce, LIR_Opr ref) {
  __ relocate(barrier_Relocation::spec(), ZBarrierRelocationFormatLoadGoodBeforeShl);
  __ shrq(ref->as_register(), barrier_Relocation::unpatched);
}

static void z_color(LIR_Assembler* ce, LIR_Opr ref) {
  __ relocate(barrier_Relocation::spec(), ZBarrierRelocationFormatLoadGoodBeforeShl);
  __ shlq(ref->as_register(), barrier_Relocation::unpatched);
  __ orq_imm32(ref->as_register(), barrier_Relocation::unpatched);
  __ relocate(barrier_Relocation::spec(), ZBarrierRelocationFormatStoreGoodAfterOr);
}

void ZBarrierSetAssembler::generate_c1_uncolor(LIR_Assembler* ce, LIR_Opr ref) const {
  z_uncolor(ce, ref);
}

void ZBarrierSetAssembler::generate_c1_color(LIR_Assembler* ce, LIR_Opr ref) const {
  z_color(ce, ref);
}

void ZBarrierSetAssembler::generate_c1_load_barrier(LIR_Assembler* ce,
                                                    LIR_Opr ref,
                                                    ZLoadBarrierStubC1* stub,
                                                    bool on_non_strong) const {
  if (on_non_strong) {
    // Test against MarkBad mask
    __ Assembler::testl(ref->as_register(), barrier_Relocation::unpatched);
    __ relocate(barrier_Relocation::spec(), ZBarrierRelocationFormatMarkBadAfterTest);

    // Slow path if not zero
    __ jcc(Assembler::notZero, *stub->entry());
    // Fast path: convert to colorless
    z_uncolor(ce, ref);
  } else {
    // Convert to colorless and fast path test
    z_uncolor(ce, ref);
    __ jcc(Assembler::above, *stub->entry());
  }
  __ bind(*stub->continuation());
}

void ZBarrierSetAssembler::generate_c1_load_barrier_stub(LIR_Assembler* ce,
                                                         ZLoadBarrierStubC1* stub) const {
  // Stub entry
  __ bind(*stub->entry());

  Register ref = stub->ref()->as_register();
  Register ref_addr = noreg;
  Register tmp = noreg;

  // The fast-path shift destroyed the oop - need to re-read it
  __ movptr(ref, ce->as_Address(stub->ref_addr()->as_address_ptr()));

  if (stub->tmp()->is_valid()) {
    // Load address into tmp register
    ce->leal(stub->ref_addr(), stub->tmp());
    ref_addr = tmp = stub->tmp()->as_pointer_register();
  } else {
    // Address already in register
    ref_addr = stub->ref_addr()->as_address_ptr()->base()->as_pointer_register();
  }

  assert_different_registers(ref, ref_addr, noreg);

  // Save rax unless it is the result or tmp register
  if (ref != rax && tmp != rax) {
    __ push(rax);
  }

  // Setup arguments and call runtime stub
  __ subptr(rsp, 2 * BytesPerWord);
  ce->store_parameter(ref_addr, 1);
  ce->store_parameter(ref, 0);
  __ call(RuntimeAddress(stub->runtime_stub()));
  __ addptr(rsp, 2 * BytesPerWord);

  // Verify result
  __ verify_oop(rax);

  // Move result into place
  if (ref != rax) {
    __ movptr(ref, rax);
  }

  // Restore rax unless it is the result or tmp register
  if (ref != rax && tmp != rax) {
    __ pop(rax);
  }

  // Stub exit
  __ jmp(*stub->continuation());
}

void ZBarrierSetAssembler::generate_c1_store_barrier(LIR_Assembler* ce,
                                                     LIR_Address* addr,
                                                     LIR_Opr new_zaddress,
                                                     LIR_Opr new_zpointer,
                                                     ZStoreBarrierStubC1* stub) const {
  Register rnew_zaddress = new_zaddress->as_register();
  Register rnew_zpointer = new_zpointer->as_register();

  Register rbase = addr->base()->as_pointer_register();
  store_barrier_fast(ce->masm(),
                     ce->as_Address(addr),
                     rnew_zaddress,
                     rnew_zpointer,
                     true,
                     stub->is_atomic(),
                     *stub->entry(),
                     *stub->continuation());
}

void ZBarrierSetAssembler::generate_c1_store_barrier_stub(LIR_Assembler* ce,
                                                          ZStoreBarrierStubC1* stub) const {
  // Stub entry
  __ bind(*stub->entry());

  Label slow;
  Label slow_continuation;
  store_barrier_medium(ce->masm(),
                       ce->as_Address(stub->ref_addr()->as_address_ptr()),
                       rscratch1,
                       false /* is_native */,
                       stub->is_atomic(),
                       *stub->continuation(),
                       slow,
                       slow_continuation);

  __ bind(slow);

  ce->leal(stub->ref_addr(), stub->new_zpointer());

  // Setup arguments and call runtime stub
  __ subptr(rsp, 2 * BytesPerWord);
  ce->store_parameter(stub->new_zpointer()->as_pointer_register(), 0);
  __ call(RuntimeAddress(stub->runtime_stub()));
  __ addptr(rsp, 2 * BytesPerWord);

  // Stub exit
  __ jmp(slow_continuation);
}

#undef __
#define __ sasm->

void ZBarrierSetAssembler::generate_c1_load_barrier_runtime_stub(StubAssembler* sasm,
                                                                 DecoratorSet decorators) const {
  // Enter and save registers
  __ enter();
  __ save_live_registers_no_oop_map(true /* save_fpu_registers */);

  // Setup arguments
  __ load_parameter(1, c_rarg1);
  __ load_parameter(0, c_rarg0);

  // Call VM
  __ call_VM_leaf(ZBarrierSetRuntime::load_barrier_on_oop_field_preloaded_addr(decorators), c_rarg0, c_rarg1);

  // Restore registers and return
  __ restore_live_registers_except_rax(true /* restore_fpu_registers */);
  __ leave();
  __ ret(0);
}

void ZBarrierSetAssembler::generate_c1_store_barrier_runtime_stub(StubAssembler* sasm,
                                                                  bool self_healing) const {
  // Enter and save registers
  __ enter();
  __ save_live_registers_no_oop_map(true /* save_fpu_registers */);

  // Setup arguments
  __ load_parameter(0, c_rarg0);

  // Call VM
  if (self_healing) {
    __ call_VM_leaf(ZBarrierSetRuntime::store_barrier_on_oop_field_with_healing_addr(), c_rarg0);
  } else {
    __ call_VM_leaf(ZBarrierSetRuntime::store_barrier_on_oop_field_without_healing_addr(), c_rarg0);
  }

  // Restore registers and return
  __ restore_live_registers(true /* restore_fpu_registers */);
  __ leave();
  __ ret(0);
}

#endif // COMPILER1

#ifdef COMPILER2

OptoReg::Name ZBarrierSetAssembler::refine_register(const Node* node, OptoReg::Name opto_reg) {
  if (!OptoReg::is_reg(opto_reg)) {
    return OptoReg::Bad;
  }

  const VMReg vm_reg = OptoReg::as_VMReg(opto_reg);
  if (vm_reg->is_XMMRegister()) {
    opto_reg &= ~15;
    switch (node->ideal_reg()) {
      case Op_VecX:
        opto_reg |= 2;
        break;
      case Op_VecY:
        opto_reg |= 4;
        break;
      case Op_VecZ:
        opto_reg |= 8;
        break;
      default:
        opto_reg |= 1;
        break;
    }
  }

  return opto_reg;
}

// We use the vec_spill_helper from the x86.ad file to avoid reinventing this wheel
extern void vec_spill_helper(CodeBuffer *cbuf, bool is_load,
                            int stack_offset, int reg, uint ireg, outputStream* st);

#undef __
#define __ _masm->

class ZSaveLiveRegisters {
private:
  struct XMMRegisterData {
    XMMRegister _reg;
    int         _size;

    // Used by GrowableArray::find()
    bool operator == (const XMMRegisterData& other) {
      return _reg == other._reg;
    }
  };

  MacroAssembler* const          _masm;
  GrowableArray<Register>        _gp_registers;
  GrowableArray<KRegister>       _opmask_registers;
  GrowableArray<XMMRegisterData> _xmm_registers;
  int                            _spill_size;
  int                            _spill_offset;

  static int xmm_compare_register_size(XMMRegisterData* left, XMMRegisterData* right) {
    if (left->_size == right->_size) {
      return 0;
    }

    return (left->_size < right->_size) ? -1 : 1;
  }

  static int xmm_slot_size(OptoReg::Name opto_reg) {
    // The low order 4 bytes denote what size of the XMM register is live
    return (opto_reg & 15) << 3;
  }

  static uint xmm_ideal_reg_for_size(int reg_size) {
    switch (reg_size) {
    case 8:
      return Op_VecD;
    case 16:
      return Op_VecX;
    case 32:
      return Op_VecY;
    case 64:
      return Op_VecZ;
    default:
      fatal("Invalid register size %d", reg_size);
      return 0;
    }
  }

  bool xmm_needs_vzeroupper() const {
    return _xmm_registers.is_nonempty() && _xmm_registers.at(0)._size > 16;
  }

  void xmm_register_save(const XMMRegisterData& reg_data) {
    const OptoReg::Name opto_reg = OptoReg::as_OptoReg(reg_data._reg->as_VMReg());
    const uint ideal_reg = xmm_ideal_reg_for_size(reg_data._size);
    _spill_offset -= reg_data._size;
    vec_spill_helper(__ code(), false /* is_load */, _spill_offset, opto_reg, ideal_reg, tty);
  }

  void xmm_register_restore(const XMMRegisterData& reg_data) {
    const OptoReg::Name opto_reg = OptoReg::as_OptoReg(reg_data._reg->as_VMReg());
    const uint ideal_reg = xmm_ideal_reg_for_size(reg_data._size);
    vec_spill_helper(__ code(), true /* is_load */, _spill_offset, opto_reg, ideal_reg, tty);
    _spill_offset += reg_data._size;
  }

  void gp_register_save(Register reg) {
    _spill_offset -= 8;
    __ movq(Address(rsp, _spill_offset), reg);
  }

  void opmask_register_save(KRegister reg) {
    _spill_offset -= 8;
    __ kmov(Address(rsp, _spill_offset), reg);
  }

  void gp_register_restore(Register reg) {
    __ movq(reg, Address(rsp, _spill_offset));
    _spill_offset += 8;
  }

  void opmask_register_restore(KRegister reg) {
    __ kmov(reg, Address(rsp, _spill_offset));
    _spill_offset += 8;
  }

  void initialize(ZBarrierStubC2* stub) {
    // Create mask of caller saved registers that need to
    // be saved/restored if live
    RegMask caller_saved;
    caller_saved.Insert(OptoReg::as_OptoReg(rax->as_VMReg()));
    caller_saved.Insert(OptoReg::as_OptoReg(rcx->as_VMReg()));
    caller_saved.Insert(OptoReg::as_OptoReg(rdx->as_VMReg()));
    caller_saved.Insert(OptoReg::as_OptoReg(rsi->as_VMReg()));
    caller_saved.Insert(OptoReg::as_OptoReg(rdi->as_VMReg()));
    caller_saved.Insert(OptoReg::as_OptoReg(r8->as_VMReg()));
    caller_saved.Insert(OptoReg::as_OptoReg(r9->as_VMReg()));
    caller_saved.Insert(OptoReg::as_OptoReg(r10->as_VMReg()));
    caller_saved.Insert(OptoReg::as_OptoReg(r11->as_VMReg()));

    if (stub->result() != noreg) {
      caller_saved.Remove(OptoReg::as_OptoReg(stub->result()->as_VMReg()));
    }

    // Create mask of live registers
    RegMask live = stub->live();

    int gp_spill_size = 0;
    int opmask_spill_size = 0;
    int xmm_spill_size = 0;

    // Record registers that needs to be saved/restored
    RegMaskIterator rmi(live);
    while (rmi.has_next()) {
      const OptoReg::Name opto_reg = rmi.next();
      const VMReg vm_reg = OptoReg::as_VMReg(opto_reg);

      if (vm_reg->is_Register()) {
        if (caller_saved.Member(opto_reg)) {
          _gp_registers.append(vm_reg->as_Register());
          gp_spill_size += 8;
        }
      } else if (vm_reg->is_KRegister()) {
        // All opmask registers are caller saved, thus spill the ones
        // which are live.
        if (_opmask_registers.find(vm_reg->as_KRegister()) == -1) {
          _opmask_registers.append(vm_reg->as_KRegister());
          opmask_spill_size += 8;
        }
      } else if (vm_reg->is_XMMRegister()) {
        // We encode in the low order 4 bits of the opto_reg, how large part of the register is live
        const VMReg vm_reg_base = OptoReg::as_VMReg(opto_reg & ~15);
        const int reg_size = xmm_slot_size(opto_reg);
        const XMMRegisterData reg_data = { vm_reg_base->as_XMMRegister(), reg_size };
        const int reg_index = _xmm_registers.find(reg_data);
        if (reg_index == -1) {
          // Not previously appended
          _xmm_registers.append(reg_data);
          xmm_spill_size += reg_size;
        } else {
          // Previously appended, update size
          const int reg_size_prev = _xmm_registers.at(reg_index)._size;
          if (reg_size > reg_size_prev) {
            _xmm_registers.at_put(reg_index, reg_data);
            xmm_spill_size += reg_size - reg_size_prev;
          }
        }
      } else {
        fatal("Unexpected register type");
      }
    }

    // Sort by size, largest first
    _xmm_registers.sort(xmm_compare_register_size);

    // On Windows, the caller reserves stack space for spilling register arguments
    const int arg_spill_size = frame::arg_reg_save_area_bytes;

    // Stack pointer must be 16 bytes aligned for the call
    _spill_offset = _spill_size = align_up(xmm_spill_size + gp_spill_size + opmask_spill_size + arg_spill_size, 16);
  }

public:
  ZSaveLiveRegisters(MacroAssembler* masm, ZBarrierStubC2* stub)
    : _masm(masm),
      _gp_registers(),
      _opmask_registers(),
      _xmm_registers(),
      _spill_size(0),
      _spill_offset(0) {

    //
    // Stack layout after registers have been spilled:
    //
    // | ...            | original rsp, 16 bytes aligned
    // ------------------
    // | zmm0 high      |
    // | ...            |
    // | zmm0 low       | 16 bytes aligned
    // | ...            |
    // | ymm1 high      |
    // | ...            |
    // | ymm1 low       | 16 bytes aligned
    // | ...            |
    // | xmmN high      |
    // | ...            |
    // | xmmN low       | 8 bytes aligned
    // | reg0           | 8 bytes aligned
    // | reg1           |
    // | ...            |
    // | regN           | new rsp, if 16 bytes aligned
    // | <padding>      | else new rsp, 16 bytes aligned
    // ------------------
    //

    // Figure out what registers to save/restore
    initialize(stub);

    // Allocate stack space
    if (_spill_size > 0) {
      __ subptr(rsp, _spill_size);
    }

    // Save XMM/YMM/ZMM registers
    for (int i = 0; i < _xmm_registers.length(); i++) {
      xmm_register_save(_xmm_registers.at(i));
    }

    if (xmm_needs_vzeroupper()) {
      __ vzeroupper();
    }

    // Save general purpose registers
    for (int i = 0; i < _gp_registers.length(); i++) {
      gp_register_save(_gp_registers.at(i));
    }

    // Save opmask registers
    for (int i = 0; i < _opmask_registers.length(); i++) {
      opmask_register_save(_opmask_registers.at(i));
    }
  }

  ~ZSaveLiveRegisters() {
    // Restore opmask registers
    for (int i = _opmask_registers.length() - 1; i >= 0; i--) {
      opmask_register_restore(_opmask_registers.at(i));
    }

    // Restore general purpose registers
    for (int i = _gp_registers.length() - 1; i >= 0; i--) {
      gp_register_restore(_gp_registers.at(i));
    }

    __ vzeroupper();

    // Restore XMM/YMM/ZMM registers
    for (int i = _xmm_registers.length() - 1; i >= 0; i--) {
      xmm_register_restore(_xmm_registers.at(i));
    }

    // Free stack space
    if (_spill_size > 0) {
      __ addptr(rsp, _spill_size);
    }
  }
};

class ZSetupArguments {
private:
  MacroAssembler* const _masm;
  const Register        _ref;
  const Address         _ref_addr;

public:
  ZSetupArguments(MacroAssembler* masm, ZLoadBarrierStubC2* stub)
    : _masm(masm),
      _ref(stub->ref()),
      _ref_addr(stub->ref_addr()) {

    // Setup arguments
    if (_ref_addr.base() == noreg) {
      // No self healing
      if (_ref != c_rarg0) {
        __ movq(c_rarg0, _ref);
      }
      __ xorq(c_rarg1, c_rarg1);
    } else {
      // Self healing
      if (_ref == c_rarg0) {
        __ lea(c_rarg1, _ref_addr);
      } else if (_ref != c_rarg1) {
        __ lea(c_rarg1, _ref_addr);
        __ movq(c_rarg0, _ref);
      } else if (_ref_addr.base() != c_rarg0 && _ref_addr.index() != c_rarg0) {
        __ movq(c_rarg0, _ref);
        __ lea(c_rarg1, _ref_addr);
      } else {
        __ xchgq(c_rarg0, c_rarg1);
        if (_ref_addr.base() == c_rarg0) {
          __ lea(c_rarg1, Address(c_rarg1, _ref_addr.index(), _ref_addr.scale(), _ref_addr.disp()));
        } else if (_ref_addr.index() == c_rarg0) {
          __ lea(c_rarg1, Address(_ref_addr.base(), c_rarg1, _ref_addr.scale(), _ref_addr.disp()));
        } else {
          ShouldNotReachHere();
        }
      }
    }
  }

  ~ZSetupArguments() {
    // Transfer result
    if (_ref != rax) {
      __ movq(_ref, rax);
    }
  }
};

#undef __
#define __ masm->

void ZBarrierSetAssembler::generate_c2_load_barrier_stub(MacroAssembler* masm, ZLoadBarrierStubC2* stub) const {
  Assembler::InlineSkippedInstructionsCounter skipped_counter(masm);
  BLOCK_COMMENT("ZLoadBarrierStubC2");

  // Stub entry
  __ bind(*stub->entry());

  // The fast-path shift destroyed the oop - need to re-read it
  __ movptr(stub->ref(), stub->ref_addr());

  {
    ZSaveLiveRegisters save_live_registers(masm, stub);
    ZSetupArguments setup_arguments(masm, stub);
    __ call(RuntimeAddress(stub->slow_path()));
  }

  // Stub exit
  __ jmp(*stub->continuation());
}

void ZBarrierSetAssembler::generate_c2_store_barrier_stub(MacroAssembler* masm, ZStoreBarrierStubC2* stub) const {
  Assembler::InlineSkippedInstructionsCounter skipped_counter(masm);
  BLOCK_COMMENT("ZStoreBarrierStubC2");

  // Stub entry
  __ bind(*stub->entry());

  Label slow;
  Label slow_continuation;
  store_barrier_medium(masm,
                       stub->ref_addr(),
                       stub->new_zpointer(),
                       stub->is_native(),
                       stub->is_atomic(),
                       *stub->continuation(),
                       slow,
                       slow_continuation);

  __ bind(slow);

  {
    ZSaveLiveRegisters save_live_registers(masm, stub);
    __ lea(c_rarg0, stub->ref_addr());

    if (stub->is_native()) {
      __ call(RuntimeAddress(ZBarrierSetRuntime::store_barrier_on_native_oop_field_without_healing_addr()));
    } else if (stub->is_atomic()) {
      __ call(RuntimeAddress(ZBarrierSetRuntime::store_barrier_on_oop_field_with_healing_addr()));
    } else {
      __ call(RuntimeAddress(ZBarrierSetRuntime::store_barrier_on_oop_field_without_healing_addr()));
    }
  }

  // Stub exit
  __ jmp(slow_continuation);
}

#undef __
#endif // COMPILER2

static int patch_barrier_relocation_offset(int format) {
  switch (format) {
  case ZBarrierRelocationFormatLoadGoodBeforeShl:
    return 3;

  case ZBarrierRelocationFormatStoreGoodAfterCmp:
    return -2;

  case ZBarrierRelocationFormatLoadBadAfterTest:
  case ZBarrierRelocationFormatMarkBadAfterTest:
  case ZBarrierRelocationFormatStoreBadAfterTest:
  case ZBarrierRelocationFormatStoreGoodAfterOr:
    return -4;
  case ZBarrierRelocationFormatStoreGoodAfterMov:
    return -3;

  default:
    ShouldNotReachHere();
    return 0;
  }
}

static uint16_t patch_barrier_relocation_value(int format) {
  switch (format) {
  case ZBarrierRelocationFormatLoadGoodBeforeShl:
    return (uint16_t)ZPointerLoadShift;

  case ZBarrierRelocationFormatMarkBadAfterTest:
    return (uint16_t)ZPointerMarkBadMask;

  case ZBarrierRelocationFormatLoadBadAfterTest:
    return (uint16_t)ZPointerLoadBadMask;

  case ZBarrierRelocationFormatStoreGoodAfterCmp:
  case ZBarrierRelocationFormatStoreGoodAfterOr:
  case ZBarrierRelocationFormatStoreGoodAfterMov:
    return (uint16_t)ZPointerStoreGoodMask;

  case ZBarrierRelocationFormatStoreBadAfterTest:
    return (uint16_t)ZPointerStoreBadMask;

  default:
    ShouldNotReachHere();
    return 0;
  }
}

void ZBarrierSetAssembler::patch_barrier_relocation(address addr, int format) {
  const int offset = patch_barrier_relocation_offset(format);
  const uint16_t value = patch_barrier_relocation_value(format);
  uint8_t* const patch_addr = (uint8_t*)addr + offset;
  if (format == ZBarrierRelocationFormatLoadGoodBeforeShl) {
    *patch_addr = (uint8_t)value;
  } else {
    *(uint16_t*)patch_addr = value;
  }
}

void ZBarrierSetAssembler::patch_barriers() {
  for (int i = 0; i < _load_bad_relocations.length(); ++i) {
    address addr = _load_bad_relocations.at(i);
    patch_barrier_relocation(addr, ZBarrierRelocationFormatLoadBadAfterTest);
  }
  for (int i = 0; i < _store_bad_relocations.length(); ++i) {
    address addr = _store_bad_relocations.at(i);
    patch_barrier_relocation(addr, ZBarrierRelocationFormatStoreBadAfterTest);
  }
  for (int i = 0; i < _store_good_relocations.length(); ++i) {
    address addr = _store_good_relocations.at(i);
    patch_barrier_relocation(addr, ZBarrierRelocationFormatStoreGoodAfterOr);
  }
}


#undef __
#define __ masm->


void ZBarrierSetAssembler::check_oop(MacroAssembler* masm, Register obj, Register tmp1, Register tmp2, Label& error) {
  // C1 calls verfy_oop in the middle of barriers, before they have been uncolored
  // and after being colored. Therefore, we must deal with colored oops as well.
  Label done;
  Label check_oop;
  Label check_zaddress;
  int color_bits = ZPointerRemappedShift + ZPointerRemappedBits;

  uintptr_t shifted_base_start_mask = (UCONST64(1) << (ZAddressHeapBaseShift + color_bits + 1)) - 1;
  uintptr_t shifted_base_end_mask = (UCONST64(1) << (ZAddressHeapBaseShift + 1)) - 1;
  uintptr_t shifted_base_mask = shifted_base_start_mask ^ shifted_base_end_mask;

  uintptr_t shifted_address_end_mask = (UCONST64(1) << (color_bits + 1)) - 1;
  uintptr_t shifted_address_mask = shifted_address_end_mask ^ (uintptr_t)CONST64(-1);

  // Check colored null
  __ mov64(tmp1, shifted_address_mask);
  __ testptr(tmp1, obj);
  __ jcc(Assembler::zero, done);

  // Check for zpointer
  __ mov64(tmp1, shifted_base_mask);
  __ testptr(tmp1, obj);
  __ jcc(Assembler::zero, check_oop);

  // Lookup shift
  __ movq(tmp1, obj);
  __ mov64(tmp2, shifted_address_end_mask);
  __ andq(tmp1, tmp2);
  __ shrq(tmp1, ZPointerRemappedShift);
  __ andq(tmp1, (1 << ZPointerRemappedBits) - 1);
  __ lea(tmp2, ExternalAddress((address)&ZPointerLoadShiftTable));

  // Uncolor presumed zpointer
  assert(obj != rcx, "bad choice of register");
  if (rcx != tmp1 && rcx != tmp2) {
    __ push(rcx);
  }
  __ movl(rcx, Address(tmp2, tmp1, Address::times_4, 0));
  __ shrq(obj);
  if (rcx != tmp1 && rcx != tmp2) {
    __ pop(rcx);
  }

  __ jmp(check_zaddress);

  __ bind(check_oop);

  // make sure klass is 'reasonable', which is not zero.
  __ load_klass(tmp1, obj, tmp2);  // get klass
  __ testptr(tmp1, tmp1);
  __ jcc(Assembler::zero, error); // if klass is null it is broken

  __ bind(check_zaddress);
  // Check if the oop is in the right area of memory
  __ movptr(tmp1, obj);
  __ movptr(tmp2, (intptr_t) Universe::verify_oop_mask());
  __ andptr(tmp1, tmp2);
  __ movptr(tmp2, (intptr_t) Universe::verify_oop_bits());
  __ cmpptr(tmp1, tmp2);
  __ jcc(Assembler::notZero, error);

  __ bind(done);
}

#undef __<|MERGE_RESOLUTION|>--- conflicted
+++ resolved
@@ -514,13 +514,9 @@
                                     Register tmp3) {
   BLOCK_COMMENT("ZBarrierSetAssembler::store_at {");
 
-<<<<<<< HEAD
   assert(type != T_PRIMITIVE_OBJECT, "Not supported yet");
-  // Verify oop store
-=======
   bool dest_uninitialized = (decorators & IS_DEST_UNINITIALIZED) != 0;
 
->>>>>>> 2836c34b
   if (is_reference_type(type)) {
     assert_different_registers(src, tmp1, dst.base(), dst.index());
 
