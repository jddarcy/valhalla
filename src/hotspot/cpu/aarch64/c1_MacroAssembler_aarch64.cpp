/*
 * Copyright (c) 1999, 2021, Oracle and/or its affiliates. All rights reserved.
 * Copyright (c) 2014, 2021, Red Hat Inc. All rights reserved.
 * DO NOT ALTER OR REMOVE COPYRIGHT NOTICES OR THIS FILE HEADER.
 *
 * This code is free software; you can redistribute it and/or modify it
 * under the terms of the GNU General Public License version 2 only, as
 * published by the Free Software Foundation.
 *
 * This code is distributed in the hope that it will be useful, but WITHOUT
 * ANY WARRANTY; without even the implied warranty of MERCHANTABILITY or
 * FITNESS FOR A PARTICULAR PURPOSE.  See the GNU General Public License
 * version 2 for more details (a copy is included in the LICENSE file that
 * accompanied this code).
 *
 * You should have received a copy of the GNU General Public License version
 * 2 along with this work; if not, write to the Free Software Foundation,
 * Inc., 51 Franklin St, Fifth Floor, Boston, MA 02110-1301 USA.
 *
 * Please contact Oracle, 500 Oracle Parkway, Redwood Shores, CA 94065 USA
 * or visit www.oracle.com if you need additional information or have any
 * questions.
 *
 */

#include "precompiled.hpp"
#include "c1/c1_MacroAssembler.hpp"
#include "c1/c1_Runtime1.hpp"
#include "gc/shared/barrierSetAssembler.hpp"
#include "gc/shared/collectedHeap.hpp"
#include "gc/shared/barrierSet.hpp"
#include "gc/shared/barrierSetAssembler.hpp"
#include "gc/shared/tlab_globals.hpp"
#include "interpreter/interpreter.hpp"
#include "oops/arrayOop.hpp"
#include "oops/markWord.hpp"
#include "runtime/basicLock.hpp"
#include "runtime/os.hpp"
#include "runtime/sharedRuntime.hpp"
#include "runtime/stubRoutines.hpp"

void C1_MacroAssembler::float_cmp(bool is_float, int unordered_result,
                                  FloatRegister f0, FloatRegister f1,
                                  Register result)
{
  Label done;
  if (is_float) {
    fcmps(f0, f1);
  } else {
    fcmpd(f0, f1);
  }
  if (unordered_result < 0) {
    // we want -1 for unordered or less than, 0 for equal and 1 for
    // greater than.
    cset(result, NE);  // Not equal or unordered
    cneg(result, result, LT);  // Less than or unordered
  } else {
    // we want -1 for less than, 0 for equal and 1 for unordered or
    // greater than.
    cset(result, NE);  // Not equal or unordered
    cneg(result, result, LO);  // Less than
  }
}

int C1_MacroAssembler::lock_object(Register hdr, Register obj, Register disp_hdr, Label& slow_case) {
  const int aligned_mask = BytesPerWord -1;
  const int hdr_offset = oopDesc::mark_offset_in_bytes();
  assert(hdr != obj && hdr != disp_hdr && obj != disp_hdr, "registers must be different");
  Label done;
  int null_check_offset = -1;

  verify_oop(obj);

  // save object being locked into the BasicObjectLock
  str(obj, Address(disp_hdr, BasicObjectLock::obj_offset_in_bytes()));

  null_check_offset = offset();

  if (DiagnoseSyncOnValueBasedClasses != 0) {
    load_klass(hdr, obj);
    ldrw(hdr, Address(hdr, Klass::access_flags_offset()));
    tstw(hdr, JVM_ACC_IS_VALUE_BASED_CLASS);
    br(Assembler::NE, slow_case);
  }

  // Load object header
  ldr(hdr, Address(obj, hdr_offset));
  // and mark it as unlocked
  orr(hdr, hdr, markWord::unlocked_value);

  if (EnableValhalla) {
    // Mask always_locked bit such that we go to the slow path if object is an inline type
    andr(hdr, hdr, ~markWord::inline_type_bit_in_place);
  }

  // save unlocked object header into the displaced header location on the stack
  str(hdr, Address(disp_hdr, 0));
  // test if object header is still the same (i.e. unlocked), and if so, store the
  // displaced header address in the object header - if it is not the same, get the
  // object header instead
  lea(rscratch2, Address(obj, hdr_offset));
  cmpxchgptr(hdr, disp_hdr, rscratch2, rscratch1, done, /*fallthough*/NULL);
  // if the object header was the same, we're done
  // if the object header was not the same, it is now in the hdr register
  // => test if it is a stack pointer into the same stack (recursive locking), i.e.:
  //
  // 1) (hdr & aligned_mask) == 0
  // 2) sp <= hdr
  // 3) hdr <= sp + page_size
  //
  // these 3 tests can be done by evaluating the following expression:
  //
  // (hdr - sp) & (aligned_mask - page_size)
  //
  // assuming both the stack pointer and page_size have their least
  // significant 2 bits cleared and page_size is a power of 2
  mov(rscratch1, sp);
  sub(hdr, hdr, rscratch1);
  ands(hdr, hdr, aligned_mask - os::vm_page_size());
  // for recursive locking, the result is zero => save it in the displaced header
  // location (NULL in the displaced hdr location indicates recursive locking)
  str(hdr, Address(disp_hdr, 0));
  // otherwise we don't care about the result and handle locking via runtime call
  cbnz(hdr, slow_case);
  // done
  bind(done);
  return null_check_offset;
}


void C1_MacroAssembler::unlock_object(Register hdr, Register obj, Register disp_hdr, Label& slow_case) {
  const int aligned_mask = BytesPerWord -1;
  const int hdr_offset = oopDesc::mark_offset_in_bytes();
  assert(hdr != obj && hdr != disp_hdr && obj != disp_hdr, "registers must be different");
  Label done;

  // load displaced header
  ldr(hdr, Address(disp_hdr, 0));
  // if the loaded hdr is NULL we had recursive locking
  // if we had recursive locking, we are done
  cbz(hdr, done);
  // load object
  ldr(obj, Address(disp_hdr, BasicObjectLock::obj_offset_in_bytes()));
  verify_oop(obj);
  // test if object header is pointing to the displaced header, and if so, restore
  // the displaced header in the object - if the object header is not pointing to
  // the displaced header, get the object header instead
  // if the object header was not pointing to the displaced header,
  // we do unlocking via runtime call
  if (hdr_offset) {
    lea(rscratch1, Address(obj, hdr_offset));
    cmpxchgptr(disp_hdr, hdr, rscratch1, rscratch2, done, &slow_case);
  } else {
    cmpxchgptr(disp_hdr, hdr, obj, rscratch2, done, &slow_case);
  }
  // done
  bind(done);
}


// Defines obj, preserves var_size_in_bytes
void C1_MacroAssembler::try_allocate(Register obj, Register var_size_in_bytes, int con_size_in_bytes, Register t1, Register t2, Label& slow_case) {
  if (UseTLAB) {
    tlab_allocate(obj, var_size_in_bytes, con_size_in_bytes, t1, t2, slow_case);
  } else {
    eden_allocate(obj, var_size_in_bytes, con_size_in_bytes, t1, slow_case);
  }
}

void C1_MacroAssembler::initialize_header(Register obj, Register klass, Register len, Register t1, Register t2) {
  assert_different_registers(obj, klass, len);
  if (EnableValhalla) {
    // Need to copy markWord::prototype header for klass
    assert_different_registers(obj, klass, len, t1, t2);
    ldr(t1, Address(klass, Klass::prototype_header_offset()));
  } else {
    // This assumes that all prototype bits fit in an int32_t
    mov(t1, (int32_t)(intptr_t)markWord::prototype().value());
  }
  str(t1, Address(obj, oopDesc::mark_offset_in_bytes()));

  if (UseCompressedClassPointers) { // Take care not to kill klass
    encode_klass_not_null(t1, klass);
    strw(t1, Address(obj, oopDesc::klass_offset_in_bytes()));
  } else {
    str(klass, Address(obj, oopDesc::klass_offset_in_bytes()));
  }

  if (len->is_valid()) {
    strw(len, Address(obj, arrayOopDesc::length_offset_in_bytes()));
  } else if (UseCompressedClassPointers) {
    store_klass_gap(obj, zr);
  }
}

// preserves obj, destroys len_in_bytes
//
// Scratch registers: t1 = r10, t2 = r11
//
void C1_MacroAssembler::initialize_body(Register obj, Register len_in_bytes, int hdr_size_in_bytes, Register t1, Register t2) {
  assert(hdr_size_in_bytes >= 0, "header size must be positive or 0");
  assert(t1 == r10 && t2 == r11, "must be");

  Label done;

  // len_in_bytes is positive and ptr sized
  subs(len_in_bytes, len_in_bytes, hdr_size_in_bytes);
  br(Assembler::EQ, done);

  // zero_words() takes ptr in r10 and count in words in r11
  mov(rscratch1, len_in_bytes);
  lea(t1, Address(obj, hdr_size_in_bytes));
  lsr(t2, rscratch1, LogBytesPerWord);
  zero_words(t1, t2);

  bind(done);
}


void C1_MacroAssembler::allocate_object(Register obj, Register t1, Register t2, int header_size, int object_size, Register klass, Label& slow_case) {
  assert_different_registers(obj, t1, t2); // XXX really?
  assert(header_size >= 0 && object_size >= header_size, "illegal sizes");

  try_allocate(obj, noreg, object_size * BytesPerWord, t1, t2, slow_case);

  initialize_object(obj, klass, noreg, object_size * HeapWordSize, t1, t2, UseTLAB);
}

// Scratch registers: t1 = r10, t2 = r11
void C1_MacroAssembler::initialize_object(Register obj, Register klass, Register var_size_in_bytes, int con_size_in_bytes, Register t1, Register t2, bool is_tlab_allocated) {
  assert((con_size_in_bytes & MinObjAlignmentInBytesMask) == 0,
         "con_size_in_bytes is not multiple of alignment");
  const int hdr_size_in_bytes = instanceOopDesc::header_size() * HeapWordSize;

  initialize_header(obj, klass, noreg, t1, t2);

  if (!(UseTLAB && ZeroTLAB && is_tlab_allocated)) {
     // clear rest of allocated space
     const Register index = t2;
     if (var_size_in_bytes != noreg) {
       mov(index, var_size_in_bytes);
       initialize_body(obj, index, hdr_size_in_bytes, t1, t2);
     } else if (con_size_in_bytes > hdr_size_in_bytes) {
       con_size_in_bytes -= hdr_size_in_bytes;
       lea(t1, Address(obj, hdr_size_in_bytes));
       zero_words(t1, con_size_in_bytes / BytesPerWord);
     }
  }

  membar(StoreStore);

  if (CURRENT_ENV->dtrace_alloc_probes()) {
    assert(obj == r0, "must be");
    far_call(RuntimeAddress(Runtime1::entry_for(Runtime1::dtrace_object_alloc_id)));
  }

  verify_oop(obj);
}

void C1_MacroAssembler::allocate_array(Register obj, Register len, Register t1, Register t2, int header_size, int f, Register klass, Label& slow_case) {
  assert_different_registers(obj, len, t1, t2, klass);

  // determine alignment mask
  assert(!(BytesPerWord & 1), "must be a multiple of 2 for masking code to work");

  // check for negative or excessive length
  mov(rscratch1, (int32_t)max_array_allocation_length);
  cmp(len, rscratch1);
  br(Assembler::HS, slow_case);

  const Register arr_size = t2; // okay to be the same
  // align object end
  mov(arr_size, (int32_t)header_size * BytesPerWord + MinObjAlignmentInBytesMask);
  add(arr_size, arr_size, len, ext::uxtw, f);
  andr(arr_size, arr_size, ~MinObjAlignmentInBytesMask);

  try_allocate(obj, arr_size, 0, t1, t2, slow_case);

  initialize_header(obj, klass, len, t1, t2);

  // clear rest of allocated space
  initialize_body(obj, arr_size, header_size * BytesPerWord, t1, t2);

  membar(StoreStore);

  if (CURRENT_ENV->dtrace_alloc_probes()) {
    assert(obj == r0, "must be");
    far_call(RuntimeAddress(Runtime1::entry_for(Runtime1::dtrace_object_alloc_id)));
  }

  verify_oop(obj);
}


void C1_MacroAssembler::inline_cache_check(Register receiver, Register iCache) {
  verify_oop(receiver);
  // explicit NULL check not needed since load from [klass_offset] causes a trap
  // check against inline cache
  assert(!MacroAssembler::needs_explicit_null_check(oopDesc::klass_offset_in_bytes()), "must add explicit null check");

  cmp_klass(receiver, iCache, rscratch1);
}

void C1_MacroAssembler::build_frame_helper(int frame_size_in_bytes, int sp_inc, bool needs_stack_repair) {
  MacroAssembler::build_frame(frame_size_in_bytes);

  if (needs_stack_repair) {
    save_stack_increment(sp_inc, frame_size_in_bytes);
  }
}

void C1_MacroAssembler::build_frame(int frame_size_in_bytes, int bang_size_in_bytes, int sp_offset_for_orig_pc, bool needs_stack_repair, bool has_scalarized_args, Label* verified_inline_entry_label) {
  if (has_scalarized_args) {
    // Initialize orig_pc to detect deoptimization during buffering in the entry points
    str(zr, Address(sp, sp_offset_for_orig_pc - frame_size_in_bytes));
  }
  if (!needs_stack_repair && verified_inline_entry_label != NULL) {
    bind(*verified_inline_entry_label);
  }

  // Make sure there is enough stack space for this method's activation.
  // Note that we do this before creating a frame.
  assert(bang_size_in_bytes >= frame_size_in_bytes, "stack bang size incorrect");
  generate_stack_overflow_check(bang_size_in_bytes);

  build_frame_helper(frame_size_in_bytes, 0, needs_stack_repair);

  // Insert nmethod entry barrier into frame.
  BarrierSetAssembler* bs = BarrierSet::barrier_set()->barrier_set_assembler();
  bs->nmethod_entry_barrier(this);

  if (needs_stack_repair && verified_inline_entry_label != NULL) {
    // Jump here from the scalarized entry points that require additional stack space
    // for packing scalarized arguments and therefore already created the frame.
    bind(*verified_inline_entry_label);
  }
}

<<<<<<< HEAD
void C1_MacroAssembler::verified_entry() {
=======

void C1_MacroAssembler::verified_entry(bool breakAtEntry) {
>>>>>>> ae2504b4
  // If we have to make this method not-entrant we'll overwrite its
  // first instruction with a jump.  For this action to be legal we
  // must ensure that this first instruction is a B, BL, NOP, BKPT,
  // SVC, HVC, or SMC.  Make it a NOP.
  nop();
  if (C1Breakpoint) brk(1);
}

int C1_MacroAssembler::scalarized_entry(const CompiledEntrySignature* ces, int frame_size_in_bytes, int bang_size_in_bytes, int sp_offset_for_orig_pc, Label& verified_inline_entry_label, bool is_inline_ro_entry) {
  assert(InlineTypePassFieldsAsArgs, "sanity");
  // Make sure there is enough stack space for this method's activation.
  assert(bang_size_in_bytes >= frame_size_in_bytes, "stack bang size incorrect");
  generate_stack_overflow_check(bang_size_in_bytes);

  GrowableArray<SigEntry>* sig    = &ces->sig();
  GrowableArray<SigEntry>* sig_cc = is_inline_ro_entry ? &ces->sig_cc_ro() : &ces->sig_cc();
  VMRegPair* regs      = ces->regs();
  VMRegPair* regs_cc   = is_inline_ro_entry ? ces->regs_cc_ro() : ces->regs_cc();
  int args_on_stack    = ces->args_on_stack();
  int args_on_stack_cc = is_inline_ro_entry ? ces->args_on_stack_cc_ro() : ces->args_on_stack_cc();

  assert(sig->length() <= sig_cc->length(), "Zero-sized inline class not allowed!");
  BasicType* sig_bt = NEW_RESOURCE_ARRAY(BasicType, sig_cc->length());
  int args_passed = sig->length();
  int args_passed_cc = SigEntry::fill_sig_bt(sig_cc, sig_bt);

  // Check if we need to extend the stack for packing
  int sp_inc = 0;
  if (args_on_stack > args_on_stack_cc) {
    sp_inc = extend_stack_for_inline_args(args_on_stack);
  }

  // Create a temp frame so we can call into the runtime. It must be properly set up to accommodate GC.
  build_frame_helper(frame_size_in_bytes, sp_inc, ces->c1_needs_stack_repair());

  // Initialize orig_pc to detect deoptimization during buffering in below runtime call
  str(zr, Address(sp, sp_offset_for_orig_pc));

  // The runtime call might safepoint, make sure nmethod entry barrier is executed
  BarrierSetAssembler* bs = BarrierSet::barrier_set()->barrier_set_assembler();
  bs->nmethod_entry_barrier(this);

  // FIXME -- call runtime only if we cannot in-line allocate all the incoming inline type args.
  mov(r19, (intptr_t) ces->method());
  if (is_inline_ro_entry) {
    far_call(RuntimeAddress(Runtime1::entry_for(Runtime1::buffer_inline_args_no_receiver_id)));
  } else {
    far_call(RuntimeAddress(Runtime1::entry_for(Runtime1::buffer_inline_args_id)));
  }
  int rt_call_offset = offset();

  // The runtime call returns the new array in r20 instead of the usual r0
  // because r0 is also j_rarg7 which may be holding a live argument here.
  Register val_array = r20;

  // Remove the temp frame
  MacroAssembler::remove_frame(frame_size_in_bytes);

  shuffle_inline_args(true, is_inline_ro_entry, sig_cc,
                      args_passed_cc, args_on_stack_cc, regs_cc, // from
                      args_passed, args_on_stack, regs,          // to
                      sp_inc, val_array);

  if (ces->c1_needs_stack_repair()) {
    // Create the real frame. Below jump will then skip over the stack banging and frame
    // setup code in the verified_inline_entry (which has a different real_frame_size).
    build_frame_helper(frame_size_in_bytes, sp_inc, true);
  }

  b(verified_inline_entry_label);
  return rt_call_offset;
}


void C1_MacroAssembler::load_parameter(int offset_in_words, Register reg) {
  // rbp, + 0: link
  //     + 1: return address
  //     + 2: argument with offset 0
  //     + 3: argument with offset 1
  //     + 4: ...

  ldr(reg, Address(rfp, (offset_in_words + 2) * BytesPerWord));
}

#ifndef PRODUCT

void C1_MacroAssembler::verify_stack_oop(int stack_offset) {
  if (!VerifyOops) return;
  verify_oop_addr(Address(sp, stack_offset), "oop");
}

void C1_MacroAssembler::verify_not_null_oop(Register r) {
  if (!VerifyOops) return;
  Label not_null;
  cbnz(r, not_null);
  stop("non-null oop required");
  bind(not_null);
  verify_oop(r);
}

void C1_MacroAssembler::invalidate_registers(bool inv_r0, bool inv_r19, bool inv_r2, bool inv_r3, bool inv_r4, bool inv_r5) {
#ifdef ASSERT
  static int nn;
  if (inv_r0) mov(r0, 0xDEAD);
  if (inv_r19) mov(r19, 0xDEAD);
  if (inv_r2) mov(r2, nn++);
  if (inv_r3) mov(r3, 0xDEAD);
  if (inv_r4) mov(r4, 0xDEAD);
  if (inv_r5) mov(r5, 0xDEAD);
#endif
}
#endif // ifndef PRODUCT<|MERGE_RESOLUTION|>--- conflicted
+++ resolved
@@ -336,12 +336,7 @@
   }
 }
 
-<<<<<<< HEAD
-void C1_MacroAssembler::verified_entry() {
-=======
-
 void C1_MacroAssembler::verified_entry(bool breakAtEntry) {
->>>>>>> ae2504b4
   // If we have to make this method not-entrant we'll overwrite its
   // first instruction with a jump.  For this action to be legal we
   // must ensure that this first instruction is a B, BL, NOP, BKPT,
