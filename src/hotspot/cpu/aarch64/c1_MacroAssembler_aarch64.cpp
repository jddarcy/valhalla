--- conflicted
+++ resolved
@@ -323,17 +323,6 @@
   verify_oop(obj);
 }
 
-<<<<<<< HEAD
-
-void C1_MacroAssembler::inline_cache_check(Register receiver, Register iCache) {
-  verify_oop(receiver);
-  // explicit null check not needed since load from [klass_offset] causes a trap
-  // check against inline cache
-  assert(!MacroAssembler::needs_explicit_null_check(oopDesc::klass_offset_in_bytes()), "must add explicit null check");
-
-  cmp_klass(receiver, iCache, rscratch1);
-}
-
 void C1_MacroAssembler::build_frame_helper(int frame_size_in_bytes, int sp_offset_for_orig_pc, int sp_inc, bool reset_orig_pc, bool needs_stack_repair) {
   MacroAssembler::build_frame(frame_size_in_bytes);
 
@@ -347,10 +336,6 @@
 }
 
 void C1_MacroAssembler::build_frame(int frame_size_in_bytes, int bang_size_in_bytes, int sp_offset_for_orig_pc, bool needs_stack_repair, bool has_scalarized_args, Label* verified_inline_entry_label) {
-=======
-void C1_MacroAssembler::build_frame(int framesize, int bang_size_in_bytes) {
-  assert(bang_size_in_bytes >= framesize, "stack bang size incorrect");
->>>>>>> 8cb9b479
   // Make sure there is enough stack space for this method's activation.
   // Note that we do this before creating a frame.
   assert(bang_size_in_bytes >= frame_size_in_bytes, "stack bang size incorrect");
