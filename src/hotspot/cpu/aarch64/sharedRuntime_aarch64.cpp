/*
 * Copyright (c) 2003, 2020, Oracle and/or its affiliates. All rights reserved.
 * Copyright (c) 2014, 2020, Red Hat Inc. All rights reserved.
 * DO NOT ALTER OR REMOVE COPYRIGHT NOTICES OR THIS FILE HEADER.
 *
 * This code is free software; you can redistribute it and/or modify it
 * under the terms of the GNU General Public License version 2 only, as
 * published by the Free Software Foundation.
 *
 * This code is distributed in the hope that it will be useful, but WITHOUT
 * ANY WARRANTY; without even the implied warranty of MERCHANTABILITY or
 * FITNESS FOR A PARTICULAR PURPOSE.  See the GNU General Public License
 * version 2 for more details (a copy is included in the LICENSE file that
 * accompanied this code).
 *
 * You should have received a copy of the GNU General Public License version
 * 2 along with this work; if not, write to the Free Software Foundation,
 * Inc., 51 Franklin St, Fifth Floor, Boston, MA 02110-1301 USA.
 *
 * Please contact Oracle, 500 Oracle Parkway, Redwood Shores, CA 94065 USA
 * or visit www.oracle.com if you need additional information or have any
 * questions.
 *
 */

#include "precompiled.hpp"
#include "asm/macroAssembler.hpp"
#include "asm/macroAssembler.inline.hpp"
#include "classfile/symbolTable.hpp"
#include "code/debugInfoRec.hpp"
#include "code/icBuffer.hpp"
#include "code/vtableStubs.hpp"
#include "interpreter/interpreter.hpp"
#include "interpreter/interp_masm.hpp"
#include "logging/log.hpp"
#include "memory/resourceArea.hpp"
#include "nativeInst_aarch64.hpp"
#include "oops/compiledICHolder.hpp"
#include "oops/klass.inline.hpp"
#include "runtime/safepointMechanism.hpp"
#include "runtime/sharedRuntime.hpp"
#include "runtime/vframeArray.hpp"
#include "utilities/align.hpp"
#include "vmreg_aarch64.inline.hpp"
#ifdef COMPILER1
#include "c1/c1_Runtime1.hpp"
#endif
#ifdef COMPILER2
#include "adfiles/ad_aarch64.hpp"
#include "opto/runtime.hpp"
#endif
#if INCLUDE_JVMCI
#include "jvmci/jvmciJavaClasses.hpp"
#endif

#define __ masm->

const int StackAlignmentInSlots = StackAlignmentInBytes / VMRegImpl::stack_slot_size;

class SimpleRuntimeFrame {

  public:

  // Most of the runtime stubs have this simple frame layout.
  // This class exists to make the layout shared in one place.
  // Offsets are for compiler stack slots, which are jints.
  enum layout {
    // The frame sender code expects that rbp will be in the "natural" place and
    // will override any oopMap setting for it. We must therefore force the layout
    // so that it agrees with the frame sender code.
    // we don't expect any arg reg save area so aarch64 asserts that
    // frame::arg_reg_save_area_bytes == 0
    rbp_off = 0,
    rbp_off2,
    return_off, return_off2,
    framesize
  };
};

// FIXME -- this is used by C1
class RegisterSaver {
 public:
  static OopMap* save_live_registers(MacroAssembler* masm, int additional_frame_words, int* total_frame_words, bool save_vectors = false);
  static void restore_live_registers(MacroAssembler* masm, bool restore_vectors = false);

  // Offsets into the register save area
  // Used by deoptimization when it is managing result register
  // values on its own

  static int r0_offset_in_bytes(void)    { return (32 + r0->encoding()) * wordSize; }
  static int reg_offset_in_bytes(Register r)    { return r0_offset_in_bytes() + r->encoding() * wordSize; }
  static int rmethod_offset_in_bytes(void)    { return reg_offset_in_bytes(rmethod); }
  static int rscratch1_offset_in_bytes(void)    { return (32 + rscratch1->encoding()) * wordSize; }
  static int v0_offset_in_bytes(void)   { return 0; }
  static int return_offset_in_bytes(void) { return (32 /* floats*/ + 31 /* gregs*/) * wordSize; }

  // During deoptimization only the result registers need to be restored,
  // all the other values have already been extracted.
  static void restore_result_registers(MacroAssembler* masm);

    // Capture info about frame layout
  enum layout {
                fpu_state_off = 0,
                fpu_state_end = fpu_state_off + FPUStateSizeInWords - 1,
                // The frame sender code expects that rfp will be in
                // the "natural" place and will override any oopMap
                // setting for it. We must therefore force the layout
                // so that it agrees with the frame sender code.
                r0_off = fpu_state_off + FPUStateSizeInWords,
                rfp_off = r0_off + (RegisterImpl::number_of_registers - 2) * RegisterImpl::max_slots_per_register,
                return_off = rfp_off + RegisterImpl::max_slots_per_register,      // slot for return address
                reg_save_size = return_off + RegisterImpl::max_slots_per_register};

};

OopMap* RegisterSaver::save_live_registers(MacroAssembler* masm, int additional_frame_words, int* total_frame_words, bool save_vectors) {
#if COMPILER2_OR_JVMCI
  if (save_vectors) {
    // Save upper half of vector registers
    int vect_words = FloatRegisterImpl::number_of_registers * FloatRegisterImpl::extra_save_slots_per_register /
                     VMRegImpl::slots_per_word;
    additional_frame_words += vect_words;
  }
#else
  assert(!save_vectors, "vectors are generated only by C2 and JVMCI");
#endif

  int frame_size_in_bytes = align_up(additional_frame_words * wordSize +
                                     reg_save_size * BytesPerInt, 16);
  // OopMap frame size is in compiler stack slots (jint's) not bytes or words
  int frame_size_in_slots = frame_size_in_bytes / BytesPerInt;
  // The caller will allocate additional_frame_words
  int additional_frame_slots = additional_frame_words * wordSize / BytesPerInt;
  // CodeBlob frame size is in words.
  int frame_size_in_words = frame_size_in_bytes / wordSize;
  *total_frame_words = frame_size_in_words;

  // Save Integer and Float registers.
  __ enter();
  __ push_CPU_state(save_vectors);

  // Set an oopmap for the call site.  This oopmap will map all
  // oop-registers and debug-info registers as callee-saved.  This
  // will allow deoptimization at this safepoint to find all possible
  // debug-info recordings, as well as let GC find all oops.

  OopMapSet *oop_maps = new OopMapSet();
  OopMap* oop_map = new OopMap(frame_size_in_slots, 0);

  for (int i = 0; i < RegisterImpl::number_of_registers; i++) {
    Register r = as_Register(i);
    if (r <= rfp && r != rscratch1 && r != rscratch2) {
      // SP offsets are in 4-byte words.
      // Register slots are 8 bytes wide, 32 floating-point registers.
      int sp_offset = RegisterImpl::max_slots_per_register * i +
                      FloatRegisterImpl::save_slots_per_register * FloatRegisterImpl::number_of_registers;
      oop_map->set_callee_saved(VMRegImpl::stack2reg(sp_offset + additional_frame_slots),
                                r->as_VMReg());
    }
  }

  for (int i = 0; i < FloatRegisterImpl::number_of_registers; i++) {
    FloatRegister r = as_FloatRegister(i);
    int sp_offset = save_vectors ? (FloatRegisterImpl::max_slots_per_register * i) :
                                   (FloatRegisterImpl::save_slots_per_register * i);
    oop_map->set_callee_saved(VMRegImpl::stack2reg(sp_offset),
                              r->as_VMReg());
  }

  return oop_map;
}

void RegisterSaver::restore_live_registers(MacroAssembler* masm, bool restore_vectors) {
#if COMPILER2_OR_JVMCI
  __ pop_CPU_state(restore_vectors);
  __ leave();
#else
  assert(!restore_vectors, "vectors are generated only by C2 and JVMCI");
#endif
}

void RegisterSaver::restore_result_registers(MacroAssembler* masm) {

  // Just restore result register. Only used by deoptimization. By
  // now any callee save register that needs to be restored to a c2
  // caller of the deoptee has been extracted into the vframeArray
  // and will be stuffed into the c2i adapter we create for later
  // restoration so only result registers need to be restored here.

  // Restore fp result register
  __ ldrd(v0, Address(sp, v0_offset_in_bytes()));
  // Restore integer result register
  __ ldr(r0, Address(sp, r0_offset_in_bytes()));

  // Pop all of the register save are off the stack
  __ add(sp, sp, align_up(return_offset_in_bytes(), 16));
}

// Is vector's size (in bytes) bigger than a size saved by default?
// 8 bytes vector registers are saved by default on AArch64.
bool SharedRuntime::is_wide_vector(int size) {
  return size > 8;
}

size_t SharedRuntime::trampoline_size() {
  return 16;
}

void SharedRuntime::generate_trampoline(MacroAssembler *masm, address destination) {
  __ mov(rscratch1, destination);
  __ br(rscratch1);
}

// The java_calling_convention describes stack locations as ideal slots on
// a frame with no abi restrictions. Since we must observe abi restrictions
// (like the placement of the register window) the slots must be biased by
// the following value.
static int reg2offset_in(VMReg r) {
  // Account for saved rfp and lr
  // This should really be in_preserve_stack_slots
  return (r->reg2stack() + 4) * VMRegImpl::stack_slot_size;
}

static int reg2offset_out(VMReg r) {
  return (r->reg2stack() + SharedRuntime::out_preserve_stack_slots()) * VMRegImpl::stack_slot_size;
}

// ---------------------------------------------------------------------------
// Read the array of BasicTypes from a signature, and compute where the
// arguments should go.  Values in the VMRegPair regs array refer to 4-byte
// quantities.  Values less than VMRegImpl::stack0 are registers, those above
// refer to 4-byte stack slots.  All stack slots are based off of the stack pointer
// as framesizes are fixed.
// VMRegImpl::stack0 refers to the first slot 0(sp).
// and VMRegImpl::stack0+1 refers to the memory word 4-byes higher.  Register
// up to RegisterImpl::number_of_registers) are the 64-bit
// integer registers.

// Note: the INPUTS in sig_bt are in units of Java argument words,
// which are 64-bit.  The OUTPUTS are in 32-bit units.

// The Java calling convention is a "shifted" version of the C ABI.
// By skipping the first C ABI register we can call non-static jni
// methods with small numbers of arguments without having to shuffle
// the arguments at all. Since we control the java ABI we ought to at
// least get some advantage out of it.

int SharedRuntime::java_calling_convention(const BasicType *sig_bt,
                                           VMRegPair *regs,
                                           int total_args_passed,
                                           int is_outgoing) {

  // Create the mapping between argument positions and
  // registers.
  static const Register INT_ArgReg[Argument::n_int_register_parameters_j] = {
    j_rarg0, j_rarg1, j_rarg2, j_rarg3, j_rarg4, j_rarg5, j_rarg6, j_rarg7
  };
  static const FloatRegister FP_ArgReg[Argument::n_float_register_parameters_j] = {
    j_farg0, j_farg1, j_farg2, j_farg3,
    j_farg4, j_farg5, j_farg6, j_farg7
  };


  uint int_args = 0;
  uint fp_args = 0;
  uint stk_args = 0; // inc by 2 each time

  for (int i = 0; i < total_args_passed; i++) {
    switch (sig_bt[i]) {
    case T_BOOLEAN:
    case T_CHAR:
    case T_BYTE:
    case T_SHORT:
    case T_INT:
      if (int_args < Argument::n_int_register_parameters_j) {
        regs[i].set1(INT_ArgReg[int_args++]->as_VMReg());
      } else {
        regs[i].set1(VMRegImpl::stack2reg(stk_args));
        stk_args += 2;
      }
      break;
    case T_VOID:
      // halves of T_LONG or T_DOUBLE
      assert(i != 0 && (sig_bt[i - 1] == T_LONG || sig_bt[i - 1] == T_DOUBLE), "expecting half");
      regs[i].set_bad();
      break;
    case T_LONG:
      assert((i + 1) < total_args_passed && sig_bt[i + 1] == T_VOID, "expecting half");
      // fall through
    case T_OBJECT:
    case T_ARRAY:
    case T_ADDRESS:
    case T_VALUETYPE:
      if (int_args < Argument::n_int_register_parameters_j) {
        regs[i].set2(INT_ArgReg[int_args++]->as_VMReg());
      } else {
        regs[i].set2(VMRegImpl::stack2reg(stk_args));
        stk_args += 2;
      }
      break;
    case T_FLOAT:
      if (fp_args < Argument::n_float_register_parameters_j) {
        regs[i].set1(FP_ArgReg[fp_args++]->as_VMReg());
      } else {
        regs[i].set1(VMRegImpl::stack2reg(stk_args));
        stk_args += 2;
      }
      break;
    case T_DOUBLE:
      assert((i + 1) < total_args_passed && sig_bt[i + 1] == T_VOID, "expecting half");
      if (fp_args < Argument::n_float_register_parameters_j) {
        regs[i].set2(FP_ArgReg[fp_args++]->as_VMReg());
      } else {
        regs[i].set2(VMRegImpl::stack2reg(stk_args));
        stk_args += 2;
      }
      break;
    default:
      ShouldNotReachHere();
      break;
    }
  }

  return align_up(stk_args, 2);
}


// const uint SharedRuntime::java_return_convention_max_int = Argument::n_int_register_parameters_j+1;
const uint SharedRuntime::java_return_convention_max_int = 6;
const uint SharedRuntime::java_return_convention_max_float = Argument::n_float_register_parameters_j;

int SharedRuntime::java_return_convention(const BasicType *sig_bt, VMRegPair *regs, int total_args_passed) {

  // Create the mapping between argument positions and
  // registers.
  // r1, r2 used to address klasses and states, exclude it from return convention to avoid colision

  static const Register INT_ArgReg[java_return_convention_max_int] = {
     r0 /* j_rarg7 */, j_rarg6, j_rarg5, j_rarg4, j_rarg3, j_rarg2
  };

  static const FloatRegister FP_ArgReg[java_return_convention_max_float] = {
    j_farg0, j_farg1, j_farg2, j_farg3, j_farg4, j_farg5, j_farg6, j_farg7
  };

  uint int_args = 0;
  uint fp_args = 0;

  for (int i = 0; i < total_args_passed; i++) {
    switch (sig_bt[i]) {
    case T_BOOLEAN:
    case T_CHAR:
    case T_BYTE:
    case T_SHORT:
    case T_INT:
      if (int_args < SharedRuntime::java_return_convention_max_int) {
        regs[i].set1(INT_ArgReg[int_args]->as_VMReg());
        int_args ++;
      } else {
        // Should we have gurantee here?
        return -1;
      }
      break;
    case T_VOID:
      // halves of T_LONG or T_DOUBLE
      assert(i != 0 && (sig_bt[i - 1] == T_LONG || sig_bt[i - 1] == T_DOUBLE), "expecting half");
      regs[i].set_bad();
      break;
    case T_LONG:
      assert((i + 1) < total_args_passed && sig_bt[i + 1] == T_VOID, "expecting half");
      // fall through
    case T_OBJECT:
    case T_ARRAY:
    case T_ADDRESS:
      // Should T_METADATA be added to java_calling_convention as well ?
    case T_METADATA:
    case T_VALUETYPE:
      if (int_args < SharedRuntime::java_return_convention_max_int) {
        regs[i].set2(INT_ArgReg[int_args]->as_VMReg());
        int_args ++;
      } else {
        return -1;
      }
      break;
    case T_FLOAT:
      if (fp_args < SharedRuntime::java_return_convention_max_float) {
        regs[i].set1(FP_ArgReg[fp_args]->as_VMReg());
        fp_args ++;
      } else {
        return -1;
      }
      break;
    case T_DOUBLE:
      assert((i + 1) < total_args_passed && sig_bt[i + 1] == T_VOID, "expecting half");
      if (fp_args < Argument::n_float_register_parameters_j) {
        regs[i].set2(FP_ArgReg[fp_args]->as_VMReg());
        fp_args ++;
      } else {
        return -1;
      }
      break;
    default:
      ShouldNotReachHere();
      break;
    }
  }

  return int_args + fp_args;
}

// Patch the callers callsite with entry to compiled code if it exists.
static void patch_callers_callsite(MacroAssembler *masm) {
  Label L;
  __ ldr(rscratch1, Address(rmethod, in_bytes(Method::code_offset())));
  __ cbz(rscratch1, L);

  __ enter();
  __ push_CPU_state();

  // VM needs caller's callsite
  // VM needs target method
  // This needs to be a long call since we will relocate this adapter to
  // the codeBuffer and it may not reach

#ifndef PRODUCT
  assert(frame::arg_reg_save_area_bytes == 0, "not expecting frame reg save area");
#endif

  __ mov(c_rarg0, rmethod);
  __ mov(c_rarg1, lr);
  __ lea(rscratch1, RuntimeAddress(CAST_FROM_FN_PTR(address, SharedRuntime::fixup_callers_callsite)));
  __ blr(rscratch1);
  __ maybe_isb();

  __ pop_CPU_state();
  // restore sp
  __ leave();
  __ bind(L);
}

// For each value type argument, sig includes the list of fields of
// the value type. This utility function computes the number of
// arguments for the call if value types are passed by reference (the
// calling convention the interpreter expects).
static int compute_total_args_passed_int(const GrowableArray<SigEntry>* sig_extended) {
  int total_args_passed = 0;
  if (ValueTypePassFieldsAsArgs) {
     for (int i = 0; i < sig_extended->length(); i++) {
       BasicType bt = sig_extended->at(i)._bt;
       if (SigEntry::is_reserved_entry(sig_extended, i)) {
         // Ignore reserved entry
       } else if (bt == T_VALUETYPE) {
         // In sig_extended, a value type argument starts with:
         // T_VALUETYPE, followed by the types of the fields of the
         // value type and T_VOID to mark the end of the value
         // type. Value types are flattened so, for instance, in the
         // case of a value type with an int field and a value type
         // field that itself has 2 fields, an int and a long:
         // T_VALUETYPE T_INT T_VALUETYPE T_INT T_LONG T_VOID (second
         // slot for the T_LONG) T_VOID (inner T_VALUETYPE) T_VOID
         // (outer T_VALUETYPE)
         total_args_passed++;
         int vt = 1;
         do {
           i++;
           BasicType bt = sig_extended->at(i)._bt;
           BasicType prev_bt = sig_extended->at(i-1)._bt;
           if (bt == T_VALUETYPE) {
             vt++;
           } else if (bt == T_VOID &&
                      prev_bt != T_LONG &&
                      prev_bt != T_DOUBLE) {
             vt--;
           }
         } while (vt != 0);
       } else {
         total_args_passed++;
       }
     }
  } else {
    total_args_passed = sig_extended->length();
  }

  return total_args_passed;
}


static void gen_c2i_adapter_helper(MacroAssembler* masm, BasicType bt, const VMRegPair& reg_pair, int extraspace, const Address& to) {

    assert(bt != T_VALUETYPE || !ValueTypePassFieldsAsArgs, "no value type here");

    // Say 4 args:
    // i   st_off
    // 0   32 T_LONG
    // 1   24 T_VOID
    // 2   16 T_OBJECT
    // 3    8 T_BOOL
    // -    0 return address
    //
    // However to make thing extra confusing. Because we can fit a long/double in
    // a single slot on a 64 bt vm and it would be silly to break them up, the interpreter
    // leaves one slot empty and only stores to a single slot. In this case the
    // slot that is occupied is the T_VOID slot. See I said it was confusing.

    // int next_off = st_off - Interpreter::stackElementSize;

    VMReg r_1 = reg_pair.first();
    VMReg r_2 = reg_pair.second();

    if (!r_1->is_valid()) {
      assert(!r_2->is_valid(), "");
      return;
    }

    if (r_1->is_stack()) {
      // memory to memory use rscratch1
      // words_pushed is always 0 so we don't use it.
      int ld_off = (r_1->reg2stack() * VMRegImpl::stack_slot_size + extraspace /* + word_pushed * wordSize */);
      if (!r_2->is_valid()) {
        // sign extend??
        __ ldrw(rscratch1, Address(sp, ld_off));
        __ str(rscratch1, to);

      } else {
        __ ldr(rscratch1, Address(sp, ld_off));
        __ str(rscratch1, to);
      }
    } else if (r_1->is_Register()) {
      Register r = r_1->as_Register();
      __ str(r, to);
    } else {
      assert(r_1->is_FloatRegister(), "");
      if (!r_2->is_valid()) {
        // only a float use just part of the slot
        __ strs(r_1->as_FloatRegister(), to);
      } else {
        __ strd(r_1->as_FloatRegister(), to);
      }
   }
}

static void gen_c2i_adapter(MacroAssembler *masm,
                            const GrowableArray<SigEntry>* sig_extended,
                            const VMRegPair *regs,
                            Label& skip_fixup,
                            address start,
                            OopMapSet* oop_maps,
                            int& frame_complete,
                            int& frame_size_in_words,
                            bool alloc_value_receiver) {

  // Before we get into the guts of the C2I adapter, see if we should be here
  // at all.  We've come from compiled code and are attempting to jump to the
  // interpreter, which means the caller made a static call to get here
  // (vcalls always get a compiled target if there is one).  Check for a
  // compiled target.  If there is one, we need to patch the caller's call.
  patch_callers_callsite(masm);

  __ bind(skip_fixup);

  bool has_value_argument = false;

  if (ValueTypePassFieldsAsArgs) {
      // Is there a value type argument?
     for (int i = 0; i < sig_extended->length() && !has_value_argument; i++) {
       has_value_argument = (sig_extended->at(i)._bt == T_VALUETYPE);
     }
     if (has_value_argument) {
      // There is at least a value type argument: we're coming from
      // compiled code so we have no buffers to back the value
      // types. Allocate the buffers here with a runtime call.
      OopMap* map = RegisterSaver::save_live_registers(masm, 0, &frame_size_in_words);

      frame_complete = __ offset();
      address the_pc = __ pc();

      __ set_last_Java_frame(noreg, noreg, the_pc, rscratch1);

      __ mov(c_rarg0, rthread);
      __ mov(c_rarg1, r1);
      __ mov(c_rarg2, (int64_t)alloc_value_receiver);

      __ lea(rscratch1, RuntimeAddress(CAST_FROM_FN_PTR(address, SharedRuntime::allocate_value_types)));
      __ blr(rscratch1);

      oop_maps->add_gc_map((int)(__ pc() - start), map);
      __ reset_last_Java_frame(false);

      RegisterSaver::restore_live_registers(masm);

      Label no_exception;
      __ ldr(r0, Address(rthread, Thread::pending_exception_offset()));
      __ cbz(r0, no_exception);

      __ str(zr, Address(rthread, JavaThread::vm_result_offset()));
      __ ldr(r0, Address(rthread, Thread::pending_exception_offset()));
      __ b(RuntimeAddress(StubRoutines::forward_exception_entry()));

      __ bind(no_exception);

      // We get an array of objects from the runtime call
      __ get_vm_result(r10, rthread);
      __ get_vm_result_2(r1, rthread); // TODO: required to keep the callee Method live?
    }
  }

  int words_pushed = 0;

  // Since all args are passed on the stack, total_args_passed *
  // Interpreter::stackElementSize is the space we need.

  int total_args_passed = compute_total_args_passed_int(sig_extended);
  int extraspace = (total_args_passed * Interpreter::stackElementSize) + wordSize;

  // stack is aligned, keep it that way
  extraspace = align_up(extraspace, 2 * wordSize);

  __ mov(r13, sp);

  if (extraspace)
    __ sub(sp, sp, extraspace);

  // Now write the args into the outgoing interpreter space

  int ignored = 0, next_vt_arg = 0, next_arg_int = 0;
  bool has_oop_field = false;

  for (int next_arg_comp = 0; next_arg_comp < total_args_passed; next_arg_comp++) {
    BasicType bt = sig_extended->at(next_arg_comp)._bt;
    // offset to start parameters
    int st_off   = (total_args_passed - next_arg_int - 1) * Interpreter::stackElementSize;

    if (!ValueTypePassFieldsAsArgs || bt != T_VALUETYPE) {

            if (SigEntry::is_reserved_entry(sig_extended, next_arg_comp)) {
               continue; // Ignore reserved entry
            }

            if (bt == T_VOID) {
               assert(next_arg_comp > 0 && (sig_extended->at(next_arg_comp - 1)._bt == T_LONG || sig_extended->at(next_arg_comp - 1)._bt == T_DOUBLE), "missing half");
               next_arg_int ++;
               continue;
             }

             int next_off = st_off - Interpreter::stackElementSize;
             int offset = (bt == T_LONG || bt == T_DOUBLE) ? next_off : st_off;

             gen_c2i_adapter_helper(masm, bt, regs[next_arg_comp], extraspace, Address(sp, offset));
             next_arg_int ++;
   } else {
       ignored++;
      // get the buffer from the just allocated pool of buffers
      int index = arrayOopDesc::base_offset_in_bytes(T_OBJECT) + next_vt_arg * type2aelembytes(T_VALUETYPE);
      __ load_heap_oop(rscratch1, Address(r10, index));
      next_vt_arg++;
      next_arg_int++;
      int vt = 1;
      // write fields we get from compiled code in registers/stack
      // slots to the buffer: we know we are done with that value type
      // argument when we hit the T_VOID that acts as an end of value
      // type delimiter for this value type. Value types are flattened
      // so we might encounter embedded value types. Each entry in
      // sig_extended contains a field offset in the buffer.
      do {
        next_arg_comp++;
        BasicType bt = sig_extended->at(next_arg_comp)._bt;
        BasicType prev_bt = sig_extended->at(next_arg_comp - 1)._bt;
        if (bt == T_VALUETYPE) {
          vt++;
          ignored++;
        } else if (bt == T_VOID && prev_bt != T_LONG && prev_bt != T_DOUBLE) {
          vt--;
          ignored++;
        } else if (SigEntry::is_reserved_entry(sig_extended, next_arg_comp)) {
          // Ignore reserved entry
        } else {
          int off = sig_extended->at(next_arg_comp)._offset;
          assert(off > 0, "offset in object should be positive");

          bool is_oop = (bt == T_OBJECT || bt == T_ARRAY);
          has_oop_field = has_oop_field || is_oop;

          gen_c2i_adapter_helper(masm, bt, regs[next_arg_comp - ignored], extraspace, Address(r11, off));
        }
      } while (vt != 0);
      // pass the buffer to the interpreter
      __ str(rscratch1, Address(sp, st_off));
   }

  }

// If a value type was allocated and initialized, apply post barrier to all oop fields
  if (has_value_argument && has_oop_field) {
    __ push(r13); // save senderSP
    __ push(r1); // save callee
    // Allocate argument register save area
    if (frame::arg_reg_save_area_bytes != 0) {
      __ sub(sp, sp, frame::arg_reg_save_area_bytes);
    }
    __ call_VM_leaf(CAST_FROM_FN_PTR(address, SharedRuntime::apply_post_barriers), rthread, r10);
    // De-allocate argument register save area
    if (frame::arg_reg_save_area_bytes != 0) {
      __ add(sp, sp, frame::arg_reg_save_area_bytes);
    }
    __ pop(r1); // restore callee
    __ pop(r13); // restore sender SP
  }

  __ mov(esp, sp); // Interp expects args on caller's expression stack

  __ ldr(rscratch1, Address(rmethod, in_bytes(Method::interpreter_entry_offset())));
  __ br(rscratch1);
}

void SharedRuntime::gen_i2c_adapter(MacroAssembler *masm, int comp_args_on_stack, const GrowableArray<SigEntry>* sig, const VMRegPair *regs) {


  // Note: r13 contains the senderSP on entry. We must preserve it since
  // we may do a i2c -> c2i transition if we lose a race where compiled
  // code goes non-entrant while we get args ready.

  // In addition we use r13 to locate all the interpreter args because
  // we must align the stack to 16 bytes.

  // Adapters are frameless.

  // An i2c adapter is frameless because the *caller* frame, which is
  // interpreted, routinely repairs its own esp (from
  // interpreter_frame_last_sp), even if a callee has modified the
  // stack pointer.  It also recalculates and aligns sp.

  // A c2i adapter is frameless because the *callee* frame, which is
  // interpreted, routinely repairs its caller's sp (from sender_sp,
  // which is set up via the senderSP register).

  // In other words, if *either* the caller or callee is interpreted, we can
  // get the stack pointer repaired after a call.

  // This is why c2i and i2c adapters cannot be indefinitely composed.
  // In particular, if a c2i adapter were to somehow call an i2c adapter,
  // both caller and callee would be compiled methods, and neither would
  // clean up the stack pointer changes performed by the two adapters.
  // If this happens, control eventually transfers back to the compiled
  // caller, but with an uncorrected stack, causing delayed havoc.

  if (VerifyAdapterCalls &&
      (Interpreter::code() != NULL || StubRoutines::code1() != NULL)) {
#if 0
    // So, let's test for cascading c2i/i2c adapters right now.
    //  assert(Interpreter::contains($return_addr) ||
    //         StubRoutines::contains($return_addr),
    //         "i2c adapter must return to an interpreter frame");
    __ block_comment("verify_i2c { ");
    Label L_ok;
    if (Interpreter::code() != NULL)
      range_check(masm, rax, r11,
                  Interpreter::code()->code_start(), Interpreter::code()->code_end(),
                  L_ok);
    if (StubRoutines::code1() != NULL)
      range_check(masm, rax, r11,
                  StubRoutines::code1()->code_begin(), StubRoutines::code1()->code_end(),
                  L_ok);
    if (StubRoutines::code2() != NULL)
      range_check(masm, rax, r11,
                  StubRoutines::code2()->code_begin(), StubRoutines::code2()->code_end(),
                  L_ok);
    const char* msg = "i2c adapter must return to an interpreter frame";
    __ block_comment(msg);
    __ stop(msg);
    __ bind(L_ok);
    __ block_comment("} verify_i2ce ");
#endif
  }

  // Cut-out for having no stack args.
  int comp_words_on_stack = 0;
  if (comp_args_on_stack) {
     comp_words_on_stack = align_up(comp_args_on_stack * VMRegImpl::stack_slot_size, wordSize) >> LogBytesPerWord;
     __ sub(rscratch1, sp, comp_words_on_stack * wordSize);
     __ andr(sp, rscratch1, -16);
  }

  // Will jump to the compiled code just as if compiled code was doing it.
  // Pre-load the register-jump target early, to schedule it better.
  __ ldr(rscratch1, Address(rmethod, in_bytes(Method::from_compiled_offset())));

#if INCLUDE_JVMCI
  if (EnableJVMCI || UseAOT) {
    // check if this call should be routed towards a specific entry point
    __ ldr(rscratch2, Address(rthread, in_bytes(JavaThread::jvmci_alternate_call_target_offset())));
    Label no_alternative_target;
    __ cbz(rscratch2, no_alternative_target);
    __ mov(rscratch1, rscratch2);
    __ str(zr, Address(rthread, in_bytes(JavaThread::jvmci_alternate_call_target_offset())));
    __ bind(no_alternative_target);
  }
#endif // INCLUDE_JVMCI

  int total_args_passed = sig->length();

  // Now generate the shuffle code.
  for (int i = 0; i < total_args_passed; i++) {
    BasicType bt = sig->at(i)._bt;

    assert(bt != T_VALUETYPE, "i2c adapter doesn't unpack value args");
    if (bt == T_VOID) {
      assert(i > 0 && (sig->at(i - 1)._bt == T_LONG || sig->at(i - 1)._bt == T_DOUBLE), "missing half");
      continue;
    }

    // Pick up 0, 1 or 2 words from SP+offset.
    assert(!regs[i].second()->is_valid() || regs[i].first()->next() == regs[i].second(), "scrambled load targets?");

    // Load in argument order going down.
    int ld_off = (total_args_passed - i - 1) * Interpreter::stackElementSize;
    // Point to interpreter value (vs. tag)
    int next_off = ld_off - Interpreter::stackElementSize;
    //
    //
    //
    VMReg r_1 = regs[i].first();
    VMReg r_2 = regs[i].second();
    if (!r_1->is_valid()) {
      assert(!r_2->is_valid(), "");
      continue;
    }
    if (r_1->is_stack()) {
      // Convert stack slot to an SP offset (+ wordSize to account for return address )
      int st_off = regs[i].first()->reg2stack() * VMRegImpl::stack_slot_size;
      if (!r_2->is_valid()) {
        // sign extend???
        __ ldrsw(rscratch2, Address(esp, ld_off));
        __ str(rscratch2, Address(sp, st_off));
      } else {
        //
        // We are using two optoregs. This can be either T_OBJECT,
        // T_ADDRESS, T_LONG, or T_DOUBLE the interpreter allocates
        // two slots but only uses one for thr T_LONG or T_DOUBLE case
        // So we must adjust where to pick up the data to match the
        // interpreter.
        //
        // Interpreter local[n] == MSW, local[n+1] == LSW however locals
        // are accessed as negative so LSW is at LOW address

        // ld_off is MSW so get LSW
        const int offset = (bt == T_LONG || bt == T_DOUBLE) ? next_off : ld_off;
        __ ldr(rscratch2, Address(esp, offset));
        // st_off is LSW (i.e. reg.first())
         __ str(rscratch2, Address(sp, st_off));
       }
     } else if (r_1->is_Register()) {  // Register argument
       Register r = r_1->as_Register();
       if (r_2->is_valid()) {
         //
         // We are using two VMRegs. This can be either T_OBJECT,
         // T_ADDRESS, T_LONG, or T_DOUBLE the interpreter allocates
         // two slots but only uses one for thr T_LONG or T_DOUBLE case
         // So we must adjust where to pick up the data to match the
         // interpreter.

        const int offset = (bt == T_LONG || bt == T_DOUBLE) ? next_off : ld_off;

         // this can be a misaligned move
         __ ldr(r, Address(esp, offset));
       } else {
         // sign extend and use a full word?
         __ ldrw(r, Address(esp, ld_off));
       }
     } else {
       if (!r_2->is_valid()) {
         __ ldrs(r_1->as_FloatRegister(), Address(esp, ld_off));
       } else {
         __ ldrd(r_1->as_FloatRegister(), Address(esp, next_off));
       }
     }
   }


  // 6243940 We might end up in handle_wrong_method if
  // the callee is deoptimized as we race thru here. If that
  // happens we don't want to take a safepoint because the
  // caller frame will look interpreted and arguments are now
  // "compiled" so it is much better to make this transition
  // invisible to the stack walking code. Unfortunately if
  // we try and find the callee by normal means a safepoint
  // is possible. So we stash the desired callee in the thread
  // and the vm will find there should this case occur.

  __ str(rmethod, Address(rthread, JavaThread::callee_target_offset()));
  __ br(rscratch1);
}

static void gen_inline_cache_check(MacroAssembler *masm, Label& skip_fixup) {

  Label ok;

  Register holder = rscratch2;
  Register receiver = j_rarg0;
  Register tmp = r10;  // A call-clobbered register not used for arg passing

  // -------------------------------------------------------------------------
  // Generate a C2I adapter.  On entry we know rmethod holds the Method* during calls
  // to the interpreter.  The args start out packed in the compiled layout.  They
  // need to be unpacked into the interpreter layout.  This will almost always
  // require some stack space.  We grow the current (compiled) stack, then repack
  // the args.  We  finally end in a jump to the generic interpreter entry point.
  // On exit from the interpreter, the interpreter will restore our SP (lest the
  // compiled code, which relys solely on SP and not FP, get sick).

  {
    __ block_comment("c2i_unverified_entry {");
    __ load_klass(rscratch1, receiver);
    __ ldr(tmp, Address(holder, CompiledICHolder::holder_klass_offset()));
    __ cmp(rscratch1, tmp);
    __ ldr(rmethod, Address(holder, CompiledICHolder::holder_metadata_offset()));
    __ br(Assembler::EQ, ok);
    __ far_jump(RuntimeAddress(SharedRuntime::get_ic_miss_stub()));

    __ bind(ok);
    // Method might have been compiled since the call site was patched to
    // interpreted; if that is the case treat it as a miss so we can get
    // the call site corrected.
    __ ldr(rscratch1, Address(rmethod, in_bytes(Method::code_offset())));
    __ cbz(rscratch1, skip_fixup);
    __ far_jump(RuntimeAddress(SharedRuntime::get_ic_miss_stub()));
    __ block_comment("} c2i_unverified_entry");
  }
}


// ---------------------------------------------------------------
AdapterHandlerEntry* SharedRuntime::generate_i2c2i_adapters(MacroAssembler *masm,
                                                            int comp_args_on_stack,
                                                            const GrowableArray<SigEntry>* sig,
                                                            const VMRegPair* regs,
                                                            const GrowableArray<SigEntry>* sig_cc,
                                                            const VMRegPair* regs_cc,
                                                            const GrowableArray<SigEntry>* sig_cc_ro,
                                                            const VMRegPair* regs_cc_ro,
                                                            AdapterFingerPrint* fingerprint,
                                                            AdapterBlob*& new_adapter) {

  address i2c_entry = __ pc();
  gen_i2c_adapter(masm, comp_args_on_stack, sig, regs);

  address c2i_unverified_entry = __ pc();
  Label skip_fixup;

  gen_inline_cache_check(masm, skip_fixup);

  OopMapSet* oop_maps = new OopMapSet();
  int frame_complete = CodeOffsets::frame_never_safe;
  int frame_size_in_words = 0;

  // Scalarized c2i adapter with non-scalarized receiver (i.e., don't pack receiver)
  address c2i_value_ro_entry = __ pc();
  if (regs_cc != regs_cc_ro) {
    Label unused;
    gen_c2i_adapter(masm, sig_cc_ro, regs_cc_ro, skip_fixup, i2c_entry, oop_maps, frame_complete, frame_size_in_words, false);
    skip_fixup = unused;
  }

  // Scalarized c2i adapter
  address c2i_entry = __ pc();

  // Class initialization barrier for static methods
  address c2i_no_clinit_check_entry = NULL;

  if (VM_Version::supports_fast_class_init_checks()) {
    Label L_skip_barrier;
    { // Bypass the barrier for non-static methods
        Register flags  = rscratch1;
      __ ldrw(flags, Address(rmethod, Method::access_flags_offset()));
      __ tst(flags, JVM_ACC_STATIC);
      __ br(Assembler::NE, L_skip_barrier); // non-static
    }

    Register klass = rscratch1;
    __ load_method_holder(klass, rmethod);
    // We pass rthread to this function on x86
    __ clinit_barrier(klass, rscratch2, &L_skip_barrier /*L_fast_path*/);

    __ far_jump(RuntimeAddress(SharedRuntime::get_handle_wrong_method_stub())); // slow path

    __ bind(L_skip_barrier);
    c2i_no_clinit_check_entry = __ pc();
  }

//  FIXME: Not Implemented
//  BarrierSetAssembler* bs = BarrierSet::barrier_set()->barrier_set_assembler();
//  bs->c2i_entry_barrier(masm);

  gen_c2i_adapter(masm, sig_cc, regs_cc, skip_fixup, i2c_entry, oop_maps, frame_complete, frame_size_in_words, true);

  address c2i_unverified_value_entry = c2i_unverified_entry;

 // Non-scalarized c2i adapter
  address c2i_value_entry = c2i_entry;
  if (regs != regs_cc) {
    Label value_entry_skip_fixup;
    c2i_unverified_value_entry = __ pc();
    gen_inline_cache_check(masm, value_entry_skip_fixup);

    c2i_value_entry = __ pc();
    Label unused;
    gen_c2i_adapter(masm, sig, regs, value_entry_skip_fixup, i2c_entry, oop_maps, frame_complete, frame_size_in_words, false);
  }

  __ flush();

  // The c2i adapter might safepoint and trigger a GC. The caller must make sure that
  // the GC knows about the location of oop argument locations passed to the c2i adapter.

  bool caller_must_gc_arguments = (regs != regs_cc);
  new_adapter = AdapterBlob::create(masm->code(), frame_complete, frame_size_in_words + 10, oop_maps, caller_must_gc_arguments);

  return AdapterHandlerLibrary::new_entry(fingerprint, i2c_entry, c2i_entry, c2i_value_entry, c2i_value_ro_entry, c2i_unverified_entry, c2i_unverified_value_entry, c2i_no_clinit_check_entry);
}

int SharedRuntime::c_calling_convention(const BasicType *sig_bt,
                                         VMRegPair *regs,
                                         VMRegPair *regs2,
                                         int total_args_passed) {
  assert(regs2 == NULL, "not needed on AArch64");

// We return the amount of VMRegImpl stack slots we need to reserve for all
// the arguments NOT counting out_preserve_stack_slots.

    static const Register INT_ArgReg[Argument::n_int_register_parameters_c] = {
      c_rarg0, c_rarg1, c_rarg2, c_rarg3, c_rarg4, c_rarg5,  c_rarg6,  c_rarg7
    };
    static const FloatRegister FP_ArgReg[Argument::n_float_register_parameters_c] = {
      c_farg0, c_farg1, c_farg2, c_farg3,
      c_farg4, c_farg5, c_farg6, c_farg7
    };

    uint int_args = 0;
    uint fp_args = 0;
    uint stk_args = 0; // inc by 2 each time

    for (int i = 0; i < total_args_passed; i++) {
      switch (sig_bt[i]) {
      case T_BOOLEAN:
      case T_CHAR:
      case T_BYTE:
      case T_SHORT:
      case T_INT:
        if (int_args < Argument::n_int_register_parameters_c) {
          regs[i].set1(INT_ArgReg[int_args++]->as_VMReg());
        } else {
          regs[i].set1(VMRegImpl::stack2reg(stk_args));
          stk_args += 2;
        }
        break;
      case T_LONG:
        assert((i + 1) < total_args_passed && sig_bt[i + 1] == T_VOID, "expecting half");
        // fall through
      case T_OBJECT:
      case T_ARRAY:
      case T_VALUETYPE:
      case T_ADDRESS:
      case T_METADATA:
        if (int_args < Argument::n_int_register_parameters_c) {
          regs[i].set2(INT_ArgReg[int_args++]->as_VMReg());
        } else {
          regs[i].set2(VMRegImpl::stack2reg(stk_args));
          stk_args += 2;
        }
        break;
      case T_FLOAT:
        if (fp_args < Argument::n_float_register_parameters_c) {
          regs[i].set1(FP_ArgReg[fp_args++]->as_VMReg());
        } else {
          regs[i].set1(VMRegImpl::stack2reg(stk_args));
          stk_args += 2;
        }
        break;
      case T_DOUBLE:
        assert((i + 1) < total_args_passed && sig_bt[i + 1] == T_VOID, "expecting half");
        if (fp_args < Argument::n_float_register_parameters_c) {
          regs[i].set2(FP_ArgReg[fp_args++]->as_VMReg());
        } else {
          regs[i].set2(VMRegImpl::stack2reg(stk_args));
          stk_args += 2;
        }
        break;
      case T_VOID: // Halves of longs and doubles
        assert(i != 0 && (sig_bt[i - 1] == T_LONG || sig_bt[i - 1] == T_DOUBLE), "expecting half");
        regs[i].set_bad();
        break;
      default:
        ShouldNotReachHere();
        break;
      }
    }

  return stk_args;
}

// On 64 bit we will store integer like items to the stack as
// 64 bits items (sparc abi) even though java would only store
// 32bits for a parameter. On 32bit it will simply be 32 bits
// So this routine will do 32->32 on 32bit and 32->64 on 64bit
static void move32_64(MacroAssembler* masm, VMRegPair src, VMRegPair dst) {
  if (src.first()->is_stack()) {
    if (dst.first()->is_stack()) {
      // stack to stack
      __ ldr(rscratch1, Address(rfp, reg2offset_in(src.first())));
      __ str(rscratch1, Address(sp, reg2offset_out(dst.first())));
    } else {
      // stack to reg
      __ ldrsw(dst.first()->as_Register(), Address(rfp, reg2offset_in(src.first())));
    }
  } else if (dst.first()->is_stack()) {
    // reg to stack
    // Do we really have to sign extend???
    // __ movslq(src.first()->as_Register(), src.first()->as_Register());
    __ str(src.first()->as_Register(), Address(sp, reg2offset_out(dst.first())));
  } else {
    if (dst.first() != src.first()) {
      __ sxtw(dst.first()->as_Register(), src.first()->as_Register());
    }
  }
}

// An oop arg. Must pass a handle not the oop itself
static void object_move(MacroAssembler* masm,
                        OopMap* map,
                        int oop_handle_offset,
                        int framesize_in_slots,
                        VMRegPair src,
                        VMRegPair dst,
                        bool is_receiver,
                        int* receiver_offset) {

  // must pass a handle. First figure out the location we use as a handle

  Register rHandle = dst.first()->is_stack() ? rscratch2 : dst.first()->as_Register();

  // See if oop is NULL if it is we need no handle

  if (src.first()->is_stack()) {

    // Oop is already on the stack as an argument
    int offset_in_older_frame = src.first()->reg2stack() + SharedRuntime::out_preserve_stack_slots();
    map->set_oop(VMRegImpl::stack2reg(offset_in_older_frame + framesize_in_slots));
    if (is_receiver) {
      *receiver_offset = (offset_in_older_frame + framesize_in_slots) * VMRegImpl::stack_slot_size;
    }

    __ ldr(rscratch1, Address(rfp, reg2offset_in(src.first())));
    __ lea(rHandle, Address(rfp, reg2offset_in(src.first())));
    // conditionally move a NULL
    __ cmp(rscratch1, zr);
    __ csel(rHandle, zr, rHandle, Assembler::EQ);
  } else {

    // Oop is in an a register we must store it to the space we reserve
    // on the stack for oop_handles and pass a handle if oop is non-NULL

    const Register rOop = src.first()->as_Register();
    int oop_slot;
    if (rOop == j_rarg0)
      oop_slot = 0;
    else if (rOop == j_rarg1)
      oop_slot = 1;
    else if (rOop == j_rarg2)
      oop_slot = 2;
    else if (rOop == j_rarg3)
      oop_slot = 3;
    else if (rOop == j_rarg4)
      oop_slot = 4;
    else if (rOop == j_rarg5)
      oop_slot = 5;
    else if (rOop == j_rarg6)
      oop_slot = 6;
    else {
      assert(rOop == j_rarg7, "wrong register");
      oop_slot = 7;
    }

    oop_slot = oop_slot * VMRegImpl::slots_per_word + oop_handle_offset;
    int offset = oop_slot*VMRegImpl::stack_slot_size;

    map->set_oop(VMRegImpl::stack2reg(oop_slot));
    // Store oop in handle area, may be NULL
    __ str(rOop, Address(sp, offset));
    if (is_receiver) {
      *receiver_offset = offset;
    }

    __ cmp(rOop, zr);
    __ lea(rHandle, Address(sp, offset));
    // conditionally move a NULL
    __ csel(rHandle, zr, rHandle, Assembler::EQ);
  }

  // If arg is on the stack then place it otherwise it is already in correct reg.
  if (dst.first()->is_stack()) {
    __ str(rHandle, Address(sp, reg2offset_out(dst.first())));
  }
}

// A float arg may have to do float reg int reg conversion
static void float_move(MacroAssembler* masm, VMRegPair src, VMRegPair dst) {
  assert(src.first()->is_stack() && dst.first()->is_stack() ||
         src.first()->is_reg() && dst.first()->is_reg(), "Unexpected error");
  if (src.first()->is_stack()) {
    if (dst.first()->is_stack()) {
      __ ldrw(rscratch1, Address(rfp, reg2offset_in(src.first())));
      __ strw(rscratch1, Address(sp, reg2offset_out(dst.first())));
    } else {
      ShouldNotReachHere();
    }
  } else if (src.first() != dst.first()) {
    if (src.is_single_phys_reg() && dst.is_single_phys_reg())
      __ fmovs(dst.first()->as_FloatRegister(), src.first()->as_FloatRegister());
    else
      ShouldNotReachHere();
  }
}

// A long move
static void long_move(MacroAssembler* masm, VMRegPair src, VMRegPair dst) {
  if (src.first()->is_stack()) {
    if (dst.first()->is_stack()) {
      // stack to stack
      __ ldr(rscratch1, Address(rfp, reg2offset_in(src.first())));
      __ str(rscratch1, Address(sp, reg2offset_out(dst.first())));
    } else {
      // stack to reg
      __ ldr(dst.first()->as_Register(), Address(rfp, reg2offset_in(src.first())));
    }
  } else if (dst.first()->is_stack()) {
    // reg to stack
    // Do we really have to sign extend???
    // __ movslq(src.first()->as_Register(), src.first()->as_Register());
    __ str(src.first()->as_Register(), Address(sp, reg2offset_out(dst.first())));
  } else {
    if (dst.first() != src.first()) {
      __ mov(dst.first()->as_Register(), src.first()->as_Register());
    }
  }
}


// A double move
static void double_move(MacroAssembler* masm, VMRegPair src, VMRegPair dst) {
  assert(src.first()->is_stack() && dst.first()->is_stack() ||
         src.first()->is_reg() && dst.first()->is_reg(), "Unexpected error");
  if (src.first()->is_stack()) {
    if (dst.first()->is_stack()) {
      __ ldr(rscratch1, Address(rfp, reg2offset_in(src.first())));
      __ str(rscratch1, Address(sp, reg2offset_out(dst.first())));
    } else {
      ShouldNotReachHere();
    }
  } else if (src.first() != dst.first()) {
    if (src.is_single_phys_reg() && dst.is_single_phys_reg())
      __ fmovd(dst.first()->as_FloatRegister(), src.first()->as_FloatRegister());
    else
      ShouldNotReachHere();
  }
}


void SharedRuntime::save_native_result(MacroAssembler *masm, BasicType ret_type, int frame_slots) {
  // We always ignore the frame_slots arg and just use the space just below frame pointer
  // which by this time is free to use
  switch (ret_type) {
  case T_FLOAT:
    __ strs(v0, Address(rfp, -wordSize));
    break;
  case T_DOUBLE:
    __ strd(v0, Address(rfp, -wordSize));
    break;
  case T_VOID:  break;
  default: {
    __ str(r0, Address(rfp, -wordSize));
    }
  }
}

void SharedRuntime::restore_native_result(MacroAssembler *masm, BasicType ret_type, int frame_slots) {
  // We always ignore the frame_slots arg and just use the space just below frame pointer
  // which by this time is free to use
  switch (ret_type) {
  case T_FLOAT:
    __ ldrs(v0, Address(rfp, -wordSize));
    break;
  case T_DOUBLE:
    __ ldrd(v0, Address(rfp, -wordSize));
    break;
  case T_VOID:  break;
  default: {
    __ ldr(r0, Address(rfp, -wordSize));
    }
  }
}
static void save_args(MacroAssembler *masm, int arg_count, int first_arg, VMRegPair *args) {
  RegSet x;
  for ( int i = first_arg ; i < arg_count ; i++ ) {
    if (args[i].first()->is_Register()) {
      x = x + args[i].first()->as_Register();
    } else if (args[i].first()->is_FloatRegister()) {
      __ strd(args[i].first()->as_FloatRegister(), Address(__ pre(sp, -2 * wordSize)));
    }
  }
  __ push(x, sp);
}

static void restore_args(MacroAssembler *masm, int arg_count, int first_arg, VMRegPair *args) {
  RegSet x;
  for ( int i = first_arg ; i < arg_count ; i++ ) {
    if (args[i].first()->is_Register()) {
      x = x + args[i].first()->as_Register();
    } else {
      ;
    }
  }
  __ pop(x, sp);
  for ( int i = arg_count - 1 ; i >= first_arg ; i-- ) {
    if (args[i].first()->is_Register()) {
      ;
    } else if (args[i].first()->is_FloatRegister()) {
      __ ldrd(args[i].first()->as_FloatRegister(), Address(__ post(sp, 2 * wordSize)));
    }
  }
}


// Check GCLocker::needs_gc and enter the runtime if it's true.  This
// keeps a new JNI critical region from starting until a GC has been
// forced.  Save down any oops in registers and describe them in an
// OopMap.
static void check_needs_gc_for_critical_native(MacroAssembler* masm,
                                               int stack_slots,
                                               int total_c_args,
                                               int total_in_args,
                                               int arg_save_area,
                                               OopMapSet* oop_maps,
                                               VMRegPair* in_regs,
                                               BasicType* in_sig_bt) { Unimplemented(); }

// Unpack an array argument into a pointer to the body and the length
// if the array is non-null, otherwise pass 0 for both.
static void unpack_array_argument(MacroAssembler* masm, VMRegPair reg, BasicType in_elem_type, VMRegPair body_arg, VMRegPair length_arg) { Unimplemented(); }


class ComputeMoveOrder: public StackObj {
  class MoveOperation: public ResourceObj {
    friend class ComputeMoveOrder;
   private:
    VMRegPair        _src;
    VMRegPair        _dst;
    int              _src_index;
    int              _dst_index;
    bool             _processed;
    MoveOperation*  _next;
    MoveOperation*  _prev;

    static int get_id(VMRegPair r) { Unimplemented(); return 0; }

   public:
    MoveOperation(int src_index, VMRegPair src, int dst_index, VMRegPair dst):
      _src(src)
    , _dst(dst)
    , _src_index(src_index)
    , _dst_index(dst_index)
    , _processed(false)
    , _next(NULL)
    , _prev(NULL) { Unimplemented(); }

    VMRegPair src() const              { Unimplemented(); return _src; }
    int src_id() const                 { Unimplemented(); return 0; }
    int src_index() const              { Unimplemented(); return 0; }
    VMRegPair dst() const              { Unimplemented(); return _src; }
    void set_dst(int i, VMRegPair dst) { Unimplemented(); }
    int dst_index() const              { Unimplemented(); return 0; }
    int dst_id() const                 { Unimplemented(); return 0; }
    MoveOperation* next() const        { Unimplemented(); return 0; }
    MoveOperation* prev() const        { Unimplemented(); return 0; }
    void set_processed()               { Unimplemented(); }
    bool is_processed() const          { Unimplemented(); return 0; }

    // insert
    void break_cycle(VMRegPair temp_register) { Unimplemented(); }

    void link(GrowableArray<MoveOperation*>& killer) { Unimplemented(); }
  };

 private:
  GrowableArray<MoveOperation*> edges;

 public:
  ComputeMoveOrder(int total_in_args, VMRegPair* in_regs, int total_c_args, VMRegPair* out_regs,
                    BasicType* in_sig_bt, GrowableArray<int>& arg_order, VMRegPair tmp_vmreg) { Unimplemented(); }

  // Collected all the move operations
  void add_edge(int src_index, VMRegPair src, int dst_index, VMRegPair dst) { Unimplemented(); }

  // Walk the edges breaking cycles between moves.  The result list
  // can be walked in order to produce the proper set of loads
  GrowableArray<MoveOperation*>* get_store_order(VMRegPair temp_register) { Unimplemented(); return 0; }
};


static void rt_call(MacroAssembler* masm, address dest, int gpargs, int fpargs, int type) {
  CodeBlob *cb = CodeCache::find_blob(dest);
  if (cb) {
    __ far_call(RuntimeAddress(dest));
  } else {
    assert((unsigned)gpargs < 256, "eek!");
    assert((unsigned)fpargs < 32, "eek!");
    __ lea(rscratch1, RuntimeAddress(dest));
    __ blr(rscratch1);
    __ maybe_isb();
  }
}

static void verify_oop_args(MacroAssembler* masm,
                            const methodHandle& method,
                            const BasicType* sig_bt,
                            const VMRegPair* regs) {
  Register temp_reg = r19;  // not part of any compiled calling seq
  if (VerifyOops) {
    for (int i = 0; i < method->size_of_parameters(); i++) {
      if (sig_bt[i] == T_OBJECT ||
          sig_bt[i] == T_ARRAY) {
        VMReg r = regs[i].first();
        assert(r->is_valid(), "bad oop arg");
        if (r->is_stack()) {
          __ ldr(temp_reg, Address(sp, r->reg2stack() * VMRegImpl::stack_slot_size));
          __ verify_oop(temp_reg);
        } else {
          __ verify_oop(r->as_Register());
        }
      }
    }
  }
}

static void gen_special_dispatch(MacroAssembler* masm,
                                 const methodHandle& method,
                                 const BasicType* sig_bt,
                                 const VMRegPair* regs) {
  verify_oop_args(masm, method, sig_bt, regs);
  vmIntrinsics::ID iid = method->intrinsic_id();

  // Now write the args into the outgoing interpreter space
  bool     has_receiver   = false;
  Register receiver_reg   = noreg;
  int      member_arg_pos = -1;
  Register member_reg     = noreg;
  int      ref_kind       = MethodHandles::signature_polymorphic_intrinsic_ref_kind(iid);
  if (ref_kind != 0) {
    member_arg_pos = method->size_of_parameters() - 1;  // trailing MemberName argument
    member_reg = r19;  // known to be free at this point
    has_receiver = MethodHandles::ref_kind_has_receiver(ref_kind);
  } else if (iid == vmIntrinsics::_invokeBasic) {
    has_receiver = true;
  } else {
    fatal("unexpected intrinsic id %d", iid);
  }

  if (member_reg != noreg) {
    // Load the member_arg into register, if necessary.
    SharedRuntime::check_member_name_argument_is_last_argument(method, sig_bt, regs);
    VMReg r = regs[member_arg_pos].first();
    if (r->is_stack()) {
      __ ldr(member_reg, Address(sp, r->reg2stack() * VMRegImpl::stack_slot_size));
    } else {
      // no data motion is needed
      member_reg = r->as_Register();
    }
  }

  if (has_receiver) {
    // Make sure the receiver is loaded into a register.
    assert(method->size_of_parameters() > 0, "oob");
    assert(sig_bt[0] == T_OBJECT, "receiver argument must be an object");
    VMReg r = regs[0].first();
    assert(r->is_valid(), "bad receiver arg");
    if (r->is_stack()) {
      // Porting note:  This assumes that compiled calling conventions always
      // pass the receiver oop in a register.  If this is not true on some
      // platform, pick a temp and load the receiver from stack.
      fatal("receiver always in a register");
      receiver_reg = r2;  // known to be free at this point
      __ ldr(receiver_reg, Address(sp, r->reg2stack() * VMRegImpl::stack_slot_size));
    } else {
      // no data motion is needed
      receiver_reg = r->as_Register();
    }
  }

  // Figure out which address we are really jumping to:
  MethodHandles::generate_method_handle_dispatch(masm, iid,
                                                 receiver_reg, member_reg, /*for_compiler_entry:*/ true);
}

// ---------------------------------------------------------------------------
// Generate a native wrapper for a given method.  The method takes arguments
// in the Java compiled code convention, marshals them to the native
// convention (handlizes oops, etc), transitions to native, makes the call,
// returns to java state (possibly blocking), unhandlizes any result and
// returns.
//
// Critical native functions are a shorthand for the use of
// GetPrimtiveArrayCritical and disallow the use of any other JNI
// functions.  The wrapper is expected to unpack the arguments before
// passing them to the callee and perform checks before and after the
// native call to ensure that they GCLocker
// lock_critical/unlock_critical semantics are followed.  Some other
// parts of JNI setup are skipped like the tear down of the JNI handle
// block and the check for pending exceptions it's impossible for them
// to be thrown.
//
// They are roughly structured like this:
//    if (GCLocker::needs_gc())
//      SharedRuntime::block_for_jni_critical();
//    tranistion to thread_in_native
//    unpack arrray arguments and call native entry point
//    check for safepoint in progress
//    check if any thread suspend flags are set
//      call into JVM and possible unlock the JNI critical
//      if a GC was suppressed while in the critical native.
//    transition back to thread_in_Java
//    return to caller
//
nmethod* SharedRuntime::generate_native_wrapper(MacroAssembler* masm,
                                                const methodHandle& method,
                                                int compile_id,
                                                BasicType* in_sig_bt,
                                                VMRegPair* in_regs,
                                                BasicType ret_type,
                                                address critical_entry) {
  if (method->is_method_handle_intrinsic()) {
    vmIntrinsics::ID iid = method->intrinsic_id();
    intptr_t start = (intptr_t)__ pc();
    int vep_offset = ((intptr_t)__ pc()) - start;

    // First instruction must be a nop as it may need to be patched on deoptimisation
    __ nop();
    gen_special_dispatch(masm,
                         method,
                         in_sig_bt,
                         in_regs);
    int frame_complete = ((intptr_t)__ pc()) - start;  // not complete, period
    __ flush();
    int stack_slots = SharedRuntime::out_preserve_stack_slots();  // no out slots at all, actually
    return nmethod::new_native_nmethod(method,
                                       compile_id,
                                       masm->code(),
                                       vep_offset,
                                       frame_complete,
                                       stack_slots / VMRegImpl::slots_per_word,
                                       in_ByteSize(-1),
                                       in_ByteSize(-1),
                                       (OopMapSet*)NULL);
  }
  bool is_critical_native = true;
  address native_func = critical_entry;
  if (native_func == NULL) {
    native_func = method->native_function();
    is_critical_native = false;
  }
  assert(native_func != NULL, "must have function");

  // An OopMap for lock (and class if static)
  OopMapSet *oop_maps = new OopMapSet();
  intptr_t start = (intptr_t)__ pc();

  // We have received a description of where all the java arg are located
  // on entry to the wrapper. We need to convert these args to where
  // the jni function will expect them. To figure out where they go
  // we convert the java signature to a C signature by inserting
  // the hidden arguments as arg[0] and possibly arg[1] (static method)

  const int total_in_args = method->size_of_parameters();
  int total_c_args = total_in_args;
  if (!is_critical_native) {
    total_c_args += 1;
    if (method->is_static()) {
      total_c_args++;
    }
  } else {
    for (int i = 0; i < total_in_args; i++) {
      if (in_sig_bt[i] == T_ARRAY) {
        total_c_args++;
      }
    }
  }

  BasicType* out_sig_bt = NEW_RESOURCE_ARRAY(BasicType, total_c_args);
  VMRegPair* out_regs   = NEW_RESOURCE_ARRAY(VMRegPair, total_c_args);
  BasicType* in_elem_bt = NULL;

  int argc = 0;
  if (!is_critical_native) {
    out_sig_bt[argc++] = T_ADDRESS;
    if (method->is_static()) {
      out_sig_bt[argc++] = T_OBJECT;
    }

    for (int i = 0; i < total_in_args ; i++ ) {
      out_sig_bt[argc++] = in_sig_bt[i];
    }
  } else {
    in_elem_bt = NEW_RESOURCE_ARRAY(BasicType, total_in_args);
    SignatureStream ss(method->signature());
    for (int i = 0; i < total_in_args ; i++ ) {
      if (in_sig_bt[i] == T_ARRAY) {
        // Arrays are passed as int, elem* pair
        out_sig_bt[argc++] = T_INT;
        out_sig_bt[argc++] = T_ADDRESS;
        ss.skip_array_prefix(1);  // skip one '['
        assert(ss.is_primitive(), "primitive type expected");
        in_elem_bt[i] = ss.type();
      } else {
        out_sig_bt[argc++] = in_sig_bt[i];
        in_elem_bt[i] = T_VOID;
      }
      if (in_sig_bt[i] != T_VOID) {
        assert(in_sig_bt[i] == ss.type() ||
               in_sig_bt[i] == T_ARRAY, "must match");
        ss.next();
      }
    }
  }

  // Now figure out where the args must be stored and how much stack space
  // they require.
  int out_arg_slots;
  out_arg_slots = c_calling_convention(out_sig_bt, out_regs, NULL, total_c_args);

  // Compute framesize for the wrapper.  We need to handlize all oops in
  // incoming registers

  // Calculate the total number of stack slots we will need.

  // First count the abi requirement plus all of the outgoing args
  int stack_slots = SharedRuntime::out_preserve_stack_slots() + out_arg_slots;

  // Now the space for the inbound oop handle area
  int total_save_slots = 8 * VMRegImpl::slots_per_word;  // 8 arguments passed in registers
  if (is_critical_native) {
    // Critical natives may have to call out so they need a save area
    // for register arguments.
    int double_slots = 0;
    int single_slots = 0;
    for ( int i = 0; i < total_in_args; i++) {
      if (in_regs[i].first()->is_Register()) {
        const Register reg = in_regs[i].first()->as_Register();
        switch (in_sig_bt[i]) {
          case T_BOOLEAN:
          case T_BYTE:
          case T_SHORT:
          case T_CHAR:
          case T_INT:  single_slots++; break;
          case T_ARRAY:  // specific to LP64 (7145024)
          case T_LONG: double_slots++; break;
          default:  ShouldNotReachHere();
        }
      } else if (in_regs[i].first()->is_FloatRegister()) {
        ShouldNotReachHere();
      }
    }
    total_save_slots = double_slots * 2 + single_slots;
    // align the save area
    if (double_slots != 0) {
      stack_slots = align_up(stack_slots, 2);
    }
  }

  int oop_handle_offset = stack_slots;
  stack_slots += total_save_slots;

  // Now any space we need for handlizing a klass if static method

  int klass_slot_offset = 0;
  int klass_offset = -1;
  int lock_slot_offset = 0;
  bool is_static = false;

  if (method->is_static()) {
    klass_slot_offset = stack_slots;
    stack_slots += VMRegImpl::slots_per_word;
    klass_offset = klass_slot_offset * VMRegImpl::stack_slot_size;
    is_static = true;
  }

  // Plus a lock if needed

  if (method->is_synchronized()) {
    lock_slot_offset = stack_slots;
    stack_slots += VMRegImpl::slots_per_word;
  }

  // Now a place (+2) to save return values or temp during shuffling
  // + 4 for return address (which we own) and saved rfp
  stack_slots += 6;

  // Ok The space we have allocated will look like:
  //
  //
  // FP-> |                     |
  //      |---------------------|
  //      | 2 slots for moves   |
  //      |---------------------|
  //      | lock box (if sync)  |
  //      |---------------------| <- lock_slot_offset
  //      | klass (if static)   |
  //      |---------------------| <- klass_slot_offset
  //      | oopHandle area      |
  //      |---------------------| <- oop_handle_offset (8 java arg registers)
  //      | outbound memory     |
  //      | based arguments     |
  //      |                     |
  //      |---------------------|
  //      |                     |
  // SP-> | out_preserved_slots |
  //
  //


  // Now compute actual number of stack words we need rounding to make
  // stack properly aligned.
  stack_slots = align_up(stack_slots, StackAlignmentInSlots);

  int stack_size = stack_slots * VMRegImpl::stack_slot_size;

  // First thing make an ic check to see if we should even be here

  // We are free to use all registers as temps without saving them and
  // restoring them except rfp. rfp is the only callee save register
  // as far as the interpreter and the compiler(s) are concerned.


  const Register ic_reg = rscratch2;
  const Register receiver = j_rarg0;

  Label hit;
  Label exception_pending;

  assert_different_registers(ic_reg, receiver, rscratch1);
  __ verify_oop(receiver);
  __ cmp_klass(receiver, ic_reg, rscratch1);
  __ br(Assembler::EQ, hit);

  __ far_jump(RuntimeAddress(SharedRuntime::get_ic_miss_stub()));

  // Verified entry point must be aligned
  __ align(8);

  __ bind(hit);

  int vep_offset = ((intptr_t)__ pc()) - start;

  // If we have to make this method not-entrant we'll overwrite its
  // first instruction with a jump.  For this action to be legal we
  // must ensure that this first instruction is a B, BL, NOP, BKPT,
  // SVC, HVC, or SMC.  Make it a NOP.
  __ nop();

  if (VM_Version::supports_fast_class_init_checks() && method->needs_clinit_barrier()) {
    Label L_skip_barrier;
    __ mov_metadata(rscratch2, method->method_holder()); // InstanceKlass*
    __ clinit_barrier(rscratch2, rscratch1, &L_skip_barrier);
    __ far_jump(RuntimeAddress(SharedRuntime::get_handle_wrong_method_stub()));

    __ bind(L_skip_barrier);
  }

  // Generate stack overflow check
  if (UseStackBanging) {
    __ bang_stack_with_offset(JavaThread::stack_shadow_zone_size());
  } else {
    Unimplemented();
  }

  // Generate a new frame for the wrapper.
  __ enter();
  // -2 because return address is already present and so is saved rfp
  __ sub(sp, sp, stack_size - 2*wordSize);

  // Frame is now completed as far as size and linkage.
  int frame_complete = ((intptr_t)__ pc()) - start;

  // We use r20 as the oop handle for the receiver/klass
  // It is callee save so it survives the call to native

  const Register oop_handle_reg = r20;

  if (is_critical_native) {
    check_needs_gc_for_critical_native(masm, stack_slots, total_c_args, total_in_args,
                                       oop_handle_offset, oop_maps, in_regs, in_sig_bt);
  }

  //
  // We immediately shuffle the arguments so that any vm call we have to
  // make from here on out (sync slow path, jvmti, etc.) we will have
  // captured the oops from our caller and have a valid oopMap for
  // them.

  // -----------------
  // The Grand Shuffle

  // The Java calling convention is either equal (linux) or denser (win64) than the
  // c calling convention. However the because of the jni_env argument the c calling
  // convention always has at least one more (and two for static) arguments than Java.
  // Therefore if we move the args from java -> c backwards then we will never have
  // a register->register conflict and we don't have to build a dependency graph
  // and figure out how to break any cycles.
  //

  // Record esp-based slot for receiver on stack for non-static methods
  int receiver_offset = -1;

  // This is a trick. We double the stack slots so we can claim
  // the oops in the caller's frame. Since we are sure to have
  // more args than the caller doubling is enough to make
  // sure we can capture all the incoming oop args from the
  // caller.
  //
  OopMap* map = new OopMap(stack_slots * 2, 0 /* arg_slots*/);

  // Mark location of rfp (someday)
  // map->set_callee_saved(VMRegImpl::stack2reg( stack_slots - 2), stack_slots * 2, 0, vmreg(rfp));


  int float_args = 0;
  int int_args = 0;

#ifdef ASSERT
  bool reg_destroyed[RegisterImpl::number_of_registers];
  bool freg_destroyed[FloatRegisterImpl::number_of_registers];
  for ( int r = 0 ; r < RegisterImpl::number_of_registers ; r++ ) {
    reg_destroyed[r] = false;
  }
  for ( int f = 0 ; f < FloatRegisterImpl::number_of_registers ; f++ ) {
    freg_destroyed[f] = false;
  }

#endif /* ASSERT */

  // This may iterate in two different directions depending on the
  // kind of native it is.  The reason is that for regular JNI natives
  // the incoming and outgoing registers are offset upwards and for
  // critical natives they are offset down.
  GrowableArray<int> arg_order(2 * total_in_args);
  VMRegPair tmp_vmreg;
  tmp_vmreg.set2(r19->as_VMReg());

  if (!is_critical_native) {
    for (int i = total_in_args - 1, c_arg = total_c_args - 1; i >= 0; i--, c_arg--) {
      arg_order.push(i);
      arg_order.push(c_arg);
    }
  } else {
    // Compute a valid move order, using tmp_vmreg to break any cycles
    ComputeMoveOrder cmo(total_in_args, in_regs, total_c_args, out_regs, in_sig_bt, arg_order, tmp_vmreg);
  }

  int temploc = -1;
  for (int ai = 0; ai < arg_order.length(); ai += 2) {
    int i = arg_order.at(ai);
    int c_arg = arg_order.at(ai + 1);
    __ block_comment(err_msg("move %d -> %d", i, c_arg));
    if (c_arg == -1) {
      assert(is_critical_native, "should only be required for critical natives");
      // This arg needs to be moved to a temporary
      __ mov(tmp_vmreg.first()->as_Register(), in_regs[i].first()->as_Register());
      in_regs[i] = tmp_vmreg;
      temploc = i;
      continue;
    } else if (i == -1) {
      assert(is_critical_native, "should only be required for critical natives");
      // Read from the temporary location
      assert(temploc != -1, "must be valid");
      i = temploc;
      temploc = -1;
    }
#ifdef ASSERT
    if (in_regs[i].first()->is_Register()) {
      assert(!reg_destroyed[in_regs[i].first()->as_Register()->encoding()], "destroyed reg!");
    } else if (in_regs[i].first()->is_FloatRegister()) {
      assert(!freg_destroyed[in_regs[i].first()->as_FloatRegister()->encoding()], "destroyed reg!");
    }
    if (out_regs[c_arg].first()->is_Register()) {
      reg_destroyed[out_regs[c_arg].first()->as_Register()->encoding()] = true;
    } else if (out_regs[c_arg].first()->is_FloatRegister()) {
      freg_destroyed[out_regs[c_arg].first()->as_FloatRegister()->encoding()] = true;
    }
#endif /* ASSERT */
    switch (in_sig_bt[i]) {
      case T_ARRAY:
        if (is_critical_native) {
          unpack_array_argument(masm, in_regs[i], in_elem_bt[i], out_regs[c_arg + 1], out_regs[c_arg]);
          c_arg++;
#ifdef ASSERT
          if (out_regs[c_arg].first()->is_Register()) {
            reg_destroyed[out_regs[c_arg].first()->as_Register()->encoding()] = true;
          } else if (out_regs[c_arg].first()->is_FloatRegister()) {
            freg_destroyed[out_regs[c_arg].first()->as_FloatRegister()->encoding()] = true;
          }
#endif
          int_args++;
          break;
        }
      case T_VALUETYPE:
      case T_OBJECT:
        assert(!is_critical_native, "no oop arguments");
        object_move(masm, map, oop_handle_offset, stack_slots, in_regs[i], out_regs[c_arg],
                    ((i == 0) && (!is_static)),
                    &receiver_offset);
        int_args++;
        break;
      case T_VOID:
        break;

      case T_FLOAT:
        float_move(masm, in_regs[i], out_regs[c_arg]);
        float_args++;
        break;

      case T_DOUBLE:
        assert( i + 1 < total_in_args &&
                in_sig_bt[i + 1] == T_VOID &&
                out_sig_bt[c_arg+1] == T_VOID, "bad arg list");
        double_move(masm, in_regs[i], out_regs[c_arg]);
        float_args++;
        break;

      case T_LONG :
        long_move(masm, in_regs[i], out_regs[c_arg]);
        int_args++;
        break;

      case T_ADDRESS: assert(false, "found T_ADDRESS in java args");

      default:
        move32_64(masm, in_regs[i], out_regs[c_arg]);
        int_args++;
    }
  }

  // point c_arg at the first arg that is already loaded in case we
  // need to spill before we call out
  int c_arg = total_c_args - total_in_args;

  // Pre-load a static method's oop into c_rarg1.
  if (method->is_static() && !is_critical_native) {

    //  load oop into a register
    __ movoop(c_rarg1,
              JNIHandles::make_local(method->method_holder()->java_mirror()),
              /*immediate*/true);

    // Now handlize the static class mirror it's known not-null.
    __ str(c_rarg1, Address(sp, klass_offset));
    map->set_oop(VMRegImpl::stack2reg(klass_slot_offset));

    // Now get the handle
    __ lea(c_rarg1, Address(sp, klass_offset));
    // and protect the arg if we must spill
    c_arg--;
  }

  // Change state to native (we save the return address in the thread, since it might not
  // be pushed on the stack when we do a stack traversal).
  // We use the same pc/oopMap repeatedly when we call out

  Label native_return;
  __ set_last_Java_frame(sp, noreg, native_return, rscratch1);

  Label dtrace_method_entry, dtrace_method_entry_done;
  {
    unsigned long offset;
    __ adrp(rscratch1, ExternalAddress((address)&DTraceMethodProbes), offset);
    __ ldrb(rscratch1, Address(rscratch1, offset));
    __ cbnzw(rscratch1, dtrace_method_entry);
    __ bind(dtrace_method_entry_done);
  }

  // RedefineClasses() tracing support for obsolete method entry
  if (log_is_enabled(Trace, redefine, class, obsolete)) {
    // protect the args we've loaded
    save_args(masm, total_c_args, c_arg, out_regs);
    __ mov_metadata(c_rarg1, method());
    __ call_VM_leaf(
      CAST_FROM_FN_PTR(address, SharedRuntime::rc_trace_method_entry),
      rthread, c_rarg1);
    restore_args(masm, total_c_args, c_arg, out_regs);
  }

  // Lock a synchronized method

  // Register definitions used by locking and unlocking

  const Register swap_reg = r0;
  const Register obj_reg  = r19;  // Will contain the oop
  const Register lock_reg = r13;  // Address of compiler lock object (BasicLock)
  const Register old_hdr  = r13;  // value of old header at unlock time
  const Register tmp = lr;

  Label slow_path_lock;
  Label lock_done;

  if (method->is_synchronized()) {
    assert(!is_critical_native, "unhandled");

    const int mark_word_offset = BasicLock::displaced_header_offset_in_bytes();

    // Get the handle (the 2nd argument)
    __ mov(oop_handle_reg, c_rarg1);

    // Get address of the box

    __ lea(lock_reg, Address(sp, lock_slot_offset * VMRegImpl::stack_slot_size));

    // Load the oop from the handle
    __ ldr(obj_reg, Address(oop_handle_reg, 0));

    __ resolve(IS_NOT_NULL, obj_reg);

    if (UseBiasedLocking) {
      __ biased_locking_enter(lock_reg, obj_reg, swap_reg, tmp, false, lock_done, &slow_path_lock);
    }

    // Load (object->mark() | 1) into swap_reg %r0
    __ ldr(rscratch1, Address(obj_reg, oopDesc::mark_offset_in_bytes()));
    __ orr(swap_reg, rscratch1, 1);

    // Save (object->mark() | 1) into BasicLock's displaced header
    __ str(swap_reg, Address(lock_reg, mark_word_offset));

    // src -> dest iff dest == r0 else r0 <- dest
    { Label here;
      __ cmpxchg_obj_header(r0, lock_reg, obj_reg, rscratch1, lock_done, /*fallthrough*/NULL);
    }

    // Hmm should this move to the slow path code area???

    // Test if the oopMark is an obvious stack pointer, i.e.,
    //  1) (mark & 3) == 0, and
    //  2) sp <= mark < mark + os::pagesize()
    // These 3 tests can be done by evaluating the following
    // expression: ((mark - sp) & (3 - os::vm_page_size())),
    // assuming both stack pointer and pagesize have their
    // least significant 2 bits clear.
    // NOTE: the oopMark is in swap_reg %r0 as the result of cmpxchg

    __ sub(swap_reg, sp, swap_reg);
    __ neg(swap_reg, swap_reg);
    __ ands(swap_reg, swap_reg, 3 - os::vm_page_size());

    // Save the test result, for recursive case, the result is zero
    __ str(swap_reg, Address(lock_reg, mark_word_offset));
    __ br(Assembler::NE, slow_path_lock);

    // Slow path will re-enter here

    __ bind(lock_done);
  }


  // Finally just about ready to make the JNI call

  // get JNIEnv* which is first argument to native
  if (!is_critical_native) {
    __ lea(c_rarg0, Address(rthread, in_bytes(JavaThread::jni_environment_offset())));
  }

  // Now set thread in native
  __ mov(rscratch1, _thread_in_native);
  __ lea(rscratch2, Address(rthread, JavaThread::thread_state_offset()));
  __ stlrw(rscratch1, rscratch2);

  {
    int return_type = 0;
    switch (ret_type) {
    case T_VOID: break;
      return_type = 0; break;
    case T_CHAR:
    case T_BYTE:
    case T_SHORT:
    case T_INT:
    case T_BOOLEAN:
    case T_LONG:
      return_type = 1; break;
    case T_ARRAY:
    case T_VALUETYPE:
    case T_OBJECT:
      return_type = 1; break;
    case T_FLOAT:
      return_type = 2; break;
    case T_DOUBLE:
      return_type = 3; break;
    default:
      ShouldNotReachHere();
    }
    rt_call(masm, native_func,
            int_args + 2, // AArch64 passes up to 8 args in int registers
            float_args,   // and up to 8 float args
            return_type);
  }

  __ bind(native_return);

  intptr_t return_pc = (intptr_t) __ pc();
  oop_maps->add_gc_map(return_pc - start, map);

  // Unpack native results.
  switch (ret_type) {
  case T_BOOLEAN: __ c2bool(r0);                     break;
  case T_CHAR   : __ ubfx(r0, r0, 0, 16);            break;
  case T_BYTE   : __ sbfx(r0, r0, 0, 8);             break;
  case T_SHORT  : __ sbfx(r0, r0, 0, 16);            break;
  case T_INT    : __ sbfx(r0, r0, 0, 32);            break;
  case T_DOUBLE :
  case T_FLOAT  :
    // Result is in v0 we'll save as needed
    break;
  case T_ARRAY:                 // Really a handle
  case T_VALUETYPE:
  case T_OBJECT:                // Really a handle
      break; // can't de-handlize until after safepoint check
  case T_VOID: break;
  case T_LONG: break;
  default       : ShouldNotReachHere();
  }

  // Switch thread to "native transition" state before reading the synchronization state.
  // This additional state is necessary because reading and testing the synchronization
  // state is not atomic w.r.t. GC, as this scenario demonstrates:
  //     Java thread A, in _thread_in_native state, loads _not_synchronized and is preempted.
  //     VM thread changes sync state to synchronizing and suspends threads for GC.
  //     Thread A is resumed to finish this native method, but doesn't block here since it
  //     didn't see any synchronization is progress, and escapes.
  __ mov(rscratch1, _thread_in_native_trans);

  __ strw(rscratch1, Address(rthread, JavaThread::thread_state_offset()));

  // Force this write out before the read below
  __ dmb(Assembler::ISH);

  // check for safepoint operation in progress and/or pending suspend requests
  Label safepoint_in_progress, safepoint_in_progress_done;
  {
    __ safepoint_poll_acquire(safepoint_in_progress);
    __ ldrw(rscratch1, Address(rthread, JavaThread::suspend_flags_offset()));
    __ cbnzw(rscratch1, safepoint_in_progress);
    __ bind(safepoint_in_progress_done);
  }

  // change thread state
  Label after_transition;
  __ mov(rscratch1, _thread_in_Java);
  __ lea(rscratch2, Address(rthread, JavaThread::thread_state_offset()));
  __ stlrw(rscratch1, rscratch2);
  __ bind(after_transition);

  Label reguard;
  Label reguard_done;
  __ ldrb(rscratch1, Address(rthread, JavaThread::stack_guard_state_offset()));
  __ cmpw(rscratch1, JavaThread::stack_guard_yellow_reserved_disabled);
  __ br(Assembler::EQ, reguard);
  __ bind(reguard_done);

  // native result if any is live

  // Unlock
  Label unlock_done;
  Label slow_path_unlock;
  if (method->is_synchronized()) {

    // Get locked oop from the handle we passed to jni
    __ ldr(obj_reg, Address(oop_handle_reg, 0));

    __ resolve(IS_NOT_NULL, obj_reg);

    Label done;

    if (UseBiasedLocking) {
      __ biased_locking_exit(obj_reg, old_hdr, done);
    }

    // Simple recursive lock?

    __ ldr(rscratch1, Address(sp, lock_slot_offset * VMRegImpl::stack_slot_size));
    __ cbz(rscratch1, done);

    // Must save r0 if if it is live now because cmpxchg must use it
    if (ret_type != T_FLOAT && ret_type != T_DOUBLE && ret_type != T_VOID) {
      save_native_result(masm, ret_type, stack_slots);
    }


    // get address of the stack lock
    __ lea(r0, Address(sp, lock_slot_offset * VMRegImpl::stack_slot_size));
    //  get old displaced header
    __ ldr(old_hdr, Address(r0, 0));

    // Atomic swap old header if oop still contains the stack lock
    Label succeed;
    __ cmpxchg_obj_header(r0, old_hdr, obj_reg, rscratch1, succeed, &slow_path_unlock);
    __ bind(succeed);

    // slow path re-enters here
    __ bind(unlock_done);
    if (ret_type != T_FLOAT && ret_type != T_DOUBLE && ret_type != T_VOID) {
      restore_native_result(masm, ret_type, stack_slots);
    }

    __ bind(done);
  }

  Label dtrace_method_exit, dtrace_method_exit_done;
  {
    unsigned long offset;
    __ adrp(rscratch1, ExternalAddress((address)&DTraceMethodProbes), offset);
    __ ldrb(rscratch1, Address(rscratch1, offset));
    __ cbnzw(rscratch1, dtrace_method_exit);
    __ bind(dtrace_method_exit_done);
  }

  __ reset_last_Java_frame(false);

  // Unbox oop result, e.g. JNIHandles::resolve result.
  if (is_reference_type(ret_type)) {
    __ resolve_jobject(r0, rthread, rscratch2);
  }

  if (CheckJNICalls) {
    // clear_pending_jni_exception_check
    __ str(zr, Address(rthread, JavaThread::pending_jni_exception_check_fn_offset()));
  }

  if (!is_critical_native) {
    // reset handle block
    __ ldr(r2, Address(rthread, JavaThread::active_handles_offset()));
    __ str(zr, Address(r2, JNIHandleBlock::top_offset_in_bytes()));
  }

  __ leave();

  if (!is_critical_native) {
    // Any exception pending?
    __ ldr(rscratch1, Address(rthread, in_bytes(Thread::pending_exception_offset())));
    __ cbnz(rscratch1, exception_pending);
  }

  // We're done
  __ ret(lr);

  // Unexpected paths are out of line and go here

  if (!is_critical_native) {
    // forward the exception
    __ bind(exception_pending);

    // and forward the exception
    __ far_jump(RuntimeAddress(StubRoutines::forward_exception_entry()));
  }

  // Slow path locking & unlocking
  if (method->is_synchronized()) {

    __ block_comment("Slow path lock {");
    __ bind(slow_path_lock);

    // has last_Java_frame setup. No exceptions so do vanilla call not call_VM
    // args are (oop obj, BasicLock* lock, JavaThread* thread)

    // protect the args we've loaded
    save_args(masm, total_c_args, c_arg, out_regs);

    __ mov(c_rarg0, obj_reg);
    __ mov(c_rarg1, lock_reg);
    __ mov(c_rarg2, rthread);

    // Not a leaf but we have last_Java_frame setup as we want
    __ call_VM_leaf(CAST_FROM_FN_PTR(address, SharedRuntime::complete_monitor_locking_C), 3);
    restore_args(masm, total_c_args, c_arg, out_regs);

#ifdef ASSERT
    { Label L;
      __ ldr(rscratch1, Address(rthread, in_bytes(Thread::pending_exception_offset())));
      __ cbz(rscratch1, L);
      __ stop("no pending exception allowed on exit from monitorenter");
      __ bind(L);
    }
#endif
    __ b(lock_done);

    __ block_comment("} Slow path lock");

    __ block_comment("Slow path unlock {");
    __ bind(slow_path_unlock);

    // If we haven't already saved the native result we must save it now as xmm registers
    // are still exposed.

    if (ret_type == T_FLOAT || ret_type == T_DOUBLE ) {
      save_native_result(masm, ret_type, stack_slots);
    }

    __ mov(c_rarg2, rthread);
    __ lea(c_rarg1, Address(sp, lock_slot_offset * VMRegImpl::stack_slot_size));
    __ mov(c_rarg0, obj_reg);

    // Save pending exception around call to VM (which contains an EXCEPTION_MARK)
    // NOTE that obj_reg == r19 currently
    __ ldr(r19, Address(rthread, in_bytes(Thread::pending_exception_offset())));
    __ str(zr, Address(rthread, in_bytes(Thread::pending_exception_offset())));

    rt_call(masm, CAST_FROM_FN_PTR(address, SharedRuntime::complete_monitor_unlocking_C), 3, 0, 1);

#ifdef ASSERT
    {
      Label L;
      __ ldr(rscratch1, Address(rthread, in_bytes(Thread::pending_exception_offset())));
      __ cbz(rscratch1, L);
      __ stop("no pending exception allowed on exit complete_monitor_unlocking_C");
      __ bind(L);
    }
#endif /* ASSERT */

    __ str(r19, Address(rthread, in_bytes(Thread::pending_exception_offset())));

    if (ret_type == T_FLOAT || ret_type == T_DOUBLE ) {
      restore_native_result(masm, ret_type, stack_slots);
    }
    __ b(unlock_done);

    __ block_comment("} Slow path unlock");

  } // synchronized

  // SLOW PATH Reguard the stack if needed

  __ bind(reguard);
  save_native_result(masm, ret_type, stack_slots);
  rt_call(masm, CAST_FROM_FN_PTR(address, SharedRuntime::reguard_yellow_pages), 0, 0, 0);
  restore_native_result(masm, ret_type, stack_slots);
  // and continue
  __ b(reguard_done);

  // SLOW PATH safepoint
  {
    __ block_comment("safepoint {");
    __ bind(safepoint_in_progress);

    // Don't use call_VM as it will see a possible pending exception and forward it
    // and never return here preventing us from clearing _last_native_pc down below.
    //
    save_native_result(masm, ret_type, stack_slots);
    __ mov(c_rarg0, rthread);
#ifndef PRODUCT
  assert(frame::arg_reg_save_area_bytes == 0, "not expecting frame reg save area");
#endif
    if (!is_critical_native) {
      __ lea(rscratch1, RuntimeAddress(CAST_FROM_FN_PTR(address, JavaThread::check_special_condition_for_native_trans)));
    } else {
      __ lea(rscratch1, RuntimeAddress(CAST_FROM_FN_PTR(address, JavaThread::check_special_condition_for_native_trans_and_transition)));
    }
    __ blr(rscratch1);
    __ maybe_isb();
    // Restore any method result value
    restore_native_result(masm, ret_type, stack_slots);

    if (is_critical_native) {
      // The call above performed the transition to thread_in_Java so
      // skip the transition logic above.
      __ b(after_transition);
    }

    __ b(safepoint_in_progress_done);
    __ block_comment("} safepoint");
  }

  // SLOW PATH dtrace support
  {
    __ block_comment("dtrace entry {");
    __ bind(dtrace_method_entry);

    // We have all of the arguments setup at this point. We must not touch any register
    // argument registers at this point (what if we save/restore them there are no oop?

    save_args(masm, total_c_args, c_arg, out_regs);
    __ mov_metadata(c_rarg1, method());
    __ call_VM_leaf(
      CAST_FROM_FN_PTR(address, SharedRuntime::dtrace_method_entry),
      rthread, c_rarg1);
    restore_args(masm, total_c_args, c_arg, out_regs);
    __ b(dtrace_method_entry_done);
    __ block_comment("} dtrace entry");
  }

  {
    __ block_comment("dtrace exit {");
    __ bind(dtrace_method_exit);
    save_native_result(masm, ret_type, stack_slots);
    __ mov_metadata(c_rarg1, method());
    __ call_VM_leaf(
         CAST_FROM_FN_PTR(address, SharedRuntime::dtrace_method_exit),
         rthread, c_rarg1);
    restore_native_result(masm, ret_type, stack_slots);
    __ b(dtrace_method_exit_done);
    __ block_comment("} dtrace exit");
  }


  __ flush();

  nmethod *nm = nmethod::new_native_nmethod(method,
                                            compile_id,
                                            masm->code(),
                                            vep_offset,
                                            frame_complete,
                                            stack_slots / VMRegImpl::slots_per_word,
                                            (is_static ? in_ByteSize(klass_offset) : in_ByteSize(receiver_offset)),
                                            in_ByteSize(lock_slot_offset*VMRegImpl::stack_slot_size),
                                            oop_maps);

  if (is_critical_native) {
    nm->set_lazy_critical_native(true);
  }

  return nm;

}

// this function returns the adjust size (in number of words) to a c2i adapter
// activation for use during deoptimization
int Deoptimization::last_frame_adjust(int callee_parameters, int callee_locals) {
  assert(callee_locals >= callee_parameters,
          "test and remove; got more parms than locals");
  if (callee_locals < callee_parameters)
    return 0;                   // No adjustment for negative locals
  int diff = (callee_locals - callee_parameters) * Interpreter::stackElementWords;
  // diff is counted in stack words
  return align_up(diff, 2);
}


//------------------------------generate_deopt_blob----------------------------
void SharedRuntime::generate_deopt_blob() {
  // Allocate space for the code
  ResourceMark rm;
  // Setup code generation tools
  int pad = 0;
#if INCLUDE_JVMCI
  if (EnableJVMCI || UseAOT) {
    pad += 512; // Increase the buffer size when compiling for JVMCI
  }
#endif
  CodeBuffer buffer("deopt_blob", 2048+pad, 1024);
  MacroAssembler* masm = new MacroAssembler(&buffer);
  int frame_size_in_words;
  OopMap* map = NULL;
  OopMapSet *oop_maps = new OopMapSet();

  // -------------
  // This code enters when returning to a de-optimized nmethod.  A return
  // address has been pushed on the the stack, and return values are in
  // registers.
  // If we are doing a normal deopt then we were called from the patched
  // nmethod from the point we returned to the nmethod. So the return
  // address on the stack is wrong by NativeCall::instruction_size
  // We will adjust the value so it looks like we have the original return
  // address on the stack (like when we eagerly deoptimized).
  // In the case of an exception pending when deoptimizing, we enter
  // with a return address on the stack that points after the call we patched
  // into the exception handler. We have the following register state from,
  // e.g., the forward exception stub (see stubGenerator_x86_64.cpp).
  //    r0: exception oop
  //    r19: exception handler
  //    r3: throwing pc
  // So in this case we simply jam r3 into the useless return address and
  // the stack looks just like we want.
  //
  // At this point we need to de-opt.  We save the argument return
  // registers.  We call the first C routine, fetch_unroll_info().  This
  // routine captures the return values and returns a structure which
  // describes the current frame size and the sizes of all replacement frames.
  // The current frame is compiled code and may contain many inlined
  // functions, each with their own JVM state.  We pop the current frame, then
  // push all the new frames.  Then we call the C routine unpack_frames() to
  // populate these frames.  Finally unpack_frames() returns us the new target
  // address.  Notice that callee-save registers are BLOWN here; they have
  // already been captured in the vframeArray at the time the return PC was
  // patched.
  address start = __ pc();
  Label cont;

  // Prolog for non exception case!

  // Save everything in sight.
  map = RegisterSaver::save_live_registers(masm, 0, &frame_size_in_words);

  // Normal deoptimization.  Save exec mode for unpack_frames.
  __ movw(rcpool, Deoptimization::Unpack_deopt); // callee-saved
  __ b(cont);

  int reexecute_offset = __ pc() - start;
#if INCLUDE_JVMCI && !defined(COMPILER1)
  if (EnableJVMCI && UseJVMCICompiler) {
    // JVMCI does not use this kind of deoptimization
    __ should_not_reach_here();
  }
#endif

  // Reexecute case
  // return address is the pc describes what bci to do re-execute at

  // No need to update map as each call to save_live_registers will produce identical oopmap
  (void) RegisterSaver::save_live_registers(masm, 0, &frame_size_in_words);

  __ movw(rcpool, Deoptimization::Unpack_reexecute); // callee-saved
  __ b(cont);

#if INCLUDE_JVMCI
  Label after_fetch_unroll_info_call;
  int implicit_exception_uncommon_trap_offset = 0;
  int uncommon_trap_offset = 0;

  if (EnableJVMCI || UseAOT) {
    implicit_exception_uncommon_trap_offset = __ pc() - start;

    __ ldr(lr, Address(rthread, in_bytes(JavaThread::jvmci_implicit_exception_pc_offset())));
    __ str(zr, Address(rthread, in_bytes(JavaThread::jvmci_implicit_exception_pc_offset())));

    uncommon_trap_offset = __ pc() - start;

    // Save everything in sight.
    RegisterSaver::save_live_registers(masm, 0, &frame_size_in_words);
    // fetch_unroll_info needs to call last_java_frame()
    Label retaddr;
    __ set_last_Java_frame(sp, noreg, retaddr, rscratch1);

    __ ldrw(c_rarg1, Address(rthread, in_bytes(JavaThread::pending_deoptimization_offset())));
    __ movw(rscratch1, -1);
    __ strw(rscratch1, Address(rthread, in_bytes(JavaThread::pending_deoptimization_offset())));

    __ movw(rcpool, (int32_t)Deoptimization::Unpack_reexecute);
    __ mov(c_rarg0, rthread);
    __ movw(c_rarg2, rcpool); // exec mode
    __ lea(rscratch1,
           RuntimeAddress(CAST_FROM_FN_PTR(address,
                                           Deoptimization::uncommon_trap)));
    __ blr(rscratch1);
    __ bind(retaddr);
    oop_maps->add_gc_map( __ pc()-start, map->deep_copy());

    __ reset_last_Java_frame(false);

    __ b(after_fetch_unroll_info_call);
  } // EnableJVMCI
#endif // INCLUDE_JVMCI

  int exception_offset = __ pc() - start;

  // Prolog for exception case

  // all registers are dead at this entry point, except for r0, and
  // r3 which contain the exception oop and exception pc
  // respectively.  Set them in TLS and fall thru to the
  // unpack_with_exception_in_tls entry point.

  __ str(r3, Address(rthread, JavaThread::exception_pc_offset()));
  __ str(r0, Address(rthread, JavaThread::exception_oop_offset()));

  int exception_in_tls_offset = __ pc() - start;

  // new implementation because exception oop is now passed in JavaThread

  // Prolog for exception case
  // All registers must be preserved because they might be used by LinearScan
  // Exceptiop oop and throwing PC are passed in JavaThread
  // tos: stack at point of call to method that threw the exception (i.e. only
  // args are on the stack, no return address)

  // The return address pushed by save_live_registers will be patched
  // later with the throwing pc. The correct value is not available
  // now because loading it from memory would destroy registers.

  // NB: The SP at this point must be the SP of the method that is
  // being deoptimized.  Deoptimization assumes that the frame created
  // here by save_live_registers is immediately below the method's SP.
  // This is a somewhat fragile mechanism.

  // Save everything in sight.
  map = RegisterSaver::save_live_registers(masm, 0, &frame_size_in_words);

  // Now it is safe to overwrite any register

  // Deopt during an exception.  Save exec mode for unpack_frames.
  __ mov(rcpool, Deoptimization::Unpack_exception); // callee-saved

  // load throwing pc from JavaThread and patch it as the return address
  // of the current frame. Then clear the field in JavaThread

  __ ldr(r3, Address(rthread, JavaThread::exception_pc_offset()));
  __ str(r3, Address(rfp, wordSize));
  __ str(zr, Address(rthread, JavaThread::exception_pc_offset()));

#ifdef ASSERT
  // verify that there is really an exception oop in JavaThread
  __ ldr(r0, Address(rthread, JavaThread::exception_oop_offset()));
  __ verify_oop(r0);

  // verify that there is no pending exception
  Label no_pending_exception;
  __ ldr(rscratch1, Address(rthread, Thread::pending_exception_offset()));
  __ cbz(rscratch1, no_pending_exception);
  __ stop("must not have pending exception here");
  __ bind(no_pending_exception);
#endif

  __ bind(cont);

  // Call C code.  Need thread and this frame, but NOT official VM entry
  // crud.  We cannot block on this call, no GC can happen.
  //
  // UnrollBlock* fetch_unroll_info(JavaThread* thread)

  // fetch_unroll_info needs to call last_java_frame().

  Label retaddr;
  __ set_last_Java_frame(sp, noreg, retaddr, rscratch1);
#ifdef ASSERT0
  { Label L;
    __ ldr(rscratch1, Address(rthread,
                              JavaThread::last_Java_fp_offset()));
    __ cbz(rscratch1, L);
    __ stop("SharedRuntime::generate_deopt_blob: last_Java_fp not cleared");
    __ bind(L);
  }
#endif // ASSERT
  __ mov(c_rarg0, rthread);
  __ mov(c_rarg1, rcpool);
  __ lea(rscratch1, RuntimeAddress(CAST_FROM_FN_PTR(address, Deoptimization::fetch_unroll_info)));
  __ blr(rscratch1);
  __ bind(retaddr);

  // Need to have an oopmap that tells fetch_unroll_info where to
  // find any register it might need.
  oop_maps->add_gc_map(__ pc() - start, map);

  __ reset_last_Java_frame(false);

#if INCLUDE_JVMCI
  if (EnableJVMCI || UseAOT) {
    __ bind(after_fetch_unroll_info_call);
  }
#endif

  // Load UnrollBlock* into r5
  __ mov(r5, r0);

  __ ldrw(rcpool, Address(r5, Deoptimization::UnrollBlock::unpack_kind_offset_in_bytes()));
   Label noException;
  __ cmpw(rcpool, Deoptimization::Unpack_exception);   // Was exception pending?
  __ br(Assembler::NE, noException);
  __ ldr(r0, Address(rthread, JavaThread::exception_oop_offset()));
  // QQQ this is useless it was NULL above
  __ ldr(r3, Address(rthread, JavaThread::exception_pc_offset()));
  __ str(zr, Address(rthread, JavaThread::exception_oop_offset()));
  __ str(zr, Address(rthread, JavaThread::exception_pc_offset()));

  __ verify_oop(r0);

  // Overwrite the result registers with the exception results.
  __ str(r0, Address(sp, RegisterSaver::r0_offset_in_bytes()));
  // I think this is useless
  // __ str(r3, Address(sp, RegisterSaver::r3_offset_in_bytes()));

  __ bind(noException);

  // Only register save data is on the stack.
  // Now restore the result registers.  Everything else is either dead
  // or captured in the vframeArray.
  RegisterSaver::restore_result_registers(masm);

  // All of the register save area has been popped of the stack. Only the
  // return address remains.

  // Pop all the frames we must move/replace.
  //
  // Frame picture (youngest to oldest)
  // 1: self-frame (no frame link)
  // 2: deopting frame  (no frame link)
  // 3: caller of deopting frame (could be compiled/interpreted).
  //
  // Note: by leaving the return address of self-frame on the stack
  // and using the size of frame 2 to adjust the stack
  // when we are done the return to frame 3 will still be on the stack.

  // Pop deoptimized frame
  __ ldrw(r2, Address(r5, Deoptimization::UnrollBlock::size_of_deoptimized_frame_offset_in_bytes()));
  __ sub(r2, r2, 2 * wordSize);
  __ add(sp, sp, r2);
  __ ldp(rfp, lr, __ post(sp, 2 * wordSize));
  // LR should now be the return address to the caller (3)

#ifdef ASSERT
  // Compilers generate code that bang the stack by as much as the
  // interpreter would need. So this stack banging should never
  // trigger a fault. Verify that it does not on non product builds.
  if (UseStackBanging) {
    __ ldrw(r19, Address(r5, Deoptimization::UnrollBlock::total_frame_sizes_offset_in_bytes()));
    __ bang_stack_size(r19, r2);
  }
#endif
  // Load address of array of frame pcs into r2
  __ ldr(r2, Address(r5, Deoptimization::UnrollBlock::frame_pcs_offset_in_bytes()));

  // Trash the old pc
  // __ addptr(sp, wordSize);  FIXME ????

  // Load address of array of frame sizes into r4
  __ ldr(r4, Address(r5, Deoptimization::UnrollBlock::frame_sizes_offset_in_bytes()));

  // Load counter into r3
  __ ldrw(r3, Address(r5, Deoptimization::UnrollBlock::number_of_frames_offset_in_bytes()));

  // Now adjust the caller's stack to make up for the extra locals
  // but record the original sp so that we can save it in the skeletal interpreter
  // frame and the stack walking of interpreter_sender will get the unextended sp
  // value and not the "real" sp value.

  const Register sender_sp = r6;

  __ mov(sender_sp, sp);
  __ ldrw(r19, Address(r5,
                       Deoptimization::UnrollBlock::
                       caller_adjustment_offset_in_bytes()));
  __ sub(sp, sp, r19);

  // Push interpreter frames in a loop
  __ mov(rscratch1, (address)0xDEADDEAD);        // Make a recognizable pattern
  __ mov(rscratch2, rscratch1);
  Label loop;
  __ bind(loop);
  __ ldr(r19, Address(__ post(r4, wordSize)));          // Load frame size
  __ sub(r19, r19, 2*wordSize);           // We'll push pc and fp by hand
  __ ldr(lr, Address(__ post(r2, wordSize)));  // Load pc
  __ enter();                           // Save old & set new fp
  __ sub(sp, sp, r19);                  // Prolog
  // This value is corrected by layout_activation_impl
  __ str(zr, Address(rfp, frame::interpreter_frame_last_sp_offset * wordSize));
  __ str(sender_sp, Address(rfp, frame::interpreter_frame_sender_sp_offset * wordSize)); // Make it walkable
  __ mov(sender_sp, sp);               // Pass sender_sp to next frame
  __ sub(r3, r3, 1);                   // Decrement counter
  __ cbnz(r3, loop);

    // Re-push self-frame
  __ ldr(lr, Address(r2));
  __ enter();

  // Allocate a full sized register save area.  We subtract 2 because
  // enter() just pushed 2 words
  __ sub(sp, sp, (frame_size_in_words - 2) * wordSize);

  // Restore frame locals after moving the frame
  __ strd(v0, Address(sp, RegisterSaver::v0_offset_in_bytes()));
  __ str(r0, Address(sp, RegisterSaver::r0_offset_in_bytes()));

  // Call C code.  Need thread but NOT official VM entry
  // crud.  We cannot block on this call, no GC can happen.  Call should
  // restore return values to their stack-slots with the new SP.
  //
  // void Deoptimization::unpack_frames(JavaThread* thread, int exec_mode)

  // Use rfp because the frames look interpreted now
  // Don't need the precise return PC here, just precise enough to point into this code blob.
  address the_pc = __ pc();
  __ set_last_Java_frame(sp, rfp, the_pc, rscratch1);

  __ mov(c_rarg0, rthread);
  __ movw(c_rarg1, rcpool); // second arg: exec_mode
  __ lea(rscratch1, RuntimeAddress(CAST_FROM_FN_PTR(address, Deoptimization::unpack_frames)));
  __ blr(rscratch1);

  // Set an oopmap for the call site
  // Use the same PC we used for the last java frame
  oop_maps->add_gc_map(the_pc - start,
                       new OopMap( frame_size_in_words, 0 ));

  // Clear fp AND pc
  __ reset_last_Java_frame(true);

  // Collect return values
  __ ldrd(v0, Address(sp, RegisterSaver::v0_offset_in_bytes()));
  __ ldr(r0, Address(sp, RegisterSaver::r0_offset_in_bytes()));
  // I think this is useless (throwing pc?)
  // __ ldr(r3, Address(sp, RegisterSaver::r3_offset_in_bytes()));

  // Pop self-frame.
  __ leave();                           // Epilog

  // Jump to interpreter
  __ ret(lr);

  // Make sure all code is generated
  masm->flush();

  _deopt_blob = DeoptimizationBlob::create(&buffer, oop_maps, 0, exception_offset, reexecute_offset, frame_size_in_words);
  _deopt_blob->set_unpack_with_exception_in_tls_offset(exception_in_tls_offset);
#if INCLUDE_JVMCI
  if (EnableJVMCI || UseAOT) {
    _deopt_blob->set_uncommon_trap_offset(uncommon_trap_offset);
    _deopt_blob->set_implicit_exception_uncommon_trap_offset(implicit_exception_uncommon_trap_offset);
  }
#endif
}

uint SharedRuntime::out_preserve_stack_slots() {
  return 0;
}

#ifdef COMPILER2
//------------------------------generate_uncommon_trap_blob--------------------
void SharedRuntime::generate_uncommon_trap_blob() {
  // Allocate space for the code
  ResourceMark rm;
  // Setup code generation tools
  CodeBuffer buffer("uncommon_trap_blob", 2048, 1024);
  MacroAssembler* masm = new MacroAssembler(&buffer);

  assert(SimpleRuntimeFrame::framesize % 4 == 0, "sp not 16-byte aligned");

  address start = __ pc();

  // Push self-frame.  We get here with a return address in LR
  // and sp should be 16 byte aligned
  // push rfp and retaddr by hand
  __ stp(rfp, lr, Address(__ pre(sp, -2 * wordSize)));
  // we don't expect an arg reg save area
#ifndef PRODUCT
  assert(frame::arg_reg_save_area_bytes == 0, "not expecting frame reg save area");
#endif
  // compiler left unloaded_class_index in j_rarg0 move to where the
  // runtime expects it.
  if (c_rarg1 != j_rarg0) {
    __ movw(c_rarg1, j_rarg0);
  }

  // we need to set the past SP to the stack pointer of the stub frame
  // and the pc to the address where this runtime call will return
  // although actually any pc in this code blob will do).
  Label retaddr;
  __ set_last_Java_frame(sp, noreg, retaddr, rscratch1);

  // Call C code.  Need thread but NOT official VM entry
  // crud.  We cannot block on this call, no GC can happen.  Call should
  // capture callee-saved registers as well as return values.
  // Thread is in rdi already.
  //
  // UnrollBlock* uncommon_trap(JavaThread* thread, jint unloaded_class_index);
  //
  // n.b. 2 gp args, 0 fp args, integral return type

  __ mov(c_rarg0, rthread);
  __ movw(c_rarg2, (unsigned)Deoptimization::Unpack_uncommon_trap);
  __ lea(rscratch1,
         RuntimeAddress(CAST_FROM_FN_PTR(address,
                                         Deoptimization::uncommon_trap)));
  __ blr(rscratch1);
  __ bind(retaddr);

  // Set an oopmap for the call site
  OopMapSet* oop_maps = new OopMapSet();
  OopMap* map = new OopMap(SimpleRuntimeFrame::framesize, 0);

  // location of rfp is known implicitly by the frame sender code

  oop_maps->add_gc_map(__ pc() - start, map);

  __ reset_last_Java_frame(false);

  // move UnrollBlock* into r4
  __ mov(r4, r0);

#ifdef ASSERT
  { Label L;
    __ ldrw(rscratch1, Address(r4, Deoptimization::UnrollBlock::unpack_kind_offset_in_bytes()));
    __ cmpw(rscratch1, (unsigned)Deoptimization::Unpack_uncommon_trap);
    __ br(Assembler::EQ, L);
    __ stop("SharedRuntime::generate_deopt_blob: last_Java_fp not cleared");
    __ bind(L);
  }
#endif

  // Pop all the frames we must move/replace.
  //
  // Frame picture (youngest to oldest)
  // 1: self-frame (no frame link)
  // 2: deopting frame  (no frame link)
  // 3: caller of deopting frame (could be compiled/interpreted).

  // Pop self-frame.  We have no frame, and must rely only on r0 and sp.
  __ add(sp, sp, (SimpleRuntimeFrame::framesize) << LogBytesPerInt); // Epilog!

  // Pop deoptimized frame (int)
  __ ldrw(r2, Address(r4,
                      Deoptimization::UnrollBlock::
                      size_of_deoptimized_frame_offset_in_bytes()));
  __ sub(r2, r2, 2 * wordSize);
  __ add(sp, sp, r2);
  __ ldp(rfp, lr, __ post(sp, 2 * wordSize));
  // LR should now be the return address to the caller (3) frame

#ifdef ASSERT
  // Compilers generate code that bang the stack by as much as the
  // interpreter would need. So this stack banging should never
  // trigger a fault. Verify that it does not on non product builds.
  if (UseStackBanging) {
    __ ldrw(r1, Address(r4,
                        Deoptimization::UnrollBlock::
                        total_frame_sizes_offset_in_bytes()));
    __ bang_stack_size(r1, r2);
  }
#endif

  // Load address of array of frame pcs into r2 (address*)
  __ ldr(r2, Address(r4,
                     Deoptimization::UnrollBlock::frame_pcs_offset_in_bytes()));

  // Load address of array of frame sizes into r5 (intptr_t*)
  __ ldr(r5, Address(r4,
                     Deoptimization::UnrollBlock::
                     frame_sizes_offset_in_bytes()));

  // Counter
  __ ldrw(r3, Address(r4,
                      Deoptimization::UnrollBlock::
                      number_of_frames_offset_in_bytes())); // (int)

  // Now adjust the caller's stack to make up for the extra locals but
  // record the original sp so that we can save it in the skeletal
  // interpreter frame and the stack walking of interpreter_sender
  // will get the unextended sp value and not the "real" sp value.

  const Register sender_sp = r8;

  __ mov(sender_sp, sp);
  __ ldrw(r1, Address(r4,
                      Deoptimization::UnrollBlock::
                      caller_adjustment_offset_in_bytes())); // (int)
  __ sub(sp, sp, r1);

  // Push interpreter frames in a loop
  Label loop;
  __ bind(loop);
  __ ldr(r1, Address(r5, 0));       // Load frame size
  __ sub(r1, r1, 2 * wordSize);     // We'll push pc and rfp by hand
  __ ldr(lr, Address(r2, 0));       // Save return address
  __ enter();                       // and old rfp & set new rfp
  __ sub(sp, sp, r1);               // Prolog
  __ str(sender_sp, Address(rfp, frame::interpreter_frame_sender_sp_offset * wordSize)); // Make it walkable
  // This value is corrected by layout_activation_impl
  __ str(zr, Address(rfp, frame::interpreter_frame_last_sp_offset * wordSize));
  __ mov(sender_sp, sp);          // Pass sender_sp to next frame
  __ add(r5, r5, wordSize);       // Bump array pointer (sizes)
  __ add(r2, r2, wordSize);       // Bump array pointer (pcs)
  __ subsw(r3, r3, 1);            // Decrement counter
  __ br(Assembler::GT, loop);
  __ ldr(lr, Address(r2, 0));     // save final return address
  // Re-push self-frame
  __ enter();                     // & old rfp & set new rfp

  // Use rfp because the frames look interpreted now
  // Save "the_pc" since it cannot easily be retrieved using the last_java_SP after we aligned SP.
  // Don't need the precise return PC here, just precise enough to point into this code blob.
  address the_pc = __ pc();
  __ set_last_Java_frame(sp, rfp, the_pc, rscratch1);

  // Call C code.  Need thread but NOT official VM entry
  // crud.  We cannot block on this call, no GC can happen.  Call should
  // restore return values to their stack-slots with the new SP.
  // Thread is in rdi already.
  //
  // BasicType unpack_frames(JavaThread* thread, int exec_mode);
  //
  // n.b. 2 gp args, 0 fp args, integral return type

  // sp should already be aligned
  __ mov(c_rarg0, rthread);
  __ movw(c_rarg1, (unsigned)Deoptimization::Unpack_uncommon_trap);
  __ lea(rscratch1, RuntimeAddress(CAST_FROM_FN_PTR(address, Deoptimization::unpack_frames)));
  __ blr(rscratch1);

  // Set an oopmap for the call site
  // Use the same PC we used for the last java frame
  oop_maps->add_gc_map(the_pc - start, new OopMap(SimpleRuntimeFrame::framesize, 0));

  // Clear fp AND pc
  __ reset_last_Java_frame(true);

  // Pop self-frame.
  __ leave();                 // Epilog

  // Jump to interpreter
  __ ret(lr);

  // Make sure all code is generated
  masm->flush();

  _uncommon_trap_blob =  UncommonTrapBlob::create(&buffer, oop_maps,
                                                 SimpleRuntimeFrame::framesize >> 1);
}
#endif // COMPILER2


//------------------------------generate_handler_blob------
//
// Generate a special Compile2Runtime blob that saves all registers,
// and setup oopmap.
//
SafepointBlob* SharedRuntime::generate_handler_blob(address call_ptr, int poll_type) {
  ResourceMark rm;
  OopMapSet *oop_maps = new OopMapSet();
  OopMap* map;

  // Allocate space for the code.  Setup code generation tools.
  CodeBuffer buffer("handler_blob", 2048, 1024);
  MacroAssembler* masm = new MacroAssembler(&buffer);

  address start   = __ pc();
  address call_pc = NULL;
  int frame_size_in_words;
  bool cause_return = (poll_type == POLL_AT_RETURN);
  bool save_vectors = (poll_type == POLL_AT_VECTOR_LOOP);

  // Save Integer and Float registers.
  map = RegisterSaver::save_live_registers(masm, 0, &frame_size_in_words, save_vectors);

  // The following is basically a call_VM.  However, we need the precise
  // address of the call in order to generate an oopmap. Hence, we do all the
  // work outselves.

  Label retaddr;
  __ set_last_Java_frame(sp, noreg, retaddr, rscratch1);

  // The return address must always be correct so that frame constructor never
  // sees an invalid pc.

  if (!cause_return) {
    // overwrite the return address pushed by save_live_registers
    // Additionally, r20 is a callee-saved register so we can look at
    // it later to determine if someone changed the return address for
    // us!
    __ ldr(r20, Address(rthread, JavaThread::saved_exception_pc_offset()));
    __ str(r20, Address(rfp, wordSize));
  }

  // Do the call
  __ mov(c_rarg0, rthread);
  __ lea(rscratch1, RuntimeAddress(call_ptr));
  __ blr(rscratch1);
  __ bind(retaddr);

  // Set an oopmap for the call site.  This oopmap will map all
  // oop-registers and debug-info registers as callee-saved.  This
  // will allow deoptimization at this safepoint to find all possible
  // debug-info recordings, as well as let GC find all oops.

  oop_maps->add_gc_map( __ pc() - start, map);

  Label noException;

  __ reset_last_Java_frame(false);

  __ maybe_isb();
  __ membar(Assembler::LoadLoad | Assembler::LoadStore);

  __ ldr(rscratch1, Address(rthread, Thread::pending_exception_offset()));
  __ cbz(rscratch1, noException);

  // Exception pending

  RegisterSaver::restore_live_registers(masm, save_vectors);

  __ far_jump(RuntimeAddress(StubRoutines::forward_exception_entry()));

  // No exception case
  __ bind(noException);

  Label no_adjust, bail;
  if (!cause_return) {
    // If our stashed return pc was modified by the runtime we avoid touching it
    __ ldr(rscratch1, Address(rfp, wordSize));
    __ cmp(r20, rscratch1);
    __ br(Assembler::NE, no_adjust);

#ifdef ASSERT
    // Verify the correct encoding of the poll we're about to skip.
    // See NativeInstruction::is_ldrw_to_zr()
    __ ldrw(rscratch1, Address(r20));
    __ ubfx(rscratch2, rscratch1, 22, 10);
    __ cmpw(rscratch2, 0b1011100101);
    __ br(Assembler::NE, bail);
    __ ubfx(rscratch2, rscratch1, 0, 5);
    __ cmpw(rscratch2, 0b11111);
    __ br(Assembler::NE, bail);
#endif
    // Adjust return pc forward to step over the safepoint poll instruction
    __ add(r20, r20, NativeInstruction::instruction_size);
    __ str(r20, Address(rfp, wordSize));
  }

  __ bind(no_adjust);
  // Normal exit, restore registers and exit.
  RegisterSaver::restore_live_registers(masm, save_vectors);

  __ ret(lr);

#ifdef ASSERT
  __ bind(bail);
  __ stop("Attempting to adjust pc to skip safepoint poll but the return point is not what we expected");
#endif

  // Make sure all code is generated
  masm->flush();

  // Fill-out other meta info
  return SafepointBlob::create(&buffer, oop_maps, frame_size_in_words);
}

//
// generate_resolve_blob - call resolution (static/virtual/opt-virtual/ic-miss
//
// Generate a stub that calls into vm to find out the proper destination
// of a java call. All the argument registers are live at this point
// but since this is generic code we don't know what they are and the caller
// must do any gc of the args.
//
RuntimeStub* SharedRuntime::generate_resolve_blob(address destination, const char* name) {
  assert (StubRoutines::forward_exception_entry() != NULL, "must be generated before");

  // allocate space for the code
  ResourceMark rm;

  CodeBuffer buffer(name, 1000, 512);
  MacroAssembler* masm                = new MacroAssembler(&buffer);

  int frame_size_in_words;

  OopMapSet *oop_maps = new OopMapSet();
  OopMap* map = NULL;

  int start = __ offset();

  map = RegisterSaver::save_live_registers(masm, 0, &frame_size_in_words);

  int frame_complete = __ offset();

  {
    Label retaddr;
    __ set_last_Java_frame(sp, noreg, retaddr, rscratch1);

    __ mov(c_rarg0, rthread);
    __ lea(rscratch1, RuntimeAddress(destination));

    __ blr(rscratch1);
    __ bind(retaddr);
  }

  // Set an oopmap for the call site.
  // We need this not only for callee-saved registers, but also for volatile
  // registers that the compiler might be keeping live across a safepoint.

  oop_maps->add_gc_map( __ offset() - start, map);

  __ maybe_isb();

  // r0 contains the address we are going to jump to assuming no exception got installed

  // clear last_Java_sp
  __ reset_last_Java_frame(false);
  // check for pending exceptions
  Label pending;
  __ ldr(rscratch1, Address(rthread, Thread::pending_exception_offset()));
  __ cbnz(rscratch1, pending);

  // get the returned Method*
  __ get_vm_result_2(rmethod, rthread);
  __ str(rmethod, Address(sp, RegisterSaver::reg_offset_in_bytes(rmethod)));

  // r0 is where we want to jump, overwrite rscratch1 which is saved and scratch
  __ str(r0, Address(sp, RegisterSaver::rscratch1_offset_in_bytes()));
  RegisterSaver::restore_live_registers(masm);

  // We are back the the original state on entry and ready to go.

  __ br(rscratch1);

  // Pending exception after the safepoint

  __ bind(pending);

  RegisterSaver::restore_live_registers(masm);

  // exception pending => remove activation and forward to exception handler

  __ str(zr, Address(rthread, JavaThread::vm_result_offset()));

  __ ldr(r0, Address(rthread, Thread::pending_exception_offset()));
  __ far_jump(RuntimeAddress(StubRoutines::forward_exception_entry()));

  // -------------
  // make sure all code is generated
  masm->flush();

  // return the  blob
  // frame_size_words or bytes??
  return RuntimeStub::new_runtime_stub(name, &buffer, frame_complete, frame_size_in_words, oop_maps, true);
}

#ifdef COMPILER2
// This is here instead of runtime_x86_64.cpp because it uses SimpleRuntimeFrame
//
//------------------------------generate_exception_blob---------------------------
// creates exception blob at the end
// Using exception blob, this code is jumped from a compiled method.
// (see emit_exception_handler in x86_64.ad file)
//
// Given an exception pc at a call we call into the runtime for the
// handler in this method. This handler might merely restore state
// (i.e. callee save registers) unwind the frame and jump to the
// exception handler for the nmethod if there is no Java level handler
// for the nmethod.
//
// This code is entered with a jmp.
//
// Arguments:
//   r0: exception oop
//   r3: exception pc
//
// Results:
//   r0: exception oop
//   r3: exception pc in caller or ???
//   destination: exception handler of caller
//
// Note: the exception pc MUST be at a call (precise debug information)
//       Registers r0, r3, r2, r4, r5, r8-r11 are not callee saved.
//

void OptoRuntime::generate_exception_blob() {
  assert(!OptoRuntime::is_callee_saved_register(R3_num), "");
  assert(!OptoRuntime::is_callee_saved_register(R0_num), "");
  assert(!OptoRuntime::is_callee_saved_register(R2_num), "");

  assert(SimpleRuntimeFrame::framesize % 4 == 0, "sp not 16-byte aligned");

  // Allocate space for the code
  ResourceMark rm;
  // Setup code generation tools
  CodeBuffer buffer("exception_blob", 2048, 1024);
  MacroAssembler* masm = new MacroAssembler(&buffer);

  // TODO check various assumptions made here
  //
  // make sure we do so before running this

  address start = __ pc();

  // push rfp and retaddr by hand
  // Exception pc is 'return address' for stack walker
  __ stp(rfp, lr, Address(__ pre(sp, -2 * wordSize)));
  // there are no callee save registers and we don't expect an
  // arg reg save area
#ifndef PRODUCT
  assert(frame::arg_reg_save_area_bytes == 0, "not expecting frame reg save area");
#endif
  // Store exception in Thread object. We cannot pass any arguments to the
  // handle_exception call, since we do not want to make any assumption
  // about the size of the frame where the exception happened in.
  __ str(r0, Address(rthread, JavaThread::exception_oop_offset()));
  __ str(r3, Address(rthread, JavaThread::exception_pc_offset()));

  // This call does all the hard work.  It checks if an exception handler
  // exists in the method.
  // If so, it returns the handler address.
  // If not, it prepares for stack-unwinding, restoring the callee-save
  // registers of the frame being removed.
  //
  // address OptoRuntime::handle_exception_C(JavaThread* thread)
  //
  // n.b. 1 gp arg, 0 fp args, integral return type

  // the stack should always be aligned
  address the_pc = __ pc();
  __ set_last_Java_frame(sp, noreg, the_pc, rscratch1);
  __ mov(c_rarg0, rthread);
  __ lea(rscratch1, RuntimeAddress(CAST_FROM_FN_PTR(address, OptoRuntime::handle_exception_C)));
  __ blr(rscratch1);
  __ maybe_isb();

  // Set an oopmap for the call site.  This oopmap will only be used if we
  // are unwinding the stack.  Hence, all locations will be dead.
  // Callee-saved registers will be the same as the frame above (i.e.,
  // handle_exception_stub), since they were restored when we got the
  // exception.

  OopMapSet* oop_maps = new OopMapSet();

  oop_maps->add_gc_map(the_pc - start, new OopMap(SimpleRuntimeFrame::framesize, 0));

  __ reset_last_Java_frame(false);

  // Restore callee-saved registers

  // rfp is an implicitly saved callee saved register (i.e. the calling
  // convention will save restore it in prolog/epilog) Other than that
  // there are no callee save registers now that adapter frames are gone.
  // and we dont' expect an arg reg save area
  __ ldp(rfp, r3, Address(__ post(sp, 2 * wordSize)));

  // r0: exception handler

  // We have a handler in r0 (could be deopt blob).
  __ mov(r8, r0);

  // Get the exception oop
  __ ldr(r0, Address(rthread, JavaThread::exception_oop_offset()));
  // Get the exception pc in case we are deoptimized
  __ ldr(r4, Address(rthread, JavaThread::exception_pc_offset()));
#ifdef ASSERT
  __ str(zr, Address(rthread, JavaThread::exception_handler_pc_offset()));
  __ str(zr, Address(rthread, JavaThread::exception_pc_offset()));
#endif
  // Clear the exception oop so GC no longer processes it as a root.
  __ str(zr, Address(rthread, JavaThread::exception_oop_offset()));

  // r0: exception oop
  // r8:  exception handler
  // r4: exception pc
  // Jump to handler

  __ br(r8);

  // Make sure all code is generated
  masm->flush();

  // Set exception blob
  _exception_blob =  ExceptionBlob::create(&buffer, oop_maps, SimpleRuntimeFrame::framesize >> 1);
}
<<<<<<< HEAD
#endif // COMPILER2_OR_JVMCI

BufferedValueTypeBlob* SharedRuntime::generate_buffered_value_type_adapter(const ValueKlass* vk) {
  BufferBlob* buf = BufferBlob::create("value types pack/unpack", 16 * K);
  CodeBuffer buffer(buf);
  short buffer_locs[20];
  buffer.insts()->initialize_shared_locs((relocInfo*)buffer_locs,
                                         sizeof(buffer_locs)/sizeof(relocInfo));

  MacroAssembler _masm(&buffer);
  MacroAssembler* masm = &_masm;

  const Array<SigEntry>* sig_vk = vk->extended_sig();
  const Array<VMRegPair>* regs = vk->return_regs();

  int pack_fields_off = __ offset();

  int j = 1;
  for (int i = 0; i < sig_vk->length(); i++) {
    BasicType bt = sig_vk->at(i)._bt;
    if (bt == T_VALUETYPE) {
      continue;
    }
    if (bt == T_VOID) {
      if (sig_vk->at(i-1)._bt == T_LONG ||
          sig_vk->at(i-1)._bt == T_DOUBLE) {
        j++;
      }
      continue;
    }
    int off = sig_vk->at(i)._offset;
    VMRegPair pair = regs->at(j);
    VMReg r_1 = pair.first();
    VMReg r_2 = pair.second();
    Address to(r0, off);
    if (bt == T_FLOAT) {
      __ strs(r_1->as_FloatRegister(), to);
    } else if (bt == T_DOUBLE) {
      __ strd(r_1->as_FloatRegister(), to);
    } else if (bt == T_OBJECT || bt == T_ARRAY) {
      Register val = r_1->as_Register();
      assert_different_registers(r0, val);
      // We don't need barriers because the destination is a newly allocated object.
      // Also, we cannot use store_heap_oop(to, val) because it uses r8 as tmp.
      if (UseCompressedOops) {
        __ encode_heap_oop(val);
        __ str(val, to);
      } else {
        __ str(val, to);
      }
    } else {
      assert(is_java_primitive(bt), "unexpected basic type");
      assert_different_registers(r0, r_1->as_Register());
      size_t size_in_bytes = type2aelembytes(bt);
      __ store_sized_value(to, r_1->as_Register(), size_in_bytes);
    }
    j++;
  }
  assert(j == regs->length(), "missed a field?");

  __ ret(lr);

  int unpack_fields_off = __ offset();

  j = 1;
  for (int i = 0; i < sig_vk->length(); i++) {
    BasicType bt = sig_vk->at(i)._bt;
    if (bt == T_VALUETYPE) {
      continue;
    }
    if (bt == T_VOID) {
      if (sig_vk->at(i-1)._bt == T_LONG ||
          sig_vk->at(i-1)._bt == T_DOUBLE) {
        j++;
      }
      continue;
    }
    int off = sig_vk->at(i)._offset;
    VMRegPair pair = regs->at(j);
    VMReg r_1 = pair.first();
    VMReg r_2 = pair.second();
    Address from(r0, off);
    if (bt == T_FLOAT) {
      __ ldrs(r_1->as_FloatRegister(), from);
    } else if (bt == T_DOUBLE) {
      __ ldrd(r_1->as_FloatRegister(), from);
    } else if (bt == T_OBJECT || bt == T_ARRAY) {
       assert_different_registers(r0, r_1->as_Register());
       __ load_heap_oop(r_1->as_Register(), from);
    } else {
      assert(is_java_primitive(bt), "unexpected basic type");
      assert_different_registers(r0, r_1->as_Register());

      size_t size_in_bytes = type2aelembytes(bt);
      __ load_sized_value(r_1->as_Register(), from, size_in_bytes, bt != T_CHAR && bt != T_BOOLEAN);
    }
    j++;
  }
  assert(j == regs->length(), "missed a field?");

  __ ret(lr);

  __ flush();

  return BufferedValueTypeBlob::create(&buffer, pack_fields_off, unpack_fields_off);
}
=======
#endif // COMPILER2
>>>>>>> 82dfec76
<|MERGE_RESOLUTION|>--- conflicted
+++ resolved
@@ -3349,8 +3349,6 @@
   // Set exception blob
   _exception_blob =  ExceptionBlob::create(&buffer, oop_maps, SimpleRuntimeFrame::framesize >> 1);
 }
-<<<<<<< HEAD
-#endif // COMPILER2_OR_JVMCI
 
 BufferedValueTypeBlob* SharedRuntime::generate_buffered_value_type_adapter(const ValueKlass* vk) {
   BufferBlob* buf = BufferBlob::create("value types pack/unpack", 16 * K);
@@ -3456,6 +3454,4 @@
 
   return BufferedValueTypeBlob::create(&buffer, pack_fields_off, unpack_fields_off);
 }
-=======
-#endif // COMPILER2
->>>>>>> 82dfec76
+#endif // COMPILER2