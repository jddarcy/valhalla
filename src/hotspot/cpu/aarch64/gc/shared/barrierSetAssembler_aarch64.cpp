/*
 * Copyright (c) 2018, 2023, Oracle and/or its affiliates. All rights reserved.
 * DO NOT ALTER OR REMOVE COPYRIGHT NOTICES OR THIS FILE HEADER.
 *
 * This code is free software; you can redistribute it and/or modify it
 * under the terms of the GNU General Public License version 2 only, as
 * published by the Free Software Foundation.
 *
 * This code is distributed in the hope that it will be useful, but WITHOUT
 * ANY WARRANTY; without even the implied warranty of MERCHANTABILITY or
 * FITNESS FOR A PARTICULAR PURPOSE.  See the GNU General Public License
 * version 2 for more details (a copy is included in the LICENSE file that
 * accompanied this code).
 *
 * You should have received a copy of the GNU General Public License version
 * 2 along with this work; if not, write to the Free Software Foundation,
 * Inc., 51 Franklin St, Fifth Floor, Boston, MA 02110-1301 USA.
 *
 * Please contact Oracle, 500 Oracle Parkway, Redwood Shores, CA 94065 USA
 * or visit www.oracle.com if you need additional information or have any
 * questions.
 *
 */

#include "precompiled.hpp"
#include "classfile/classLoaderData.hpp"
#include "gc/shared/barrierSet.hpp"
#include "gc/shared/barrierSetAssembler.hpp"
#include "gc/shared/barrierSetNMethod.hpp"
#include "gc/shared/barrierSetRuntime.hpp"
#include "gc/shared/collectedHeap.hpp"
#include "interpreter/interp_masm.hpp"
#include "memory/universe.hpp"
#include "runtime/javaThread.hpp"
#include "runtime/jniHandles.hpp"
#include "runtime/sharedRuntime.hpp"
#include "runtime/stubRoutines.hpp"


#define __ masm->

void BarrierSetAssembler::load_at(MacroAssembler* masm, DecoratorSet decorators, BasicType type,
                                  Register dst, Address src, Register tmp1, Register tmp2) {

  // LR is live.  It must be saved around calls.

  bool in_heap = (decorators & IN_HEAP) != 0;
  bool in_native = (decorators & IN_NATIVE) != 0;
  bool is_not_null = (decorators & IS_NOT_NULL) != 0;

  assert(type != T_PRIMITIVE_OBJECT, "Not supported yet");
  switch (type) {
  case T_OBJECT:
  case T_ARRAY: {
    if (in_heap) {
      if (UseCompressedOops) {
        __ ldrw(dst, src);
        if (is_not_null) {
          __ decode_heap_oop_not_null(dst);
        } else {
          __ decode_heap_oop(dst);
        }
      } else {
        __ ldr(dst, src);
      }
    } else {
      assert(in_native, "why else?");
      __ ldr(dst, src);
    }
    break;
  }
  case T_BOOLEAN: __ load_unsigned_byte (dst, src); break;
  case T_BYTE:    __ load_signed_byte   (dst, src); break;
  case T_CHAR:    __ load_unsigned_short(dst, src); break;
  case T_SHORT:   __ load_signed_short  (dst, src); break;
  case T_INT:     __ ldrw               (dst, src); break;
  case T_LONG:    __ ldr                (dst, src); break;
  case T_ADDRESS: __ ldr                (dst, src); break;
  case T_FLOAT:   __ ldrs               (v0, src);  break;
  case T_DOUBLE:  __ ldrd               (v0, src);  break;
  default: Unimplemented();
  }
}

void BarrierSetAssembler::store_at(MacroAssembler* masm, DecoratorSet decorators, BasicType type,
                                   Address dst, Register val, Register tmp1, Register tmp2, Register tmp3) {
  bool in_heap = (decorators & IN_HEAP) != 0;
  bool in_native = (decorators & IN_NATIVE) != 0;
  bool is_not_null = (decorators & IS_NOT_NULL) != 0;

  assert(type != T_PRIMITIVE_OBJECT, "Not supported yet");
  switch (type) {
  case T_OBJECT:
  case T_ARRAY: {
    if (in_heap) {
      if (val == noreg) {
        assert(!is_not_null, "inconsistent access");
        if (UseCompressedOops) {
          __ strw(zr, dst);
        } else {
          __ str(zr, dst);
        }
      } else {
        if (UseCompressedOops) {
          assert(!dst.uses(val), "not enough registers");
          if (is_not_null) {
            __ encode_heap_oop_not_null(val);
          } else {
            __ encode_heap_oop(val);
          }
          __ strw(val, dst);
        } else {
          __ str(val, dst);
        }
      }
    } else {
      assert(in_native, "why else?");
      assert(val != noreg, "not supported");
      __ str(val, dst);
    }
    break;
  }
  case T_BOOLEAN:
    __ andw(val, val, 0x1);  // boolean is true if LSB is 1
    __ strb(val, dst);
    break;
  case T_BYTE:    __ strb(val, dst); break;
  case T_CHAR:    __ strh(val, dst); break;
  case T_SHORT:   __ strh(val, dst); break;
  case T_INT:     __ strw(val, dst); break;
  case T_LONG:    __ str (val, dst); break;
  case T_ADDRESS: __ str (val, dst); break;
  case T_FLOAT:   __ strs(v0,  dst); break;
  case T_DOUBLE:  __ strd(v0,  dst); break;
  default: Unimplemented();
  }
}

void BarrierSetAssembler::value_copy(MacroAssembler* masm, DecoratorSet decorators,
                                     Register src, Register dst, Register value_klass) {
  // value_copy implementation is fairly complex, and there are not any
  // "short-cuts" to be made from asm. What there is, appears to have the same
  // cost in C++, so just "call_VM_leaf" for now rather than maintain hundreds
  // of hand-rolled instructions...
  if (decorators & IS_DEST_UNINITIALIZED) {
    __ call_VM_leaf(CAST_FROM_FN_PTR(address, BarrierSetRuntime::value_copy_is_dest_uninitialized), src, dst, value_klass);
  } else {
    __ call_VM_leaf(CAST_FROM_FN_PTR(address, BarrierSetRuntime::value_copy), src, dst, value_klass);
  }
}

void BarrierSetAssembler::try_resolve_jobject_in_native(MacroAssembler* masm, Register jni_env,
                                                        Register obj, Register tmp, Label& slowpath) {
  // If mask changes we need to ensure that the inverse is still encodable as an immediate
  STATIC_ASSERT(JNIHandles::tag_mask == 0b11);
  __ andr(obj, obj, ~JNIHandles::tag_mask);
  __ ldr(obj, Address(obj, 0));             // *obj
}

// Defines obj, preserves var_size_in_bytes, okay for t2 == var_size_in_bytes.
void BarrierSetAssembler::tlab_allocate(MacroAssembler* masm, Register obj,
                                        Register var_size_in_bytes,
                                        int con_size_in_bytes,
                                        Register t1,
                                        Register t2,
                                        Label& slow_case) {
  assert_different_registers(obj, t2);
  assert_different_registers(obj, var_size_in_bytes);
  Register end = t2;

  // verify_tlab();

  __ ldr(obj, Address(rthread, JavaThread::tlab_top_offset()));
  if (var_size_in_bytes == noreg) {
    __ lea(end, Address(obj, con_size_in_bytes));
  } else {
    __ lea(end, Address(obj, var_size_in_bytes));
  }
  __ ldr(rscratch1, Address(rthread, JavaThread::tlab_end_offset()));
  __ cmp(end, rscratch1);
  __ br(Assembler::HI, slow_case);

  // update the tlab top pointer
  __ str(end, Address(rthread, JavaThread::tlab_top_offset()));

  // recover var_size_in_bytes if necessary
  if (var_size_in_bytes == end) {
    __ sub(var_size_in_bytes, var_size_in_bytes, obj);
  }
  // verify_tlab();
}

void BarrierSetAssembler::incr_allocated_bytes(MacroAssembler* masm,
                                               Register var_size_in_bytes,
                                               int con_size_in_bytes,
                                               Register t1) {
  assert(t1->is_valid(), "need temp reg");

  __ ldr(t1, Address(rthread, in_bytes(JavaThread::allocated_bytes_offset())));
  if (var_size_in_bytes->is_valid()) {
    __ add(t1, t1, var_size_in_bytes);
  } else {
    __ add(t1, t1, con_size_in_bytes);
  }
  __ str(t1, Address(rthread, in_bytes(JavaThread::allocated_bytes_offset())));
}

static volatile uint32_t _patching_epoch = 0;

address BarrierSetAssembler::patching_epoch_addr() {
  return (address)&_patching_epoch;
}

void BarrierSetAssembler::increment_patching_epoch() {
  Atomic::inc(&_patching_epoch);
}

void BarrierSetAssembler::clear_patching_epoch() {
  _patching_epoch = 0;
}

void BarrierSetAssembler::nmethod_entry_barrier(MacroAssembler* masm, Label* slow_path, Label* continuation, Label* guard) {
  BarrierSetNMethod* bs_nm = BarrierSet::barrier_set()->barrier_set_nmethod();

  if (bs_nm == NULL) {
    return;
  }

  Label local_guard;
  Label skip_barrier;
  NMethodPatchingType patching_type = nmethod_patching_type();

  if (slow_path == NULL) {
    guard = &local_guard;
  }

  // If the slow path is out of line in a stub, we flip the condition
  Assembler::Condition condition = slow_path == NULL ? Assembler::EQ : Assembler::NE;
  Label& barrier_target = slow_path == NULL ? skip_barrier : *slow_path;

  __ ldrw(rscratch1, *guard);

  if (patching_type == NMethodPatchingType::stw_instruction_and_data_patch) {
    // With STW patching, no data or instructions are updated concurrently,
    // which means there isn't really any need for any fencing for neither
    // data nor instruction modifications happening concurrently. The
    // instruction patching is handled with isb fences on the way back
    // from the safepoint to Java. So here we can do a plain conditional
    // branch with no fencing.
    Address thread_disarmed_addr(rthread, in_bytes(bs_nm->thread_disarmed_guard_value_offset()));
    __ ldrw(rscratch2, thread_disarmed_addr);
    __ cmp(rscratch1, rscratch2);
  } else if (patching_type == NMethodPatchingType::conc_instruction_and_data_patch) {
    // If we patch code we need both a code patching and a loadload
    // fence. It's not super cheap, so we use a global epoch mechanism
    // to hide them in a slow path.
    // The high level idea of the global epoch mechanism is to detect
    // when any thread has performed the required fencing, after the
    // last nmethod was disarmed. This implies that the required
    // fencing has been performed for all preceding nmethod disarms
    // as well. Therefore, we do not need any further fencing.
    __ lea(rscratch2, ExternalAddress((address)&_patching_epoch));
    // Embed an artificial data dependency to order the guard load
    // before the epoch load.
    __ orr(rscratch2, rscratch2, rscratch1, Assembler::LSR, 32);
    // Read the global epoch value.
    __ ldrw(rscratch2, rscratch2);
    // Combine the guard value (low order) with the epoch value (high order).
    __ orr(rscratch1, rscratch1, rscratch2, Assembler::LSL, 32);
    // Compare the global values with the thread-local values.
    Address thread_disarmed_and_epoch_addr(rthread, in_bytes(bs_nm->thread_disarmed_guard_value_offset()));
    __ ldr(rscratch2, thread_disarmed_and_epoch_addr);
    __ cmp(rscratch1, rscratch2);
  } else {
    assert(patching_type == NMethodPatchingType::conc_data_patch, "must be");
    // Subsequent loads of oops must occur after load of guard value.
    // BarrierSetNMethod::disarm sets guard with release semantics.
    __ membar(__ LoadLoad);
    Address thread_disarmed_addr(rthread, in_bytes(bs_nm->thread_disarmed_guard_value_offset()));
    __ ldrw(rscratch2, thread_disarmed_addr);
    __ cmpw(rscratch1, rscratch2);
  }
  __ br(condition, barrier_target);

  if (slow_path == NULL) {
    __ movptr(rscratch1, (uintptr_t) StubRoutines::aarch64::method_entry_barrier());
    __ blr(rscratch1);
    __ b(skip_barrier);

    __ bind(local_guard);

    __ emit_int32(0);   // nmethod guard value. Skipped over in common case.
  } else {
    __ bind(*continuation);
  }

  __ bind(skip_barrier);
}

void BarrierSetAssembler::c2i_entry_barrier(MacroAssembler* masm) {
  BarrierSetNMethod* bs = BarrierSet::barrier_set()->barrier_set_nmethod();
  if (bs == NULL) {
    return;
  }

  Label bad_call;
  __ cbz(rmethod, bad_call);

  // Pointer chase to the method holder to find out if the method is concurrently unloading.
  Label method_live;
  __ load_method_holder_cld(rscratch1, rmethod);

  // Is it a strong CLD?
  __ ldrw(rscratch2, Address(rscratch1, ClassLoaderData::keep_alive_offset()));
  __ cbnz(rscratch2, method_live);

  // Is it a weak but alive CLD?
  __ push(RegSet::of(r10), sp);
  __ ldr(r10, Address(rscratch1, ClassLoaderData::holder_offset()));

  __ resolve_weak_handle(r10, rscratch1, rscratch2);
  __ mov(rscratch1, r10);
  __ pop(RegSet::of(r10), sp);
  __ cbnz(rscratch1, method_live);

  __ bind(bad_call);

  __ far_jump(RuntimeAddress(SharedRuntime::get_handle_wrong_method_stub()));
  __ bind(method_live);
<<<<<<< HEAD
=======
}

void BarrierSetAssembler::check_oop(MacroAssembler* masm, Register obj, Register tmp1, Register tmp2, Label& error) {
  // Check if the oop is in the right area of memory
  __ mov(tmp2, (intptr_t) Universe::verify_oop_mask());
  __ andr(tmp1, obj, tmp2);
  __ mov(tmp2, (intptr_t) Universe::verify_oop_bits());

  // Compare tmp1 and tmp2.  We don't use a compare
  // instruction here because the flags register is live.
  __ eor(tmp1, tmp1, tmp2);
  __ cbnz(tmp1, error);

  // make sure klass is 'reasonable', which is not zero.
  __ load_klass(obj, obj); // get klass
  __ cbz(obj, error);      // if klass is NULL it is broken
>>>>>>> 861e3020
}<|MERGE_RESOLUTION|>--- conflicted
+++ resolved
@@ -327,8 +327,6 @@
 
   __ far_jump(RuntimeAddress(SharedRuntime::get_handle_wrong_method_stub()));
   __ bind(method_live);
-<<<<<<< HEAD
-=======
 }
 
 void BarrierSetAssembler::check_oop(MacroAssembler* masm, Register obj, Register tmp1, Register tmp2, Label& error) {
@@ -345,5 +343,4 @@
   // make sure klass is 'reasonable', which is not zero.
   __ load_klass(obj, obj); // get klass
   __ cbz(obj, error);      // if klass is NULL it is broken
->>>>>>> 861e3020
 }