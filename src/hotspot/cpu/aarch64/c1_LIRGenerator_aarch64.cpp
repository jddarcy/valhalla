/*
 * Copyright (c) 2005, 2024, Oracle and/or its affiliates. All rights reserved.
 * Copyright (c) 2014, Red Hat Inc. All rights reserved.
 * DO NOT ALTER OR REMOVE COPYRIGHT NOTICES OR THIS FILE HEADER.
 *
 * This code is free software; you can redistribute it and/or modify it
 * under the terms of the GNU General Public License version 2 only, as
 * published by the Free Software Foundation.
 *
 * This code is distributed in the hope that it will be useful, but WITHOUT
 * ANY WARRANTY; without even the implied warranty of MERCHANTABILITY or
 * FITNESS FOR A PARTICULAR PURPOSE.  See the GNU General Public License
 * version 2 for more details (a copy is included in the LICENSE file that
 * accompanied this code).
 *
 * You should have received a copy of the GNU General Public License version
 * 2 along with this work; if not, write to the Free Software Foundation,
 * Inc., 51 Franklin St, Fifth Floor, Boston, MA 02110-1301 USA.
 *
 * Please contact Oracle, 500 Oracle Parkway, Redwood Shores, CA 94065 USA
 * or visit www.oracle.com if you need additional information or have any
 * questions.
 *
 */

#include "precompiled.hpp"
#include "asm/macroAssembler.inline.hpp"
#include "c1/c1_Compilation.hpp"
#include "c1/c1_FrameMap.hpp"
#include "c1/c1_Instruction.hpp"
#include "c1/c1_LIRAssembler.hpp"
#include "c1/c1_LIRGenerator.hpp"
#include "c1/c1_Runtime1.hpp"
#include "c1/c1_ValueStack.hpp"
#include "ci/ciArray.hpp"
#include "ci/ciInlineKlass.hpp"
#include "ci/ciObjArrayKlass.hpp"
#include "ci/ciTypeArrayKlass.hpp"
#include "compiler/compilerDefinitions.inline.hpp"
#include "runtime/sharedRuntime.hpp"
#include "runtime/stubRoutines.hpp"
#include "utilities/powerOfTwo.hpp"
#include "vmreg_aarch64.inline.hpp"

#ifdef ASSERT
#define __ gen()->lir(__FILE__, __LINE__)->
#else
#define __ gen()->lir()->
#endif

// Item will be loaded into a byte register; Intel only
void LIRItem::load_byte_item() {
  load_item();
}


void LIRItem::load_nonconstant() {
  LIR_Opr r = value()->operand();
  if (r->is_constant()) {
    _result = r;
  } else {
    load_item();
  }
}

//--------------------------------------------------------------
//               LIRGenerator
//--------------------------------------------------------------


LIR_Opr LIRGenerator::exceptionOopOpr() { return FrameMap::r0_oop_opr; }
LIR_Opr LIRGenerator::exceptionPcOpr()  { return FrameMap::r3_opr; }
LIR_Opr LIRGenerator::divInOpr()        { Unimplemented(); return LIR_OprFact::illegalOpr; }
LIR_Opr LIRGenerator::divOutOpr()       { Unimplemented(); return LIR_OprFact::illegalOpr; }
LIR_Opr LIRGenerator::remOutOpr()       { Unimplemented(); return LIR_OprFact::illegalOpr; }
LIR_Opr LIRGenerator::shiftCountOpr()   { Unimplemented(); return LIR_OprFact::illegalOpr; }
LIR_Opr LIRGenerator::syncLockOpr()     { return new_register(T_INT); }
LIR_Opr LIRGenerator::syncTempOpr()     { return FrameMap::r0_opr; }
LIR_Opr LIRGenerator::getThreadTemp()   { return LIR_OprFact::illegalOpr; }


LIR_Opr LIRGenerator::result_register_for(ValueType* type, bool callee) {
  LIR_Opr opr;
  switch (type->tag()) {
    case intTag:     opr = FrameMap::r0_opr;          break;
    case objectTag:  opr = FrameMap::r0_oop_opr;      break;
    case longTag:    opr = FrameMap::long0_opr;        break;
    case floatTag:   opr = FrameMap::fpu0_float_opr;  break;
    case doubleTag:  opr = FrameMap::fpu0_double_opr;  break;

    case addressTag:
    default: ShouldNotReachHere(); return LIR_OprFact::illegalOpr;
  }

  assert(opr->type_field() == as_OprType(as_BasicType(type)), "type mismatch");
  return opr;
}


LIR_Opr LIRGenerator::rlock_byte(BasicType type) {
  LIR_Opr reg = new_register(T_INT);
  set_vreg_flag(reg, LIRGenerator::byte_reg);
  return reg;
}


void LIRGenerator::init_temps_for_substitutability_check(LIR_Opr& tmp1, LIR_Opr& tmp2) {
  tmp1 = new_register(T_INT);
  tmp2 = LIR_OprFact::illegalOpr;
}


//--------- loading items into registers --------------------------------


bool LIRGenerator::can_store_as_constant(Value v, BasicType type) const {
  if (v->type()->as_IntConstant() != nullptr) {
    return v->type()->as_IntConstant()->value() == 0L;
  } else if (v->type()->as_LongConstant() != nullptr) {
    return v->type()->as_LongConstant()->value() == 0L;
  } else if (v->type()->as_ObjectConstant() != nullptr) {
    return v->type()->as_ObjectConstant()->value()->is_null_object();
  } else {
    return false;
  }
}

bool LIRGenerator::can_inline_as_constant(Value v) const {
  // FIXME: Just a guess
  if (v->type()->as_IntConstant() != nullptr) {
    return Assembler::operand_valid_for_add_sub_immediate(v->type()->as_IntConstant()->value());
  } else if (v->type()->as_LongConstant() != nullptr) {
    return v->type()->as_LongConstant()->value() == 0L;
  } else if (v->type()->as_ObjectConstant() != nullptr) {
    return v->type()->as_ObjectConstant()->value()->is_null_object();
  } else {
    return false;
  }
}


bool LIRGenerator::can_inline_as_constant(LIR_Const* c) const { return false; }


LIR_Opr LIRGenerator::safepoint_poll_register() {
  return LIR_OprFact::illegalOpr;
}


LIR_Address* LIRGenerator::generate_address(LIR_Opr base, LIR_Opr index,
                                            int shift, int disp, BasicType type) {
  assert(base->is_register(), "must be");
  intx large_disp = disp;

  // accumulate fixed displacements
  if (index->is_constant()) {
    LIR_Const *constant = index->as_constant_ptr();
    if (constant->type() == T_INT) {
      large_disp += ((intx)index->as_jint()) << shift;
    } else {
      assert(constant->type() == T_LONG, "should be");
      jlong c = index->as_jlong() << shift;
      if ((jlong)((jint)c) == c) {
        large_disp += c;
        index = LIR_OprFact::illegalOpr;
      } else {
        LIR_Opr tmp = new_register(T_LONG);
        __ move(index, tmp);
        index = tmp;
        // apply shift and displacement below
      }
    }
  }

  if (index->is_register()) {
    // apply the shift and accumulate the displacement
    if (shift > 0) {
      // Use long register to avoid overflow when shifting large index values left.
      LIR_Opr tmp = new_register(T_LONG);
      __ convert(Bytecodes::_i2l, index, tmp);
      __ shift_left(tmp, shift, tmp);
      index = tmp;
    }
    if (large_disp != 0) {
      LIR_Opr tmp = new_pointer_register();
      if (Assembler::operand_valid_for_add_sub_immediate(large_disp)) {
        __ add(index, LIR_OprFact::intptrConst(large_disp), tmp);
        index = tmp;
      } else {
        __ move(LIR_OprFact::intptrConst(large_disp), tmp);
        __ add(tmp, index, tmp);
        index = tmp;
      }
      large_disp = 0;
    }
  } else if (large_disp != 0 && !Address::offset_ok_for_immed(large_disp, shift)) {
    // index is illegal so replace it with the displacement loaded into a register
    index = new_pointer_register();
    __ move(LIR_OprFact::intptrConst(large_disp), index);
    large_disp = 0;
  }

  // at this point we either have base + index or base + displacement
  if (large_disp == 0 && index->is_register()) {
    return new LIR_Address(base, index, type);
  } else {
    assert(Address::offset_ok_for_immed(large_disp, shift), "failed for large_disp: " INTPTR_FORMAT " and shift %d", large_disp, shift);
    return new LIR_Address(base, large_disp, type);
  }
}

LIR_Address* LIRGenerator::emit_array_address(LIR_Opr array_opr, LIR_Opr index_opr,
                                              BasicType type) {
  int offset_in_bytes = arrayOopDesc::base_offset_in_bytes(type);
  int elem_size = type2aelembytes(type);
  int shift = exact_log2(elem_size);
  return generate_address(array_opr, index_opr, shift, offset_in_bytes, type);
}

LIR_Opr LIRGenerator::load_immediate(jlong x, BasicType type) {
  LIR_Opr r;
  if (type == T_LONG) {
    r = LIR_OprFact::longConst(x);
    if (!Assembler::operand_valid_for_logical_immediate(false, x)) {
      LIR_Opr tmp = new_register(type);
      __ move(r, tmp);
      return tmp;
    }
  } else if (type == T_INT) {
    r = LIR_OprFact::intConst(checked_cast<jint>(x));
    if (!Assembler::operand_valid_for_logical_immediate(true, x)) {
      // This is all rather nasty.  We don't know whether our constant
      // is required for a logical or an arithmetic operation, wo we
      // don't know what the range of valid values is!!
      LIR_Opr tmp = new_register(type);
      __ move(r, tmp);
      return tmp;
    }
  } else {
    ShouldNotReachHere();
  }
  return r;
}



void LIRGenerator::increment_counter(address counter, BasicType type, int step) {
  LIR_Opr pointer = new_pointer_register();
  __ move(LIR_OprFact::intptrConst(counter), pointer);
  LIR_Address* addr = new LIR_Address(pointer, type);
  increment_counter(addr, step);
}


void LIRGenerator::increment_counter(LIR_Address* addr, int step) {
  LIR_Opr imm;
  switch(addr->type()) {
  case T_INT:
    imm = LIR_OprFact::intConst(step);
    break;
  case T_LONG:
    imm = LIR_OprFact::longConst(step);
    break;
  default:
    ShouldNotReachHere();
  }
  LIR_Opr reg = new_register(addr->type());
  __ load(addr, reg);
  __ add(reg, imm, reg);
  __ store(reg, addr);
}

void LIRGenerator::cmp_mem_int(LIR_Condition condition, LIR_Opr base, int disp, int c, CodeEmitInfo* info) {
  LIR_Opr reg = new_register(T_INT);
  __ load(generate_address(base, disp, T_INT), reg, info);
  __ cmp(condition, reg, LIR_OprFact::intConst(c));
}

void LIRGenerator::cmp_reg_mem(LIR_Condition condition, LIR_Opr reg, LIR_Opr base, int disp, BasicType type, CodeEmitInfo* info) {
  LIR_Opr reg1 = new_register(T_INT);
  __ load(generate_address(base, disp, type), reg1, info);
  __ cmp(condition, reg, reg1);
}


bool LIRGenerator::strength_reduce_multiply(LIR_Opr left, jint c, LIR_Opr result, LIR_Opr tmp) {

  if (is_power_of_2(c - 1)) {
    __ shift_left(left, exact_log2(c - 1), tmp);
    __ add(tmp, left, result);
    return true;
  } else if (is_power_of_2(c + 1)) {
    __ shift_left(left, exact_log2(c + 1), tmp);
    __ sub(tmp, left, result);
    return true;
  } else {
    return false;
  }
}

void LIRGenerator::store_stack_parameter (LIR_Opr item, ByteSize offset_from_sp) {
  BasicType type = item->type();
  __ store(item, new LIR_Address(FrameMap::sp_opr, in_bytes(offset_from_sp), type));
}

void LIRGenerator::array_store_check(LIR_Opr value, LIR_Opr array, CodeEmitInfo* store_check_info, ciMethod* profiled_method, int profiled_bci) {
    LIR_Opr tmp1 = new_register(objectType);
    LIR_Opr tmp2 = new_register(objectType);
    LIR_Opr tmp3 = new_register(objectType);
    __ store_check(value, array, tmp1, tmp2, tmp3, store_check_info, profiled_method, profiled_bci);
}

//----------------------------------------------------------------------
//             visitor functions
//----------------------------------------------------------------------

void LIRGenerator::do_MonitorEnter(MonitorEnter* x) {
  assert(x->is_pinned(),"");
  LIRItem obj(x->obj(), this);
  obj.load_item();

  set_no_result(x);

  // "lock" stores the address of the monitor stack slot, so this is not an oop
  LIR_Opr lock = new_register(T_INT);
  LIR_Opr scratch = new_register(T_INT);

  CodeEmitInfo* info_for_exception = nullptr;
  if (x->needs_null_check()) {
    info_for_exception = state_for(x);
  }

  CodeStub* throw_ie_stub =
      x->maybe_inlinetype() ?
      new SimpleExceptionStub(Runtime1::throw_identity_exception_id, obj.result(), state_for(x)) :
      nullptr;

  // this CodeEmitInfo must not have the xhandlers because here the
  // object is already locked (xhandlers expect object to be unlocked)
  CodeEmitInfo* info = state_for(x, x->state(), true);
  monitor_enter(obj.result(), lock, syncTempOpr(), scratch,
                x->monitor_no(), info_for_exception, info, throw_ie_stub);
}


void LIRGenerator::do_MonitorExit(MonitorExit* x) {
  assert(x->is_pinned(),"");

  LIRItem obj(x->obj(), this);
  obj.dont_load_item();

  LIR_Opr lock = new_register(T_INT);
  LIR_Opr obj_temp = new_register(T_INT);
  LIR_Opr scratch = new_register(T_INT);
  set_no_result(x);
  monitor_exit(obj_temp, lock, syncTempOpr(), scratch, x->monitor_no());
}

void LIRGenerator::do_NegateOp(NegateOp* x) {

  LIRItem from(x->x(), this);
  from.load_item();
  LIR_Opr result = rlock_result(x);
  __ negate (from.result(), result);

}

// for  _fadd, _fmul, _fsub, _fdiv, _frem
//      _dadd, _dmul, _dsub, _ddiv, _drem
void LIRGenerator::do_ArithmeticOp_FPU(ArithmeticOp* x) {

  if (x->op() == Bytecodes::_frem || x->op() == Bytecodes::_drem) {
    // float remainder is implemented as a direct call into the runtime
    LIRItem right(x->x(), this);
    LIRItem left(x->y(), this);

    BasicTypeList signature(2);
    if (x->op() == Bytecodes::_frem) {
      signature.append(T_FLOAT);
      signature.append(T_FLOAT);
    } else {
      signature.append(T_DOUBLE);
      signature.append(T_DOUBLE);
    }
    CallingConvention* cc = frame_map()->c_calling_convention(&signature);

    const LIR_Opr result_reg = result_register_for(x->type());
    left.load_item_force(cc->at(1));
    right.load_item();

    __ move(right.result(), cc->at(0));

    address entry;
    if (x->op() == Bytecodes::_frem) {
      entry = CAST_FROM_FN_PTR(address, SharedRuntime::frem);
    } else {
      entry = CAST_FROM_FN_PTR(address, SharedRuntime::drem);
    }

    LIR_Opr result = rlock_result(x);
    __ call_runtime_leaf(entry, getThreadTemp(), result_reg, cc->args());
    __ move(result_reg, result);

    return;
  }

  LIRItem left(x->x(),  this);
  LIRItem right(x->y(), this);
  LIRItem* left_arg  = &left;
  LIRItem* right_arg = &right;

  // Always load right hand side.
  right.load_item();

  if (!left.is_register())
    left.load_item();

  LIR_Opr reg = rlock(x);

  arithmetic_op_fpu(x->op(), reg, left.result(), right.result());

  set_result(x, round_item(reg));
}

// for  _ladd, _lmul, _lsub, _ldiv, _lrem
void LIRGenerator::do_ArithmeticOp_Long(ArithmeticOp* x) {

  // missing test if instr is commutative and if we should swap
  LIRItem left(x->x(), this);
  LIRItem right(x->y(), this);

  if (x->op() == Bytecodes::_ldiv || x->op() == Bytecodes::_lrem) {

    left.load_item();
    bool need_zero_check = true;
    if (right.is_constant()) {
      jlong c = right.get_jlong_constant();
      // no need to do div-by-zero check if the divisor is a non-zero constant
      if (c != 0) need_zero_check = false;
      // do not load right if the divisor is a power-of-2 constant
      if (c > 0 && is_power_of_2(c)) {
        right.dont_load_item();
      } else {
        right.load_item();
      }
    } else {
      right.load_item();
    }
    if (need_zero_check) {
      CodeEmitInfo* info = state_for(x);
      __ cmp(lir_cond_equal, right.result(), LIR_OprFact::longConst(0));
      __ branch(lir_cond_equal, new DivByZeroStub(info));
    }

    rlock_result(x);
    switch (x->op()) {
    case Bytecodes::_lrem:
      __ rem (left.result(), right.result(), x->operand());
      break;
    case Bytecodes::_ldiv:
      __ div (left.result(), right.result(), x->operand());
      break;
    default:
      ShouldNotReachHere();
      break;
    }


  } else {
    assert (x->op() == Bytecodes::_lmul || x->op() == Bytecodes::_ladd || x->op() == Bytecodes::_lsub,
            "expect lmul, ladd or lsub");
    // add, sub, mul
    left.load_item();
    if (! right.is_register()) {
      if (x->op() == Bytecodes::_lmul
          || ! right.is_constant()
          || ! Assembler::operand_valid_for_add_sub_immediate(right.get_jlong_constant())) {
        right.load_item();
      } else { // add, sub
        assert (x->op() == Bytecodes::_ladd || x->op() == Bytecodes::_lsub, "expect ladd or lsub");
        // don't load constants to save register
        right.load_nonconstant();
      }
    }
    rlock_result(x);
    arithmetic_op_long(x->op(), x->operand(), left.result(), right.result(), nullptr);
  }
}

// for: _iadd, _imul, _isub, _idiv, _irem
void LIRGenerator::do_ArithmeticOp_Int(ArithmeticOp* x) {

  // Test if instr is commutative and if we should swap
  LIRItem left(x->x(),  this);
  LIRItem right(x->y(), this);
  LIRItem* left_arg = &left;
  LIRItem* right_arg = &right;
  if (x->is_commutative() && left.is_stack() && right.is_register()) {
    // swap them if left is real stack (or cached) and right is real register(not cached)
    left_arg = &right;
    right_arg = &left;
  }

  left_arg->load_item();

  // do not need to load right, as we can handle stack and constants
  if (x->op() == Bytecodes::_idiv || x->op() == Bytecodes::_irem) {

    rlock_result(x);
    bool need_zero_check = true;
    if (right.is_constant()) {
      jint c = right.get_jint_constant();
      // no need to do div-by-zero check if the divisor is a non-zero constant
      if (c != 0) need_zero_check = false;
      // do not load right if the divisor is a power-of-2 constant
      if (c > 0 && is_power_of_2(c)) {
        right_arg->dont_load_item();
      } else {
        right_arg->load_item();
      }
    } else {
      right_arg->load_item();
    }
    if (need_zero_check) {
      CodeEmitInfo* info = state_for(x);
      __ cmp(lir_cond_equal, right_arg->result(), LIR_OprFact::longConst(0));
      __ branch(lir_cond_equal, new DivByZeroStub(info));
    }

    LIR_Opr ill = LIR_OprFact::illegalOpr;
    if (x->op() == Bytecodes::_irem) {
      __ irem(left_arg->result(), right_arg->result(), x->operand(), ill, nullptr);
    } else if (x->op() == Bytecodes::_idiv) {
      __ idiv(left_arg->result(), right_arg->result(), x->operand(), ill, nullptr);
    }

  } else if (x->op() == Bytecodes::_iadd || x->op() == Bytecodes::_isub) {
    if (right.is_constant()
        && Assembler::operand_valid_for_add_sub_immediate(right.get_jint_constant())) {
      right.load_nonconstant();
    } else {
      right.load_item();
    }
    rlock_result(x);
    arithmetic_op_int(x->op(), x->operand(), left_arg->result(), right_arg->result(), LIR_OprFact::illegalOpr);
  } else {
    assert (x->op() == Bytecodes::_imul, "expect imul");
    if (right.is_constant()) {
      jint c = right.get_jint_constant();
      if (c > 0 && c < max_jint && (is_power_of_2(c) || is_power_of_2(c - 1) || is_power_of_2(c + 1))) {
        right_arg->dont_load_item();
      } else {
        // Cannot use constant op.
        right_arg->load_item();
      }
    } else {
      right.load_item();
    }
    rlock_result(x);
    arithmetic_op_int(x->op(), x->operand(), left_arg->result(), right_arg->result(), new_register(T_INT));
  }
}

void LIRGenerator::do_ArithmeticOp(ArithmeticOp* x) {
  // when an operand with use count 1 is the left operand, then it is
  // likely that no move for 2-operand-LIR-form is necessary
  if (x->is_commutative() && x->y()->as_Constant() == nullptr && x->x()->use_count() > x->y()->use_count()) {
    x->swap_operands();
  }

  ValueTag tag = x->type()->tag();
  assert(x->x()->type()->tag() == tag && x->y()->type()->tag() == tag, "wrong parameters");
  switch (tag) {
    case floatTag:
    case doubleTag:  do_ArithmeticOp_FPU(x);  return;
    case longTag:    do_ArithmeticOp_Long(x); return;
    case intTag:     do_ArithmeticOp_Int(x);  return;
    default:         ShouldNotReachHere();    return;
  }
}

// _ishl, _lshl, _ishr, _lshr, _iushr, _lushr
void LIRGenerator::do_ShiftOp(ShiftOp* x) {

  LIRItem left(x->x(),  this);
  LIRItem right(x->y(), this);

  left.load_item();

  rlock_result(x);
  if (right.is_constant()) {
    right.dont_load_item();

    switch (x->op()) {
    case Bytecodes::_ishl: {
      int c = right.get_jint_constant() & 0x1f;
      __ shift_left(left.result(), c, x->operand());
      break;
    }
    case Bytecodes::_ishr: {
      int c = right.get_jint_constant() & 0x1f;
      __ shift_right(left.result(), c, x->operand());
      break;
    }
    case Bytecodes::_iushr: {
      int c = right.get_jint_constant() & 0x1f;
      __ unsigned_shift_right(left.result(), c, x->operand());
      break;
    }
    case Bytecodes::_lshl: {
      int c = right.get_jint_constant() & 0x3f;
      __ shift_left(left.result(), c, x->operand());
      break;
    }
    case Bytecodes::_lshr: {
      int c = right.get_jint_constant() & 0x3f;
      __ shift_right(left.result(), c, x->operand());
      break;
    }
    case Bytecodes::_lushr: {
      int c = right.get_jint_constant() & 0x3f;
      __ unsigned_shift_right(left.result(), c, x->operand());
      break;
    }
    default:
      ShouldNotReachHere();
    }
  } else {
    right.load_item();
    LIR_Opr tmp = new_register(T_INT);
    switch (x->op()) {
    case Bytecodes::_ishl: {
      __ logical_and(right.result(), LIR_OprFact::intConst(0x1f), tmp);
      __ shift_left(left.result(), tmp, x->operand(), tmp);
      break;
    }
    case Bytecodes::_ishr: {
      __ logical_and(right.result(), LIR_OprFact::intConst(0x1f), tmp);
      __ shift_right(left.result(), tmp, x->operand(), tmp);
      break;
    }
    case Bytecodes::_iushr: {
      __ logical_and(right.result(), LIR_OprFact::intConst(0x1f), tmp);
      __ unsigned_shift_right(left.result(), tmp, x->operand(), tmp);
      break;
    }
    case Bytecodes::_lshl: {
      __ logical_and(right.result(), LIR_OprFact::intConst(0x3f), tmp);
      __ shift_left(left.result(), tmp, x->operand(), tmp);
      break;
    }
    case Bytecodes::_lshr: {
      __ logical_and(right.result(), LIR_OprFact::intConst(0x3f), tmp);
      __ shift_right(left.result(), tmp, x->operand(), tmp);
      break;
    }
    case Bytecodes::_lushr: {
      __ logical_and(right.result(), LIR_OprFact::intConst(0x3f), tmp);
      __ unsigned_shift_right(left.result(), tmp, x->operand(), tmp);
      break;
    }
    default:
      ShouldNotReachHere();
    }
  }
}

// _iand, _land, _ior, _lor, _ixor, _lxor
void LIRGenerator::do_LogicOp(LogicOp* x) {

  LIRItem left(x->x(),  this);
  LIRItem right(x->y(), this);

  left.load_item();

  rlock_result(x);
  if (right.is_constant()
      && ((right.type()->tag() == intTag
           && Assembler::operand_valid_for_logical_immediate(true, right.get_jint_constant()))
          || (right.type()->tag() == longTag
              && Assembler::operand_valid_for_logical_immediate(false, right.get_jlong_constant()))))  {
    right.dont_load_item();
  } else {
    right.load_item();
  }
  switch (x->op()) {
  case Bytecodes::_iand:
  case Bytecodes::_land:
    __ logical_and(left.result(), right.result(), x->operand()); break;
  case Bytecodes::_ior:
  case Bytecodes::_lor:
    __ logical_or (left.result(), right.result(), x->operand()); break;
  case Bytecodes::_ixor:
  case Bytecodes::_lxor:
    __ logical_xor(left.result(), right.result(), x->operand()); break;
  default: Unimplemented();
  }
}

// _lcmp, _fcmpl, _fcmpg, _dcmpl, _dcmpg
void LIRGenerator::do_CompareOp(CompareOp* x) {
  LIRItem left(x->x(), this);
  LIRItem right(x->y(), this);
  ValueTag tag = x->x()->type()->tag();
  if (tag == longTag) {
    left.set_destroys_register();
  }
  left.load_item();
  right.load_item();
  LIR_Opr reg = rlock_result(x);

  if (x->x()->type()->is_float_kind()) {
    Bytecodes::Code code = x->op();
    __ fcmp2int(left.result(), right.result(), reg, (code == Bytecodes::_fcmpl || code == Bytecodes::_dcmpl));
  } else if (x->x()->type()->tag() == longTag) {
    __ lcmp2int(left.result(), right.result(), reg);
  } else {
    Unimplemented();
  }
}

LIR_Opr LIRGenerator::atomic_cmpxchg(BasicType type, LIR_Opr addr, LIRItem& cmp_value, LIRItem& new_value) {
  LIR_Opr ill = LIR_OprFact::illegalOpr;  // for convenience
  new_value.load_item();
  cmp_value.load_item();
  LIR_Opr result = new_register(T_INT);
  if (is_reference_type(type)) {
    __ cas_obj(addr, cmp_value.result(), new_value.result(), new_register(T_INT), new_register(T_INT), result);
  } else if (type == T_INT) {
    __ cas_int(addr->as_address_ptr()->base(), cmp_value.result(), new_value.result(), ill, ill);
  } else if (type == T_LONG) {
    __ cas_long(addr->as_address_ptr()->base(), cmp_value.result(), new_value.result(), ill, ill);
  } else {
    ShouldNotReachHere();
    Unimplemented();
  }
  __ logical_xor(FrameMap::r8_opr, LIR_OprFact::intConst(1), result);
  return result;
}

LIR_Opr LIRGenerator::atomic_xchg(BasicType type, LIR_Opr addr, LIRItem& value) {
  bool is_oop = is_reference_type(type);
  LIR_Opr result = new_register(type);
  value.load_item();
  assert(type == T_INT || is_oop LP64_ONLY( || type == T_LONG ), "unexpected type");
  LIR_Opr tmp = new_register(T_INT);
  __ xchg(addr, value.result(), result, tmp);
  return result;
}

LIR_Opr LIRGenerator::atomic_add(BasicType type, LIR_Opr addr, LIRItem& value) {
  LIR_Opr result = new_register(type);
  value.load_item();
  assert(type == T_INT LP64_ONLY( || type == T_LONG ), "unexpected type");
  LIR_Opr tmp = new_register(T_INT);
  __ xadd(addr, value.result(), result, tmp);
  return result;
}

void LIRGenerator::do_MathIntrinsic(Intrinsic* x) {
  assert(x->number_of_arguments() == 1 || (x->number_of_arguments() == 2 && x->id() == vmIntrinsics::_dpow), "wrong type");
  if (x->id() == vmIntrinsics::_dexp || x->id() == vmIntrinsics::_dlog ||
      x->id() == vmIntrinsics::_dpow || x->id() == vmIntrinsics::_dcos ||
      x->id() == vmIntrinsics::_dsin || x->id() == vmIntrinsics::_dtan ||
      x->id() == vmIntrinsics::_dlog10) {
    do_LibmIntrinsic(x);
    return;
  }
  switch (x->id()) {
    case vmIntrinsics::_dabs:
    case vmIntrinsics::_dsqrt:
    case vmIntrinsics::_dsqrt_strict:
    case vmIntrinsics::_floatToFloat16:
    case vmIntrinsics::_float16ToFloat: {
      assert(x->number_of_arguments() == 1, "wrong type");
      LIRItem value(x->argument_at(0), this);
      value.load_item();
      LIR_Opr src = value.result();
      LIR_Opr dst = rlock_result(x);

      switch (x->id()) {
        case vmIntrinsics::_dsqrt:
        case vmIntrinsics::_dsqrt_strict: {
          __ sqrt(src, dst, LIR_OprFact::illegalOpr);
          break;
        }
        case vmIntrinsics::_dabs: {
          __ abs(src, dst, LIR_OprFact::illegalOpr);
          break;
        }
        case vmIntrinsics::_floatToFloat16: {
          LIR_Opr tmp = new_register(T_FLOAT);
          __ move(LIR_OprFact::floatConst(-0.0), tmp);
          __ f2hf(src, dst, tmp);
          break;
        }
        case vmIntrinsics::_float16ToFloat: {
          LIR_Opr tmp = new_register(T_FLOAT);
          __ move(LIR_OprFact::floatConst(-0.0), tmp);
          __ hf2f(src, dst, tmp);
          break;
        }
        default:
          ShouldNotReachHere();
      }
      break;
    }
    default:
      ShouldNotReachHere();
  }
}

void LIRGenerator::do_LibmIntrinsic(Intrinsic* x) {
  LIRItem value(x->argument_at(0), this);
  value.set_destroys_register();

  LIR_Opr calc_result = rlock_result(x);
  LIR_Opr result_reg = result_register_for(x->type());

  CallingConvention* cc = nullptr;

  if (x->id() == vmIntrinsics::_dpow) {
    LIRItem value1(x->argument_at(1), this);

    value1.set_destroys_register();

    BasicTypeList signature(2);
    signature.append(T_DOUBLE);
    signature.append(T_DOUBLE);
    cc = frame_map()->c_calling_convention(&signature);
    value.load_item_force(cc->at(0));
    value1.load_item_force(cc->at(1));
  } else {
    BasicTypeList signature(1);
    signature.append(T_DOUBLE);
    cc = frame_map()->c_calling_convention(&signature);
    value.load_item_force(cc->at(0));
  }

  switch (x->id()) {
    case vmIntrinsics::_dexp:
      if (StubRoutines::dexp() != nullptr) {
        __ call_runtime_leaf(StubRoutines::dexp(), getThreadTemp(), result_reg, cc->args());
      } else {
        __ call_runtime_leaf(CAST_FROM_FN_PTR(address, SharedRuntime::dexp), getThreadTemp(), result_reg, cc->args());
      }
      break;
    case vmIntrinsics::_dlog:
      // Math.log intrinsic is not implemented on AArch64 (see JDK-8210858),
      // but we can still call the shared runtime.
      __ call_runtime_leaf(CAST_FROM_FN_PTR(address, SharedRuntime::dlog), getThreadTemp(), result_reg, cc->args());
      break;
    case vmIntrinsics::_dlog10:
      __ call_runtime_leaf(CAST_FROM_FN_PTR(address, SharedRuntime::dlog10), getThreadTemp(), result_reg, cc->args());
      break;
    case vmIntrinsics::_dpow:
      if (StubRoutines::dpow() != nullptr) {
        __ call_runtime_leaf(StubRoutines::dpow(), getThreadTemp(), result_reg, cc->args());
      } else {
        __ call_runtime_leaf(CAST_FROM_FN_PTR(address, SharedRuntime::dpow), getThreadTemp(), result_reg, cc->args());
      }
      break;
    case vmIntrinsics::_dsin:
      if (StubRoutines::dsin() != nullptr) {
        __ call_runtime_leaf(StubRoutines::dsin(), getThreadTemp(), result_reg, cc->args());
      } else {
        __ call_runtime_leaf(CAST_FROM_FN_PTR(address, SharedRuntime::dsin), getThreadTemp(), result_reg, cc->args());
      }
      break;
    case vmIntrinsics::_dcos:
      if (StubRoutines::dcos() != nullptr) {
        __ call_runtime_leaf(StubRoutines::dcos(), getThreadTemp(), result_reg, cc->args());
      } else {
        __ call_runtime_leaf(CAST_FROM_FN_PTR(address, SharedRuntime::dcos), getThreadTemp(), result_reg, cc->args());
      }
      break;
    case vmIntrinsics::_dtan:
      if (StubRoutines::dtan() != nullptr) {
        __ call_runtime_leaf(StubRoutines::dtan(), getThreadTemp(), result_reg, cc->args());
      } else {
        __ call_runtime_leaf(CAST_FROM_FN_PTR(address, SharedRuntime::dtan), getThreadTemp(), result_reg, cc->args());
      }
      break;
    default:  ShouldNotReachHere();
  }
  __ move(result_reg, calc_result);
}


void LIRGenerator::do_ArrayCopy(Intrinsic* x) {
  assert(x->number_of_arguments() == 5, "wrong type");

  // Make all state_for calls early since they can emit code
  CodeEmitInfo* info = nullptr;
  if (x->state_before() != nullptr && x->state_before()->force_reexecute()) {
    info = state_for(x, x->state_before());
    info->set_force_reexecute();
  } else {
    info = state_for(x, x->state());
  }

  LIRItem src(x->argument_at(0), this);
  LIRItem src_pos(x->argument_at(1), this);
  LIRItem dst(x->argument_at(2), this);
  LIRItem dst_pos(x->argument_at(3), this);
  LIRItem length(x->argument_at(4), this);

  // operands for arraycopy must use fixed registers, otherwise
  // LinearScan will fail allocation (because arraycopy always needs a
  // call)

  // The java calling convention will give us enough registers
  // so that on the stub side the args will be perfect already.
  // On the other slow/special case side we call C and the arg
  // positions are not similar enough to pick one as the best.
  // Also because the java calling convention is a "shifted" version
  // of the C convention we can process the java args trivially into C
  // args without worry of overwriting during the xfer

  src.load_item_force     (FrameMap::as_oop_opr(j_rarg0));
  src_pos.load_item_force (FrameMap::as_opr(j_rarg1));
  dst.load_item_force     (FrameMap::as_oop_opr(j_rarg2));
  dst_pos.load_item_force (FrameMap::as_opr(j_rarg3));
  length.load_item_force  (FrameMap::as_opr(j_rarg4));

  LIR_Opr tmp =           FrameMap::as_opr(j_rarg5);

  set_no_result(x);

  int flags;
  ciArrayKlass* expected_type;
  arraycopy_helper(x, &flags, &expected_type);
  if (x->check_flag(Instruction::OmitChecksFlag)) {
    flags = 0;
  }

  __ arraycopy(src.result(), src_pos.result(), dst.result(), dst_pos.result(), length.result(), tmp, expected_type, flags, info); // does add_safepoint
}

void LIRGenerator::do_update_CRC32(Intrinsic* x) {
  assert(UseCRC32Intrinsics, "why are we here?");
  // Make all state_for calls early since they can emit code
  LIR_Opr result = rlock_result(x);
  switch (x->id()) {
    case vmIntrinsics::_updateCRC32: {
      LIRItem crc(x->argument_at(0), this);
      LIRItem val(x->argument_at(1), this);
      // val is destroyed by update_crc32
      val.set_destroys_register();
      crc.load_item();
      val.load_item();
      __ update_crc32(crc.result(), val.result(), result);
      break;
    }
    case vmIntrinsics::_updateBytesCRC32:
    case vmIntrinsics::_updateByteBufferCRC32: {
      bool is_updateBytes = (x->id() == vmIntrinsics::_updateBytesCRC32);

      LIRItem crc(x->argument_at(0), this);
      LIRItem buf(x->argument_at(1), this);
      LIRItem off(x->argument_at(2), this);
      LIRItem len(x->argument_at(3), this);
      buf.load_item();
      off.load_nonconstant();

      LIR_Opr index = off.result();
      int offset = is_updateBytes ? arrayOopDesc::base_offset_in_bytes(T_BYTE) : 0;
      if (off.result()->is_constant()) {
        index = LIR_OprFact::illegalOpr;
        offset += off.result()->as_jint();
      }
      LIR_Opr base_op = buf.result();

      if (index->is_valid()) {
        LIR_Opr tmp = new_register(T_LONG);
        __ convert(Bytecodes::_i2l, index, tmp);
        index = tmp;
      }

      if (offset) {
        LIR_Opr tmp = new_pointer_register();
        __ add(base_op, LIR_OprFact::intConst(offset), tmp);
        base_op = tmp;
        offset = 0;
      }

      LIR_Address* a = new LIR_Address(base_op,
                                       index,
                                       offset,
                                       T_BYTE);
      BasicTypeList signature(3);
      signature.append(T_INT);
      signature.append(T_ADDRESS);
      signature.append(T_INT);
      CallingConvention* cc = frame_map()->c_calling_convention(&signature);
      const LIR_Opr result_reg = result_register_for(x->type());

      LIR_Opr addr = new_pointer_register();
      __ leal(LIR_OprFact::address(a), addr);

      crc.load_item_force(cc->at(0));
      __ move(addr, cc->at(1));
      len.load_item_force(cc->at(2));

      __ call_runtime_leaf(StubRoutines::updateBytesCRC32(), getThreadTemp(), result_reg, cc->args());
      __ move(result_reg, result);

      break;
    }
    default: {
      ShouldNotReachHere();
    }
  }
}

void LIRGenerator::do_update_CRC32C(Intrinsic* x) {
  assert(UseCRC32CIntrinsics, "why are we here?");
  // Make all state_for calls early since they can emit code
  LIR_Opr result = rlock_result(x);
  switch (x->id()) {
    case vmIntrinsics::_updateBytesCRC32C:
    case vmIntrinsics::_updateDirectByteBufferCRC32C: {
      bool is_updateBytes = (x->id() == vmIntrinsics::_updateBytesCRC32C);
      int offset = is_updateBytes ? arrayOopDesc::base_offset_in_bytes(T_BYTE) : 0;

      LIRItem crc(x->argument_at(0), this);
      LIRItem buf(x->argument_at(1), this);
      LIRItem off(x->argument_at(2), this);
      LIRItem end(x->argument_at(3), this);

      buf.load_item();
      off.load_nonconstant();
      end.load_nonconstant();

      // len = end - off
      LIR_Opr len  = end.result();
      LIR_Opr tmpA = new_register(T_INT);
      LIR_Opr tmpB = new_register(T_INT);
      __ move(end.result(), tmpA);
      __ move(off.result(), tmpB);
      __ sub(tmpA, tmpB, tmpA);
      len = tmpA;

      LIR_Opr index = off.result();
      if(off.result()->is_constant()) {
        index = LIR_OprFact::illegalOpr;
        offset += off.result()->as_jint();
      }
      LIR_Opr base_op = buf.result();

      if (index->is_valid()) {
        LIR_Opr tmp = new_register(T_LONG);
        __ convert(Bytecodes::_i2l, index, tmp);
        index = tmp;
      }

      if (offset) {
        LIR_Opr tmp = new_pointer_register();
        __ add(base_op, LIR_OprFact::intConst(offset), tmp);
        base_op = tmp;
        offset = 0;
      }

      LIR_Address* a = new LIR_Address(base_op,
                                       index,
                                       offset,
                                       T_BYTE);
      BasicTypeList signature(3);
      signature.append(T_INT);
      signature.append(T_ADDRESS);
      signature.append(T_INT);
      CallingConvention* cc = frame_map()->c_calling_convention(&signature);
      const LIR_Opr result_reg = result_register_for(x->type());

      LIR_Opr addr = new_pointer_register();
      __ leal(LIR_OprFact::address(a), addr);

      crc.load_item_force(cc->at(0));
      __ move(addr, cc->at(1));
      __ move(len, cc->at(2));

      __ call_runtime_leaf(StubRoutines::updateBytesCRC32C(), getThreadTemp(), result_reg, cc->args());
      __ move(result_reg, result);

      break;
    }
    default: {
      ShouldNotReachHere();
    }
  }
}

void LIRGenerator::do_FmaIntrinsic(Intrinsic* x) {
  assert(x->number_of_arguments() == 3, "wrong type");
  assert(UseFMA, "Needs FMA instructions support.");
  LIRItem value(x->argument_at(0), this);
  LIRItem value1(x->argument_at(1), this);
  LIRItem value2(x->argument_at(2), this);

  value.load_item();
  value1.load_item();
  value2.load_item();

  LIR_Opr calc_input = value.result();
  LIR_Opr calc_input1 = value1.result();
  LIR_Opr calc_input2 = value2.result();
  LIR_Opr calc_result = rlock_result(x);

  switch (x->id()) {
  case vmIntrinsics::_fmaD:   __ fmad(calc_input, calc_input1, calc_input2, calc_result); break;
  case vmIntrinsics::_fmaF:   __ fmaf(calc_input, calc_input1, calc_input2, calc_result); break;
  default:                    ShouldNotReachHere();
  }
}

void LIRGenerator::do_vectorizedMismatch(Intrinsic* x) {
  fatal("vectorizedMismatch intrinsic is not implemented on this platform");
}

// _i2l, _i2f, _i2d, _l2i, _l2f, _l2d, _f2i, _f2l, _f2d, _d2i, _d2l, _d2f
// _i2b, _i2c, _i2s
void LIRGenerator::do_Convert(Convert* x) {
  LIRItem value(x->value(), this);
  value.load_item();
  LIR_Opr input = value.result();
  LIR_Opr result = rlock(x);

  // arguments of lir_convert
  LIR_Opr conv_input = input;
  LIR_Opr conv_result = result;

  __ convert(x->op(), conv_input, conv_result);

  assert(result->is_virtual(), "result must be virtual register");
  set_result(x, result);
}

void LIRGenerator::do_NewInstance(NewInstance* x) {
#ifndef PRODUCT
  if (PrintNotLoaded && !x->klass()->is_loaded()) {
    tty->print_cr("   ###class not loaded at new bci %d", x->printable_bci());
  }
#endif
  CodeEmitInfo* info = state_for(x, x->needs_state_before() ? x->state_before() : x->state());
  LIR_Opr reg = result_register_for(x->type());
  new_instance(reg, x->klass(), x->is_unresolved(),
               /* allow_inline */ false,
               FrameMap::r10_oop_opr,
               FrameMap::r11_oop_opr,
               FrameMap::r4_oop_opr,
               LIR_OprFact::illegalOpr,
               FrameMap::r3_metadata_opr, info);
  LIR_Opr result = rlock_result(x);
  __ move(reg, result);
}

void LIRGenerator::do_NewTypeArray(NewTypeArray* x) {
  CodeEmitInfo* info = nullptr;
  if (x->state_before() != nullptr && x->state_before()->force_reexecute()) {
    info = state_for(x, x->state_before());
    info->set_force_reexecute();
  } else {
    info = state_for(x, x->state());
  }

  LIRItem length(x->length(), this);
  length.load_item_force(FrameMap::r19_opr);

  LIR_Opr reg = result_register_for(x->type());
  LIR_Opr tmp1 = FrameMap::r10_oop_opr;
  LIR_Opr tmp2 = FrameMap::r11_oop_opr;
  LIR_Opr tmp3 = FrameMap::r5_oop_opr;
  LIR_Opr tmp4 = reg;
  LIR_Opr klass_reg = FrameMap::r3_metadata_opr;
  LIR_Opr len = length.result();
  BasicType elem_type = x->elt_type();

  __ metadata2reg(ciTypeArrayKlass::make(elem_type)->constant_encoding(), klass_reg);

  CodeStub* slow_path = new NewTypeArrayStub(klass_reg, len, reg, info);
<<<<<<< HEAD
  __ allocate_array(reg, len, tmp1, tmp2, tmp3, tmp4, elem_type, klass_reg, slow_path, false);
=======
  __ allocate_array(reg, len, tmp1, tmp2, tmp3, tmp4, elem_type, klass_reg, slow_path, x->zero_array());
>>>>>>> 9d332e65

  LIR_Opr result = rlock_result(x);
  __ move(reg, result);
}

void LIRGenerator::do_NewObjectArray(NewObjectArray* x) {
  LIRItem length(x->length(), this);
  // in case of patching (i.e., object class is not yet loaded), we need to reexecute the instruction
  // and therefore provide the state before the parameters have been consumed
  CodeEmitInfo* patching_info = nullptr;
  if (!x->klass()->is_loaded() || PatchALot) {
    patching_info =  state_for(x, x->state_before());
  }

  CodeEmitInfo* info = state_for(x, x->state());

  LIR_Opr reg = result_register_for(x->type());
  LIR_Opr tmp1 = FrameMap::r10_oop_opr;
  LIR_Opr tmp2 = FrameMap::r11_oop_opr;
  LIR_Opr tmp3 = FrameMap::r5_oop_opr;
  LIR_Opr tmp4 = reg;
  LIR_Opr klass_reg = FrameMap::r3_metadata_opr;

  length.load_item_force(FrameMap::r19_opr);
  LIR_Opr len = length.result();

  ciKlass* obj = (ciKlass*) x->exact_type();
  CodeStub* slow_path = new NewObjectArrayStub(klass_reg, len, reg, info, x->is_null_free());
  if (obj == ciEnv::unloaded_ciobjarrayklass()) {
    BAILOUT("encountered unloaded_ciobjarrayklass due to out of memory error");
  }

  klass2reg_with_patching(klass_reg, obj, patching_info);
  __ allocate_array(reg, len, tmp1, tmp2, tmp3, tmp4, T_OBJECT, klass_reg, slow_path, x->is_null_free());

  LIR_Opr result = rlock_result(x);
  __ move(reg, result);
}


void LIRGenerator::do_NewMultiArray(NewMultiArray* x) {
  Values* dims = x->dims();
  int i = dims->length();
  LIRItemList* items = new LIRItemList(i, i, nullptr);
  while (i-- > 0) {
    LIRItem* size = new LIRItem(dims->at(i), this);
    items->at_put(i, size);
  }

  // Evaluate state_for early since it may emit code.
  CodeEmitInfo* patching_info = nullptr;
  if (!x->klass()->is_loaded() || PatchALot) {
    patching_info = state_for(x, x->state_before());

    // Cannot re-use same xhandlers for multiple CodeEmitInfos, so
    // clone all handlers (NOTE: Usually this is handled transparently
    // by the CodeEmitInfo cloning logic in CodeStub constructors but
    // is done explicitly here because a stub isn't being used).
    x->set_exception_handlers(new XHandlers(x->exception_handlers()));
  }
  CodeEmitInfo* info = state_for(x, x->state());

  i = dims->length();
  while (i-- > 0) {
    LIRItem* size = items->at(i);
    size->load_item();

    store_stack_parameter(size->result(), in_ByteSize(i*4));
  }

  LIR_Opr klass_reg = FrameMap::r0_metadata_opr;
  klass2reg_with_patching(klass_reg, x->klass(), patching_info);

  LIR_Opr rank = FrameMap::r19_opr;
  __ move(LIR_OprFact::intConst(x->rank()), rank);
  LIR_Opr varargs = FrameMap::r2_opr;
  __ move(FrameMap::sp_opr, varargs);
  LIR_OprList* args = new LIR_OprList(3);
  args->append(klass_reg);
  args->append(rank);
  args->append(varargs);
  LIR_Opr reg = result_register_for(x->type());
  __ call_runtime(Runtime1::entry_for(Runtime1::new_multi_array_id),
                  LIR_OprFact::illegalOpr,
                  reg, args, info);

  LIR_Opr result = rlock_result(x);
  __ move(reg, result);
}

void LIRGenerator::do_BlockBegin(BlockBegin* x) {
  // nothing to do for now
}

void LIRGenerator::do_CheckCast(CheckCast* x) {
  LIRItem obj(x->obj(), this);

  CodeEmitInfo* patching_info = nullptr;
  if (!x->klass()->is_loaded() || (PatchALot && !x->is_incompatible_class_change_check() && !x->is_invokespecial_receiver_check())) {
    // must do this before locking the destination register as an oop register,
    // and before the obj is loaded (the latter is for deoptimization)
    patching_info = state_for(x, x->state_before());
  }
  obj.load_item();

  // info for exceptions
  CodeEmitInfo* info_for_exception =
      (x->needs_exception_state() ? state_for(x) :
                                    state_for(x, x->state_before(), true /*ignore_xhandler*/));
  if (x->is_null_free()) {
    __ null_check(obj.result(), new CodeEmitInfo(info_for_exception));
  }

  CodeStub* stub;
  if (x->is_incompatible_class_change_check()) {
    assert(patching_info == nullptr, "can't patch this");
    stub = new SimpleExceptionStub(Runtime1::throw_incompatible_class_change_error_id, LIR_OprFact::illegalOpr, info_for_exception);
  } else if (x->is_invokespecial_receiver_check()) {
    assert(patching_info == nullptr, "can't patch this");
    stub = new DeoptimizeStub(info_for_exception,
                              Deoptimization::Reason_class_check,
                              Deoptimization::Action_none);
  } else {
    stub = new SimpleExceptionStub(Runtime1::throw_class_cast_exception_id, obj.result(), info_for_exception);
  }
  LIR_Opr reg = rlock_result(x);
  LIR_Opr tmp3 = LIR_OprFact::illegalOpr;
  if (!x->klass()->is_loaded() || UseCompressedClassPointers) {
    tmp3 = new_register(objectType);
  }


  __ checkcast(reg, obj.result(), x->klass(),
               new_register(objectType), new_register(objectType), tmp3,
               x->direct_compare(), info_for_exception, patching_info, stub,
               x->profiled_method(), x->profiled_bci(), x->is_null_free());

}

void LIRGenerator::do_InstanceOf(InstanceOf* x) {
  LIRItem obj(x->obj(), this);

  // result and test object may not be in same register
  LIR_Opr reg = rlock_result(x);
  CodeEmitInfo* patching_info = nullptr;
  if ((!x->klass()->is_loaded() || PatchALot)) {
    // must do this before locking the destination register as an oop register
    patching_info = state_for(x, x->state_before());
  }
  obj.load_item();
  LIR_Opr tmp3 = LIR_OprFact::illegalOpr;
  if (!x->klass()->is_loaded() || UseCompressedClassPointers) {
    tmp3 = new_register(objectType);
  }
  __ instanceof(reg, obj.result(), x->klass(),
                new_register(objectType), new_register(objectType), tmp3,
                x->direct_compare(), patching_info, x->profiled_method(), x->profiled_bci());
}

void LIRGenerator::do_If(If* x) {
  assert(x->number_of_sux() == 2, "inconsistency");
  ValueTag tag = x->x()->type()->tag();
  bool is_safepoint = x->is_safepoint();

  If::Condition cond = x->cond();

  LIRItem xitem(x->x(), this);
  LIRItem yitem(x->y(), this);
  LIRItem* xin = &xitem;
  LIRItem* yin = &yitem;

  if (tag == longTag) {
    // for longs, only conditions "eql", "neq", "lss", "geq" are valid;
    // mirror for other conditions
    if (cond == If::gtr || cond == If::leq) {
      cond = Instruction::mirror(cond);
      xin = &yitem;
      yin = &xitem;
    }
    xin->set_destroys_register();
  }
  xin->load_item();

  if (tag == longTag) {
    if (yin->is_constant()
        && Assembler::operand_valid_for_add_sub_immediate(yin->get_jlong_constant())) {
      yin->dont_load_item();
    } else {
      yin->load_item();
    }
  } else if (tag == intTag) {
    if (yin->is_constant()
        && Assembler::operand_valid_for_add_sub_immediate(yin->get_jint_constant()))  {
      yin->dont_load_item();
    } else {
      yin->load_item();
    }
  } else {
    yin->load_item();
  }

  set_no_result(x);

  LIR_Opr left = xin->result();
  LIR_Opr right = yin->result();

  // add safepoint before generating condition code so it can be recomputed
  if (x->is_safepoint()) {
    // increment backedge counter if needed
    increment_backedge_counter_conditionally(lir_cond(cond), left, right, state_for(x, x->state_before()),
        x->tsux()->bci(), x->fsux()->bci(), x->profiled_bci());
    __ safepoint(LIR_OprFact::illegalOpr, state_for(x, x->state_before()));
  }

  if (x->substitutability_check()) {
    substitutability_check(x, *xin, *yin);
  } else {
    __ cmp(lir_cond(cond), left, right);
  }

  // Generate branch profiling. Profiling code doesn't kill flags.
  profile_branch(x, cond);
  move_to_phi(x->state());
  if (x->x()->type()->is_float_kind()) {
    __ branch(lir_cond(cond), x->tsux(), x->usux());
  } else {
    __ branch(lir_cond(cond), x->tsux());
  }
  assert(x->default_sux() == x->fsux(), "wrong destination above");
  __ jump(x->default_sux());
}

LIR_Opr LIRGenerator::getThreadPointer() {
   return FrameMap::as_pointer_opr(rthread);
}

void LIRGenerator::trace_block_entry(BlockBegin* block) { Unimplemented(); }

void LIRGenerator::volatile_field_store(LIR_Opr value, LIR_Address* address,
                                        CodeEmitInfo* info) {
  __ volatile_store_mem_reg(value, address, info);
}

void LIRGenerator::volatile_field_load(LIR_Address* address, LIR_Opr result,
                                       CodeEmitInfo* info) {
  // 8179954: We need to make sure that the code generated for
  // volatile accesses forms a sequentially-consistent set of
  // operations when combined with STLR and LDAR.  Without a leading
  // membar it's possible for a simple Dekker test to fail if loads
  // use LD;DMB but stores use STLR.  This can happen if C2 compiles
  // the stores in one method and C1 compiles the loads in another.
  if (!CompilerConfig::is_c1_only_no_jvmci()) {
    __ membar();
  }
  __ volatile_load_mem_reg(address, result, info);
}<|MERGE_RESOLUTION|>--- conflicted
+++ resolved
@@ -1178,11 +1178,7 @@
   __ metadata2reg(ciTypeArrayKlass::make(elem_type)->constant_encoding(), klass_reg);
 
   CodeStub* slow_path = new NewTypeArrayStub(klass_reg, len, reg, info);
-<<<<<<< HEAD
-  __ allocate_array(reg, len, tmp1, tmp2, tmp3, tmp4, elem_type, klass_reg, slow_path, false);
-=======
   __ allocate_array(reg, len, tmp1, tmp2, tmp3, tmp4, elem_type, klass_reg, slow_path, x->zero_array());
->>>>>>> 9d332e65
 
   LIR_Opr result = rlock_result(x);
   __ move(reg, result);
@@ -1216,7 +1212,7 @@
   }
 
   klass2reg_with_patching(klass_reg, obj, patching_info);
-  __ allocate_array(reg, len, tmp1, tmp2, tmp3, tmp4, T_OBJECT, klass_reg, slow_path, x->is_null_free());
+  __ allocate_array(reg, len, tmp1, tmp2, tmp3, tmp4, T_OBJECT, klass_reg, slow_path, true, x->is_null_free());
 
   LIR_Opr result = rlock_result(x);
   __ move(reg, result);
