/*
 * Copyright (c) 1997, 2023, Oracle and/or its affiliates. All rights reserved.
 * Copyright (c) 2014, 2020, Red Hat Inc. All rights reserved.
 * DO NOT ALTER OR REMOVE COPYRIGHT NOTICES OR THIS FILE HEADER.
 *
 * This code is free software; you can redistribute it and/or modify it
 * under the terms of the GNU General Public License version 2 only, as
 * published by the Free Software Foundation.
 *
 * This code is distributed in the hope that it will be useful, but WITHOUT
 * ANY WARRANTY; without even the implied warranty of MERCHANTABILITY or
 * FITNESS FOR A PARTICULAR PURPOSE.  See the GNU General Public License
 * version 2 for more details (a copy is included in the LICENSE file that
 * accompanied this code).
 *
 * You should have received a copy of the GNU General Public License version
 * 2 along with this work; if not, write to the Free Software Foundation,
 * Inc., 51 Franklin St, Fifth Floor, Boston, MA 02110-1301 USA.
 *
 * Please contact Oracle, 500 Oracle Parkway, Redwood Shores, CA 94065 USA
 * or visit www.oracle.com if you need additional information or have any
 * questions.
 *
 */

#include "precompiled.hpp"
#include "compiler/oopMap.hpp"
#include "interpreter/interpreter.hpp"
#include "memory/resourceArea.hpp"
#include "memory/universe.hpp"
#include "oops/markWord.hpp"
#include "oops/method.hpp"
#include "oops/oop.inline.hpp"
#include "prims/methodHandles.hpp"
#include "runtime/frame.inline.hpp"
#include "runtime/handles.inline.hpp"
#include "runtime/javaCalls.hpp"
#include "runtime/monitorChunk.hpp"
#include "runtime/os.inline.hpp"
#include "runtime/signature.hpp"
#include "runtime/stackWatermarkSet.hpp"
#include "runtime/stubCodeGenerator.hpp"
#include "runtime/stubRoutines.hpp"
#include "vmreg_aarch64.inline.hpp"
#ifdef COMPILER1
#include "c1/c1_Runtime1.hpp"
#include "runtime/vframeArray.hpp"
#endif

#ifdef ASSERT
void RegisterMap::check_location_valid() {
}
#endif


// Profiling/safepoint support

bool frame::safe_for_sender(JavaThread *thread) {
  if (is_heap_frame()) {
    return true;
  }
  address   sp = (address)_sp;
  address   fp = (address)_fp;
  address   unextended_sp = (address)_unextended_sp;

  // consider stack guards when trying to determine "safe" stack pointers
  // sp must be within the usable part of the stack (not in guards)
  if (!thread->is_in_usable_stack(sp)) {
    return false;
  }

  // When we are running interpreted code the machine stack pointer, SP, is
  // set low enough so that the Java expression stack can grow and shrink
  // without ever exceeding the machine stack bounds.  So, ESP >= SP.

  // When we call out of an interpreted method, SP is incremented so that
  // the space between SP and ESP is removed.  The SP saved in the callee's
  // frame is the SP *before* this increment.  So, when we walk a stack of
  // interpreter frames the sender's SP saved in a frame might be less than
  // the SP at the point of call.

  // So unextended sp must be within the stack but we need not to check
  // that unextended sp >= sp
  if (!thread->is_in_full_stack_checked(unextended_sp)) {
    return false;
  }

  // an fp must be within the stack and above (but not equal) sp
  // second evaluation on fp+ is added to handle situation where fp is -1
  bool fp_safe = thread->is_in_stack_range_excl(fp, sp) &&
                 thread->is_in_full_stack_checked(fp + (return_addr_offset * sizeof(void*)));

  // We know sp/unextended_sp are safe only fp is questionable here

  // If the current frame is known to the code cache then we can attempt to
  // to construct the sender and do some validation of it. This goes a long way
  // toward eliminating issues when we get in frame construction code

  if (_cb != nullptr ) {

    // First check if frame is complete and tester is reliable
    // Unfortunately we can only check frame complete for runtime stubs and nmethod
    // other generic buffer blobs are more problematic so we just assume they are
    // ok. adapter blobs never have a frame complete and are never ok.

    if (!_cb->is_frame_complete_at(_pc)) {
      if (_cb->is_nmethod() || _cb->is_adapter_blob() || _cb->is_runtime_stub()) {
        return false;
      }
    }

    // Could just be some random pointer within the codeBlob
    if (!_cb->code_contains(_pc)) {
      return false;
    }

    // Entry frame checks
    if (is_entry_frame()) {
      // an entry frame must have a valid fp.
      return fp_safe && is_entry_frame_valid(thread);
    } else if (is_upcall_stub_frame()) {
      return fp_safe;
    }

    intptr_t* sender_sp = nullptr;
    intptr_t* sender_unextended_sp = nullptr;
    address   sender_pc = nullptr;
    intptr_t* saved_fp =  nullptr;

    if (is_interpreted_frame()) {
      // fp must be safe
      if (!fp_safe) {
        return false;
      }

      // for interpreted frames, the value below is the sender "raw" sp,
      // which can be different from the sender unextended sp (the sp seen
      // by the sender) because of current frame local variables
      sender_sp = (intptr_t*) addr_at(sender_sp_offset);
      sender_unextended_sp = (intptr_t*) this->fp()[interpreter_frame_sender_sp_offset];
      saved_fp = (intptr_t*) this->fp()[link_offset];
      sender_pc = pauth_strip_verifiable((address) this->fp()[return_addr_offset]);
    } else {
      // must be some sort of compiled/runtime frame
      // fp does not have to be safe (although it could be check for c1?)

      // check for a valid frame_size, otherwise we are unlikely to get a valid sender_pc
      if (_cb->frame_size() <= 0) {
        return false;
      }

      sender_sp = _unextended_sp + _cb->frame_size();
      // Is sender_sp safe?
      if (!thread->is_in_full_stack_checked((address)sender_sp)) {
        return false;
      }
      // Note: frame::sender_sp_offset is only valid for compiled frame
<<<<<<< HEAD
      intptr_t **saved_fp_addr = (intptr_t**) (sender_sp - frame::sender_sp_offset);
      saved_fp = *saved_fp_addr;
      sender_pc = pauth_strip_verifiable((address) *(sender_sp-1), (address)saved_fp);
=======
      saved_fp = (intptr_t*) *(sender_sp - frame::sender_sp_offset);
      // Note: PAC authentication may fail in case broken frame is passed in.
      // Just strip it for now.
      sender_pc = pauth_strip_pointer((address) *(sender_sp - 1));
    }
>>>>>>> edcc559f

      // Repair the sender sp if this is a method with scalarized inline type args
      sender_sp = repair_sender_sp(sender_sp, saved_fp_addr);
      sender_unextended_sp = sender_sp;
    }
    if (Continuation::is_return_barrier_entry(sender_pc)) {
      // If our sender_pc is the return barrier, then our "real" sender is the continuation entry
      frame s = Continuation::continuation_bottom_sender(thread, *this, sender_sp);
      sender_sp = s.sp();
      sender_pc = s.pc();
    }

    // If the potential sender is the interpreter then we can do some more checking
    if (Interpreter::contains(sender_pc)) {

      // fp is always saved in a recognizable place in any code we generate. However
      // only if the sender is interpreted/call_stub (c1 too?) are we certain that the saved fp
      // is really a frame pointer.

      if (!thread->is_in_stack_range_excl((address)saved_fp, (address)sender_sp)) {
        return false;
      }

      // construct the potential sender

      frame sender(sender_sp, sender_unextended_sp, saved_fp, sender_pc);

      return sender.is_interpreted_frame_valid(thread);

    }

    // We must always be able to find a recognizable pc
    CodeBlob* sender_blob = CodeCache::find_blob(sender_pc);
    if (sender_pc == nullptr ||  sender_blob == nullptr) {
      return false;
    }

    // Could just be some random pointer within the codeBlob
    if (!sender_blob->code_contains(sender_pc)) {
      return false;
    }

    // We should never be able to see an adapter if the current frame is something from code cache
    if (sender_blob->is_adapter_blob()) {
      return false;
    }

    // Could be the call_stub
    if (StubRoutines::returns_to_call_stub(sender_pc)) {
      if (!thread->is_in_stack_range_excl((address)saved_fp, (address)sender_sp)) {
        return false;
      }

      // construct the potential sender

      frame sender(sender_sp, sender_unextended_sp, saved_fp, sender_pc);

      // Validate the JavaCallWrapper an entry frame must have
      address jcw = (address)sender.entry_frame_call_wrapper();

      return thread->is_in_stack_range_excl(jcw, (address)sender.fp());
    } else if (sender_blob->is_upcall_stub()) {
      return false;
    }

    CompiledMethod* nm = sender_blob->as_compiled_method_or_null();
    if (nm != nullptr) {
      if (nm->is_deopt_mh_entry(sender_pc) || nm->is_deopt_entry(sender_pc) ||
          nm->method()->is_method_handle_intrinsic()) {
        return false;
      }
    }

    // If the frame size is 0 something (or less) is bad because every nmethod has a non-zero frame size
    // because the return address counts against the callee's frame.

    if (sender_blob->frame_size() <= 0) {
      assert(!sender_blob->is_compiled(), "should count return address at least");
      return false;
    }

    // We should never be able to see anything here except an nmethod. If something in the
    // code cache (current frame) is called by an entity within the code cache that entity
    // should not be anything but the call stub (already covered), the interpreter (already covered)
    // or an nmethod.

    if (!sender_blob->is_compiled()) {
        return false;
    }

    // Could put some more validation for the potential non-interpreted sender
    // frame we'd create by calling sender if I could think of any. Wait for next crash in forte...

    // One idea is seeing if the sender_pc we have is one that we'd expect to call to current cb

    // We've validated the potential sender that would be created
    return true;
  }

  // Must be native-compiled frame. Since sender will try and use fp to find
  // linkages it must be safe

  if (!fp_safe) {
    return false;
  }

  // Will the pc we fetch be non-zero (which we'll find at the oldest frame)

  if ( (address) this->fp()[return_addr_offset] == nullptr) return false;


  // could try and do some more potential verification of native frame if we could think of some...

  return true;

}

void frame::patch_pc(Thread* thread, address pc) {
  assert(_cb == CodeCache::find_blob(pc), "unexpected pc");
  address* pc_addr = &(((address*) sp())[-1]);
  address signed_pc = pauth_sign_return_address(pc);
  address pc_old = pauth_strip_verifiable(*pc_addr);

  if (TracePcPatching) {
    tty->print("patch_pc at address " INTPTR_FORMAT " [" INTPTR_FORMAT " -> " INTPTR_FORMAT "]",
                  p2i(pc_addr), p2i(pc_old), p2i(pc));
    if (VM_Version::use_rop_protection()) {
      tty->print(" [signed " INTPTR_FORMAT " -> " INTPTR_FORMAT "]", p2i(*pc_addr), p2i(signed_pc));
    }
    tty->print_cr("");
  }

  assert(!Continuation::is_return_barrier_entry(pc_old), "return barrier");

  // Either the return address is the original one or we are going to
  // patch in the same address that's already there.
  assert(_pc == pc_old || pc == pc_old || pc_old == 0, "");
  DEBUG_ONLY(address old_pc = _pc;)
  *pc_addr = signed_pc;
  _pc = pc; // must be set before call to get_deopt_original_pc
  address original_pc = CompiledMethod::get_deopt_original_pc(this);
  if (original_pc != nullptr) {
    assert(original_pc == old_pc, "expected original PC to be stored before patching");
    _deopt_state = is_deoptimized;
    _pc = original_pc;
  } else {
    _deopt_state = not_deoptimized;
  }
}

intptr_t* frame::entry_frame_argument_at(int offset) const {
  // convert offset to index to deal with tsi
  int index = (Interpreter::expr_offset_in_bytes(offset)/wordSize);
  // Entry frame's arguments are always in relation to unextended_sp()
  return &unextended_sp()[index];
}

// locals

void frame::interpreter_frame_set_locals(intptr_t* locs)  {
  assert(is_interpreted_frame(), "interpreted frame expected");
  // set relativized locals
  ptr_at_put(interpreter_frame_locals_offset, (intptr_t) (locs - fp()));
}

// sender_sp

intptr_t* frame::interpreter_frame_sender_sp() const {
  assert(is_interpreted_frame(), "interpreted frame expected");
  return (intptr_t*) at(interpreter_frame_sender_sp_offset);
}

void frame::set_interpreter_frame_sender_sp(intptr_t* sender_sp) {
  assert(is_interpreted_frame(), "interpreted frame expected");
  ptr_at_put(interpreter_frame_sender_sp_offset, (intptr_t) sender_sp);
}


// monitor elements

BasicObjectLock* frame::interpreter_frame_monitor_begin() const {
  return (BasicObjectLock*) addr_at(interpreter_frame_monitor_block_bottom_offset);
}

BasicObjectLock* frame::interpreter_frame_monitor_end() const {
  BasicObjectLock* result = (BasicObjectLock*) at_relative(interpreter_frame_monitor_block_top_offset);
  // make sure the pointer points inside the frame
  assert(sp() <= (intptr_t*) result, "monitor end should be above the stack pointer");
  assert((intptr_t*) result < fp(),  "monitor end should be strictly below the frame pointer");
  return result;
}

void frame::interpreter_frame_set_monitor_end(BasicObjectLock* value) {
  assert(is_interpreted_frame(), "interpreted frame expected");
  // set relativized monitor_block_top
  ptr_at_put(interpreter_frame_monitor_block_top_offset, (intptr_t*)value - fp());
  assert(at_absolute(interpreter_frame_monitor_block_top_offset) <= interpreter_frame_monitor_block_top_offset, "");
}

// Used by template based interpreter deoptimization
void frame::interpreter_frame_set_last_sp(intptr_t* sp) {
  assert(is_interpreted_frame(), "interpreted frame expected");
  // set relativized last_sp
  ptr_at_put(interpreter_frame_last_sp_offset, sp != nullptr ? (sp - fp()) : 0);
}

// Used by template based interpreter deoptimization
void frame::interpreter_frame_set_extended_sp(intptr_t* sp) {
  assert(is_interpreted_frame(), "interpreted frame expected");
  // set relativized extended_sp
  ptr_at_put(interpreter_frame_extended_sp_offset, (sp - fp()));
}

frame frame::sender_for_entry_frame(RegisterMap* map) const {
  assert(map != nullptr, "map must be set");
  // Java frame called from C; skip all C frames and return top C
  // frame of that chunk as the sender
  JavaFrameAnchor* jfa = entry_frame_call_wrapper()->anchor();
  assert(!entry_frame_is_first(), "next Java fp must be non zero");
  assert(jfa->last_Java_sp() > sp(), "must be above this frame on stack");
  // Since we are walking the stack now this nested anchor is obviously walkable
  // even if it wasn't when it was stacked.
  jfa->make_walkable();
  map->clear();
  assert(map->include_argument_oops(), "should be set by clear");
  frame fr(jfa->last_Java_sp(), jfa->last_Java_fp(), jfa->last_Java_pc());
  fr.set_sp_is_trusted();

  return fr;
}

UpcallStub::FrameData* UpcallStub::frame_data_for_frame(const frame& frame) const {
  assert(frame.is_upcall_stub_frame(), "wrong frame");
  // need unextended_sp here, since normal sp is wrong for interpreter callees
  return reinterpret_cast<UpcallStub::FrameData*>(
    reinterpret_cast<address>(frame.unextended_sp()) + in_bytes(_frame_data_offset));
}

bool frame::upcall_stub_frame_is_first() const {
  assert(is_upcall_stub_frame(), "must be optimzed entry frame");
  UpcallStub* blob = _cb->as_upcall_stub();
  JavaFrameAnchor* jfa = blob->jfa_for_frame(*this);
  return jfa->last_Java_sp() == nullptr;
}

frame frame::sender_for_upcall_stub_frame(RegisterMap* map) const {
  assert(map != nullptr, "map must be set");
  UpcallStub* blob = _cb->as_upcall_stub();
  // Java frame called from C; skip all C frames and return top C
  // frame of that chunk as the sender
  JavaFrameAnchor* jfa = blob->jfa_for_frame(*this);
  assert(!upcall_stub_frame_is_first(), "must have a frame anchor to go back to");
  assert(jfa->last_Java_sp() > sp(), "must be above this frame on stack");
  // Since we are walking the stack now this nested anchor is obviously walkable
  // even if it wasn't when it was stacked.
  jfa->make_walkable();
  map->clear();
  assert(map->include_argument_oops(), "should be set by clear");
  frame fr(jfa->last_Java_sp(), jfa->last_Java_fp(), jfa->last_Java_pc());

  return fr;
}

//------------------------------------------------------------------------------
// frame::verify_deopt_original_pc
//
// Verifies the calculated original PC of a deoptimization PC for the
// given unextended SP.
#ifdef ASSERT
void frame::verify_deopt_original_pc(CompiledMethod* nm, intptr_t* unextended_sp) {
  frame fr;

  // This is ugly but it's better than to change {get,set}_original_pc
  // to take an SP value as argument.  And it's only a debugging
  // method anyway.
  fr._unextended_sp = unextended_sp;

  address original_pc = nm->get_original_pc(&fr);
  assert(nm->insts_contains_inclusive(original_pc),
         "original PC must be in the main code section of the compiled method (or must be immediately following it)");
}
#endif

//------------------------------------------------------------------------------
// frame::adjust_unextended_sp
#ifdef ASSERT
void frame::adjust_unextended_sp() {
  // On aarch64, sites calling method handle intrinsics and lambda forms are treated
  // as any other call site. Therefore, no special action is needed when we are
  // returning to any of these call sites.

  if (_cb != nullptr) {
    CompiledMethod* sender_cm = _cb->as_compiled_method_or_null();
    if (sender_cm != nullptr) {
      // If the sender PC is a deoptimization point, get the original PC.
      if (sender_cm->is_deopt_entry(_pc) ||
          sender_cm->is_deopt_mh_entry(_pc)) {
        verify_deopt_original_pc(sender_cm, _unextended_sp);
      }
    }
  }
}
#endif


//------------------------------------------------------------------------------
// frame::sender_for_interpreter_frame
frame frame::sender_for_interpreter_frame(RegisterMap* map) const {
  // SP is the raw SP from the sender after adapter or interpreter
  // extension.
  intptr_t* sender_sp = this->sender_sp();

  // This is the sp before any possible extension (adapter/locals).
  intptr_t* unextended_sp = interpreter_frame_sender_sp();
  intptr_t* sender_fp = link();

#if COMPILER2_OR_JVMCI
  if (map->update_map()) {
    update_map_with_saved_link(map, (intptr_t**) addr_at(link_offset));
  }
#endif // COMPILER2_OR_JVMCI

  // For ROP protection, Interpreter will have signed the sender_pc,
  // but there is no requirement to authenticate it here.
  address sender_pc = pauth_strip_verifiable(sender_pc_maybe_signed());

  if (Continuation::is_return_barrier_entry(sender_pc)) {
    if (map->walk_cont()) { // about to walk into an h-stack
      return Continuation::top_frame(*this, map);
    } else {
      return Continuation::continuation_bottom_sender(map->thread(), *this, sender_sp);
    }
  }

  return frame(sender_sp, unextended_sp, sender_fp, sender_pc);
}

bool frame::is_interpreted_frame_valid(JavaThread* thread) const {
  assert(is_interpreted_frame(), "Not an interpreted frame");
  // These are reasonable sanity checks
  if (fp() == 0 || (intptr_t(fp()) & (wordSize-1)) != 0) {
    return false;
  }
  if (sp() == 0 || (intptr_t(sp()) & (wordSize-1)) != 0) {
    return false;
  }
  if (fp() + interpreter_frame_initial_sp_offset < sp()) {
    return false;
  }
  // These are hacks to keep us out of trouble.
  // The problem with these is that they mask other problems
  if (fp() <= sp()) {        // this attempts to deal with unsigned comparison above
    return false;
  }

  // do some validation of frame elements

  // first the method

  Method* m = safe_interpreter_frame_method();

  // validate the method we'd find in this potential sender
  if (!Method::is_valid_method(m)) return false;

  // stack frames shouldn't be much larger than max_stack elements
  // this test requires the use of unextended_sp which is the sp as seen by
  // the current frame, and not sp which is the "raw" pc which could point
  // further because of local variables of the callee method inserted after
  // method arguments
  if (fp() - unextended_sp() > 1024 + m->max_stack()*Interpreter::stackElementSize) {
    return false;
  }

  // validate bci/bcx

  address  bcp    = interpreter_frame_bcp();
  if (m->validate_bci_from_bcp(bcp) < 0) {
    return false;
  }

  // validate constantPoolCache*
  ConstantPoolCache* cp = *interpreter_frame_cache_addr();
  if (MetaspaceObj::is_valid(cp) == false) return false;

  // validate locals

  address locals =  (address)interpreter_frame_locals();
  return thread->is_in_stack_range_incl(locals, (address)fp());
}

BasicType frame::interpreter_frame_result(oop* oop_result, jvalue* value_result) {
  assert(is_interpreted_frame(), "interpreted frame expected");
  Method* method = interpreter_frame_method();
  BasicType type = method->result_type();

  intptr_t* tos_addr;
  if (method->is_native()) {
    // TODO : ensure AARCH64 does the same as Intel here i.e. push v0 then r0
    // Prior to calling into the runtime to report the method_exit the possible
    // return value is pushed to the native stack. If the result is a jfloat/jdouble
    // then ST0 is saved before EAX/EDX. See the note in generate_native_result
    tos_addr = (intptr_t*)sp();
    if (type == T_FLOAT || type == T_DOUBLE) {
      // This is times two because we do a push(ltos) after pushing XMM0
      // and that takes two interpreter stack slots.
      tos_addr += 2 * Interpreter::stackElementWords;
    }
  } else {
    tos_addr = (intptr_t*)interpreter_frame_tos_address();
  }

  switch (type) {
    case T_PRIMITIVE_OBJECT :
    case T_OBJECT  :
    case T_ARRAY   : {
      oop obj;
      if (method->is_native()) {
        obj = cast_to_oop(at(interpreter_frame_oop_temp_offset));
      } else {
        oop* obj_p = (oop*)tos_addr;
        obj = (obj_p == nullptr) ? (oop)nullptr : *obj_p;
      }
      assert(Universe::is_in_heap_or_null(obj), "sanity check");
      *oop_result = obj;
      break;
    }
    case T_BOOLEAN : value_result->z = *(jboolean*)tos_addr; break;
    case T_BYTE    : value_result->b = *(jbyte*)tos_addr; break;
    case T_CHAR    : value_result->c = *(jchar*)tos_addr; break;
    case T_SHORT   : value_result->s = *(jshort*)tos_addr; break;
    case T_INT     : value_result->i = *(jint*)tos_addr; break;
    case T_LONG    : value_result->j = *(jlong*)tos_addr; break;
    case T_FLOAT   : {
        value_result->f = *(jfloat*)tos_addr;
      break;
    }
    case T_DOUBLE  : value_result->d = *(jdouble*)tos_addr; break;
    case T_VOID    : /* Nothing to do */ break;
    default        : ShouldNotReachHere();
  }

  return type;
}

intptr_t* frame::interpreter_frame_tos_at(jint offset) const {
  int index = (Interpreter::expr_offset_in_bytes(offset)/wordSize);
  return &interpreter_frame_tos_address()[index];
}

#ifndef PRODUCT

#define DESCRIBE_FP_OFFSET(name) \
  values.describe(frame_no, fp() + frame::name##_offset, #name)

void frame::describe_pd(FrameValues& values, int frame_no) {
  if (is_interpreted_frame()) {
    DESCRIBE_FP_OFFSET(interpreter_frame_sender_sp);
    DESCRIBE_FP_OFFSET(interpreter_frame_last_sp);
    DESCRIBE_FP_OFFSET(interpreter_frame_method);
    DESCRIBE_FP_OFFSET(interpreter_frame_mdp);
    DESCRIBE_FP_OFFSET(interpreter_frame_extended_sp);
    DESCRIBE_FP_OFFSET(interpreter_frame_mirror);
    DESCRIBE_FP_OFFSET(interpreter_frame_cache);
    DESCRIBE_FP_OFFSET(interpreter_frame_locals);
    DESCRIBE_FP_OFFSET(interpreter_frame_bcp);
    DESCRIBE_FP_OFFSET(interpreter_frame_initial_sp);
  }

  if (is_java_frame() || Continuation::is_continuation_enterSpecial(*this)) {
    intptr_t* ret_pc_loc;
    intptr_t* fp_loc;
    if (is_interpreted_frame()) {
      ret_pc_loc = fp() + return_addr_offset;
      fp_loc = fp();
    } else {
      ret_pc_loc = real_fp() - return_addr_offset;
      fp_loc = real_fp() - sender_sp_offset;
    }
    address ret_pc = *(address*)ret_pc_loc;
    values.describe(frame_no, ret_pc_loc,
      Continuation::is_return_barrier_entry(ret_pc) ? "return address (return barrier)" : "return address");
    values.describe(-1, fp_loc, "saved fp", 0); // "unowned" as value belongs to sender
  }
}
#endif

intptr_t *frame::initial_deoptimization_info() {
  // Not used on aarch64, but we must return something.
  return nullptr;
}

#undef DESCRIBE_FP_OFFSET

#define DESCRIBE_FP_OFFSET(name)                     \
  {                                                  \
    uintptr_t *p = (uintptr_t *)fp;                  \
    printf(INTPTR_FORMAT " " INTPTR_FORMAT " %s\n",  \
           (uintptr_t)(p + frame::name##_offset),    \
           p[frame::name##_offset], #name);          \
  }

static THREAD_LOCAL uintptr_t nextfp;
static THREAD_LOCAL uintptr_t nextpc;
static THREAD_LOCAL uintptr_t nextsp;
static THREAD_LOCAL RegisterMap *reg_map;

static void printbc(Method *m, intptr_t bcx) {
  const char *name;
  char buf[16];
  if (m->validate_bci_from_bcp((address)bcx) < 0
      || !m->contains((address)bcx)) {
    name = "???";
    snprintf(buf, sizeof buf, "(bad)");
  } else {
    int bci = m->bci_from((address)bcx);
    snprintf(buf, sizeof buf, "%d", bci);
    name = Bytecodes::name(m->code_at(bci));
  }
  ResourceMark rm;
  printf("%s : %s ==> %s\n", m->name_and_sig_as_C_string(), buf, name);
}

void internal_pf(uintptr_t sp, uintptr_t fp, uintptr_t pc, uintptr_t bcx) {
  if (! fp)
    return;

  DESCRIBE_FP_OFFSET(return_addr);
  DESCRIBE_FP_OFFSET(link);
  DESCRIBE_FP_OFFSET(interpreter_frame_sender_sp);
  DESCRIBE_FP_OFFSET(interpreter_frame_last_sp);
  DESCRIBE_FP_OFFSET(interpreter_frame_method);
  DESCRIBE_FP_OFFSET(interpreter_frame_mdp);
  DESCRIBE_FP_OFFSET(interpreter_frame_extended_sp);
  DESCRIBE_FP_OFFSET(interpreter_frame_mirror);
  DESCRIBE_FP_OFFSET(interpreter_frame_cache);
  DESCRIBE_FP_OFFSET(interpreter_frame_locals);
  DESCRIBE_FP_OFFSET(interpreter_frame_bcp);
  DESCRIBE_FP_OFFSET(interpreter_frame_initial_sp);
  uintptr_t *p = (uintptr_t *)fp;

  // We want to see all frames, native and Java.  For compiled and
  // interpreted frames we have special information that allows us to
  // unwind them; for everything else we assume that the native frame
  // pointer chain is intact.
  frame this_frame((intptr_t*)sp, (intptr_t*)fp, (address)pc);
  if (this_frame.is_compiled_frame() ||
      this_frame.is_interpreted_frame()) {
    frame sender = this_frame.sender(reg_map);
    nextfp = (uintptr_t)sender.fp();
    nextpc = (uintptr_t)sender.pc();
    nextsp = (uintptr_t)sender.unextended_sp();
  } else {
    nextfp = p[frame::link_offset];
    nextpc = p[frame::return_addr_offset];
    nextsp = (uintptr_t)&p[frame::sender_sp_offset];
  }

  if (bcx == -1ULL)
    bcx = p[frame::interpreter_frame_bcp_offset];

  if (Interpreter::contains((address)pc)) {
    Method* m = (Method*)p[frame::interpreter_frame_method_offset];
    if(m && m->is_method()) {
      printbc(m, bcx);
    } else
      printf("not a Method\n");
  } else {
    CodeBlob *cb = CodeCache::find_blob((address)pc);
    if (cb != nullptr) {
      if (cb->is_nmethod()) {
        ResourceMark rm;
        nmethod* nm = (nmethod*)cb;
        printf("nmethod %s\n", nm->method()->name_and_sig_as_C_string());
      } else if (cb->name()) {
        printf("CodeBlob %s\n", cb->name());
      }
    }
  }
}

extern "C" void npf() {
  CodeBlob *cb = CodeCache::find_blob((address)nextpc);
  // C2 does not always chain the frame pointers when it can, instead
  // preferring to use fixed offsets from SP, so a simple leave() does
  // not work.  Instead, it adds the frame size to SP then pops FP and
  // LR.  We have to do the same thing to get a good call chain.
  if (cb && cb->frame_size())
    nextfp = nextsp + wordSize * (cb->frame_size() - 2);
  internal_pf (nextsp, nextfp, nextpc, -1);
}

extern "C" void pf(uintptr_t sp, uintptr_t fp, uintptr_t pc,
                   uintptr_t bcx, uintptr_t thread) {
  if (!reg_map) {
    reg_map = NEW_C_HEAP_OBJ(RegisterMap, mtInternal);
    ::new (reg_map) RegisterMap(reinterpret_cast<JavaThread*>(thread),
                                RegisterMap::UpdateMap::skip,
                                RegisterMap::ProcessFrames::include,
                                RegisterMap::WalkContinuation::skip);
  } else {
    *reg_map = RegisterMap(reinterpret_cast<JavaThread*>(thread),
                           RegisterMap::UpdateMap::skip,
                           RegisterMap::ProcessFrames::include,
                           RegisterMap::WalkContinuation::skip);
  }

  {
    CodeBlob *cb = CodeCache::find_blob((address)pc);
    if (cb && cb->frame_size())
      fp = sp + wordSize * (cb->frame_size() - 2);
  }
  internal_pf(sp, fp, pc, bcx);
}

// support for printing out where we are in a Java method
// needs to be passed current fp and bcp register values
// prints method name, bc index and bytecode name
extern "C" void pm(uintptr_t fp, uintptr_t bcx) {
  DESCRIBE_FP_OFFSET(interpreter_frame_method);
  uintptr_t *p = (uintptr_t *)fp;
  Method* m = (Method*)p[frame::interpreter_frame_method_offset];
  printbc(m, bcx);
}

#ifndef PRODUCT
// This is a generic constructor which is only used by pns() in debug.cpp.
frame::frame(void* sp, void* fp, void* pc) {
  init((intptr_t*)sp, (intptr_t*)fp, (address)pc);
}

#endif

// Check for a method with scalarized inline type arguments that needs
// a stack repair and return the repaired sender stack pointer.
intptr_t* frame::repair_sender_sp(intptr_t* sender_sp, intptr_t** saved_fp_addr) const {
  CompiledMethod* cm = _cb->as_compiled_method_or_null();
  if (cm != nullptr && cm->needs_stack_repair()) {
    // The stack increment resides just below the saved FP on the stack and
    // records the total frame size excluding the two words for saving FP and LR.
    intptr_t* sp_inc_addr = (intptr_t*) (saved_fp_addr - 1);
    assert(*sp_inc_addr % StackAlignmentInBytes == 0, "sp_inc not aligned");
    int real_frame_size = (*sp_inc_addr / wordSize) + 2;
    assert(real_frame_size >= _cb->frame_size() && real_frame_size <= 1000000, "invalid frame size");
    sender_sp = unextended_sp() + real_frame_size;
  }
  return sender_sp;
}

void JavaFrameAnchor::make_walkable() {
  // last frame set?
  if (last_Java_sp() == nullptr) return;
  // already walkable?
  if (walkable()) return;
  vmassert(last_Java_sp() != nullptr, "not called from Java code?");
  vmassert(last_Java_pc() == nullptr, "already walkable");
  _last_Java_pc = (address)_last_Java_sp[-1];
  vmassert(walkable(), "something went wrong");
}<|MERGE_RESOLUTION|>--- conflicted
+++ resolved
@@ -155,17 +155,11 @@
         return false;
       }
       // Note: frame::sender_sp_offset is only valid for compiled frame
-<<<<<<< HEAD
       intptr_t **saved_fp_addr = (intptr_t**) (sender_sp - frame::sender_sp_offset);
       saved_fp = *saved_fp_addr;
-      sender_pc = pauth_strip_verifiable((address) *(sender_sp-1), (address)saved_fp);
-=======
-      saved_fp = (intptr_t*) *(sender_sp - frame::sender_sp_offset);
       // Note: PAC authentication may fail in case broken frame is passed in.
       // Just strip it for now.
       sender_pc = pauth_strip_pointer((address) *(sender_sp - 1));
-    }
->>>>>>> edcc559f
 
       // Repair the sender sp if this is a method with scalarized inline type args
       sender_sp = repair_sender_sp(sender_sp, saved_fp_addr);
