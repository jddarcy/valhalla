--- conflicted
+++ resolved
@@ -2204,12 +2204,8 @@
     bailout("trampoline stub overflow");
     return;
   }
-<<<<<<< HEAD
   add_call_info(code_offset(), op->info(), op->maybe_return_as_fields());
-=======
-  add_call_info(code_offset(), op->info());
   __ post_call_nop();
->>>>>>> c1040897
 }
 
 
@@ -2219,12 +2215,8 @@
     bailout("trampoline stub overflow");
     return;
   }
-<<<<<<< HEAD
   add_call_info(code_offset(), op->info(), op->maybe_return_as_fields());
-=======
-  add_call_info(code_offset(), op->info());
   __ post_call_nop();
->>>>>>> c1040897
 }
 
 void LIR_Assembler::emit_static_call_stub() {
