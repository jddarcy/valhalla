--- conflicted
+++ resolved
@@ -30,11 +30,8 @@
 #include "asm/assembler.hpp"
 #include "asm/assembler.inline.hpp"
 #include "ci/ciEnv.hpp"
-<<<<<<< HEAD
 #include "ci/ciInlineKlass.hpp"
-=======
 #include "compiler/oopMap.hpp"
->>>>>>> c1040897
 #include "gc/shared/barrierSet.hpp"
 #include "gc/shared/barrierSetAssembler.hpp"
 #include "gc/shared/cardTableBarrierSet.hpp"
@@ -1497,17 +1494,12 @@
   }
 }
 
-<<<<<<< HEAD
-void MacroAssembler::verify_oop(Register reg, const char* s) {
+void MacroAssembler::_verify_oop(Register reg, const char* s, const char* file, int line) {
   if (!VerifyOops || VerifyAdapterSharing) {
     // Below address of the code string confuses VerifyAdapterSharing
     // because it may differ between otherwise equivalent adapters.
     return;
   }
-=======
-void MacroAssembler::_verify_oop(Register reg, const char* s, const char* file, int line) {
-  if (!VerifyOops) return;
->>>>>>> c1040897
 
   // Pass register number to verify_oop_subroutine
   const char* b = NULL;
@@ -1539,17 +1531,12 @@
   BLOCK_COMMENT("} verify_oop");
 }
 
-<<<<<<< HEAD
-void MacroAssembler::verify_oop_addr(Address addr, const char* s) {
+void MacroAssembler::_verify_oop_addr(Address addr, const char* s, const char* file, int line) {
   if (!VerifyOops || VerifyAdapterSharing) {
     // Below address of the code string confuses VerifyAdapterSharing
     // because it may differ between otherwise equivalent adapters.
     return;
   }
-=======
-void MacroAssembler::_verify_oop_addr(Address addr, const char* s, const char* file, int line) {
-  if (!VerifyOops) return;
->>>>>>> c1040897
 
   const char* b = NULL;
   {
@@ -4738,7 +4725,7 @@
 {
   Label done, initialize_header, initialize_object, slow_case, slow_case_no_pop;
   Register layout_size = t1;
-  assert(new_obj == r0, "needs to be r0, according to barrier asm eden_allocate");
+  assert(new_obj == r0, "needs to be r0");
   assert_different_registers(klass, new_obj, t1, t2);
 
   // get instance_size in InstanceKlass (scaled to a count of bytes)
@@ -4751,21 +4738,13 @@
   //  If TLAB is enabled:
   //    Try to allocate in the TLAB.
   //    If fails, go to the slow path.
-  //  Else If inline contiguous allocations are enabled:
-  //    Try to allocate in eden.
-  //    If fails due to heap end, go to slow path.
-  //
-  //  If TLAB is enabled OR inline contiguous is enabled:
   //    Initialize the allocation.
   //    Exit.
   //
   //  Go to slow path.
-  const bool allow_shared_alloc =
-    Universe::heap()->supports_inline_contig_alloc();
-
-  push(klass);
 
   if (UseTLAB) {
+    push(klass);
     tlab_allocate(new_obj, layout_size, 0, klass, t2, slow_case);
     if (ZeroTLAB || (!clear_fields)) {
       // the fields have been already cleared
@@ -4774,15 +4753,7 @@
       // initialize both the header and fields
       b(initialize_object);
     }
-  } else {
-    // Allocation in the shared Eden, if allowed.
-    //
-    eden_allocate(new_obj, layout_size, 0, t2, slow_case);
-  }
-
-  // If UseTLAB or allow_shared_alloc are true, the object is created above and
-  // there is an initialize need. Otherwise, skip and go to the slow path.
-  if (UseTLAB || allow_shared_alloc) {
+
     if (clear_fields) {
       // The object is initialized before the header.  If the object size is
       // zero, go directly to the header initialization.
@@ -4828,11 +4799,15 @@
     mov(t2, klass);         // preserve klass
     store_klass(new_obj, t2);  // src klass reg is potentially compressed
 
+    // TODO: Valhalla removed SharedRuntime::dtrace_object_alloc from here ?
+
     b(done);
   }
 
-  bind(slow_case);
-  pop(klass);
+  if (UseTLAB) {
+    bind(slow_case);
+    pop(klass);
+  }
   bind(slow_case_no_pop);
   b(alloc_failed);
 
@@ -6032,7 +6007,7 @@
     if (UseTLAB) {
       tlab_allocate(r0, noreg, obj_size, tmp1, tmp2, slow_case);
     } else {
-      eden_allocate(r0, noreg, obj_size, tmp1, slow_case);
+      b(slow_case);
     }
   } else {
     // Call from interpreter. R0 contains ((the InlineKlass* of the return type) | 0x01)
@@ -6041,10 +6016,10 @@
     if (UseTLAB) {
       tlab_allocate(r0, tmp2, 0, tmp1, tmp2, slow_case);
     } else {
-      eden_allocate(r0, tmp2, 0, tmp1, slow_case);
-    }
-  }
-  if (UseTLAB || Universe::heap()->supports_inline_contig_alloc()) {
+      b(slow_case);
+    }
+  }
+  if (UseTLAB) {
     // 2. Initialize buffered inline instance header
     Register buffer_obj = r0;
     mov(rscratch1, (intptr_t)markWord::inline_type_prototype().value());
@@ -6068,7 +6043,7 @@
     membar(Assembler::StoreStore);
     b(skip);
   } else {
-    // Must have already branched to slow_case in eden_allocate() above.
+    // Must have already branched to slow_case above.
     DEBUG_ONLY(should_not_reach_here());
   }
   bind(slow_case);
