/*
 * Copyright (c) 2017, 2020, Oracle and/or its affiliates. All rights reserved.
 * DO NOT ALTER OR REMOVE COPYRIGHT NOTICES OR THIS FILE HEADER.
 *
 * This code is free software; you can redistribute it and/or modify it
 * under the terms of the GNU General Public License version 2 only, as
 * published by the Free Software Foundation.  Oracle designates this
 * particular file as subject to the "Classpath" exception as provided
 * by Oracle in the LICENSE file that accompanied this code.
 *
 * This code is distributed in the hope that it will be useful, but WITHOUT
 * ANY WARRANTY; without even the implied warranty of MERCHANTABILITY or
 * FITNESS FOR A PARTICULAR PURPOSE.  See the GNU General Public License
 * version 2 for more details (a copy is included in the LICENSE file that
 * accompanied this code).
 *
 * You should have received a copy of the GNU General Public License version
 * 2 along with this work; if not, write to the Free Software Foundation,
 * Inc., 51 Franklin St, Fifth Floor, Boston, MA 02110-1301 USA.
 *
 * Please contact Oracle, 500 Oracle Parkway, Redwood Shores, CA 94065 USA
 * or visit www.oracle.com if you need additional information or have any
 * questions.
 */
package jdk.incubator.vector;

import jdk.internal.vm.annotation.ForceInline;
import java.util.Objects;
import java.util.Arrays;
import java.util.function.IntUnaryOperator;

/**
 * A {@code VectorShuffle} represents an ordered immutable sequence of
 * {@code int} values called <em>source indexes</em>, where each source
 * index numerically selects a source lane from a compatible {@link Vector}.
 * <p>
 * A {@code VectorShuffle} and {@code Vector} of the same
 * <a href="Vector.html#ETYPE">element type</a>
 * ({@code ETYPE}) and {@link VectorShape shape} have the same number of lanes,
 * and are therefore compatible (specifically, their {@link #vectorSpecies()
 * vector species} are compatible).
 * <p>
 * A shuffle is applied to a (compatible) source vector with the
 * {@link Vector#rearrange(VectorShuffle) rearrange}
 * method.
 * <p>
 * A shuffle has a lane structure derived from its vector
 * species, but it stores lane indexes, as {@code int}s,
 * rather than lane values.
 * <p>
 * This method gathers lane values by random access to the source
 * vector, selecting lanes by consulting the source indexes.  If a
 * source index appears more than once in a shuffle, then the selected
 * lane's value is copied more than once into the result.  If a
 * particular lane is never selected by a source index, that lane's
 * value is ignored.  The resulting vector contains all the source
 * lane values selected by the source indexes of the shuffle.  The
 * resulting lane values are ordered according to the shuffle's source
 * indexes, not according to the original vector's lane order.
 * <p>
 * Each shuffle has a {@link #vectorSpecies() vectorSpecies()}
 * property which determines the compatibility of vectors the shuffle
 * operates on.  This ensures that the {@link #length() length()} of a
 * shuffle is always equal to the {@linkplain Vector#length() VLENGTH}
 * of any vector it operates on.
 *
 * The element type and shape of the shuffle's species are not
 * directly relevant to the behavior of the shuffle.  Shuffles can
 * easily be {@linkplain #cast(VectorSpecies) converted} to other lane
 * types, as long as the lane count stays constant.
 *
 * <p>
 * In its internal state, a shuffle always holds integral values
 * in a narrow range from {@code [-VLENGTH..VLENGTH-1]}.
 * The positive numbers are self-explanatory; they are lane
 * numbers applied to any source vector.  The negative numbers,
 * when present, are a sign that the shuffle was created from
 * a raw integer value which was not a valid lane index.
 * <p>
 * An invalid source index, represented in a shuffle by a
 * negative number, is called an <em>exceptional index</em>.
 * <p>
 * Exceptional indexes are processed in a variety of ways:
 * <ul>
 *
 * <li> Unless documented otherwise, shuffle-using methods will throw
 * {@code ArrayIndexOutOfBoundsException} when a lane is processed by
 * an exceptional index.
 *
 * <li> When an invalid source index (negative or not) is first loaded
 * into a shuffle, it is partially normalized to the negative range of
 * {@code [-VLENGTH..-1]} as if by {@link #wrapIndex(int) wrapIndex()}.
 *
 * This treatment of exceptional indexes is called <em>partial
 * wrapping</em>, because it preserves the distinction between normal
 * and exceptional indexes, while wrapping them into adjacent ranges
 * of positive and non-positive numbers.  A partially wrapped index
 * can later on be fully wrapped into the positive range by adding
 * a final offset of {@code VLENGTH}.
 *
 * <li> In some applications, exceptional indexes used to "steer"
 * access to a second source vector.  In those cases, the exception
 * index values, which are in the range {@code [-VLENGTH..-1]}, are
 * cycled up to the valid range {@code [0..VLENGTH-1]} and used on the
 * second source vector.
 *
 * <li> When a shuffle is cast from another shuffle species with a
 * smaller {@code VLENGTH}, all indexes are re-validated against the
 * new {@code VLENGTH}, and some may be converted to exceptional
 * indexes.  In any case, shuffle casting never converts exceptional
 * indexes to normal ones.
 *
 * </ul>

 * <h2>Value-based classes and identity operations</h2>
 *
 * {@code VectorShuffle}, along with {@code Vector} is a
 * <a href="{@docRoot}/java.base/java/lang/doc-files/ValueBased.html">value-based</a>
 * class.  Identity-sensitive operations such as {@code ==}
 * may yield unpredictable results, or reduced performance.
 *
 * Also, vector shuffle objects can be stored in locals and parameters and as
 * {@code static final} constants, but storing them in other Java
 * fields or in array elements, while semantically valid, may incur
 * performance penalties.
 *
 * Finally, vector shuffles should not be computed in loops, when
 * possible, but instead should be stored in loop-invariant locals or
 * as {@code static final} constants.
 *
 * @param <E> the boxed version of {@code ETYPE},
 *           the element type of a vector
 */
@SuppressWarnings("exports")
public abstract class VectorShuffle<E> extends jdk.internal.vm.vector.VectorSupport.VectorShuffle<E> {
<<<<<<< HEAD
    /**
     * Default Constructor for abstract VectorShuffle.
     */
    public VectorShuffle() {}
=======
    VectorShuffle(byte[] reorder) {
        super(reorder);
    }
>>>>>>> ffb28305

    /**
     * Returns the species of this shuffle.
     *
     * @return the species of this shuffle
     */
    public abstract VectorSpecies<E> vectorSpecies();

    /**
     * Returns the number of lanes processed by this shuffle.
     * This is the same as the {@code VLENGTH} of any vector
     * it operates on.
     *
     * @return the number of shuffle lanes
     */
    @ForceInline
    public final int length() {
        AbstractSpecies<E> vspecies = (AbstractSpecies<E>) vectorSpecies();
        return vspecies.laneCount();
    }

    /**
     * Converts this shuffle to a shuffle of the given species of
     * element type {@code F}.
     *
     * The various lane source indexes are unmodified.  Exceptional
     * source indexes remain exceptional and valid indexes remain
     * valid.
     *
     * @param species the species of desired shuffle
     * @param <F> the boxed element type of the species
     * @return a shuffle converted by shape and element type
     * @throws IllegalArgumentException if this shuffle length and the
     *         species length differ
     */
    public abstract <F> VectorShuffle<F> cast(VectorSpecies<F> species);

    /**
     * Checks that this shuffle has the given species,
     * and returns this shuffle unchanged.
     * The effect is similar to this pseudocode:
     * {@code species == vectorSpecies()
     *        ? this
     *        : throw new ClassCastException()}.
     *
     * @param species the required species
     * @param <F> the boxed element type of the required species
     * @return the same shuffle
     * @throws ClassCastException if the shuffle species is wrong
     * @see Vector#check(Class)
     * @see Vector#check(VectorSpecies)
     */
    public abstract <F> VectorShuffle<F> check(VectorSpecies<F> species);

    /**
     * Validation function for lane indexes which may be out of the
     * valid range of {@code [0..VLENGTH-1]}.  If {@code index} is in
     * this range, it is returned unchanged.
     *
     * Otherwise, an {@code IndexOutOfBoundsException} is thrown.
     *
     * @param index the lane index
     * @return {@code index}
     * @throws IndexOutOfBoundsException if the {@code index} is
     *         not less than {@code VLENGTH}, or is negative
     * @see #wrapIndex(int)
     * @see #checkIndexes()
     */
    public abstract int checkIndex(int index);

    /**
     * Validation function for lane indexes which may be out of the
     * valid range of {@code [0..VLENGTH-1]}.
     *
     * The {@code index} is forced into this range by adding or
     * subtracting a suitable multiple of {@code VLENGTH}.
     * Specifically, the index is reduced into the required range
     * by computing the value of {@code length-floor}, where
     * {@code floor=vectorSpecies().loopBound(length)} is the
     * next lower multiple of {@code VLENGTH}.
     * As long as {@code VLENGTH} is a power of two, then the
     * reduced index also equal to {@code index & (VLENGTH - 1)}.
     *
     * @param index the lane index
     * @return {@code index}, adjusted to the range {@code [0..VLENGTH-1}}
     *         by an appropriate multiple of {@code VLENGTH}
     * @see VectorSpecies#loopBound(int)
     * @see #checkIndex(int)
     * @see #wrapIndexes()
     */
    public abstract int wrapIndex(int index);

    /**
     * Apply the {@link #checkIndex(int) checkIndex()} validation
     * function to all lanes, throwing
     * {@code IndexOutOfBoundsException} if there are any exceptional
     * indexes in this shuffle.
     *
     * @return the current shuffle, unchanged
     * @throws IndexOutOfBoundsException if any lanes in this shuffle
     *         contain exceptional indexes
     * @see #checkIndex(int)
     * @see #wrapIndexes()
     */
    public abstract VectorShuffle<E> checkIndexes();

    /**
     * Apply the {@link #wrapIndex(int) wrapIndex()} validation
     * function to all lanes, replacing any exceptional indexes
     * with wrapped normal indexes.
     *
     * @return the current shuffle, with all exceptional indexes wrapped
     * @see #wrapIndex(int)
     * @see #checkIndexes()
     */
    public abstract VectorShuffle<E> wrapIndexes();

    /**
     * Find all lanes containing valid indexes (non-negative values)
     * and return a mask where exactly those lanes are set.
     *
     * @return a mask of lanes containing valid source indexes
     * @see #checkIndexes()
     */
    public abstract VectorMask<E> laneIsValid();

    /**
     * Creates a shuffle for a given species from
     * a series of source indexes.
     *
     * <p> For each shuffle lane, where {@code N} is the shuffle lane
     * index, the {@code N}th index value is validated
     * against the species {@code VLENGTH}, and (if invalid)
     * is partially wrapped to an exceptional index in the
     * range {@code [-VLENGTH..-1]}.
     *
     * @param species shuffle species
     * @param sourceIndexes the source indexes which the shuffle will draw from
     * @param <E> the boxed element type
     * @return a shuffle where each lane's source index is set to the given
     *         {@code int} value, partially wrapped if exceptional
     * @throws IndexOutOfBoundsException if {@code sourceIndexes.length != VLENGTH}
     * @see VectorSpecies#shuffleFromValues(int...)
     */
    @ForceInline
    public static <E> VectorShuffle<E> fromValues(VectorSpecies<E> species,
                                                  int... sourceIndexes) {
        AbstractSpecies<E> vsp = (AbstractSpecies<E>) species;
        VectorIntrinsics.requireLength(sourceIndexes.length, vsp.laneCount());
        return vsp.shuffleFromArray(sourceIndexes, 0);
    }

    /**
     * Creates a shuffle for a given species from
     * an {@code int} array starting at an offset.
     *
     * <p> For each shuffle lane, where {@code N} is the shuffle lane
     * index, the array element at index {@code offset + N} is validated
     * against the species {@code VLENGTH}, and (if invalid)
     * is partially wrapped to an exceptional index in the
     * range {@code [-VLENGTH..-1]}.
     *
     * @param species shuffle species
     * @param sourceIndexes the source indexes which the shuffle will draw from
     * @param offset the offset into the array
     * @param <E> the boxed element type
     * @return a shuffle where each lane's source index is set to the given
     *         {@code int} value, partially wrapped if exceptional
     * @throws IndexOutOfBoundsException if {@code offset < 0}, or
     *         {@code offset > sourceIndexes.length - VLENGTH}
     * @see VectorSpecies#shuffleFromArray(int[], int)
     */
    @ForceInline
    public static <E> VectorShuffle<E> fromArray(VectorSpecies<E> species, int[] sourceIndexes, int offset) {
        AbstractSpecies<E> vsp = (AbstractSpecies<E>) species;
        return vsp.shuffleFromArray(sourceIndexes, offset);
    }

    /**
     * Creates a shuffle for a given species from
     * the successive values of an operator applied to
     * the range {@code [0..VLENGTH-1]}.
     *
     * <p> For each shuffle lane, where {@code N} is the shuffle lane
     * index, the {@code N}th index value is validated
     * against the species {@code VLENGTH}, and (if invalid)
     * is partially wrapped to an exceptional index in the
     * range {@code [-VLENGTH..-1]}.
     *
     * <p> Care should be taken to ensure {@code VectorShuffle} values
     * produced from this method are consumed as constants to ensure
     * optimal generation of code.  For example, shuffle values can be
     * held in {@code static final} fields or loop-invariant local variables.
     *
     * <p> This method behaves as if a shuffle is created from an array of
     * mapped indexes as follows:
     * <pre>{@code
     *   int[] a = new int[species.length()];
     *   for (int i = 0; i < a.length; i++) {
     *       a[i] = fn.applyAsInt(i);
     *   }
     *   return VectorShuffle.fromArray(a, 0);
     * }</pre>
     *
     * @param species shuffle species
     * @param fn the lane index mapping function
     * @param <E> the boxed element type
     * @return a shuffle of mapped indexes
     * @see VectorSpecies#shuffleFromOp(IntUnaryOperator)
     */
    @ForceInline
    public static <E> VectorShuffle<E> fromOp(VectorSpecies<E> species, IntUnaryOperator fn) {
        AbstractSpecies<E> vsp = (AbstractSpecies<E>) species;
        return vsp.shuffleFromOp(fn);
    }

    /**
     * Creates a shuffle using source indexes set to sequential
     * values starting from {@code start} and stepping
     * by the given {@code step}.
     * <p>
     * This method returns the value of the expression
     * {@code VectorShuffle.fromOp(species, i -> R(start + i * step))},
     * where {@code R} is {@link VectorShuffle#wrapIndex(int) wrapIndex}
     * if {@code wrap} is true, and is the identity function otherwise.
     * <p>
     * If {@code wrap} is false each index is validated
     * against the species {@code VLENGTH}, and (if invalid)
     * is partially wrapped to an exceptional index in the
     * range {@code [-VLENGTH..-1]}.
     * Otherwise, if {@code wrap} is true, also reduce each index, as if
     * by {@link VectorShuffle#wrapIndex(int) wrapIndex},
     * to the valid range {@code [0..VLENGTH-1]}.
     *
     * @apiNote The {@code wrap} parameter should be set to {@code
     * true} if invalid source indexes should be wrapped.  Otherwise,
     * setting it to {@code false} allows invalid source indexes to be
     * range-checked by later operations such as
     * {@link Vector#rearrange(VectorShuffle) unary rearrange}.
     *
     * @param species shuffle species
     * @param start the starting value of the source index sequence
     * @param step the difference between adjacent source indexes
     * @param wrap whether to wrap resulting indexes
     * @param <E> the boxed element type
     * @return a shuffle of sequential lane indexes, possibly wrapped
     * @see VectorSpecies#iotaShuffle(int,int,boolean)
     */
    @ForceInline
    public static <E> VectorShuffle<E> iota(VectorSpecies<E> species,
                                            int start, int step,
                                            boolean wrap) {
        AbstractSpecies<E> vsp = (AbstractSpecies<E>) species;
        return vsp.iotaShuffle(start, step, wrap);
    }

    /**
     * Creates a shuffle which will zip together two vectors,
     * alternatively selecting lanes from one or the other.
     * The logical result of a zip is twice the size of either
     * input, and so the
     * <a href="Vector.html#expansion">expanded result</a>
     * is broken into two physical parts, selected by
     * a part number.
     * For example, zipping two vectors {@code [a,b,c,d]} and
     * {@code [1,2,3,4]} will yield the expanded logical result
     * {@code [a,1,b,2,c,3,d,4]} which must be obtained in two
     * parts, {@code [a,1,b,2]} and {@code [c,3,d,4]}.
     * <p>
     * This method returns the value of the expression
     * {@code VectorShuffle.fromOp(species, i -> i/2 + (i%2)*VLENGTH + P},
     * where {@code P} is {@code part*VLENGTH/2}.
     * <p>s
     * Note that the source indexes in the odd lanes of the shuffle
     * will be invalid indexes ({@code >= VLENGTH}, or {@code < 0}
     * after partial normalization), which will select from the second
     * vector.
     *
     * @param species the shuffle species
     * @param part the part number of the result (either zero or one)
     * @param <E> the boxed element type
     * @return a shuffle which zips two vectors into {@code 2*VLENGTH} lanes, returning the selected part
     * @throws ArrayIndexOutOfBoundsException if {@code part} is not zero or one
     * @see #makeUnzip(VectorSpecies, int)
     * @see Vector#rearrange(VectorShuffle,Vector)
     */
    public static <E> VectorShuffle<E> makeZip(VectorSpecies<E> species,
                                               int part) {
        if ((part & 1) != part)
            throw wrongPartForZip(part, false);
        AbstractSpecies<E> vsp = (AbstractSpecies<E>) species;
        return vsp.shuffleFromOp(i -> zipIndex(i, vsp.laneCount(), part));
    }

    /**
     * Creates a shuffle which will unzip the concatenation of two
     * vectors, alternatively storing input lanes into one or the
     * other output vector.
     * Since the logical result of an unzip is twice the size of
     * either input, the
     * <a href="Vector.html#expansion">expanded result</a>
     * is broken into two physical parts, selected by
     * a part number.
     * For example, unzipping two vectors {@code [a,1,b,2][c,3,d,4]}
     * will yield a result in two parts, {@code [a,b,c,d]} and
     * {@code [1,2,3,4]}.
     * <p>
     * This method returns the value of the expression
     * {@code VectorShuffle.fromOp(species, i -> i*2+part}.
     * <p>
     * Note that the source indexes in upper half of the shuffle will
     * be invalid indexes ({@code >= VLENGTH}, or {@code < 0} after
     * partial normalization), which will select from the second
     * vector.
     *
     * @param species the shuffle species
     * @param part the part number of the result (either zero or one)
     * @param <E> the boxed element type
     * @return a shuffle which unzips {@code 2*VLENGTH} lanes into two vectors, returning the selected part
     * @throws ArrayIndexOutOfBoundsException if {@code part} is not zero or one
     * @see #makeZip(VectorSpecies,int)
     * @see Vector#rearrange(VectorShuffle,Vector)
     */
    public static <E> VectorShuffle<E> makeUnzip(VectorSpecies<E> species,
                                                 int part) {
        if ((part & 1) != part)
            throw wrongPartForZip(part, true);
        AbstractSpecies<E> vsp = (AbstractSpecies<E>) species;
        return vsp.shuffleFromOp(i -> unzipIndex(i, vsp.laneCount(), part));
    }

    private static int zipIndex(int i, int vlen, int part) {
        int offset = part * ((vlen+1) >> 1);
        return (i/2) + ((i&1) * vlen) + offset;
    }
    private static int unzipIndex(int i, int vlen, int part) {
        return (i*2) + part;
    }
    private static ArrayIndexOutOfBoundsException
    wrongPartForZip(int part, boolean unzip) {
        String msg = String.format("bad part number %d for %szip",
                                   part, unzip ? "un" : "");
        return new ArrayIndexOutOfBoundsException(msg);
    }

    /**
     * Returns an {@code int} array containing the lane
     * source indexes of this shuffle.
     * <p>
     * This method behaves as if it stores
     * this shuffle into an allocated array
     * (using {@link #intoArray(int[], int) intoArray})
     * and returns that array as
     * follows:
     * <pre>{@code
     *   int[] a = new int[this.length()];
     *   VectorShuffle.intoArray(a, 0);
     *   return a;
     * }</pre>
     *
     * @apiNote Shuffle source indexes are always in the
     * range from {@code -VLENGTH} to {@code VLENGTH-1}.
     * A source index is exceptional if and only if it is
     * negative.
     *
     * @return an array containing the lane source indexes
     *         of this shuffle
     */
    public abstract int[] toArray();

    /**
     * Stores this shuffle into an {@code int} array starting at offset.
     * <p>
     * For each shuffle lane {@code N}, the lane source index
     * stored for that lane element is stored into the array
     * element {@code a[offset+N]}.
     *
     * @apiNote Shuffle source indexes are always in the
     * range from {@code -VLENGTH} to {@code VLENGTH-1}.
     *
     * @param a the array, of type {@code int[]}
     * @param offset the offset into the array
     * @throws IndexOutOfBoundsException if {@code offset < 0} or
     *         {@code offset > a.length - this.length()}
     */
    public abstract void intoArray(int[] a, int offset);

    /**
     * Converts this shuffle into a vector, creating a vector
     * of integral values corresponding to the lane source
     * indexes of the shuffle.
     * <p>
     * This method behaves as if it returns the result of creating a
     * vector given an {@code int} array obtained from this shuffle's
     * lane elements, as follows:
     * <pre>{@code
     *   int[] sa = this.toArray();
     *   $type$[] va = new $type$[a.length];
     *   for (int i = 0; i < a.length; i++) {
     *       va[i] = ($type$) sa[i];
     *   }
     *   return IntVector.fromArray(va, 0);
     * }</pre>
     *
     * @apiNote Shuffle source indexes are always in the
     * range from {@code -VLENGTH} to {@code VLENGTH-1}.
     * These values are converted to the {@code ETYPE}
     * of the resulting vector, even if it is a floating
     * point type.
     *
     * @return a vector representation of this shuffle
     */
    public abstract Vector<E> toVector();

    /**
     * Gets the {@code int} lane element at lane index {@code i}
     *
     * @param i the lane index
     * @return the {@code int} lane element at lane index {@code i}
     */
    public int laneSource(int i) { return toArray()[i]; }

    /**
     * Rearranges the lane elements of this shuffle selecting lane indexes
     * controlled by another shuffle.
     * <p>
     * For each lane of the specified shuffle, at lane index {@code N} with lane
     * element {@code I}, the lane element at {@code I} from this shuffle is
     * selected and placed into the resulting shuffle at {@code N}.
     *
     * @param s the shuffle controlling lane index selection
     * @return the rearrangement of the lane elements of this shuffle
     */
    public abstract VectorShuffle<E> rearrange(VectorShuffle<E> s);

    /**
     * Returns a string representation of this shuffle, of the form
     * {@code "Shuffle[0,1,2...]"}, reporting the source indexes
     * in lane order.
     *
     * @return a string of the form {@code "Shuffle[0,1,2...]"}
     */
    @Override
    public final String toString() {
        return "Shuffle" + Arrays.toString(toArray());
    }

    /**
     * Indicates whether this shuffle is identical to some other object.
     * Two shuffles are identical only if they have the same species
     * and same source indexes, in the same order.

     * @return whether this vector is identical to some other object
     */
    @Override
    public final boolean equals(Object obj) {
        if (obj instanceof VectorShuffle) {
            VectorShuffle<?> that = (VectorShuffle<?>) obj;
            if (this.vectorSpecies().equals(that.vectorSpecies())) {
                return Arrays.equals(this.toArray(), that.toArray());
            }
        }
        return false;
    }

    /**
     * Returns a hash code value for the shuffle,
     * based on the lane source indexes and the vector species.
     *
     * @return  a hash code value for this shuffle
     */
    @Override
    public final int hashCode() {
        return Objects.hash(vectorSpecies(), Arrays.hashCode(toArray()));
    }

    // ==== JROSE NAME CHANGES ====

    // ADDED:
    // * check(VectorSpecies) (static type-safety check)
    // * toString(), equals(Object), hashCode() (documented)
    // * checkIndex(int,byte), lane-index validator similar to loopBound()
    //FIXME: maybe add inversion, mask generation, index normalization

}<|MERGE_RESOLUTION|>--- conflicted
+++ resolved
@@ -1,5 +1,5 @@
 /*
- * Copyright (c) 2017, 2020, Oracle and/or its affiliates. All rights reserved.
+ * Copyright (c) 2017, 2023, Oracle and/or its affiliates. All rights reserved.
  * DO NOT ALTER OR REMOVE COPYRIGHT NOTICES OR THIS FILE HEADER.
  *
  * This code is free software; you can redistribute it and/or modify it
@@ -133,16 +133,10 @@
  */
 @SuppressWarnings("exports")
 public abstract class VectorShuffle<E> extends jdk.internal.vm.vector.VectorSupport.VectorShuffle<E> {
-<<<<<<< HEAD
     /**
      * Default Constructor for abstract VectorShuffle.
      */
     public VectorShuffle() {}
-=======
-    VectorShuffle(byte[] reorder) {
-        super(reorder);
-    }
->>>>>>> ffb28305
 
     /**
      * Returns the species of this shuffle.
