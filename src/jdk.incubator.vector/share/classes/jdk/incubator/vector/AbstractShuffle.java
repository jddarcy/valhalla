--- conflicted
+++ resolved
@@ -37,40 +37,8 @@
     // Internal representation allows for a maximum index of E.MAX_VALUE - 1
     // Values are clipped to [-VLENGTH..VLENGTH-1].
 
-<<<<<<< HEAD
-    static VectorPayloadMF prepare(int length, int[] reorder, int offset) {
-        VectorPayloadMF payload = VectorPayloadMF.newInstanceFactory(byte.class, length);
-        payload = Unsafe.getUnsafe().makePrivateBuffer(payload);
-        long mf_offset = payload.multiFieldOffset();
-        for (int i = 0; i < length; i++) {
-            int si = reorder[offset + i];
-            si = partiallyWrapIndex(si, length);
-            Unsafe.getUnsafe().putByte(payload, mf_offset + i * Byte.BYTES, (byte) si);
-        }
-        payload = Unsafe.getUnsafe().finishPrivateBuffer(payload);
-        return payload;
-    }
-
-    static VectorPayloadMF prepare(int length, IntUnaryOperator f) {
-        VectorPayloadMF payload = VectorPayloadMF.newInstanceFactory(byte.class, length);
-        payload = Unsafe.getUnsafe().makePrivateBuffer(payload);
-        long offset = payload.multiFieldOffset();
-        for (int i = 0; i < length; i++) {
-            int si = f.applyAsInt(i);
-            si = partiallyWrapIndex(si, length);
-            Unsafe.getUnsafe().putByte(payload, offset + i * Byte.BYTES, (byte) si);
-        }
-        payload = Unsafe.getUnsafe().finishPrivateBuffer(payload);
-        return payload;
-    }
-
     /*package-private*/
-    abstract VectorPayloadMF reorder();
-=======
-    AbstractShuffle(Object indices) {
-        super(indices);
-    }
->>>>>>> 94636f4c
+    abstract VectorPayloadMF indices();
 
     /*package-private*/
     abstract AbstractSpecies<E> vspecies();
@@ -87,7 +55,7 @@
     final AbstractVector<?> toBitsVectorTemplate() {
         AbstractSpecies<?> dsp = vspecies().asIntegral();
         Class<?> etype = dsp.elementType();
-        Class<?> rvtype = dsp.dummyVector().getClass();
+        Class<?> rvtype = dsp.dummyVectorMF().getClass();
         return VectorSupport.convert(VectorSupport.VECTOR_OP_REINTERPRET,
                                      getClass(), etype, length(),
                                      rvtype, etype, length(),
@@ -99,36 +67,16 @@
 
     @Override
     @ForceInline
-<<<<<<< HEAD
-    public void intoArray(int[] a, int offset) {
-        VectorPayloadMF reorder = reorder();
-        int vlen = reorder.length();
-        long mf_offset = reorder.multiFieldOffset();
-        for (int i = 0; i < vlen; i++) {
-            int sourceIndex = Unsafe.getUnsafe().getByte(reorder, mf_offset + i * Byte.BYTES);
-            assert(sourceIndex >= -vlen && sourceIndex < vlen);
-            a[offset + i] = sourceIndex;
-        }
-=======
     public final Vector<E> toVector() {
         return toBitsVector().castShape(vspecies(), 0);
->>>>>>> 94636f4c
     }
 
     @Override
     @ForceInline
-<<<<<<< HEAD
-    public int[] toArray() {
-        VectorPayloadMF reorder = reorder();
-        int[] a = new int[reorder.length()];
+    public final int[] toArray() {
+        int[] a = new int[length()];
         intoArray(a, 0);
         return a;
-=======
-    public final int[] toArray() {
-        int[] res = new int[length()];
-        intoArray(res, 0);
-        return res;
->>>>>>> 94636f4c
     }
 
     @Override
@@ -149,53 +97,14 @@
         Vector<?> shufvec = this.toBitsVector();
         VectorMask<?> vecmask = shufvec.compare(VectorOperators.LT, 0);
         if (vecmask.anyTrue()) {
-<<<<<<< HEAD
-            VectorPayloadMF reorder = reorder();
-            long offset = reorder.multiFieldOffset();
-            throw checkIndexFailed(Unsafe.getUnsafe().getByte(reorder, offset + vecmask.firstTrue() * Byte.BYTES), length());
-=======
             int[] indices = toArray();
             throw checkIndexFailed(indices[vecmask.firstTrue()], length());
->>>>>>> 94636f4c
         }
         return this;
     }
 
     @Override
     @ForceInline
-<<<<<<< HEAD
-    public final VectorShuffle<E> wrapIndexes() {
-        Vector<E> shufvec = this.toVector();
-        VectorMask<E> vecmask = shufvec.compare(VectorOperators.LT, vspecies().zero());
-        if (vecmask.anyTrue()) {
-            // FIXME: vectorize this
-            VectorPayloadMF reorder = reorder();
-            return wrapAndRebuild(reorder);
-        }
-        return this;
-    }
-
-    @ForceInline
-    public final VectorShuffle<E> wrapAndRebuild(VectorPayloadMF oldReorder) {
-        int length = oldReorder.length();
-        VectorPayloadMF reorder = VectorPayloadMF.newInstanceFactory(byte.class, length);
-        long offset = oldReorder.multiFieldOffset();
-        reorder = Unsafe.getUnsafe().makePrivateBuffer(reorder);
-        for (int i = 0; i < length; i++) {
-            int si = Unsafe.getUnsafe().getByte(oldReorder, offset + i * Byte.BYTES);
-            // FIXME: This does not work unless it's a power of 2.
-            if ((length & (length - 1)) == 0) {
-                si += si & length;  // power-of-two optimization
-            } else if (si < 0) {
-                // non-POT code requires a conditional add
-                si += length;
-            }
-            assert(si >= 0 && si < length);
-            Unsafe.getUnsafe().putByte(reorder, offset + i * Byte.BYTES, (byte) si);
-        }
-        reorder = Unsafe.getUnsafe().finishPrivateBuffer(reorder);
-        return vspecies().dummyVectorMF().shuffleFromBytes(reorder);
-=======
     public final VectorMask<E> laneIsValid() {
         Vector<?> shufvec = this.toBitsVector();
         return shufvec.compare(VectorOperators.GE, 0)
@@ -210,7 +119,6 @@
         return (VectorShuffle<E>) v.rearrange(shuffle.cast(vspecies().asIntegral()))
                                    .toShuffle()
                                    .cast(vspecies());
->>>>>>> 94636f4c
     }
 
     @ForceInline
@@ -278,26 +186,4 @@
         String msg = "required an index in [0.."+max+"] but found "+index;
         return new IndexOutOfBoundsException(msg);
     }
-<<<<<<< HEAD
-
-    static boolean indexesInRange(VectorPayloadMF reorder) {
-        int length = reorder.length();
-        long offset = reorder.multiFieldOffset();
-        for (int i = 0; i < length; i++) {
-            byte si = Unsafe.getUnsafe().getByte(reorder, offset + i * Byte.BYTES);
-            if (si >= length || si < -length) {
-                boolean assertsEnabled = false;
-                assert(assertsEnabled = true);
-                if (assertsEnabled) {
-                    String msg = ("index "+si+"out of range ["+length+"] in "+
-                            reorder.toString());
-                    throw new AssertionError(msg);
-                }
-                return false;
-            }
-        }
-        return true;
-    }
-=======
->>>>>>> 94636f4c
 }