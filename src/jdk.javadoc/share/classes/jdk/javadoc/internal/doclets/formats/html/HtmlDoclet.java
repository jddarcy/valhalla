--- conflicted
+++ resolved
@@ -62,10 +62,7 @@
 import jdk.javadoc.internal.doclets.toolkit.util.NewAPIBuilder;
 import jdk.javadoc.internal.doclets.toolkit.util.PreviewAPIListBuilder;
 import jdk.javadoc.internal.doclets.toolkit.util.ResourceIOException;
-<<<<<<< HEAD
-=======
 import jdk.javadoc.internal.doclets.toolkit.util.RestrictedAPIListBuilder;
->>>>>>> 16fa7709
 
 /**
  * The class with "start" method, calls individual Writers.
@@ -256,20 +253,14 @@
         for (var cp : EnumSet.of(
                 HtmlConfiguration.ConditionalPage.DEPRECATED,
                 HtmlConfiguration.ConditionalPage.PREVIEW,
-<<<<<<< HEAD
-=======
                 HtmlConfiguration.ConditionalPage.RESTRICTED,
->>>>>>> 16fa7709
                 HtmlConfiguration.ConditionalPage.NEW)) {
             if (configuration.conditionalPages.contains(cp)) {
                 var w = switch (cp) {
                     case DEPRECATED -> writerFactory.newDeprecatedListWriter();
                     case NEW -> writerFactory.newNewAPIListWriter();
                     case PREVIEW -> writerFactory.newPreviewListWriter();
-<<<<<<< HEAD
-=======
                     case RESTRICTED -> writerFactory.newRestrictedListWriter();
->>>>>>> 16fa7709
                     default -> throw new AssertionError();
                 };
                 w.buildPage();
@@ -289,26 +280,14 @@
             }
             writerFactory.newSystemPropertiesWriter().buildPage();
 
-<<<<<<< HEAD
-            configuration.mainIndex.addElements();
-            IndexBuilder allClassesIndex = new IndexBuilder(configuration, nodeprecated, true);
-            allClassesIndex.addElements();
-
-            writerFactory.newAllClassesIndexWriter(allClassesIndex).buildPage();
-=======
             configuration.indexBuilder.addElements();
 
             writerFactory.newAllClassesIndexWriter().buildPage();
->>>>>>> 16fa7709
             if (!configuration.packages.isEmpty()) {
                 writerFactory.newAllPackagesIndexWriter().buildPage();
             }
 
-<<<<<<< HEAD
-            configuration.mainIndex.createSearchIndexFiles();
-=======
             configuration.indexBuilder.createSearchIndexFiles();
->>>>>>> 16fa7709
             IndexWriter.generate(configuration);
             writerFactory.newSearchWriter().buildPage();
         }
