--- conflicted
+++ resolved
@@ -252,7 +252,6 @@
             }
             summaryTreeList.add(getSummaryTable(typeElement));
         }
-<<<<<<< HEAD
     }
 
     /**
@@ -308,63 +307,6 @@
     }
 
     /**
-=======
-    }
-
-    /**
-     * Builds the inherited member summary for the members of this kind.
-     *
-     * @param targets the list of contents to which the documentation will be added
-     */
-    private void buildInheritedSummary(List<Content> targets) {
-        var inheritedMembersFromMap = asSortedSet(visibleMemberTable.getAllVisibleMembers(kind));
-
-        for (TypeElement inheritedClass : visibleMemberTable.getVisibleTypeElements()) {
-            if (!(utils.isPublic(inheritedClass) || utils.isLinkable(inheritedClass))) {
-                continue;
-            }
-            if (Objects.equals(inheritedClass, typeElement)) {
-                continue;
-            }
-            if (utils.hasHiddenTag(inheritedClass)) {
-                continue;
-            }
-
-            List<? extends Element> members = inheritedMembersFromMap.stream()
-                    .filter(e -> Objects.equals(utils.getEnclosingTypeElement(e), inheritedClass))
-                    .toList();
-
-            if (!members.isEmpty()) {
-                SortedSet<Element> inheritedMembers = new TreeSet<>(summariesComparator);
-                inheritedMembers.addAll(members);
-                Content inheritedHeader = getInheritedSummaryHeader(inheritedClass);
-                Content links = getInheritedSummaryLinks();
-                addSummaryFootNote(inheritedClass, inheritedMembers, links);
-                inheritedHeader.add(links);
-                targets.add(inheritedHeader);
-            }
-        }
-    }
-
-    private void addSummaryFootNote(TypeElement inheritedClass, Iterable<Element> inheritedMembers,
-                                    Content links) {
-        boolean isFirst = true;
-        for (Element member : inheritedMembers) {
-            TypeElement t = utils.isUndocumentedEnclosure(inheritedClass)
-                    ? typeElement : inheritedClass;
-            addInheritedMemberSummary(t, member, isFirst, links);
-            isFirst = false;
-        }
-    }
-
-    private SortedSet<? extends Element> asSortedSet(Collection<? extends Element> members) {
-        SortedSet<Element> out = new TreeSet<>(summariesComparator);
-        out.addAll(members);
-        return out;
-    }
-
-    /**
->>>>>>> 16fa7709
      * Returns the member summary header for the given class.
      *
      * @param content     the content to which the member summary will be added
