--- conflicted
+++ resolved
@@ -400,14 +400,11 @@
      *
      * @see       java.lang.Class#forName(String)
      * @see       java.lang.ClassLoader
-<<<<<<< HEAD
-     * @see       java.lang.Class#isHiddenClass
-=======
      *
      * @jls 12.2 Loading of Classes and Interfaces
      * @jls 12.3 Linking of Classes and Interfaces
      * @jls 12.4 Initialization of Classes and Interfaces
->>>>>>> ea0fbbca
+     * @see       java.lang.Class#isHiddenClass
      * @since     1.2
      */
     @CallerSensitive
@@ -486,12 +483,9 @@
      *         in a module.</li>
      *         </ul>
      *
-<<<<<<< HEAD
-     * @see       java.lang.Class#isHiddenClass
-=======
      * @jls 12.2 Loading of Classes and Interfaces
      * @jls 12.3 Linking of Classes and Interfaces
->>>>>>> ea0fbbca
+     * @see       java.lang.Class#isHiddenClass
      * @since 9
      * @spec JPMS
      */
