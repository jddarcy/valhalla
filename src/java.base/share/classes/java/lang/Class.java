--- conflicted
+++ resolved
@@ -4575,18 +4575,12 @@
         if (isArray()) {
             return "[" + componentType.descriptorString();
         }
-        String typeDesc = isPrimitiveClass() ? "Q" : "L";
+        char typeDesc = isPrimitiveClass() ? 'Q' : 'L';
         if (isHidden()) {
             String name = getName();
             int index = name.indexOf('/');
-<<<<<<< HEAD
-            return typeDesc + name.substring(0, index).replace('.', '/')
-                       + "." + name.substring(index+1) + ";";
-        } else {
-            return typeDesc + getName().replace('.', '/') + ";";
-=======
             return new StringBuilder(name.length() + 2)
-                    .append('L')
+                    .append(typeDesc)
                     .append(name.substring(0, index).replace('.', '/'))
                     .append('.')
                     .append(name, index + 1, name.length())
@@ -4595,11 +4589,10 @@
         } else {
             String name = getName().replace('.', '/');
             return new StringBuilder(name.length() + 2)
-                    .append('L')
+                    .append(typeDesc)
                     .append(name)
                     .append(';')
                     .toString();
->>>>>>> df65237b
         }
     }
 
