--- conflicted
+++ resolved
@@ -233,14 +233,19 @@
      * @return a string representation of this {@code Class} object.
      */
     public String toString() {
-<<<<<<< HEAD
-        return (isPrimitiveClass() ? "primitive " : "")
-               + (isInterface() ? "interface " : (isPrimitive() ? "" : "class "))
-               + getName() + (isPrimitiveClass() && isPrimaryType() ? ".ref" : "");
-=======
-        String kind = isInterface() ? "interface " : isPrimitive() ? "" : "class ";
-        return kind.concat(getName());
->>>>>>> 0a27f264
+        String s = isPrimitive() ? "" : "class ";
+        if (isInterface()) {
+            s = "interface ";
+        }
+        if (isPrimitiveClass()) {
+            s = "primitive ";
+        }
+        // Avoid invokedynamic based String concat, might be not available
+        s = s.concat(getName());
+        if (isPrimitiveClass() && isPrimaryType()) {
+            s.concat(".ref");
+        }
+        return s;
     }
 
     /**
@@ -624,7 +629,7 @@
         if (isPrimitiveClass())
             return secondaryType;
 
-        throw new UnsupportedOperationException(this.getName() + " is not a primitive class");
+        throw new UnsupportedOperationException(this.getName().concat(" is not a primitive class"));
     }
 
     /**
@@ -1809,16 +1814,12 @@
                     dimensions++;
                     cl = cl.getComponentType();
                 } while (cl.isArray());
-<<<<<<< HEAD
-                return cl.getTypeName() + "[]".repeat(dimensions);
-=======
-                return cl.getName().concat("[]".repeat(dimensions));
->>>>>>> 0a27f264
+                return cl.getTypeName().concat("[]".repeat(dimensions));
             } catch (Throwable e) { /*FALLTHRU*/ }
         }
         if (isPrimitiveClass()) {
             // TODO: null-default
-            return isPrimaryType() ? getName() + ".ref" : getName();
+            return isPrimaryType() ? getName().concat(".ref") : getName();
         } else {
             return getName();
         }
