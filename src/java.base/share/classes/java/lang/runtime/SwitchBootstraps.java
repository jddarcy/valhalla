/*
 * Copyright (c) 2017, 2023, Oracle and/or its affiliates. All rights reserved.
 * DO NOT ALTER OR REMOVE COPYRIGHT NOTICES OR THIS FILE HEADER.
 *
 * This code is free software; you can redistribute it and/or modify it
 * under the terms of the GNU General Public License version 2 only, as
 * published by the Free Software Foundation.  Oracle designates this
 * particular file as subject to the "Classpath" exception as provided
 * by Oracle in the LICENSE file that accompanied this code.
 *
 * This code is distributed in the hope that it will be useful, but WITHOUT
 * ANY WARRANTY; without even the implied warranty of MERCHANTABILITY or
 * FITNESS FOR A PARTICULAR PURPOSE.  See the GNU General Public License
 * version 2 for more details (a copy is included in the LICENSE file that
 * accompanied this code).
 *
 * You should have received a copy of the GNU General Public License version
 * 2 along with this work; if not, write to the Free Software Foundation,
 * Inc., 51 Franklin St, Fifth Floor, Boston, MA 02110-1301 USA.
 *
 * Please contact Oracle, 500 Oracle Parkway, Redwood Shores, CA 94065 USA
 * or visit www.oracle.com if you need additional information or have any
 * questions.
 */

package java.lang.runtime;

import java.lang.Enum.EnumDesc;
import java.lang.constant.ClassDesc;
import java.lang.constant.ConstantDescs;
import java.lang.constant.MethodTypeDesc;
import java.lang.invoke.CallSite;
import java.lang.invoke.ConstantCallSite;
import java.lang.invoke.MethodHandle;
import java.lang.invoke.MethodHandles;
import java.lang.invoke.MethodType;
import java.lang.reflect.AccessFlag;
import java.util.ArrayList;
import java.util.List;
import java.util.Objects;
import java.util.Optional;
import java.util.function.BiPredicate;
import java.util.stream.Stream;
import jdk.internal.access.SharedSecrets;
import java.lang.classfile.ClassFile;
import java.lang.classfile.Label;
import java.lang.classfile.instruction.SwitchCase;
import jdk.internal.vm.annotation.Stable;

import static java.lang.invoke.MethodHandles.Lookup.ClassOption.NESTMATE;
import static java.lang.invoke.MethodHandles.Lookup.ClassOption.STRONG;
import static java.util.Objects.requireNonNull;
import jdk.internal.misc.PreviewFeatures;

/**
 * Bootstrap methods for linking {@code invokedynamic} call sites that implement
 * the selection functionality of the {@code switch} statement.  The bootstraps
 * take additional static arguments corresponding to the {@code case} labels
 * of the {@code switch}, implicitly numbered sequentially from {@code [0..N)}.
 *
 * @since 21
 */
public class SwitchBootstraps {

    private SwitchBootstraps() {}

    private static final Object SENTINEL = new Object();
    private static final MethodHandles.Lookup LOOKUP = MethodHandles.lookup();

    private static final MethodHandle NULL_CHECK;
    private static final MethodHandle IS_ZERO;
    private static final MethodHandle CHECK_INDEX;
    private static final MethodHandle MAPPED_ENUM_LOOKUP;

    private static final MethodTypeDesc TYPES_SWITCH_DESCRIPTOR =
            MethodTypeDesc.ofDescriptor("(Ljava/lang/Object;ILjava/util/function/BiPredicate;Ljava/util/List;)I");

    static {
        try {
            NULL_CHECK = LOOKUP.findStatic(Objects.class, "isNull",
                                           MethodType.methodType(boolean.class, Object.class));
            IS_ZERO = LOOKUP.findStatic(SwitchBootstraps.class, "isZero",
                                           MethodType.methodType(boolean.class, int.class));
            CHECK_INDEX = LOOKUP.findStatic(Objects.class, "checkIndex",
                                           MethodType.methodType(int.class, int.class, int.class));
            MAPPED_ENUM_LOOKUP = LOOKUP.findStatic(SwitchBootstraps.class, "mappedEnumLookup",
                                                   MethodType.methodType(int.class, Enum.class, MethodHandles.Lookup.class,
                                                                         Class.class, EnumDesc[].class, EnumMap.class));
        }
        catch (ReflectiveOperationException e) {
            throw new ExceptionInInitializerError(e);
        }
    }

    /**
     * Bootstrap method for linking an {@code invokedynamic} call site that
     * implements a {@code switch} on a target of a reference type.  The static
     * arguments are an array of case labels which must be non-null and of type
     * {@code String} or {@code Integer} or {@code Class} or {@code EnumDesc}.
     * <p>
     * The type of the returned {@code CallSite}'s method handle will have
     * a return type of {@code int}.   It has two parameters: the first argument
     * will be an {@code Object} instance ({@code target}) and the second
     * will be {@code int} ({@code restart}).
     * <p>
     * If the {@code target} is {@code null}, then the method of the call site
     * returns {@literal -1}.
     * <p>
     * If the {@code target} is not {@code null}, then the method of the call site
     * returns the index of the first element in the {@code labels} array starting from
     * the {@code restart} index matching one of the following conditions:
     * <ul>
     *   <li>the element is of type {@code Class} that is assignable
     *       from the target's class; or</li>
     *   <li>the element is of type {@code String} or {@code Integer} and
     *       equals to the target.</li>
     *   <li>the element is of type {@code EnumDesc}, that describes a constant that is
     *       equals to the target.</li>
     * </ul>
     * <p>
     * If no element in the {@code labels} array matches the target, then
     * the method of the call site return the length of the {@code labels} array.
     * <p>
     * The value of the {@code restart} index must be between {@code 0} (inclusive) and
     * the length of the {@code labels} array (inclusive),
     * both  or an {@link IndexOutOfBoundsException} is thrown.
     *
     * @param lookup Represents a lookup context with the accessibility
     *               privileges of the caller.  When used with {@code invokedynamic},
     *               this is stacked automatically by the VM.
     * @param invocationName unused
     * @param invocationType The invocation type of the {@code CallSite} with two parameters,
     *                       a reference type, an {@code int}, and {@code int} as a return type.
     * @param labels case labels - {@code String} and {@code Integer} constants
     *               and {@code Class} and {@code EnumDesc} instances, in any combination
     * @return a {@code CallSite} returning the first matching element as described above
     *
     * @throws NullPointerException if any argument is {@code null}
     * @throws IllegalArgumentException if any element in the labels array is null, if the
     * invocation type is not not a method type of first parameter of a reference type,
     * second parameter of type {@code int} and with {@code int} as its return type,
     * or if {@code labels} contains an element that is not of type {@code String},
     * {@code Integer}, {@code Class} or {@code EnumDesc}.
     * @jvms 4.4.6 The CONSTANT_NameAndType_info Structure
     * @jvms 4.4.10 The CONSTANT_Dynamic_info and CONSTANT_InvokeDynamic_info Structures
     */
    public static CallSite typeSwitch(MethodHandles.Lookup lookup,
                                      String invocationName,
                                      MethodType invocationType,
                                      Object... labels) {
        if (invocationType.parameterCount() != 2
            || (!invocationType.returnType().equals(int.class))
            || invocationType.parameterType(0).isPrimitive()
            || !invocationType.parameterType(1).equals(int.class))
            throw new IllegalArgumentException("Illegal invocation type " + invocationType);
        requireNonNull(labels);

        labels = labels.clone();
        Stream.of(labels).forEach(SwitchBootstraps::verifyLabel);

        MethodHandle target = generateInnerClass(lookup, labels);

        target = withIndexCheck(target, labels.length);

        return new ConstantCallSite(target);
    }

    private static void verifyLabel(Object label) {
        if (label == null) {
            throw new IllegalArgumentException("null label found");
        }
        Class<?> labelClass = label.getClass();
        if (labelClass != Class.class &&
            labelClass != String.class &&
            labelClass != Integer.class &&
            labelClass != EnumDesc.class) {
            throw new IllegalArgumentException("label with illegal type found: " + label.getClass());
        }
    }

    private static boolean isZero(int value) {
        return value == 0;
    }

    /**
     * Bootstrap method for linking an {@code invokedynamic} call site that
     * implements a {@code switch} on a target of an enum type. The static
     * arguments are used to encode the case labels associated to the switch
     * construct, where each label can be encoded in two ways:
     * <ul>
     *   <li>as a {@code String} value, which represents the name of
     *       the enum constant associated with the label</li>
     *   <li>as a {@code Class} value, which represents the enum type
     *       associated with a type test pattern</li>
     * </ul>
     * <p>
     * The returned {@code CallSite}'s method handle will have
     * a return type of {@code int} and accepts two parameters: the first argument
     * will be an {@code Enum} instance ({@code target}) and the second
     * will be {@code int} ({@code restart}).
     * <p>
     * If the {@code target} is {@code null}, then the method of the call site
     * returns {@literal -1}.
     * <p>
     * If the {@code target} is not {@code null}, then the method of the call site
     * returns the index of the first element in the {@code labels} array starting from
     * the {@code restart} index matching one of the following conditions:
     * <ul>
     *   <li>the element is of type {@code Class} that is assignable
     *       from the target's class; or</li>
     *   <li>the element is of type {@code String} and equals to the target
     *       enum constant's {@link Enum#name()}.</li>
     * </ul>
     * <p>
     * If no element in the {@code labels} array matches the target, then
     * the method of the call site return the length of the {@code labels} array.
     * <p>
     * The value of the {@code restart} index must be between {@code 0} (inclusive) and
     * the length of the {@code labels} array (inclusive),
     * both  or an {@link IndexOutOfBoundsException} is thrown.
     *
     * @param lookup Represents a lookup context with the accessibility
     *               privileges of the caller. When used with {@code invokedynamic},
     *               this is stacked automatically by the VM.
     * @param invocationName unused
     * @param invocationType The invocation type of the {@code CallSite} with two parameters,
     *                       an enum type, an {@code int}, and {@code int} as a return type.
     * @param labels case labels - {@code String} constants and {@code Class} instances,
     *               in any combination
     * @return a {@code CallSite} returning the first matching element as described above
     *
     * @throws NullPointerException if any argument is {@code null}
     * @throws IllegalArgumentException if any element in the labels array is null, if the
     * invocation type is not a method type whose first parameter type is an enum type,
     * second parameter of type {@code int} and whose return type is {@code int},
     * or if {@code labels} contains an element that is not of type {@code String} or
     * {@code Class} of the target enum type.
     * @jvms 4.4.6 The CONSTANT_NameAndType_info Structure
     * @jvms 4.4.10 The CONSTANT_Dynamic_info and CONSTANT_InvokeDynamic_info Structures
     */
    public static CallSite enumSwitch(MethodHandles.Lookup lookup,
                                      String invocationName,
                                      MethodType invocationType,
                                      Object... labels) {
        if (invocationType.parameterCount() != 2
            || (!invocationType.returnType().equals(int.class))
            || invocationType.parameterType(0).isPrimitive()
            || !invocationType.parameterType(0).isEnum()
            || !invocationType.parameterType(1).equals(int.class))
            throw new IllegalArgumentException("Illegal invocation type " + invocationType);
        requireNonNull(labels);

        labels = labels.clone();

        Class<?> enumClass = invocationType.parameterType(0);
        labels = Stream.of(labels).map(l -> convertEnumConstants(lookup, enumClass, l)).toArray();

        MethodHandle target;
        boolean constantsOnly = Stream.of(labels).allMatch(l -> enumClass.isAssignableFrom(EnumDesc.class));

        if (labels.length > 0 && constantsOnly) {
            //If all labels are enum constants, construct an optimized handle for repeat index 0:
            //if (selector == null) return -1
            //else if (idx == 0) return mappingArray[selector.ordinal()]; //mapping array created lazily
            //else return "typeSwitch(labels)"
            MethodHandle body =
                    MethodHandles.guardWithTest(MethodHandles.dropArguments(NULL_CHECK, 0, int.class),
                                                MethodHandles.dropArguments(MethodHandles.constant(int.class, -1), 0, int.class, Object.class),
                                                MethodHandles.guardWithTest(MethodHandles.dropArguments(IS_ZERO, 1, Object.class),
                                                                            generateInnerClass(lookup, labels),
                                                                            MethodHandles.insertArguments(MAPPED_ENUM_LOOKUP, 1, lookup, enumClass, labels, new EnumMap())));
            target = MethodHandles.permuteArguments(body, MethodType.methodType(int.class, Object.class, int.class), 1, 0);
        } else {
            target = generateInnerClass(lookup, labels);
        }

        target = target.asType(invocationType);
        target = withIndexCheck(target, labels.length);

        return new ConstantCallSite(target);
    }

    private static <E extends Enum<E>> Object convertEnumConstants(MethodHandles.Lookup lookup, Class<?> enumClassTemplate, Object label) {
        if (label == null) {
            throw new IllegalArgumentException("null label found");
        }
        Class<?> labelClass = label.getClass();
        if (labelClass == Class.class) {
            if (label != enumClassTemplate) {
                throw new IllegalArgumentException("the Class label: " + label +
                                                   ", expected the provided enum class: " + enumClassTemplate);
            }
            return label;
        } else if (labelClass == String.class) {
            return EnumDesc.of(enumClassTemplate.describeConstable().orElseThrow(), (String) label);
        } else {
            throw new IllegalArgumentException("label with illegal type found: " + labelClass +
                                               ", expected label of type either String or Class");
        }
    }

    private static <T extends Enum<T>> int mappedEnumLookup(T value, MethodHandles.Lookup lookup, Class<T> enumClass, EnumDesc<?>[] labels, EnumMap enumMap) {
        if (enumMap.map == null) {
            T[] constants = SharedSecrets.getJavaLangAccess().getEnumConstantsShared(enumClass);
            int[] map = new int[constants.length];
            int ordinal = 0;

            for (T constant : constants) {
                map[ordinal] = labels.length;

                for (int i = 0; i < labels.length; i++) {
                    if (Objects.equals(labels[i].constantName(), constant.name())) {
                        map[ordinal] = i;
                        break;
                    }
                }

                ordinal++;
            }
        }
        return enumMap.map[value.ordinal()];
    }

    private static MethodHandle withIndexCheck(MethodHandle target, int labelsCount) {
        MethodHandle checkIndex = MethodHandles.insertArguments(CHECK_INDEX, 1, labelsCount + 1);

        return MethodHandles.filterArguments(target, 1, checkIndex);
    }

    private static final class ResolvedEnumLabels implements BiPredicate<Integer, Object> {

        private final MethodHandles.Lookup lookup;
        private final EnumDesc<?>[] enumDescs;
        @Stable
        private Object[] resolvedEnum;

        public ResolvedEnumLabels(MethodHandles.Lookup lookup, EnumDesc<?>[] enumDescs) {
            this.lookup = lookup;
            this.enumDescs = enumDescs;
            this.resolvedEnum = new Object[enumDescs.length];
        }

        @Override
        public boolean test(Integer labelIndex, Object value) {
            Object result = resolvedEnum[labelIndex];

            if (result == null) {
                try {
                    if (!(value instanceof Enum<?> enumValue)) {
                        return false;
                    }

                    EnumDesc<?> label = enumDescs[labelIndex];
                    Class<?> clazz = label.constantType().resolveConstantDesc(lookup);

                    if (enumValue.getDeclaringClass() != clazz) {
                        return false;
                    }

                    result = label.resolveConstantDesc(lookup);
                } catch (IllegalArgumentException | ReflectiveOperationException ex) {
                    result = SENTINEL;
                }

                resolvedEnum[labelIndex] = result;
            }

            return result == value;
        }
    }

    private static final class EnumMap {
        @Stable
        public int[] map;
    }

    /*
     * Construct test chains for labels inside switch, to handle switch repeats:
     * switch (idx) {
     *     case 0 -> if (selector matches label[0]) return 0;
     *     case 1 -> if (selector matches label[1]) return 1;
     *     ...
     * }
     */
    @SuppressWarnings("removal")
    private static MethodHandle generateInnerClass(MethodHandles.Lookup caller, Object[] labels) {
        List<EnumDesc<?>> enumDescs = new ArrayList<>();
        List<Class<?>> extraClassLabels = new ArrayList<>();

<<<<<<< HEAD
        byte[] classBytes = Classfile.of().build(ClassDesc.of(typeSwitchClassName(caller.lookupClass())), clb -> {
            clb.withFlags(AccessFlag.FINAL, (PreviewFeatures.isEnabled())  ? AccessFlag.IDENTITY : AccessFlag.SUPER, AccessFlag.SYNTHETIC)
=======
        byte[] classBytes = ClassFile.of().build(ClassDesc.of(typeSwitchClassName(caller.lookupClass())), clb -> {
            clb.withFlags(AccessFlag.FINAL, AccessFlag.SUPER, AccessFlag.SYNTHETIC)
>>>>>>> 86f9b3f5
               .withMethodBody("typeSwitch",
                               TYPES_SWITCH_DESCRIPTOR,
                               ClassFile.ACC_FINAL | ClassFile.ACC_PUBLIC | ClassFile.ACC_STATIC,
                               cb -> {
                    cb.aload(0);
                    Label nonNullLabel = cb.newLabel();
                    cb.if_nonnull(nonNullLabel);
                    cb.iconst_m1();
                    cb.ireturn();
                    cb.labelBinding(nonNullLabel);
                    if (labels.length == 0) {
                        cb.constantInstruction(0)
                          .ireturn();
                        return ;
                    }
                    cb.iload(1);
                    Label dflt = cb.newLabel();
                    record Element(Label target, Label next, Object caseLabel) {}
                    List<Element> cases = new ArrayList<>();
                    List<SwitchCase> switchCases = new ArrayList<>();
                    Object lastLabel = null;
                    for (int idx = labels.length - 1; idx >= 0; idx--) {
                        Object currentLabel = labels[idx];
                        Label target = cb.newLabel();
                        Label next;
                        if (lastLabel == null) {
                            next = dflt;
                        } else if (lastLabel.equals(currentLabel)) {
                            next = cases.getLast().next();
                        } else {
                            next = cases.getLast().target();
                        }
                        lastLabel = currentLabel;
                        cases.add(new Element(target, next, currentLabel));
                        switchCases.add(SwitchCase.of(idx, target));
                    }
                    cases = cases.reversed();
                    switchCases = switchCases.reversed();
                    cb.tableswitch(0, labels.length - 1, dflt, switchCases);
                    for (int idx = 0; idx < cases.size(); idx++) {
                        Element element = cases.get(idx);
                        Label next = element.next();
                        cb.labelBinding(element.target());
                        if (element.caseLabel() instanceof Class<?> classLabel) {
                            Optional<ClassDesc> classLabelConstableOpt = classLabel.describeConstable();
                            if (classLabelConstableOpt.isPresent()) {
                                cb.aload(0);
                                cb.instanceof_(classLabelConstableOpt.orElseThrow());
                                cb.ifeq(next);
                            } else {
                                cb.aload(3);
                                cb.constantInstruction(extraClassLabels.size());
                                cb.invokeinterface(ConstantDescs.CD_List,
                                                   "get",
                                                   MethodTypeDesc.of(ConstantDescs.CD_Object,
                                                                     ConstantDescs.CD_int));
                                cb.checkcast(ConstantDescs.CD_Class);
                                cb.aload(0);
                                cb.invokevirtual(ConstantDescs.CD_Class,
                                                 "isInstance",
                                                 MethodTypeDesc.of(ConstantDescs.CD_boolean,
                                                                   ConstantDescs.CD_Object));
                                cb.ifeq(next);
                                extraClassLabels.add(classLabel);
                            }
                        } else if (element.caseLabel() instanceof EnumDesc<?> enumLabel) {
                            int enumIdx = enumDescs.size();
                            enumDescs.add(enumLabel);
                            cb.aload(2);
                            cb.constantInstruction(enumIdx);
                            cb.invokestatic(ConstantDescs.CD_Integer,
                                            "valueOf",
                                            MethodTypeDesc.of(ConstantDescs.CD_Integer,
                                                              ConstantDescs.CD_int));
                            cb.aload(0);
                            cb.invokeinterface(BiPredicate.class.describeConstable().orElseThrow(),
                                               "test",
                                               MethodTypeDesc.of(ConstantDescs.CD_boolean,
                                                                 ConstantDescs.CD_Object,
                                                                 ConstantDescs.CD_Object));
                            cb.ifeq(next);
                        } else if (element.caseLabel() instanceof String stringLabel) {
                            cb.ldc(stringLabel);
                            cb.aload(0);
                            cb.invokevirtual(ConstantDescs.CD_Object,
                                             "equals",
                                             MethodTypeDesc.of(ConstantDescs.CD_boolean,
                                                               ConstantDescs.CD_Object));
                            cb.ifeq(next);
                        } else if (element.caseLabel() instanceof Integer integerLabel) {
                            Label compare = cb.newLabel();
                            Label notNumber = cb.newLabel();
                            cb.aload(0);
                            cb.instanceof_(ConstantDescs.CD_Number);
                            cb.ifeq(notNumber);
                            cb.aload(0);
                            cb.checkcast(ConstantDescs.CD_Number);
                            cb.invokevirtual(ConstantDescs.CD_Number,
                                             "intValue",
                                             MethodTypeDesc.of(ConstantDescs.CD_int));
                            cb.goto_(compare);
                            cb.labelBinding(notNumber);
                            cb.aload(0);
                            cb.instanceof_(ConstantDescs.CD_Character);
                            cb.ifeq(next);
                            cb.aload(0);
                            cb.checkcast(ConstantDescs.CD_Character);
                            cb.invokevirtual(ConstantDescs.CD_Character,
                                             "charValue",
                                             MethodTypeDesc.of(ConstantDescs.CD_char));
                            cb.labelBinding(compare);
                            cb.ldc(integerLabel);
                            cb.if_icmpne(next);
                        } else {
                            throw new InternalError("Unsupported label type: " +
                                                    element.caseLabel().getClass());
                        }
                        cb.constantInstruction(idx);
                        cb.ireturn();
                    }
                    cb.labelBinding(dflt);
                    cb.constantInstruction(cases.size());
                    cb.ireturn();
                });
        });

        try {
            // this class is linked at the indy callsite; so define a hidden nestmate
            MethodHandles.Lookup lookup;
            lookup = caller.defineHiddenClass(classBytes, true, NESTMATE, STRONG);
            MethodHandle typeSwitch = lookup.findStatic(lookup.lookupClass(),
                                                        "typeSwitch",
                                                        MethodType.methodType(int.class,
                                                                              Object.class,
                                                                              int.class,
                                                                              BiPredicate.class,
                                                                              List.class));
            return MethodHandles.insertArguments(typeSwitch, 2, new ResolvedEnumLabels(caller, enumDescs.toArray(EnumDesc[]::new)),
                                                                List.copyOf(extraClassLabels));
        } catch (Throwable t) {
            throw new IllegalArgumentException(t);
        }
    }

    //based on src/java.base/share/classes/java/lang/invoke/InnerClassLambdaMetafactory.java:
    private static String typeSwitchClassName(Class<?> targetClass) {
        String name = targetClass.getName();
        if (targetClass.isHidden()) {
            // use the original class name
            name = name.replace('/', '_');
        }
        return name + "$$TypeSwitch";
    }
}<|MERGE_RESOLUTION|>--- conflicted
+++ resolved
@@ -387,13 +387,8 @@
         List<EnumDesc<?>> enumDescs = new ArrayList<>();
         List<Class<?>> extraClassLabels = new ArrayList<>();
 
-<<<<<<< HEAD
-        byte[] classBytes = Classfile.of().build(ClassDesc.of(typeSwitchClassName(caller.lookupClass())), clb -> {
+        byte[] classBytes = ClassFile.of().build(ClassDesc.of(typeSwitchClassName(caller.lookupClass())), clb -> {
             clb.withFlags(AccessFlag.FINAL, (PreviewFeatures.isEnabled())  ? AccessFlag.IDENTITY : AccessFlag.SUPER, AccessFlag.SYNTHETIC)
-=======
-        byte[] classBytes = ClassFile.of().build(ClassDesc.of(typeSwitchClassName(caller.lookupClass())), clb -> {
-            clb.withFlags(AccessFlag.FINAL, AccessFlag.SUPER, AccessFlag.SYNTHETIC)
->>>>>>> 86f9b3f5
                .withMethodBody("typeSwitch",
                                TYPES_SWITCH_DESCRIPTOR,
                                ClassFile.ACC_FINAL | ClassFile.ACC_PUBLIC | ClassFile.ACC_STATIC,
