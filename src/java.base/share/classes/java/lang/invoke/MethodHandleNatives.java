/*
 * Copyright (c) 2008, 2022, Oracle and/or its affiliates. All rights reserved.
 * DO NOT ALTER OR REMOVE COPYRIGHT NOTICES OR THIS FILE HEADER.
 *
 * This code is free software; you can redistribute it and/or modify it
 * under the terms of the GNU General Public License version 2 only, as
 * published by the Free Software Foundation.  Oracle designates this
 * particular file as subject to the "Classpath" exception as provided
 * by Oracle in the LICENSE file that accompanied this code.
 *
 * This code is distributed in the hope that it will be useful, but WITHOUT
 * ANY WARRANTY; without even the implied warranty of MERCHANTABILITY or
 * FITNESS FOR A PARTICULAR PURPOSE.  See the GNU General Public License
 * version 2 for more details (a copy is included in the LICENSE file that
 * accompanied this code).
 *
 * You should have received a copy of the GNU General Public License version
 * 2 along with this work; if not, write to the Free Software Foundation,
 * Inc., 51 Franklin St, Fifth Floor, Boston, MA 02110-1301 USA.
 *
 * Please contact Oracle, 500 Oracle Parkway, Redwood Shores, CA 94065 USA
 * or visit www.oracle.com if you need additional information or have any
 * questions.
 */

package java.lang.invoke;

import jdk.internal.misc.VM;
import jdk.internal.ref.CleanerFactory;
import sun.invoke.util.Wrapper;

import java.lang.invoke.MethodHandles.Lookup;
import java.lang.reflect.Field;

import static java.lang.invoke.MethodHandleNatives.Constants.*;
import static java.lang.invoke.MethodHandleStatics.TRACE_METHOD_LINKAGE;
import static java.lang.invoke.MethodHandles.Lookup.IMPL_LOOKUP;

/**
 * The JVM interface for the method handles package is all here.
 * This is an interface internal and private to an implementation of JSR 292.
 * <em>This class is not part of the JSR 292 standard.</em>
 * @author jrose
 */
class MethodHandleNatives {

    private MethodHandleNatives() { } // static only

    /// MemberName support

    static native void init(MemberName self, Object ref);
    static native void expand(MemberName self);
    static native MemberName resolve(MemberName self, Class<?> caller, int lookupMode,
            boolean speculativeResolve) throws LinkageError, ClassNotFoundException;

    /// Field layout queries parallel to jdk.internal.misc.Unsafe:
    static native long objectFieldOffset(MemberName self);  // e.g., returns vmindex
    static native long staticFieldOffset(MemberName self);  // e.g., returns vmindex
    static native Object staticFieldBase(MemberName self);  // e.g., returns clazz
    static native Object getMemberVMInfo(MemberName self);  // returns {vmindex,vmtarget}

    /// CallSite support

    /** Tell the JVM that we need to change the target of a CallSite. */
    static native void setCallSiteTargetNormal(CallSite site, MethodHandle target);
    static native void setCallSiteTargetVolatile(CallSite site, MethodHandle target);

    static native void copyOutBootstrapArguments(Class<?> caller, int[] indexInfo,
                                                 int start, int end,
                                                 Object[] buf, int pos,
                                                 boolean resolve,
                                                 Object ifNotAvailable);

    /** Represents a context to track nmethod dependencies on CallSite instance target. */
    static class CallSiteContext implements Runnable {
        //@Injected JVM_nmethodBucket* vmdependencies;
        //@Injected jlong last_cleanup;

        static CallSiteContext make(CallSite cs) {
            final CallSiteContext newContext = new CallSiteContext();
            // CallSite instance is tracked by a Cleanable which clears native
            // structures allocated for CallSite context. Though the CallSite can
            // become unreachable, its Context is retained by the Cleanable instance
            // (which is referenced from Cleaner instance which is referenced from
            // CleanerFactory class) until cleanup is performed.
            CleanerFactory.cleaner().register(cs, newContext);
            return newContext;
        }

        @Override
        public void run() {
            MethodHandleNatives.clearCallSiteContext(this);
        }
    }

    /** Invalidate all recorded nmethods. */
    private static native void clearCallSiteContext(CallSiteContext context);

    private static native void registerNatives();
    static {
        registerNatives();
    }

    /**
     * Compile-time constants go here. This collection exists not only for
     * reference from clients, but also for ensuring the VM and JDK agree on the
     * values of these constants (see {@link #verifyConstants()}).
     */
    static class Constants {
        Constants() { } // static only

        static final int
<<<<<<< HEAD
            MN_IS_METHOD             = 0x00010000, // method (not object constructor)
            MN_IS_OBJECT_CONSTRUCTOR = 0x00020000, // object constructor
            MN_IS_FIELD              = 0x00040000, // field
            MN_IS_TYPE               = 0x00080000, // nested type
            MN_CALLER_SENSITIVE      = 0x00100000, // @CallerSensitive annotation detected
            MN_TRUSTED_FINAL         = 0x00200000, // trusted final field
            MN_FLATTENED             = 0x00400000, // flattened field
            MN_REFERENCE_KIND_SHIFT  = 24, // refKind
            MN_REFERENCE_KIND_MASK   = 0x0F000000 >> MN_REFERENCE_KIND_SHIFT,
            // The SEARCH_* bits are not for MN.flags but for the matchFlags argument of MHN.getMembers:
            MN_SEARCH_SUPERCLASSES   = 0x00100000,
            MN_SEARCH_INTERFACES     = 0x00200000;
=======
            MN_IS_METHOD           = 0x00010000, // method (not constructor)
            MN_IS_CONSTRUCTOR      = 0x00020000, // constructor
            MN_IS_FIELD            = 0x00040000, // field
            MN_IS_TYPE             = 0x00080000, // nested type
            MN_CALLER_SENSITIVE    = 0x00100000, // @CallerSensitive annotation detected
            MN_TRUSTED_FINAL       = 0x00200000, // trusted final field
            MN_REFERENCE_KIND_SHIFT = 24, // refKind
            MN_REFERENCE_KIND_MASK = 0x0F000000 >> MN_REFERENCE_KIND_SHIFT;
>>>>>>> 861e3020

        /**
         * Constant pool reference-kind codes, as used by CONSTANT_MethodHandle CP entries.
         */
        static final byte
            REF_NONE                    = 0,  // null value
            REF_getField                = 1,
            REF_getStatic               = 2,
            REF_putField                = 3,
            REF_putStatic               = 4,
            REF_invokeVirtual           = 5,
            REF_invokeStatic            = 6,
            REF_invokeSpecial           = 7,
            REF_newInvokeSpecial        = 8,
            REF_invokeInterface         = 9,
            REF_LIMIT                  = 10;

        /**
         * Flags for Lookup.ClassOptions
         */
        static final int
            NESTMATE_CLASS            = 0x00000001,
            HIDDEN_CLASS              = 0x00000002,
            STRONG_LOADER_LINK        = 0x00000004,
            ACCESS_VM_ANNOTATIONS     = 0x00000008;

        /**
         * Lookup modes
         */
        static final int
            LM_MODULE        = Lookup.MODULE,
            LM_UNCONDITIONAL = Lookup.UNCONDITIONAL,
            LM_TRUSTED       = -1;

    }

    static boolean refKindIsValid(int refKind) {
        return (refKind > REF_NONE && refKind < REF_LIMIT);
    }
    static boolean refKindIsField(byte refKind) {
        assert(refKindIsValid(refKind));
        return (refKind <= REF_putStatic);
    }
    static boolean refKindIsGetter(byte refKind) {
        assert(refKindIsValid(refKind));
        return (refKind <= REF_getStatic);
    }
    static boolean refKindIsSetter(byte refKind) {
        return refKindIsField(refKind) && !refKindIsGetter(refKind);
    }
    static boolean refKindIsMethod(byte refKind) {
        return !refKindIsField(refKind) && (refKind != REF_newInvokeSpecial);
    }
    static boolean refKindIsObjectConstructor(byte refKind) {
        return (refKind == REF_newInvokeSpecial);
    }
    static boolean refKindHasReceiver(byte refKind) {
        assert(refKindIsValid(refKind));
        return (refKind & 1) != 0;
    }
    static boolean refKindIsStatic(byte refKind) {
        return !refKindHasReceiver(refKind) && (refKind != REF_newInvokeSpecial);
    }
    static boolean refKindDoesDispatch(byte refKind) {
        assert(refKindIsValid(refKind));
        return (refKind == REF_invokeVirtual ||
                refKind == REF_invokeInterface);
    }
    static {
        final int HR_MASK = ((1 << REF_getField) |
                             (1 << REF_putField) |
                             (1 << REF_invokeVirtual) |
                             (1 << REF_invokeSpecial) |
                             (1 << REF_invokeInterface)
                            );
        for (byte refKind = REF_NONE+1; refKind < REF_LIMIT; refKind++) {
            assert(refKindHasReceiver(refKind) == (((1<<refKind) & HR_MASK) != 0)) : refKind;
        }
    }
    static String refKindName(byte refKind) {
        assert(refKindIsValid(refKind));
        return switch (refKind) {
            case REF_getField         -> "getField";
            case REF_getStatic        -> "getStatic";
            case REF_putField         -> "putField";
            case REF_putStatic        -> "putStatic";
            case REF_invokeVirtual    -> "invokeVirtual";
            case REF_invokeStatic     -> "invokeStatic";
            case REF_invokeSpecial    -> "invokeSpecial";
            case REF_newInvokeSpecial -> "newInvokeSpecial";
            case REF_invokeInterface  -> "invokeInterface";
            default -> "REF_???";
        };
    }

    private static native int getNamedCon(int which, Object[] name);
    static boolean verifyConstants() {
        Object[] box = { null };
        for (int i = 0; ; i++) {
            box[0] = null;
            int vmval = getNamedCon(i, box);
            if (box[0] == null)  break;
            String name = (String) box[0];
            try {
                Field con = Constants.class.getDeclaredField(name);
                int jval = con.getInt(null);
                if (jval == vmval)  continue;
                String err = (name+": JVM has "+vmval+" while Java has "+jval);
                if (name.equals("CONV_OP_LIMIT")) {
                    System.err.println("warning: "+err);
                    continue;
                }
                throw new InternalError(err);
            } catch (NoSuchFieldException | IllegalAccessException ex) {
                String err = (name+": JVM has "+vmval+" which Java does not define");
                // ignore exotic ops the JVM cares about; we just won't issue them
                //System.err.println("warning: "+err);
                continue;
            }
        }
        return true;
    }
    static {
        VM.setJavaLangInvokeInited();
        assert(verifyConstants());
    }

    // Up-calls from the JVM.
    // These must NOT be public.

    /**
     * The JVM is linking an invokedynamic instruction.  Create a reified call site for it.
     */
    static MemberName linkCallSite(Object callerObj,
                                   Object bootstrapMethodObj,
                                   Object nameObj, Object typeObj,
                                   Object staticArguments,
                                   Object[] appendixResult) {
        MethodHandle bootstrapMethod = (MethodHandle)bootstrapMethodObj;
        Class<?> caller = (Class<?>)callerObj;
        String name = nameObj.toString().intern();
        MethodType type = (MethodType)typeObj;
        if (!TRACE_METHOD_LINKAGE)
            return linkCallSiteImpl(caller, bootstrapMethod, name, type,
                                    staticArguments, appendixResult);
        return linkCallSiteTracing(caller, bootstrapMethod, name, type,
                                   staticArguments, appendixResult);
    }
    static MemberName linkCallSiteImpl(Class<?> caller,
                                       MethodHandle bootstrapMethod,
                                       String name, MethodType type,
                                       Object staticArguments,
                                       Object[] appendixResult) {
        CallSite callSite = CallSite.makeSite(bootstrapMethod,
                                              name,
                                              type,
                                              staticArguments,
                                              caller);
        if (TRACE_METHOD_LINKAGE) {
            MethodHandle target = callSite.getTarget();
            System.out.println("linkCallSite target class => " + target.getClass().getName());
            System.out.println("linkCallSite target => " + target.debugString(0));
        }

        if (callSite instanceof ConstantCallSite) {
            appendixResult[0] = callSite.dynamicInvoker();
            return Invokers.linkToTargetMethod(type);
        } else {
            appendixResult[0] = callSite;
            return Invokers.linkToCallSiteMethod(type);
        }
    }
    // Tracing logic:
    static MemberName linkCallSiteTracing(Class<?> caller,
                                          MethodHandle bootstrapMethod,
                                          String name, MethodType type,
                                          Object staticArguments,
                                          Object[] appendixResult) {
        Object bsmReference = bootstrapMethod.internalMemberName();
        if (bsmReference == null)  bsmReference = bootstrapMethod;
        String staticArglist = staticArglistForTrace(staticArguments);
        System.out.println("linkCallSite "+getCallerInfo(caller)+" "+
                           bsmReference+" "+
                           name+type+"/"+staticArglist);
        try {
            MemberName res = linkCallSiteImpl(caller, bootstrapMethod, name, type,
                                              staticArguments, appendixResult);
            System.out.println("linkCallSite linkage => "+res+" + "+appendixResult[0]);
            return res;
        } catch (Throwable ex) {
            ex.printStackTrace(); // print now in case exception is swallowed
            System.out.println("linkCallSite => throw "+ex);
            throw ex;
        }
    }

    /**
     * Return a human-readable description of the caller. Something like
     * "java.base/java.security.Security.<clinit>(Security.java:82)"
     */
    private static String getCallerInfo(Class<?> caller) {
        for (StackTraceElement e : Thread.currentThread().getStackTrace()) {
            if (e.getClassName().equals(caller.getName())) {
                return e.toString();
            }
        }
        // fallback if the caller is somehow missing from the stack.
        return caller.getName();
    }

    // this implements the upcall from the JVM, MethodHandleNatives.linkDynamicConstant:
    static Object linkDynamicConstant(Object callerObj,
                                      Object bootstrapMethodObj,
                                      Object nameObj, Object typeObj,
                                      Object staticArguments) {
        MethodHandle bootstrapMethod = (MethodHandle)bootstrapMethodObj;
        Class<?> caller = (Class<?>)callerObj;
        String name = nameObj.toString().intern();
        Class<?> type = (Class<?>)typeObj;
        if (!TRACE_METHOD_LINKAGE)
            return linkDynamicConstantImpl(caller, bootstrapMethod, name, type, staticArguments);
        return linkDynamicConstantTracing(caller, bootstrapMethod, name, type, staticArguments);
    }

    static Object linkDynamicConstantImpl(Class<?> caller,
                                          MethodHandle bootstrapMethod,
                                          String name, Class<?> type,
                                          Object staticArguments) {
        return ConstantBootstraps.makeConstant(bootstrapMethod, name, type, staticArguments, caller);
    }

    private static String staticArglistForTrace(Object staticArguments) {
        if (staticArguments instanceof Object[])
            return "BSA="+java.util.Arrays.asList((Object[]) staticArguments);
        if (staticArguments instanceof int[])
            return "BSA@"+java.util.Arrays.toString((int[]) staticArguments);
        if (staticArguments == null)
            return "BSA0=null";
        return "BSA1="+staticArguments;
    }

    // Tracing logic:
    static Object linkDynamicConstantTracing(Class<?> caller,
                                             MethodHandle bootstrapMethod,
                                             String name, Class<?> type,
                                             Object staticArguments) {
        Object bsmReference = bootstrapMethod.internalMemberName();
        if (bsmReference == null)  bsmReference = bootstrapMethod;
        String staticArglist = staticArglistForTrace(staticArguments);
        System.out.println("linkDynamicConstant "+caller.getName()+" "+
                           bsmReference+" "+
                           name+type+"/"+staticArglist);
        try {
            Object res = linkDynamicConstantImpl(caller, bootstrapMethod, name, type, staticArguments);
            System.out.println("linkDynamicConstantImpl => "+res);
            return res;
        } catch (Throwable ex) {
            ex.printStackTrace(); // print now in case exception is swallowed
            System.out.println("linkDynamicConstant => throw "+ex);
            throw ex;
        }
    }

    /** The JVM is requesting pull-mode bootstrap when it provides
     *  a tuple of the form int[]{ argc, vmindex }.
     *  The BSM is expected to call back to the JVM using the caller
     *  class and vmindex to resolve the static arguments.
     */
    static boolean staticArgumentsPulled(Object staticArguments) {
        return staticArguments instanceof int[];
    }

    /** A BSM runs in pull-mode if and only if its sole arguments
     * are (Lookup, BootstrapCallInfo), or can be converted pairwise
     * to those types, and it is not of variable arity.
     * Excluding error cases, we can just test that the arity is a constant 2.
     *
     * NOTE: This method currently returns false, since pulling is not currently
     * exposed to a BSM. When pull mode is supported the method block will be
     * replaced with currently commented out code.
     */
    static boolean isPullModeBSM(MethodHandle bsm) {
        return false;
//        return bsm.type().parameterCount() == 2 && !bsm.isVarargsCollector();
    }

    /**
     * The JVM wants a pointer to a MethodType.  Oblige it by finding or creating one.
     */
    static MethodType findMethodHandleType(Class<?> rtype, Class<?>[] ptypes) {
        return MethodType.methodType(rtype, ptypes, true);
    }

    /**
     * The JVM wants to link a call site that requires a dynamic type check.
     * Name is a type-checking invoker, invokeExact or invoke.
     * Return a JVM method (MemberName) to handle the invoking.
     * The method assumes the following arguments on the stack:
     * 0: the method handle being invoked
     * 1-N: the arguments to the method handle invocation
     * N+1: an optional, implicitly added argument (typically the given MethodType)
     * <p>
     * The nominal method at such a call site is an instance of
     * a signature-polymorphic method (see @PolymorphicSignature).
     * Such method instances are user-visible entities which are
     * "split" from the generic placeholder method in {@code MethodHandle}.
     * (Note that the placeholder method is not identical with any of
     * its instances.  If invoked reflectively, is guaranteed to throw an
     * {@code UnsupportedOperationException}.)
     * If the signature-polymorphic method instance is ever reified,
     * it appears as a "copy" of the original placeholder
     * (a native final member of {@code MethodHandle}) except
     * that its type descriptor has shape required by the instance,
     * and the method instance is <em>not</em> varargs.
     * The method instance is also marked synthetic, since the
     * method (by definition) does not appear in Java source code.
     * <p>
     * The JVM is allowed to reify this method as instance metadata.
     * For example, {@code invokeBasic} is always reified.
     * But the JVM may instead call {@code linkMethod}.
     * If the result is an * ordered pair of a {@code (method, appendix)},
     * the method gets all the arguments (0..N inclusive)
     * plus the appendix (N+1), and uses the appendix to complete the call.
     * In this way, one reusable method (called a "linker method")
     * can perform the function of any number of polymorphic instance
     * methods.
     * <p>
     * Linker methods are allowed to be weakly typed, with any or
     * all references rewritten to {@code Object} and any primitives
     * (except {@code long}/{@code float}/{@code double})
     * rewritten to {@code int}.
     * A linker method is trusted to return a strongly typed result,
     * according to the specific method type descriptor of the
     * signature-polymorphic instance it is emulating.
     * This can involve (as necessary) a dynamic check using
     * data extracted from the appendix argument.
     * <p>
     * The JVM does not inspect the appendix, other than to pass
     * it verbatim to the linker method at every call.
     * This means that the JDK runtime has wide latitude
     * for choosing the shape of each linker method and its
     * corresponding appendix.
     * Linker methods should be generated from {@code LambdaForm}s
     * so that they do not become visible on stack traces.
     * <p>
     * The {@code linkMethod} call is free to omit the appendix
     * (returning null) and instead emulate the required function
     * completely in the linker method.
     * As a corner case, if N==255, no appendix is possible.
     * In this case, the method returned must be custom-generated to
     * perform any needed type checking.
     * <p>
     * If the JVM does not reify a method at a call site, but instead
     * calls {@code linkMethod}, the corresponding call represented
     * in the bytecodes may mention a valid method which is not
     * representable with a {@code MemberName}.
     * Therefore, use cases for {@code linkMethod} tend to correspond to
     * special cases in reflective code such as {@code findVirtual}
     * or {@code revealDirect}.
     */
    static MemberName linkMethod(Class<?> callerClass, int refKind,
                                 Class<?> defc, String name, Object type,
                                 Object[] appendixResult) {
        if (!TRACE_METHOD_LINKAGE)
            return linkMethodImpl(callerClass, refKind, defc, name, type, appendixResult);
        return linkMethodTracing(callerClass, refKind, defc, name, type, appendixResult);
    }
    static MemberName linkMethodImpl(Class<?> callerClass, int refKind,
                                     Class<?> defc, String name, Object type,
                                     Object[] appendixResult) {
        try {
            if (refKind == REF_invokeVirtual) {
                if (defc == MethodHandle.class) {
                    return Invokers.methodHandleInvokeLinkerMethod(
                            name, fixMethodType(callerClass, type), appendixResult);
                } else if (defc == VarHandle.class) {
                    return varHandleOperationLinkerMethod(
                            name, fixMethodType(callerClass, type), appendixResult);
                }
            }
        } catch (Error e) {
            // Pass through an Error, including say StackOverflowError or
            // OutOfMemoryError
            throw e;
        } catch (Throwable ex) {
            // Wrap anything else in LinkageError
            throw new LinkageError(ex.getMessage(), ex);
        }
        throw new LinkageError("no such method "+defc.getName()+"."+name+type);
    }
    private static MethodType fixMethodType(Class<?> callerClass, Object type) {
        if (type instanceof MethodType)
            return (MethodType) type;
        else
            return MethodType.fromDescriptor((String)type, callerClass.getClassLoader());
    }
    // Tracing logic:
    static MemberName linkMethodTracing(Class<?> callerClass, int refKind,
                                        Class<?> defc, String name, Object type,
                                        Object[] appendixResult) {
        System.out.println("linkMethod "+defc.getName()+"."+
                           name+type+"/"+Integer.toHexString(refKind));
        try {
            MemberName res = linkMethodImpl(callerClass, refKind, defc, name, type, appendixResult);
            System.out.println("linkMethod => "+res+" + "+appendixResult[0]);
            return res;
        } catch (Throwable ex) {
            System.out.println("linkMethod => throw "+ex);
            throw ex;
        }
    }

    /**
     * Obtain the method to link to the VarHandle operation.
     * This method is located here and not in Invokers to avoid
     * initializing that and other classes early on in VM bootup.
     */
    private static MemberName varHandleOperationLinkerMethod(String name,
                                                             MethodType mtype,
                                                             Object[] appendixResult) {
        // Get the signature method type
        final MethodType sigType = mtype.basicType();

        // Get the access kind from the method name
        VarHandle.AccessMode ak;
        try {
            ak = VarHandle.AccessMode.valueFromMethodName(name);
        } catch (IllegalArgumentException e) {
            throw MethodHandleStatics.newInternalError(e);
        }

        // Create the appendix descriptor constant
        VarHandle.AccessDescriptor ad = new VarHandle.AccessDescriptor(mtype, ak.at.ordinal(), ak.ordinal());
        appendixResult[0] = ad;

        if (MethodHandleStatics.VAR_HANDLE_GUARDS) {
            // If not polymorphic in the return type, such as the compareAndSet
            // methods that return boolean
            Class<?> guardReturnType = sigType.returnType();
            if (ak.at.isMonomorphicInReturnType) {
                if (ak.at.returnType != mtype.returnType()) {
                    // The caller contains a different return type than that
                    // defined by the method
                    throw newNoSuchMethodErrorOnVarHandle(name, mtype);
                }
                // Adjust the return type of the signature method type
                guardReturnType = ak.at.returnType;
            }

            // Get the guard method type for linking
            final Class<?>[] guardParams = new Class<?>[sigType.parameterCount() + 2];
            // VarHandle at start
            guardParams[0] = VarHandle.class;
            for (int i = 0; i < sigType.parameterCount(); i++) {
                guardParams[i + 1] = sigType.parameterType(i);
            }
            // Access descriptor at end
            guardParams[guardParams.length - 1] = VarHandle.AccessDescriptor.class;
            MethodType guardType = MethodType.methodType(guardReturnType, guardParams, true);

            MemberName linker = new MemberName(
                    VarHandleGuards.class, getVarHandleGuardMethodName(guardType),
                    guardType, REF_invokeStatic);

            linker = MemberName.getFactory().resolveOrNull(REF_invokeStatic, linker,
                                                           VarHandleGuards.class, LM_TRUSTED);
            if (linker != null) {
                return linker;
            }
            // Fall back to lambda form linkage if guard method is not available
            // TODO Optionally log fallback ?
        }
        return Invokers.varHandleInvokeLinkerMethod(mtype);
    }
    static String getVarHandleGuardMethodName(MethodType guardType) {
        String prefix = "guard_";
        StringBuilder sb = new StringBuilder(prefix.length() + guardType.parameterCount());

        sb.append(prefix);
        for (int i = 1; i < guardType.parameterCount() - 1; i++) {
            Class<?> pt = guardType.parameterType(i);
            sb.append(getCharErasedType(pt));
        }
        sb.append('_').append(getCharErasedType(guardType.returnType()));
        return sb.toString();
    }
    static char getCharErasedType(Class<?> pt) {
        return Wrapper.forBasicType(pt).basicTypeChar();
    }
    static NoSuchMethodError newNoSuchMethodErrorOnVarHandle(String name, MethodType mtype) {
        return new NoSuchMethodError("VarHandle." + name + mtype);
    }

    /**
     * The JVM is resolving a CONSTANT_MethodHandle CP entry.  And it wants our help.
     * It will make an up-call to this method.  (Do not change the name or signature.)
     * The type argument is a Class for field requests and a MethodType for non-fields.
     * <p>
     * Recent versions of the JVM may also pass a resolved MemberName for the type.
     * In that case, the name is ignored and may be null.
     */
    static MethodHandle linkMethodHandleConstant(Class<?> callerClass, int refKind,
                                                 Class<?> defc, String name, Object type) {
        try {
            Lookup lookup = IMPL_LOOKUP.in(callerClass);
            assert(refKindIsValid(refKind));
            return lookup.linkMethodHandleConstant((byte) refKind, defc, name, type);
        } catch (ReflectiveOperationException ex) {
            throw mapLookupExceptionToError(ex);
        }
    }

    /**
     * Map a reflective exception to a linkage error.
     */
    static LinkageError mapLookupExceptionToError(ReflectiveOperationException ex) {
        LinkageError err;
        if (ex instanceof IllegalAccessException) {
            Throwable cause = ex.getCause();
            if (cause instanceof AbstractMethodError) {
                return (AbstractMethodError) cause;
            } else {
                err = new IllegalAccessError(ex.getMessage());
            }
        } else if (ex instanceof NoSuchMethodException) {
            err = new NoSuchMethodError(ex.getMessage());
        } else if (ex instanceof NoSuchFieldException) {
            err = new NoSuchFieldError(ex.getMessage());
        } else {
            err = new IncompatibleClassChangeError();
        }
        return initCauseFrom(err, ex);
    }

    /**
     * Use best possible cause for err.initCause(), substituting the
     * cause for err itself if the cause has the same (or better) type.
     */
    static <E extends Error> E initCauseFrom(E err, Exception ex) {
        Throwable th = ex.getCause();
        @SuppressWarnings("unchecked")
        final Class<E> Eclass = (Class<E>) err.getClass();
        if (Eclass.isInstance(th))
           return Eclass.cast(th);
        err.initCause(th == null ? ex : th);
        return err;
    }

    /**
     * Is this method a caller-sensitive method?
     * I.e., does it call Reflection.getCallerClass or a similar method
     * to ask about the identity of its caller?
     */
    static boolean isCallerSensitive(MemberName mem) {
        if (!mem.isInvocable())  return false;  // fields are not caller sensitive

        return mem.isCallerSensitive() || canBeCalledVirtual(mem);
    }

    static boolean canBeCalledVirtual(MemberName mem) {
        assert(mem.isInvocable());
        return mem.getName().equals("getContextClassLoader") && canBeCalledVirtual(mem, java.lang.Thread.class);
    }

    static boolean canBeCalledVirtual(MemberName symbolicRef, Class<?> definingClass) {
        Class<?> symbolicRefClass = symbolicRef.getDeclaringClass();
        if (symbolicRefClass == definingClass)  return true;
        if (symbolicRef.isStatic() || symbolicRef.isPrivate())  return false;
        return (definingClass.isAssignableFrom(symbolicRefClass) ||  // Msym overrides Mdef
                symbolicRefClass.isInterface());                     // Mdef implements Msym
    }
}<|MERGE_RESOLUTION|>--- conflicted
+++ resolved
@@ -110,7 +110,6 @@
         Constants() { } // static only
 
         static final int
-<<<<<<< HEAD
             MN_IS_METHOD             = 0x00010000, // method (not object constructor)
             MN_IS_OBJECT_CONSTRUCTOR = 0x00020000, // object constructor
             MN_IS_FIELD              = 0x00040000, // field
@@ -119,20 +118,7 @@
             MN_TRUSTED_FINAL         = 0x00200000, // trusted final field
             MN_FLATTENED             = 0x00400000, // flattened field
             MN_REFERENCE_KIND_SHIFT  = 24, // refKind
-            MN_REFERENCE_KIND_MASK   = 0x0F000000 >> MN_REFERENCE_KIND_SHIFT,
-            // The SEARCH_* bits are not for MN.flags but for the matchFlags argument of MHN.getMembers:
-            MN_SEARCH_SUPERCLASSES   = 0x00100000,
-            MN_SEARCH_INTERFACES     = 0x00200000;
-=======
-            MN_IS_METHOD           = 0x00010000, // method (not constructor)
-            MN_IS_CONSTRUCTOR      = 0x00020000, // constructor
-            MN_IS_FIELD            = 0x00040000, // field
-            MN_IS_TYPE             = 0x00080000, // nested type
-            MN_CALLER_SENSITIVE    = 0x00100000, // @CallerSensitive annotation detected
-            MN_TRUSTED_FINAL       = 0x00200000, // trusted final field
-            MN_REFERENCE_KIND_SHIFT = 24, // refKind
-            MN_REFERENCE_KIND_MASK = 0x0F000000 >> MN_REFERENCE_KIND_SHIFT;
->>>>>>> 861e3020
+            MN_REFERENCE_KIND_MASK   = 0x0F000000 >> MN_REFERENCE_KIND_SHIFT;
 
         /**
          * Constant pool reference-kind codes, as used by CONSTANT_MethodHandle CP entries.
