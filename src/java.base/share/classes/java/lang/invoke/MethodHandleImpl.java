/*
 * Copyright (c) 2008, 2020, Oracle and/or its affiliates. All rights reserved.
 * DO NOT ALTER OR REMOVE COPYRIGHT NOTICES OR THIS FILE HEADER.
 *
 * This code is free software; you can redistribute it and/or modify it
 * under the terms of the GNU General Public License version 2 only, as
 * published by the Free Software Foundation.  Oracle designates this
 * particular file as subject to the "Classpath" exception as provided
 * by Oracle in the LICENSE file that accompanied this code.
 *
 * This code is distributed in the hope that it will be useful, but WITHOUT
 * ANY WARRANTY; without even the implied warranty of MERCHANTABILITY or
 * FITNESS FOR A PARTICULAR PURPOSE.  See the GNU General Public License
 * version 2 for more details (a copy is included in the LICENSE file that
 * accompanied this code).
 *
 * You should have received a copy of the GNU General Public License version
 * 2 along with this work; if not, write to the Free Software Foundation,
 * Inc., 51 Franklin St, Fifth Floor, Boston, MA 02110-1301 USA.
 *
 * Please contact Oracle, 500 Oracle Parkway, Redwood Shores, CA 94065 USA
 * or visit www.oracle.com if you need additional information or have any
 * questions.
 */

package java.lang.invoke;

import jdk.internal.access.JavaLangInvokeAccess;
import jdk.internal.access.SharedSecrets;
import jdk.internal.org.objectweb.asm.ClassWriter;
import jdk.internal.org.objectweb.asm.MethodVisitor;
import jdk.internal.reflect.CallerSensitive;
import jdk.internal.reflect.Reflection;
import jdk.internal.vm.annotation.ForceInline;
import jdk.internal.vm.annotation.Hidden;
import jdk.internal.vm.annotation.Stable;
import sun.invoke.empty.Empty;
import sun.invoke.util.ValueConversions;
import sun.invoke.util.VerifyType;
import sun.invoke.util.Wrapper;

import java.lang.invoke.MethodHandles.Lookup;
import java.lang.reflect.Array;
import java.nio.ByteOrder;
import java.util.Arrays;
import java.util.Collections;
import java.util.HashMap;
import java.util.Iterator;
import java.util.List;
import java.util.Map;
import java.util.function.Function;
import java.util.stream.Stream;

import static java.lang.invoke.LambdaForm.*;
import static java.lang.invoke.MethodHandleStatics.*;
import static java.lang.invoke.MethodHandles.Lookup.IMPL_LOOKUP;
import static jdk.internal.org.objectweb.asm.Opcodes.*;

/**
 * Trusted implementation code for MethodHandle.
 * @author jrose
 */
/*non-public*/
abstract class MethodHandleImpl {

    /// Factory methods to create method handles:

    static MethodHandle makeArrayElementAccessor(Class<?> arrayClass, ArrayAccess access) {
        if (arrayClass == Object[].class) {
            return ArrayAccess.objectAccessor(access);
        }
        if (!arrayClass.isArray())
            throw newIllegalArgumentException("not an array: "+arrayClass);
        MethodHandle[] cache = ArrayAccessor.TYPED_ACCESSORS.get(arrayClass);
        int cacheIndex = ArrayAccess.cacheIndex(access);
        MethodHandle mh = cache[cacheIndex];
        if (mh != null)  return mh;
        mh = ArrayAccessor.getAccessor(arrayClass, access);
        MethodType correctType = ArrayAccessor.correctType(arrayClass, access);
        if (mh.type() != correctType) {
            assert(mh.type().parameterType(0) == Object[].class);
            /* if access == SET */ assert(access != ArrayAccess.SET || mh.type().parameterType(2) == Object.class);
            /* if access == GET */ assert(access != ArrayAccess.GET ||
                    (mh.type().returnType() == Object.class &&
                     correctType.parameterType(0).getComponentType() == correctType.returnType()));
            // safe to view non-strictly, because element type follows from array type
            mh = mh.viewAsType(correctType, false);
        }
        mh = makeIntrinsic(mh, ArrayAccess.intrinsic(access));
        // Atomically update accessor cache.
        synchronized(cache) {
            if (cache[cacheIndex] == null) {
                cache[cacheIndex] = mh;
            } else {
                // Throw away newly constructed accessor and use cached version.
                mh = cache[cacheIndex];
            }
        }
        return mh;
    }

    enum ArrayAccess {
        GET, SET, LENGTH;

        // As ArrayAccess and ArrayAccessor have a circular dependency, the ArrayAccess properties cannot be stored in
        // final fields.

        static String opName(ArrayAccess a) {
            switch (a) {
                case GET: return "getElement";
                case SET: return "setElement";
                case LENGTH: return "length";
            }
            throw unmatchedArrayAccess(a);
        }

        static MethodHandle objectAccessor(ArrayAccess a) {
            switch (a) {
                case GET: return ArrayAccessor.OBJECT_ARRAY_GETTER;
                case SET: return ArrayAccessor.OBJECT_ARRAY_SETTER;
                case LENGTH: return ArrayAccessor.OBJECT_ARRAY_LENGTH;
            }
            throw unmatchedArrayAccess(a);
        }

        static int cacheIndex(ArrayAccess a) {
            switch (a) {
                case GET: return ArrayAccessor.GETTER_INDEX;
                case SET: return ArrayAccessor.SETTER_INDEX;
                case LENGTH: return ArrayAccessor.LENGTH_INDEX;
            }
            throw unmatchedArrayAccess(a);
        }

        static Intrinsic intrinsic(ArrayAccess a) {
            switch (a) {
                case GET: return Intrinsic.ARRAY_LOAD;
                case SET: return Intrinsic.ARRAY_STORE;
                case LENGTH: return Intrinsic.ARRAY_LENGTH;
            }
            throw unmatchedArrayAccess(a);
        }
    }

    static InternalError unmatchedArrayAccess(ArrayAccess a) {
        return newInternalError("should not reach here (unmatched ArrayAccess: " + a + ")");
    }

    static final class ArrayAccessor {
        /// Support for array element and length access
        static final int GETTER_INDEX = 0, SETTER_INDEX = 1, LENGTH_INDEX = 2, INDEX_LIMIT = 3;
        static final ClassValue<MethodHandle[]> TYPED_ACCESSORS
                = new ClassValue<MethodHandle[]>() {
                    @Override
                    protected MethodHandle[] computeValue(Class<?> type) {
                        return new MethodHandle[INDEX_LIMIT];
                    }
                };
        static final MethodHandle OBJECT_ARRAY_GETTER, OBJECT_ARRAY_SETTER, OBJECT_ARRAY_LENGTH;
        static {
            MethodHandle[] cache = TYPED_ACCESSORS.get(Object[].class);
            cache[GETTER_INDEX] = OBJECT_ARRAY_GETTER = makeIntrinsic(getAccessor(Object[].class, ArrayAccess.GET),    Intrinsic.ARRAY_LOAD);
            cache[SETTER_INDEX] = OBJECT_ARRAY_SETTER = makeIntrinsic(getAccessor(Object[].class, ArrayAccess.SET),    Intrinsic.ARRAY_STORE);
            cache[LENGTH_INDEX] = OBJECT_ARRAY_LENGTH = makeIntrinsic(getAccessor(Object[].class, ArrayAccess.LENGTH), Intrinsic.ARRAY_LENGTH);

            assert(InvokerBytecodeGenerator.isStaticallyInvocable(ArrayAccessor.OBJECT_ARRAY_GETTER.internalMemberName()));
            assert(InvokerBytecodeGenerator.isStaticallyInvocable(ArrayAccessor.OBJECT_ARRAY_SETTER.internalMemberName()));
            assert(InvokerBytecodeGenerator.isStaticallyInvocable(ArrayAccessor.OBJECT_ARRAY_LENGTH.internalMemberName()));
        }

        static int     getElementI(int[]     a, int i)            { return              a[i]; }
        static long    getElementJ(long[]    a, int i)            { return              a[i]; }
        static float   getElementF(float[]   a, int i)            { return              a[i]; }
        static double  getElementD(double[]  a, int i)            { return              a[i]; }
        static boolean getElementZ(boolean[] a, int i)            { return              a[i]; }
        static byte    getElementB(byte[]    a, int i)            { return              a[i]; }
        static short   getElementS(short[]   a, int i)            { return              a[i]; }
        static char    getElementC(char[]    a, int i)            { return              a[i]; }
        static Object  getElementL(Object[]  a, int i)            { return              a[i]; }

        static void    setElementI(int[]     a, int i, int     x) {              a[i] = x; }
        static void    setElementJ(long[]    a, int i, long    x) {              a[i] = x; }
        static void    setElementF(float[]   a, int i, float   x) {              a[i] = x; }
        static void    setElementD(double[]  a, int i, double  x) {              a[i] = x; }
        static void    setElementZ(boolean[] a, int i, boolean x) {              a[i] = x; }
        static void    setElementB(byte[]    a, int i, byte    x) {              a[i] = x; }
        static void    setElementS(short[]   a, int i, short   x) {              a[i] = x; }
        static void    setElementC(char[]    a, int i, char    x) {              a[i] = x; }
        static void    setElementL(Object[]  a, int i, Object  x) {              a[i] = x; }

        static int     lengthI(int[]     a)                       { return a.length; }
        static int     lengthJ(long[]    a)                       { return a.length; }
        static int     lengthF(float[]   a)                       { return a.length; }
        static int     lengthD(double[]  a)                       { return a.length; }
        static int     lengthZ(boolean[] a)                       { return a.length; }
        static int     lengthB(byte[]    a)                       { return a.length; }
        static int     lengthS(short[]   a)                       { return a.length; }
        static int     lengthC(char[]    a)                       { return a.length; }
        static int     lengthL(Object[]  a)                       { return a.length; }

        static String name(Class<?> arrayClass, ArrayAccess access) {
            Class<?> elemClass = arrayClass.getComponentType();
            if (elemClass == null)  throw newIllegalArgumentException("not an array", arrayClass);
            return ArrayAccess.opName(access) + Wrapper.basicTypeChar(elemClass);
        }
        static MethodType type(Class<?> arrayClass, ArrayAccess access) {
            Class<?> elemClass = arrayClass.getComponentType();
            Class<?> arrayArgClass = arrayClass;
            if (!elemClass.isPrimitive()) {
                arrayArgClass = Object[].class;
                elemClass = Object.class;
            }
            switch (access) {
                case GET:    return MethodType.methodType(elemClass,  arrayArgClass, int.class);
                case SET:    return MethodType.methodType(void.class, arrayArgClass, int.class, elemClass);
                case LENGTH: return MethodType.methodType(int.class,  arrayArgClass);
            }
            throw unmatchedArrayAccess(access);
        }
        static MethodType correctType(Class<?> arrayClass, ArrayAccess access) {
            Class<?> elemClass = arrayClass.getComponentType();
            switch (access) {
                case GET:    return MethodType.methodType(elemClass,  arrayClass, int.class);
                case SET:    return MethodType.methodType(void.class, arrayClass, int.class, elemClass);
                case LENGTH: return MethodType.methodType(int.class,  arrayClass);
            }
            throw unmatchedArrayAccess(access);
        }
        static MethodHandle getAccessor(Class<?> arrayClass, ArrayAccess access) {
            String     name = name(arrayClass, access);
            MethodType type = type(arrayClass, access);
            try {
                return IMPL_LOOKUP.findStatic(ArrayAccessor.class, name, type);
            } catch (ReflectiveOperationException ex) {
                throw uncaughtException(ex);
            }
        }
    }

    /**
     * Create a JVM-level adapter method handle to conform the given method
     * handle to the similar newType, using only pairwise argument conversions.
     * For each argument, convert incoming argument to the exact type needed.
     * The argument conversions allowed are casting, boxing and unboxing,
     * integral widening or narrowing, and floating point widening or narrowing.
     * @param srcType required call type
     * @param target original method handle
     * @param strict if true, only asType conversions are allowed; if false, explicitCastArguments conversions allowed
     * @param monobox if true, unboxing conversions are assumed to be exactly typed (Integer to int only, not long or double)
     * @return an adapter to the original handle with the desired new type,
     *          or the original target if the types are already identical
     *          or null if the adaptation cannot be made
     */
    static MethodHandle makePairwiseConvert(MethodHandle target, MethodType srcType,
                                            boolean strict, boolean monobox) {
        MethodType dstType = target.type();
        if (srcType == dstType)
            return target;
        return makePairwiseConvertByEditor(target, srcType, strict, monobox);
    }

    private static int countNonNull(Object[] array) {
        int count = 0;
        if (array != null) {
            for (Object x : array) {
                if (x != null) ++count;
            }
        }
        return count;
    }

    static MethodHandle makePairwiseConvertByEditor(MethodHandle target, MethodType srcType,
                                                    boolean strict, boolean monobox) {
        // In method types arguments start at index 0, while the LF
        // editor have the MH receiver at position 0 - adjust appropriately.
        final int MH_RECEIVER_OFFSET = 1;
        Object[] convSpecs = computeValueConversions(srcType, target.type(), strict, monobox);
        int convCount = countNonNull(convSpecs);
        if (convCount == 0)
            return target.viewAsType(srcType, strict);
        MethodType basicSrcType = srcType.basicType();
        MethodType midType = target.type().basicType();
        BoundMethodHandle mh = target.rebind();

        // Match each unique conversion to the positions at which it is to be applied
        var convSpecMap = new HashMap<Object, int[]>(((4 * convCount) / 3) + 1);
        for (int i = 0; i < convSpecs.length - MH_RECEIVER_OFFSET; i++) {
            Object convSpec = convSpecs[i];
            if (convSpec == null) continue;
            int[] positions = convSpecMap.get(convSpec);
            if (positions == null) {
                positions = new int[] { i + MH_RECEIVER_OFFSET };
            } else {
                positions = Arrays.copyOf(positions, positions.length + 1);
                positions[positions.length - 1] = i + MH_RECEIVER_OFFSET;
            }
            convSpecMap.put(convSpec, positions);
        }
        for (var entry : convSpecMap.entrySet()) {
            Object convSpec = entry.getKey();

            MethodHandle fn;
            if (convSpec instanceof Class) {
                fn = getConstantHandle(MH_cast).bindTo(convSpec);
            } else {
                fn = (MethodHandle) convSpec;
            }
            int[] positions = entry.getValue();
            Class<?> newType = basicSrcType.parameterType(positions[0] - MH_RECEIVER_OFFSET);
            BasicType newBasicType = BasicType.basicType(newType);
            convCount -= positions.length;
            if (convCount == 0) {
                midType = srcType;
            } else {
                Class<?>[] ptypes = midType.ptypes().clone();
                for (int pos : positions) {
                    ptypes[pos - 1] = newType;
                }
                midType = MethodType.makeImpl(midType.rtype(), ptypes, true);
            }
            LambdaForm form2;
            if (positions.length > 1) {
                form2 = mh.editor().filterRepeatedArgumentForm(newBasicType, positions);
            } else {
                form2 = mh.editor().filterArgumentForm(positions[0], newBasicType);
            }
            mh = mh.copyWithExtendL(midType, form2, fn);
        }
        Object convSpec = convSpecs[convSpecs.length - 1];
        if (convSpec != null) {
            MethodHandle fn;
            if (convSpec instanceof Class) {
                if (convSpec == void.class)
                    fn = null;
                else
                    fn = getConstantHandle(MH_cast).bindTo(convSpec);
            } else {
                fn = (MethodHandle) convSpec;
            }
            Class<?> newType = basicSrcType.returnType();
            assert(--convCount == 0);
            midType = srcType;
            if (fn != null) {
                mh = mh.rebind();  // rebind if too complex
                LambdaForm form2 = mh.editor().filterReturnForm(BasicType.basicType(newType), false);
                mh = mh.copyWithExtendL(midType, form2, fn);
            } else {
                LambdaForm form2 = mh.editor().filterReturnForm(BasicType.basicType(newType), true);
                mh = mh.copyWith(midType, form2);
            }
        }
        assert(convCount == 0);
        assert(mh.type().equals(srcType));
        return mh;
    }

    static Object[] computeValueConversions(MethodType srcType, MethodType dstType,
                                            boolean strict, boolean monobox) {
        final int INARG_COUNT = srcType.parameterCount();
        Object[] convSpecs = null;
        for (int i = 0; i <= INARG_COUNT; i++) {
            boolean isRet = (i == INARG_COUNT);
            Class<?> src = isRet ? dstType.returnType() : srcType.parameterType(i);
            Class<?> dst = isRet ? srcType.returnType() : dstType.parameterType(i);
            if (!VerifyType.isNullConversion(src, dst, /*keepInterfaces=*/ strict)) {
                if (convSpecs == null) {
                    convSpecs = new Object[INARG_COUNT + 1];
                }
                convSpecs[i] = valueConversion(src, dst, strict, monobox);
            }
        }
        return convSpecs;
    }
    static MethodHandle makePairwiseConvert(MethodHandle target, MethodType srcType,
                                            boolean strict) {
        return makePairwiseConvert(target, srcType, strict, /*monobox=*/ false);
    }

    /**
     * Find a conversion function from the given source to the given destination.
     * This conversion function will be used as a LF NamedFunction.
     * Return a Class object if a simple cast is needed.
     * Return void.class if void is involved.
     */
    static Object valueConversion(Class<?> src, Class<?> dst, boolean strict, boolean monobox) {
        assert(!VerifyType.isNullConversion(src, dst, /*keepInterfaces=*/ strict));  // caller responsibility
        if (dst == void.class)
            return dst;
        MethodHandle fn;
        if (src.isPrimitive()) {
            if (src == void.class) {
                return void.class;  // caller must recognize this specially
            } else if (dst.isPrimitive()) {
                // Examples: int->byte, byte->int, boolean->int (!strict)
                fn = ValueConversions.convertPrimitive(src, dst);
            } else {
                // Examples: int->Integer, boolean->Object, float->Number
                Wrapper wsrc = Wrapper.forPrimitiveType(src);
                fn = ValueConversions.boxExact(wsrc);
                assert(fn.type().parameterType(0) == wsrc.primitiveType());
                assert(fn.type().returnType() == wsrc.wrapperType());
                if (!VerifyType.isNullConversion(wsrc.wrapperType(), dst, strict)) {
                    // Corner case, such as int->Long, which will probably fail.
                    MethodType mt = MethodType.methodType(dst, src);
                    if (strict)
                        fn = fn.asType(mt);
                    else
                        fn = MethodHandleImpl.makePairwiseConvert(fn, mt, /*strict=*/ false);
                }
            }
        } else if (dst.isPrimitive()) {
            Wrapper wdst = Wrapper.forPrimitiveType(dst);
            if (monobox || src == wdst.wrapperType()) {
                // Use a strongly-typed unboxer, if possible.
                fn = ValueConversions.unboxExact(wdst, strict);
            } else {
                // Examples:  Object->int, Number->int, Comparable->int, Byte->int
                // must include additional conversions
                // src must be examined at runtime, to detect Byte, Character, etc.
                fn = (strict
                        ? ValueConversions.unboxWiden(wdst)
                        : ValueConversions.unboxCast(wdst));
            }
        } else {
            // Simple reference conversion.
            // Note:  Do not check for a class hierarchy relation
            // between src and dst.  In all cases a 'null' argument
            // will pass the cast conversion.
            return dst;
        }
        assert(fn.type().parameterCount() <= 1) : "pc"+Arrays.asList(src.getSimpleName(), dst.getSimpleName(), fn);
        return fn;
    }

    static MethodHandle makeVarargsCollector(MethodHandle target, Class<?> arrayType) {
        MethodType type = target.type();
        int last = type.parameterCount() - 1;
        if (type.parameterType(last) != arrayType)
            target = target.asType(type.changeParameterType(last, arrayType));
        target = target.asFixedArity();  // make sure this attribute is turned off
        return new AsVarargsCollector(target, arrayType);
    }

    private static final class AsVarargsCollector extends DelegatingMethodHandle {
        private final MethodHandle target;
        private final Class<?> arrayType;
        private @Stable MethodHandle asCollectorCache;

        AsVarargsCollector(MethodHandle target, Class<?> arrayType) {
            this(target.type(), target, arrayType);
        }
        AsVarargsCollector(MethodType type, MethodHandle target, Class<?> arrayType) {
            super(type, target);
            this.target = target;
            this.arrayType = arrayType;
        }

        @Override
        public boolean isVarargsCollector() {
            return true;
        }

        @Override
        protected MethodHandle getTarget() {
            return target;
        }

        @Override
        public MethodHandle asFixedArity() {
            return target;
        }

        @Override
        MethodHandle setVarargs(MemberName member) {
            if (member.isVarargs())  return this;
            return asFixedArity();
        }

        @Override
        public MethodHandle withVarargs(boolean makeVarargs) {
            if (makeVarargs)  return this;
            return asFixedArity();
        }

        @Override
        public MethodHandle asTypeUncached(MethodType newType) {
            MethodType type = this.type();
            int collectArg = type.parameterCount() - 1;
            int newArity = newType.parameterCount();
            if (newArity == collectArg+1 &&
                type.parameterType(collectArg).isAssignableFrom(newType.parameterType(collectArg))) {
                // if arity and trailing parameter are compatible, do normal thing
                return asTypeCache = asFixedArity().asType(newType);
            }
            // check cache
            MethodHandle acc = asCollectorCache;
            if (acc != null && acc.type().parameterCount() == newArity)
                return asTypeCache = acc.asType(newType);
            // build and cache a collector
            int arrayLength = newArity - collectArg;
            MethodHandle collector;
            try {
                collector = asFixedArity().asCollector(arrayType, arrayLength);
                assert(collector.type().parameterCount() == newArity) : "newArity="+newArity+" but collector="+collector;
            } catch (IllegalArgumentException ex) {
                throw new WrongMethodTypeException("cannot build collector", ex);
            }
            asCollectorCache = collector;
            return asTypeCache = collector.asType(newType);
        }

        @Override
        boolean viewAsTypeChecks(MethodType newType, boolean strict) {
            super.viewAsTypeChecks(newType, true);
            if (strict) return true;
            // extra assertion for non-strict checks:
            assert (type().lastParameterType().getComponentType()
                    .isAssignableFrom(
                            newType.lastParameterType().getComponentType()))
                    : Arrays.asList(this, newType);
            return true;
        }

        @Override
        public Object invokeWithArguments(Object... arguments) throws Throwable {
            MethodType type = this.type();
            int argc;
            final int MAX_SAFE = 127;  // 127 longs require 254 slots, which is safe to spread
            if (arguments == null
                    || (argc = arguments.length) <= MAX_SAFE
                    || argc < type.parameterCount()) {
                return super.invokeWithArguments(arguments);
            }

            // a jumbo invocation requires more explicit reboxing of the trailing arguments
            int uncollected = type.parameterCount() - 1;
            Class<?> elemType = arrayType.getComponentType();
            int collected = argc - uncollected;
            Object collArgs = (elemType == Object.class)
                ? new Object[collected] : Array.newInstance(elemType, collected);
            if (!elemType.isPrimitive()) {
                // simple cast:  just do some casting
                try {
                    System.arraycopy(arguments, uncollected, collArgs, 0, collected);
                } catch (ArrayStoreException ex) {
                    return super.invokeWithArguments(arguments);
                }
            } else {
                // corner case of flat array requires reflection (or specialized copy loop)
                MethodHandle arraySetter = MethodHandles.arrayElementSetter(arrayType);
                try {
                    for (int i = 0; i < collected; i++) {
                        arraySetter.invoke(collArgs, i, arguments[uncollected + i]);
                    }
                } catch (WrongMethodTypeException|ClassCastException ex) {
                    return super.invokeWithArguments(arguments);
                }
            }

            // chop the jumbo list down to size and call in non-varargs mode
            Object[] newArgs = new Object[uncollected + 1];
            System.arraycopy(arguments, 0, newArgs, 0, uncollected);
            newArgs[uncollected] = collArgs;
            return asFixedArity().invokeWithArguments(newArgs);
        }
    }

    /** Factory method:  Spread selected argument. */
    static MethodHandle makeSpreadArguments(MethodHandle target,
                                            Class<?> spreadArgType, int spreadArgPos, int spreadArgCount) {
        MethodType targetType = target.type();

        for (int i = 0; i < spreadArgCount; i++) {
            Class<?> arg = VerifyType.spreadArgElementType(spreadArgType, i);
            if (arg == null)  arg = Object.class;
            targetType = targetType.changeParameterType(spreadArgPos + i, arg);
        }
        target = target.asType(targetType);

        MethodType srcType = targetType
                .replaceParameterTypes(spreadArgPos, spreadArgPos + spreadArgCount, spreadArgType);
        // Now build a LambdaForm.
        MethodType lambdaType = srcType.invokerType();
        Name[] names = arguments(spreadArgCount + 2, lambdaType);
        int nameCursor = lambdaType.parameterCount();
        int[] indexes = new int[targetType.parameterCount()];

        for (int i = 0, argIndex = 1; i < targetType.parameterCount() + 1; i++, argIndex++) {
            Class<?> src = lambdaType.parameterType(i);
            if (i == spreadArgPos) {
                // Spread the array.
                MethodHandle aload = MethodHandles.arrayElementGetter(spreadArgType);
                Name array = names[argIndex];
                names[nameCursor++] = new Name(getFunction(NF_checkSpreadArgument), array, spreadArgCount);
                for (int j = 0; j < spreadArgCount; i++, j++) {
                    indexes[i] = nameCursor;
                    names[nameCursor++] = new Name(new NamedFunction(aload, Intrinsic.ARRAY_LOAD), array, j);
                }
            } else if (i < indexes.length) {
                indexes[i] = argIndex;
            }
        }
        assert(nameCursor == names.length-1);  // leave room for the final call

        // Build argument array for the call.
        Name[] targetArgs = new Name[targetType.parameterCount()];
        for (int i = 0; i < targetType.parameterCount(); i++) {
            int idx = indexes[i];
            targetArgs[i] = names[idx];
        }
        names[names.length - 1] = new Name(target, (Object[]) targetArgs);

        LambdaForm form = new LambdaForm(lambdaType.parameterCount(), names, Kind.SPREAD);
        return SimpleMethodHandle.make(srcType, form);
    }

    static void checkSpreadArgument(Object av, int n) {
        if (av == null && n == 0) {
            return;
        } else if (av == null) {
            throw new NullPointerException("null array reference");
        } else if (av instanceof Object[]) {
            int len = ((Object[])av).length;
            if (len == n)  return;
        } else {
            int len = java.lang.reflect.Array.getLength(av);
            if (len == n)  return;
        }
        // fall through to error:
        throw newIllegalArgumentException("array is not of length "+n);
    }

    /** Factory method:  Collect or filter selected argument(s). */
    static MethodHandle makeCollectArguments(MethodHandle target,
                MethodHandle collector, int collectArgPos, boolean retainOriginalArgs) {
        MethodType targetType = target.type();          // (a..., c, [b...])=>r
        MethodType collectorType = collector.type();    // (b...)=>c
        int collectArgCount = collectorType.parameterCount();
        Class<?> collectValType = collectorType.returnType();
        int collectValCount = (collectValType == void.class ? 0 : 1);
        MethodType srcType = targetType                 // (a..., [b...])=>r
                .dropParameterTypes(collectArgPos, collectArgPos+collectValCount);
        if (!retainOriginalArgs) {                      // (a..., b...)=>r
            srcType = srcType.insertParameterTypes(collectArgPos, collectorType.parameterArray());
        }
        // in  arglist: [0: ...keep1 | cpos: collect...  | cpos+cacount: keep2... ]
        // out arglist: [0: ...keep1 | cpos: collectVal? | cpos+cvcount: keep2... ]
        // out(retain): [0: ...keep1 | cpos: cV? coll... | cpos+cvc+cac: keep2... ]

        // Now build a LambdaForm.
        MethodType lambdaType = srcType.invokerType();
        Name[] names = arguments(2, lambdaType);
        final int collectNamePos = names.length - 2;
        final int targetNamePos  = names.length - 1;

        Name[] collectorArgs = Arrays.copyOfRange(names, 1 + collectArgPos, 1 + collectArgPos + collectArgCount);
        names[collectNamePos] = new Name(collector, (Object[]) collectorArgs);

        // Build argument array for the target.
        // Incoming LF args to copy are: [ (mh) headArgs collectArgs tailArgs ].
        // Output argument array is [ headArgs (collectVal)? (collectArgs)? tailArgs ].
        Name[] targetArgs = new Name[targetType.parameterCount()];
        int inputArgPos  = 1;  // incoming LF args to copy to target
        int targetArgPos = 0;  // fill pointer for targetArgs
        int chunk = collectArgPos;  // |headArgs|
        System.arraycopy(names, inputArgPos, targetArgs, targetArgPos, chunk);
        inputArgPos  += chunk;
        targetArgPos += chunk;
        if (collectValType != void.class) {
            targetArgs[targetArgPos++] = names[collectNamePos];
        }
        chunk = collectArgCount;
        if (retainOriginalArgs) {
            System.arraycopy(names, inputArgPos, targetArgs, targetArgPos, chunk);
            targetArgPos += chunk;   // optionally pass on the collected chunk
        }
        inputArgPos += chunk;
        chunk = targetArgs.length - targetArgPos;  // all the rest
        System.arraycopy(names, inputArgPos, targetArgs, targetArgPos, chunk);
        assert(inputArgPos + chunk == collectNamePos);  // use of rest of input args also
        names[targetNamePos] = new Name(target, (Object[]) targetArgs);

        LambdaForm form = new LambdaForm(lambdaType.parameterCount(), names, Kind.COLLECT);
        return SimpleMethodHandle.make(srcType, form);
    }

    @Hidden
    static MethodHandle selectAlternative(boolean testResult, MethodHandle target, MethodHandle fallback) {
        if (testResult) {
            return target;
        } else {
            return fallback;
        }
    }

    // Intrinsified by C2. Counters are used during parsing to calculate branch frequencies.
    @Hidden
    @jdk.internal.vm.annotation.IntrinsicCandidate
    static boolean profileBoolean(boolean result, int[] counters) {
        // Profile is int[2] where [0] and [1] correspond to false and true occurrences respectively.
        int idx = result ? 1 : 0;
        try {
            counters[idx] = Math.addExact(counters[idx], 1);
        } catch (ArithmeticException e) {
            // Avoid continuous overflow by halving the problematic count.
            counters[idx] = counters[idx] / 2;
        }
        return result;
    }

    // Intrinsified by C2. Returns true if obj is a compile-time constant.
    @Hidden
    @jdk.internal.vm.annotation.IntrinsicCandidate
    static boolean isCompileConstant(Object obj) {
        return false;
    }

    static MethodHandle makeGuardWithTest(MethodHandle test,
                                   MethodHandle target,
                                   MethodHandle fallback) {
        MethodType type = target.type();
        assert(test.type().equals(type.changeReturnType(boolean.class)) && fallback.type().equals(type));
        MethodType basicType = type.basicType();
        LambdaForm form = makeGuardWithTestForm(basicType);
        BoundMethodHandle mh;
        try {
            if (PROFILE_GWT) {
                int[] counts = new int[2];
                mh = (BoundMethodHandle)
                        BoundMethodHandle.speciesData_LLLL().factory().invokeBasic(type, form,
                                (Object) test, (Object) profile(target), (Object) profile(fallback), counts);
            } else {
                mh = (BoundMethodHandle)
                        BoundMethodHandle.speciesData_LLL().factory().invokeBasic(type, form,
                                (Object) test, (Object) profile(target), (Object) profile(fallback));
            }
        } catch (Throwable ex) {
            throw uncaughtException(ex);
        }
        assert(mh.type() == type);
        return mh;
    }


    static MethodHandle profile(MethodHandle target) {
        if (DONT_INLINE_THRESHOLD >= 0) {
            return makeBlockInliningWrapper(target);
        } else {
            return target;
        }
    }

    /**
     * Block inlining during JIT-compilation of a target method handle if it hasn't been invoked enough times.
     * Corresponding LambdaForm has @DontInline when compiled into bytecode.
     */
    static MethodHandle makeBlockInliningWrapper(MethodHandle target) {
        LambdaForm lform;
        if (DONT_INLINE_THRESHOLD > 0) {
            lform = Makers.PRODUCE_BLOCK_INLINING_FORM.apply(target);
        } else {
            lform = Makers.PRODUCE_REINVOKER_FORM.apply(target);
        }
        return new CountingWrapper(target, lform,
                Makers.PRODUCE_BLOCK_INLINING_FORM, Makers.PRODUCE_REINVOKER_FORM,
                                   DONT_INLINE_THRESHOLD);
    }

    private final static class Makers {
        /** Constructs reinvoker lambda form which block inlining during JIT-compilation for a particular method handle */
        static final Function<MethodHandle, LambdaForm> PRODUCE_BLOCK_INLINING_FORM = new Function<MethodHandle, LambdaForm>() {
            @Override
            public LambdaForm apply(MethodHandle target) {
                return DelegatingMethodHandle.makeReinvokerForm(target,
                                   MethodTypeForm.LF_DELEGATE_BLOCK_INLINING, CountingWrapper.class, false,
                                   DelegatingMethodHandle.NF_getTarget, CountingWrapper.NF_maybeStopCounting);
            }
        };

        /** Constructs simple reinvoker lambda form for a particular method handle */
        static final Function<MethodHandle, LambdaForm> PRODUCE_REINVOKER_FORM = new Function<MethodHandle, LambdaForm>() {
            @Override
            public LambdaForm apply(MethodHandle target) {
                return DelegatingMethodHandle.makeReinvokerForm(target,
                        MethodTypeForm.LF_DELEGATE, DelegatingMethodHandle.class, DelegatingMethodHandle.NF_getTarget);
            }
        };

        /** Maker of type-polymorphic varargs */
        static final ClassValue<MethodHandle[]> TYPED_COLLECTORS = new ClassValue<MethodHandle[]>() {
            @Override
            protected MethodHandle[] computeValue(Class<?> type) {
                return new MethodHandle[MAX_JVM_ARITY + 1];
            }
        };
    }

    /**
     * Counting method handle. It has 2 states: counting and non-counting.
     * It is in counting state for the first n invocations and then transitions to non-counting state.
     * Behavior in counting and non-counting states is determined by lambda forms produced by
     * countingFormProducer & nonCountingFormProducer respectively.
     */
    static class CountingWrapper extends DelegatingMethodHandle {
        private final MethodHandle target;
        private int count;
        private Function<MethodHandle, LambdaForm> countingFormProducer;
        private Function<MethodHandle, LambdaForm> nonCountingFormProducer;
        private volatile boolean isCounting;

        private CountingWrapper(MethodHandle target, LambdaForm lform,
                                Function<MethodHandle, LambdaForm> countingFromProducer,
                                Function<MethodHandle, LambdaForm> nonCountingFormProducer,
                                int count) {
            super(target.type(), lform);
            this.target = target;
            this.count = count;
            this.countingFormProducer = countingFromProducer;
            this.nonCountingFormProducer = nonCountingFormProducer;
            this.isCounting = (count > 0);
        }

        @Hidden
        @Override
        protected MethodHandle getTarget() {
            return target;
        }

        @Override
        public MethodHandle asTypeUncached(MethodType newType) {
            MethodHandle newTarget = target.asType(newType);
            MethodHandle wrapper;
            if (isCounting) {
                LambdaForm lform;
                lform = countingFormProducer.apply(newTarget);
                wrapper = new CountingWrapper(newTarget, lform, countingFormProducer, nonCountingFormProducer, DONT_INLINE_THRESHOLD);
            } else {
                wrapper = newTarget; // no need for a counting wrapper anymore
            }
            return (asTypeCache = wrapper);
        }

        // Customize target if counting happens for too long.
        private int invocations = CUSTOMIZE_THRESHOLD;
        private void maybeCustomizeTarget() {
            int c = invocations;
            if (c >= 0) {
                if (c == 1) {
                    target.customize();
                }
                invocations = c - 1;
            }
        }

        boolean countDown() {
            int c = count;
            maybeCustomizeTarget();
            if (c <= 1) {
                // Try to limit number of updates. MethodHandle.updateForm() doesn't guarantee LF update visibility.
                if (isCounting) {
                    isCounting = false;
                    return true;
                } else {
                    return false;
                }
            } else {
                count = c - 1;
                return false;
            }
        }

        @Hidden
        static void maybeStopCounting(Object o1) {
             CountingWrapper wrapper = (CountingWrapper) o1;
             if (wrapper.countDown()) {
                 // Reached invocation threshold. Replace counting behavior with a non-counting one.
                 LambdaForm lform = wrapper.nonCountingFormProducer.apply(wrapper.target);
                 lform.compileToBytecode(); // speed up warmup by avoiding LF interpretation again after transition
                 wrapper.updateForm(lform);
             }
        }

        static final NamedFunction NF_maybeStopCounting;
        static {
            Class<?> THIS_CLASS = CountingWrapper.class;
            try {
                NF_maybeStopCounting = new NamedFunction(THIS_CLASS.getDeclaredMethod("maybeStopCounting", Object.class));
            } catch (ReflectiveOperationException ex) {
                throw newInternalError(ex);
            }
        }
    }

    static LambdaForm makeGuardWithTestForm(MethodType basicType) {
        LambdaForm lform = basicType.form().cachedLambdaForm(MethodTypeForm.LF_GWT);
        if (lform != null)  return lform;
        final int THIS_MH      = 0;  // the BMH_LLL
        final int ARG_BASE     = 1;  // start of incoming arguments
        final int ARG_LIMIT    = ARG_BASE + basicType.parameterCount();
        int nameCursor = ARG_LIMIT;
        final int GET_TEST     = nameCursor++;
        final int GET_TARGET   = nameCursor++;
        final int GET_FALLBACK = nameCursor++;
        final int GET_COUNTERS = PROFILE_GWT ? nameCursor++ : -1;
        final int CALL_TEST    = nameCursor++;
        final int PROFILE      = (GET_COUNTERS != -1) ? nameCursor++ : -1;
        final int TEST         = nameCursor-1; // previous statement: either PROFILE or CALL_TEST
        final int SELECT_ALT   = nameCursor++;
        final int CALL_TARGET  = nameCursor++;
        assert(CALL_TARGET == SELECT_ALT+1);  // must be true to trigger IBG.emitSelectAlternative

        MethodType lambdaType = basicType.invokerType();
        Name[] names = arguments(nameCursor - ARG_LIMIT, lambdaType);

        BoundMethodHandle.SpeciesData data =
                (GET_COUNTERS != -1) ? BoundMethodHandle.speciesData_LLLL()
                                     : BoundMethodHandle.speciesData_LLL();
        names[THIS_MH] = names[THIS_MH].withConstraint(data);
        names[GET_TEST]     = new Name(data.getterFunction(0), names[THIS_MH]);
        names[GET_TARGET]   = new Name(data.getterFunction(1), names[THIS_MH]);
        names[GET_FALLBACK] = new Name(data.getterFunction(2), names[THIS_MH]);
        if (GET_COUNTERS != -1) {
            names[GET_COUNTERS] = new Name(data.getterFunction(3), names[THIS_MH]);
        }
        Object[] invokeArgs = Arrays.copyOfRange(names, 0, ARG_LIMIT, Object[].class);

        // call test
        MethodType testType = basicType.changeReturnType(boolean.class).basicType();
        invokeArgs[0] = names[GET_TEST];
        names[CALL_TEST] = new Name(testType, invokeArgs);

        // profile branch
        if (PROFILE != -1) {
            names[PROFILE] = new Name(getFunction(NF_profileBoolean), names[CALL_TEST], names[GET_COUNTERS]);
        }
        // call selectAlternative
        names[SELECT_ALT] = new Name(new NamedFunction(getConstantHandle(MH_selectAlternative), Intrinsic.SELECT_ALTERNATIVE), names[TEST], names[GET_TARGET], names[GET_FALLBACK]);

        // call target or fallback
        invokeArgs[0] = names[SELECT_ALT];
        names[CALL_TARGET] = new Name(basicType, invokeArgs);

        lform = new LambdaForm(lambdaType.parameterCount(), names, /*forceInline=*/true, Kind.GUARD);

        return basicType.form().setCachedLambdaForm(MethodTypeForm.LF_GWT, lform);
    }

    /**
     * The LambdaForm shape for catchException combinator is the following:
     * <blockquote><pre>{@code
     *  guardWithCatch=Lambda(a0:L,a1:L,a2:L)=>{
     *    t3:L=BoundMethodHandle$Species_LLLLL.argL0(a0:L);
     *    t4:L=BoundMethodHandle$Species_LLLLL.argL1(a0:L);
     *    t5:L=BoundMethodHandle$Species_LLLLL.argL2(a0:L);
     *    t6:L=BoundMethodHandle$Species_LLLLL.argL3(a0:L);
     *    t7:L=BoundMethodHandle$Species_LLLLL.argL4(a0:L);
     *    t8:L=MethodHandle.invokeBasic(t6:L,a1:L,a2:L);
     *    t9:L=MethodHandleImpl.guardWithCatch(t3:L,t4:L,t5:L,t8:L);
     *   t10:I=MethodHandle.invokeBasic(t7:L,t9:L);t10:I}
     * }</pre></blockquote>
     *
     * argL0 and argL2 are target and catcher method handles. argL1 is exception class.
     * argL3 and argL4 are auxiliary method handles: argL3 boxes arguments and wraps them into Object[]
     * (ValueConversions.array()) and argL4 unboxes result if necessary (ValueConversions.unbox()).
     *
     * Having t8 and t10 passed outside and not hardcoded into a lambda form allows to share lambda forms
     * among catchException combinators with the same basic type.
     */
    private static LambdaForm makeGuardWithCatchForm(MethodType basicType) {
        MethodType lambdaType = basicType.invokerType();

        LambdaForm lform = basicType.form().cachedLambdaForm(MethodTypeForm.LF_GWC);
        if (lform != null) {
            return lform;
        }
        final int THIS_MH      = 0;  // the BMH_LLLLL
        final int ARG_BASE     = 1;  // start of incoming arguments
        final int ARG_LIMIT    = ARG_BASE + basicType.parameterCount();

        int nameCursor = ARG_LIMIT;
        final int GET_TARGET       = nameCursor++;
        final int GET_CLASS        = nameCursor++;
        final int GET_CATCHER      = nameCursor++;
        final int GET_COLLECT_ARGS = nameCursor++;
        final int GET_UNBOX_RESULT = nameCursor++;
        final int BOXED_ARGS       = nameCursor++;
        final int TRY_CATCH        = nameCursor++;
        final int UNBOX_RESULT     = nameCursor++;

        Name[] names = arguments(nameCursor - ARG_LIMIT, lambdaType);

        BoundMethodHandle.SpeciesData data = BoundMethodHandle.speciesData_LLLLL();
        names[THIS_MH]          = names[THIS_MH].withConstraint(data);
        names[GET_TARGET]       = new Name(data.getterFunction(0), names[THIS_MH]);
        names[GET_CLASS]        = new Name(data.getterFunction(1), names[THIS_MH]);
        names[GET_CATCHER]      = new Name(data.getterFunction(2), names[THIS_MH]);
        names[GET_COLLECT_ARGS] = new Name(data.getterFunction(3), names[THIS_MH]);
        names[GET_UNBOX_RESULT] = new Name(data.getterFunction(4), names[THIS_MH]);

        // FIXME: rework argument boxing/result unboxing logic for LF interpretation

        // t_{i}:L=MethodHandle.invokeBasic(collectArgs:L,a1:L,...);
        MethodType collectArgsType = basicType.changeReturnType(Object.class);
        MethodHandle invokeBasic = MethodHandles.basicInvoker(collectArgsType);
        Object[] args = new Object[invokeBasic.type().parameterCount()];
        args[0] = names[GET_COLLECT_ARGS];
        System.arraycopy(names, ARG_BASE, args, 1, ARG_LIMIT-ARG_BASE);
        names[BOXED_ARGS] = new Name(new NamedFunction(invokeBasic, Intrinsic.GUARD_WITH_CATCH), args);

        // t_{i+1}:L=MethodHandleImpl.guardWithCatch(target:L,exType:L,catcher:L,t_{i}:L);
        Object[] gwcArgs = new Object[] {names[GET_TARGET], names[GET_CLASS], names[GET_CATCHER], names[BOXED_ARGS]};
        names[TRY_CATCH] = new Name(getFunction(NF_guardWithCatch), gwcArgs);

        // t_{i+2}:I=MethodHandle.invokeBasic(unbox:L,t_{i+1}:L);
        MethodHandle invokeBasicUnbox = MethodHandles.basicInvoker(MethodType.methodType(basicType.rtype(), Object.class));
        Object[] unboxArgs  = new Object[] {names[GET_UNBOX_RESULT], names[TRY_CATCH]};
        names[UNBOX_RESULT] = new Name(invokeBasicUnbox, unboxArgs);

        lform = new LambdaForm(lambdaType.parameterCount(), names, Kind.GUARD_WITH_CATCH);

        return basicType.form().setCachedLambdaForm(MethodTypeForm.LF_GWC, lform);
    }

    static MethodHandle makeGuardWithCatch(MethodHandle target,
                                    Class<? extends Throwable> exType,
                                    MethodHandle catcher) {
        MethodType type = target.type();
        LambdaForm form = makeGuardWithCatchForm(type.basicType());

        // Prepare auxiliary method handles used during LambdaForm interpretation.
        // Box arguments and wrap them into Object[]: ValueConversions.array().
        MethodType varargsType = type.changeReturnType(Object[].class);
        MethodHandle collectArgs = varargsArray(type.parameterCount()).asType(varargsType);
        MethodHandle unboxResult = unboxResultHandle(type.returnType());

        BoundMethodHandle.SpeciesData data = BoundMethodHandle.speciesData_LLLLL();
        BoundMethodHandle mh;
        try {
            mh = (BoundMethodHandle) data.factory().invokeBasic(type, form, (Object) target, (Object) exType,
                    (Object) catcher, (Object) collectArgs, (Object) unboxResult);
        } catch (Throwable ex) {
            throw uncaughtException(ex);
        }
        assert(mh.type() == type);
        return mh;
    }

    /**
     * Intrinsified during LambdaForm compilation
     * (see {@link InvokerBytecodeGenerator#emitGuardWithCatch emitGuardWithCatch}).
     */
    @Hidden
    static Object guardWithCatch(MethodHandle target, Class<? extends Throwable> exType, MethodHandle catcher,
                                 Object... av) throws Throwable {
        // Use asFixedArity() to avoid unnecessary boxing of last argument for VarargsCollector case.
        try {
            return target.asFixedArity().invokeWithArguments(av);
        } catch (Throwable t) {
            if (!exType.isInstance(t)) throw t;
            return catcher.asFixedArity().invokeWithArguments(prepend(av, t));
        }
    }

    /** Prepend elements to an array. */
    @Hidden
    private static Object[] prepend(Object[] array, Object... elems) {
        int nArray = array.length;
        int nElems = elems.length;
        Object[] newArray = new Object[nArray + nElems];
        System.arraycopy(elems, 0, newArray, 0, nElems);
        System.arraycopy(array, 0, newArray, nElems, nArray);
        return newArray;
    }

    static MethodHandle throwException(MethodType type) {
        assert(Throwable.class.isAssignableFrom(type.parameterType(0)));
        int arity = type.parameterCount();
        if (arity > 1) {
            MethodHandle mh = throwException(type.dropParameterTypes(1, arity));
            mh = MethodHandles.dropArguments(mh, 1, Arrays.copyOfRange(type.parameterArray(), 1, arity));
            return mh;
        }
        return makePairwiseConvert(getFunction(NF_throwException).resolvedHandle(), type, false, true);
    }

    static <T extends Throwable> Empty throwException(T t) throws T { throw t; }

    static MethodHandle[] FAKE_METHOD_HANDLE_INVOKE = new MethodHandle[2];
    static MethodHandle fakeMethodHandleInvoke(MemberName method) {
        int idx;
        assert(method.isMethodHandleInvoke());
        switch (method.getName()) {
        case "invoke":       idx = 0; break;
        case "invokeExact":  idx = 1; break;
        default:             throw new InternalError(method.getName());
        }
        MethodHandle mh = FAKE_METHOD_HANDLE_INVOKE[idx];
        if (mh != null)  return mh;
        MethodType type = MethodType.methodType(Object.class, UnsupportedOperationException.class,
                                                MethodHandle.class, Object[].class);
        mh = throwException(type);
        mh = mh.bindTo(new UnsupportedOperationException("cannot reflectively invoke MethodHandle"));
        if (!method.getInvocationType().equals(mh.type()))
            throw new InternalError(method.toString());
        mh = mh.withInternalMemberName(method, false);
        mh = mh.withVarargs(true);
        assert(method.isVarargs());
        FAKE_METHOD_HANDLE_INVOKE[idx] = mh;
        return mh;
    }
    static MethodHandle fakeVarHandleInvoke(MemberName method) {
        // TODO caching, is it necessary?
        MethodType type = MethodType.methodType(method.getReturnType(), UnsupportedOperationException.class,
                                                VarHandle.class, Object[].class);
        MethodHandle mh = throwException(type);
        mh = mh.bindTo(new UnsupportedOperationException("cannot reflectively invoke VarHandle"));
        if (!method.getInvocationType().equals(mh.type()))
            throw new InternalError(method.toString());
        mh = mh.withInternalMemberName(method, false);
        mh = mh.asVarargsCollector(Object[].class);
        assert(method.isVarargs());
        return mh;
    }

    /**
     * Create an alias for the method handle which, when called,
     * appears to be called from the same class loader and protection domain
     * as hostClass.
     * This is an expensive no-op unless the method which is called
     * is sensitive to its caller.  A small number of system methods
     * are in this category, including Class.forName and Method.invoke.
     */
    static MethodHandle bindCaller(MethodHandle mh, Class<?> hostClass) {
        return BindCaller.bindCaller(mh, hostClass);
    }

    // Put the whole mess into its own nested class.
    // That way we can lazily load the code and set up the constants.
    private static class BindCaller {
        private static MethodType INVOKER_MT = MethodType.methodType(Object.class, MethodHandle.class, Object[].class);

        static MethodHandle bindCaller(MethodHandle mh, Class<?> hostClass) {
            // Code in the boot layer should now be careful while creating method handles or
            // functional interface instances created from method references to @CallerSensitive  methods,
            // it needs to be ensured the handles or interface instances are kept safe and are not passed
            // from the boot layer to untrusted code.
            if (hostClass == null
                ||    (hostClass.isArray() ||
                       hostClass.isPrimitive() ||
                       hostClass.getName().startsWith("java.lang.invoke."))) {
                throw new InternalError();  // does not happen, and should not anyway
            }
            // For simplicity, convert mh to a varargs-like method.
            MethodHandle vamh = prepareForInvoker(mh);
            // Cache the result of makeInjectedInvoker once per argument class.
            MethodHandle bccInvoker = CV_makeInjectedInvoker.get(hostClass);
            return restoreToType(bccInvoker.bindTo(vamh), mh, hostClass);
        }

        private static MethodHandle makeInjectedInvoker(Class<?> targetClass) {
            try {
                /*
                 * The invoker class defined to the same class loader as the lookup class
                 * but in an unnamed package so that the class bytes can be cached and
                 * reused for any @CSM.
                 *
                 * @CSM must be public and exported if called by any module.
                 */
                String name = targetClass.getName() + "$$InjectedInvoker";
                if (targetClass.isHidden()) {
                    // use the original class name
                    name = name.replace('/', '_');
                }
                Class<?> invokerClass = new Lookup(targetClass)
                        .makeHiddenClassDefiner(name, INJECTED_INVOKER_TEMPLATE)
                        .defineClass(true);
                assert checkInjectedInvoker(targetClass, invokerClass);
                return IMPL_LOOKUP.findStatic(invokerClass, "invoke_V", INVOKER_MT);
            } catch (ReflectiveOperationException ex) {
                throw uncaughtException(ex);
            }
        }

        private static ClassValue<MethodHandle> CV_makeInjectedInvoker = new ClassValue<MethodHandle>() {
            @Override protected MethodHandle computeValue(Class<?> hostClass) {
                return makeInjectedInvoker(hostClass);
            }
        };

        // Adapt mh so that it can be called directly from an injected invoker:
        private static MethodHandle prepareForInvoker(MethodHandle mh) {
            mh = mh.asFixedArity();
            MethodType mt = mh.type();
            int arity = mt.parameterCount();
            MethodHandle vamh = mh.asType(mt.generic());
            vamh.internalForm().compileToBytecode();  // eliminate LFI stack frames
            vamh = vamh.asSpreader(Object[].class, arity);
            vamh.internalForm().compileToBytecode();  // eliminate LFI stack frames
            return vamh;
        }

        // Undo the adapter effect of prepareForInvoker:
        private static MethodHandle restoreToType(MethodHandle vamh,
                                                  MethodHandle original,
                                                  Class<?> hostClass) {
            MethodType type = original.type();
            MethodHandle mh = vamh.asCollector(Object[].class, type.parameterCount());
            MemberName member = original.internalMemberName();
            mh = mh.asType(type);
            mh = new WrappedMember(mh, type, member, original.isInvokeSpecial(), hostClass);
            return mh;
        }

        private static boolean checkInjectedInvoker(Class<?> hostClass, Class<?> invokerClass) {
            assert (hostClass.getClassLoader() == invokerClass.getClassLoader()) : hostClass.getName()+" (CL)";
            try {
                assert (hostClass.getProtectionDomain() == invokerClass.getProtectionDomain()) : hostClass.getName()+" (PD)";
            } catch (SecurityException ex) {
                // Self-check was blocked by security manager. This is OK.
            }
            try {
                // Test the invoker to ensure that it really injects into the right place.
                MethodHandle invoker = IMPL_LOOKUP.findStatic(invokerClass, "invoke_V", INVOKER_MT);
                MethodHandle vamh = prepareForInvoker(MH_checkCallerClass);
                return (boolean)invoker.invoke(vamh, new Object[]{ invokerClass });
            } catch (Throwable ex) {
                throw new InternalError(ex);
            }
        }

        private static final MethodHandle MH_checkCallerClass;
        static {
            final Class<?> THIS_CLASS = BindCaller.class;
            assert(checkCallerClass(THIS_CLASS));
            try {
                MH_checkCallerClass = IMPL_LOOKUP
                    .findStatic(THIS_CLASS, "checkCallerClass",
                                MethodType.methodType(boolean.class, Class.class));
                assert((boolean) MH_checkCallerClass.invokeExact(THIS_CLASS));
            } catch (Throwable ex) {
                throw new InternalError(ex);
            }
        }

        @CallerSensitive
        @ForceInline // to ensure Reflection.getCallerClass optimization
        private static boolean checkCallerClass(Class<?> expected) {
            // This method is called via MH_checkCallerClass and so it's correct to ask for the immediate caller here.
            Class<?> actual = Reflection.getCallerClass();
            if (actual != expected)
                throw new InternalError("found " + actual.getName() + ", expected " + expected.getName());
            return true;
        }

        private static final byte[] INJECTED_INVOKER_TEMPLATE = generateInvokerTemplate();

        /** Produces byte code for a class that is used as an injected invoker. */
        private static byte[] generateInvokerTemplate() {
            ClassWriter cw = new ClassWriter(0);

            // private static class InjectedInvoker {
            //     @Hidden
            //     static Object invoke_V(MethodHandle vamh, Object[] args) throws Throwable {
            //        return vamh.invokeExact(args);
            //     }
            // }
            cw.visit(52, ACC_PRIVATE | ACC_SUPER, "InjectedInvoker", null, "java/lang/Object", null);

            MethodVisitor mv = cw.visitMethod(ACC_STATIC, "invoke_V",
                          "(Ljava/lang/invoke/MethodHandle;[Ljava/lang/Object;)Ljava/lang/Object;",
                          null, null);

            mv.visitCode();
            mv.visitVarInsn(ALOAD, 0);
            mv.visitVarInsn(ALOAD, 1);
            mv.visitMethodInsn(INVOKEVIRTUAL, "java/lang/invoke/MethodHandle", "invokeExact",
                               "([Ljava/lang/Object;)Ljava/lang/Object;", false);
            mv.visitInsn(ARETURN);
            mv.visitMaxs(2, 2);
            mv.visitEnd();

            cw.visitEnd();
            return cw.toByteArray();
        }
    }

    /** This subclass allows a wrapped method handle to be re-associated with an arbitrary member name. */
    private static final class WrappedMember extends DelegatingMethodHandle {
        private final MethodHandle target;
        private final MemberName member;
        private final Class<?> callerClass;
        private final boolean isInvokeSpecial;

        private WrappedMember(MethodHandle target, MethodType type,
                              MemberName member, boolean isInvokeSpecial,
                              Class<?> callerClass) {
            super(type, target);
            this.target = target;
            this.member = member;
            this.callerClass = callerClass;
            this.isInvokeSpecial = isInvokeSpecial;
        }

        @Override
        MemberName internalMemberName() {
            return member;
        }
        @Override
        Class<?> internalCallerClass() {
            return callerClass;
        }
        @Override
        boolean isInvokeSpecial() {
            return isInvokeSpecial;
        }
        @Override
        protected MethodHandle getTarget() {
            return target;
        }
        @Override
        public MethodHandle asTypeUncached(MethodType newType) {
            // This MH is an alias for target, except for the MemberName
            // Drop the MemberName if there is any conversion.
            return asTypeCache = target.asType(newType);
        }
    }

    static MethodHandle makeWrappedMember(MethodHandle target, MemberName member, boolean isInvokeSpecial) {
        if (member.equals(target.internalMemberName()) && isInvokeSpecial == target.isInvokeSpecial())
            return target;
        return new WrappedMember(target, target.type(), member, isInvokeSpecial, null);
    }

    /** Intrinsic IDs */
    /*non-public*/
    enum Intrinsic {
        SELECT_ALTERNATIVE,
        GUARD_WITH_CATCH,
        TRY_FINALLY,
        LOOP,
        NEW_ARRAY,
        ARRAY_LOAD,
        ARRAY_STORE,
        ARRAY_LENGTH,
        IDENTITY,
        ZERO,
        NONE // no intrinsic associated
    }

    /** Mark arbitrary method handle as intrinsic.
     * InvokerBytecodeGenerator uses this info to produce more efficient bytecode shape. */
    static final class IntrinsicMethodHandle extends DelegatingMethodHandle {
        private final MethodHandle target;
        private final Intrinsic intrinsicName;

        IntrinsicMethodHandle(MethodHandle target, Intrinsic intrinsicName) {
            super(target.type(), target);
            this.target = target;
            this.intrinsicName = intrinsicName;
        }

        @Override
        protected MethodHandle getTarget() {
            return target;
        }

        @Override
        Intrinsic intrinsicName() {
            return intrinsicName;
        }

        @Override
        public MethodHandle asTypeUncached(MethodType newType) {
            // This MH is an alias for target, except for the intrinsic name
            // Drop the name if there is any conversion.
            return asTypeCache = target.asType(newType);
        }

        @Override
        String internalProperties() {
            return super.internalProperties() +
                    "\n& Intrinsic="+intrinsicName;
        }

        @Override
        public MethodHandle asCollector(Class<?> arrayType, int arrayLength) {
            if (intrinsicName == Intrinsic.IDENTITY) {
                MethodType resultType = type().asCollectorType(arrayType, type().parameterCount() - 1, arrayLength);
                MethodHandle newArray = MethodHandleImpl.varargsArray(arrayType, arrayLength);
                return newArray.asType(resultType);
            }
            return super.asCollector(arrayType, arrayLength);
        }
    }

    static MethodHandle makeIntrinsic(MethodHandle target, Intrinsic intrinsicName) {
        if (intrinsicName == target.intrinsicName())
            return target;
        return new IntrinsicMethodHandle(target, intrinsicName);
    }

    static MethodHandle makeIntrinsic(MethodType type, LambdaForm form, Intrinsic intrinsicName) {
        return new IntrinsicMethodHandle(SimpleMethodHandle.make(type, form), intrinsicName);
    }

    /// Collection of multiple arguments.

    private static MethodHandle findCollector(String name, int nargs, Class<?> rtype, Class<?>... ptypes) {
        MethodType type = MethodType.genericMethodType(nargs)
                .changeReturnType(rtype)
                .insertParameterTypes(0, ptypes);
        try {
            return IMPL_LOOKUP.findStatic(MethodHandleImpl.class, name, type);
        } catch (ReflectiveOperationException ex) {
            return null;
        }
    }

    private static final Object[] NO_ARGS_ARRAY = {};
    private static Object[] makeArray(Object... args) { return args; }
    private static Object[] array() { return NO_ARGS_ARRAY; }
    private static Object[] array(Object a0)
                { return makeArray(a0); }
    private static Object[] array(Object a0, Object a1)
                { return makeArray(a0, a1); }
    private static Object[] array(Object a0, Object a1, Object a2)
                { return makeArray(a0, a1, a2); }
    private static Object[] array(Object a0, Object a1, Object a2, Object a3)
                { return makeArray(a0, a1, a2, a3); }
    private static Object[] array(Object a0, Object a1, Object a2, Object a3,
                                  Object a4)
                { return makeArray(a0, a1, a2, a3, a4); }
    private static Object[] array(Object a0, Object a1, Object a2, Object a3,
                                  Object a4, Object a5)
                { return makeArray(a0, a1, a2, a3, a4, a5); }
    private static Object[] array(Object a0, Object a1, Object a2, Object a3,
                                  Object a4, Object a5, Object a6)
                { return makeArray(a0, a1, a2, a3, a4, a5, a6); }
    private static Object[] array(Object a0, Object a1, Object a2, Object a3,
                                  Object a4, Object a5, Object a6, Object a7)
                { return makeArray(a0, a1, a2, a3, a4, a5, a6, a7); }
    private static Object[] array(Object a0, Object a1, Object a2, Object a3,
                                  Object a4, Object a5, Object a6, Object a7,
                                  Object a8)
                { return makeArray(a0, a1, a2, a3, a4, a5, a6, a7, a8); }
    private static Object[] array(Object a0, Object a1, Object a2, Object a3,
                                  Object a4, Object a5, Object a6, Object a7,
                                  Object a8, Object a9)
                { return makeArray(a0, a1, a2, a3, a4, a5, a6, a7, a8, a9); }

    private static final int ARRAYS_COUNT = 11;
    private static final @Stable MethodHandle[] ARRAYS = new MethodHandle[MAX_ARITY + 1];

    // filling versions of the above:
    // using Integer len instead of int len and no varargs to avoid bootstrapping problems
    private static Object[] fillNewArray(Integer len, Object[] /*not ...*/ args) {
        Object[] a = new Object[len];
        fillWithArguments(a, 0, args);
        return a;
    }
    private static Object[] fillNewTypedArray(Object[] example, Integer len, Object[] /*not ...*/ args) {
        Object[] a = Arrays.copyOf(example, len);
        assert(a.getClass() != Object[].class);
        fillWithArguments(a, 0, args);
        return a;
    }
    private static void fillWithArguments(Object[] a, int pos, Object... args) {
        System.arraycopy(args, 0, a, pos, args.length);
    }
    // using Integer pos instead of int pos to avoid bootstrapping problems
    private static Object[] fillArray(Integer pos, Object[] a, Object a0)
                { fillWithArguments(a, pos, a0); return a; }
    private static Object[] fillArray(Integer pos, Object[] a, Object a0, Object a1)
                { fillWithArguments(a, pos, a0, a1); return a; }
    private static Object[] fillArray(Integer pos, Object[] a, Object a0, Object a1, Object a2)
                { fillWithArguments(a, pos, a0, a1, a2); return a; }
    private static Object[] fillArray(Integer pos, Object[] a, Object a0, Object a1, Object a2, Object a3)
                { fillWithArguments(a, pos, a0, a1, a2, a3); return a; }
    private static Object[] fillArray(Integer pos, Object[] a, Object a0, Object a1, Object a2, Object a3,
                                  Object a4)
                { fillWithArguments(a, pos, a0, a1, a2, a3, a4); return a; }
    private static Object[] fillArray(Integer pos, Object[] a, Object a0, Object a1, Object a2, Object a3,
                                  Object a4, Object a5)
                { fillWithArguments(a, pos, a0, a1, a2, a3, a4, a5); return a; }
    private static Object[] fillArray(Integer pos, Object[] a, Object a0, Object a1, Object a2, Object a3,
                                  Object a4, Object a5, Object a6)
                { fillWithArguments(a, pos, a0, a1, a2, a3, a4, a5, a6); return a; }
    private static Object[] fillArray(Integer pos, Object[] a, Object a0, Object a1, Object a2, Object a3,
                                  Object a4, Object a5, Object a6, Object a7)
                { fillWithArguments(a, pos, a0, a1, a2, a3, a4, a5, a6, a7); return a; }
    private static Object[] fillArray(Integer pos, Object[] a, Object a0, Object a1, Object a2, Object a3,
                                  Object a4, Object a5, Object a6, Object a7,
                                  Object a8)
                { fillWithArguments(a, pos, a0, a1, a2, a3, a4, a5, a6, a7, a8); return a; }
    private static Object[] fillArray(Integer pos, Object[] a, Object a0, Object a1, Object a2, Object a3,
                                  Object a4, Object a5, Object a6, Object a7,
                                  Object a8, Object a9)
                { fillWithArguments(a, pos, a0, a1, a2, a3, a4, a5, a6, a7, a8, a9); return a; }

    private static final int FILL_ARRAYS_COUNT = 11; // current number of fillArray methods
    private static final @Stable MethodHandle[] FILL_ARRAYS = new MethodHandle[FILL_ARRAYS_COUNT];

    private static MethodHandle getFillArray(int count) {
        assert (count > 0 && count < FILL_ARRAYS_COUNT);
        MethodHandle mh = FILL_ARRAYS[count];
        if (mh != null) {
            return mh;
        }
        mh = findCollector("fillArray", count, Object[].class, Integer.class, Object[].class);
        FILL_ARRAYS[count] = mh;
        return mh;
    }

    private static Object copyAsPrimitiveArray(Wrapper w, Object... boxes) {
        Object a = w.makeArray(boxes.length);
        w.copyArrayUnboxing(boxes, 0, a, 0, boxes.length);
        return a;
    }

    /** Return a method handle that takes the indicated number of Object
     *  arguments and returns an Object array of them, as if for varargs.
     */
    static MethodHandle varargsArray(int nargs) {
        MethodHandle mh = ARRAYS[nargs];
        if (mh != null) {
            return mh;
        }
        if (nargs < ARRAYS_COUNT) {
            mh = findCollector("array", nargs, Object[].class);
        } else {
            mh = buildVarargsArray(getConstantHandle(MH_fillNewArray),
                    getConstantHandle(MH_arrayIdentity), nargs);
        }
        assert(assertCorrectArity(mh, nargs));
        mh = makeIntrinsic(mh, Intrinsic.NEW_ARRAY);
        return ARRAYS[nargs] = mh;
    }

    private static boolean assertCorrectArity(MethodHandle mh, int arity) {
        assert(mh.type().parameterCount() == arity) : "arity != "+arity+": "+mh;
        return true;
    }

    // Array identity function (used as getConstantHandle(MH_arrayIdentity)).
    static <T> T[] identity(T[] x) {
        return x;
    }

    private static MethodHandle buildVarargsArray(MethodHandle newArray, MethodHandle finisher, int nargs) {
        // Build up the result mh as a sequence of fills like this:
        //   finisher(fill(fill(newArrayWA(23,x1..x10),10,x11..x20),20,x21..x23))
        // The various fill(_,10*I,___*[J]) are reusable.
        int leftLen = Math.min(nargs, LEFT_ARGS);  // absorb some arguments immediately
        int rightLen = nargs - leftLen;
        MethodHandle leftCollector = newArray.bindTo(nargs);
        leftCollector = leftCollector.asCollector(Object[].class, leftLen);
        MethodHandle mh = finisher;
        if (rightLen > 0) {
            MethodHandle rightFiller = fillToRight(LEFT_ARGS + rightLen);
            if (mh.equals(getConstantHandle(MH_arrayIdentity)))
                mh = rightFiller;
            else
                mh = MethodHandles.collectArguments(mh, 0, rightFiller);
        }
        if (mh.equals(getConstantHandle(MH_arrayIdentity)))
            mh = leftCollector;
        else
            mh = MethodHandles.collectArguments(mh, 0, leftCollector);
        return mh;
    }

    private static final int LEFT_ARGS = FILL_ARRAYS_COUNT - 1;
    private static final @Stable MethodHandle[] FILL_ARRAY_TO_RIGHT = new MethodHandle[MAX_ARITY + 1];
    /** fill_array_to_right(N).invoke(a, argL..arg[N-1])
     *  fills a[L]..a[N-1] with corresponding arguments,
     *  and then returns a.  The value L is a global constant (LEFT_ARGS).
     */
    private static MethodHandle fillToRight(int nargs) {
        MethodHandle filler = FILL_ARRAY_TO_RIGHT[nargs];
        if (filler != null)  return filler;
        filler = buildFiller(nargs);
        assert(assertCorrectArity(filler, nargs - LEFT_ARGS + 1));
        return FILL_ARRAY_TO_RIGHT[nargs] = filler;
    }
    private static MethodHandle buildFiller(int nargs) {
        if (nargs <= LEFT_ARGS)
            return getConstantHandle(MH_arrayIdentity);  // no args to fill; return the array unchanged
        // we need room for both mh and a in mh.invoke(a, arg*[nargs])
        final int CHUNK = LEFT_ARGS;
        int rightLen = nargs % CHUNK;
        int midLen = nargs - rightLen;
        if (rightLen == 0) {
            midLen = nargs - (rightLen = CHUNK);
            if (FILL_ARRAY_TO_RIGHT[midLen] == null) {
                // build some precursors from left to right
                for (int j = LEFT_ARGS % CHUNK; j < midLen; j += CHUNK)
                    if (j > LEFT_ARGS)  fillToRight(j);
            }
        }
        if (midLen < LEFT_ARGS) rightLen = nargs - (midLen = LEFT_ARGS);
        assert(rightLen > 0);
        MethodHandle midFill = fillToRight(midLen);  // recursive fill
        MethodHandle rightFill = getFillArray(rightLen).bindTo(midLen);  // [midLen..nargs-1]
        assert(midFill.type().parameterCount()   == 1 + midLen - LEFT_ARGS);
        assert(rightFill.type().parameterCount() == 1 + rightLen);

        // Combine the two fills:
        //   right(mid(a, x10..x19), x20..x23)
        // The final product will look like this:
        //   right(mid(newArrayLeft(24, x0..x9), x10..x19), x20..x23)
        if (midLen == LEFT_ARGS)
            return rightFill;
        else
            return MethodHandles.collectArguments(rightFill, 0, midFill);
    }

    static final int MAX_JVM_ARITY = 255;  // limit imposed by the JVM

    /** Return a method handle that takes the indicated number of
     *  typed arguments and returns an array of them.
     *  The type argument is the array type.
     */
    static MethodHandle varargsArray(Class<?> arrayType, int nargs) {
        Class<?> elemType = arrayType.getComponentType();
        if (elemType == null)  throw new IllegalArgumentException("not an array: "+arrayType);
        // FIXME: Need more special casing and caching here.
        if (nargs >= MAX_JVM_ARITY/2 - 1) {
            int slots = nargs;
            final int MAX_ARRAY_SLOTS = MAX_JVM_ARITY - 1;  // 1 for receiver MH
            if (slots <= MAX_ARRAY_SLOTS && elemType.isPrimitive())
                slots *= Wrapper.forPrimitiveType(elemType).stackSlots();
            if (slots > MAX_ARRAY_SLOTS)
                throw new IllegalArgumentException("too many arguments: "+arrayType.getSimpleName()+", length "+nargs);
        }
        if (elemType == Object.class)
            return varargsArray(nargs);
        // other cases:  primitive arrays, subtypes of Object[]
        MethodHandle cache[] = Makers.TYPED_COLLECTORS.get(elemType);
        MethodHandle mh = nargs < cache.length ? cache[nargs] : null;
        if (mh != null)  return mh;
        if (nargs == 0) {
            Object example = java.lang.reflect.Array.newInstance(arrayType.getComponentType(), 0);
            mh = MethodHandles.constant(arrayType, example);
        } else if (elemType.isPrimitive()) {
            MethodHandle builder = getConstantHandle(MH_fillNewArray);
            MethodHandle producer = buildArrayProducer(arrayType);
            mh = buildVarargsArray(builder, producer, nargs);
        } else {
            Class<? extends Object[]> objArrayType = arrayType.asSubclass(Object[].class);
            Object[] example = Arrays.copyOf(NO_ARGS_ARRAY, 0, objArrayType);
            MethodHandle builder = getConstantHandle(MH_fillNewTypedArray).bindTo(example);
            MethodHandle producer = getConstantHandle(MH_arrayIdentity); // must be weakly typed
            mh = buildVarargsArray(builder, producer, nargs);
        }
        mh = mh.asType(MethodType.methodType(arrayType, Collections.<Class<?>>nCopies(nargs, elemType)));
        mh = makeIntrinsic(mh, Intrinsic.NEW_ARRAY);
        assert(assertCorrectArity(mh, nargs));
        if (nargs < cache.length)
            cache[nargs] = mh;
        return mh;
    }

    private static MethodHandle buildArrayProducer(Class<?> arrayType) {
        Class<?> elemType = arrayType.getComponentType();
        assert(elemType.isPrimitive());
        return getConstantHandle(MH_copyAsPrimitiveArray).bindTo(Wrapper.forPrimitiveType(elemType));
    }

    /*non-public*/
    static void assertSame(Object mh1, Object mh2) {
        if (mh1 != mh2) {
            String msg = String.format("mh1 != mh2: mh1 = %s (form: %s); mh2 = %s (form: %s)",
                    mh1, ((MethodHandle)mh1).form,
                    mh2, ((MethodHandle)mh2).form);
            throw newInternalError(msg);
        }
    }

    // Local constant functions:

    /* non-public */
    static final byte NF_checkSpreadArgument = 0,
            NF_guardWithCatch = 1,
            NF_throwException = 2,
            NF_tryFinally = 3,
            NF_loop = 4,
            NF_profileBoolean = 5,
            NF_LIMIT = 6;

    private static final @Stable NamedFunction[] NFS = new NamedFunction[NF_LIMIT];

    static NamedFunction getFunction(byte func) {
        NamedFunction nf = NFS[func];
        if (nf != null) {
            return nf;
        }
        return NFS[func] = createFunction(func);
    }

    private static NamedFunction createFunction(byte func) {
        try {
            switch (func) {
                case NF_checkSpreadArgument:
                    return new NamedFunction(MethodHandleImpl.class
                            .getDeclaredMethod("checkSpreadArgument", Object.class, int.class));
                case NF_guardWithCatch:
                    return new NamedFunction(MethodHandleImpl.class
                            .getDeclaredMethod("guardWithCatch", MethodHandle.class, Class.class,
                                    MethodHandle.class, Object[].class));
                case NF_tryFinally:
                    return new NamedFunction(MethodHandleImpl.class
                            .getDeclaredMethod("tryFinally", MethodHandle.class, MethodHandle.class, Object[].class));
                case NF_loop:
                    return new NamedFunction(MethodHandleImpl.class
                            .getDeclaredMethod("loop", BasicType[].class, LoopClauses.class, Object[].class));
                case NF_throwException:
                    return new NamedFunction(MethodHandleImpl.class
                            .getDeclaredMethod("throwException", Throwable.class));
                case NF_profileBoolean:
                    return new NamedFunction(MethodHandleImpl.class
                            .getDeclaredMethod("profileBoolean", boolean.class, int[].class));
                default:
                    throw new InternalError("Undefined function: " + func);
            }
        } catch (ReflectiveOperationException ex) {
            throw newInternalError(ex);
        }
    }

    static {
        SharedSecrets.setJavaLangInvokeAccess(new JavaLangInvokeAccess() {
            @Override
            public Object newMemberName() {
                return new MemberName();
            }

            @Override
            public String getName(Object mname) {
                MemberName memberName = (MemberName)mname;
                return memberName.getName();
            }
            @Override
            public Class<?> getDeclaringClass(Object mname) {
                MemberName memberName = (MemberName)mname;
                return memberName.getDeclaringClass();
            }

            @Override
            public MethodType getMethodType(Object mname) {
                MemberName memberName = (MemberName)mname;
                return memberName.getMethodType();
            }

            @Override
            public String getMethodDescriptor(Object mname) {
                MemberName memberName = (MemberName)mname;
                return memberName.getMethodDescriptor();
            }

            @Override
            public boolean isNative(Object mname) {
                MemberName memberName = (MemberName)mname;
                return memberName.isNative();
            }

            @Override
            public Map<String, byte[]> generateHolderClasses(Stream<String> traces) {
                return GenerateJLIClassesHelper.generateHolderClasses(traces);
            }

            @Override
            public VarHandle memoryAccessVarHandle(Class<?> carrier, boolean skipAlignmentMaskCheck, long alignmentMask,
                                                   ByteOrder order) {
                return VarHandles.makeMemoryAddressViewHandle(carrier, skipAlignmentMaskCheck, alignmentMask, order);
            }

            @Override
            public VarHandle filterValue(VarHandle target, MethodHandle filterToTarget, MethodHandle filterFromTarget) {
                return VarHandles.filterValue(target, filterToTarget, filterFromTarget);
            }

            @Override
            public VarHandle filterCoordinates(VarHandle target, int pos, MethodHandle... filters) {
                return VarHandles.filterCoordinates(target, pos, filters);
            }

            @Override
            public VarHandle dropCoordinates(VarHandle target, int pos, Class<?>... valueTypes) {
                return VarHandles.dropCoordinates(target, pos, valueTypes);
            }

            @Override
            public VarHandle permuteCoordinates(VarHandle target, List<Class<?>> newCoordinates, int... reorder) {
                return VarHandles.permuteCoordinates(target, newCoordinates, reorder);
            }

            @Override
            public VarHandle collectCoordinates(VarHandle target, int pos, MethodHandle filter) {
                return VarHandles.collectCoordinates(target, pos, filter);
            }

            @Override
            public VarHandle insertCoordinates(VarHandle target, int pos, Object... values) {
                return VarHandles.insertCoordinates(target, pos, values);
            }
<<<<<<< HEAD

            private MemoryAccessVarHandleBase asMemoryAccessVarHandle(VarHandle handle) {
                if (handle instanceof MemoryAccessVarHandleBase) {
                    return (MemoryAccessVarHandleBase)handle;
                } else if (handle.target() instanceof MemoryAccessVarHandleBase) {
                    // skip first adaptation, since we have to step over MemoryAddressProxy
                    // see JDK-8237349
                    return (MemoryAccessVarHandleBase)handle.target();
                } else {
                    return null;
                }
            }

            private MemoryAccessVarHandleBase checkMemoryAccessHandle(VarHandle handle) {
                MemoryAccessVarHandleBase base = asMemoryAccessVarHandle(handle);
                if (base == null) {
                    throw new IllegalArgumentException("Not a memory access varhandle: " + handle);
                }
                return base;
            }

            @Override
            public String inlineObjectToString(Object o) {
                return ValueBootstrapMethods.inlineObjectToString(o);
            }
=======
>>>>>>> 655bb619
        });
    }

    /** Result unboxing: ValueConversions.unbox() OR ValueConversions.identity() OR ValueConversions.ignore(). */
    private static MethodHandle unboxResultHandle(Class<?> returnType) {
        if (returnType.isPrimitive()) {
            if (returnType == void.class) {
                return ValueConversions.ignore();
            } else {
                Wrapper w = Wrapper.forPrimitiveType(returnType);
                return ValueConversions.unboxExact(w);
            }
        } else {
            return MethodHandles.identity(Object.class);
        }
    }

    /**
     * Assembles a loop method handle from the given handles and type information.
     *
     * @param tloop the return type of the loop.
     * @param targs types of the arguments to be passed to the loop.
     * @param init sanitized array of initializers for loop-local variables.
     * @param step sanitited array of loop bodies.
     * @param pred sanitized array of predicates.
     * @param fini sanitized array of loop finalizers.
     *
     * @return a handle that, when invoked, will execute the loop.
     */
    static MethodHandle makeLoop(Class<?> tloop, List<Class<?>> targs, List<MethodHandle> init, List<MethodHandle> step,
                                 List<MethodHandle> pred, List<MethodHandle> fini) {
        MethodType type = MethodType.methodType(tloop, targs);
        BasicType[] initClauseTypes =
                init.stream().map(h -> h.type().returnType()).map(BasicType::basicType).toArray(BasicType[]::new);
        LambdaForm form = makeLoopForm(type.basicType(), initClauseTypes);

        // Prepare auxiliary method handles used during LambdaForm interpretation.
        // Box arguments and wrap them into Object[]: ValueConversions.array().
        MethodType varargsType = type.changeReturnType(Object[].class);
        MethodHandle collectArgs = varargsArray(type.parameterCount()).asType(varargsType);
        MethodHandle unboxResult = unboxResultHandle(tloop);

        LoopClauses clauseData =
                new LoopClauses(new MethodHandle[][]{toArray(init), toArray(step), toArray(pred), toArray(fini)});
        BoundMethodHandle.SpeciesData data = BoundMethodHandle.speciesData_LLL();
        BoundMethodHandle mh;
        try {
            mh = (BoundMethodHandle) data.factory().invokeBasic(type, form, (Object) clauseData,
                    (Object) collectArgs, (Object) unboxResult);
        } catch (Throwable ex) {
            throw uncaughtException(ex);
        }
        assert(mh.type() == type);
        return mh;
    }

    private static MethodHandle[] toArray(List<MethodHandle> l) {
        return l.toArray(new MethodHandle[0]);
    }

    /**
     * Loops introduce some complexity as they can have additional local state. Hence, LambdaForms for loops are
     * generated from a template. The LambdaForm template shape for the loop combinator is as follows (assuming one
     * reference parameter passed in {@code a1}, and a reference return type, with the return value represented by
     * {@code t12}):
     * <blockquote><pre>{@code
     *  loop=Lambda(a0:L,a1:L)=>{
     *    t2:L=BoundMethodHandle$Species_L3.argL0(a0:L);    // LoopClauses holding init, step, pred, fini handles
     *    t3:L=BoundMethodHandle$Species_L3.argL1(a0:L);    // helper handle to box the arguments into an Object[]
     *    t4:L=BoundMethodHandle$Species_L3.argL2(a0:L);    // helper handle to unbox the result
     *    t5:L=MethodHandle.invokeBasic(t3:L,a1:L);         // box the arguments into an Object[]
     *    t6:L=MethodHandleImpl.loop(null,t2:L,t3:L);       // call the loop executor
     *    t7:L=MethodHandle.invokeBasic(t4:L,t6:L);t7:L}    // unbox the result; return the result
     * }</pre></blockquote>
     * <p>
     * {@code argL0} is a LoopClauses instance holding, in a 2-dimensional array, the init, step, pred, and fini method
     * handles. {@code argL1} and {@code argL2} are auxiliary method handles: {@code argL1} boxes arguments and wraps
     * them into {@code Object[]} ({@code ValueConversions.array()}), and {@code argL2} unboxes the result if necessary
     * ({@code ValueConversions.unbox()}).
     * <p>
     * Having {@code t3} and {@code t4} passed in via a BMH and not hardcoded in the lambda form allows to share lambda
     * forms among loop combinators with the same basic type.
     * <p>
     * The above template is instantiated by using the {@link LambdaFormEditor} to replace the {@code null} argument to
     * the {@code loop} invocation with the {@code BasicType} array describing the loop clause types. This argument is
     * ignored in the loop invoker, but will be extracted and used in {@linkplain InvokerBytecodeGenerator#emitLoop(int)
     * bytecode generation}.
     */
    private static LambdaForm makeLoopForm(MethodType basicType, BasicType[] localVarTypes) {
        MethodType lambdaType = basicType.invokerType();

        final int THIS_MH = 0;  // the BMH_LLL
        final int ARG_BASE = 1; // start of incoming arguments
        final int ARG_LIMIT = ARG_BASE + basicType.parameterCount();

        int nameCursor = ARG_LIMIT;
        final int GET_CLAUSE_DATA = nameCursor++;
        final int GET_COLLECT_ARGS = nameCursor++;
        final int GET_UNBOX_RESULT = nameCursor++;
        final int BOXED_ARGS = nameCursor++;
        final int LOOP = nameCursor++;
        final int UNBOX_RESULT = nameCursor++;

        LambdaForm lform = basicType.form().cachedLambdaForm(MethodTypeForm.LF_LOOP);
        if (lform == null) {
            Name[] names = arguments(nameCursor - ARG_LIMIT, lambdaType);

            BoundMethodHandle.SpeciesData data = BoundMethodHandle.speciesData_LLL();
            names[THIS_MH] = names[THIS_MH].withConstraint(data);
            names[GET_CLAUSE_DATA] = new Name(data.getterFunction(0), names[THIS_MH]);
            names[GET_COLLECT_ARGS] = new Name(data.getterFunction(1), names[THIS_MH]);
            names[GET_UNBOX_RESULT] = new Name(data.getterFunction(2), names[THIS_MH]);

            // t_{i}:L=MethodHandle.invokeBasic(collectArgs:L,a1:L,...);
            MethodType collectArgsType = basicType.changeReturnType(Object.class);
            MethodHandle invokeBasic = MethodHandles.basicInvoker(collectArgsType);
            Object[] args = new Object[invokeBasic.type().parameterCount()];
            args[0] = names[GET_COLLECT_ARGS];
            System.arraycopy(names, ARG_BASE, args, 1, ARG_LIMIT - ARG_BASE);
            names[BOXED_ARGS] = new Name(new NamedFunction(invokeBasic, Intrinsic.LOOP), args);

            // t_{i+1}:L=MethodHandleImpl.loop(localTypes:L,clauses:L,t_{i}:L);
            Object[] lArgs =
                    new Object[]{null, // placeholder for BasicType[] localTypes - will be added by LambdaFormEditor
                            names[GET_CLAUSE_DATA], names[BOXED_ARGS]};
            names[LOOP] = new Name(getFunction(NF_loop), lArgs);

            // t_{i+2}:I=MethodHandle.invokeBasic(unbox:L,t_{i+1}:L);
            MethodHandle invokeBasicUnbox = MethodHandles.basicInvoker(MethodType.methodType(basicType.rtype(), Object.class));
            Object[] unboxArgs = new Object[]{names[GET_UNBOX_RESULT], names[LOOP]};
            names[UNBOX_RESULT] = new Name(invokeBasicUnbox, unboxArgs);

            lform = basicType.form().setCachedLambdaForm(MethodTypeForm.LF_LOOP,
                    new LambdaForm(lambdaType.parameterCount(), names, Kind.LOOP));
        }

        // BOXED_ARGS is the index into the names array where the loop idiom starts
        return lform.editor().noteLoopLocalTypesForm(BOXED_ARGS, localVarTypes);
    }

    static class LoopClauses {
        @Stable final MethodHandle[][] clauses;
        LoopClauses(MethodHandle[][] clauses) {
            assert clauses.length == 4;
            this.clauses = clauses;
        }
        @Override
        public String toString() {
            StringBuffer sb = new StringBuffer("LoopClauses -- ");
            for (int i = 0; i < 4; ++i) {
                if (i > 0) {
                    sb.append("       ");
                }
                sb.append('<').append(i).append(">: ");
                MethodHandle[] hs = clauses[i];
                for (int j = 0; j < hs.length; ++j) {
                    if (j > 0) {
                        sb.append("          ");
                    }
                    sb.append('*').append(j).append(": ").append(hs[j]).append('\n');
                }
            }
            sb.append(" --\n");
            return sb.toString();
        }
    }

    /**
     * Intrinsified during LambdaForm compilation
     * (see {@link InvokerBytecodeGenerator#emitLoop(int)}).
     */
    @Hidden
    static Object loop(BasicType[] localTypes, LoopClauses clauseData, Object... av) throws Throwable {
        final MethodHandle[] init = clauseData.clauses[0];
        final MethodHandle[] step = clauseData.clauses[1];
        final MethodHandle[] pred = clauseData.clauses[2];
        final MethodHandle[] fini = clauseData.clauses[3];
        int varSize = (int) Stream.of(init).filter(h -> h.type().returnType() != void.class).count();
        int nArgs = init[0].type().parameterCount();
        Object[] varsAndArgs = new Object[varSize + nArgs];
        for (int i = 0, v = 0; i < init.length; ++i) {
            MethodHandle ih = init[i];
            if (ih.type().returnType() == void.class) {
                ih.invokeWithArguments(av);
            } else {
                varsAndArgs[v++] = ih.invokeWithArguments(av);
            }
        }
        System.arraycopy(av, 0, varsAndArgs, varSize, nArgs);
        final int nSteps = step.length;
        for (; ; ) {
            for (int i = 0, v = 0; i < nSteps; ++i) {
                MethodHandle p = pred[i];
                MethodHandle s = step[i];
                MethodHandle f = fini[i];
                if (s.type().returnType() == void.class) {
                    s.invokeWithArguments(varsAndArgs);
                } else {
                    varsAndArgs[v++] = s.invokeWithArguments(varsAndArgs);
                }
                if (!(boolean) p.invokeWithArguments(varsAndArgs)) {
                    return f.invokeWithArguments(varsAndArgs);
                }
            }
        }
    }

    /**
     * This method is bound as the predicate in {@linkplain MethodHandles#countedLoop(MethodHandle, MethodHandle,
     * MethodHandle) counting loops}.
     *
     * @param limit the upper bound of the parameter, statically bound at loop creation time.
     * @param counter the counter parameter, passed in during loop execution.
     *
     * @return whether the counter has reached the limit.
     */
    static boolean countedLoopPredicate(int limit, int counter) {
        return counter < limit;
    }

    /**
     * This method is bound as the step function in {@linkplain MethodHandles#countedLoop(MethodHandle, MethodHandle,
     * MethodHandle) counting loops} to increment the counter.
     *
     * @param limit the upper bound of the loop counter (ignored).
     * @param counter the loop counter.
     *
     * @return the loop counter incremented by 1.
     */
    static int countedLoopStep(int limit, int counter) {
        return counter + 1;
    }

    /**
     * This is bound to initialize the loop-local iterator in {@linkplain MethodHandles#iteratedLoop iterating loops}.
     *
     * @param it the {@link Iterable} over which the loop iterates.
     *
     * @return an {@link Iterator} over the argument's elements.
     */
    static Iterator<?> initIterator(Iterable<?> it) {
        return it.iterator();
    }

    /**
     * This method is bound as the predicate in {@linkplain MethodHandles#iteratedLoop iterating loops}.
     *
     * @param it the iterator to be checked.
     *
     * @return {@code true} iff there are more elements to iterate over.
     */
    static boolean iteratePredicate(Iterator<?> it) {
        return it.hasNext();
    }

    /**
     * This method is bound as the step for retrieving the current value from the iterator in {@linkplain
     * MethodHandles#iteratedLoop iterating loops}.
     *
     * @param it the iterator.
     *
     * @return the next element from the iterator.
     */
    static Object iterateNext(Iterator<?> it) {
        return it.next();
    }

    /**
     * Makes a {@code try-finally} handle that conforms to the type constraints.
     *
     * @param target the target to execute in a {@code try-finally} block.
     * @param cleanup the cleanup to execute in the {@code finally} block.
     * @param rtype the result type of the entire construct.
     * @param argTypes the types of the arguments.
     *
     * @return a handle on the constructed {@code try-finally} block.
     */
    static MethodHandle makeTryFinally(MethodHandle target, MethodHandle cleanup, Class<?> rtype, List<Class<?>> argTypes) {
        MethodType type = MethodType.methodType(rtype, argTypes);
        LambdaForm form = makeTryFinallyForm(type.basicType());

        // Prepare auxiliary method handles used during LambdaForm interpretation.
        // Box arguments and wrap them into Object[]: ValueConversions.array().
        MethodType varargsType = type.changeReturnType(Object[].class);
        MethodHandle collectArgs = varargsArray(type.parameterCount()).asType(varargsType);
        MethodHandle unboxResult = unboxResultHandle(rtype);

        BoundMethodHandle.SpeciesData data = BoundMethodHandle.speciesData_LLLL();
        BoundMethodHandle mh;
        try {
            mh = (BoundMethodHandle) data.factory().invokeBasic(type, form, (Object) target, (Object) cleanup,
                    (Object) collectArgs, (Object) unboxResult);
        } catch (Throwable ex) {
            throw uncaughtException(ex);
        }
        assert(mh.type() == type);
        return mh;
    }

    /**
     * The LambdaForm shape for the tryFinally combinator is as follows (assuming one reference parameter passed in
     * {@code a1}, and a reference return type, with the return value represented by {@code t8}):
     * <blockquote><pre>{@code
     *  tryFinally=Lambda(a0:L,a1:L)=>{
     *    t2:L=BoundMethodHandle$Species_LLLL.argL0(a0:L);  // target method handle
     *    t3:L=BoundMethodHandle$Species_LLLL.argL1(a0:L);  // cleanup method handle
     *    t4:L=BoundMethodHandle$Species_LLLL.argL2(a0:L);  // helper handle to box the arguments into an Object[]
     *    t5:L=BoundMethodHandle$Species_LLLL.argL3(a0:L);  // helper handle to unbox the result
     *    t6:L=MethodHandle.invokeBasic(t4:L,a1:L);         // box the arguments into an Object[]
     *    t7:L=MethodHandleImpl.tryFinally(t2:L,t3:L,t6:L); // call the tryFinally executor
     *    t8:L=MethodHandle.invokeBasic(t5:L,t7:L);t8:L}    // unbox the result; return the result
     * }</pre></blockquote>
     * <p>
     * {@code argL0} and {@code argL1} are the target and cleanup method handles.
     * {@code argL2} and {@code argL3} are auxiliary method handles: {@code argL2} boxes arguments and wraps them into
     * {@code Object[]} ({@code ValueConversions.array()}), and {@code argL3} unboxes the result if necessary
     * ({@code ValueConversions.unbox()}).
     * <p>
     * Having {@code t4} and {@code t5} passed in via a BMH and not hardcoded in the lambda form allows to share lambda
     * forms among tryFinally combinators with the same basic type.
     */
    private static LambdaForm makeTryFinallyForm(MethodType basicType) {
        MethodType lambdaType = basicType.invokerType();

        LambdaForm lform = basicType.form().cachedLambdaForm(MethodTypeForm.LF_TF);
        if (lform != null) {
            return lform;
        }
        final int THIS_MH      = 0;  // the BMH_LLLL
        final int ARG_BASE     = 1;  // start of incoming arguments
        final int ARG_LIMIT    = ARG_BASE + basicType.parameterCount();

        int nameCursor = ARG_LIMIT;
        final int GET_TARGET       = nameCursor++;
        final int GET_CLEANUP      = nameCursor++;
        final int GET_COLLECT_ARGS = nameCursor++;
        final int GET_UNBOX_RESULT = nameCursor++;
        final int BOXED_ARGS       = nameCursor++;
        final int TRY_FINALLY      = nameCursor++;
        final int UNBOX_RESULT     = nameCursor++;

        Name[] names = arguments(nameCursor - ARG_LIMIT, lambdaType);

        BoundMethodHandle.SpeciesData data = BoundMethodHandle.speciesData_LLLL();
        names[THIS_MH]          = names[THIS_MH].withConstraint(data);
        names[GET_TARGET]       = new Name(data.getterFunction(0), names[THIS_MH]);
        names[GET_CLEANUP]      = new Name(data.getterFunction(1), names[THIS_MH]);
        names[GET_COLLECT_ARGS] = new Name(data.getterFunction(2), names[THIS_MH]);
        names[GET_UNBOX_RESULT] = new Name(data.getterFunction(3), names[THIS_MH]);

        // t_{i}:L=MethodHandle.invokeBasic(collectArgs:L,a1:L,...);
        MethodType collectArgsType = basicType.changeReturnType(Object.class);
        MethodHandle invokeBasic = MethodHandles.basicInvoker(collectArgsType);
        Object[] args = new Object[invokeBasic.type().parameterCount()];
        args[0] = names[GET_COLLECT_ARGS];
        System.arraycopy(names, ARG_BASE, args, 1, ARG_LIMIT-ARG_BASE);
        names[BOXED_ARGS] = new Name(new NamedFunction(invokeBasic, Intrinsic.TRY_FINALLY), args);

        // t_{i+1}:L=MethodHandleImpl.tryFinally(target:L,exType:L,catcher:L,t_{i}:L);
        Object[] tfArgs = new Object[] {names[GET_TARGET], names[GET_CLEANUP], names[BOXED_ARGS]};
        names[TRY_FINALLY] = new Name(getFunction(NF_tryFinally), tfArgs);

        // t_{i+2}:I=MethodHandle.invokeBasic(unbox:L,t_{i+1}:L);
        MethodHandle invokeBasicUnbox = MethodHandles.basicInvoker(MethodType.methodType(basicType.rtype(), Object.class));
        Object[] unboxArgs  = new Object[] {names[GET_UNBOX_RESULT], names[TRY_FINALLY]};
        names[UNBOX_RESULT] = new Name(invokeBasicUnbox, unboxArgs);

        lform = new LambdaForm(lambdaType.parameterCount(), names, Kind.TRY_FINALLY);

        return basicType.form().setCachedLambdaForm(MethodTypeForm.LF_TF, lform);
    }

    /**
     * Intrinsified during LambdaForm compilation
     * (see {@link InvokerBytecodeGenerator#emitTryFinally emitTryFinally}).
     */
    @Hidden
    static Object tryFinally(MethodHandle target, MethodHandle cleanup, Object... av) throws Throwable {
        Throwable t = null;
        Object r = null;
        try {
            r = target.invokeWithArguments(av);
        } catch (Throwable thrown) {
            t = thrown;
            throw t;
        } finally {
            Object[] args = target.type().returnType() == void.class ? prepend(av, t) : prepend(av, t, r);
            r = cleanup.invokeWithArguments(args);
        }
        return r;
    }

    // Indexes into constant method handles:
    static final int
            MH_cast                  =  0,
            MH_selectAlternative     =  1,
            MH_copyAsPrimitiveArray  =  2,
            MH_fillNewTypedArray     =  3,
            MH_fillNewArray          =  4,
            MH_arrayIdentity         =  5,
            MH_countedLoopPred       =  6,
            MH_countedLoopStep       =  7,
            MH_initIterator          =  8,
            MH_iteratePred           =  9,
            MH_iterateNext           = 10,
            MH_Array_newInstance     = 11,
            MH_LIMIT                 = 12;

    static MethodHandle getConstantHandle(int idx) {
        MethodHandle handle = HANDLES[idx];
        if (handle != null) {
            return handle;
        }
        return setCachedHandle(idx, makeConstantHandle(idx));
    }

    private static synchronized MethodHandle setCachedHandle(int idx, final MethodHandle method) {
        // Simulate a CAS, to avoid racy duplication of results.
        MethodHandle prev = HANDLES[idx];
        if (prev != null) {
            return prev;
        }
        HANDLES[idx] = method;
        return method;
    }

    // Local constant method handles:
    private static final @Stable MethodHandle[] HANDLES = new MethodHandle[MH_LIMIT];

    private static MethodHandle makeConstantHandle(int idx) {
        try {
            switch (idx) {
                case MH_cast:
                    return IMPL_LOOKUP.findVirtual(Class.class, "cast",
                            MethodType.methodType(Object.class, Object.class));
                case MH_copyAsPrimitiveArray:
                    return IMPL_LOOKUP.findStatic(MethodHandleImpl.class, "copyAsPrimitiveArray",
                            MethodType.methodType(Object.class, Wrapper.class, Object[].class));
                case MH_arrayIdentity:
                    return IMPL_LOOKUP.findStatic(MethodHandleImpl.class, "identity",
                            MethodType.methodType(Object[].class, Object[].class));
                case MH_fillNewArray:
                    return IMPL_LOOKUP.findStatic(MethodHandleImpl.class, "fillNewArray",
                            MethodType.methodType(Object[].class, Integer.class, Object[].class));
                case MH_fillNewTypedArray:
                    return IMPL_LOOKUP.findStatic(MethodHandleImpl.class, "fillNewTypedArray",
                            MethodType.methodType(Object[].class, Object[].class, Integer.class, Object[].class));
                case MH_selectAlternative:
                    return IMPL_LOOKUP.findStatic(MethodHandleImpl.class, "selectAlternative",
                            MethodType.methodType(MethodHandle.class, boolean.class, MethodHandle.class, MethodHandle.class));
                case MH_countedLoopPred:
                    return IMPL_LOOKUP.findStatic(MethodHandleImpl.class, "countedLoopPredicate",
                            MethodType.methodType(boolean.class, int.class, int.class));
                case MH_countedLoopStep:
                    return IMPL_LOOKUP.findStatic(MethodHandleImpl.class, "countedLoopStep",
                            MethodType.methodType(int.class, int.class, int.class));
                case MH_initIterator:
                    return IMPL_LOOKUP.findStatic(MethodHandleImpl.class, "initIterator",
                            MethodType.methodType(Iterator.class, Iterable.class));
                case MH_iteratePred:
                    return IMPL_LOOKUP.findStatic(MethodHandleImpl.class, "iteratePredicate",
                            MethodType.methodType(boolean.class, Iterator.class));
                case MH_iterateNext:
                    return IMPL_LOOKUP.findStatic(MethodHandleImpl.class, "iterateNext",
                            MethodType.methodType(Object.class, Iterator.class));
                case MH_Array_newInstance:
                    return IMPL_LOOKUP.findStatic(Array.class, "newInstance",
                            MethodType.methodType(Object.class, Class.class, int.class));
            }
        } catch (ReflectiveOperationException ex) {
            throw newInternalError(ex);
        }
        throw newInternalError("Unknown function index: " + idx);
    }
}<|MERGE_RESOLUTION|>--- conflicted
+++ resolved
@@ -1803,34 +1803,10 @@
             public VarHandle insertCoordinates(VarHandle target, int pos, Object... values) {
                 return VarHandles.insertCoordinates(target, pos, values);
             }
-<<<<<<< HEAD
-
-            private MemoryAccessVarHandleBase asMemoryAccessVarHandle(VarHandle handle) {
-                if (handle instanceof MemoryAccessVarHandleBase) {
-                    return (MemoryAccessVarHandleBase)handle;
-                } else if (handle.target() instanceof MemoryAccessVarHandleBase) {
-                    // skip first adaptation, since we have to step over MemoryAddressProxy
-                    // see JDK-8237349
-                    return (MemoryAccessVarHandleBase)handle.target();
-                } else {
-                    return null;
-                }
-            }
-
-            private MemoryAccessVarHandleBase checkMemoryAccessHandle(VarHandle handle) {
-                MemoryAccessVarHandleBase base = asMemoryAccessVarHandle(handle);
-                if (base == null) {
-                    throw new IllegalArgumentException("Not a memory access varhandle: " + handle);
-                }
-                return base;
-            }
-
             @Override
             public String inlineObjectToString(Object o) {
                 return ValueBootstrapMethods.inlineObjectToString(o);
             }
-=======
->>>>>>> 655bb619
         });
     }
 
